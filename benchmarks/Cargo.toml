--- conflicted
+++ resolved
@@ -34,12 +34,8 @@
 
 [dependencies]
 arrow = { workspace = true }
-<<<<<<< HEAD
 datafusion = { path = "../datafusion/core", version = "30.0.0" }
-=======
-datafusion = { path = "../datafusion/core", version = "29.0.0" }
-datafusion-common = { path = "../datafusion/common", version = "29.0.0" }
->>>>>>> 870857a0
+datafusion-common = { path = "../datafusion/common", version = "30.0.0" }
 env_logger = "0.10"
 futures = "0.3"
 log = "^0.4"
