# Licensed to the Apache Software Foundation (ASF) under one
# or more contributor license agreements.  See the NOTICE file
# distributed with this work for additional information
# regarding copyright ownership.  The ASF licenses this file
# to you under the Apache License, Version 2.0 (the
# "License"); you may not use this file except in compliance
# with the License.  You may obtain a copy of the License at
#
#   http://www.apache.org/licenses/LICENSE-2.0
#
# Unless required by applicable law or agreed to in writing,
# software distributed under the License is distributed on an
# "AS IS" BASIS, WITHOUT WARRANTIES OR CONDITIONS OF ANY
# KIND, either express or implied.  See the License for the
# specific language governing permissions and limitations
# under the License.

[package]
name = "datafusion-benchmarks"
description = "DataFusion Benchmarks"
version = "20.0.0"
edition = "2021"
authors = ["Apache Arrow <dev@arrow.apache.org>"]
homepage = "https://github.com/apache/arrow-datafusion"
repository = "https://github.com/apache/arrow-datafusion"
license = "Apache-2.0"
rust-version = "1.62"

[features]
ci = []
default = ["mimalloc"]
simd = ["datafusion/simd"]
snmalloc = ["snmalloc-rs"]

[dependencies]
arrow = { workspace = true }
datafusion = { path = "../datafusion/core", version = "20.0.0", features = ["scheduler"] }
env_logger = "0.10"
futures = "0.3"
mimalloc = { version = "0.1", optional = true, default-features = false }
num_cpus = "1.13.0"
parquet = { workspace = true }
<<<<<<< HEAD
rand = "0.8.4"
=======
parquet-test-utils = { path = "../parquet-test-utils/", version = "0.1.0" }
>>>>>>> c5ae3e80
serde = { version = "1.0.136", features = ["derive"] }
serde_json = "1.0.78"
snmalloc-rs = { version = "0.3", optional = true }
structopt = { version = "0.3", default-features = false }
test-utils = { path = "../test-utils/", version = "0.1.0" }
tokio = { version = "^1.0", features = ["macros", "rt", "rt-multi-thread", "parking_lot"] }

[dev-dependencies]
datafusion-proto = { path = "../datafusion/proto", version = "20.0.0" }<|MERGE_RESOLUTION|>--- conflicted
+++ resolved
@@ -40,11 +40,6 @@
 mimalloc = { version = "0.1", optional = true, default-features = false }
 num_cpus = "1.13.0"
 parquet = { workspace = true }
-<<<<<<< HEAD
-rand = "0.8.4"
-=======
-parquet-test-utils = { path = "../parquet-test-utils/", version = "0.1.0" }
->>>>>>> c5ae3e80
 serde = { version = "1.0.136", features = ["derive"] }
 serde_json = "1.0.78"
 snmalloc-rs = { version = "0.3", optional = true }
