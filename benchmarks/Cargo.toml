# Licensed to the Apache Software Foundation (ASF) under one
# or more contributor license agreements.  See the NOTICE file
# distributed with this work for additional information
# regarding copyright ownership.  The ASF licenses this file
# to you under the Apache License, Version 2.0 (the
# "License"); you may not use this file except in compliance
# with the License.  You may obtain a copy of the License at
#
#   http://www.apache.org/licenses/LICENSE-2.0
#
# Unless required by applicable law or agreed to in writing,
# software distributed under the License is distributed on an
# "AS IS" BASIS, WITHOUT WARRANTIES OR CONDITIONS OF ANY
# KIND, either express or implied.  See the License for the
# specific language governing permissions and limitations
# under the License.

[package]
name = "datafusion-benchmarks"
description = "DataFusion Benchmarks"
version = "25.0.0"
edition = "2021"
authors = ["Apache Arrow <dev@arrow.apache.org>"]
homepage = "https://github.com/apache/arrow-datafusion"
repository = "https://github.com/apache/arrow-datafusion"
license = "Apache-2.0"
rust-version = "1.62"

[features]
ci = []
default = ["mimalloc"]
simd = ["datafusion/simd"]
snmalloc = ["snmalloc-rs"]

[dependencies]
arrow = { workspace = true }
datafusion = { path = "../datafusion/core", version = "25.0.0" }
env_logger = "0.10"
futures = "0.3"
mimalloc = { version = "0.1", optional = true, default-features = false }
num_cpus = "1.13.0"
parquet = { workspace = true }
serde = { version = "1.0.136", features = ["derive"] }
serde_json = "1.0.78"
snmalloc-rs = { version = "0.3", optional = true }
structopt = { version = "0.3", default-features = false }
test-utils = { path = "../test-utils/", version = "0.1.0" }
tokio = { version = "^1.0", features = ["macros", "rt", "rt-multi-thread", "parking_lot"] }

[dev-dependencies]
<<<<<<< HEAD
console = "0.15"
datafusion-proto = { path = "../datafusion/proto", version = "24.0.0" }
similar = { version = "2.2.1", features = ["inline"] }
=======
datafusion-proto = { path = "../datafusion/proto", version = "25.0.0" }
>>>>>>> 2a2f0738
<|MERGE_RESOLUTION|>--- conflicted
+++ resolved
@@ -48,10 +48,6 @@
 tokio = { version = "^1.0", features = ["macros", "rt", "rt-multi-thread", "parking_lot"] }
 
 [dev-dependencies]
-<<<<<<< HEAD
 console = "0.15"
-datafusion-proto = { path = "../datafusion/proto", version = "24.0.0" }
-similar = { version = "2.2.1", features = ["inline"] }
-=======
 datafusion-proto = { path = "../datafusion/proto", version = "25.0.0" }
->>>>>>> 2a2f0738
+similar = { version = "2.2.1", features = ["inline"] }