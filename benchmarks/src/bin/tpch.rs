--- conflicted
+++ resolved
@@ -385,396 +385,6 @@
 }
 
 #[cfg(test)]
-<<<<<<< HEAD
-mod tests {
-    use super::*;
-    use console::{style, Style};
-    use datafusion::config::ConfigOptions;
-    use datafusion::sql::TableReference;
-    use similar::{ChangeTag, TextDiff};
-    use std::fmt;
-    use std::fs::File;
-    use std::io::{BufRead, BufReader};
-    use std::path::Path;
-    use std::sync::Arc;
-
-    #[tokio::test]
-    async fn q1_expected_plan() -> Result<()> {
-        expected_plan(1).await
-    }
-
-    #[tokio::test]
-    async fn q2_expected_plan() -> Result<()> {
-        expected_plan(2).await
-    }
-
-    #[tokio::test]
-    async fn q3_expected_plan() -> Result<()> {
-        expected_plan(3).await
-    }
-
-    #[tokio::test]
-    async fn q4_expected_plan() -> Result<()> {
-        expected_plan(4).await
-    }
-
-    #[tokio::test]
-    async fn q5_expected_plan() -> Result<()> {
-        expected_plan(5).await
-    }
-
-    #[tokio::test]
-    async fn q6_expected_plan() -> Result<()> {
-        expected_plan(6).await
-    }
-
-    #[tokio::test]
-    async fn q7_expected_plan() -> Result<()> {
-        expected_plan(7).await
-    }
-
-    #[tokio::test]
-    async fn q8_expected_plan() -> Result<()> {
-        expected_plan(8).await
-    }
-
-    #[tokio::test]
-    async fn q9_expected_plan() -> Result<()> {
-        expected_plan(9).await
-    }
-
-    #[tokio::test]
-    async fn q10_expected_plan() -> Result<()> {
-        expected_plan(10).await
-    }
-
-    #[tokio::test]
-    async fn q11_expected_plan() -> Result<()> {
-        expected_plan(11).await
-    }
-
-    #[tokio::test]
-    async fn q12_expected_plan() -> Result<()> {
-        expected_plan(12).await
-    }
-
-    #[tokio::test]
-    async fn q13_expected_plan() -> Result<()> {
-        expected_plan(13).await
-    }
-
-    #[tokio::test]
-    async fn q14_expected_plan() -> Result<()> {
-        expected_plan(14).await
-    }
-
-    #[tokio::test]
-    async fn q15_expected_plan() -> Result<()> {
-        expected_plan(15).await
-    }
-
-    #[tokio::test]
-    async fn q16_expected_plan() -> Result<()> {
-        expected_plan(16).await
-    }
-
-    #[tokio::test]
-    async fn q17_expected_plan() -> Result<()> {
-        expected_plan(17).await
-    }
-
-    #[tokio::test]
-    async fn q18_expected_plan() -> Result<()> {
-        expected_plan(18).await
-    }
-
-    #[tokio::test]
-    async fn q19_expected_plan() -> Result<()> {
-        expected_plan(19).await
-    }
-
-    #[tokio::test]
-    async fn q20_expected_plan() -> Result<()> {
-        expected_plan(20).await
-    }
-
-    #[tokio::test]
-    async fn q21_expected_plan() -> Result<()> {
-        expected_plan(21).await
-    }
-
-    #[tokio::test]
-    async fn q22_expected_plan() -> Result<()> {
-        expected_plan(22).await
-    }
-
-    async fn expected_plan(query: usize) -> Result<()> {
-        let ctx = create_context()?;
-        let mut actual = String::new();
-        let sql = get_query_sql(query)?;
-        for sql in &sql {
-            // handle special q15 which contains "create view" sql statement
-            if sql.starts_with("select") {
-                let explain = "explain ".to_string() + sql;
-                let result_batch = execute_query(&ctx, explain.as_str(), false).await?;
-                if !actual.is_empty() {
-                    actual += "\n";
-                }
-                use std::fmt::Write as _;
-                write!(actual, "{}", pretty::pretty_format_batches(&result_batch)?)
-                    .unwrap();
-                // write to file for debugging
-                // use std::io::Write;
-                // let mut file = File::create(format!("expected-plans/q{}.txt", query))?;
-                // file.write_all(actual.as_bytes())?;
-            } else {
-                execute_query(&ctx, sql.as_str(), false).await?;
-            }
-        }
-
-        let possibilities = vec![
-            format!("expected-plans/q{query}.txt"),
-            format!("benchmarks/expected-plans/q{query}.txt"),
-        ];
-
-        let mut found = false;
-        for path in &possibilities {
-            let path = Path::new(&path);
-            if let Ok(expected) = read_text_file(path) {
-                assert_text_eq(expected, actual);
-                /*
-                assert_eq!(expected, actual,
-                           // generate output that is easier to copy/paste/update
-                           "\n\nMismatch of expected content in: {path:?}\nExpected:\n\n{expected}\n\nActual:\n\n{actual}\n\n");
-                */
-                found = true;
-                break;
-            }
-        }
-        assert!(found);
-
-        Ok(())
-    }
-
-    struct Line(Option<usize>);
-
-    impl fmt::Display for Line {
-        fn fmt(&self, f: &mut fmt::Formatter) -> fmt::Result {
-            match self.0 {
-                None => write!(f, "    "),
-                Some(idx) => write!(f, "{:<4}", idx + 1),
-            }
-        }
-    }
-
-    fn assert_text_eq(expected: String, actual: String) {
-        if actual != expected {
-            let diff = TextDiff::from_lines(&expected, &actual);
-
-            for (idx, group) in diff.grouped_ops(3).iter().enumerate() {
-                if idx > 0 {
-                    println!("{:-^1$}", "-", 80);
-                }
-                for op in group {
-                    for change in diff.iter_inline_changes(op) {
-                        let (sign, s) = match change.tag() {
-                            ChangeTag::Delete => ("-", Style::new().red()),
-                            ChangeTag::Insert => ("+", Style::new().green()),
-                            ChangeTag::Equal => (" ", Style::new().dim()),
-                        };
-                        print!(
-                            "{}{} |{}",
-                            style(Line(change.old_index())).dim(),
-                            style(Line(change.new_index())).dim(),
-                            s.apply_to(sign).bold(),
-                        );
-                        for (emphasized, value) in change.iter_strings_lossy() {
-                            if emphasized {
-                                print!("{}", s.apply_to(value).underlined().on_black());
-                            } else {
-                                print!("{}", s.apply_to(value));
-                            }
-                        }
-                        if change.missing_newline() {
-                            println!();
-                        }
-                    }
-                }
-            }
-        }
-        assert!(actual == expected, "actual != expected");
-    }
-
-    fn create_context() -> Result<SessionContext> {
-        let mut config = ConfigOptions::new();
-        // Ensure that the generated physical plans are the same in different machines.
-        config.execution.target_partitions = 2;
-        let ctx = SessionContext::with_config(config.into());
-        for table in TPCH_TABLES {
-            let table = table.to_string();
-            let schema = get_tpch_table_schema(&table);
-            let mem_table = MemTable::try_new(Arc::new(schema), vec![])?;
-            ctx.register_table(
-                TableReference::from(table.as_str()),
-                Arc::new(mem_table),
-            )?;
-        }
-        Ok(ctx)
-    }
-
-    /// we need to read line by line and add \n so tests work on Windows
-    fn read_text_file(path: &Path) -> Result<String> {
-        let file = File::open(path)?;
-        let reader = BufReader::new(file);
-        let mut str = String::new();
-        for line in reader.lines() {
-            let line = line?;
-            if !str.is_empty() {
-                str += "\n";
-            }
-            str += &line;
-        }
-        Ok(str)
-    }
-
-    #[tokio::test]
-    async fn run_q1() -> Result<()> {
-        run_query(1).await
-    }
-
-    #[tokio::test]
-    async fn run_q2() -> Result<()> {
-        run_query(2).await
-    }
-
-    #[tokio::test]
-    async fn run_q3() -> Result<()> {
-        run_query(3).await
-    }
-
-    #[tokio::test]
-    async fn run_q4() -> Result<()> {
-        run_query(4).await
-    }
-
-    #[tokio::test]
-    async fn run_q5() -> Result<()> {
-        run_query(5).await
-    }
-
-    #[tokio::test]
-    async fn run_q6() -> Result<()> {
-        run_query(6).await
-    }
-
-    #[tokio::test]
-    async fn run_q7() -> Result<()> {
-        run_query(7).await
-    }
-
-    #[tokio::test]
-    async fn run_q8() -> Result<()> {
-        run_query(8).await
-    }
-
-    #[tokio::test]
-    async fn run_q9() -> Result<()> {
-        run_query(9).await
-    }
-
-    #[tokio::test]
-    async fn run_q10() -> Result<()> {
-        run_query(10).await
-    }
-
-    #[tokio::test]
-    async fn run_q11() -> Result<()> {
-        run_query(11).await
-    }
-
-    #[tokio::test]
-    async fn run_q12() -> Result<()> {
-        run_query(12).await
-    }
-
-    #[tokio::test]
-    async fn run_q13() -> Result<()> {
-        run_query(13).await
-    }
-
-    #[tokio::test]
-    async fn run_q14() -> Result<()> {
-        run_query(14).await
-    }
-
-    #[tokio::test]
-    async fn run_q15() -> Result<()> {
-        run_query(15).await
-    }
-
-    #[tokio::test]
-    async fn run_q16() -> Result<()> {
-        run_query(16).await
-    }
-
-    #[tokio::test]
-    async fn run_q17() -> Result<()> {
-        run_query(17).await
-    }
-
-    #[tokio::test]
-    async fn run_q18() -> Result<()> {
-        run_query(18).await
-    }
-
-    #[tokio::test]
-    async fn run_q19() -> Result<()> {
-        run_query(19).await
-    }
-
-    #[tokio::test]
-    async fn run_q20() -> Result<()> {
-        run_query(20).await
-    }
-
-    #[tokio::test]
-    async fn run_q21() -> Result<()> {
-        run_query(21).await
-    }
-
-    #[tokio::test]
-    async fn run_q22() -> Result<()> {
-        run_query(22).await
-    }
-
-    async fn run_query(n: usize) -> Result<()> {
-        // Tests running query with empty tables, to see whether they run successfully.
-
-        let config = SessionConfig::new()
-            .with_target_partitions(1)
-            .with_batch_size(10);
-        let ctx = SessionContext::with_config(config);
-
-        for &table in TPCH_TABLES {
-            let schema = get_tpch_table_schema(table);
-            let batch = RecordBatch::new_empty(Arc::new(schema.to_owned()));
-
-            ctx.register_batch(table, batch)?;
-        }
-
-        let sql = &get_query_sql(n)?;
-        for query in sql {
-            execute_query(&ctx, query, false).await?;
-        }
-
-        Ok(())
-    }
-}
-
-/// CI checks
-#[cfg(test)]
-=======
->>>>>>> ff2fd62e
 #[cfg(feature = "ci")]
 /// CI checks
 mod tests {
