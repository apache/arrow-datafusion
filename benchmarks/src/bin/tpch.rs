// Licensed to the Apache Software Foundation (ASF) under one
// or more contributor license agreements.  See the NOTICE file
// distributed with this work for additional information
// regarding copyright ownership.  The ASF licenses this file
// to you under the Apache License, Version 2.0 (the
// "License"); you may not use this file except in compliance
// with the License.  You may obtain a copy of the License at
//
//   http://www.apache.org/licenses/LICENSE-2.0
//
// Unless required by applicable law or agreed to in writing,
// software distributed under the License is distributed on an
// "AS IS" BASIS, WITHOUT WARRANTIES OR CONDITIONS OF ANY
// KIND, either express or implied.  See the License for the
// specific language governing permissions and limitations
// under the License.

//! Benchmark derived from TPC-H. This is not an official TPC-H benchmark.

use std::{
    fs::File,
    io::Write,
    iter::Iterator,
    path::{Path, PathBuf},
    sync::Arc,
    time::{Instant, SystemTime},
};

use datafusion::datasource::{MemTable, TableProvider};
use datafusion::error::{DataFusionError, Result};
use datafusion::parquet::basic::Compression;
use datafusion::physical_plan::display::DisplayableExecutionPlan;
use datafusion::physical_plan::{collect, displayable};
use datafusion::prelude::*;
use datafusion::{
    arrow::record_batch::RecordBatch, datasource::file_format::parquet::ParquetFormat,
};
use datafusion::{
    arrow::util::pretty,
    datasource::listing::{ListingOptions, ListingTable, ListingTableConfig},
};
use datafusion::{
    datasource::file_format::{csv::CsvFormat, FileFormat},
    DATAFUSION_VERSION,
};
use datafusion_benchmarks::tpch::*;

use datafusion::datasource::file_format::csv::DEFAULT_CSV_EXTENSION;
use datafusion::datasource::file_format::parquet::DEFAULT_PARQUET_EXTENSION;
use datafusion::datasource::listing::ListingTableUrl;
use datafusion::execution::context::SessionState;
use serde::Serialize;
use structopt::StructOpt;

#[cfg(feature = "snmalloc")]
#[global_allocator]
static ALLOC: snmalloc_rs::SnMalloc = snmalloc_rs::SnMalloc;

#[cfg(feature = "mimalloc")]
#[global_allocator]
static ALLOC: mimalloc::MiMalloc = mimalloc::MiMalloc;

#[derive(Debug, StructOpt, Clone)]
struct DataFusionBenchmarkOpt {
    /// Query number. If not specified, runs all queries
    #[structopt(short, long)]
    query: Option<usize>,

    /// Activate debug mode to see query results
    #[structopt(short, long)]
    debug: bool,

    /// Number of iterations of each test run
    #[structopt(short = "i", long = "iterations", default_value = "3")]
    iterations: usize,

    /// Number of partitions to process in parallel
    #[structopt(short = "n", long = "partitions", default_value = "2")]
    partitions: usize,

    /// Batch size when reading CSV or Parquet files
    #[structopt(short = "s", long = "batch-size", default_value = "8192")]
    batch_size: usize,

    /// Path to data files
    #[structopt(parse(from_os_str), required = true, short = "p", long = "path")]
    path: PathBuf,

    /// File format: `csv` or `parquet`
    #[structopt(short = "f", long = "format", default_value = "csv")]
    file_format: String,

    /// Load the data into a MemTable before executing the query
    #[structopt(short = "m", long = "mem-table")]
    mem_table: bool,

    /// Path to output directory where JSON summary file should be written to
    #[structopt(parse(from_os_str), short = "o", long = "output")]
    output_path: Option<PathBuf>,

    /// Whether to disable collection of statistics (and cost based optimizations) or not.
    #[structopt(short = "S", long = "disable-statistics")]
    disable_statistics: bool,
}

#[derive(Debug, StructOpt)]
struct ConvertOpt {
    /// Path to csv files
    #[structopt(parse(from_os_str), required = true, short = "i", long = "input")]
    input_path: PathBuf,

    /// Output path
    #[structopt(parse(from_os_str), required = true, short = "o", long = "output")]
    output_path: PathBuf,

    /// Output file format: `csv` or `parquet`
    #[structopt(short = "f", long = "format")]
    file_format: String,

    /// Compression to use when writing Parquet files
    #[structopt(short = "c", long = "compression", default_value = "zstd")]
    compression: String,

    /// Number of partitions to produce
    #[structopt(short = "n", long = "partitions", default_value = "1")]
    partitions: usize,

    /// Batch size when reading CSV or Parquet files
    #[structopt(short = "s", long = "batch-size", default_value = "8192")]
    batch_size: usize,
}

#[derive(Debug, StructOpt)]
#[structopt(about = "benchmark command")]
enum BenchmarkSubCommandOpt {
    #[structopt(name = "datafusion")]
    DataFusionBenchmark(DataFusionBenchmarkOpt),
}

#[derive(Debug, StructOpt)]
#[structopt(name = "TPC-H", about = "TPC-H Benchmarks.")]
enum TpchOpt {
    Benchmark(BenchmarkSubCommandOpt),
    Convert(ConvertOpt),
}

#[tokio::main]
async fn main() -> Result<()> {
    use BenchmarkSubCommandOpt::*;

    env_logger::init();
    match TpchOpt::from_args() {
        TpchOpt::Benchmark(DataFusionBenchmark(opt)) => {
            benchmark_datafusion(opt).await.map(|_| ())
        }
        TpchOpt::Convert(opt) => {
            let compression = match opt.compression.as_str() {
                "none" => Compression::UNCOMPRESSED,
                "snappy" => Compression::SNAPPY,
                "brotli" => Compression::BROTLI,
                "gzip" => Compression::GZIP,
                "lz4" => Compression::LZ4,
                "lz0" => Compression::LZO,
                "zstd" => Compression::ZSTD,
                other => {
                    return Err(DataFusionError::NotImplemented(format!(
                        "Invalid compression format: {}",
                        other
                    )));
                }
            };
            convert_tbl(
                opt.input_path.to_str().unwrap(),
                opt.output_path.to_str().unwrap(),
                &opt.file_format,
                opt.partitions,
                opt.batch_size,
                compression,
            )
            .await
        }
    }
}

const TPCH_QUERY_START_ID: usize = 1;
const TPCH_QUERY_END_ID: usize = 22;

async fn benchmark_datafusion(
    opt: DataFusionBenchmarkOpt,
) -> Result<Vec<Vec<RecordBatch>>> {
    println!("Running benchmarks with the following options: {:?}", opt);
    let query_range = match opt.query {
        Some(query_id) => query_id..=query_id,
        None => TPCH_QUERY_START_ID..=TPCH_QUERY_END_ID,
    };

    let mut benchmark_run = BenchmarkRun::new();
    let mut results = vec![];
    for query_id in query_range {
        let (query_run, result) = benchmark_query(&opt, query_id).await?;
        results.push(result);
        benchmark_run.add_query(query_run);
    }

    if let Some(path) = &opt.output_path {
        write_summary_json(&mut benchmark_run, path)?;
    }
    Ok(results)
}

async fn benchmark_query(
    opt: &DataFusionBenchmarkOpt,
    query_id: usize,
) -> Result<(QueryRun, Vec<RecordBatch>)> {
    let mut benchmark_run = QueryRun::new(query_id);
    let config = SessionConfig::new()
        .with_target_partitions(opt.partitions)
        .with_batch_size(opt.batch_size)
        .with_collect_statistics(!opt.disable_statistics);
    let ctx = SessionContext::with_config(config);

    // register tables
    register_tables(opt, &ctx).await?;

    let mut millis = vec![];
    // run benchmark
    let mut result: Vec<RecordBatch> = Vec::with_capacity(1);
    for i in 0..opt.iterations {
        let start = Instant::now();

        let sql = &get_query_sql(query_id)?;

        // query 15 is special, with 3 statements. the second statement is the one from which we
        // want to capture the results
        if query_id == 15 {
            for (n, query) in sql.iter().enumerate() {
                if n == 1 {
                    result = execute_query(&ctx, query, opt.debug).await?;
                } else {
                    execute_query(&ctx, query, opt.debug).await?;
                }
            }
        } else {
            for query in sql {
                result = execute_query(&ctx, query, opt.debug).await?;
            }
        }

        let elapsed = start.elapsed().as_secs_f64() * 1000.0;
        millis.push(elapsed);
        let row_count = result.iter().map(|b| b.num_rows()).sum();
        println!(
            "Query {} iteration {} took {:.1} ms and returned {} rows",
            query_id, i, elapsed, row_count
        );
        benchmark_run.add_result(elapsed, row_count);
    }

    let avg = millis.iter().sum::<f64>() / millis.len() as f64;
    println!("Query {} avg time: {:.2} ms", query_id, avg);

    Ok((benchmark_run, result))
}

#[allow(clippy::await_holding_lock)]
async fn register_tables(
    opt: &DataFusionBenchmarkOpt,
    ctx: &SessionContext,
) -> Result<()> {
    for table in TPCH_TABLES {
        let table_provider = {
            let mut session_state = ctx.state.write();
            get_table(
                &mut session_state,
                opt.path.to_str().unwrap(),
                table,
                opt.file_format.as_str(),
                opt.partitions,
            )
            .await?
        };

        if opt.mem_table {
            println!("Loading table '{}' into memory", table);
            let start = Instant::now();
            let memtable =
                MemTable::load(table_provider, Some(opt.partitions), &ctx.state())
                    .await?;
            println!(
                "Loaded table '{}' into memory in {} ms",
                table,
                start.elapsed().as_millis()
            );
            ctx.register_table(*table, Arc::new(memtable))?;
        } else {
            ctx.register_table(*table, table_provider)?;
        }
    }
    Ok(())
}

fn write_summary_json(benchmark_run: &mut BenchmarkRun, path: &Path) -> Result<()> {
    let json =
        serde_json::to_string_pretty(&benchmark_run).expect("summary is serializable");
    let filename = format!("tpch-summary--{}.json", benchmark_run.context.start_time);
    let path = path.join(filename);
    println!(
        "Writing summary file to {}",
        path.as_os_str().to_str().unwrap()
    );
    let mut file = File::create(path)?;
    file.write_all(json.as_bytes())?;
    Ok(())
}

async fn execute_query(
    ctx: &SessionContext,
    sql: &str,
    debug: bool,
) -> Result<Vec<RecordBatch>> {
    let plan = ctx.sql(sql).await?;
    let plan = plan.to_unoptimized_plan();

    if debug {
        println!("=== Logical plan ===\n{:?}\n", plan);
    }

    let plan = ctx.optimize(&plan)?;
    if debug {
        println!("=== Optimized logical plan ===\n{:?}\n", plan);
    }
    let physical_plan = ctx.create_physical_plan(&plan).await?;
    if debug {
        println!(
            "=== Physical plan ===\n{}\n",
            displayable(physical_plan.as_ref()).indent()
        );
    }
    let task_ctx = ctx.task_ctx();
    let result = collect(physical_plan.clone(), task_ctx).await?;
    if debug {
        println!(
            "=== Physical plan with metrics ===\n{}\n",
            DisplayableExecutionPlan::with_metrics(physical_plan.as_ref()).indent()
        );
        if !result.is_empty() {
            // do not call print_batches if there are no batches as the result is confusing
            // and makes it look like there is a batch with no columns
            pretty::print_batches(&result)?;
        }
    }
    Ok(result)
}

async fn get_table(
    ctx: &mut SessionState,
    path: &str,
    table: &str,
    table_format: &str,
    target_partitions: usize,
) -> Result<Arc<dyn TableProvider>> {
    let (format, path, extension): (Arc<dyn FileFormat>, String, &'static str) =
        match table_format {
            // dbgen creates .tbl ('|' delimited) files without header
            "tbl" => {
                let path = format!("{}/{}.tbl", path, table);

                let format = CsvFormat::default()
                    .with_delimiter(b'|')
                    .with_has_header(false);

                (Arc::new(format), path, ".tbl")
            }
            "csv" => {
                let path = format!("{}/{}", path, table);
                let format = CsvFormat::default()
                    .with_delimiter(b',')
                    .with_has_header(true);

                (Arc::new(format), path, DEFAULT_CSV_EXTENSION)
            }
            "parquet" => {
                let path = format!("{}/{}", path, table);
                let format = ParquetFormat::default().with_enable_pruning(true);

                (Arc::new(format), path, DEFAULT_PARQUET_EXTENSION)
            }
            other => {
                unimplemented!("Invalid file format '{}'", other);
            }
        };
    let schema = Arc::new(get_tpch_table_schema(table));

<<<<<<< HEAD
    let options = ListingOptions::new(format)
        .with_file_extension(extension)
        .with_target_partitions(target_partitions)
        .with_collect_stat(ctx.config.collect_statistics)
        .with_table_partition_cols(vec![]);
=======
    let options = ListingOptions {
        format,
        file_extension: extension.to_owned(),
        target_partitions,
        collect_stat: ctx.config.collect_statistics,
        table_partition_cols: vec![],
        file_sort_order: None,
    };
>>>>>>> 9de893e5

    let table_path = ListingTableUrl::parse(path)?;
    let config = ListingTableConfig::new(table_path).with_listing_options(options);

    let config = if table_format == "parquet" {
        config.infer_schema(ctx).await?
    } else {
        config.with_schema(schema)
    };

    Ok(Arc::new(ListingTable::try_new(config)?))
}

#[derive(Debug, Serialize)]
struct RunContext {
    /// Benchmark crate version
    benchmark_version: String,
    /// DataFusion crate version
    datafusion_version: String,
    /// Number of CPU cores
    num_cpus: usize,
    /// Start time
    start_time: u64,
    /// CLI arguments
    arguments: Vec<String>,
}

impl RunContext {
    fn new() -> Self {
        Self {
            benchmark_version: env!("CARGO_PKG_VERSION").to_owned(),
            datafusion_version: DATAFUSION_VERSION.to_owned(),
            num_cpus: num_cpus::get(),
            start_time: SystemTime::now()
                .duration_since(SystemTime::UNIX_EPOCH)
                .expect("current time is later than UNIX_EPOCH")
                .as_secs(),
            arguments: std::env::args()
                .skip(1)
                .into_iter()
                .collect::<Vec<String>>(),
        }
    }
}

#[derive(Debug, Serialize)]
struct BenchmarkRun {
    /// Information regarding the environment in which the benchmark was run
    context: RunContext,
    /// Per-query summaries
    queries: Vec<QueryRun>,
}

impl BenchmarkRun {
    fn new() -> Self {
        Self {
            context: RunContext::new(),
            queries: vec![],
        }
    }

    fn add_query(&mut self, query: QueryRun) {
        self.queries.push(query)
    }
}

#[derive(Debug, Serialize)]
struct QueryRun {
    /// query number
    query: usize,
    /// list of individual run times and row counts
    iterations: Vec<QueryResult>,
    /// Start time
    start_time: u64,
}

impl QueryRun {
    fn new(query: usize) -> Self {
        Self {
            query,
            iterations: vec![],
            start_time: SystemTime::now()
                .duration_since(SystemTime::UNIX_EPOCH)
                .expect("current time is later than UNIX_EPOCH")
                .as_secs(),
        }
    }

    fn add_result(&mut self, elapsed: f64, row_count: usize) {
        self.iterations.push(QueryResult { elapsed, row_count })
    }
}

#[derive(Debug, Serialize)]
struct QueryResult {
    elapsed: f64,
    row_count: usize,
}

#[cfg(test)]
mod tests {
    use super::*;
    use datafusion::sql::TableReference;
    use std::io::{BufRead, BufReader};
    use std::sync::Arc;

    #[tokio::test]
    async fn q1_expected_plan() -> Result<()> {
        expected_plan(1).await
    }

    #[tokio::test]
    async fn q2_expected_plan() -> Result<()> {
        expected_plan(2).await
    }

    #[tokio::test]
    async fn q3_expected_plan() -> Result<()> {
        expected_plan(3).await
    }

    #[tokio::test]
    async fn q4_expected_plan() -> Result<()> {
        expected_plan(4).await
    }

    #[tokio::test]
    async fn q5_expected_plan() -> Result<()> {
        expected_plan(5).await
    }

    #[tokio::test]
    async fn q6_expected_plan() -> Result<()> {
        expected_plan(6).await
    }

    #[tokio::test]
    async fn q7_expected_plan() -> Result<()> {
        expected_plan(7).await
    }

    #[tokio::test]
    async fn q8_expected_plan() -> Result<()> {
        expected_plan(8).await
    }

    #[tokio::test]
    async fn q9_expected_plan() -> Result<()> {
        expected_plan(9).await
    }

    #[tokio::test]
    async fn q10_expected_plan() -> Result<()> {
        expected_plan(10).await
    }

    #[tokio::test]
    async fn q11_expected_plan() -> Result<()> {
        expected_plan(11).await
    }

    #[tokio::test]
    async fn q12_expected_plan() -> Result<()> {
        expected_plan(12).await
    }

    #[tokio::test]
    async fn q13_expected_plan() -> Result<()> {
        expected_plan(13).await
    }

    #[tokio::test]
    async fn q14_expected_plan() -> Result<()> {
        expected_plan(14).await
    }

    #[tokio::test]
    async fn q15_expected_plan() -> Result<()> {
        expected_plan(15).await
    }

    #[tokio::test]
    async fn q16_expected_plan() -> Result<()> {
        expected_plan(16).await
    }

    /// This query produces different plans depending on operating system. The difference is
    /// due to re-writing the following expression:
    ///
    /// `sum(l_extendedprice) / 7.0 as avg_yearly`
    ///
    /// Linux:   Decimal128(Some(7000000000000000195487369212723200),38,33)
    /// Windows: Decimal128(Some(6999999999999999042565864605876224),38,33)
    ///
    /// See https://github.com/apache/arrow-datafusion/issues/3791
    #[tokio::test]
    #[ignore]
    async fn q17_expected_plan() -> Result<()> {
        expected_plan(17).await
    }

    #[tokio::test]
    async fn q18_expected_plan() -> Result<()> {
        expected_plan(18).await
    }

    #[tokio::test]
    async fn q19_expected_plan() -> Result<()> {
        expected_plan(19).await
    }

    #[tokio::test]
    async fn q20_expected_plan() -> Result<()> {
        expected_plan(20).await
    }

    #[tokio::test]
    async fn q21_expected_plan() -> Result<()> {
        expected_plan(21).await
    }

    #[tokio::test]
    async fn q22_expected_plan() -> Result<()> {
        expected_plan(22).await
    }

    async fn expected_plan(query: usize) -> Result<()> {
        let ctx = create_context()?;
        let mut actual = String::new();
        let sql = get_query_sql(query)?;
        for sql in &sql {
            let df = ctx.sql(sql.as_str()).await?;
            let plan = df.to_logical_plan()?;
            if !actual.is_empty() {
                actual += "\n";
            }
            use std::fmt::Write as _;
            write!(actual, "{}", plan.display_indent()).unwrap();
        }

        let possibilities = vec![
            format!("expected-plans/q{}.txt", query),
            format!("benchmarks/expected-plans/q{}.txt", query),
        ];

        let mut found = false;
        for path in &possibilities {
            let path = Path::new(&path);
            if let Ok(expected) = read_text_file(path) {
                assert_eq!(expected, actual,
                           // generate output that is easier to copy/paste/update
                           "\n\nMismatch of expected content in: {:?}\nExpected:\n\n{}\n\nActual:\n\n{}\n\n",
                           path, expected, actual);
                found = true;
                break;
            }
        }
        assert!(found);

        Ok(())
    }

    fn create_context() -> Result<SessionContext> {
        let ctx = SessionContext::new();
        for table in TPCH_TABLES {
            let table = table.to_string();
            let schema = get_tpch_table_schema(&table);
            let mem_table = MemTable::try_new(Arc::new(schema), vec![])?;
            ctx.register_table(
                TableReference::from(table.as_str()),
                Arc::new(mem_table),
            )?;
        }
        Ok(ctx)
    }

    /// we need to read line by line and add \n so tests work on Windows
    fn read_text_file(path: &Path) -> Result<String> {
        let file = File::open(path)?;
        let reader = BufReader::new(file);
        let mut str = String::new();
        for line in reader.lines() {
            let line = line?;
            if !str.is_empty() {
                str += "\n";
            }
            str += &line;
        }
        Ok(str)
    }

    #[tokio::test]
    async fn run_q1() -> Result<()> {
        run_query(1).await
    }

    #[tokio::test]
    async fn run_q2() -> Result<()> {
        run_query(2).await
    }

    #[tokio::test]
    async fn run_q3() -> Result<()> {
        run_query(3).await
    }

    #[tokio::test]
    async fn run_q4() -> Result<()> {
        run_query(4).await
    }

    #[tokio::test]
    async fn run_q5() -> Result<()> {
        run_query(5).await
    }

    #[tokio::test]
    async fn run_q6() -> Result<()> {
        run_query(6).await
    }

    #[tokio::test]
    async fn run_q7() -> Result<()> {
        run_query(7).await
    }

    #[tokio::test]
    async fn run_q8() -> Result<()> {
        run_query(8).await
    }

    #[tokio::test]
    async fn run_q9() -> Result<()> {
        run_query(9).await
    }

    #[tokio::test]
    async fn run_q10() -> Result<()> {
        run_query(10).await
    }

    #[tokio::test]
    async fn run_q11() -> Result<()> {
        run_query(11).await
    }

    #[tokio::test]
    async fn run_q12() -> Result<()> {
        run_query(12).await
    }

    #[tokio::test]
    async fn run_q13() -> Result<()> {
        run_query(13).await
    }

    #[tokio::test]
    async fn run_q14() -> Result<()> {
        run_query(14).await
    }

    #[tokio::test]
    async fn run_q15() -> Result<()> {
        run_query(15).await
    }

    #[tokio::test]
    async fn run_q16() -> Result<()> {
        run_query(16).await
    }

    #[tokio::test]
    async fn run_q17() -> Result<()> {
        run_query(17).await
    }

    #[tokio::test]
    async fn run_q18() -> Result<()> {
        run_query(18).await
    }

    #[tokio::test]
    async fn run_q19() -> Result<()> {
        run_query(19).await
    }

    #[tokio::test]
    async fn run_q20() -> Result<()> {
        run_query(20).await
    }

    #[tokio::test]
    async fn run_q21() -> Result<()> {
        run_query(21).await
    }

    #[tokio::test]
    async fn run_q22() -> Result<()> {
        run_query(22).await
    }

    async fn run_query(n: usize) -> Result<()> {
        // Tests running query with empty tables, to see whether they run successfully.

        let config = SessionConfig::new()
            .with_target_partitions(1)
            .with_batch_size(10);
        let ctx = SessionContext::with_config(config);

        for &table in TPCH_TABLES {
            let schema = get_tpch_table_schema(table);
            let batch = RecordBatch::new_empty(Arc::new(schema.to_owned()));

            ctx.register_batch(table, batch)?;
        }

        let sql = &get_query_sql(n)?;
        for query in sql {
            execute_query(&ctx, query, false).await?;
        }

        Ok(())
    }
}

/// CI checks
#[cfg(test)]
#[cfg(feature = "ci")]
mod ci {
    use super::*;
    use datafusion_proto::bytes::{logical_plan_from_bytes, logical_plan_to_bytes};

    async fn serde_round_trip(query: usize) -> Result<()> {
        let ctx = SessionContext::default();
        let path = get_tpch_data_path()?;
        let opt = DataFusionBenchmarkOpt {
            query: Some(query),
            debug: false,
            iterations: 1,
            partitions: 2,
            batch_size: 8192,
            path: PathBuf::from(path.to_string()),
            file_format: "tbl".to_string(),
            mem_table: false,
            output_path: None,
            disable_statistics: false,
        };
        register_tables(&opt, &ctx).await?;
        let queries = get_query_sql(query)?;
        for query in queries {
            let plan = ctx.sql(&query).await?;
            let plan = plan.to_logical_plan()?;
            let bytes = logical_plan_to_bytes(&plan)?;
            let plan2 = logical_plan_from_bytes(&bytes, &ctx)?;
            let plan_formatted = format!("{}", plan.display_indent());
            let plan2_formatted = format!("{}", plan2.display_indent());
            assert_eq!(plan_formatted, plan2_formatted);
        }
        Ok(())
    }

    #[tokio::test]
    async fn serde_q1() -> Result<()> {
        serde_round_trip(1).await
    }

    #[tokio::test]
    async fn serde_q2() -> Result<()> {
        serde_round_trip(2).await
    }

    #[tokio::test]
    async fn serde_q3() -> Result<()> {
        serde_round_trip(3).await
    }

    #[tokio::test]
    async fn serde_q4() -> Result<()> {
        serde_round_trip(4).await
    }

    #[tokio::test]
    async fn serde_q5() -> Result<()> {
        serde_round_trip(5).await
    }

    #[tokio::test]
    async fn serde_q6() -> Result<()> {
        serde_round_trip(6).await
    }

    #[tokio::test]
    async fn serde_q7() -> Result<()> {
        serde_round_trip(7).await
    }

    #[tokio::test]
    async fn serde_q8() -> Result<()> {
        serde_round_trip(8).await
    }

    #[tokio::test]
    async fn serde_q9() -> Result<()> {
        serde_round_trip(9).await
    }

    #[tokio::test]
    async fn serde_q10() -> Result<()> {
        serde_round_trip(10).await
    }

    #[tokio::test]
    async fn serde_q11() -> Result<()> {
        serde_round_trip(11).await
    }

    #[tokio::test]
    async fn serde_q12() -> Result<()> {
        serde_round_trip(12).await
    }

    #[tokio::test]
    async fn serde_q13() -> Result<()> {
        serde_round_trip(13).await
    }

    #[tokio::test]
    async fn serde_q14() -> Result<()> {
        serde_round_trip(14).await
    }

    #[tokio::test]
    async fn serde_q15() -> Result<()> {
        serde_round_trip(15).await
    }

    #[tokio::test]
    async fn serde_q16() -> Result<()> {
        serde_round_trip(16).await
    }

    #[tokio::test]
    async fn serde_q17() -> Result<()> {
        serde_round_trip(17).await
    }

    #[tokio::test]
    async fn serde_q18() -> Result<()> {
        serde_round_trip(18).await
    }

    #[tokio::test]
    async fn serde_q19() -> Result<()> {
        serde_round_trip(19).await
    }

    #[tokio::test]
    async fn serde_q20() -> Result<()> {
        serde_round_trip(20).await
    }

    #[tokio::test]
    async fn serde_q21() -> Result<()> {
        serde_round_trip(21).await
    }

    #[tokio::test]
    async fn serde_q22() -> Result<()> {
        serde_round_trip(22).await
    }

    #[tokio::test]
    async fn verify_q1() -> Result<()> {
        verify_query(1).await
    }

    #[tokio::test]
    async fn verify_q2() -> Result<()> {
        verify_query(2).await
    }

    #[tokio::test]
    async fn verify_q3() -> Result<()> {
        verify_query(3).await
    }

    #[tokio::test]
    async fn verify_q4() -> Result<()> {
        verify_query(4).await
    }

    #[tokio::test]
    async fn verify_q5() -> Result<()> {
        verify_query(5).await
    }

    #[ignore] // https://github.com/apache/arrow-datafusion/issues/4024
    #[tokio::test]
    async fn verify_q6() -> Result<()> {
        verify_query(6).await
    }

    #[tokio::test]
    async fn verify_q7() -> Result<()> {
        verify_query(7).await
    }

    #[tokio::test]
    async fn verify_q8() -> Result<()> {
        verify_query(8).await
    }

    #[tokio::test]
    async fn verify_q9() -> Result<()> {
        verify_query(9).await
    }

    #[tokio::test]
    async fn verify_q10() -> Result<()> {
        verify_query(10).await
    }

    #[tokio::test]
    async fn verify_q11() -> Result<()> {
        verify_query(11).await
    }

    #[tokio::test]
    async fn verify_q12() -> Result<()> {
        verify_query(12).await
    }

    #[tokio::test]
    async fn verify_q13() -> Result<()> {
        verify_query(13).await
    }

    #[tokio::test]
    async fn verify_q14() -> Result<()> {
        verify_query(14).await
    }

    #[tokio::test]
    async fn verify_q15() -> Result<()> {
        verify_query(15).await
    }

    #[tokio::test]
    async fn verify_q16() -> Result<()> {
        verify_query(16).await
    }

    #[tokio::test]
    async fn verify_q17() -> Result<()> {
        verify_query(17).await
    }

    #[tokio::test]
    async fn verify_q18() -> Result<()> {
        verify_query(18).await
    }

    #[tokio::test]
    async fn verify_q19() -> Result<()> {
        verify_query(19).await
    }

    #[tokio::test]
    async fn verify_q20() -> Result<()> {
        verify_query(20).await
    }

    #[tokio::test]
    async fn verify_q21() -> Result<()> {
        verify_query(21).await
    }

    #[tokio::test]
    async fn verify_q22() -> Result<()> {
        verify_query(22).await
    }

    /// compares query results against stored answers from the git repo
    /// verifies that:
    ///  * datatypes returned in columns is correct
    ///  * the correct number of rows are returned
    ///  * the content of the rows is correct
    async fn verify_query(n: usize) -> Result<()> {
        use datafusion::arrow::datatypes::{DataType, Field};
        use datafusion::common::ScalarValue;
        use datafusion::logical_expr::expr::Cast;

        let path = get_tpch_data_path()?;

        let answer_file = format!("{}/answers/q{}.out", path, n);
        if !Path::new(&answer_file).exists() {
            return Err(DataFusionError::Execution(format!(
                "Expected results not found: {}",
                answer_file
            )));
        }

        // load expected answers from tpch-dbgen
        // read csv as all strings, trim and cast to expected type as the csv string
        // to value parser does not handle data with leading/trailing spaces
        let ctx = SessionContext::new();
        let schema = string_schema(get_answer_schema(n));
        let options = CsvReadOptions::new()
            .schema(&schema)
            .delimiter(b'|')
            .file_extension(".out");
        let df = ctx.read_csv(&answer_file, options).await?;
        let df = df.select(
            get_answer_schema(n)
                .fields()
                .iter()
                .map(|field| {
                    match Field::data_type(field) {
                        DataType::Decimal128(_, _) => {
                            // there's no support for casting from Utf8 to Decimal, so
                            // we'll cast from Utf8 to Float64 to Decimal for Decimal types
                            let inner_cast = Box::new(Expr::Cast(Cast::new(
                                Box::new(trim(col(Field::name(field)))),
                                DataType::Float64,
                            )));
                            Expr::Alias(
                                Box::new(Expr::Cast(Cast::new(
                                    inner_cast,
                                    Field::data_type(field).to_owned(),
                                ))),
                                Field::name(field).to_string(),
                            )
                        }
                        _ => Expr::Alias(
                            Box::new(Expr::Cast(Cast::new(
                                Box::new(trim(col(Field::name(field)))),
                                Field::data_type(field).to_owned(),
                            ))),
                            Field::name(field).to_string(),
                        ),
                    }
                })
                .collect::<Vec<Expr>>(),
        )?;
        let expected = df.collect().await?;

        // run the query to compute actual results of the query
        let opt = DataFusionBenchmarkOpt {
            query: Some(n),
            debug: false,
            iterations: 1,
            partitions: 2,
            batch_size: 8192,
            path: PathBuf::from(path.to_string()),
            file_format: "tbl".to_string(),
            mem_table: false,
            output_path: None,
            disable_statistics: false,
        };
        let mut results = benchmark_datafusion(opt).await?;
        assert_eq!(results.len(), 1);

        let actual = results.remove(0);
        let transformed = transform_actual_result(actual, n).await?;

        // assert schema data types match
        let transformed_fields = &transformed[0].schema().fields;
        let expected_fields = &expected[0].schema().fields;
        let schema_matches =
            transformed_fields
                .iter()
                .zip(expected_fields.iter())
                .all(|(t, e)| match t.data_type() {
                    DataType::Decimal128(_, _) => {
                        matches!(e.data_type(), DataType::Decimal128(_, _))
                    }
                    data_type => data_type == e.data_type(),
                });
        if !schema_matches {
            panic!(
                "expected_fields: {:?}\ntransformed_fields: {:?}",
                expected_fields, transformed_fields
            )
        }

        // convert both datasets to Vec<Vec<String>> for simple comparison
        let expected_vec = result_vec(&expected);
        let actual_vec = result_vec(&transformed);

        // basic result comparison
        assert_eq!(expected_vec.len(), actual_vec.len());

        // compare each row. this works as all TPC-H queries have deterministically ordered results
        for i in 0..expected_vec.len() {
            let expected_row = &expected_vec[i];
            let actual_row = &actual_vec[i];
            assert_eq!(expected_row.len(), actual_row.len());

            for j in 0..expected.len() {
                match (&expected_row[j], &actual_row[j]) {
                    (ScalarValue::Float64(Some(l)), ScalarValue::Float64(Some(r))) => {
                        // allow for rounding errors until we move to decimal types
                        let tolerance = 0.1;
                        if (l - r).abs() > tolerance {
                            panic!(
                                "Expected: {}; Actual: {}; Tolerance: {}",
                                l, r, tolerance
                            )
                        }
                    }
                    (l, r) => assert_eq!(format!("{:?}", l), format!("{:?}", r)),
                }
            }
        }

        Ok(())
    }

    fn get_tpch_data_path() -> Result<String> {
        let path = std::env::var("TPCH_DATA").unwrap_or("benchmarks/data".to_string());
        if !Path::new(&path).exists() {
            return Err(DataFusionError::Execution(format!(
                "Benchmark data not found (set TPCH_DATA env var to override): {}",
                path
            )));
        }
        Ok(path)
    }
}<|MERGE_RESOLUTION|>--- conflicted
+++ resolved
@@ -391,22 +391,11 @@
         };
     let schema = Arc::new(get_tpch_table_schema(table));
 
-<<<<<<< HEAD
     let options = ListingOptions::new(format)
         .with_file_extension(extension)
         .with_target_partitions(target_partitions)
         .with_collect_stat(ctx.config.collect_statistics)
         .with_table_partition_cols(vec![]);
-=======
-    let options = ListingOptions {
-        format,
-        file_extension: extension.to_owned(),
-        target_partitions,
-        collect_stat: ctx.config.collect_statistics,
-        table_partition_cols: vec![],
-        file_sort_order: None,
-    };
->>>>>>> 9de893e5
 
     let table_path = ListingTableUrl::parse(path)?;
     let config = ListingTableConfig::new(table_path).with_listing_options(options);
