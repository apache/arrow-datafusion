# Licensed to the Apache Software Foundation (ASF) under one
# or more contributor license agreements.  See the NOTICE file
# distributed with this work for additional information
# regarding copyright ownership.  The ASF licenses this file
# to you under the Apache License, Version 2.0 (the
# "License"); you may not use this file except in compliance
# with the License.  You may obtain a copy of the License at
#
#   http://www.apache.org/licenses/LICENSE-2.0
#
# Unless required by applicable law or agreed to in writing,
# software distributed under the License is distributed on an
# "AS IS" BASIS, WITHOUT WARRANTIES OR CONDITIONS OF ANY
# KIND, either express or implied.  See the License for the
# specific language governing permissions and limitations
# under the License.

[package]
name = "datafusion-cli"
version = "5.1.0"
authors = ["Apache Arrow <dev@arrow.apache.org>"]
edition = "2021"
keywords = [ "arrow", "datafusion", "ballista", "query", "sql" ]
license = "Apache-2.0"
homepage = "https://github.com/apache/arrow-datafusion"
repository = "https://github.com/apache/arrow-datafusion"
rust-version = "1.57"

[dependencies]
clap = "2.33"
rustyline = "9.0"
tokio = { version = "1.0", features = ["macros", "rt", "rt-multi-thread", "sync"] }
datafusion = { path = "../datafusion", version = "6.0.0" }
<<<<<<< HEAD
arrow = { git = "https://github.com/urbanlogiq/arrow-rs.git", branch="ul-6.4.0" }
=======
arrow = { version = "6.4.0" }
>>>>>>> 6478a33c
ballista = { path = "../ballista/rust/client", version = "0.6.0" }<|MERGE_RESOLUTION|>--- conflicted
+++ resolved
@@ -31,9 +31,5 @@
 rustyline = "9.0"
 tokio = { version = "1.0", features = ["macros", "rt", "rt-multi-thread", "sync"] }
 datafusion = { path = "../datafusion", version = "6.0.0" }
-<<<<<<< HEAD
-arrow = { git = "https://github.com/urbanlogiq/arrow-rs.git", branch="ul-6.4.0" }
-=======
 arrow = { version = "6.4.0" }
->>>>>>> 6478a33c
 ballista = { path = "../ballista/rust/client", version = "0.6.0" }