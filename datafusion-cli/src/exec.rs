// Licensed to the Apache Software Foundation (ASF) under one
// or more contributor license agreements.  See the NOTICE file
// distributed with this work for additional information
// regarding copyright ownership.  The ASF licenses this file
// to you under the Apache License, Version 2.0 (the
// "License"); you may not use this file except in compliance
// with the License.  You may obtain a copy of the License at
//
//   http://www.apache.org/licenses/LICENSE-2.0
//
// Unless required by applicable law or agreed to in writing,
// software distributed under the License is distributed on an
// "AS IS" BASIS, WITHOUT WARRANTIES OR CONDITIONS OF ANY
// KIND, either express or implied.  See the License for the
// specific language governing permissions and limitations
// under the License.

//! Execution functions

use std::collections::HashMap;
use std::io::prelude::*;
use std::io::BufReader;
use std::time::Instant;
use std::{fs::File, sync::Arc};

use crate::print_format::PrintFormat;
use crate::{
    command::{Command, OutputFormat},
    helper::{unescape_input, CliHelper},
    object_storage::{
        get_gcs_object_store_builder, get_oss_object_store_builder,
        get_s3_object_store_builder,
    },
    print_options::{MaxRows, PrintOptions},
};

use datafusion::common::{exec_datafusion_err, plan_datafusion_err};
use datafusion::datasource::listing::ListingTableUrl;
use datafusion::datasource::physical_plan::is_plan_streaming;
use datafusion::error::{DataFusionError, Result};
use datafusion::logical_expr::{CreateExternalTable, DdlStatement, LogicalPlan};
use datafusion::physical_plan::{collect, execute_stream};
use datafusion::prelude::SessionContext;
use datafusion::sql::{parser::DFParser, sqlparser::dialect::dialect_from_str};

<<<<<<< HEAD
use datafusion::logical_expr::dml::CopyTo;
use datafusion::sql::parser::Statement;
=======
use object_store::http::HttpBuilder;
>>>>>>> 840499fb
use object_store::ObjectStore;
use rustyline::error::ReadlineError;
use rustyline::Editor;
use tokio::signal;
use url::Url;

/// run and execute SQL statements and commands, against a context with the given print options
pub async fn exec_from_commands(
    ctx: &mut SessionContext,
    commands: Vec<String>,
    print_options: &PrintOptions,
) -> Result<()> {
    for sql in commands {
        exec_and_print(ctx, print_options, sql).await?;
    }

    Ok(())
}

/// run and execute SQL statements and commands from a file, against a context with the given print options
pub async fn exec_from_lines(
    ctx: &mut SessionContext,
    reader: &mut BufReader<File>,
    print_options: &PrintOptions,
) -> Result<()> {
    let mut query = "".to_owned();

    for line in reader.lines() {
        match line {
            Ok(line) if line.starts_with("--") => {
                continue;
            }
            Ok(line) => {
                let line = line.trim_end();
                query.push_str(line);
                if line.ends_with(';') {
                    match exec_and_print(ctx, print_options, query).await {
                        Ok(_) => {}
                        Err(err) => eprintln!("{err}"),
                    }
                    query = "".to_owned();
                } else {
                    query.push('\n');
                }
            }
            _ => {
                break;
            }
        }
    }

    // run the left over query if the last statement doesn't contain ‘;’
    // ignore if it only consists of '\n'
    if query.contains(|c| c != '\n') {
        exec_and_print(ctx, print_options, query).await?;
    }

    Ok(())
}

pub async fn exec_from_files(
    ctx: &mut SessionContext,
    files: Vec<String>,
    print_options: &PrintOptions,
) -> Result<()> {
    let files = files
        .into_iter()
        .map(|file_path| File::open(file_path).unwrap())
        .collect::<Vec<_>>();

    for file in files {
        let mut reader = BufReader::new(file);
        exec_from_lines(ctx, &mut reader, print_options).await?;
    }

    Ok(())
}

/// run and execute SQL statements and commands against a context with the given print options
pub async fn exec_from_repl(
    ctx: &mut SessionContext,
    print_options: &mut PrintOptions,
) -> rustyline::Result<()> {
    let mut rl = Editor::new()?;
    rl.set_helper(Some(CliHelper::new(
        &ctx.task_ctx().session_config().options().sql_parser.dialect,
        print_options.color,
    )));
    rl.load_history(".history").ok();

    loop {
        match rl.readline("❯ ") {
            Ok(line) if line.starts_with('\\') => {
                rl.add_history_entry(line.trim_end())?;
                let command = line.split_whitespace().collect::<Vec<_>>().join(" ");
                if let Ok(cmd) = &command[1..].parse::<Command>() {
                    match cmd {
                        Command::Quit => break,
                        Command::OutputFormat(subcommand) => {
                            if let Some(subcommand) = subcommand {
                                if let Ok(command) = subcommand.parse::<OutputFormat>() {
                                    if let Err(e) = command.execute(print_options).await {
                                        eprintln!("{e}")
                                    }
                                } else {
                                    eprintln!(
                                        "'\\{}' is not a valid command",
                                        &line[1..]
                                    );
                                }
                            } else {
                                println!("Output format is {:?}.", print_options.format);
                            }
                        }
                        _ => {
                            if let Err(e) = cmd.execute(ctx, print_options).await {
                                eprintln!("{e}")
                            }
                        }
                    }
                } else {
                    eprintln!("'\\{}' is not a valid command", &line[1..]);
                }
            }
            Ok(line) => {
                rl.add_history_entry(line.trim_end())?;
                tokio::select! {
                    res = exec_and_print(ctx, print_options, line) => match res {
                        Ok(_) => {}
                        Err(err) => eprintln!("{err}"),
                    },
                    _ = signal::ctrl_c() => {
                        println!("^C");
                        continue
                    },
                }
                // dialect might have changed
                rl.helper_mut().unwrap().set_dialect(
                    &ctx.task_ctx().session_config().options().sql_parser.dialect,
                );
            }
            Err(ReadlineError::Interrupted) => {
                println!("^C");
                continue;
            }
            Err(ReadlineError::Eof) => {
                println!("\\q");
                break;
            }
            Err(err) => {
                eprintln!("Unknown error happened {:?}", err);
                break;
            }
        }
    }

    rl.save_history(".history")
}

async fn exec_and_print(
    ctx: &mut SessionContext,
    print_options: &PrintOptions,
    sql: String,
) -> Result<()> {
    let now = Instant::now();
    let sql = unescape_input(&sql)?;
    let task_ctx = ctx.task_ctx();
    let dialect = &task_ctx.session_config().options().sql_parser.dialect;
    let dialect = dialect_from_str(dialect).ok_or_else(|| {
        plan_datafusion_err!(
            "Unsupported SQL dialect: {dialect}. Available dialects: \
                 Generic, MySQL, PostgreSQL, Hive, SQLite, Snowflake, Redshift, \
                 MsSQL, ClickHouse, BigQuery, Ansi."
        )
    })?;

    let statements = DFParser::parse_sql_with_dialect(&sql, dialect.as_ref())?;
    for statement in statements {
        let plan = create_plan(ctx, statement).await?;

        // For plans like `Explain` ignore `MaxRows` option and always display all rows
        let should_ignore_maxrows = matches!(
            plan,
            LogicalPlan::Explain(_)
                | LogicalPlan::DescribeTable(_)
                | LogicalPlan::Analyze(_)
        );

        let df = ctx.execute_logical_plan(plan).await?;
        let physical_plan = df.create_physical_plan().await?;

        if is_plan_streaming(&physical_plan)? {
            let stream = execute_stream(physical_plan, task_ctx.clone())?;
            print_options.print_stream(stream, now).await?;
        } else {
            let mut print_options = print_options.clone();
            if should_ignore_maxrows {
                print_options.maxrows = MaxRows::Unlimited;
            }
            if print_options.format == PrintFormat::Automatic {
                print_options.format = PrintFormat::Table;
            }
            let results = collect(physical_plan, task_ctx.clone()).await?;
            print_options.print_batches(&results, now)?;
        }
    }

    Ok(())
}

async fn create_plan(
    ctx: &mut SessionContext,
    statement: Statement,
) -> Result<LogicalPlan, DataFusionError> {
    let mut plan = ctx.state().statement_to_plan(statement).await?;

    // Note that cmd is a mutable reference so that create_external_table function can remove all
    // datafusion-cli specific options before passing through to datafusion. Otherwise, datafusion
    // will raise Configuration errors.
    if let LogicalPlan::Ddl(DdlStatement::CreateExternalTable(cmd)) = &mut plan {
        create_external_table(ctx, cmd).await?;
    }

    if let LogicalPlan::Copy(copy_to) = &mut plan {
        register_object_store(ctx, copy_to).await?;
    }
    Ok(plan)
}

async fn register_object_store(
    ctx: &SessionContext,
    copy_to: &mut CopyTo,
) -> Result<(), DataFusionError> {
    let url = ListingTableUrl::parse(copy_to.output_url.as_str())?;
    let store =
        get_object_store(ctx, &mut HashMap::new(), url.scheme(), url.as_ref()).await?;
    ctx.runtime_env().register_object_store(url.as_ref(), store);
    Ok(())
}

async fn create_external_table(
    ctx: &SessionContext,
    cmd: &mut CreateExternalTable,
) -> Result<()> {
    let table_path = ListingTableUrl::parse(&cmd.location)?;
    let scheme = table_path.scheme();
    let url: &Url = table_path.as_ref();

    // registering the cloud object store dynamically using cmd.options
    let store = get_object_store(ctx, &mut cmd.options, scheme, url).await?;

    ctx.runtime_env().register_object_store(url, store);

    Ok(())
}

async fn get_object_store(
    ctx: &SessionContext,
    options: &mut HashMap<String, String>,
    scheme: &str,
    url: &Url,
) -> Result<Arc<dyn ObjectStore>, DataFusionError> {
    let store = match scheme {
        "s3" => {
            let builder = get_s3_object_store_builder(url, options).await?;
            Arc::new(builder.build()?) as Arc<dyn ObjectStore>
        }
        "oss" => {
            let builder = get_oss_object_store_builder(url, options)?;
            Arc::new(builder.build()?) as Arc<dyn ObjectStore>
        }
        "gs" | "gcs" => {
            let builder = get_gcs_object_store_builder(url, options)?;
            Arc::new(builder.build()?) as Arc<dyn ObjectStore>
        }
        "http" | "https" => Arc::new(
            HttpBuilder::new()
                .with_url(url.origin().ascii_serialization())
                .build()?,
        ) as Arc<dyn ObjectStore>,
        _ => {
            // for other types, try to get from the object_store_registry
            ctx.runtime_env()
                .object_store_registry
                .get_store(url)
                .map_err(|_| {
                    exec_datafusion_err!("Unsupported object store scheme: {}", scheme)
                })?
        }
    };
    Ok(store)
}

#[cfg(test)]
mod tests {
    use std::str::FromStr;

    use super::*;
    use datafusion::common::plan_err;
    use datafusion_common::{
        file_options::StatementOptions, FileType, FileTypeWriterOptions,
    };

    async fn create_external_table_test(location: &str, sql: &str) -> Result<()> {
        let ctx = SessionContext::new();
        let mut plan = ctx.state().create_logical_plan(sql).await?;

        if let LogicalPlan::Ddl(DdlStatement::CreateExternalTable(cmd)) = &mut plan {
            create_external_table(&ctx, cmd).await?;
            let options: Vec<_> = cmd
                .options
                .iter()
                .map(|(k, v)| (k.clone(), v.clone()))
                .collect();
            let statement_options = StatementOptions::new(options);
            let file_type =
                datafusion_common::FileType::from_str(cmd.file_type.as_str())?;

            let _file_type_writer_options = FileTypeWriterOptions::build(
                &file_type,
                ctx.state().config_options(),
                &statement_options,
            )?;
        } else {
            return plan_err!("LogicalPlan is not a CreateExternalTable");
        }

        // Ensure the URL is supported by the object store
        ctx.runtime_env()
            .object_store(ListingTableUrl::parse(location)?)?;

        Ok(())
    }

    #[tokio::test]
<<<<<<< HEAD
    async fn copy_to_external_object_store_test() -> Result<()> {
        let locations = vec![
            "s3://bucket/path/file.parquet",
            "oss://bucket/path/file.parquet",
            "gcs://bucket/path/file.parquet",
        ];
        let mut ctx = SessionContext::new();
        let task_ctx = ctx.task_ctx();
        let dialect = &task_ctx.session_config().options().sql_parser.dialect;
        let dialect = dialect_from_str(dialect).ok_or_else(|| {
            plan_datafusion_err!(
                "Unsupported SQL dialect: {dialect}. Available dialects: \
                 Generic, MySQL, PostgreSQL, Hive, SQLite, Snowflake, Redshift, \
                 MsSQL, ClickHouse, BigQuery, Ansi."
            )
        })?;
        for location in locations {
            let sql = format!("copy (values (1,2)) to '{}';", location);
            let statements = DFParser::parse_sql_with_dialect(&sql, dialect.as_ref())?;
            for statement in statements {
                //Should not fail
                let mut plan = create_plan(&mut ctx, statement).await?;
                if let LogicalPlan::Copy(copy_to) = &mut plan {
                    assert_eq!(copy_to.output_url, location);
                    assert_eq!(copy_to.file_format, FileType::PARQUET);
                    ctx.runtime_env()
                        .object_store_registry
                        .get_store(&Url::parse(&copy_to.output_url).unwrap())?;
                } else {
                    return plan_err!("LogicalPlan is not a CopyTo");
                }
            }
        }
=======
    async fn create_object_store_table_http() -> Result<()> {
        // Should be OK
        let location = "http://example.com/file.parquet";
        let sql =
            format!("CREATE EXTERNAL TABLE test STORED AS PARQUET LOCATION '{location}'");
        create_external_table_test(location, &sql).await?;

>>>>>>> 840499fb
        Ok(())
    }

    #[tokio::test]
    async fn create_object_store_table_s3() -> Result<()> {
        let access_key_id = "fake_access_key_id";
        let secret_access_key = "fake_secret_access_key";
        let region = "fake_us-east-2";
        let session_token = "fake_session_token";
        let location = "s3://bucket/path/file.parquet";

        // Missing region, use object_store defaults
        let sql = format!("CREATE EXTERNAL TABLE test STORED AS PARQUET
            OPTIONS('access_key_id' '{access_key_id}', 'secret_access_key' '{secret_access_key}') LOCATION '{location}'");
        create_external_table_test(location, &sql).await?;

        // Should be OK
        let sql = format!("CREATE EXTERNAL TABLE test STORED AS PARQUET
            OPTIONS('access_key_id' '{access_key_id}', 'secret_access_key' '{secret_access_key}', 'region' '{region}', 'session_token' '{session_token}') LOCATION '{location}'");
        create_external_table_test(location, &sql).await?;

        Ok(())
    }

    #[tokio::test]
    async fn create_object_store_table_oss() -> Result<()> {
        let access_key_id = "fake_access_key_id";
        let secret_access_key = "fake_secret_access_key";
        let endpoint = "fake_endpoint";
        let location = "oss://bucket/path/file.parquet";

        // Should be OK
        let sql = format!("CREATE EXTERNAL TABLE test STORED AS PARQUET
            OPTIONS('access_key_id' '{access_key_id}', 'secret_access_key' '{secret_access_key}', 'endpoint' '{endpoint}') LOCATION '{location}'");
        create_external_table_test(location, &sql).await?;

        Ok(())
    }

    #[tokio::test]
    async fn create_object_store_table_gcs() -> Result<()> {
        let service_account_path = "fake_service_account_path";
        let service_account_key =
            "{\"private_key\": \"fake_private_key.pem\",\"client_email\":\"fake_client_email\", \"private_key_id\":\"id\"}";
        let application_credentials_path = "fake_application_credentials_path";
        let location = "gcs://bucket/path/file.parquet";

        // for service_account_path
        let sql = format!("CREATE EXTERNAL TABLE test STORED AS PARQUET
            OPTIONS('service_account_path' '{service_account_path}') LOCATION '{location}'");
        let err = create_external_table_test(location, &sql)
            .await
            .unwrap_err();
        assert!(err.to_string().contains("os error 2"));

        // for service_account_key
        let sql = format!("CREATE EXTERNAL TABLE test STORED AS PARQUET OPTIONS('service_account_key' '{service_account_key}') LOCATION '{location}'");
        let err = create_external_table_test(location, &sql)
            .await
            .unwrap_err()
            .to_string();
        assert!(err.contains("No RSA key found in pem file"), "{err}");

        // for application_credentials_path
        let sql = format!("CREATE EXTERNAL TABLE test STORED AS PARQUET
            OPTIONS('application_credentials_path' '{application_credentials_path}') LOCATION '{location}'");
        let err = create_external_table_test(location, &sql)
            .await
            .unwrap_err();
        assert!(err.to_string().contains("os error 2"));

        Ok(())
    }

    #[tokio::test]
    async fn create_external_table_local_file() -> Result<()> {
        let location = "path/to/file.parquet";

        // Ensure that local files are also registered
        let sql =
            format!("CREATE EXTERNAL TABLE test STORED AS PARQUET LOCATION '{location}'");
        create_external_table_test(location, &sql).await.unwrap();

        Ok(())
    }
}<|MERGE_RESOLUTION|>--- conflicted
+++ resolved
@@ -43,12 +43,9 @@
 use datafusion::prelude::SessionContext;
 use datafusion::sql::{parser::DFParser, sqlparser::dialect::dialect_from_str};
 
-<<<<<<< HEAD
 use datafusion::logical_expr::dml::CopyTo;
 use datafusion::sql::parser::Statement;
-=======
 use object_store::http::HttpBuilder;
->>>>>>> 840499fb
 use object_store::ObjectStore;
 use rustyline::error::ReadlineError;
 use rustyline::Editor;
@@ -384,8 +381,17 @@
     }
 
     #[tokio::test]
-<<<<<<< HEAD
-    async fn copy_to_external_object_store_test() -> Result<()> {
+    async fn create_object_store_table_http() -> Result<()> {
+        // Should be OK
+        let location = "http://example.com/file.parquet";
+        let sql =
+            format!("CREATE EXTERNAL TABLE test STORED AS PARQUET LOCATION '{location}'");
+        create_external_table_test(location, &sql).await?;
+
+        Ok(())
+    }
+    #[tokio::test]
+    async fn copy_to_external_object_store_test() -> std::result::Result<()> {
         let locations = vec![
             "s3://bucket/path/file.parquet",
             "oss://bucket/path/file.parquet",
@@ -418,15 +424,6 @@
                 }
             }
         }
-=======
-    async fn create_object_store_table_http() -> Result<()> {
-        // Should be OK
-        let location = "http://example.com/file.parquet";
-        let sql =
-            format!("CREATE EXTERNAL TABLE test STORED AS PARQUET LOCATION '{location}'");
-        create_external_table_test(location, &sql).await?;
-
->>>>>>> 840499fb
         Ok(())
     }
 
