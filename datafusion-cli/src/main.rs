// Licensed to the Apache Software Foundation (ASF) under one
// or more contributor license agreements.  See the NOTICE file
// distributed with this work for additional information
// regarding copyright ownership.  The ASF licenses this file
// to you under the Apache License, Version 2.0 (the
// "License"); you may not use this file except in compliance
// with the License.  You may obtain a copy of the License at
//
//   http://www.apache.org/licenses/LICENSE-2.0
//
// Unless required by applicable law or agreed to in writing,
// software distributed under the License is distributed on an
// "AS IS" BASIS, WITHOUT WARRANTIES OR CONDITIONS OF ANY
// KIND, either express or implied.  See the License for the
// specific language governing permissions and limitations
// under the License.

use clap::Parser;
use datafusion::error::Result;
use datafusion::execution::context::ExecutionConfig;
use datafusion_cli::{
    context::Context, exec, print_format::PrintFormat, print_options::PrintOptions,
    DATAFUSION_CLI_VERSION,
};
use mimalloc::MiMalloc;
use std::env;
use std::path::Path;

<<<<<<< HEAD
=======
#[global_allocator]
static GLOBAL: MiMalloc = MiMalloc;

>>>>>>> a1a1815e
#[derive(Debug, Parser, PartialEq)]
#[clap(author, version, about, long_about= None)]
struct Args {
    #[clap(
        short = 'p',
        long,
        help = "Path to your data, default to current directory",
        validator(is_valid_data_dir)
    )]
    data_path: Option<String>,

    #[clap(
        short = 'c',
        long,
        help = "The batch size of each query, or use DataFusion default",
        validator(is_valid_batch_size)
    )]
    batch_size: Option<usize>,

    #[clap(
        short,
        long,
        multiple_values = true,
        help = "Execute commands from file(s), then exit",
        validator(is_valid_file)
    )]
    file: Vec<String>,

<<<<<<< HEAD
=======
    #[clap(
        short = 'r',
        long,
        multiple_values = true,
        help = "Run the provided files on startup instead of ~/.datafusionrc",
        validator(is_valid_file),
        conflicts_with = "file"
    )]
    rc: Option<Vec<String>>,

>>>>>>> a1a1815e
    #[clap(long, arg_enum, default_value_t = PrintFormat::Table)]
    format: PrintFormat,

    #[clap(long, help = "Ballista scheduler host")]
    host: Option<String>,

    #[clap(long, help = "Ballista scheduler port")]
    port: Option<u16>,

    #[clap(
        short,
        long,
        help = "Reduce printing other than the results and work quietly"
    )]
    quiet: bool,
}

#[tokio::main]
pub async fn main() -> Result<()> {
<<<<<<< HEAD
=======
    env_logger::init();
>>>>>>> a1a1815e
    let args = Args::parse();

    if !args.quiet {
        println!("DataFusion CLI v{}", DATAFUSION_CLI_VERSION);
    }

    if let Some(ref path) = args.data_path {
        let p = Path::new(path);
        env::set_current_dir(&p).unwrap();
    };

    let mut execution_config = ExecutionConfig::new().with_information_schema(true);

    if let Some(batch_size) = args.batch_size {
        execution_config = execution_config.with_batch_size(batch_size);
    };

    let mut ctx: Context = match (args.host, args.port) {
        (Some(ref h), Some(p)) => Context::new_remote(h, p)?,
        _ => Context::new_local(&execution_config),
    };

    let mut print_options = PrintOptions {
        format: args.format,
        quiet: args.quiet,
    };

    let files = args.file;
<<<<<<< HEAD
    if !files.is_empty() {
        let files = files
            .into_iter()
            .map(|file_path| File::open(file_path).unwrap())
            .collect::<Vec<_>>();
        for file in files {
            let mut reader = BufReader::new(file);
            exec::exec_from_lines(&mut ctx, &mut reader, &print_options).await;
=======
    let rc = match args.rc {
        Some(file) => file,
        None => {
            let mut files = Vec::new();
            let home = dirs::home_dir();
            if let Some(p) = home {
                let home_rc = p.join(".datafusionrc");
                if home_rc.exists() {
                    files.push(home_rc.into_os_string().into_string().unwrap());
                }
            }
            files
>>>>>>> a1a1815e
        }
    };
    if !files.is_empty() {
        exec::exec_from_files(files, &mut ctx, &print_options).await
    } else {
        if !rc.is_empty() {
            exec::exec_from_files(rc, &mut ctx, &print_options).await
        }
        exec::exec_from_repl(&mut ctx, &mut print_options).await;
    }

    Ok(())
}

fn is_valid_file(dir: &str) -> std::result::Result<(), String> {
    if Path::new(dir).is_file() {
        Ok(())
    } else {
        Err(format!("Invalid file '{}'", dir))
    }
}

fn is_valid_data_dir(dir: &str) -> std::result::Result<(), String> {
    if Path::new(dir).is_dir() {
        Ok(())
    } else {
        Err(format!("Invalid data directory '{}'", dir))
    }
}

fn is_valid_batch_size(size: &str) -> std::result::Result<(), String> {
    match size.parse::<usize>() {
        Ok(size) if size > 0 => Ok(()),
        _ => Err(format!("Invalid batch size '{}'", size)),
    }
}<|MERGE_RESOLUTION|>--- conflicted
+++ resolved
@@ -26,12 +26,9 @@
 use std::env;
 use std::path::Path;
 
-<<<<<<< HEAD
-=======
 #[global_allocator]
 static GLOBAL: MiMalloc = MiMalloc;
 
->>>>>>> a1a1815e
 #[derive(Debug, Parser, PartialEq)]
 #[clap(author, version, about, long_about= None)]
 struct Args {
@@ -60,8 +57,6 @@
     )]
     file: Vec<String>,
 
-<<<<<<< HEAD
-=======
     #[clap(
         short = 'r',
         long,
@@ -72,7 +67,6 @@
     )]
     rc: Option<Vec<String>>,
 
->>>>>>> a1a1815e
     #[clap(long, arg_enum, default_value_t = PrintFormat::Table)]
     format: PrintFormat,
 
@@ -92,10 +86,7 @@
 
 #[tokio::main]
 pub async fn main() -> Result<()> {
-<<<<<<< HEAD
-=======
     env_logger::init();
->>>>>>> a1a1815e
     let args = Args::parse();
 
     if !args.quiet {
@@ -124,16 +115,6 @@
     };
 
     let files = args.file;
-<<<<<<< HEAD
-    if !files.is_empty() {
-        let files = files
-            .into_iter()
-            .map(|file_path| File::open(file_path).unwrap())
-            .collect::<Vec<_>>();
-        for file in files {
-            let mut reader = BufReader::new(file);
-            exec::exec_from_lines(&mut ctx, &mut reader, &print_options).await;
-=======
     let rc = match args.rc {
         Some(file) => file,
         None => {
@@ -146,7 +127,6 @@
                 }
             }
             files
->>>>>>> a1a1815e
         }
     };
     if !files.is_empty() {
