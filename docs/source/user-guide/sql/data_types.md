<!---
  Licensed to the Apache Software Foundation (ASF) under one
  or more contributor license agreements.  See the NOTICE file
  distributed with this work for additional information
  regarding copyright ownership.  The ASF licenses this file
  to you under the Apache License, Version 2.0 (the
  "License"); you may not use this file except in compliance
  with the License.  You may obtain a copy of the License at

    http://www.apache.org/licenses/LICENSE-2.0

  Unless required by applicable law or agreed to in writing,
  software distributed under the License is distributed on an
  "AS IS" BASIS, WITHOUT WARRANTIES OR CONDITIONS OF ANY
  KIND, either express or implied.  See the License for the
  specific language governing permissions and limitations
  under the License.
-->

# Data Types

DataFusion uses Arrow, and thus the Arrow type system, for query
execution. The SQL types from
[sqlparser-rs](https://github.com/sqlparser-rs/sqlparser-rs/blob/main/src/ast/data_type.rs#L27)
are mapped to [Arrow data types](https://docs.rs/arrow/latest/arrow/datatypes/enum.DataType.html) according to the following table.
This mapping occurs when defining the schema in a `CREATE EXTERNAL TABLE` command or when performing a SQL `CAST` operation.

You can see the corresponding Arrow type for any SQL expression using
the `arrow_typeof` function. For example:

```sql
select arrow_typeof(interval '1 month');
<<<<<<< HEAD
+-------------------------------------+
| arrow_typeof(IntervalYearMonth("1")) |
+-------------------------------------+
| Interval(YearMonth)                 |
+-------------------------------------+
=======
+---------------------------------------------------------------------+
| arrow_typeof(IntervalMonthDayNano("79228162514264337593543950336")) |
+---------------------------------------------------------------------+
| Interval(MonthDayNano)                                              |
+---------------------------------------------------------------------+
>>>>>>> d9278820
```

You can cast a SQL expression to a specific Arrow type using the `arrow_cast` function
For example, to cast the output of `now()` to a `Timestamp` with second precision:

```sql
select arrow_cast(now(), 'Timestamp(Second, None)');
+---------------------+
| now()               |
+---------------------+
| 2023-03-03T17:19:21 |
+---------------------+
```

## Character Types

| SQL DataType | Arrow DataType |
| ------------ | -------------- |
| `CHAR`       | `Utf8`         |
| `VARCHAR`    | `Utf8`         |
| `TEXT`       | `Utf8`         |
| `STRING`     | `Utf8`         |

## Numeric Types

| SQL DataType                         | Arrow DataType                 | Notes                                                                                                       |
| ------------------------------------ | :----------------------------- | ----------------------------------------------------------------------------------------------------------- |
| `TINYINT`                            | `Int8`                         |                                                                                                             |
| `SMALLINT`                           | `Int16`                        |                                                                                                             |
| `INT` or `INTEGER`                   | `Int32`                        |                                                                                                             |
| `BIGINT`                             | `Int64`                        |                                                                                                             |
| `TINYINT UNSIGNED`                   | `UInt8`                        |                                                                                                             |
| `SMALLINT UNSIGNED`                  | `UInt16`                       |                                                                                                             |
| `INT UNSIGNED` or `INTEGER UNSIGNED` | `UInt32`                       |                                                                                                             |
| `BIGINT UNSIGNED`                    | `UInt64`                       |                                                                                                             |
| `FLOAT`                              | `Float32`                      |                                                                                                             |
| `REAL`                               | `Float32`                      |                                                                                                             |
| `DOUBLE`                             | `Float64`                      |                                                                                                             |
| `DECIMAL(precision, scale)`          | `Decimal128(precision, scale)` | Decimal support is currently experimental ([#3523](https://github.com/apache/arrow-datafusion/issues/3523)) |

## Date/Time Types

| SQL DataType | Arrow DataType                   |
| ------------ | :------------------------------- |
| `DATE`       | `Date32`                         |
| `TIME`       | `Time64(Nanosecond)`             |
| `TIMESTAMP`  | `Timestamp(Nanosecond, None)`    |
| `INTERVAL`   | `Interval(IntervalMonthDayNano)` |

## Boolean Types

| SQL DataType | Arrow DataType |
| ------------ | :------------- |
| `BOOLEAN`    | `Boolean`      |

## Binary Types

| SQL DataType | Arrow DataType |
| ------------ | :------------- |
| `BYTEA`      | `Binary`       |

You can create binary literals using a hex string literal such as
`X'1234` to create a `Binary` value of two bytes, `0x12` and `0x34`.

## Unsupported SQL Types

| SQL Data Type | Arrow DataType      |
| ------------- | :------------------ |
| `UUID`        | _Not yet supported_ |
| `BLOB`        | _Not yet supported_ |
| `CLOB`        | _Not yet supported_ |
| `BINARY`      | _Not yet supported_ |
| `VARBINARY`   | _Not yet supported_ |
| `REGCLASS`    | _Not yet supported_ |
| `NVARCHAR`    | _Not yet supported_ |
| `CUSTOM`      | _Not yet supported_ |
| `ARRAY`       | _Not yet supported_ |
| `ENUM`        | _Not yet supported_ |
| `SET`         | _Not yet supported_ |
| `DATETIME`    | _Not yet supported_ |

## Supported Arrow Types

The following types are supported by the `arrow_typeof` function:

| Arrow Type                                                  |
| ----------------------------------------------------------- |
| `Null`                                                      |
| `Boolean`                                                   |
| `Int8`                                                      |
| `Int16`                                                     |
| `Int32`                                                     |
| `Int64`                                                     |
| `UInt8`                                                     |
| `UInt16`                                                    |
| `UInt32`                                                    |
| `UInt64`                                                    |
| `Float16`                                                   |
| `Float32`                                                   |
| `Float64`                                                   |
| `Utf8`                                                      |
| `LargeUtf8`                                                 |
| `Binary`                                                    |
| `Timestamp(Second, None)`                                   |
| `Timestamp(Millisecond, None)`                              |
| `Timestamp(Microsecond, None)`                              |
| `Timestamp(Nanosecond, None)`                               |
| `Time32`                                                    |
| `Time64`                                                    |
| `Duration(Second)`                                          |
| `Duration(Millisecond)`                                     |
| `Duration(Microsecond)`                                     |
| `Duration(Nanosecond)`                                      |
| `Interval(YearMonth)`                                       |
| `Interval(DayTime)`                                         |
| `Interval(MonthDayNano)`                                    |
| `FixedSizeBinary(<len>)` (e.g. `FixedSizeBinary(16)`)       |
| `Decimal128(<precision>, <scale>)` e.g. `Decimal128(3, 10)` |
| `Decimal256(<precision>, <scale>)` e.g. `Decimal256(3, 10)` |<|MERGE_RESOLUTION|>--- conflicted
+++ resolved
@@ -30,19 +30,11 @@
 
 ```sql
 select arrow_typeof(interval '1 month');
-<<<<<<< HEAD
-+-------------------------------------+
-| arrow_typeof(IntervalYearMonth("1")) |
-+-------------------------------------+
-| Interval(YearMonth)                 |
-+-------------------------------------+
-=======
 +---------------------------------------------------------------------+
 | arrow_typeof(IntervalMonthDayNano("79228162514264337593543950336")) |
 +---------------------------------------------------------------------+
 | Interval(MonthDayNano)                                              |
 +---------------------------------------------------------------------+
->>>>>>> d9278820
 ```
 
 You can cast a SQL expression to a specific Arrow type using the `arrow_cast` function
