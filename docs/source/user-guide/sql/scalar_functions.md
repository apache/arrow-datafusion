--- conflicted
+++ resolved
@@ -1391,18 +1391,11 @@
 
 ### `to_timestamp`
 
-<<<<<<< HEAD
-Converts a value to RFC3339 nanosecond timestamp format (`YYYY-MM-DDT00:00:00Z`).
-Supports timestamp, integer, unsigned integer, and double types as input.
-Integers, unsigned integers, and doubles are parsed as Unix second timestamps and
-return the corresponding RFC3339 timestamp.
-=======
 Converts a value to a timestamp (`YYYY-MM-DDT00:00:00Z`).
-Supports strings, integer, and unsigned integer types as input.
+Supports strings, integer, unsigned integer, and double types as input.
 Strings are parsed as RFC3339 (e.g. '2023-07-20T05:44:00')
-Integers and unsigned integers are interpreted as seconds since the unix epoch (`1970-01-01T00:00:00Z`)
+Integers, unsigned integers, and doubles are interpreted as seconds since the unix epoch (`1970-01-01T00:00:00Z`)
 return the corresponding timestamp.
->>>>>>> a38ac202
 
 ```
 to_timestamp(expression)
