<!---
  Licensed to the Apache Software Foundation (ASF) under one
  or more contributor license agreements.  See the NOTICE file
  distributed with this work for additional information
  regarding copyright ownership.  The ASF licenses this file
  to you under the Apache License, Version 2.0 (the
  "License"); you may not use this file except in compliance
  with the License.  You may obtain a copy of the License at

    http://www.apache.org/licenses/LICENSE-2.0

  Unless required by applicable law or agreed to in writing,
  software distributed under the License is distributed on an
  "AS IS" BASIS, WITHOUT WARRANTIES OR CONDITIONS OF ANY
  KIND, either express or implied.  See the License for the
  specific language governing permissions and limitations
  under the License.
-->

# Expression API

DataFrame methods such as `select` and `filter` accept one or more logical expressions and there are many functions
available for creating logical expressions. These are documented below.

Expressions can be chained together using a fluent-style API:

```rust
// create the expression `(a > 6) AND (b < 7)`
col("a").gt(lit(6)).and(col("b").lt(lit(7)))
```

## Identifiers

| Function | Notes                                        |
| -------- | -------------------------------------------- |
| col      | Reference a column in a dataframe `col("a")` |

## Literal Values

| Function | Notes                                              |
| -------- | -------------------------------------------------- |
| lit      | Literal value such as `lit(123)` or `lit("hello")` |

## Boolean Expressions

| Function | Notes                                     |
| -------- | ----------------------------------------- |
| and      | `and(expr1, expr2)` or `expr1.and(expr2)` |
| or       | `or(expr1, expr2)` or `expr1.or(expr2)`   |
| not      | `not(expr)` or `expr.not()`               |

## Bitwise expressions

| Function            | Notes                                                                     |
| ------------------- | ------------------------------------------------------------------------- |
| bitwise_and         | `bitwise_and(expr1, expr2)` or `expr1.bitwise_and(expr2)`                 |
| bitwise_or          | `bitwise_or(expr1, expr2)` or `expr1.bitwise_or(expr2)`                   |
| bitwise_xor         | `bitwise_xor(expr1, expr2)` or `expr1.bitwise_xor(expr2)`                 |
| bitwise_shift_right | `bitwise_shift_right(expr1, expr2)` or `expr1.bitwise_shift_right(expr2)` |
| bitwise_shift_left  | `bitwise_shift_left(expr1, expr2)` or `expr1.bitwise_shift_left(expr2)`   |

## Comparison Expressions

| Function | Notes                 |
| -------- | --------------------- |
| eq       | `expr1.eq(expr2)`     |
| gt       | `expr1.gt(expr2)`     |
| gt_eq    | `expr1.gt_eq(expr2)`  |
| lt       | `expr1.lt(expr2)`     |
| lt_eq    | `expr1.lt_eq(expr2)`  |
| not_eq   | `expr1.not_eq(expr2)` |

## Math Functions

In addition to the math functions listed here, some Rust operators are implemented for expressions, allowing
expressions such as `col("a") + col("b")` to be used.

| Function              | Notes                                             |
| --------------------- | ------------------------------------------------- |
| abs(x)                | absolute value                                    |
| acos(x)               | inverse cosine                                    |
| acosh(x)              | inverse hyperbolic cosine                         |
| asin(x)               | inverse sine                                      |
| asinh(x)              | inverse hyperbolic sine                           |
| atan(x)               | inverse tangent                                   |
| atanh(x)              | inverse hyperbolic tangent                        |
| atan2(y, x)           | inverse tangent of y / x                          |
| cbrt(x)               | cube root                                         |
| ceil(x)               | nearest integer greater than or equal to argument |
| cos(x)                | cosine                                            |
| cosh(x)               | hyperbolic cosine                                 |
| degrees(x)            | converts radians to degrees                       |
| exp(x)                | exponential                                       |
| factorial(x)          | factorial                                         |
| floor(x)              | nearest integer less than or equal to argument    |
| gcd(x, y)             | greatest common divisor                           |
| lcm(x, y)             | least common multiple                             |
| ln(x)                 | natural logarithm                                 |
| log(base, x)          | logarithm of x for a particular base              |
| log10(x)              | base 10 logarithm                                 |
| log2(x)               | base 2 logarithm                                  |
| pi()                  | approximate value of π                            |
| power(base, exponent) | base raised to the power of exponent              |
| radians(x)            | converts degrees to radians                       |
| round(x)              | round to nearest integer                          |
| signum(x)             | sign of the argument (-1, 0, +1)                  |
| sin(x)                | sine                                              |
| sinh(x)               | hyperbolic sine                                   |
| sqrt(x)               | square root                                       |
| tan(x)                | tangent                                           |
| tanh(x)               | hyperbolic tangent                                |
| trunc(x)              | truncate toward zero                              |

### Math functions usage notes:

Unlike to some databases the math functions in Datafusion works the same way as Rust math functions, avoiding failing on corner cases e.g

```
❯ select log(-1), log(0), sqrt(-1);
+----------------+---------------+-----------------+
| log(Int64(-1)) | log(Int64(0)) | sqrt(Int64(-1)) |
+----------------+---------------+-----------------+
| NaN            | -inf          | NaN             |
+----------------+---------------+-----------------+
```

## Bitwise Operators

| Operator | Notes                                           |
| -------- | ----------------------------------------------- |
| &        | Bitwise AND => `(expr1 & expr2)`                |
| &#124;   | Bitwise OR => <code>(expr1 &#124; expr2)</code> |
| #        | Bitwise XOR => `(expr1 # expr2)`                |
| <<       | Bitwise left shift => `(expr1 << expr2)`        |
| >>       | Bitwise right shift => `(expr1 << expr2)`       |

## Conditional Expressions

| Function | Notes                                                                                                                                                                                                    |
| -------- | -------------------------------------------------------------------------------------------------------------------------------------------------------------------------------------------------------- |
| coalesce | Returns the first of its arguments that is not null. Null is returned only if all arguments are null. It is often used to substitute a default value for null values when data is retrieved for display. |
| case     | CASE expression. Example: `case(expr).when(expr, expr).when(expr, expr).otherwise(expr).end()`.                                                                                                          |
| nullif   | Returns a null value if `value1` equals `value2`; otherwise it returns `value1`. This can be used to perform the inverse operation of the `coalesce` expression.                                         |

## String Expressions

| Function                                       | Notes                                                                                                                                                                                                                                    |
| ---------------------------------------------- | ---------------------------------------------------------------------------------------------------------------------------------------------------------------------------------------------------------------------------------------- |
| ascii(character)                               | Returns a numeric representation of the character (`character`). Example: `ascii('a') -> 97`                                                                                                                                             |
| bit_length(text)                               | Returns the length of the string (`text`) in bits. Example: `bit_length('spider') -> 48`                                                                                                                                                 |
| btrim(text, characters)                        | Removes all specified characters (`characters`) from both the beginning and the end of the string (`text`). Example: `btrim('aabchelloccb', 'abc') -> hello`                                                                             |
| char_length(text)                              | Returns number of characters in the string (`text`). The same as `character_length` and `length`. Example: `character_length('lion') -> 4`                                                                                               |
| character_length(text)                         | Returns number of characters in the string (`text`). The same as `char_length` and `length`. Example: `char_length('lion') -> 4`                                                                                                         |
| concat(value1, [value2 [, ...]])               | Concatenates the text representations (`value1, [value2 [, ...]]`) of all the arguments. NULL arguments are ignored. Example: `concat('aaa', 'bbc', NULL, 321) -> aaabbc321`                                                             |
| concat_ws(separator, value1, [value2 [, ...]]) | Concatenates the text representations (`value1, [value2 [, ...]]`) of all the arguments with the separator (`separator`). NULL arguments are ignored. `concat_ws('/', 'path', 'to', NULL, 'my', 'folder', 123) -> path/to/my/folder/123` |
| chr(integer)                                   | Returns a character by its numeric representation (`integer`). Example: `chr(90) -> 8`                                                                                                                                                   |
| initcap                                        | Converts the first letter of each word to upper case and the rest to lower case. Example: `initcap('hi TOM') -> Hi Tom`                                                                                                                  |
| left(text, number)                             | Returns a certain number (`number`) of first characters (`text`). Example: `left('like', 2) -> li`                                                                                                                                       |
| length(text)                                   | Returns number of characters in the string (`text`). The same as `character_length` and `char_length`. Example: `length('lion') -> 4`                                                                                                    |
| lower(text)                                    | Converts all characters in the string (`text`) into lower case. Example: `lower('HELLO') -> hello`                                                                                                                                       |
| lpad(text, length, [, fill])                   | Extends the string to length (`length`) by prepending the characters (`fill`) (a space by default). Example: `lpad('bb', 5, 'a') → aaabb`                                                                                                |
| ltrim(text, text)                              | Removes all specified characters (`characters`) from the beginning of the string (`text`). Example: `ltrim('aabchelloccb', 'abc') -> helloccb`                                                                                           |
| md5(text)                                      | Computes the MD5 hash of the argument (`text`).                                                                                                                                                                                          |
| octet_length(text)                             | Returns number of bytes in the string (`text`).                                                                                                                                                                                          |
| repeat(text, number)                           | Repeats the string the specified number of times. Example: `repeat('1', 4) -> 1111`                                                                                                                                                      |
| replace(string, from, to)                      | Replaces a specified string (`from`) with another specified string (`to`) in the string (`string`). Example: `replace('Hello', 'replace', 'el') -> Hola`                                                                                 |
| reverse(text)                                  | Reverses the order of the characters in the string (`text`). Example: `reverse('hello') -> olleh`                                                                                                                                        |
| right(text, number)                            | Returns a certain number (`number`) of last characters (`text`). Example: `right('like', 2) -> ke`                                                                                                                                       |
| rpad(text, length, [, fill])                   | Extends the string to length (`length`) by prepending the characters (`fill`) (a space by default). Example: `rpad('bb', 5, 'a') → bbaaa`                                                                                                |
| rtrim                                          | Removes all specified characters (`characters`) from the end of the string (`text`). Example: `rtrim('aabchelloccb', 'abc') -> aabchello`                                                                                                |
| digest(input, algorithm)                       | Computes the binary hash of `input`, using the `algorithm`.                                                                                                                                                                              |
| split_part(string, delimiter, index)           | Splits the string (`string`) based on a delimiter (`delimiter`) and picks out the desired field based on the index (`index`).                                                                                                            |
| starts_with(string, prefix)                    | Returns `true` if the string (`string`) starts with the specified prefix (`prefix`). If not, it returns `false`. Example: `starts_with('Hi Tom', 'Hi') -> true`                                                                          |
| strpos                                         | Finds the position from where the `substring` matches the `string`                                                                                                                                                                       |
| substr(string, position, [, length])           | Returns substring from the position (`position`) with length (`length`) characters in the string (`string`).                                                                                                                             |
| translate(string, from, to)                    | Replaces the characters in `from` with the counterpart in `to`. Example: `translate('abcde', 'acd', '15') -> 1b5e`                                                                                                                       |
| trim(string)                                   | Removes all characters, space by default from the string (`string`)                                                                                                                                                                      |
| upper                                          | Converts all characters in the string into upper case. Example: `upper('hello') -> HELLO`                                                                                                                                                |

## Array Expressions

<<<<<<< HEAD
| Function                                  | Notes                                                                                            |
| ----------------------------------------- | ------------------------------------------------------------------------------------------------ |
| array_append(array, element)              | Appends an element to the end of an array.                                                       |
| array_concat(array[, ..., array_n])       | Concatenates arrays.                                                                             |
| array_contains(first_array, second_array) | Returns true, if each element of the second array appearing in the first array, otherwise false. |
| array_dims(array)                         | Returns an array of the array's dimensions.                                                      |
| array_element(array, index)               | Extracts the element with the index n from the array                                             |
| array_fill(element, array)                | Returns an array filled with copies of the given value.                                          |
| array_length(array, dimension)            | Returns the length of the array dimension.                                                       |
| array_ndims(array)                        | Returns the number of dimensions of the array.                                                   |
| array_position(array, element)            | Searches for an element in the array, returns first occurrence.                                  |
| array_positions(array, element)           | Searches for an element in the array, returns all occurrences.                                   |
| array_prepend(array, element)             | Prepends an element to the beginning of an array.                                                |
| array_remove(array, element)              | Removes all elements equal to the given value from the array.                                    |
| array_replace(array, from, to)            | Replaces a specified element with another specified element.                                     |
| array_slice(array, index)                 | Returns a slice of the array.                                                                    |
| array_to_string(array, delimeter)         | Converts each element to its text representation.                                                |
| cardinality(array)                        | Returns the total number of elements in the array.                                               |
| make_array(value1, [value2 [, ...]])      | Returns an Arrow array using the specified input expressions.                                    |
| trim_array(array, n)                      | Removes the last n elements from the array.                                                      |
=======
| Function                              | Notes                                                                                                                                                                    |
| ------------------------------------- | ------------------------------------------------------------------------------------------------------------------------------------------------------------------------ |
| array_append(array, element)          | Appends an element to the end of an array. `array_append([1, 2, 3], 4) -> [1, 2, 3, 4]`                                                                                  |
| array_concat(array[, ..., array_n])   | Concatenates arrays. `array_concat([1, 2, 3], [4, 5, 6]) -> [1, 2, 3, 4, 5, 6]`                                                                                          |
| array_has(array, element)             | Returns true if the array contains the element `array_has([1,2,3], 1) -> true`                                                                                           |
| array_has_all(array, sub-array)       | Returns true if all elements of sub-array exist in array `array_has_all([1,2,3], [1,3]) -> true`                                                                         |
| array_has_any(array, sub-array)       | Returns true if any elements exist in both arrays `array_has_any([1,2,3], [1,4]) -> true`                                                                                |
| array_dims(array)                     | Returns an array of the array's dimensions. `array_dims([[1, 2, 3], [4, 5, 6]]) -> [2, 3]`                                                                               |
| array_fill(element, array)            | Returns an array filled with copies of the given value.                                                                                                                  |
| array_length(array, dimension)        | Returns the length of the array dimension. `array_length([1, 2, 3, 4, 5]) -> 5`                                                                                          |
| array_ndims(array)                    | Returns the number of dimensions of the array. `array_ndims([[1, 2, 3], [4, 5, 6]]) -> 2`                                                                                |
| array_position(array, element)        | Searches for an element in the array, returns first occurrence. `array_position([1, 2, 2, 3, 4], 2) -> 2`                                                                |
| array_positions(array, element)       | Searches for an element in the array, returns all occurrences. `array_positions([1, 2, 2, 3, 4], 2) -> [2, 3]`                                                           |
| array_prepend(array, element)         | Prepends an element to the beginning of an array. `array_prepend(1, [2, 3, 4]) -> [1, 2, 3, 4]`                                                                          |
| array_remove(array, element)          | Removes the first element from the array equal to the given value. `array_remove([1, 2, 2, 3, 2, 1, 4], 2) -> [1, 2, 3, 2, 1, 4]`                                        |
| array_remove_n(array, element, max)   | Removes the first `max` elements from the array equal to the given value. `array_remove_n([1, 2, 2, 3, 2, 1, 4], 2, 2) -> [1, 3, 2, 1, 4]`                               |
| array_remove_all(array, element)      | Removes all elements from the array equal to the given value. `array_remove_all([1, 2, 2, 3, 2, 1, 4], 2) -> [1, 3, 1, 4]`                                               |
| array_replace(array, from, to)        | Replaces the first occurrence of the specified element with another specified element. `array_replace([1, 2, 2, 3, 2, 1, 4], 2, 5) -> [1, 5, 2, 3, 2, 1, 4]`             |
| array_replace_n(array, from, to, max) | Replaces the first `max` occurrences of the specified element with another specified element. `array_replace_n([1, 2, 2, 3, 2, 1, 4], 2, 5, 2) -> [1, 5, 5, 3, 2, 1, 4]` |
| array_replace_all(array, from, to)    | Replaces all occurrences of the specified element with another specified element. `array_replace_all([1, 2, 2, 3, 2, 1, 4], 2, 5) -> [1, 5, 5, 3, 5, 1, 4]`              |
| array_to_string(array, delimeter)     | Converts each element to its text representation. `array_to_string([1, 2, 3, 4], ',') -> 1,2,3,4`                                                                        |
| cardinality(array)                    | Returns the total number of elements in the array. `cardinality([[1, 2, 3], [4, 5, 6]]) -> 6`                                                                            |
| make_array(value1, [value2 [, ...]])  | Returns an Arrow array using the specified input expressions. `make_array(1, 2, 3) -> [1, 2, 3]`                                                                         |
| trim_array(array, n)                  | Removes the last n elements from the array.                                                                                                                              |
>>>>>>> 55930fbf

## Regular Expressions

| Function       | Notes                                                                         |
| -------------- | ----------------------------------------------------------------------------- |
| regexp_match   | Matches a regular expression against a string and returns matched substrings. |
| regexp_replace | Replaces strings that match a regular expression                              |

## Temporal Expressions

| Function             | Notes                                                  |
| -------------------- | ------------------------------------------------------ |
| date_part            | Extracts a subfield from the date.                     |
| date_trunc           | Truncates the date to a specified level of precision.  |
| from_unixtime        | Returns the unix time in format.                       |
| to_timestamp         | Converts a string to a `Timestamp(_, _)`               |
| to_timestamp_millis  | Converts a string to a `Timestamp(Milliseconds, None)` |
| to_timestamp_micros  | Converts a string to a `Timestamp(Microseconds, None)` |
| to_timestamp_seconds | Converts a string to a `Timestamp(Seconds, None)`      |
| now()                | Returns current time.                                  |

## Other Expressions

| Function                     | Notes                                                                                                      |
| ---------------------------- | ---------------------------------------------------------------------------------------------------------- |
| array([value1, ...])         | Returns an array of fixed size with each argument (`[value1, ...]`) on it.                                 |
| in_list(expr, list, negated) | Returns `true` if (`expr`) belongs or not belongs (`negated`) to a list (`list`), otherwise returns false. |
| random()                     | Returns a random value from 0 (inclusive) to 1 (exclusive).                                                |
| sha224(text)                 | Computes the SHA224 hash of the argument (`text`).                                                         |
| sha256(text)                 | Computes the SHA256 hash of the argument (`text`).                                                         |
| sha384(text)                 | Computes the SHA384 hash of the argument (`text`).                                                         |
| sha512(text)                 | Computes the SHA512 hash of the argument (`text`).                                                         |
| to_hex(integer)              | Converts the integer (`integer`) to the corresponding hexadecimal string.                                  |

## Aggregate Functions

| Function                                                          | Notes                                                                                   |
| ----------------------------------------------------------------- | --------------------------------------------------------------------------------------- |
| avg(expr)                                                         | Сalculates the average value for `expr`.                                                |
| approx_distinct(expr)                                             | Calculates an approximate count of the number of distinct values for `expr`.            |
| approx_median(expr)                                               | Calculates an approximation of the median for `expr`.                                   |
| approx_percentile_cont(expr, percentile)                          | Calculates an approximation of the specified `percentile` for `expr`.                   |
| approx_percentile_cont_with_weight(expr, weight_expr, percentile) | Calculates an approximation of the specified `percentile` for `expr` and `weight_expr`. |
| bit_and(expr)                                                     | Computes the bitwise AND of all non-null input values for `expr`.                       |
| bit_or(expr)                                                      | Computes the bitwise OR of all non-null input values for `expr`.                        |
| bit_xor(expr)                                                     | Computes the bitwise exclusive OR of all non-null input values for `expr`.              |
| bool_and(expr)                                                    | Returns true if all non-null input values (`expr`) are true, otherwise false.           |
| bool_or(expr)                                                     | Returns true if any non-null input value (`expr`) is true, otherwise false.             |
| count(expr)                                                       | Returns the number of rows for `expr`.                                                  |
| count_distinct                                                    | Creates an expression to represent the count(distinct) aggregate function               |
| cube(exprs)                                                       | Creates a grouping set for all combination of `exprs`                                   |
| grouping_set(exprs)                                               | Create a grouping set.                                                                  |
| max(expr)                                                         | Finds the maximum value of `expr`.                                                      |
| median(expr)                                                      | Сalculates the median of `expr`.                                                        |
| min(expr)                                                         | Finds the minimum value of `expr`.                                                      |
| rollup(exprs)                                                     | Creates a grouping set for rollup sets.                                                 |
| sum(expr)                                                         | Сalculates the sum of `expr`.                                                           |

## Subquery Expressions

| Function        | Notes                                                                                         |
| --------------- | --------------------------------------------------------------------------------------------- |
| exists          | Creates an `EXISTS` subquery expression                                                       |
| in_subquery     | `df1.filter(in_subquery(col("foo"), df2))?` is the equivalent of the SQL `WHERE foo IN <df2>` |
| not_exists      | Creates a `NOT EXISTS` subquery expression                                                    |
| not_in_subquery | Creates a `NOT IN` subquery expression                                                        |
| scalar_subquery | Creates a scalar subquery expression                                                          |

## User-Defined Function Expressions

| Function    | Notes                                                                     |
| ----------- | ------------------------------------------------------------------------- |
| create_udf  | Creates a new UDF with a specific signature and specific return type.     |
| create_udaf | Creates a new UDAF with a specific signature, state type and return type. |<|MERGE_RESOLUTION|>--- conflicted
+++ resolved
@@ -179,28 +179,6 @@
 
 ## Array Expressions
 
-<<<<<<< HEAD
-| Function                                  | Notes                                                                                            |
-| ----------------------------------------- | ------------------------------------------------------------------------------------------------ |
-| array_append(array, element)              | Appends an element to the end of an array.                                                       |
-| array_concat(array[, ..., array_n])       | Concatenates arrays.                                                                             |
-| array_contains(first_array, second_array) | Returns true, if each element of the second array appearing in the first array, otherwise false. |
-| array_dims(array)                         | Returns an array of the array's dimensions.                                                      |
-| array_element(array, index)               | Extracts the element with the index n from the array                                             |
-| array_fill(element, array)                | Returns an array filled with copies of the given value.                                          |
-| array_length(array, dimension)            | Returns the length of the array dimension.                                                       |
-| array_ndims(array)                        | Returns the number of dimensions of the array.                                                   |
-| array_position(array, element)            | Searches for an element in the array, returns first occurrence.                                  |
-| array_positions(array, element)           | Searches for an element in the array, returns all occurrences.                                   |
-| array_prepend(array, element)             | Prepends an element to the beginning of an array.                                                |
-| array_remove(array, element)              | Removes all elements equal to the given value from the array.                                    |
-| array_replace(array, from, to)            | Replaces a specified element with another specified element.                                     |
-| array_slice(array, index)                 | Returns a slice of the array.                                                                    |
-| array_to_string(array, delimeter)         | Converts each element to its text representation.                                                |
-| cardinality(array)                        | Returns the total number of elements in the array.                                               |
-| make_array(value1, [value2 [, ...]])      | Returns an Arrow array using the specified input expressions.                                    |
-| trim_array(array, n)                      | Removes the last n elements from the array.                                                      |
-=======
 | Function                              | Notes                                                                                                                                                                    |
 | ------------------------------------- | ------------------------------------------------------------------------------------------------------------------------------------------------------------------------ |
 | array_append(array, element)          | Appends an element to the end of an array. `array_append([1, 2, 3], 4) -> [1, 2, 3, 4]`                                                                                  |
@@ -209,6 +187,7 @@
 | array_has_all(array, sub-array)       | Returns true if all elements of sub-array exist in array `array_has_all([1,2,3], [1,3]) -> true`                                                                         |
 | array_has_any(array, sub-array)       | Returns true if any elements exist in both arrays `array_has_any([1,2,3], [1,4]) -> true`                                                                                |
 | array_dims(array)                     | Returns an array of the array's dimensions. `array_dims([[1, 2, 3], [4, 5, 6]]) -> [2, 3]`                                                                               |
+| array_element(array, index)               | Extracts the element with the index n from the array                                             |
 | array_fill(element, array)            | Returns an array filled with copies of the given value.                                                                                                                  |
 | array_length(array, dimension)        | Returns the length of the array dimension. `array_length([1, 2, 3, 4, 5]) -> 5`                                                                                          |
 | array_ndims(array)                    | Returns the number of dimensions of the array. `array_ndims([[1, 2, 3], [4, 5, 6]]) -> 2`                                                                                |
@@ -221,11 +200,11 @@
 | array_replace(array, from, to)        | Replaces the first occurrence of the specified element with another specified element. `array_replace([1, 2, 2, 3, 2, 1, 4], 2, 5) -> [1, 5, 2, 3, 2, 1, 4]`             |
 | array_replace_n(array, from, to, max) | Replaces the first `max` occurrences of the specified element with another specified element. `array_replace_n([1, 2, 2, 3, 2, 1, 4], 2, 5, 2) -> [1, 5, 5, 3, 2, 1, 4]` |
 | array_replace_all(array, from, to)    | Replaces all occurrences of the specified element with another specified element. `array_replace_all([1, 2, 2, 3, 2, 1, 4], 2, 5) -> [1, 5, 5, 3, 5, 1, 4]`              |
+| array_slice(array, index)                 | Returns a slice of the array.                                                                    |
 | array_to_string(array, delimeter)     | Converts each element to its text representation. `array_to_string([1, 2, 3, 4], ',') -> 1,2,3,4`                                                                        |
 | cardinality(array)                    | Returns the total number of elements in the array. `cardinality([[1, 2, 3], [4, 5, 6]]) -> 6`                                                                            |
 | make_array(value1, [value2 [, ...]])  | Returns an Arrow array using the specified input expressions. `make_array(1, 2, 3) -> [1, 2, 3]`                                                                         |
-| trim_array(array, n)                  | Removes the last n elements from the array.                                                                                                                              |
->>>>>>> 55930fbf
+| trim_array(array, n)                  | Deprecated                                                                                                                             |
 
 ## Regular Expressions
 
