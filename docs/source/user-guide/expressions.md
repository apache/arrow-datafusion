<!---
  Licensed to the Apache Software Foundation (ASF) under one
  or more contributor license agreements.  See the NOTICE file
  distributed with this work for additional information
  regarding copyright ownership.  The ASF licenses this file
  to you under the Apache License, Version 2.0 (the
  "License"); you may not use this file except in compliance
  with the License.  You may obtain a copy of the License at

    http://www.apache.org/licenses/LICENSE-2.0

  Unless required by applicable law or agreed to in writing,
  software distributed under the License is distributed on an
  "AS IS" BASIS, WITHOUT WARRANTIES OR CONDITIONS OF ANY
  KIND, either express or implied.  See the License for the
  specific language governing permissions and limitations
  under the License.
-->

# Expression API

DataFrame methods such as `select` and `filter` accept one or more logical expressions and there are many functions
available for creating logical expressions. These are documented below.

Expressions can be chained together using a fluent-style API:

```rust
// create the expression `(a > 6) AND (b < 7)`
col("a").gt(lit(6)).and(col("b").lt(lit(7)))
```

## Identifiers

| Function | Notes                                        |
| -------- | -------------------------------------------- |
| col      | Reference a column in a dataframe `col("a")` |

## Literal Values

| Function | Notes                                              |
| -------- | -------------------------------------------------- |
| lit      | Literal value such as `lit(123)` or `lit("hello")` |

## Boolean Expressions

| Function | Notes                                     |
| -------- | ----------------------------------------- |
| and      | `and(expr1, expr2)` or `expr1.and(expr2)` |
| or       | `or(expr1, expr2)` or `expr1.or(expr2)`   |
| not      | `not(expr)` or `expr.not()`               |

## Bitwise expressions

| Function            | Notes                                                                     |
| ------------------- | ------------------------------------------------------------------------- |
| bitwise_and         | `bitwise_and(expr1, expr2)` or `expr1.bitwise_and(expr2)`                 |
| bitwise_or          | `bitwise_or(expr1, expr2)` or `expr1.bitwise_or(expr2)`                   |
| bitwise_xor         | `bitwise_xor(expr1, expr2)` or `expr1.bitwise_xor(expr2)`                 |
| bitwise_shift_right | `bitwise_shift_right(expr1, expr2)` or `expr1.bitwise_shift_right(expr2)` |
| bitwise_shift_left  | `bitwise_shift_left(expr1, expr2)` or `expr1.bitwise_shift_left(expr2)`   |

## Comparison Expressions

| Function | Notes                 |
| -------- | --------------------- |
| eq       | `expr1.eq(expr2)`     |
| gt       | `expr1.gt(expr2)`     |
| gt_eq    | `expr1.gt_eq(expr2)`  |
| lt       | `expr1.lt(expr2)`     |
| lt_eq    | `expr1.lt_eq(expr2)`  |
| not_eq   | `expr1.not_eq(expr2)` |

## Math Functions

In addition to the math functions listed here, some Rust operators are implemented for expressions, allowing
expressions such as `col("a") + col("b")` to be used.

| Function              | Notes                                             |
| --------------------- | ------------------------------------------------- |
| abs(x)                | absolute value                                    |
| acos(x)               | inverse cosine                                    |
| acosh(x)              | inverse hyperbolic cosine                         |
| asin(x)               | inverse sine                                      |
| asinh(x)              | inverse hyperbolic sine                           |
| atan(x)               | inverse tangent                                   |
| atanh(x)              | inverse hyperbolic tangent                        |
| atan2(y, x)           | inverse tangent of y / x                          |
| cbrt(x)               | cube root                                         |
| ceil(x)               | nearest integer greater than or equal to argument |
| cos(x)                | cosine                                            |
| cosh(x)               | hyperbolic cosine                                 |
| degrees(x)            | converts radians to degrees                       |
| exp(x)                | exponential                                       |
| factorial(x)          | factorial                                         |
| floor(x)              | nearest integer less than or equal to argument    |
| gcd(x, y)             | greatest common divisor                           |
| lcm(x, y)             | least common multiple                             |
| ln(x)                 | natural logarithm                                 |
| log(base, x)          | logarithm of x for a particular base              |
| log10(x)              | base 10 logarithm                                 |
| log2(x)               | base 2 logarithm                                  |
| pi()                  | approximate value of π                            |
| power(base, exponent) | base raised to the power of exponent              |
| radians(x)            | converts degrees to radians                       |
| round(x)              | round to nearest integer                          |
| signum(x)             | sign of the argument (-1, 0, +1)                  |
| sin(x)                | sine                                              |
| sinh(x)               | hyperbolic sine                                   |
| sqrt(x)               | square root                                       |
| tan(x)                | tangent                                           |
| tanh(x)               | hyperbolic tangent                                |
| trunc(x)              | truncate toward zero                              |

### Math functions usage notes:

Unlike to some databases the math functions in Datafusion works the same way as Rust math functions, avoiding failing on corner cases e.g

```
❯ select log(-1), log(0), sqrt(-1);
+----------------+---------------+-----------------+
| log(Int64(-1)) | log(Int64(0)) | sqrt(Int64(-1)) |
+----------------+---------------+-----------------+
| NaN            | -inf          | NaN             |
+----------------+---------------+-----------------+
```

## Bitwise Operators

| Operator | Notes                                           |
| -------- | ----------------------------------------------- |
| &        | Bitwise AND => `(expr1 & expr2)`                |
| &#124;   | Bitwise OR => <code>(expr1 &#124; expr2)</code> |
| #        | Bitwise XOR => `(expr1 # expr2)`                |
| <<       | Bitwise left shift => `(expr1 << expr2)`        |
| >>       | Bitwise right shift => `(expr1 << expr2)`       |

## Conditional Expressions

| Function | Notes                                                                                                                                                                                                    |
| -------- | -------------------------------------------------------------------------------------------------------------------------------------------------------------------------------------------------------- |
| coalesce | Returns the first of its arguments that is not null. Null is returned only if all arguments are null. It is often used to substitute a default value for null values when data is retrieved for display. |
| case     | CASE expression. Example: `case(expr).when(expr, expr).when(expr, expr).otherwise(expr).end()`.                                                                                                          |
| nullif   | Returns a null value if `value1` equals `value2`; otherwise it returns `value1`. This can be used to perform the inverse operation of the `coalesce` expression.                                         |

## String Expressions

| Function                                       | Notes                                                                                                                                                                                                                                    |
| ---------------------------------------------- | ---------------------------------------------------------------------------------------------------------------------------------------------------------------------------------------------------------------------------------------- |
| ascii(character)                               | Returns a numeric representation of the character (`character`). Example: `ascii('a') -> 97`                                                                                                                                             |
| bit_length(text)                               | Returns the length of the string (`text`) in bits. Example: `bit_length('spider') -> 48`                                                                                                                                                 |
| btrim(text, characters)                        | Removes all specified characters (`characters`) from both the beginning and the end of the string (`text`). Example: `btrim('aabchelloccb', 'abc') -> hello`                                                                             |
| char_length(text)                              | Returns number of characters in the string (`text`). The same as `character_length` and `length`. Example: `character_length('lion') -> 4`                                                                                               |
| character_length(text)                         | Returns number of characters in the string (`text`). The same as `char_length` and `length`. Example: `char_length('lion') -> 4`                                                                                                         |
| concat(value1, [value2 [, ...]])               | Concatenates the text representations (`value1, [value2 [, ...]]`) of all the arguments. NULL arguments are ignored. Example: `concat('aaa', 'bbc', NULL, 321) -> aaabbc321`                                                             |
| concat_ws(separator, value1, [value2 [, ...]]) | Concatenates the text representations (`value1, [value2 [, ...]]`) of all the arguments with the separator (`separator`). NULL arguments are ignored. `concat_ws('/', 'path', 'to', NULL, 'my', 'folder', 123) -> path/to/my/folder/123` |
| chr(integer)                                   | Returns a character by its numeric representation (`integer`). Example: `chr(90) -> 8`                                                                                                                                                   |
| initcap                                        | Converts the first letter of each word to upper case and the rest to lower case. Example: `initcap('hi TOM') -> Hi Tom`                                                                                                                  |
| left(text, number)                             | Returns a certain number (`number`) of first characters (`text`). Example: `left('like', 2) -> li`                                                                                                                                       |
| length(text)                                   | Returns number of characters in the string (`text`). The same as `character_length` and `char_length`. Example: `length('lion') -> 4`                                                                                                    |
| lower(text)                                    | Converts all characters in the string (`text`) into lower case. Example: `lower('HELLO') -> hello`                                                                                                                                       |
| lpad(text, length, [, fill])                   | Extends the string to length (`length`) by prepending the characters (`fill`) (a space by default). Example: `lpad('bb', 5, 'a') → aaabb`                                                                                                |
| ltrim(text, text)                              | Removes all specified characters (`characters`) from the beginning of the string (`text`). Example: `ltrim('aabchelloccb', 'abc') -> helloccb`                                                                                           |
| md5(text)                                      | Computes the MD5 hash of the argument (`text`).                                                                                                                                                                                          |
| octet_length(text)                             | Returns number of bytes in the string (`text`).                                                                                                                                                                                          |
| repeat(text, number)                           | Repeats the string the specified number of times. Example: `repeat('1', 4) -> 1111`                                                                                                                                                      |
| replace(string, from, to)                      | Replaces a specified string (`from`) with another specified string (`to`) in the string (`string`). Example: `replace('Hello', 'replace', 'el') -> Hola`                                                                                 |
| reverse(text)                                  | Reverses the order of the characters in the string (`text`). Example: `reverse('hello') -> olleh`                                                                                                                                        |
| right(text, number)                            | Returns a certain number (`number`) of last characters (`text`). Example: `right('like', 2) -> ke`                                                                                                                                       |
| rpad(text, length, [, fill])                   | Extends the string to length (`length`) by prepending the characters (`fill`) (a space by default). Example: `rpad('bb', 5, 'a') → bbaaa`                                                                                                |
| rtrim                                          | Removes all specified characters (`characters`) from the end of the string (`text`). Example: `rtrim('aabchelloccb', 'abc') -> aabchello`                                                                                                |
| digest(input, algorithm)                       | Computes the binary hash of `input`, using the `algorithm`.                                                                                                                                                                              |
| split_part(string, delimiter, index)           | Splits the string (`string`) based on a delimiter (`delimiter`) and picks out the desired field based on the index (`index`).                                                                                                            |
| starts_with(string, prefix)                    | Returns `true` if the string (`string`) starts with the specified prefix (`prefix`). If not, it returns `false`. Example: `starts_with('Hi Tom', 'Hi') -> true`                                                                          |
| strpos                                         | Finds the position from where the `substring` matches the `string`                                                                                                                                                                       |
| substr(string, position, [, length])           | Returns substring from the position (`position`) with length (`length`) characters in the string (`string`).                                                                                                                             |
| translate(string, from, to)                    | Replaces the characters in `from` with the counterpart in `to`. Example: `translate('abcde', 'acd', '15') -> 1b5e`                                                                                                                       |
| trim(string)                                   | Removes all characters, space by default from the string (`string`)                                                                                                                                                                      |
| upper                                          | Converts all characters in the string into upper case. Example: `upper('hello') -> HELLO`                                                                                                                                                |

## Array Expressions

<<<<<<< HEAD
| Function                                  | Notes                                                                                            |
| ----------------------------------------- | ------------------------------------------------------------------------------------------------ |
| array_append(array, element)              | Appends an element to the end of an array.                                                       |
| array_concat(array[, ..., array_n])       | Concatenates arrays.                                                                             |
| array_contains(first_array, second_array) | Returns true, if each element of the second array appearing in the first array, otherwise false. |
| array_dims(array)                         | Returns an array of the array's dimensions.                                                      |
| array_fill(element, array)                | Returns an array filled with copies of the given value.                                          |
| array_length(array, dimension)            | Returns the length of the array dimension.                                                       |
| array_ndims(array)                        | Returns the number of dimensions of the array.                                                   |
| array_position(array, element)            | Searches for an element in the array, returns first occurrence.                                  |
| array_positions(array, element)           | Searches for an element in the array, returns all occurrences.                                   |
| array_prepend(array, element)             | Prepends an element to the beginning of an array.                                                |
| array_remove(array, element)              | Removes one element from the array equal to the given value.                                     |
| array_removes(array, element)             | Removes all elements from the array equal to the given value.                                    |
| array_replace(array, from, to)            | Replaces one occurrence of the specified element with another specified element.                 |
| array_replaces(array, from, to)           | Replaces all occurrences of the specified element with another specified element.                |
| array_to_string(array, delimeter)         | Converts each element to its text representation.                                                |
| cardinality(array)                        | Returns the total number of elements in the array.                                               |
| make_array(value1, [value2 [, ...]])      | Returns an Arrow array using the specified input expressions.                                    |
| trim_array(array, n)                      | Removes the last n elements from the array.                                                      |
=======
| Function                             | Notes                                                                                                          |
| ------------------------------------ | -------------------------------------------------------------------------------------------------------------- |
| array_append(array, element)         | Appends an element to the end of an array. `array_append([1, 2, 3], 4) -> [1, 2, 3, 4]`                        |
| array_concat(array[, ..., array_n])  | Concatenates arrays. `array_concat([1, 2, 3], [4, 5, 6]) -> [1, 2, 3, 4, 5, 6]`                                |
| array_has(array, element)            | Returns true if the array contains the element `array_has([1,2,3], 1) -> true`                                 |
| array_has_all(array, sub-array)      | Returns true if all elements of sub-array exist in array `array_has_all([1,2,3], [1,3]) -> true`               |
| array_has_any(array, sub-array)      | Returns true if any elements exist in both arrays `array_has_any([1,2,3], [1,4]) -> true`                      |
| array_dims(array)                    | Returns an array of the array's dimensions. `array_dims([[1, 2, 3], [4, 5, 6]]) -> [2, 3]`                     |
| array_fill(element, array)           | Returns an array filled with copies of the given value.                                                        |
| array_length(array, dimension)       | Returns the length of the array dimension. `array_length([1, 2, 3, 4, 5]) -> 5`                                |
| array_ndims(array)                   | Returns the number of dimensions of the array. `array_ndims([[1, 2, 3], [4, 5, 6]]) -> 2`                      |
| array_position(array, element)       | Searches for an element in the array, returns first occurrence. `array_position([1, 2, 2, 3, 4], 2) -> 2`      |
| array_positions(array, element)      | Searches for an element in the array, returns all occurrences. `array_positions([1, 2, 2, 3, 4], 2) -> [2, 3]` |
| array_prepend(array, element)        | Prepends an element to the beginning of an array. `array_prepend(1, [2, 3, 4]) -> [1, 2, 3, 4]`                |
| array_remove(array, element)         | Removes all elements equal to the given value from the array.                                                  |
| array_replace(array, from, to)       | Replaces a specified element with another specified element.                                                   |
| array_to_string(array, delimeter)    | Converts each element to its text representation. `array_to_string([1, 2, 3, 4], ',') -> 1,2,3,4`              |
| cardinality(array)                   | Returns the total number of elements in the array. `cardinality([[1, 2, 3], [4, 5, 6]]) -> 6`                  |
| make_array(value1, [value2 [, ...]]) | Returns an Arrow array using the specified input expressions. `make_array(1, 2, 3) -> [1, 2, 3]`               |
| trim_array(array, n)                 | Removes the last n elements from the array.                                                                    |
>>>>>>> 49c91b56

## Regular Expressions

| Function       | Notes                                                                         |
| -------------- | ----------------------------------------------------------------------------- |
| regexp_match   | Matches a regular expression against a string and returns matched substrings. |
| regexp_replace | Replaces strings that match a regular expression                              |

## Temporal Expressions

| Function             | Notes                                                  |
| -------------------- | ------------------------------------------------------ |
| date_part            | Extracts a subfield from the date.                     |
| date_trunc           | Truncates the date to a specified level of precision.  |
| from_unixtime        | Returns the unix time in format.                       |
| to_timestamp         | Converts a string to a `Timestamp(_, _)`               |
| to_timestamp_millis  | Converts a string to a `Timestamp(Milliseconds, None)` |
| to_timestamp_micros  | Converts a string to a `Timestamp(Microseconds, None)` |
| to_timestamp_seconds | Converts a string to a `Timestamp(Seconds, None)`      |
| now()                | Returns current time.                                  |

## Other Expressions

| Function                     | Notes                                                                                                      |
| ---------------------------- | ---------------------------------------------------------------------------------------------------------- |
| array([value1, ...])         | Returns an array of fixed size with each argument (`[value1, ...]`) on it.                                 |
| in_list(expr, list, negated) | Returns `true` if (`expr`) belongs or not belongs (`negated`) to a list (`list`), otherwise returns false. |
| random()                     | Returns a random value from 0 (inclusive) to 1 (exclusive).                                                |
| sha224(text)                 | Computes the SHA224 hash of the argument (`text`).                                                         |
| sha256(text)                 | Computes the SHA256 hash of the argument (`text`).                                                         |
| sha384(text)                 | Computes the SHA384 hash of the argument (`text`).                                                         |
| sha512(text)                 | Computes the SHA512 hash of the argument (`text`).                                                         |
| to_hex(integer)              | Converts the integer (`integer`) to the corresponding hexadecimal string.                                  |

## Aggregate Functions

| Function                                                          | Notes                                                                                   |
| ----------------------------------------------------------------- | --------------------------------------------------------------------------------------- |
| avg(expr)                                                         | Сalculates the average value for `expr`.                                                |
| approx_distinct(expr)                                             | Calculates an approximate count of the number of distinct values for `expr`.            |
| approx_median(expr)                                               | Calculates an approximation of the median for `expr`.                                   |
| approx_percentile_cont(expr, percentile)                          | Calculates an approximation of the specified `percentile` for `expr`.                   |
| approx_percentile_cont_with_weight(expr, weight_expr, percentile) | Calculates an approximation of the specified `percentile` for `expr` and `weight_expr`. |
| bit_and(expr)                                                     | Computes the bitwise AND of all non-null input values for `expr`.                       |
| bit_or(expr)                                                      | Computes the bitwise OR of all non-null input values for `expr`.                        |
| bit_xor(expr)                                                     | Computes the bitwise exclusive OR of all non-null input values for `expr`.              |
| bool_and(expr)                                                    | Returns true if all non-null input values (`expr`) are true, otherwise false.           |
| bool_or(expr)                                                     | Returns true if any non-null input value (`expr`) is true, otherwise false.             |
| count(expr)                                                       | Returns the number of rows for `expr`.                                                  |
| count_distinct                                                    | Creates an expression to represent the count(distinct) aggregate function               |
| cube(exprs)                                                       | Creates a grouping set for all combination of `exprs`                                   |
| grouping_set(exprs)                                               | Create a grouping set.                                                                  |
| max(expr)                                                         | Finds the maximum value of `expr`.                                                      |
| median(expr)                                                      | Сalculates the median of `expr`.                                                        |
| min(expr)                                                         | Finds the minimum value of `expr`.                                                      |
| rollup(exprs)                                                     | Creates a grouping set for rollup sets.                                                 |
| sum(expr)                                                         | Сalculates the sum of `expr`.                                                           |

## Subquery Expressions

| Function        | Notes                                                                                         |
| --------------- | --------------------------------------------------------------------------------------------- |
| exists          | Creates an `EXISTS` subquery expression                                                       |
| in_subquery     | `df1.filter(in_subquery(col("foo"), df2))?` is the equivalent of the SQL `WHERE foo IN <df2>` |
| not_exists      | Creates a `NOT EXISTS` subquery expression                                                    |
| not_in_subquery | Creates a `NOT IN` subquery expression                                                        |
| scalar_subquery | Creates a scalar subquery expression                                                          |

## User-Defined Function Expressions

| Function    | Notes                                                                     |
| ----------- | ------------------------------------------------------------------------- |
| create_udf  | Creates a new UDF with a specific signature and specific return type.     |
| create_udaf | Creates a new UDAF with a specific signature, state type and return type. |<|MERGE_RESOLUTION|>--- conflicted
+++ resolved
@@ -179,28 +179,6 @@
 
 ## Array Expressions
 
-<<<<<<< HEAD
-| Function                                  | Notes                                                                                            |
-| ----------------------------------------- | ------------------------------------------------------------------------------------------------ |
-| array_append(array, element)              | Appends an element to the end of an array.                                                       |
-| array_concat(array[, ..., array_n])       | Concatenates arrays.                                                                             |
-| array_contains(first_array, second_array) | Returns true, if each element of the second array appearing in the first array, otherwise false. |
-| array_dims(array)                         | Returns an array of the array's dimensions.                                                      |
-| array_fill(element, array)                | Returns an array filled with copies of the given value.                                          |
-| array_length(array, dimension)            | Returns the length of the array dimension.                                                       |
-| array_ndims(array)                        | Returns the number of dimensions of the array.                                                   |
-| array_position(array, element)            | Searches for an element in the array, returns first occurrence.                                  |
-| array_positions(array, element)           | Searches for an element in the array, returns all occurrences.                                   |
-| array_prepend(array, element)             | Prepends an element to the beginning of an array.                                                |
-| array_remove(array, element)              | Removes one element from the array equal to the given value.                                     |
-| array_removes(array, element)             | Removes all elements from the array equal to the given value.                                    |
-| array_replace(array, from, to)            | Replaces one occurrence of the specified element with another specified element.                 |
-| array_replaces(array, from, to)           | Replaces all occurrences of the specified element with another specified element.                |
-| array_to_string(array, delimeter)         | Converts each element to its text representation.                                                |
-| cardinality(array)                        | Returns the total number of elements in the array.                                               |
-| make_array(value1, [value2 [, ...]])      | Returns an Arrow array using the specified input expressions.                                    |
-| trim_array(array, n)                      | Removes the last n elements from the array.                                                      |
-=======
 | Function                             | Notes                                                                                                          |
 | ------------------------------------ | -------------------------------------------------------------------------------------------------------------- |
 | array_append(array, element)         | Appends an element to the end of an array. `array_append([1, 2, 3], 4) -> [1, 2, 3, 4]`                        |
@@ -215,13 +193,14 @@
 | array_position(array, element)       | Searches for an element in the array, returns first occurrence. `array_position([1, 2, 2, 3, 4], 2) -> 2`      |
 | array_positions(array, element)      | Searches for an element in the array, returns all occurrences. `array_positions([1, 2, 2, 3, 4], 2) -> [2, 3]` |
 | array_prepend(array, element)        | Prepends an element to the beginning of an array. `array_prepend(1, [2, 3, 4]) -> [1, 2, 3, 4]`                |
-| array_remove(array, element)         | Removes all elements equal to the given value from the array.                                                  |
-| array_replace(array, from, to)       | Replaces a specified element with another specified element.                                                   |
+| array_remove(array, element)              | Removes one element from the array equal to the given value. `array_remove([1, 2, 2, 3, 1, 4], 2) -> [1, 2, 3, 1, 4]`                                    |
+| array_removes(array, element)             | Removes all elements from the array equal to the given value. `array_removes([1, 2, 2, 3, 1, 4], 2) -> [1, 3, 1, 4]`                                   |
+| array_replace(array, from, to)            | Replaces one occurrence of the specified element with another specified element. `array_replace([1, 2, 2, 3, 1, 4], 2, 5) -> [1, 5, 2, 3, 1, 4]`                |
+| array_replaces(array, from, to)           | Replaces all occurrences of the specified element with another specified element. `array_replaces([1, 2, 2, 3, 1, 4], 2, 5) -> [1, 5, 5, 3, 1, 4]`               |
 | array_to_string(array, delimeter)    | Converts each element to its text representation. `array_to_string([1, 2, 3, 4], ',') -> 1,2,3,4`              |
 | cardinality(array)                   | Returns the total number of elements in the array. `cardinality([[1, 2, 3], [4, 5, 6]]) -> 6`                  |
 | make_array(value1, [value2 [, ...]]) | Returns an Arrow array using the specified input expressions. `make_array(1, 2, 3) -> [1, 2, 3]`               |
 | trim_array(array, n)                 | Removes the last n elements from the array.                                                                    |
->>>>>>> 49c91b56
 
 ## Regular Expressions
 
