--- conflicted
+++ resolved
@@ -187,11 +187,7 @@
 | array_has_all(array, sub-array)       | Returns true if all elements of sub-array exist in array `array_has_all([1,2,3], [1,3]) -> true`                                                                         |
 | array_has_any(array, sub-array)       | Returns true if any elements exist in both arrays `array_has_any([1,2,3], [1,4]) -> true`                                                                                |
 | array_dims(array)                     | Returns an array of the array's dimensions. `array_dims([[1, 2, 3], [4, 5, 6]]) -> [2, 3]`                                                                               |
-<<<<<<< HEAD
-=======
 | array_element(array, index)           | Extracts the element with the index n from the array `array_element([1, 2, 3, 4], 3) -> 3`                                                                               |
-| array_fill(element, array)            | Returns an array filled with copies of the given value.                                                                                                                  |
->>>>>>> 23547587
 | array_length(array, dimension)        | Returns the length of the array dimension. `array_length([1, 2, 3, 4, 5]) -> 5`                                                                                          |
 | array_ndims(array)                    | Returns the number of dimensions of the array. `array_ndims([[1, 2, 3], [4, 5, 6]]) -> 2`                                                                                |
 | array_position(array, element)        | Searches for an element in the array, returns first occurrence. `array_position([1, 2, 2, 3, 4], 2) -> 2`                                                                |
