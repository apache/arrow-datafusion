# Licensed to the Apache Software Foundation (ASF) under one
# or more contributor license agreements.  See the NOTICE file
# distributed with this work for additional information
# regarding copyright ownership.  The ASF licenses this file
# to you under the Apache License, Version 2.0 (the
# "License"); you may not use this file except in compliance
# with the License.  You may obtain a copy of the License at
#
#   http://www.apache.org/licenses/LICENSE-2.0
#
# Unless required by applicable law or agreed to in writing,
# software distributed under the License is distributed on an
# "AS IS" BASIS, WITHOUT WARRANTIES OR CONDITIONS OF ANY
# KIND, either express or implied.  See the License for the
# specific language governing permissions and limitations
# under the License.

[package]
name = "datafusion-expr"
description = "DataFusion is an in-memory query engine that uses Apache Arrow as the memory model"
version = "7.0.0"
homepage = "https://github.com/apache/arrow-datafusion"
repository = "https://github.com/apache/arrow-datafusion"
readme = "../README.md"
authors = ["Apache Arrow <dev@arrow.apache.org>"]
license = "Apache-2.0"
keywords = [ "arrow", "query", "sql" ]
edition = "2021"
rust-version = "1.58"

[lib]
name = "datafusion_expr"
path = "src/lib.rs"

[features]

[dependencies]
<<<<<<< HEAD
datafusion-common = { path = "../datafusion-common", version = "6.0.0" }
arrow = { version = "9.0.0", features = ["prettyprint"] }
=======
datafusion-common = { path = "../datafusion-common", version = "7.0.0" }
arrow = { version = "8.0.0", features = ["prettyprint"] }
sqlparser = "0.14"
ahash = { version = "0.7", default-features = false }
>>>>>>> 0a50dcdf
<|MERGE_RESOLUTION|>--- conflicted
+++ resolved
@@ -35,12 +35,7 @@
 [features]
 
 [dependencies]
-<<<<<<< HEAD
-datafusion-common = { path = "../datafusion-common", version = "6.0.0" }
+datafusion-common = { path = "../datafusion-common", version = "7.0.0" }
 arrow = { version = "9.0.0", features = ["prettyprint"] }
-=======
-datafusion-common = { path = "../datafusion-common", version = "7.0.0" }
-arrow = { version = "8.0.0", features = ["prettyprint"] }
 sqlparser = "0.14"
-ahash = { version = "0.7", default-features = false }
->>>>>>> 0a50dcdf
+ahash = { version = "0.7", default-features = false }