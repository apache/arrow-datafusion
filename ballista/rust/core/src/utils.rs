// Licensed to the Apache Software Foundation (ASF) under one
// or more contributor license agreements.  See the NOTICE file
// distributed with this work for additional information
// regarding copyright ownership.  The ASF licenses this file
// to you under the Apache License, Version 2.0 (the
// "License"); you may not use this file except in compliance
// with the License.  You may obtain a copy of the License at
//
//   http://www.apache.org/licenses/LICENSE-2.0
//
// Unless required by applicable law or agreed to in writing,
// software distributed under the License is distributed on an
// "AS IS" BASIS, WITHOUT WARRANTIES OR CONDITIONS OF ANY
// KIND, either express or implied.  See the License for the
// specific language governing permissions and limitations
// under the License.

use std::io::{BufWriter, Write};
use std::marker::PhantomData;

use std::sync::atomic::{AtomicUsize, Ordering};
use std::sync::Arc;
use std::{fs::File, pin::Pin};

use crate::error::{BallistaError, Result};
use crate::execution_plans::{
    DistributedQueryExec, ShuffleWriterExec, UnresolvedShuffleExec,
};
use crate::serde::scheduler::PartitionStats;

use crate::config::BallistaConfig;
use crate::serde::{AsLogicalPlan, DefaultLogicalExtensionCodec, LogicalExtensionCodec};
use async_trait::async_trait;
use datafusion::arrow::datatypes::Schema;
use datafusion::arrow::error::Result as ArrowResult;
use datafusion::arrow::{
    datatypes::SchemaRef, ipc::writer::FileWriter, record_batch::RecordBatch,
};
use datafusion::error::DataFusionError;
use datafusion::execution::context::{
    QueryPlanner, SessionConfig, SessionContext, SessionState,
};
use datafusion::logical_plan::LogicalPlan;

use datafusion::physical_plan::coalesce_batches::CoalesceBatchesExec;
use datafusion::physical_plan::coalesce_partitions::CoalescePartitionsExec;
use datafusion::physical_plan::common::batch_byte_size;
use datafusion::physical_plan::empty::EmptyExec;

<<<<<<< HEAD
use crate::plugin::udf::get_udf_plugin_manager;
=======
use datafusion::execution::runtime_env::{RuntimeConfig, RuntimeEnv};
>>>>>>> 29d0a65a
use datafusion::physical_plan::file_format::{CsvExec, ParquetExec};
use datafusion::physical_plan::filter::FilterExec;
use datafusion::physical_plan::hash_aggregate::HashAggregateExec;
use datafusion::physical_plan::hash_join::HashJoinExec;
use datafusion::physical_plan::projection::ProjectionExec;
use datafusion::physical_plan::sorts::sort::SortExec;
use datafusion::physical_plan::{metrics, ExecutionPlan, RecordBatchStream};
use futures::{Stream, StreamExt};

/// Stream data to disk in Arrow IPC format

pub async fn write_stream_to_disk(
    stream: &mut Pin<Box<dyn RecordBatchStream + Send>>,
    path: &str,
    disk_write_metric: &metrics::Time,
) -> Result<PartitionStats> {
    let file = File::create(&path).map_err(|e| {
        BallistaError::General(format!(
            "Failed to create partition file at {}: {:?}",
            path, e
        ))
    })?;

    let mut num_rows = 0;
    let mut num_batches = 0;
    let mut num_bytes = 0;
    let mut writer = FileWriter::try_new(file, stream.schema().as_ref())?;

    while let Some(result) = stream.next().await {
        let batch = result?;

        let batch_size_bytes: usize = batch_byte_size(&batch);
        num_batches += 1;
        num_rows += batch.num_rows();
        num_bytes += batch_size_bytes;

        let timer = disk_write_metric.timer();
        writer.write(&batch)?;
        timer.done();
    }
    let timer = disk_write_metric.timer();
    writer.finish()?;
    timer.done();
    Ok(PartitionStats::new(
        Some(num_rows as u64),
        Some(num_batches),
        Some(num_bytes as u64),
    ))
}

pub async fn collect_stream(
    stream: &mut Pin<Box<dyn RecordBatchStream + Send>>,
) -> Result<Vec<RecordBatch>> {
    let mut batches = vec![];
    while let Some(batch) = stream.next().await {
        batches.push(batch?);
    }
    Ok(batches)
}

pub fn produce_diagram(filename: &str, stages: &[Arc<ShuffleWriterExec>]) -> Result<()> {
    let write_file = File::create(filename)?;
    let mut w = BufWriter::new(&write_file);
    writeln!(w, "digraph G {{")?;

    // draw stages and entities
    for stage in stages {
        writeln!(w, "\tsubgraph cluster{} {{", stage.stage_id())?;
        writeln!(w, "\t\tlabel = \"Stage {}\";", stage.stage_id())?;
        let mut id = AtomicUsize::new(0);
        build_exec_plan_diagram(
            &mut w,
            stage.children()[0].as_ref(),
            stage.stage_id(),
            &mut id,
            true,
        )?;
        writeln!(w, "\t}}")?;
    }

    // draw relationships
    for stage in stages {
        let mut id = AtomicUsize::new(0);
        build_exec_plan_diagram(
            &mut w,
            stage.children()[0].as_ref(),
            stage.stage_id(),
            &mut id,
            false,
        )?;
    }

    write!(w, "}}")?;
    Ok(())
}

fn build_exec_plan_diagram(
    w: &mut BufWriter<&File>,
    plan: &dyn ExecutionPlan,
    stage_id: usize,
    id: &mut AtomicUsize,
    draw_entity: bool,
) -> Result<usize> {
    let operator_str = if plan.as_any().downcast_ref::<HashAggregateExec>().is_some() {
        "HashAggregateExec"
    } else if plan.as_any().downcast_ref::<SortExec>().is_some() {
        "SortExec"
    } else if plan.as_any().downcast_ref::<ProjectionExec>().is_some() {
        "ProjectionExec"
    } else if plan.as_any().downcast_ref::<HashJoinExec>().is_some() {
        "HashJoinExec"
    } else if plan.as_any().downcast_ref::<ParquetExec>().is_some() {
        "ParquetExec"
    } else if plan.as_any().downcast_ref::<CsvExec>().is_some() {
        "CsvExec"
    } else if plan.as_any().downcast_ref::<FilterExec>().is_some() {
        "FilterExec"
    } else if plan.as_any().downcast_ref::<ShuffleWriterExec>().is_some() {
        "ShuffleWriterExec"
    } else if plan
        .as_any()
        .downcast_ref::<UnresolvedShuffleExec>()
        .is_some()
    {
        "UnresolvedShuffleExec"
    } else if plan
        .as_any()
        .downcast_ref::<CoalesceBatchesExec>()
        .is_some()
    {
        "CoalesceBatchesExec"
    } else if plan
        .as_any()
        .downcast_ref::<CoalescePartitionsExec>()
        .is_some()
    {
        "CoalescePartitionsExec"
    } else {
        println!("Unknown: {:?}", plan);
        "Unknown"
    };

    let node_id = id.load(Ordering::SeqCst);
    id.store(node_id + 1, Ordering::SeqCst);

    if draw_entity {
        writeln!(
            w,
            "\t\tstage_{}_exec_{} [shape=box, label=\"{}\"];",
            stage_id, node_id, operator_str
        )?;
    }
    for child in plan.children() {
        if let Some(shuffle) = child.as_any().downcast_ref::<UnresolvedShuffleExec>() {
            if !draw_entity {
                writeln!(
                    w,
                    "\tstage_{}_exec_1 -> stage_{}_exec_{};",
                    shuffle.stage_id, stage_id, node_id
                )?;
            }
        } else {
            // relationships within same entity
            let child_id =
                build_exec_plan_diagram(w, child.as_ref(), stage_id, id, draw_entity)?;
            if draw_entity {
                writeln!(
                    w,
                    "\t\tstage_{}_exec_{} -> stage_{}_exec_{};",
                    stage_id, child_id, stage_id, node_id
                )?;
            }
        }
    }
    Ok(node_id)
}

/// Create a DataFusion context that is compatible with Ballista
pub fn create_datafusion_context(config: &BallistaConfig) -> SessionContext {
    let exe_config = SessionConfig::new()
        .with_target_partitions(config.default_shuffle_partitions())
        .with_information_schema(config.default_with_information_schema());

    let mut context = SessionContext::with_config(exe_config);
    load_udf_from_plugin(&mut context, config.default_plugin_dir().as_str());
    context
}

/// Create a DataFusion context that uses the BallistaQueryPlanner to send logical plans
/// to a Ballista scheduler
pub fn create_df_ctx_with_ballista_query_planner<T: 'static + AsLogicalPlan>(
    scheduler_host: &str,
    scheduler_port: u16,
    config: &BallistaConfig,
) -> SessionContext {
    let scheduler_url = format!("http://{}:{}", scheduler_host, scheduler_port);
    let planner: Arc<BallistaQueryPlanner<T>> =
        Arc::new(BallistaQueryPlanner::new(scheduler_url, config.clone()));
<<<<<<< HEAD
    let exe_config = SessionConfig::new()
        .with_query_planner(planner)
        .with_target_partitions(config.default_shuffle_partitions())
        .with_information_schema(config.default_with_information_schema());
    let mut context = SessionContext::with_config(exe_config);
    load_udf_from_plugin(&mut context, config.default_plugin_dir().as_str());
    context
}

/// load udf from plugin and register to SessionContext
pub fn load_udf_from_plugin(ctx: &mut SessionContext, plugin_dir: &str) {
    if let Some(udf_plugin_manager) = get_udf_plugin_manager(plugin_dir) {
        udf_plugin_manager
            .scalar_udfs
            .iter()
            .for_each(|(_, scalar_udf)| ctx.register_udf((**scalar_udf).clone()));

        udf_plugin_manager
            .aggregate_udfs
            .iter()
            .for_each(|(_, aggregate_udf)| ctx.register_udaf((**aggregate_udf).clone()));
    }
=======

    let session_config = SessionConfig::new()
        .with_target_partitions(config.default_shuffle_partitions())
        .with_information_schema(true);
    let session_state = SessionState::with_config(
        session_config,
        Arc::new(RuntimeEnv::new(RuntimeConfig::default()).unwrap()),
    )
    .with_query_planner(planner);
    SessionContext::with_state(session_state)
>>>>>>> 29d0a65a
}

pub struct BallistaQueryPlanner<T: AsLogicalPlan> {
    scheduler_url: String,
    config: BallistaConfig,
    extension_codec: Arc<dyn LogicalExtensionCodec>,
    plan_repr: PhantomData<T>,
}

impl<T: 'static + AsLogicalPlan> BallistaQueryPlanner<T> {
    pub fn new(scheduler_url: String, config: BallistaConfig) -> Self {
        Self {
            scheduler_url,
            config,
            extension_codec: Arc::new(DefaultLogicalExtensionCodec {}),
            plan_repr: PhantomData,
        }
    }

    pub fn with_extension(
        scheduler_url: String,
        config: BallistaConfig,
        extension_codec: Arc<dyn LogicalExtensionCodec>,
    ) -> Self {
        Self {
            scheduler_url,
            config,
            extension_codec,
            plan_repr: PhantomData,
        }
    }

    pub fn with_repr(
        scheduler_url: String,
        config: BallistaConfig,
        extension_codec: Arc<dyn LogicalExtensionCodec>,
        plan_repr: PhantomData<T>,
    ) -> Self {
        Self {
            scheduler_url,
            config,
            extension_codec,
            plan_repr,
        }
    }
}

#[async_trait]
impl<T: 'static + AsLogicalPlan> QueryPlanner for BallistaQueryPlanner<T> {
    async fn create_physical_plan(
        &self,
        logical_plan: &LogicalPlan,
        _session_state: &SessionState,
    ) -> std::result::Result<Arc<dyn ExecutionPlan>, DataFusionError> {
        match logical_plan {
            LogicalPlan::CreateExternalTable(_) => {
                // table state is managed locally in the BallistaContext, not in the scheduler
                Ok(Arc::new(EmptyExec::new(false, Arc::new(Schema::empty()))))
            }
            _ => Ok(Arc::new(DistributedQueryExec::with_repr(
                self.scheduler_url.clone(),
                self.config.clone(),
                logical_plan.clone(),
                self.extension_codec.clone(),
                self.plan_repr,
            ))),
        }
    }
}

pub struct WrappedStream {
    stream: Pin<Box<dyn Stream<Item = ArrowResult<RecordBatch>> + Send>>,
    schema: SchemaRef,
}

impl WrappedStream {
    pub fn new(
        stream: Pin<Box<dyn Stream<Item = ArrowResult<RecordBatch>> + Send>>,
        schema: SchemaRef,
    ) -> Self {
        Self { stream, schema }
    }
}

impl RecordBatchStream for WrappedStream {
    fn schema(&self) -> SchemaRef {
        self.schema.clone()
    }
}

impl Stream for WrappedStream {
    type Item = ArrowResult<RecordBatch>;

    fn poll_next(
        mut self: Pin<&mut Self>,
        cx: &mut std::task::Context<'_>,
    ) -> std::task::Poll<Option<Self::Item>> {
        self.stream.poll_next_unpin(cx)
    }

    fn size_hint(&self) -> (usize, Option<usize>) {
        self.stream.size_hint()
    }
}<|MERGE_RESOLUTION|>--- conflicted
+++ resolved
@@ -47,11 +47,8 @@
 use datafusion::physical_plan::common::batch_byte_size;
 use datafusion::physical_plan::empty::EmptyExec;
 
-<<<<<<< HEAD
 use crate::plugin::udf::get_udf_plugin_manager;
-=======
 use datafusion::execution::runtime_env::{RuntimeConfig, RuntimeEnv};
->>>>>>> 29d0a65a
 use datafusion::physical_plan::file_format::{CsvExec, ParquetExec};
 use datafusion::physical_plan::filter::FilterExec;
 use datafusion::physical_plan::hash_aggregate::HashAggregateExec;
@@ -250,12 +247,16 @@
     let scheduler_url = format!("http://{}:{}", scheduler_host, scheduler_port);
     let planner: Arc<BallistaQueryPlanner<T>> =
         Arc::new(BallistaQueryPlanner::new(scheduler_url, config.clone()));
-<<<<<<< HEAD
-    let exe_config = SessionConfig::new()
-        .with_query_planner(planner)
+    let session_config = SessionConfig::new()
         .with_target_partitions(config.default_shuffle_partitions())
         .with_information_schema(config.default_with_information_schema());
-    let mut context = SessionContext::with_config(exe_config);
+
+    let session_state = SessionState::with_config(
+        session_config,
+        Arc::new(RuntimeEnv::new(RuntimeConfig::default()).unwrap()),
+    )
+    .with_query_planner(planner);
+    let mut context = SessionContext::with_state(session_state);
     load_udf_from_plugin(&mut context, config.default_plugin_dir().as_str());
     context
 }
@@ -273,18 +274,6 @@
             .iter()
             .for_each(|(_, aggregate_udf)| ctx.register_udaf((**aggregate_udf).clone()));
     }
-=======
-
-    let session_config = SessionConfig::new()
-        .with_target_partitions(config.default_shuffle_partitions())
-        .with_information_schema(true);
-    let session_state = SessionState::with_config(
-        session_config,
-        Arc::new(RuntimeEnv::new(RuntimeConfig::default()).unwrap()),
-    )
-    .with_query_planner(planner);
-    SessionContext::with_state(session_state)
->>>>>>> 29d0a65a
 }
 
 pub struct BallistaQueryPlanner<T: AsLogicalPlan> {
