--- conflicted
+++ resolved
@@ -55,92 +55,6 @@
     fn try_into(self) -> Result<protobuf::PhysicalExprNode, Self::Error> {
         use datafusion::physical_plan::expressions;
         use datafusion_proto::protobuf::AggregateFunction;
-<<<<<<< HEAD
-        // aggregate udf
-=======
-        let aggr_function = if self.as_any().downcast_ref::<Avg>().is_some() {
-            Ok(AggregateFunction::Avg.into())
-        } else if self.as_any().downcast_ref::<Sum>().is_some() {
-            Ok(AggregateFunction::Sum.into())
-        } else if self.as_any().downcast_ref::<Count>().is_some() {
-            Ok(AggregateFunction::Count.into())
-        } else if self.as_any().downcast_ref::<Min>().is_some() {
-            Ok(AggregateFunction::Min.into())
-        } else if self.as_any().downcast_ref::<Max>().is_some() {
-            Ok(AggregateFunction::Max.into())
-        } else if self
-            .as_any()
-            .downcast_ref::<expressions::ApproxDistinct>()
-            .is_some()
-        {
-            Ok(AggregateFunction::ApproxDistinct.into())
-        } else if self
-            .as_any()
-            .downcast_ref::<expressions::ArrayAgg>()
-            .is_some()
-        {
-            Ok(AggregateFunction::ArrayAgg.into())
-        } else if self
-            .as_any()
-            .downcast_ref::<expressions::Variance>()
-            .is_some()
-        {
-            Ok(AggregateFunction::Variance.into())
-        } else if self
-            .as_any()
-            .downcast_ref::<expressions::VariancePop>()
-            .is_some()
-        {
-            Ok(AggregateFunction::VariancePop.into())
-        } else if self
-            .as_any()
-            .downcast_ref::<expressions::Covariance>()
-            .is_some()
-        {
-            Ok(AggregateFunction::Covariance.into())
-        } else if self
-            .as_any()
-            .downcast_ref::<expressions::CovariancePop>()
-            .is_some()
-        {
-            Ok(AggregateFunction::CovariancePop.into())
-        } else if self
-            .as_any()
-            .downcast_ref::<expressions::Stddev>()
-            .is_some()
-        {
-            Ok(AggregateFunction::Stddev.into())
-        } else if self
-            .as_any()
-            .downcast_ref::<expressions::StddevPop>()
-            .is_some()
-        {
-            Ok(AggregateFunction::StddevPop.into())
-        } else if self
-            .as_any()
-            .downcast_ref::<expressions::Correlation>()
-            .is_some()
-        {
-            Ok(AggregateFunction::Correlation.into())
-        } else if self
-            .as_any()
-            .downcast_ref::<expressions::ApproxPercentileCont>()
-            .is_some()
-        {
-            Ok(AggregateFunction::ApproxPercentileCont.into())
-        } else if self
-            .as_any()
-            .downcast_ref::<expressions::ApproxMedian>()
-            .is_some()
-        {
-            Ok(AggregateFunction::ApproxMedian.into())
-        } else {
-            Err(BallistaError::NotImplemented(format!(
-                "Aggregate function not supported: {:?}",
-                self
-            )))
-        }?;
->>>>>>> cb00a2da
         let expressions: Vec<protobuf::PhysicalExprNode> = self
             .expressions()
             .iter()
@@ -172,6 +86,72 @@
                 Ok(AggregateFunction::Min.into())
             } else if self.as_any().downcast_ref::<Max>().is_some() {
                 Ok(AggregateFunction::Max.into())
+            } else if self
+                .as_any()
+                .downcast_ref::<expressions::ApproxDistinct>()
+                .is_some()
+            {
+                Ok(AggregateFunction::ApproxDistinct.into())
+            } else if self
+                .as_any()
+                .downcast_ref::<expressions::ArrayAgg>()
+                .is_some()
+            {
+                Ok(AggregateFunction::ArrayAgg.into())
+            } else if self
+                .as_any()
+                .downcast_ref::<expressions::Variance>()
+                .is_some()
+            {
+                Ok(AggregateFunction::Variance.into())
+            } else if self
+                .as_any()
+                .downcast_ref::<expressions::VariancePop>()
+                .is_some()
+            {
+                Ok(AggregateFunction::VariancePop.into())
+            } else if self
+                .as_any()
+                .downcast_ref::<expressions::Covariance>()
+                .is_some()
+            {
+                Ok(AggregateFunction::Covariance.into())
+            } else if self
+                .as_any()
+                .downcast_ref::<expressions::CovariancePop>()
+                .is_some()
+            {
+                Ok(AggregateFunction::CovariancePop.into())
+            } else if self
+                .as_any()
+                .downcast_ref::<expressions::Stddev>()
+                .is_some()
+            {
+                Ok(AggregateFunction::Stddev.into())
+            } else if self
+                .as_any()
+                .downcast_ref::<expressions::StddevPop>()
+                .is_some()
+            {
+                Ok(AggregateFunction::StddevPop.into())
+            } else if self
+                .as_any()
+                .downcast_ref::<expressions::Correlation>()
+                .is_some()
+            {
+                Ok(AggregateFunction::Correlation.into())
+            } else if self
+                .as_any()
+                .downcast_ref::<expressions::ApproxPercentileCont>()
+                .is_some()
+            {
+                Ok(AggregateFunction::ApproxPercentileCont.into())
+            } else if self
+                .as_any()
+                .downcast_ref::<expressions::ApproxMedian>()
+                .is_some()
+            {
+                Ok(AggregateFunction::ApproxMedian.into())
             } else {
                 Err(BallistaError::NotImplemented(format!(
                     "Aggregate function not supported: {:?}",
