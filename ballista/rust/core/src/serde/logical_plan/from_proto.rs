--- conflicted
+++ resolved
@@ -18,7 +18,7 @@
 //! Serde code to convert from protocol buffers to Rust data structures.
 
 use crate::error::BallistaError;
-use crate::serde::{proto_error, protobuf};
+use crate::serde::{from_proto_binary_op, proto_error, protobuf};
 use crate::{convert_box_required, convert_required};
 use sqlparser::ast::{WindowFrame, WindowFrameBound, WindowFrameUnits};
 use std::{
@@ -27,13 +27,6 @@
     unimplemented,
 };
 
-<<<<<<< HEAD
-use crate::error::BallistaError;
-use crate::serde::{from_proto_binary_op, proto_error, protobuf};
-use crate::{convert_box_required, convert_required};
-
-=======
->>>>>>> aeed7769
 use arrow::datatypes::{DataType, Field, Schema};
 use datafusion::logical_plan::{
     abs, acos, asin, atan, ceil, cos, exp, floor, ln, log10, log2, round, signum, sin,
@@ -862,13 +855,10 @@
                                 expr.aggr_function
                             ))
                         })?;
-<<<<<<< HEAD
-=======
                 let fun = AggregateFunction::from(aggr_function);
->>>>>>> aeed7769
 
                 Ok(Expr::AggregateFunction {
-                    fun: aggr_function.into(),
+                    fun,
                     args: vec![parse_required_expr(&expr.expr)?],
                     distinct: false, //TODO
                 })
@@ -1207,44 +1197,4 @@
             end_bound,
         })
     }
-}
-
-impl From<protobuf::AggregateFunction> for AggregateFunction {
-    fn from(aggr_function: protobuf::AggregateFunction) -> Self {
-        match aggr_function {
-            protobuf::AggregateFunction::Min => AggregateFunction::Min,
-            protobuf::AggregateFunction::Max => AggregateFunction::Max,
-            protobuf::AggregateFunction::Sum => AggregateFunction::Sum,
-            protobuf::AggregateFunction::Avg => AggregateFunction::Avg,
-            protobuf::AggregateFunction::Count => AggregateFunction::Count,
-        }
-    }
-}
-
-impl From<protobuf::BuiltInWindowFunction> for BuiltInWindowFunction {
-    fn from(built_in_function: protobuf::BuiltInWindowFunction) -> Self {
-        match built_in_function {
-            protobuf::BuiltInWindowFunction::RowNumber => {
-                BuiltInWindowFunction::RowNumber
-            }
-            protobuf::BuiltInWindowFunction::Rank => BuiltInWindowFunction::Rank,
-            protobuf::BuiltInWindowFunction::PercentRank => {
-                BuiltInWindowFunction::PercentRank
-            }
-            protobuf::BuiltInWindowFunction::DenseRank => {
-                BuiltInWindowFunction::DenseRank
-            }
-            protobuf::BuiltInWindowFunction::Lag => BuiltInWindowFunction::Lag,
-            protobuf::BuiltInWindowFunction::Lead => BuiltInWindowFunction::Lead,
-            protobuf::BuiltInWindowFunction::FirstValue => {
-                BuiltInWindowFunction::FirstValue
-            }
-            protobuf::BuiltInWindowFunction::CumeDist => BuiltInWindowFunction::CumeDist,
-            protobuf::BuiltInWindowFunction::Ntile => BuiltInWindowFunction::Ntile,
-            protobuf::BuiltInWindowFunction::NthValue => BuiltInWindowFunction::NthValue,
-            protobuf::BuiltInWindowFunction::LastValue => {
-                BuiltInWindowFunction::LastValue
-            }
-        }
-    }
 }