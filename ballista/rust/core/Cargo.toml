--- conflicted
+++ resolved
@@ -45,17 +45,10 @@
 clap = { version = "3", features = ["derive", "cargo"] }
 parse_arg = "0.1.3"
 
-<<<<<<< HEAD
 arrow-format = { version = "0.4", features = ["flight-data", "flight-service"] }
 arrow = { package = "arrow2", version="0.9", features = ["io_ipc", "io_flight"] }
 
-datafusion = { path = "../../../datafusion", version = "6.0.0" }
-=======
-arrow-flight = { version = "9.1"  }
 datafusion = { path = "../../../datafusion", version = "7.0.0" }
-
-parking_lot = "0.12"
->>>>>>> a1a1815e
 
 parking_lot = "0.12"
 
