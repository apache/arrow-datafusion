# Licensed to the Apache Software Foundation (ASF) under one
# or more contributor license agreements.  See the NOTICE file
# distributed with this work for additional information
# regarding copyright ownership.  The ASF licenses this file
# to you under the Apache License, Version 2.0 (the
# "License"); you may not use this file except in compliance
# with the License.  You may obtain a copy of the License at
#
#   http://www.apache.org/licenses/LICENSE-2.0
#
# Unless required by applicable law or agreed to in writing,
# software distributed under the License is distributed on an
# "AS IS" BASIS, WITHOUT WARRANTIES OR CONDITIONS OF ANY
# KIND, either express or implied.  See the License for the
# specific language governing permissions and limitations
# under the License.

[package]
name = "ballista-core"
description = "Ballista Distributed Compute"
license = "Apache-2.0"
version = "0.5.0-SNAPSHOT"
homepage = "https://github.com/apache/arrow"
repository = "https://github.com/apache/arrow"
authors = ["Apache Arrow <dev@arrow.apache.org>"]
edition = "2018"
build = "build.rs"

[features]
simd = ["datafusion/simd"]

[dependencies]
async-trait = "0.1.36"
futures = "0.3"
log = "0.4"
prost = "0.7"
serde = {version = "1", features = ["derive"]}
sqlparser = "0.8"
tokio = "1.0"
tonic = "0.4"
uuid = { version = "0.8", features = ["v4"] }

<<<<<<< HEAD
arrow = { git = "https://github.com/apache/arrow-rs", rev = "3d7cefb" }
arrow-flight = { git = "https://github.com/apache/arrow-rs", rev = "3d7cefb" }
=======
arrow = { git = "https://github.com/apache/arrow-rs", rev = "c3fe3bab9905739fdda75301dab07a18c91731bd" }
arrow-flight = { git = "https://github.com/apache/arrow-rs", rev = "c3fe3bab9905739fdda75301dab07a18c91731bd" }
>>>>>>> 245f0b8a

datafusion = { path = "../../../datafusion" }

[dev-dependencies]

[build-dependencies]
tonic-build = { version = "0.4" }<|MERGE_RESOLUTION|>--- conflicted
+++ resolved
@@ -40,13 +40,8 @@
 tonic = "0.4"
 uuid = { version = "0.8", features = ["v4"] }
 
-<<<<<<< HEAD
-arrow = { git = "https://github.com/apache/arrow-rs", rev = "3d7cefb" }
-arrow-flight = { git = "https://github.com/apache/arrow-rs", rev = "3d7cefb" }
-=======
 arrow = { git = "https://github.com/apache/arrow-rs", rev = "c3fe3bab9905739fdda75301dab07a18c91731bd" }
 arrow-flight = { git = "https://github.com/apache/arrow-rs", rev = "c3fe3bab9905739fdda75301dab07a18c91731bd" }
->>>>>>> 245f0b8a
 
 datafusion = { path = "../../../datafusion" }
 
