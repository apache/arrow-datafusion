--- conflicted
+++ resolved
@@ -82,7 +82,7 @@
         policy
     );
 
-    let mut context = ExecutionContext::new();
+    let mut context = SessionContext::new();
     load_udf_from_plugin(&mut context, plugin_dir.as_str());
     let mut scheduler_server: SchedulerServer<LogicalPlanNode, PhysicalPlanNode> =
         match policy {
@@ -90,21 +90,13 @@
                 config_backend.clone(),
                 namespace.clone(),
                 policy,
-<<<<<<< HEAD
                 Arc::new(RwLock::new(context)),
-=======
-                Arc::new(RwLock::new(SessionContext::new())),
->>>>>>> a40eb19d
                 BallistaCodec::default(),
             ),
             _ => SchedulerServer::new(
                 config_backend.clone(),
                 namespace.clone(),
-<<<<<<< HEAD
                 Arc::new(RwLock::new(context)),
-=======
-                Arc::new(RwLock::new(SessionContext::new())),
->>>>>>> a40eb19d
                 BallistaCodec::default(),
             ),
         };
