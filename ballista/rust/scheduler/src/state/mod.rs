--- conflicted
+++ resolved
@@ -236,7 +236,6 @@
         Ok((&value).try_into()?)
     }
 
-<<<<<<< HEAD
     pub async fn get_all_tasks(&self) -> Result<HashMap<String, TaskStatus>> {
         self.config_client
             .get_from_prefix(&get_task_prefix(&self.namespace))
@@ -244,7 +243,8 @@
             .into_iter()
             .map(|(key, bytes)| Ok((key, decode_protobuf(&bytes)?)))
             .collect()
-=======
+    }
+
     /// This function ensures that the task wasn't assigned to an executor that died.
     /// If that is the case, then the task is re-scheduled.
     /// Returns true if the task was dead, false otherwise.
@@ -277,31 +277,18 @@
             self.save_task_status(&task_status).await?;
         }
         Ok(task_is_dead)
->>>>>>> 27dc5d62
     }
 
     pub async fn assign_next_schedulable_task(
         &self,
         executor_id: &str,
     ) -> Result<Option<(TaskStatus, Arc<dyn ExecutionPlan>)>> {
-<<<<<<< HEAD
         let tasks = self.get_all_tasks().await?;
-        let executors = self.get_executors_metadata().await?;
-        'tasks: for (_key, status) in tasks.iter() {
-=======
-        let kvs: HashMap<String, Vec<u8>> = self
-            .config_client
-            .get_from_prefix(&get_task_prefix(&self.namespace))
-            .await?
-            .into_iter()
-            .collect();
         // TODO: Make the duration a configurable parameter
         let executors = self
             .get_alive_executors_metadata(Duration::from_secs(60))
             .await?;
-        'tasks: for (_key, value) in kvs.iter() {
-            let mut status: TaskStatus = decode_protobuf(value)?;
->>>>>>> 27dc5d62
+        'tasks: for (_key, status) in tasks.iter() {
             if status.status.is_none() {
                 let partition = status.partition_id.as_ref().unwrap();
                 let plan = self
@@ -325,13 +312,6 @@
                                     partition_id,
                                 ))
                                 .unwrap();
-<<<<<<< HEAD
-                            if let Some(task_status::Status::Completed(CompletedTask {
-                                executor_id,
-                            })) = &referenced_task.status
-=======
-                            let referenced_task: TaskStatus =
-                                decode_protobuf(referenced_task)?;
                             let task_is_dead = self
                                 .reschedule_dead_task(&referenced_task, &executors)
                                 .await?;
@@ -339,15 +319,14 @@
                                 continue 'tasks;
                             } else if let Some(task_status::Status::Completed(
                                 CompletedTask { executor_id },
-                            )) = referenced_task.status
->>>>>>> 27dc5d62
+                            )) = &referenced_task.status
                             {
                                 let empty = vec![];
                                 let locations =
                                     partition_locations.entry(stage_id).or_insert(empty);
                                 let executor_meta = executors
                                     .iter()
-                                    .find(|exec| exec.id == executor_id)
+                                    .find(|exec| exec.id == *executor_id)
                                     .unwrap()
                                     .clone();
                                 locations.push(vec![
@@ -358,15 +337,7 @@
                                                 stage_id,
                                                 partition_id,
                                             },
-<<<<<<< HEAD
-                                        executor_meta: executors
-                                            .iter()
-                                            .find(|exec| exec.id == *executor_id)
-                                            .unwrap()
-                                            .clone(),
-=======
                                         executor_meta,
->>>>>>> 27dc5d62
                                         partition_stats: PartitionStats::default(),
                                     },
                                 ]);
