// Licensed to the Apache Software Foundation (ASF) under one
// or more contributor license agreements.  See the NOTICE file
// distributed with this work for additional information
// regarding copyright ownership.  The ASF licenses this file
// to you under the Apache License, Version 2.0 (the
// "License"); you may not use this file except in compliance
// with the License.  You may obtain a copy of the License at
//
//   http://www.apache.org/licenses/LICENSE-2.0
//
// Unless required by applicable law or agreed to in writing,
// software distributed under the License is distributed on an
// "AS IS" BASIS, WITHOUT WARRANTIES OR CONDITIONS OF ANY
// KIND, either express or implied.  See the License for the
// specific language governing permissions and limitations
// under the License.

//! Support for distributed schedulers, such as Kubernetes

pub mod api;
pub mod planner;
#[cfg(feature = "sled")]
mod standalone;
pub mod state;
#[cfg(feature = "sled")]
pub use standalone::new_standalone_scheduler;

#[cfg(test)]
pub mod test_utils;

// include the generated protobuf source as a submodule
#[allow(clippy::all)]
pub mod externalscaler {
    include!(concat!(env!("OUT_DIR"), "/externalscaler.rs"));
}

use std::{convert::TryInto, sync::Arc};
use std::{fmt, net::IpAddr};

use ballista_core::serde::protobuf::{
    execute_query_params::Query, executor_registration::OptionalHost, job_status,
<<<<<<< HEAD
    scheduler_grpc_server::SchedulerGrpc, task_status, ExecuteQueryParams,
    ExecuteQueryResult, FailedJob, FilePartitionMetadata, FileType,
    GetExecutorMetadataParams, GetExecutorMetadataResult, GetFileMetadataParams,
=======
    scheduler_grpc_server::SchedulerGrpc, ExecuteQueryParams, ExecuteQueryResult,
    FailedJob, FilePartitionMetadata, FileType, GetFileMetadataParams,
>>>>>>> 27dc5d62
    GetFileMetadataResult, GetJobStatusParams, GetJobStatusResult, JobStatus,
    PartitionId, PollWorkParams, PollWorkResult, QueuedJob, RunningJob, TaskDefinition,
    TaskStatus,
};
use ballista_core::serde::scheduler::ExecutorMeta;

use clap::arg_enum;
use datafusion::physical_plan::ExecutionPlan;
#[cfg(feature = "sled")]
extern crate sled_package as sled;

// an enum used to configure the backend
// needs to be visible to code generated by configure_me
arg_enum! {
    #[derive(Debug, serde::Deserialize)]
    pub enum ConfigBackend {
        Etcd,
        Standalone
    }
}

impl parse_arg::ParseArgFromStr for ConfigBackend {
    fn describe_type<W: fmt::Write>(mut writer: W) -> fmt::Result {
        write!(writer, "The configuration backend for the scheduler")
    }
}

use crate::externalscaler::{
    external_scaler_server::ExternalScaler, GetMetricSpecResponse, GetMetricsRequest,
    GetMetricsResponse, IsActiveResponse, MetricSpec, MetricValue, ScaledObjectRef,
};
use crate::planner::DistributedPlanner;

use log::{debug, error, info, warn};
use rand::{distributions::Alphanumeric, thread_rng, Rng};
use tonic::{Request, Response};

use self::state::{ConfigBackendClient, SchedulerState};
use ballista_core::utils::create_datafusion_context;
use datafusion::physical_plan::parquet::ParquetExec;
use std::time::{Instant, SystemTime, UNIX_EPOCH};

#[derive(Clone)]
pub struct SchedulerServer {
    caller_ip: IpAddr,
    pub(crate) state: Arc<SchedulerState>,
    start_time: u128,
}

impl SchedulerServer {
    pub fn new(
        config: Arc<dyn ConfigBackendClient>,
        namespace: String,
        caller_ip: IpAddr,
    ) -> Self {
        let state = Arc::new(SchedulerState::new(config, namespace));
        let state_clone = state.clone();

        // TODO: we should elect a leader in the scheduler cluster and run this only in the leader
        tokio::spawn(async move { state_clone.synchronize_job_status_loop().await });

        Self {
            caller_ip,
            state,
            start_time: SystemTime::now()
                .duration_since(UNIX_EPOCH)
                .unwrap()
                .as_millis(),
        }
    }
}

const INFLIGHT_TASKS_METRIC_NAME: &str = "inflight_tasks";

#[tonic::async_trait]
impl ExternalScaler for SchedulerServer {
    async fn is_active(
        &self,
        _request: Request<ScaledObjectRef>,
    ) -> Result<Response<IsActiveResponse>, tonic::Status> {
        let tasks = self.state.get_all_tasks().await.map_err(|e| {
            let msg = format!("Error reading tasks: {}", e);
            error!("{}", msg);
            tonic::Status::internal(msg)
        })?;
        let result = tasks.iter().any(|(_key, task)| {
            !matches!(
                task.status,
                Some(task_status::Status::Completed(_))
                    | Some(task_status::Status::Failed(_))
            )
        });
        debug!("Are there active tasks? {}", result);
        Ok(Response::new(IsActiveResponse { result }))
    }

    async fn get_metric_spec(
        &self,
        _request: Request<ScaledObjectRef>,
    ) -> Result<Response<GetMetricSpecResponse>, tonic::Status> {
        Ok(Response::new(GetMetricSpecResponse {
            metric_specs: vec![MetricSpec {
                metric_name: INFLIGHT_TASKS_METRIC_NAME.to_string(),
                target_size: 1,
            }],
        }))
    }

    async fn get_metrics(
        &self,
        _request: Request<GetMetricsRequest>,
    ) -> Result<Response<GetMetricsResponse>, tonic::Status> {
        Ok(Response::new(GetMetricsResponse {
            metric_values: vec![MetricValue {
                metric_name: INFLIGHT_TASKS_METRIC_NAME.to_string(),
                metric_value: 10000000, // A very high number to saturate the HPA
            }],
        }))
    }
}

#[tonic::async_trait]
impl SchedulerGrpc for SchedulerServer {
    async fn poll_work(
        &self,
        request: Request<PollWorkParams>,
    ) -> std::result::Result<Response<PollWorkResult>, tonic::Status> {
        if let PollWorkParams {
            metadata: Some(metadata),
            can_accept_task,
            task_status,
        } = request.into_inner()
        {
            debug!("Received poll_work request for {:?}", metadata);
            let metadata: ExecutorMeta = ExecutorMeta {
                id: metadata.id,
                host: metadata
                    .optional_host
                    .map(|h| match h {
                        OptionalHost::Host(host) => host,
                    })
                    .unwrap_or_else(|| self.caller_ip.to_string()),
                port: metadata.port as u16,
            };
            let mut lock = self.state.lock().await.map_err(|e| {
                let msg = format!("Could not lock the state: {}", e);
                error!("{}", msg);
                tonic::Status::internal(msg)
            })?;
            self.state
                .save_executor_metadata(metadata.clone())
                .await
                .map_err(|e| {
                    let msg = format!("Could not save executor metadata: {}", e);
                    error!("{}", msg);
                    tonic::Status::internal(msg)
                })?;
            for task_status in task_status {
                self.state
                    .save_task_status(&task_status)
                    .await
                    .map_err(|e| {
                        let msg = format!("Could not save task status: {}", e);
                        error!("{}", msg);
                        tonic::Status::internal(msg)
                    })?;
            }
            let task = if can_accept_task {
                let plan = self
                    .state
                    .assign_next_schedulable_task(&metadata.id)
                    .await
                    .map_err(|e| {
                        let msg = format!("Error finding next assignable task: {}", e);
                        error!("{}", msg);
                        tonic::Status::internal(msg)
                    })?;
                if let Some((task, _plan)) = &plan {
                    let partition_id = task.partition_id.as_ref().unwrap();
                    info!(
                        "Sending new task to {}: {}/{}/{}",
                        metadata.id,
                        partition_id.job_id,
                        partition_id.stage_id,
                        partition_id.partition_id
                    );
                }
                plan.map(|(status, plan)| TaskDefinition {
                    plan: Some(plan.try_into().unwrap()),
                    task_id: status.partition_id,
                })
            } else {
                None
            };
            lock.unlock().await;
            Ok(Response::new(PollWorkResult { task }))
        } else {
            warn!("Received invalid executor poll_work request");
            Err(tonic::Status::invalid_argument(
                "Missing metadata in request",
            ))
        }
    }

    async fn get_file_metadata(
        &self,
        request: Request<GetFileMetadataParams>,
    ) -> std::result::Result<Response<GetFileMetadataResult>, tonic::Status> {
        let GetFileMetadataParams { path, file_type } = request.into_inner();

        let file_type: FileType = file_type.try_into().map_err(|e| {
            let msg = format!("Error reading request: {}", e);
            error!("{}", msg);
            tonic::Status::internal(msg)
        })?;

        match file_type {
            FileType::Parquet => {
                let parquet_exec =
                    ParquetExec::try_from_path(&path, None, None, 1024, 1, None)
                        .map_err(|e| {
                            let msg = format!("Error opening parquet files: {}", e);
                            error!("{}", msg);
                            tonic::Status::internal(msg)
                        })?;

                //TODO include statistics and any other info needed to reconstruct ParquetExec
                Ok(Response::new(GetFileMetadataResult {
                    schema: Some(parquet_exec.schema().as_ref().into()),
                    partitions: parquet_exec
                        .partitions()
                        .iter()
                        .map(|part| FilePartitionMetadata {
                            filename: part.filenames().to_vec(),
                        })
                        .collect(),
                }))
            }
            //TODO implement for CSV
            _ => Err(tonic::Status::unimplemented(
                "get_file_metadata unsupported file type",
            )),
        }
    }

    async fn execute_query(
        &self,
        request: Request<ExecuteQueryParams>,
    ) -> std::result::Result<Response<ExecuteQueryResult>, tonic::Status> {
        if let ExecuteQueryParams { query: Some(query) } = request.into_inner() {
            let plan = match query {
                Query::LogicalPlan(logical_plan) => {
                    // parse protobuf
                    (&logical_plan).try_into().map_err(|e| {
                        let msg = format!("Could not parse logical plan protobuf: {}", e);
                        error!("{}", msg);
                        tonic::Status::internal(msg)
                    })?
                }
                Query::Sql(sql) => {
                    //TODO we can't just create a new context because we need a context that has
                    // tables registered from previous SQL statements that have been executed
                    let mut ctx = create_datafusion_context();
                    let df = ctx.sql(&sql).map_err(|e| {
                        let msg = format!("Error parsing SQL: {}", e);
                        error!("{}", msg);
                        tonic::Status::internal(msg)
                    })?;
                    df.to_logical_plan()
                }
            };
            debug!("Received plan for execution: {:?}", plan);
            let job_id: String = {
                let mut rng = thread_rng();
                std::iter::repeat(())
                    .map(|()| rng.sample(Alphanumeric))
                    .map(char::from)
                    .take(7)
                    .collect()
            };

            // Save placeholder job metadata
            self.state
                .save_job_metadata(
                    &job_id,
                    &JobStatus {
                        status: Some(job_status::Status::Queued(QueuedJob {})),
                    },
                )
                .await
                .map_err(|e| {
                    tonic::Status::internal(format!("Could not save job metadata: {}", e))
                })?;

            let state = self.state.clone();
            let job_id_spawn = job_id.clone();
            tokio::spawn(async move {
                // create physical plan using DataFusion
                let datafusion_ctx = create_datafusion_context();
                macro_rules! fail_job {
                    ($code :expr) => {{
                        match $code {
                            Err(error) => {
                                warn!("Job {} failed with {}", job_id_spawn, error);
                                state
                                    .save_job_metadata(
                                        &job_id_spawn,
                                        &JobStatus {
                                            status: Some(job_status::Status::Failed(
                                                FailedJob {
                                                    error: format!("{}", error),
                                                },
                                            )),
                                        },
                                    )
                                    .await
                                    .unwrap();
                                return;
                            }
                            Ok(value) => value,
                        }
                    }};
                }

                let start = Instant::now();

                let optimized_plan =
                    fail_job!(datafusion_ctx.optimize(&plan).map_err(|e| {
                        let msg =
                            format!("Could not create optimized logical plan: {}", e);
                        error!("{}", msg);
                        tonic::Status::internal(msg)
                    }));

                debug!("Calculated optimized plan: {:?}", optimized_plan);

                let plan = fail_job!(datafusion_ctx
                    .create_physical_plan(&optimized_plan)
                    .map_err(|e| {
                        let msg = format!("Could not create physical plan: {}", e);
                        error!("{}", msg);
                        tonic::Status::internal(msg)
                    }));

                info!(
                    "DataFusion created physical plan in {} milliseconds",
                    start.elapsed().as_millis(),
                );

                // create distributed physical plan using Ballista
                if let Err(e) = state
                    .save_job_metadata(
                        &job_id_spawn,
                        &JobStatus {
                            status: Some(job_status::Status::Running(RunningJob {})),
                        },
                    )
                    .await
                {
                    warn!(
                        "Could not update job {} status to running: {}",
                        job_id_spawn, e
                    );
                }
                let mut planner = DistributedPlanner::new();
                let stages = fail_job!(planner
                    .plan_query_stages(&job_id_spawn, plan)
                    .map_err(|e| {
                        let msg = format!("Could not plan query stages: {}", e);
                        error!("{}", msg);
                        tonic::Status::internal(msg)
                    }));

                // save stages into state
                for stage in stages {
                    fail_job!(state
                        .save_stage_plan(
                            &job_id_spawn,
                            stage.stage_id(),
                            stage.children()[0].clone()
                        )
                        .await
                        .map_err(|e| {
                            let msg = format!("Could not save stage plan: {}", e);
                            error!("{}", msg);
                            tonic::Status::internal(msg)
                        }));
                    let num_partitions = stage.output_partitioning().partition_count();
                    for partition_id in 0..num_partitions {
                        let pending_status = TaskStatus {
                            partition_id: Some(PartitionId {
                                job_id: job_id_spawn.clone(),
                                stage_id: stage.stage_id() as u32,
                                partition_id: partition_id as u32,
                            }),
                            status: None,
                        };
                        fail_job!(state.save_task_status(&pending_status).await.map_err(
                            |e| {
                                let msg = format!("Could not save task status: {}", e);
                                error!("{}", msg);
                                tonic::Status::internal(msg)
                            }
                        ));
                    }
                }
            });

            Ok(Response::new(ExecuteQueryResult { job_id }))
        } else {
            Err(tonic::Status::internal("Error parsing request"))
        }
    }

    async fn get_job_status(
        &self,
        request: Request<GetJobStatusParams>,
    ) -> std::result::Result<Response<GetJobStatusResult>, tonic::Status> {
        let job_id = request.into_inner().job_id;
        debug!("Received get_job_status request for job {}", job_id);
        let job_meta = self.state.get_job_metadata(&job_id).await.map_err(|e| {
            let msg = format!("Error reading job metadata: {}", e);
            error!("{}", msg);
            tonic::Status::internal(msg)
        })?;
        Ok(Response::new(GetJobStatusResult {
            status: Some(job_meta),
        }))
    }
}

#[cfg(all(test, feature = "sled"))]
mod test {
    use std::{
        net::{IpAddr, Ipv4Addr},
        sync::Arc,
    };

    use tonic::Request;

    use ballista_core::error::BallistaError;
    use ballista_core::serde::protobuf::{
        executor_registration::OptionalHost, ExecutorRegistration, PollWorkParams,
    };

    use super::{
        state::{SchedulerState, StandaloneClient},
        SchedulerGrpc, SchedulerServer,
    };

    #[tokio::test]
    async fn test_poll_work() -> Result<(), BallistaError> {
        let state = Arc::new(StandaloneClient::try_new_temporary()?);
        let namespace = "default";
        let scheduler = SchedulerServer::new(
            state.clone(),
            namespace.to_owned(),
            IpAddr::V4(Ipv4Addr::LOCALHOST),
        );
        let state = SchedulerState::new(state, namespace.to_string());
        let exec_meta = ExecutorRegistration {
            id: "abc".to_owned(),
            optional_host: Some(OptionalHost::Host("".to_owned())),
            port: 0,
        };
        let request: Request<PollWorkParams> = Request::new(PollWorkParams {
            metadata: Some(exec_meta.clone()),
            can_accept_task: false,
            task_status: vec![],
        });
        let response = scheduler
            .poll_work(request)
            .await
            .expect("Received error response")
            .into_inner();
        // no response task since we told the scheduler we didn't want to accept one
        assert!(response.task.is_none());
        // executor should be registered
        assert_eq!(state.get_executors_metadata().await.unwrap().len(), 1);

        let request: Request<PollWorkParams> = Request::new(PollWorkParams {
            metadata: Some(exec_meta.clone()),
            can_accept_task: true,
            task_status: vec![],
        });
        let response = scheduler
            .poll_work(request)
            .await
            .expect("Received error response")
            .into_inner();
        // still no response task since there are no tasks in the scheduelr
        assert!(response.task.is_none());
        // executor should be registered
        assert_eq!(state.get_executors_metadata().await.unwrap().len(), 1);
        Ok(())
    }
}<|MERGE_RESOLUTION|>--- conflicted
+++ resolved
@@ -39,14 +39,8 @@
 
 use ballista_core::serde::protobuf::{
     execute_query_params::Query, executor_registration::OptionalHost, job_status,
-<<<<<<< HEAD
     scheduler_grpc_server::SchedulerGrpc, task_status, ExecuteQueryParams,
-    ExecuteQueryResult, FailedJob, FilePartitionMetadata, FileType,
-    GetExecutorMetadataParams, GetExecutorMetadataResult, GetFileMetadataParams,
-=======
-    scheduler_grpc_server::SchedulerGrpc, ExecuteQueryParams, ExecuteQueryResult,
-    FailedJob, FilePartitionMetadata, FileType, GetFileMetadataParams,
->>>>>>> 27dc5d62
+    ExecuteQueryResult, FailedJob, FilePartitionMetadata, FileType, GetFileMetadataParams,
     GetFileMetadataResult, GetJobStatusParams, GetJobStatusResult, JobStatus,
     PartitionId, PollWorkParams, PollWorkResult, QueuedJob, RunningJob, TaskDefinition,
     TaskStatus,
