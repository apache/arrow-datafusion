# Licensed to the Apache Software Foundation (ASF) under one
# or more contributor license agreements.  See the NOTICE file
# distributed with this work for additional information
# regarding copyright ownership.  The ASF licenses this file
# to you under the Apache License, Version 2.0 (the
# "License"); you may not use this file except in compliance
# with the License.  You may obtain a copy of the License at
#
#   http://www.apache.org/licenses/LICENSE-2.0
#
# Unless required by applicable law or agreed to in writing,
# software distributed under the License is distributed on an
# "AS IS" BASIS, WITHOUT WARRANTIES OR CONDITIONS OF ANY
# KIND, either express or implied.  See the License for the
# specific language governing permissions and limitations
# under the License.

[package]
name = "ballista-executor"
description = "Ballista Distributed Compute - Executor"
license = "Apache-2.0"
version = "0.6.0"
homepage = "https://github.com/apache/arrow-datafusion"
repository = "https://github.com/apache/arrow-datafusion"
authors = ["Apache Arrow <dev@arrow.apache.org>"]
edition = "2018"

[features]
snmalloc = ["snmalloc-rs"]

[dependencies]
arrow-format = { version = "0.4", features = ["flight-data", "flight-service"] }
arrow = { package = "arrow2", version="0.9", features = ["io_ipc"] }
anyhow = "1"
async-trait = "0.1.36"
ballista-core = { path = "../core", version = "0.6.0" }
configure_me = "0.4.0"
datafusion = { path = "../../../datafusion", version = "6.0.0" }
env_logger = "0.9"
futures = "0.3"
log = "0.4"
snmalloc-rs = {version = "0.2", features= ["cache-friendly"], optional = true}
tempfile = "3"
tokio = { version = "1.0", features = ["macros", "rt", "rt-multi-thread", "parking_lot"] }
tokio-stream = { version = "0.1", features = ["net"] }
tonic = "0.6"
uuid = { version = "0.8", features = ["v4"] }
hyper = "0.14.4"
<<<<<<< HEAD
parking_lot = "0.11"
=======
parking_lot = "0.12"
>>>>>>> 014e5e90

[dev-dependencies]

[build-dependencies]
configure_me_codegen = "0.4.0"

[package.metadata.configure_me.bin]
executor = "executor_config_spec.toml"<|MERGE_RESOLUTION|>--- conflicted
+++ resolved
@@ -46,11 +46,7 @@
 tonic = "0.6"
 uuid = { version = "0.8", features = ["v4"] }
 hyper = "0.14.4"
-<<<<<<< HEAD
-parking_lot = "0.11"
-=======
 parking_lot = "0.12"
->>>>>>> 014e5e90
 
 [dev-dependencies]
 
