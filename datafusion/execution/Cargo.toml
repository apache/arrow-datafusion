# Licensed to the Apache Software Foundation (ASF) under one
# or more contributor license agreements.  See the NOTICE file
# distributed with this work for additional information
# regarding copyright ownership.  The ASF licenses this file
# to you under the Apache License, Version 2.0 (the
# "License"); you may not use this file except in compliance
# with the License.  You may obtain a copy of the License at
#
#   http://www.apache.org/licenses/LICENSE-2.0
#
# Unless required by applicable law or agreed to in writing,
# software distributed under the License is distributed on an
# "AS IS" BASIS, WITHOUT WARRANTIES OR CONDITIONS OF ANY
# KIND, either express or implied.  See the License for the
# specific language governing permissions and limitations
# under the License.

[package]
name = "datafusion-execution"
description = "Execution configuration support for DataFusion query engine"
keywords = [ "arrow", "query", "sql" ]
version = { workspace = true }
edition = { workspace = true }
readme = { workspace = true }
homepage = { workspace = true }
repository = { workspace = true }
license = { workspace = true }
authors = { workspace = true }
rust-version = { workspace = true }

[lib]
name = "datafusion_execution"
path = "src/lib.rs"

[dependencies]
dashmap = "5.4.0"
datafusion-common = { path = "../common", version = "26.0.0" }
datafusion-expr = { path = "../expr", version = "26.0.0" }
<<<<<<< HEAD
hashbrown = { version = "0.13", features = ["raw"] }
=======
hashbrown = { version = "0.14", features = ["raw"] }
>>>>>>> 8c7678a0
log = "^0.4"
object_store = "0.6.1"
parking_lot = "0.12"
rand = "0.8"
tempfile = "3"
url = "2.2"<|MERGE_RESOLUTION|>--- conflicted
+++ resolved
@@ -36,11 +36,7 @@
 dashmap = "5.4.0"
 datafusion-common = { path = "../common", version = "26.0.0" }
 datafusion-expr = { path = "../expr", version = "26.0.0" }
-<<<<<<< HEAD
-hashbrown = { version = "0.13", features = ["raw"] }
-=======
 hashbrown = { version = "0.14", features = ["raw"] }
->>>>>>> 8c7678a0
 log = "^0.4"
 object_store = "0.6.1"
 parking_lot = "0.12"
