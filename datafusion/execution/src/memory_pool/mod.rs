// Licensed to the Apache Software Foundation (ASF) under one
// or more contributor license agreements.  See the NOTICE file
// distributed with this work for additional information
// regarding copyright ownership.  The ASF licenses this file
// to you under the Apache License, Version 2.0 (the
// "License"); you may not use this file except in compliance
// with the License.  You may obtain a copy of the License at
//
//   http://www.apache.org/licenses/LICENSE-2.0
//
// Unless required by applicable law or agreed to in writing,
// software distributed under the License is distributed on an
// "AS IS" BASIS, WITHOUT WARRANTIES OR CONDITIONS OF ANY
// KIND, either express or implied.  See the License for the
// specific language governing permissions and limitations
// under the License.

//! [`MemoryPool`] for memory management during query execution, [`proxy]` for
//! help with allocation accounting.

use datafusion_common::Result;
use std::{cmp::Ordering, sync::Arc};

mod pool;
pub mod proxy {
<<<<<<< HEAD
    pub use datafusion_common::memory_pool::proxy::*;
=======
    pub use datafusion_common::utils::proxy::{RawTableAllocExt, VecAllocExt};
>>>>>>> 71a99b84
}

pub use pool::*;

/// Tracks and potentially limits memory use across operators during execution.
///
/// # Memory Management Overview
///
/// DataFusion is a streaming query engine, processing most queries without
/// buffering the entire input. Most operators require a fixed amount of memory
/// based on the schema and target batch size. However, certain operations such
/// as sorting and grouping/joining, require buffering intermediate results,
/// which can require memory proportional to the number of input rows.
///
/// Rather than tracking all allocations, DataFusion takes a pragmatic approach:
/// Intermediate memory used as data streams through the system is not accounted
/// (it assumed to be "small") but the large consumers of memory must register
/// and constrain their use. This design trades off the additional code
/// complexity of memory tracking with limiting resource usage.
///
/// When limiting memory with a `MemoryPool` you should typically reserve some
/// overhead (e.g. 10%) for the "small" memory allocations that are not tracked.
///
/// # Memory Management Design
///
/// As explained above, DataFusion's design ONLY limits operators that require
/// "large" amounts of memory (proportional to number of input rows), such as
/// `GroupByHashExec`. It does NOT track and limit memory used internally by
/// other operators such as `ParquetExec` or the `RecordBatch`es that flow
/// between operators.
///
/// In order to avoid allocating memory until the OS or the container system
/// kills the process, DataFusion `ExecutionPlan`s (operators) that consume
/// large amounts of memory must first request their desired allocation from a
/// [`MemoryPool`] before allocating more.  The request is typically managed via
/// a  [`MemoryReservation`] and [`MemoryConsumer`].
///
/// If the allocation is successful, the operator should proceed and allocate
/// the desired memory. If the allocation fails, the operator must either first
/// free memory (e.g. by spilling to local disk) and try again, or error.
///
/// Note that a `MemoryPool` can be shared by concurrently executing plans,
/// which can be used to control memory usage in a multi-tenant system.
///
/// # Implementing `MemoryPool`
///
/// You can implement a custom allocation policy by implementing the
/// [`MemoryPool`] trait and configuring a `SessionContext` appropriately.
/// However, mDataFusion comes with the following simple memory pool implementations that
/// handle many common cases:
///
/// * [`UnboundedMemoryPool`]: no memory limits (the default)
///
/// * [`GreedyMemoryPool`]: Limits memory usage to a fixed size using a "first
/// come first served" policy
///
/// * [`FairSpillPool`]: Limits memory usage to a fixed size, allocating memory
/// to all spilling operators fairly
pub trait MemoryPool: Send + Sync + std::fmt::Debug {
    /// Registers a new [`MemoryConsumer`]
    ///
    /// Note: Subsequent calls to [`Self::grow`] must be made to reserve memory
    fn register(&self, _consumer: &MemoryConsumer) {}

    /// Records the destruction of a [`MemoryReservation`] with [`MemoryConsumer`]
    ///
    /// Note: Prior calls to [`Self::shrink`] must be made to free any reserved memory
    fn unregister(&self, _consumer: &MemoryConsumer) {}

    /// Infallibly grow the provided `reservation` by `additional` bytes
    ///
    /// This must always succeed
    fn grow(&self, reservation: &MemoryReservation, additional: usize);

    /// Infallibly shrink the provided `reservation` by `shrink` bytes
    fn shrink(&self, reservation: &MemoryReservation, shrink: usize);

    /// Attempt to grow the provided `reservation` by `additional` bytes
    ///
    /// On error the `allocation` will not be increased in size
    fn try_grow(&self, reservation: &MemoryReservation, additional: usize) -> Result<()>;

    /// Return the total amount of memory reserved
    fn reserved(&self) -> usize;
}

/// A memory consumer is a named allocation traced by a particular
/// [`MemoryReservation`] in a [`MemoryPool`]. All allocations are registered to
/// a particular `MemoryConsumer`;
///
/// For help with allocation accounting, see the [proxy] module.
///
/// [proxy]: crate::memory_pool::proxy
#[derive(Debug)]
pub struct MemoryConsumer {
    name: String,
    can_spill: bool,
}

impl MemoryConsumer {
    /// Create a new empty [`MemoryConsumer`] that can be grown using [`MemoryReservation`]
    pub fn new(name: impl Into<String>) -> Self {
        Self {
            name: name.into(),
            can_spill: false,
        }
    }

    /// Set whether this allocation can be spilled to disk
    pub fn with_can_spill(self, can_spill: bool) -> Self {
        Self { can_spill, ..self }
    }

    /// Returns true if this allocation can spill to disk
    pub fn can_spill(&self) -> bool {
        self.can_spill
    }

    /// Returns the name associated with this allocation
    pub fn name(&self) -> &str {
        &self.name
    }

    /// Registers this [`MemoryConsumer`] with the provided [`MemoryPool`] returning
    /// a [`MemoryReservation`] that can be used to grow or shrink the memory reservation
    pub fn register(self, pool: &Arc<dyn MemoryPool>) -> MemoryReservation {
        pool.register(&self);
        MemoryReservation {
            registration: Arc::new(SharedRegistration {
                pool: Arc::clone(pool),
                consumer: self,
            }),
            size: 0,
        }
    }
}

/// A registration of a [`MemoryConsumer`] with a [`MemoryPool`].
///
/// Calls [`MemoryPool::unregister`] on drop to return any memory to
/// the underlying pool.
#[derive(Debug)]
struct SharedRegistration {
    pool: Arc<dyn MemoryPool>,
    consumer: MemoryConsumer,
}

impl Drop for SharedRegistration {
    fn drop(&mut self) {
        self.pool.unregister(&self.consumer);
    }
}

/// A [`MemoryReservation`] tracks an individual reservation of a
/// number of bytes of memory in a [`MemoryPool`] that is freed back
/// to the pool on drop.
///
/// The reservation can be grown or shrunk over time.
#[derive(Debug)]
pub struct MemoryReservation {
    registration: Arc<SharedRegistration>,
    size: usize,
}

impl MemoryReservation {
    /// Returns the size of this reservation in bytes
    pub fn size(&self) -> usize {
        self.size
    }

    /// Returns [MemoryConsumer] for this [MemoryReservation]
    pub fn consumer(&self) -> &MemoryConsumer {
        &self.registration.consumer
    }

    /// Frees all bytes from this reservation back to the underlying
    /// pool, returning the number of bytes freed.
    pub fn free(&mut self) -> usize {
        let size = self.size;
        if size != 0 {
            self.shrink(size)
        }
        size
    }

    /// Frees `capacity` bytes from this reservation
    ///
    /// # Panics
    ///
    /// Panics if `capacity` exceeds [`Self::size`]
    pub fn shrink(&mut self, capacity: usize) {
        let new_size = self.size.checked_sub(capacity).unwrap();
        self.registration.pool.shrink(self, capacity);
        self.size = new_size
    }

    /// Sets the size of this reservation to `capacity`
    pub fn resize(&mut self, capacity: usize) {
        match capacity.cmp(&self.size) {
            Ordering::Greater => self.grow(capacity - self.size),
            Ordering::Less => self.shrink(self.size - capacity),
            _ => {}
        }
    }

    /// Try to set the size of this reservation to `capacity`
    pub fn try_resize(&mut self, capacity: usize) -> Result<()> {
        match capacity.cmp(&self.size) {
            Ordering::Greater => self.try_grow(capacity - self.size)?,
            Ordering::Less => self.shrink(self.size - capacity),
            _ => {}
        };
        Ok(())
    }

    /// Increase the size of this reservation by `capacity` bytes
    pub fn grow(&mut self, capacity: usize) {
        self.registration.pool.grow(self, capacity);
        self.size += capacity;
    }

    /// Try to increase the size of this reservation by `capacity`
    /// bytes, returning error if there is insufficient capacity left
    /// in the pool.
    pub fn try_grow(&mut self, capacity: usize) -> Result<()> {
        self.registration.pool.try_grow(self, capacity)?;
        self.size += capacity;
        Ok(())
    }

    /// Splits off `capacity` bytes from this [`MemoryReservation`]
    /// into a new [`MemoryReservation`] with the same
    /// [`MemoryConsumer`].
    ///
    /// This can be useful to free part of this reservation with RAAI
    /// style dropping
    ///
    /// # Panics
    ///
    /// Panics if `capacity` exceeds [`Self::size`]
    pub fn split(&mut self, capacity: usize) -> MemoryReservation {
        self.size = self.size.checked_sub(capacity).unwrap();
        Self {
            size: capacity,
            registration: self.registration.clone(),
        }
    }

    /// Returns a new empty [`MemoryReservation`] with the same [`MemoryConsumer`]
    pub fn new_empty(&self) -> Self {
        Self {
            size: 0,
            registration: self.registration.clone(),
        }
    }

    /// Splits off all the bytes from this [`MemoryReservation`] into
    /// a new [`MemoryReservation`] with the same [`MemoryConsumer`]
    pub fn take(&mut self) -> MemoryReservation {
        self.split(self.size)
    }
}

impl Drop for MemoryReservation {
    fn drop(&mut self) {
        self.free();
    }
}

const TB: u64 = 1 << 40;
const GB: u64 = 1 << 30;
const MB: u64 = 1 << 20;
const KB: u64 = 1 << 10;

/// Present size in human readable form
pub fn human_readable_size(size: usize) -> String {
    let size = size as u64;
    let (value, unit) = {
        if size >= 2 * TB {
            (size as f64 / TB as f64, "TB")
        } else if size >= 2 * GB {
            (size as f64 / GB as f64, "GB")
        } else if size >= 2 * MB {
            (size as f64 / MB as f64, "MB")
        } else if size >= 2 * KB {
            (size as f64 / KB as f64, "KB")
        } else {
            (size as f64, "B")
        }
    };
    format!("{value:.1} {unit}")
}

#[cfg(test)]
mod tests {
    use super::*;

    #[test]
    fn test_memory_pool_underflow() {
        let pool = Arc::new(GreedyMemoryPool::new(50)) as _;
        let mut a1 = MemoryConsumer::new("a1").register(&pool);
        assert_eq!(pool.reserved(), 0);

        a1.grow(100);
        assert_eq!(pool.reserved(), 100);

        assert_eq!(a1.free(), 100);
        assert_eq!(pool.reserved(), 0);

        a1.try_grow(100).unwrap_err();
        assert_eq!(pool.reserved(), 0);

        a1.try_grow(30).unwrap();
        assert_eq!(pool.reserved(), 30);

        let mut a2 = MemoryConsumer::new("a2").register(&pool);
        a2.try_grow(25).unwrap_err();
        assert_eq!(pool.reserved(), 30);

        drop(a1);
        assert_eq!(pool.reserved(), 0);

        a2.try_grow(25).unwrap();
        assert_eq!(pool.reserved(), 25);
    }

    #[test]
    fn test_split() {
        let pool = Arc::new(GreedyMemoryPool::new(50)) as _;
        let mut r1 = MemoryConsumer::new("r1").register(&pool);

        r1.try_grow(20).unwrap();
        assert_eq!(r1.size(), 20);
        assert_eq!(pool.reserved(), 20);

        // take 5 from r1, should still have same reservation split
        let r2 = r1.split(5);
        assert_eq!(r1.size(), 15);
        assert_eq!(r2.size(), 5);
        assert_eq!(pool.reserved(), 20);

        // dropping r1 frees 15 but retains 5 as they have the same consumer
        drop(r1);
        assert_eq!(r2.size(), 5);
        assert_eq!(pool.reserved(), 5);
    }

    #[test]
    fn test_new_empty() {
        let pool = Arc::new(GreedyMemoryPool::new(50)) as _;
        let mut r1 = MemoryConsumer::new("r1").register(&pool);

        r1.try_grow(20).unwrap();
        let mut r2 = r1.new_empty();
        r2.try_grow(5).unwrap();

        assert_eq!(r1.size(), 20);
        assert_eq!(r2.size(), 5);
        assert_eq!(pool.reserved(), 25);
    }

    #[test]
    fn test_take() {
        let pool = Arc::new(GreedyMemoryPool::new(50)) as _;
        let mut r1 = MemoryConsumer::new("r1").register(&pool);

        r1.try_grow(20).unwrap();
        let mut r2 = r1.take();
        r2.try_grow(5).unwrap();

        assert_eq!(r1.size(), 0);
        assert_eq!(r2.size(), 25);
        assert_eq!(pool.reserved(), 25);

        // r1 can still grow again
        r1.try_grow(3).unwrap();
        assert_eq!(r1.size(), 3);
        assert_eq!(r2.size(), 25);
        assert_eq!(pool.reserved(), 28);
    }
}<|MERGE_RESOLUTION|>--- conflicted
+++ resolved
@@ -23,11 +23,7 @@
 
 mod pool;
 pub mod proxy {
-<<<<<<< HEAD
-    pub use datafusion_common::memory_pool::proxy::*;
-=======
     pub use datafusion_common::utils::proxy::{RawTableAllocExt, VecAllocExt};
->>>>>>> 71a99b84
 }
 
 pub use pool::*;
