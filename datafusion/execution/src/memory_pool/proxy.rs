// Licensed to the Apache Software Foundation (ASF) under one
// or more contributor license agreements.  See the NOTICE file
// distributed with this work for additional information
// regarding copyright ownership.  The ASF licenses this file
// to you under the Apache License, Version 2.0 (the
// "License"); you may not use this file except in compliance
// with the License.  You may obtain a copy of the License at
//
//   http://www.apache.org/licenses/LICENSE-2.0
//
// Unless required by applicable law or agreed to in writing,
// software distributed under the License is distributed on an
// "AS IS" BASIS, WITHOUT WARRANTIES OR CONDITIONS OF ANY
// KIND, either express or implied.  See the License for the
// specific language governing permissions and limitations
// under the License.

//! [`VecAllocExt`] and [`RawTableAllocExt`] to help tracking of memory allocations

use hashbrown::raw::{Bucket, RawTable};

/// Extension trait for [`Vec`] to account for allocations.
pub trait VecAllocExt {
    /// Item type.
    type T;

    /// [Push](Vec::push) new element to vector and increase
    /// `accounting` by any newly allocated bytes.
    ///
    /// Note that allocation counts  capacity, not size
    ///
    /// # Example:
    /// ```
    /// # use datafusion_execution::memory_pool::proxy::VecAllocExt;
    /// // use allocated to incrementally track how much memory is allocated in the vec
    /// let mut allocated = 0;
    /// let mut vec = Vec::new();
    /// // Push data into the vec and the accounting will be updated to reflect
    /// // memory allocation
    /// vec.push_accounted(1, &mut allocated);
    /// assert_eq!(allocated, 16); // space for 4 u32s
    /// vec.push_accounted(1, &mut allocated);
    /// assert_eq!(allocated, 16); // no new allocation needed
    ///
    /// // push more data into the vec
    /// for _ in 0..10 { vec.push_accounted(1, &mut allocated); }
    /// assert_eq!(allocated, 64); // underlying vec has space for 10 u32s
    /// assert_eq!(vec.allocated_size(), 64);
    /// ```
    /// # Example with other allocations:
    /// ```
    /// # use datafusion_execution::memory_pool::proxy::VecAllocExt;
    /// // You can use the same allocated size to track memory allocated by
    /// // another source. For example
    /// let mut allocated = 27;
    /// let mut vec = Vec::new();
    /// vec.push_accounted(1, &mut allocated); // allocates 16 bytes for vec
    /// assert_eq!(allocated, 43); // 16 bytes for vec, 27 bytes for other
    /// ```
    fn push_accounted(&mut self, x: Self::T, accounting: &mut usize);

    /// Return the amount of memory allocated by this Vec to store elements
    /// (`size_of<T> * capacity`).
    ///
    /// Note this calculation is not recursive, and does not include any heap
    /// allocations contained within the Vec's elements. Does not include the
    /// size of `self`
    ///
    /// # Example:
    /// ```
    /// # use datafusion_execution::memory_pool::proxy::VecAllocExt;
    /// let mut vec = Vec::new();
    /// // Push data into the vec and the accounting will be updated to reflect
    /// // memory allocation
    /// vec.push(1);
    /// assert_eq!(vec.allocated_size(), 16); // space for 4 u32s
    /// vec.push(1);
    /// assert_eq!(vec.allocated_size(), 16); // no new allocation needed
    ///
    /// // push more data into the vec
    /// for _ in 0..10 { vec.push(1); }
    /// assert_eq!(vec.allocated_size(), 64); // space for 64 now
    /// ```
    fn allocated_size(&self) -> usize;
}

impl<T> VecAllocExt for Vec<T> {
    type T = T;

    fn push_accounted(&mut self, x: Self::T, accounting: &mut usize) {
        let prev_capacty = self.capacity();
        self.push(x);
        let new_capacity = self.capacity();
        if new_capacity > prev_capacty {
            // capacity changed, so we allocated more
            let bump_size = (new_capacity - prev_capacty) * std::mem::size_of::<T>();
            // Note multiplication should never overflow because `push` would
            // have panic'd first, but the checked_add could potentially
            // overflow since accounting could be tracking additional values, and
            // could be greater than what is stored in the Vec
            *accounting = (*accounting).checked_add(bump_size).expect("overflow");
        }
    }
    fn allocated_size(&self) -> usize {
        std::mem::size_of::<T>() * self.capacity()
    }
}

/// Extension trait for hash browns [`RawTable`] to account for allocations.
pub trait RawTableAllocExt {
    /// Item type.
    type T;

    /// [Insert](RawTable::insert) new element into table and increase
    /// `accounting` by any newly allocated bytes.
    ///
    /// Returns the bucket where the element was inserted.
<<<<<<< HEAD
    /// Note that allocation counts capacity, not size.
=======
    /// Note that allocation counts  capacity, not size.
    ///
    /// # Example:
    /// ```
    /// # use datafusion_execution::memory_pool::proxy::RawTableAllocExt;
    /// # use hashbrown::raw::RawTable;
    /// let mut table = RawTable::new();
    /// let mut allocated = 0;
    /// let hash_fn = |x: &u32| (*x as u64) % 1000;
    /// // pretend 0x3117 is the hash value for 1
    /// table.insert_accounted(1, hash_fn, &mut allocated);
    /// assert_eq!(allocated, 64);
    ///
    /// // insert more values
    /// for i in 0..100 { table.insert_accounted(i, hash_fn, &mut allocated); }
    /// assert_eq!(allocated, 400);
    /// ```
>>>>>>> c3f6c0f0
    fn insert_accounted(
        &mut self,
        x: Self::T,
        hasher: impl Fn(&Self::T) -> u64,
        accounting: &mut usize,
    ) -> Bucket<Self::T>;
}

impl<T> RawTableAllocExt for RawTable<T> {
    type T = T;

    fn insert_accounted(
        &mut self,
        x: Self::T,
        hasher: impl Fn(&Self::T) -> u64,
        accounting: &mut usize,
    ) -> Bucket<Self::T> {
        let hash = hasher(&x);

        match self.try_insert_no_grow(hash, x) {
            Ok(bucket) => bucket,
            Err(x) => {
                // need to request more memory

                let bump_elements = self.capacity().max(16);
                let bump_size = bump_elements * std::mem::size_of::<T>();
                *accounting = (*accounting).checked_add(bump_size).expect("overflow");

                self.reserve(bump_elements, hasher);

                // still need to insert the element since first try failed
                // Note: cannot use `.expect` here because `T` may not implement `Debug`
                match self.try_insert_no_grow(hash, x) {
                    Ok(bucket) => bucket,
                    Err(_) => panic!("just grew the container"),
                }
            }
        }
    }
}<|MERGE_RESOLUTION|>--- conflicted
+++ resolved
@@ -115,10 +115,7 @@
     /// `accounting` by any newly allocated bytes.
     ///
     /// Returns the bucket where the element was inserted.
-<<<<<<< HEAD
     /// Note that allocation counts capacity, not size.
-=======
-    /// Note that allocation counts  capacity, not size.
     ///
     /// # Example:
     /// ```
@@ -135,7 +132,6 @@
     /// for i in 0..100 { table.insert_accounted(i, hash_fn, &mut allocated); }
     /// assert_eq!(allocated, 400);
     /// ```
->>>>>>> c3f6c0f0
     fn insert_accounted(
         &mut self,
         x: Self::T,
