// Licensed to the Apache Software Foundation (ASF) under one
// or more contributor license agreements.  See the NOTICE file
// distributed with this work for additional information
// regarding copyright ownership.  The ASF licenses this file
// to you under the Apache License, Version 2.0 (the
// "License"); you may not use this file except in compliance
// with the License.  You may obtain a copy of the License at
//
//   http://www.apache.org/licenses/LICENSE-2.0
//
// Unless required by applicable law or agreed to in writing,
// software distributed under the License is distributed on an
// "AS IS" BASIS, WITHOUT WARRANTIES OR CONDITIONS OF ANY
// KIND, either express or implied.  See the License for the
// specific language governing permissions and limitations
// under the License.

//! Unwrap-cast binary comparison rule can be used to the binary/inlist comparison expr now, and other type
//! of expr can be added if needed.
//! This rule can reduce adding the `Expr::Cast` the expr instead of adding the `Expr::Cast` to literal expr.
use crate::utils::rewrite_preserving_name;
use crate::{OptimizerConfig, OptimizerRule};
use arrow::datatypes::{
    DataType, MAX_DECIMAL_FOR_EACH_PRECISION, MIN_DECIMAL_FOR_EACH_PRECISION,
};
use datafusion_common::{DFSchema, DFSchemaRef, DataFusionError, Result, ScalarValue};
use datafusion_expr::expr_rewriter::{ExprRewriter, RewriteRecursion};
use datafusion_expr::utils::from_plan;
use datafusion_expr::{
    binary_expr, in_list, lit, Expr, ExprSchemable, LogicalPlan, Operator,
};
use std::sync::Arc;

/// The rule can be used to the numeric binary comparison with literal expr, like below pattern:
/// `cast(left_expr as data_type) comparison_op literal_expr` or `literal_expr comparison_op cast(right_expr as data_type)`.
/// The data type of two sides must be equal, and must be signed numeric type now, and will support more data type later.
///
/// If the binary comparison expr match above rules, the optimizer will check if the value of `literal`
/// is in within range(min,max) which is the range(min,max) of the data type for `left_expr` or `right_expr`.
///
/// If this is true, the literal expr will be casted to the data type of expr on the other side, and the result of
/// binary comparison will be `left_expr comparison_op cast(literal_expr, left_data_type)` or
/// `cast(literal_expr, right_data_type) comparison_op right_expr`. For better optimization,
/// the expr of `cast(literal_expr, target_type)` will be precomputed and converted to the new expr `new_literal_expr`
/// which data type is `target_type`.
/// If this false, do nothing.
///
/// This is inspired by the optimizer rule `UnwrapCastInBinaryComparison` of Spark.
/// # Example
///
/// `Filter: cast(c1 as INT64) > INT64(10)` will be optimized to `Filter: c1 > CAST(INT64(10) AS INT32),
/// and continue to be converted to `Filter: c1 > INT32(10)`, if the DataType of c1 is INT32.
///
#[derive(Default)]
pub struct UnwrapCastInComparison {}

impl UnwrapCastInComparison {
    pub fn new() -> Self {
        Self::default()
    }
}

impl OptimizerRule for UnwrapCastInComparison {
    fn optimize(
        &self,
        plan: &LogicalPlan,
        _optimizer_config: &mut OptimizerConfig,
    ) -> Result<LogicalPlan> {
        optimize(plan)
    }

    fn name(&self) -> &str {
        "unwrap_cast_in_comparison"
    }
}

fn optimize(plan: &LogicalPlan) -> Result<LogicalPlan> {
    let new_inputs = plan
        .inputs()
        .iter()
        .map(|input| optimize(input))
        .collect::<Result<Vec<_>>>()?;

    let mut schema = new_inputs.iter().map(|input| input.schema()).fold(
        DFSchema::empty(),
        |mut lhs, rhs| {
            lhs.merge(rhs);
            lhs
        },
    );

    schema.merge(plan.schema());

    let mut expr_rewriter = UnwrapCastExprRewriter {
        schema: Arc::new(schema),
    };

    let new_exprs = plan
        .expressions()
        .into_iter()
        .map(|expr| rewrite_preserving_name(expr, &mut expr_rewriter))
        .collect::<Result<Vec<_>>>()?;

    from_plan(plan, new_exprs.as_slice(), new_inputs.as_slice())
}

<<<<<<< HEAD
fn name_for_alias(expr: &Expr) -> Result<String> {
    match expr {
        Expr::Sort { expr, .. } => name_for_alias(expr),
        expr => expr.display_name(),
    }
}

fn add_alias_if_changed(original_name: &str, expr: Expr) -> Result<Expr> {
    let new_name = name_for_alias(&expr)?;

    if new_name == original_name {
        return Ok(expr);
    }

    Ok(match expr {
        Expr::Sort {
            expr,
            asc,
            nulls_first,
        } => {
            let expr = add_alias_if_changed(original_name, *expr)?;
            Expr::Sort {
                expr: Box::new(expr),
                asc,
                nulls_first,
            }
        }
        expr => expr.alias(original_name),
    })
}

=======
>>>>>>> 3af09fbf
struct UnwrapCastExprRewriter {
    schema: DFSchemaRef,
}

impl ExprRewriter for UnwrapCastExprRewriter {
    fn pre_visit(&mut self, _expr: &Expr) -> Result<RewriteRecursion> {
        Ok(RewriteRecursion::Continue)
    }

    fn mutate(&mut self, expr: Expr) -> Result<Expr> {
        match &expr {
            // For case:
            // try_cast/cast(expr as data_type) op literal
            // literal op try_cast/cast(expr as data_type)
            Expr::BinaryExpr { left, op, right } => {
                let left = left.as_ref().clone();
                let right = right.as_ref().clone();
                let left_type = left.get_type(&self.schema)?;
                let right_type = right.get_type(&self.schema)?;
                // Because the plan has been done the type coercion, the left and right must be equal
                if is_support_data_type(&left_type)
                    && is_support_data_type(&right_type)
                    && is_comparison_op(op)
                {
                    match (&left, &right) {
                        (
                            Expr::Literal(left_lit_value),
                            Expr::TryCast { expr, .. } | Expr::Cast { expr, .. },
                        ) => {
                            // if the left_lit_value can be casted to the type of expr
                            // we need to unwrap the cast for cast/try_cast expr, and add cast to the literal
                            let expr_type = expr.get_type(&self.schema)?;
                            let casted_scalar_value =
                                try_cast_literal_to_type(left_lit_value, &expr_type)?;
                            if let Some(value) = casted_scalar_value {
                                // unwrap the cast/try_cast for the right expr
                                return Ok(binary_expr(
                                    lit(value),
                                    *op,
                                    expr.as_ref().clone(),
                                ));
                            }
                        }
                        (
                            Expr::TryCast { expr, .. } | Expr::Cast { expr, .. },
                            Expr::Literal(right_lit_value),
                        ) => {
                            // if the right_lit_value can be casted to the type of expr
                            // we need to unwrap the cast for cast/try_cast expr, and add cast to the literal
                            let expr_type = expr.get_type(&self.schema)?;
                            let casted_scalar_value =
                                try_cast_literal_to_type(right_lit_value, &expr_type)?;
                            if let Some(value) = casted_scalar_value {
                                // unwrap the cast/try_cast for the left expr
                                return Ok(binary_expr(
                                    expr.as_ref().clone(),
                                    *op,
                                    lit(value),
                                ));
                            }
                        }
                        (_, _) => {
                            // do nothing
                        }
                    };
                }
                // return the new binary op
                Ok(binary_expr(left, *op, right))
            }
            // For case:
            // try_cast/cast(expr as left_type) in (expr1,expr2,expr3)
            Expr::InList {
                expr: left_expr,
                list,
                negated,
            } => {
                if let Some(
                    Expr::TryCast {
                        expr: internal_left_expr,
                        ..
                    }
                    | Expr::Cast {
                        expr: internal_left_expr,
                        ..
                    },
                ) = Some(left_expr.as_ref())
                {
                    let internal_left = internal_left_expr.as_ref().clone();
                    let internal_left_type = internal_left.get_type(&self.schema);
                    if internal_left_type.is_err() {
                        // error data type
                        return Ok(expr);
                    }
                    let internal_left_type = internal_left_type?;
                    if !is_support_data_type(&internal_left_type) {
                        // not supported data type
                        return Ok(expr);
                    }
                    let right_exprs = list
                        .iter()
                        .map(|right| {
                            let right_type = right.get_type(&self.schema)?;
                            if !is_support_data_type(&right_type) {
                                return Err(DataFusionError::Internal(format!(
                                    "The type of list expr {} not support",
                                    &right_type
                                )));
                            }
                            match right {
                                Expr::Literal(right_lit_value) => {
                                    // if the right_lit_value can be casted to the type of internal_left_expr
                                    // we need to unwrap the cast for cast/try_cast expr, and add cast to the literal
                                    let casted_scalar_value =
                                        try_cast_literal_to_type(right_lit_value, &internal_left_type)?;
                                    if let Some(value) = casted_scalar_value {
                                        Ok(lit(value))
                                    } else {
                                        Err(DataFusionError::Internal(format!(
                                            "Can't cast the list expr {:?} to type {:?}",
                                            right_lit_value, &internal_left_type
                                        )))
                                    }
                                }
                                other_expr => Err(DataFusionError::Internal(format!(
                                    "Only support literal expr to optimize, but the expr is {:?}",
                                    &other_expr
                                ))),
                            }
                        })
                        .collect::<Result<Vec<_>>>();
                    match right_exprs {
                        Ok(right_exprs) => {
                            Ok(in_list(internal_left, right_exprs, *negated))
                        }
                        Err(_) => Ok(expr),
                    }
                } else {
                    Ok(expr)
                }
            }
            // TODO: handle other expr type and dfs visit them
            _ => Ok(expr),
        }
    }
}

fn is_comparison_op(op: &Operator) -> bool {
    matches!(
        op,
        Operator::Eq
            | Operator::NotEq
            | Operator::Gt
            | Operator::GtEq
            | Operator::Lt
            | Operator::LtEq
    )
}

fn is_support_data_type(data_type: &DataType) -> bool {
    matches!(
        data_type,
        DataType::Int8
            | DataType::Int16
            | DataType::Int32
            | DataType::Int64
            | DataType::Decimal128(_, _)
    )
}

fn try_cast_literal_to_type(
    lit_value: &ScalarValue,
    target_type: &DataType,
) -> Result<Option<ScalarValue>> {
    let lit_data_type = lit_value.get_datatype();
    // the rule just support the signed numeric data type now
    if !is_support_data_type(&lit_data_type) || !is_support_data_type(target_type) {
        return Ok(None);
    }
    if lit_value.is_null() {
        // null value can be cast to any type of null value
        return Ok(Some(ScalarValue::try_from(target_type)?));
    }
    let mul = match target_type {
        DataType::Int8 | DataType::Int16 | DataType::Int32 | DataType::Int64 => 1_i128,
        DataType::Decimal128(_, scale) => 10_i128.pow(*scale as u32),
        other_type => {
            return Err(DataFusionError::Internal(format!(
                "Error target data type {:?}",
                other_type
            )));
        }
    };
    let (target_min, target_max) = match target_type {
        DataType::Int8 => (i8::MIN as i128, i8::MAX as i128),
        DataType::Int16 => (i16::MIN as i128, i16::MAX as i128),
        DataType::Int32 => (i32::MIN as i128, i32::MAX as i128),
        DataType::Int64 => (i64::MIN as i128, i64::MAX as i128),
        DataType::Decimal128(precision, _) => (
            // Different precision for decimal128 can store different range of value.
            // For example, the precision is 3, the max of value is `999` and the min
            // value is `-999`
            MIN_DECIMAL_FOR_EACH_PRECISION[*precision as usize - 1],
            MAX_DECIMAL_FOR_EACH_PRECISION[*precision as usize - 1],
        ),
        other_type => {
            return Err(DataFusionError::Internal(format!(
                "Error target data type {:?}",
                other_type
            )));
        }
    };
    let lit_value_target_type = match lit_value {
        ScalarValue::Int8(Some(v)) => (*v as i128).checked_mul(mul),
        ScalarValue::Int16(Some(v)) => (*v as i128).checked_mul(mul),
        ScalarValue::Int32(Some(v)) => (*v as i128).checked_mul(mul),
        ScalarValue::Int64(Some(v)) => (*v as i128).checked_mul(mul),
        ScalarValue::Decimal128(Some(v), _, scale) => {
            let lit_scale_mul = 10_i128.pow(*scale as u32);
            if mul >= lit_scale_mul {
                // Example:
                // lit is decimal(123,3,2)
                // target type is decimal(5,3)
                // the lit can be converted to the decimal(1230,5,3)
                (*v).checked_mul(mul / lit_scale_mul)
            } else if (*v) % (lit_scale_mul / mul) == 0 {
                // Example:
                // lit is decimal(123000,10,3)
                // target type is int32: the lit can be converted to INT32(123)
                // target type is decimal(10,2): the lit can be converted to decimal(12300,10,2)
                Some(*v / (lit_scale_mul / mul))
            } else {
                // can't convert the lit decimal to the target data type
                None
            }
        }
        other_value => {
            return Err(DataFusionError::Internal(format!(
                "Invalid literal value {:?}",
                other_value
            )));
        }
    };

    match lit_value_target_type {
        None => Ok(None),
        Some(value) => {
            if value >= target_min && value <= target_max {
                // the value casted from lit to the target type is in the range of target type.
                // return the target type of scalar value
                let result_scalar = match target_type {
                    DataType::Int8 => ScalarValue::Int8(Some(value as i8)),
                    DataType::Int16 => ScalarValue::Int16(Some(value as i16)),
                    DataType::Int32 => ScalarValue::Int32(Some(value as i32)),
                    DataType::Int64 => ScalarValue::Int64(Some(value as i64)),
                    DataType::Decimal128(p, s) => {
                        ScalarValue::Decimal128(Some(value), *p, *s)
                    }
                    other_type => {
                        return Err(DataFusionError::Internal(format!(
                            "Error target data type {:?}",
                            other_type
                        )));
                    }
                };
                Ok(Some(result_scalar))
            } else {
                Ok(None)
            }
        }
    }
}

#[cfg(test)]
mod tests {
    use crate::unwrap_cast_in_comparison::UnwrapCastExprRewriter;
    use arrow::datatypes::DataType;
    use datafusion_common::{DFField, DFSchema, DFSchemaRef, ScalarValue};
    use datafusion_expr::expr_rewriter::ExprRewritable;
    use datafusion_expr::{cast, col, in_list, lit, try_cast, Expr};
    use std::collections::HashMap;
    use std::sync::Arc;

    #[test]
    fn test_not_unwrap_cast_comparison() {
        let schema = expr_test_schema();
        // cast(INT32(c1), INT64) > INT64(c2)
        let c1_gt_c2 = cast(col("c1"), DataType::Int64).gt(col("c2"));
        assert_eq!(optimize_test(c1_gt_c2.clone(), &schema), c1_gt_c2);

        // INT32(c1) < INT32(16), the type is same
        let expr_lt = col("c1").lt(lit(16i32));
        assert_eq!(optimize_test(expr_lt.clone(), &schema), expr_lt);

        // the 99999999999 is not within the range of MAX(int32) and MIN(int32), we don't cast the lit(99999999999) to int32 type
        let expr_lt = cast(col("c1"), DataType::Int64).lt(lit(99999999999i64));
        assert_eq!(optimize_test(expr_lt.clone(), &schema), expr_lt);
    }

    #[test]
    fn test_unwrap_cast_comparison() {
        let schema = expr_test_schema();
        // cast(c1, INT64) < INT64(16) -> INT32(c1) < cast(INT32(16))
        // the 16 is within the range of MAX(int32) and MIN(int32), we can cast the 16 to int32(16)
        let expr_lt = cast(col("c1"), DataType::Int64).lt(lit(16i64));
        let expected = col("c1").lt(lit(16i32));
        assert_eq!(optimize_test(expr_lt, &schema), expected);
        let expr_lt = try_cast(col("c1"), DataType::Int64).lt(lit(16i64));
        let expected = col("c1").lt(lit(16i32));
        assert_eq!(optimize_test(expr_lt, &schema), expected);

        // cast(c2, INT32) = INT32(16) => INT64(c2) = INT64(16)
        let c2_eq_lit = cast(col("c2"), DataType::Int32).eq(lit(16i32));
        let expected = col("c2").eq(lit(16i64));
        assert_eq!(optimize_test(c2_eq_lit, &schema), expected);

        // cast(c1, INT64) < INT64(NULL) => INT32(c1) < INT32(NULL)
        let c1_lt_lit_null = cast(col("c1"), DataType::Int64).lt(null_i64());
        let expected = col("c1").lt(null_i32());
        assert_eq!(optimize_test(c1_lt_lit_null, &schema), expected);

        // cast(INT8(NULL), INT32) < INT32(12) => INT8(NULL) < INT8(12)
        let lit_lt_lit = cast(null_i8(), DataType::Int32).lt(lit(12i32));
        let expected = null_i8().lt(lit(12i8));
        assert_eq!(optimize_test(lit_lt_lit, &schema), expected);
    }

    #[test]
    fn test_not_unwrap_cast_with_decimal_comparison() {
        let schema = expr_test_schema();
        // integer to decimal: value is out of the bounds of the decimal
        // cast(c3, INT64) = INT64(100000000000000000)
        let expr_eq = cast(col("c3"), DataType::Int64).eq(lit(100000000000000000i64));
        assert_eq!(optimize_test(expr_eq.clone(), &schema), expr_eq);

        // cast(c4, INT64) = INT64(1000) will overflow the i128
        let expr_eq = cast(col("c4"), DataType::Int64).eq(lit(1000i64));
        assert_eq!(optimize_test(expr_eq.clone(), &schema), expr_eq);

        // decimal to decimal: value will lose the scale when convert to the target data type
        // c3 = DECIMAL(12340,20,4)
        let expr_eq =
            cast(col("c3"), DataType::Decimal128(20, 4)).eq(lit_decimal(12340, 20, 4));
        assert_eq!(optimize_test(expr_eq.clone(), &schema), expr_eq);

        // decimal to integer
        // c1 = DECIMAL(123, 10, 1): value will lose the scale when convert to the target data type
        let expr_eq =
            cast(col("c1"), DataType::Decimal128(10, 1)).eq(lit_decimal(123, 10, 1));
        assert_eq!(optimize_test(expr_eq.clone(), &schema), expr_eq);

        // c1 = DECIMAL(1230, 10, 2): value will lose the scale when convert to the target data type
        let expr_eq =
            cast(col("c1"), DataType::Decimal128(10, 2)).eq(lit_decimal(1230, 10, 2));
        assert_eq!(optimize_test(expr_eq.clone(), &schema), expr_eq);
    }

    #[test]
    fn test_unwrap_cast_with_decimal_lit_comparison() {
        let schema = expr_test_schema();
        // integer to decimal
        // c3 < INT64(16) -> c3 < (CAST(INT64(16) AS DECIMAL(18,2));
        let expr_lt = try_cast(col("c3"), DataType::Int64).lt(lit(16i64));
        let expected = col("c3").lt(lit_decimal(1600, 18, 2));
        assert_eq!(optimize_test(expr_lt, &schema), expected);

        // c3 < INT64(NULL)
        let c1_lt_lit_null = cast(col("c3"), DataType::Int64).lt(null_i64());
        let expected = col("c3").lt(null_decimal(18, 2));
        assert_eq!(optimize_test(c1_lt_lit_null, &schema), expected);

        // decimal to decimal
        // c3 < Decimal(123,10,0) -> c3 < CAST(DECIMAL(123,10,0) AS DECIMAL(18,2)) -> c3 < DECIMAL(12300,18,2)
        let expr_lt =
            cast(col("c3"), DataType::Decimal128(10, 0)).lt(lit_decimal(123, 10, 0));
        let expected = col("c3").lt(lit_decimal(12300, 18, 2));
        assert_eq!(optimize_test(expr_lt, &schema), expected);

        // c3 < Decimal(1230,10,3) -> c3 < CAST(DECIMAL(1230,10,3) AS DECIMAL(18,2)) -> c3 < DECIMAL(123,18,2)
        let expr_lt =
            cast(col("c3"), DataType::Decimal128(10, 3)).lt(lit_decimal(1230, 10, 3));
        let expected = col("c3").lt(lit_decimal(123, 18, 2));
        assert_eq!(optimize_test(expr_lt, &schema), expected);

        // decimal to integer
        // c1 < Decimal(12300, 10, 2) -> c1 < CAST(DECIMAL(12300,10,2) AS INT32) -> c1 < INT32(123)
        let expr_lt =
            cast(col("c1"), DataType::Decimal128(10, 2)).lt(lit_decimal(12300, 10, 2));
        let expected = col("c1").lt(lit(123i32));
        assert_eq!(optimize_test(expr_lt, &schema), expected);
    }

    #[test]
    fn test_not_unwrap_list_cast_lit_comparison() {
        let schema = expr_test_schema();
        // internal left type is not supported
        // FLOAT32(C5) in ...
        let expr_lt =
            cast(col("c5"), DataType::Int64).in_list(vec![lit(12i64), lit(12i64)], false);
        assert_eq!(optimize_test(expr_lt.clone(), &schema), expr_lt);

        // cast(INT32(C1), Float32) in (FLOAT32(1.23), Float32(12), Float32(12))
        let expr_lt = cast(col("c1"), DataType::Float32)
            .in_list(vec![lit(12.0f32), lit(12.0f32), lit(1.23f32)], false);
        assert_eq!(optimize_test(expr_lt.clone(), &schema), expr_lt);

        // INT32(C1) in (INT64(99999999999), INT64(12))
        let expr_lt = cast(col("c1"), DataType::Int64)
            .in_list(vec![lit(12i32), lit(99999999999i64)], false);
        assert_eq!(optimize_test(expr_lt.clone(), &schema), expr_lt);

        // DECIMAL(C3) in (INT64(12), INT32(12), DECIMAL(128,12,3))
        let expr_lt = cast(col("c3"), DataType::Decimal128(12, 3)).in_list(
            vec![
                lit_decimal(12, 12, 3),
                lit_decimal(12, 12, 3),
                lit_decimal(128, 12, 3),
            ],
            false,
        );
        assert_eq!(optimize_test(expr_lt.clone(), &schema), expr_lt);
    }

    #[test]
    fn test_unwrap_list_cast_comparison() {
        let schema = expr_test_schema();
        // INT32(C1) IN (INT32(12),INT64(24)) -> INT32(C1) IN (INT32(12),INT32(24))
        let expr_lt =
            cast(col("c1"), DataType::Int64).in_list(vec![lit(12i64), lit(24i64)], false);
        let expected = col("c1").in_list(vec![lit(12i32), lit(24i32)], false);
        assert_eq!(optimize_test(expr_lt, &schema), expected);
        // INT32(C2) IN (INT64(NULL),INT64(24)) -> INT32(C1) IN (INT32(12),INT32(24))
        let expr_lt =
            cast(col("c2"), DataType::Int32).in_list(vec![null_i32(), lit(14i32)], false);
        let expected = col("c2").in_list(vec![null_i64(), lit(14i64)], false);

        assert_eq!(optimize_test(expr_lt, &schema), expected);

        // decimal test case
        // c3 is decimal(18,2)
        let expr_lt = cast(col("c3"), DataType::Decimal128(19, 3)).in_list(
            vec![
                lit_decimal(12000, 19, 3),
                lit_decimal(24000, 19, 3),
                lit_decimal(1280, 19, 3),
                lit_decimal(1240, 19, 3),
            ],
            false,
        );
        let expected = col("c3").in_list(
            vec![
                lit_decimal(1200, 18, 2),
                lit_decimal(2400, 18, 2),
                lit_decimal(128, 18, 2),
                lit_decimal(124, 18, 2),
            ],
            false,
        );
        assert_eq!(optimize_test(expr_lt, &schema), expected);

        // cast(INT32(12), INT64) IN (.....)
        let expr_lt = cast(lit(12i32), DataType::Int64)
            .in_list(vec![lit(13i64), lit(12i64)], false);
        let expected = lit(12i32).in_list(vec![lit(13i32), lit(12i32)], false);
        assert_eq!(optimize_test(expr_lt, &schema), expected);
    }

    #[test]
    fn aliased() {
        let schema = expr_test_schema();
        // c1 < INT64(16) -> c1 < cast(INT32(16))
        // the 16 is within the range of MAX(int32) and MIN(int32), we can cast the 16 to int32(16)
        let expr_lt = cast(col("c1"), DataType::Int64).lt(lit(16i64)).alias("x");
        let expected = col("c1").lt(lit(16i32)).alias("x");
        assert_eq!(optimize_test(expr_lt, &schema), expected);
    }

    #[test]
    fn nested() {
        let schema = expr_test_schema();
        // c1 < INT64(16) OR c1 > INT64(32) -> c1 < INT32(16) OR c1 > INT32(32)
        // the 16 and 32 are within the range of MAX(int32) and MIN(int32), we can cast them to int32
        let expr_lt = cast(col("c1"), DataType::Int64).lt(lit(16i64)).or(cast(
            col("c1"),
            DataType::Int64,
        )
        .gt(lit(32i64)));
        let expected = col("c1").lt(lit(16i32)).or(col("c1").gt(lit(32i32)));
        assert_eq!(optimize_test(expr_lt, &schema), expected);
    }

    #[test]
    fn test_not_support_data_type() {
        // "c6 > 0" will be cast to `cast(c6 as int64) > 0
        // but the type of c6 is uint32
        // the rewriter will not throw error and just return the original expr
        let schema = expr_test_schema();
        let expr_input = cast(col("c6"), DataType::Int64).eq(lit(0i64));
        assert_eq!(optimize_test(expr_input.clone(), &schema), expr_input);

        // inlist for unsupported data type
        let expr_input =
            in_list(cast(col("c6"), DataType::Int64), vec![lit(0i64)], false);
        assert_eq!(optimize_test(expr_input.clone(), &schema), expr_input);
    }

    fn optimize_test(expr: Expr, schema: &DFSchemaRef) -> Expr {
        let mut expr_rewriter = UnwrapCastExprRewriter {
            schema: schema.clone(),
        };
        expr.rewrite(&mut expr_rewriter).unwrap()
    }

    fn expr_test_schema() -> DFSchemaRef {
        Arc::new(
            DFSchema::new_with_metadata(
                vec![
                    DFField::new(None, "c1", DataType::Int32, false),
                    DFField::new(None, "c2", DataType::Int64, false),
                    DFField::new(None, "c3", DataType::Decimal128(18, 2), false),
                    DFField::new(None, "c4", DataType::Decimal128(38, 37), false),
                    DFField::new(None, "c5", DataType::Float32, false),
                    DFField::new(None, "c6", DataType::UInt32, false),
                ],
                HashMap::new(),
            )
            .unwrap(),
        )
    }

    fn null_i8() -> Expr {
        lit(ScalarValue::Int8(None))
    }

    fn null_i32() -> Expr {
        lit(ScalarValue::Int32(None))
    }

    fn null_i64() -> Expr {
        lit(ScalarValue::Int64(None))
    }

    fn lit_decimal(value: i128, precision: u8, scale: u8) -> Expr {
        lit(ScalarValue::Decimal128(Some(value), precision, scale))
    }

    fn null_decimal(precision: u8, scale: u8) -> Expr {
        lit(ScalarValue::Decimal128(None, precision, scale))
    }
}<|MERGE_RESOLUTION|>--- conflicted
+++ resolved
@@ -104,40 +104,6 @@
     from_plan(plan, new_exprs.as_slice(), new_inputs.as_slice())
 }
 
-<<<<<<< HEAD
-fn name_for_alias(expr: &Expr) -> Result<String> {
-    match expr {
-        Expr::Sort { expr, .. } => name_for_alias(expr),
-        expr => expr.display_name(),
-    }
-}
-
-fn add_alias_if_changed(original_name: &str, expr: Expr) -> Result<Expr> {
-    let new_name = name_for_alias(&expr)?;
-
-    if new_name == original_name {
-        return Ok(expr);
-    }
-
-    Ok(match expr {
-        Expr::Sort {
-            expr,
-            asc,
-            nulls_first,
-        } => {
-            let expr = add_alias_if_changed(original_name, *expr)?;
-            Expr::Sort {
-                expr: Box::new(expr),
-                asc,
-                nulls_first,
-            }
-        }
-        expr => expr.alias(original_name),
-    })
-}
-
-=======
->>>>>>> 3af09fbf
 struct UnwrapCastExprRewriter {
     schema: DFSchemaRef,
 }
