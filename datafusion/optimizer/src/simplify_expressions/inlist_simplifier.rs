--- conflicted
+++ resolved
@@ -112,7 +112,6 @@
     type N = Expr;
 
     fn mutate(&mut self, expr: Expr) -> Result<Expr> {
-<<<<<<< HEAD
         if let Expr::InList(InList {
             expr,
             mut list,
@@ -187,26 +186,12 @@
         //     6. `a in (1,2,3,4) AND a not in (1,2,3,4,5) -> a in (), which is false`
         //     7. `a not in (1,2,3,4) AND a in (1,2,3,4,5) -> a = 5`
         //     8. `a in (1,2,3,4) AND a not in (5,6,7,8) -> a in (1,2,3,4)`
-        if let Expr::BinaryExpr(BinaryExpr { left, op, right }) = &expr {
-            if let (Expr::InList(l1), Operator::And, Expr::InList(l2)) =
-                (left.as_ref(), op, right.as_ref())
-            {
-                if l1.expr == l2.expr && !l1.negated && !l2.negated {
-                    return inlist_intersection(l1, l2, false);
-                } else if l1.expr == l2.expr && l1.negated && l2.negated {
-                    return inlist_union(l1, l2, true);
-                } else if l1.expr == l2.expr && !l1.negated && l2.negated {
-                    return inlist_except(l1, l2);
-                } else if l1.expr == l2.expr && l1.negated && !l2.negated {
-                    return inlist_except(l2, l1);
-=======
-        if let Expr::BinaryExpr(BinaryExpr { left, op, right }) = expr {
+        if let Expr::BinaryExpr(BinaryExpr { left, op, right }) = expr.clone() {
             match (*left, op, *right) {
                 (Expr::InList(l1), Operator::And, Expr::InList(l2))
                     if l1.expr == l2.expr && !l1.negated && !l2.negated =>
                 {
                     inlist_intersection(l1, l2, false)
->>>>>>> 9d1502bc
                 }
                 (Expr::InList(l1), Operator::And, Expr::InList(l2))
                     if l1.expr == l2.expr && l1.negated && l2.negated =>
@@ -237,13 +222,12 @@
                     }))
                 }
             }
-        } else {
-            Ok(expr)
-        }
-    }
-}
-
-<<<<<<< HEAD
+        }
+                  
+        Ok(expr)
+    }
+}
+
 /// Try to convert an expression to an in-list expression
 fn as_inlist(expr: &Expr) -> Option<Cow<InList>> {
     match expr {
@@ -267,29 +251,11 @@
     }
 }
 
-fn inlist_union(l1: &InList, l2: &InList, negated: bool) -> Result<Expr> {
-    let mut seen: HashSet<Expr> = HashSet::new();
-    let list = l1
-        .list
-        .iter()
-        .chain(l2.list.iter())
-        .filter(|&e| seen.insert(e.to_owned()))
-        .cloned()
-        .collect::<Vec<_>>();
-    let merged_inlist = InList {
-        expr: l1.expr.clone(),
-        list,
-        negated,
-    };
-    Ok(Expr::InList(merged_inlist))
-}
-=======
 /// Return the union of two inlist expressions
 /// maintaining the order of the elements in the two lists
 fn inlist_union(mut l1: InList, l2: InList, negated: bool) -> Result<Expr> {
     // extend the list in l1 with the elements in l2 that are not already in l1
     let l1_items: HashSet<_> = l1.list.iter().collect();
->>>>>>> 9d1502bc
 
     // keep all l2 items that do not also appear in l1
     let keep_l2: Vec<_> = l2
