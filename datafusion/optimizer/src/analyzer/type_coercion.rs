--- conflicted
+++ resolved
@@ -302,30 +302,14 @@
                 let case = coerce_case_expression(case, self.schema)?;
                 Ok(Transformed::yes(Expr::Case(case)))
             }
-<<<<<<< HEAD
             Expr::ScalarFunction(ScalarFunction { func, args }) => {
                 let new_expr =
-                    coerce_arguments_for_signature(args, &self.schema, func.signature())?;
-                let new_expr = coerce_arguments_for_fun(new_expr, &self.schema, &func)?;
+                    coerce_arguments_for_signature(args, self.schema, func.signature())?;
+                let new_expr = coerce_arguments_for_fun(new_expr, self.schema, &func)?;
                 Ok(Transformed::yes(Expr::ScalarFunction(
                     ScalarFunction::new_udf(func, new_expr),
                 )))
             }
-=======
-            Expr::ScalarFunction(ScalarFunction { func_def, args }) => match func_def {
-                ScalarFunctionDefinition::UDF(fun) => {
-                    let new_expr = coerce_arguments_for_signature(
-                        args,
-                        self.schema,
-                        fun.signature(),
-                    )?;
-                    let new_expr = coerce_arguments_for_fun(new_expr, self.schema, &fun)?;
-                    Ok(Transformed::yes(Expr::ScalarFunction(
-                        ScalarFunction::new_udf(fun, new_expr),
-                    )))
-                }
-            },
->>>>>>> fa31c781
             Expr::AggregateFunction(expr::AggregateFunction {
                 func_def,
                 args,
