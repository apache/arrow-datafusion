// Licensed to the Apache Software Foundation (ASF) under one
// or more contributor license agreements.  See the NOTICE file
// distributed with this work for additional information
// regarding copyright ownership.  The ASF licenses this file
// to you under the Apache License, Version 2.0 (the
// "License"); you may not use this file except in compliance
// with the License.  You may obtain a copy of the License at
//
//   http://www.apache.org/licenses/LICENSE-2.0
//
// Unless required by applicable law or agreed to in writing,
// software distributed under the License is distributed on an
// "AS IS" BASIS, WITHOUT WARRANTIES OR CONDITIONS OF ANY
// KIND, either express or implied.  See the License for the
// specific language governing permissions and limitations
// under the License.

//! Optimizer rule for type validation and coercion

use std::sync::Arc;

use crate::analyzer::AnalyzerRule;

use arrow::datatypes::{DataType, IntervalUnit};
use datafusion_common::config::ConfigOptions;
use datafusion_common::tree_node::{Transformed, TreeNodeRewriter};
use datafusion_common::{
    exec_err, internal_err, plan_datafusion_err, plan_err, DFSchema, DFSchemaRef,
    DataFusionError, Result, ScalarValue,
};
use datafusion_expr::expr::{
    self, AggregateFunctionDefinition, Between, BinaryExpr, Case, Exists, InList,
    InSubquery, Like, ScalarFunction, WindowFunction,
};
use datafusion_expr::expr_rewriter::rewrite_preserving_name;
use datafusion_expr::expr_schema::cast_subquery;
use datafusion_expr::logical_plan::Subquery;
use datafusion_expr::type_coercion::binary::{
    comparison_coercion, get_input_types, like_coercion,
};
use datafusion_expr::type_coercion::functions::data_types;
use datafusion_expr::type_coercion::other::{
    get_coerce_type_for_case_expression, get_coerce_type_for_list,
};
use datafusion_expr::type_coercion::{is_datetime, is_utf8_or_large_utf8};
use datafusion_expr::utils::merge_schema;
use datafusion_expr::{
    is_false, is_not_false, is_not_true, is_not_unknown, is_true, is_unknown, not,
    type_coercion, AggregateFunction, Expr, ExprSchemable, LogicalPlan, Operator,
    Projection, ScalarFunctionDefinition, ScalarUDF, Signature, WindowFrame,
    WindowFrameBound, WindowFrameUnits,
};

#[derive(Default)]
pub struct TypeCoercion {}

impl TypeCoercion {
    pub fn new() -> Self {
        Self {}
    }
}

impl AnalyzerRule for TypeCoercion {
    fn name(&self) -> &str {
        "type_coercion"
    }

    fn analyze(&self, plan: LogicalPlan, _: &ConfigOptions) -> Result<LogicalPlan> {
        analyze_internal(&DFSchema::empty(), &plan)
    }
}

fn analyze_internal(
    // use the external schema to handle the correlated subqueries case
    external_schema: &DFSchema,
    plan: &LogicalPlan,
) -> Result<LogicalPlan> {
    // optimize child plans first
    let mut new_inputs = plan
        .inputs()
        .iter()
        .map(|p| analyze_internal(external_schema, p))
        .collect::<Result<Vec<_>>>()?;
    // get schema representing all available input fields. This is used for data type
    // resolution only, so order does not matter here
    let mut schema = merge_schema(new_inputs.iter().collect());

    if let LogicalPlan::TableScan(ts) = plan {
        let source_schema =
            DFSchema::try_from_qualified_schema(&ts.table_name, &ts.source.schema())?;
        schema.merge(&source_schema);
    }

    // merge the outer schema for correlated subqueries
    // like case:
    // select t2.c2 from t1 where t1.c1 in (select t2.c1 from t2 where t2.c2=t1.c3)
    schema.merge(external_schema);

    let mut expr_rewrite = TypeCoercionRewriter {
        schema: Arc::new(schema),
    };

    let new_expr = plan
        .expressions()
        .into_iter()
        .map(|expr| {
            // ensure aggregate names don't change:
            // https://github.com/apache/arrow-datafusion/issues/3555
            rewrite_preserving_name(expr, &mut expr_rewrite)
        })
        .collect::<Result<Vec<_>>>()?;

    // TODO: with_new_exprs can't change the schema, so we need to do this here
    match &plan {
        LogicalPlan::Projection(_) => Ok(LogicalPlan::Projection(Projection::try_new(
            new_expr,
            Arc::new(new_inputs.swap_remove(0)),
        )?)),
        _ => plan.with_new_exprs(new_expr, new_inputs),
    }
}

pub(crate) struct TypeCoercionRewriter {
    pub(crate) schema: DFSchemaRef,
}

impl TreeNodeRewriter for TypeCoercionRewriter {
    type Node = Expr;

    fn f_up(&mut self, expr: Expr) -> Result<Transformed<Expr>> {
        match expr {
            Expr::Unnest(_) => internal_err!(
                "Unnest should be rewritten to LogicalPlan::Unnest before type coercion"
            ),
            Expr::ScalarSubquery(Subquery {
                subquery,
                outer_ref_columns,
            }) => {
                let new_plan = analyze_internal(&self.schema, &subquery)?;
                Ok(Transformed::yes(Expr::ScalarSubquery(Subquery {
                    subquery: Arc::new(new_plan),
                    outer_ref_columns,
                })))
            }
            Expr::Exists(Exists { subquery, negated }) => {
                let new_plan = analyze_internal(&self.schema, &subquery.subquery)?;
                Ok(Transformed::yes(Expr::Exists(Exists {
                    subquery: Subquery {
                        subquery: Arc::new(new_plan),
                        outer_ref_columns: subquery.outer_ref_columns,
                    },
                    negated,
                })))
            }
            Expr::InSubquery(InSubquery {
                expr,
                subquery,
                negated,
            }) => {
                let new_plan = analyze_internal(&self.schema, &subquery.subquery)?;
                let expr_type = expr.get_type(&self.schema)?;
                let subquery_type = new_plan.schema().field(0).data_type();
                let common_type = comparison_coercion(&expr_type, subquery_type).ok_or(plan_datafusion_err!(
                        "expr type {expr_type:?} can't cast to {subquery_type:?} in InSubquery"
                    ),
                )?;
                let new_subquery = Subquery {
                    subquery: Arc::new(new_plan),
                    outer_ref_columns: subquery.outer_ref_columns,
                };
                Ok(Transformed::yes(Expr::InSubquery(InSubquery::new(
                    Box::new(expr.cast_to(&common_type, &self.schema)?),
                    cast_subquery(new_subquery, &common_type)?,
                    negated,
                ))))
            }
            Expr::Not(expr) => Ok(Transformed::yes(not(get_casted_expr_for_bool_op(
                &expr,
                &self.schema,
            )?))),
            Expr::IsTrue(expr) => Ok(Transformed::yes(is_true(
                get_casted_expr_for_bool_op(&expr, &self.schema)?,
            ))),
            Expr::IsNotTrue(expr) => Ok(Transformed::yes(is_not_true(
                get_casted_expr_for_bool_op(&expr, &self.schema)?,
            ))),
            Expr::IsFalse(expr) => Ok(Transformed::yes(is_false(
                get_casted_expr_for_bool_op(&expr, &self.schema)?,
            ))),
            Expr::IsNotFalse(expr) => Ok(Transformed::yes(is_not_false(
                get_casted_expr_for_bool_op(&expr, &self.schema)?,
            ))),
            Expr::IsUnknown(expr) => Ok(Transformed::yes(is_unknown(
                get_casted_expr_for_bool_op(&expr, &self.schema)?,
            ))),
            Expr::IsNotUnknown(expr) => Ok(Transformed::yes(is_not_unknown(
                get_casted_expr_for_bool_op(&expr, &self.schema)?,
            ))),
            Expr::Like(Like {
                negated,
                expr,
                pattern,
                escape_char,
                case_insensitive,
            }) => {
                let left_type = expr.get_type(&self.schema)?;
                let right_type = pattern.get_type(&self.schema)?;
                let coerced_type = like_coercion(&left_type,  &right_type).ok_or_else(|| {
                    let op_name = if case_insensitive {
                        "ILIKE"
                    } else {
                        "LIKE"
                    };
                    plan_datafusion_err!(
                        "There isn't a common type to coerce {left_type} and {right_type} in {op_name} expression"
                    )
                })?;
                let expr = Box::new(expr.cast_to(&coerced_type, &self.schema)?);
                let pattern = Box::new(pattern.cast_to(&coerced_type, &self.schema)?);
                Ok(Transformed::yes(Expr::Like(Like::new(
                    negated,
                    expr,
                    pattern,
                    escape_char,
                    case_insensitive,
                ))))
            }
            Expr::BinaryExpr(BinaryExpr { left, op, right }) => {
                let (left_type, right_type) = get_input_types(
                    &left.get_type(&self.schema)?,
                    &op,
                    &right.get_type(&self.schema)?,
                )?;
                Ok(Transformed::yes(Expr::BinaryExpr(BinaryExpr::new(
                    Box::new(left.cast_to(&left_type, &self.schema)?),
                    op,
                    Box::new(right.cast_to(&right_type, &self.schema)?),
                ))))
            }
            Expr::Between(Between {
                expr,
                negated,
                low,
                high,
            }) => {
                let expr_type = expr.get_type(&self.schema)?;
                let low_type = low.get_type(&self.schema)?;
                let low_coerced_type = comparison_coercion(&expr_type, &low_type)
                    .ok_or_else(|| {
                        DataFusionError::Internal(format!(
                            "Failed to coerce types {expr_type} and {low_type} in BETWEEN expression"
                        ))
                    })?;
                let high_type = high.get_type(&self.schema)?;
                let high_coerced_type = comparison_coercion(&expr_type, &low_type)
                    .ok_or_else(|| {
                        DataFusionError::Internal(format!(
                            "Failed to coerce types {expr_type} and {high_type} in BETWEEN expression"
                        ))
                    })?;
                let coercion_type =
                    comparison_coercion(&low_coerced_type, &high_coerced_type)
                        .ok_or_else(|| {
                            DataFusionError::Internal(format!(
                                "Failed to coerce types {expr_type} and {high_type} in BETWEEN expression"
                            ))
                        })?;
                Ok(Transformed::yes(Expr::Between(Between::new(
                    Box::new(expr.cast_to(&coercion_type, &self.schema)?),
                    negated,
                    Box::new(low.cast_to(&coercion_type, &self.schema)?),
                    Box::new(high.cast_to(&coercion_type, &self.schema)?),
                ))))
            }
            Expr::InList(InList {
                expr,
                list,
                negated,
            }) => {
                let expr_data_type = expr.get_type(&self.schema)?;
                let list_data_types = list
                    .iter()
                    .map(|list_expr| list_expr.get_type(&self.schema))
                    .collect::<Result<Vec<_>>>()?;
                let result_type =
                    get_coerce_type_for_list(&expr_data_type, &list_data_types);
                match result_type {
                    None => plan_err!(
                        "Can not find compatible types to compare {expr_data_type:?} with {list_data_types:?}"
                    ),
                    Some(coerced_type) => {
                        // find the coerced type
                        let cast_expr = expr.cast_to(&coerced_type, &self.schema)?;
                        let cast_list_expr = list
                            .into_iter()
                            .map(|list_expr| {
                                list_expr.cast_to(&coerced_type, &self.schema)
                            })
                            .collect::<Result<Vec<_>>>()?;
                        Ok(Transformed::yes(Expr::InList(InList ::new(
                             Box::new(cast_expr),
                             cast_list_expr,
                            negated,
                        ))))
                    }
                }
            }
            Expr::Case(case) => {
                let case = coerce_case_expression(case, &self.schema)?;
                Ok(Transformed::yes(Expr::Case(case)))
            }
            Expr::ScalarFunction(ScalarFunction { func_def, args }) => match func_def {
                ScalarFunctionDefinition::BuiltIn(fun) => {
                    let new_args = coerce_arguments_for_signature(
                        args.as_slice(),
                        &self.schema,
                        &fun.signature(),
                    )?;
                    Ok(Transformed::yes(Expr::ScalarFunction(ScalarFunction::new(
                        fun, new_args,
                    ))))
                }
                ScalarFunctionDefinition::UDF(fun) => {
                    let new_expr = coerce_arguments_for_signature(
                        args.as_slice(),
                        &self.schema,
                        fun.signature(),
                    )?;
                    let new_expr = coerce_arguments_for_fun(
                        new_expr.as_slice(),
                        &self.schema,
                        &fun,
                    )?;
                    Ok(Transformed::yes(Expr::ScalarFunction(
                        ScalarFunction::new_udf(fun, new_expr),
                    )))
                }
                ScalarFunctionDefinition::Name(_) => {
                    internal_err!("Function `Expr` with name should be resolved.")
                }
            },
            Expr::AggregateFunction(expr::AggregateFunction {
                func_def,
                args,
                distinct,
                filter,
                order_by,
                null_treatment,
            }) => match func_def {
                AggregateFunctionDefinition::BuiltIn(fun) => {
                    let new_expr = coerce_agg_exprs_for_signature(
                        &fun,
                        &args,
                        &self.schema,
                        &fun.signature(),
                    )?;
                    Ok(Transformed::yes(Expr::AggregateFunction(
                        expr::AggregateFunction::new(
                            fun,
                            new_expr,
                            distinct,
                            filter,
                            order_by,
                            null_treatment,
                        ),
                    )))
                }
                AggregateFunctionDefinition::UDF(fun) => {
                    let new_expr = coerce_arguments_for_signature(
                        args.as_slice(),
                        &self.schema,
                        fun.signature(),
                    )?;
                    Ok(Transformed::yes(Expr::AggregateFunction(
                        expr::AggregateFunction::new_udf(
                            fun, new_expr, false, filter, order_by,
                        ),
                    )))
                }
                AggregateFunctionDefinition::Name(_) => {
                    internal_err!("Function `Expr` with name should be resolved.")
                }
            },
            Expr::WindowFunction(WindowFunction {
                fun,
                args,
                partition_by,
                order_by,
                window_frame,
                null_treatment,
            }) => {
                let window_frame =
                    coerce_window_frame(window_frame, &self.schema, &order_by)?;

                let args = match &fun {
                    expr::WindowFunctionDefinition::AggregateFunction(fun) => {
                        coerce_agg_exprs_for_signature(
                            fun,
                            &args,
                            &self.schema,
                            &fun.signature(),
                        )?
                    }
                    _ => args,
                };

                Ok(Transformed::yes(Expr::WindowFunction(WindowFunction::new(
                    fun,
                    args,
                    partition_by,
                    order_by,
                    window_frame,
                    null_treatment,
                ))))
            }
            Expr::Alias(_)
            | Expr::Column(_)
            | Expr::ScalarVariable(_, _)
            | Expr::Literal(_)
            | Expr::SimilarTo(_)
            | Expr::IsNotNull(_)
            | Expr::IsNull(_)
            | Expr::Negative(_)
            | Expr::GetIndexedField(_)
            | Expr::Cast(_)
            | Expr::TryCast(_)
            | Expr::Sort(_)
            | Expr::Wildcard { .. }
            | Expr::GroupingSet(_)
            | Expr::Placeholder(_)
            | Expr::OuterReferenceColumn(_, _) => Ok(Transformed::no(expr)),
        }
    }
}

/// Casts the given `value` to `target_type`. Note that this function
/// only considers `Null` or `Utf8` values.
fn coerce_scalar(target_type: &DataType, value: &ScalarValue) -> Result<ScalarValue> {
    match value {
        // Coerce Utf8 values:
        ScalarValue::Utf8(Some(val)) => {
            ScalarValue::try_from_string(val.clone(), target_type)
        }
        s => {
            if s.is_null() {
                // Coerce `Null` values:
                ScalarValue::try_from(target_type)
            } else {
                // Values except `Utf8`/`Null` variants already have the right type
                // (casted before) since we convert `sqlparser` outputs to `Utf8`
                // for all possible cases. Therefore, we return a clone here.
                Ok(s.clone())
            }
        }
    }
}

/// This function coerces `value` to `target_type` in a range-aware fashion.
/// If the coercion is successful, we return an `Ok` value with the result.
/// If the coercion fails because `target_type` is not wide enough (i.e. we
/// can not coerce to `target_type`, but we can to a wider type in the same
/// family), we return a `Null` value of this type to signal this situation.
/// Downstream code uses this signal to treat these values as *unbounded*.
fn coerce_scalar_range_aware(
    target_type: &DataType,
    value: &ScalarValue,
) -> Result<ScalarValue> {
    coerce_scalar(target_type, value).or_else(|err| {
        // If type coercion fails, check if the largest type in family works:
        if let Some(largest_type) = get_widest_type_in_family(target_type) {
            coerce_scalar(largest_type, value).map_or_else(
                |_| exec_err!("Cannot cast {value:?} to {target_type:?}"),
                |_| ScalarValue::try_from(target_type),
            )
        } else {
            Err(err)
        }
    })
}

/// This function returns the widest type in the family of `given_type`.
/// If the given type is already the widest type, it returns `None`.
/// For example, if `given_type` is `Int8`, it returns `Int64`.
fn get_widest_type_in_family(given_type: &DataType) -> Option<&DataType> {
    match given_type {
        DataType::UInt8 | DataType::UInt16 | DataType::UInt32 => Some(&DataType::UInt64),
        DataType::Int8 | DataType::Int16 | DataType::Int32 => Some(&DataType::Int64),
        DataType::Float16 | DataType::Float32 => Some(&DataType::Float64),
        _ => None,
    }
}

/// Coerces the given (window frame) `bound` to `target_type`.
fn coerce_frame_bound(
    target_type: &DataType,
    bound: &WindowFrameBound,
) -> Result<WindowFrameBound> {
    match bound {
        WindowFrameBound::Preceding(v) => {
            coerce_scalar_range_aware(target_type, v).map(WindowFrameBound::Preceding)
        }
        WindowFrameBound::CurrentRow => Ok(WindowFrameBound::CurrentRow),
        WindowFrameBound::Following(v) => {
            coerce_scalar_range_aware(target_type, v).map(WindowFrameBound::Following)
        }
    }
}

// Coerces the given `window_frame` to use appropriate natural types.
// For example, ROWS and GROUPS frames use `UInt64` during calculations.
fn coerce_window_frame(
    window_frame: WindowFrame,
    schema: &DFSchemaRef,
    expressions: &[Expr],
) -> Result<WindowFrame> {
    let mut window_frame = window_frame;
    let current_types = expressions
        .iter()
        .map(|e| e.get_type(schema))
        .collect::<Result<Vec<_>>>()?;
    let target_type = match window_frame.units {
        WindowFrameUnits::Range => {
            if let Some(col_type) = current_types.first() {
                if col_type.is_numeric()
                    || is_utf8_or_large_utf8(col_type)
                    || matches!(col_type, DataType::Null)
                {
                    col_type
                } else if is_datetime(col_type) {
                    &DataType::Interval(IntervalUnit::MonthDayNano)
                } else {
                    return internal_err!(
                        "Cannot run range queries on datatype: {col_type:?}"
                    );
                }
            } else {
                return internal_err!("ORDER BY column cannot be empty");
            }
        }
        WindowFrameUnits::Rows | WindowFrameUnits::Groups => &DataType::UInt64,
    };
    window_frame.start_bound =
        coerce_frame_bound(target_type, &window_frame.start_bound)?;
    window_frame.end_bound = coerce_frame_bound(target_type, &window_frame.end_bound)?;
    Ok(window_frame)
}

// Support the `IsTrue` `IsNotTrue` `IsFalse` `IsNotFalse` type coercion.
// The above op will be rewrite to the binary op when creating the physical op.
fn get_casted_expr_for_bool_op(expr: &Expr, schema: &DFSchemaRef) -> Result<Expr> {
    let left_type = expr.get_type(schema)?;
    get_input_types(&left_type, &Operator::IsDistinctFrom, &DataType::Boolean)?;
    cast_expr(expr, &DataType::Boolean, schema)
}

/// Returns `expressions` coerced to types compatible with
/// `signature`, if possible.
///
/// See the module level documentation for more detail on coercion.
fn coerce_arguments_for_signature(
    expressions: &[Expr],
    schema: &DFSchema,
    signature: &Signature,
) -> Result<Vec<Expr>> {
    if expressions.is_empty() {
        return Ok(vec![]);
    }

    let current_types = expressions
        .iter()
        .map(|e| e.get_type(schema))
        .collect::<Result<Vec<_>>>()?;

    let new_types = data_types(&current_types, signature)?;

    expressions
        .iter()
        .enumerate()
        .map(|(i, expr)| cast_expr(expr, &new_types[i], schema))
        .collect::<Result<Vec<_>>>()
}

fn coerce_arguments_for_fun(
    expressions: &[Expr],
    schema: &DFSchema,
    fun: &Arc<ScalarUDF>,
) -> Result<Vec<Expr>> {
    if expressions.is_empty() {
        return Ok(vec![]);
    }
    let mut expressions: Vec<Expr> = expressions.to_vec();

    // Cast Fixedsizelist to List for array functions
    if fun.name() == "make_array" {
        expressions = expressions
            .into_iter()
            .map(|expr| {
                let data_type = expr.get_type(schema).unwrap();
                if let DataType::FixedSizeList(field, _) = data_type {
                    let field = field.as_ref().clone();
                    let to_type = DataType::List(Arc::new(field));
                    expr.cast_to(&to_type, schema)
                } else {
                    Ok(expr)
                }
            })
            .collect::<Result<Vec<_>>>()?;
    }

    Ok(expressions)
}

/// Cast `expr` to the specified type, if possible
fn cast_expr(expr: &Expr, to_type: &DataType, schema: &DFSchema) -> Result<Expr> {
    expr.clone().cast_to(to_type, schema)
}

/// Returns the coerced exprs for each `input_exprs`.
/// Get the coerced data type from `aggregate_rule::coerce_types` and add `try_cast` if the
/// data type of `input_exprs` need to be coerced.
fn coerce_agg_exprs_for_signature(
    agg_fun: &AggregateFunction,
    input_exprs: &[Expr],
    schema: &DFSchema,
    signature: &Signature,
) -> Result<Vec<Expr>> {
    if input_exprs.is_empty() {
        return Ok(vec![]);
    }
    let current_types = input_exprs
        .iter()
        .map(|e| e.get_type(schema))
        .collect::<Result<Vec<_>>>()?;

    let coerced_types =
        type_coercion::aggregates::coerce_types(agg_fun, &current_types, signature)?;

    input_exprs
        .iter()
        .enumerate()
        .map(|(i, expr)| cast_expr(expr, &coerced_types[i], schema))
        .collect::<Result<Vec<_>>>()
}

fn coerce_case_expression(case: Case, schema: &DFSchemaRef) -> Result<Case> {
    // Given expressions like:
    //
    // CASE a1
    //   WHEN a2 THEN b1
    //   WHEN a3 THEN b2
    //   ELSE b3
    // END
    //
    // or:
    //
    // CASE
    //   WHEN x1 THEN b1
    //   WHEN x2 THEN b2
    //   ELSE b3
    // END
    //
    // Then all aN (a1, a2, a3) must be converted to a common data type in the first example
    // (case-when expression coercion)
    //
    // All xN (x1, x2) must be converted to a boolean data type in the second example
    // (when-boolean expression coercion)
    //
    // And all bN (b1, b2, b3) must be converted to a common data type in both examples
    // (then-else expression coercion)
    //
    // If any fail to find and cast to a common/specific data type, will return error
    //
    // Note that case-when and when-boolean expression coercions are mutually exclusive
    // Only one or the other can occur for a case expression, whilst then-else expression coercion will always occur

    // prepare types
    let case_type = case
        .expr
        .as_ref()
        .map(|expr| expr.get_type(schema))
        .transpose()?;
    let then_types = case
        .when_then_expr
        .iter()
        .map(|(_when, then)| then.get_type(schema))
        .collect::<Result<Vec<_>>>()?;
    let else_type = case
        .else_expr
        .as_ref()
        .map(|expr| expr.get_type(schema))
        .transpose()?;

    // find common coercible types
    let case_when_coerce_type = case_type
        .as_ref()
        .map(|case_type| {
            let when_types = case
                .when_then_expr
                .iter()
                .map(|(when, _then)| when.get_type(schema))
                .collect::<Result<Vec<_>>>()?;
            let coerced_type =
                get_coerce_type_for_case_expression(&when_types, Some(case_type));
            coerced_type.ok_or_else(|| {
                plan_datafusion_err!(
                    "Failed to coerce case ({case_type:?}) and when ({when_types:?}) \
                     to common types in CASE WHEN expression"
                )
            })
        })
        .transpose()?;
    let then_else_coerce_type =
        get_coerce_type_for_case_expression(&then_types, else_type.as_ref()).ok_or_else(
            || {
                plan_datafusion_err!(
                    "Failed to coerce then ({then_types:?}) and else ({else_type:?}) \
                     to common types in CASE WHEN expression"
                )
            },
        )?;

    // do cast if found common coercible types
    let case_expr = case
        .expr
        .zip(case_when_coerce_type.as_ref())
        .map(|(case_expr, coercible_type)| case_expr.cast_to(coercible_type, schema))
        .transpose()?
        .map(Box::new);
    let when_then = case
        .when_then_expr
        .into_iter()
        .map(|(when, then)| {
            let when_type = case_when_coerce_type.as_ref().unwrap_or(&DataType::Boolean);
            let when = when.cast_to(when_type, schema).map_err(|e| {
                DataFusionError::Context(
                    format!(
                        "WHEN expressions in CASE couldn't be \
                         converted to common type ({when_type})"
                    ),
                    Box::new(e),
                )
            })?;
            let then = then.cast_to(&then_else_coerce_type, schema)?;
            Ok((Box::new(when), Box::new(then)))
        })
        .collect::<Result<Vec<_>>>()?;
    let else_expr = case
        .else_expr
        .map(|expr| expr.cast_to(&then_else_coerce_type, schema))
        .transpose()?
        .map(Box::new);

    Ok(Case::new(case_expr, when_then, else_expr))
}

#[cfg(test)]
mod test {
    use std::any::Any;
    use std::sync::{Arc, OnceLock};

    use crate::analyzer::type_coercion::{
        coerce_case_expression, TypeCoercion, TypeCoercionRewriter,
    };
    use crate::test::assert_analyzed_plan_eq;

<<<<<<< HEAD
    use arrow::datatypes::Field;
    use datafusion_common::tree_node::TreeNode;
    use datafusion_common::{DFSchema, DFSchemaRef, Result, ScalarValue};
=======
    use arrow::datatypes::{DataType, TimeUnit};
    use datafusion_common::tree_node::{TransformedResult, TreeNode};
    use datafusion_common::{DFField, DFSchema, DFSchemaRef, Result, ScalarValue};
>>>>>>> cf0f8eec
    use datafusion_expr::expr::{self, InSubquery, Like, ScalarFunction};
    use datafusion_expr::logical_plan::{EmptyRelation, Projection};
    use datafusion_expr::{
        cast, col, concat, concat_ws, create_udaf, is_true, lit,
        AccumulatorFactoryFunction, AggregateFunction, AggregateUDF, BinaryExpr,
        BuiltinScalarFunction, Case, ColumnarValue, Expr, ExprSchemable, Filter,
        LogicalPlan, Operator, ScalarUDF, ScalarUDFImpl, Signature, SimpleAggregateUDF,
        Subquery, Volatility,
    };
    use datafusion_physical_expr::expressions::AvgAccumulator;

    fn empty() -> Arc<LogicalPlan> {
        Arc::new(LogicalPlan::EmptyRelation(EmptyRelation {
            produce_one_row: false,
            schema: Arc::new(DFSchema::empty()),
        }))
    }

    fn empty_with_type(data_type: DataType) -> Arc<LogicalPlan> {
        Arc::new(LogicalPlan::EmptyRelation(EmptyRelation {
            produce_one_row: false,
            schema: Arc::new(DFSchema::new_with_metadata(
                vec![Field::new("a", data_type, true)],
                std::collections::HashMap::new(),
            )),
        }))
    }

    #[test]
    fn simple_case() -> Result<()> {
        let expr = col("a").lt(lit(2_u32));
        let empty = empty_with_type(DataType::Float64);
        let plan = LogicalPlan::Projection(Projection::try_new(vec![expr], empty)?);
        let expected = "Projection: a < CAST(UInt32(2) AS Float64)\n  EmptyRelation";
        assert_analyzed_plan_eq(Arc::new(TypeCoercion::new()), &plan, expected)
    }

    #[test]
    fn nested_case() -> Result<()> {
        let expr = col("a").lt(lit(2_u32));
        let empty = empty_with_type(DataType::Float64);

        let plan = LogicalPlan::Projection(Projection::try_new(
            vec![expr.clone().or(expr)],
            empty,
        )?);
        let expected = "Projection: a < CAST(UInt32(2) AS Float64) OR a < CAST(UInt32(2) AS Float64)\
            \n  EmptyRelation";
        assert_analyzed_plan_eq(Arc::new(TypeCoercion::new()), &plan, expected)
    }

    static TEST_SIGNATURE: OnceLock<Signature> = OnceLock::new();

    #[derive(Debug, Clone, Default)]
    struct TestScalarUDF {}
    impl ScalarUDFImpl for TestScalarUDF {
        fn as_any(&self) -> &dyn Any {
            self
        }

        fn name(&self) -> &str {
            "TestScalarUDF"
        }
        fn signature(&self) -> &Signature {
            TEST_SIGNATURE.get_or_init(|| {
                Signature::uniform(1, vec![DataType::Float32], Volatility::Stable)
            })
        }
        fn return_type(&self, _args: &[DataType]) -> Result<DataType> {
            Ok(DataType::Utf8)
        }

        fn invoke(&self, _args: &[ColumnarValue]) -> Result<ColumnarValue> {
            Ok(ColumnarValue::Scalar(ScalarValue::from("a")))
        }
    }

    #[test]
    fn scalar_udf() -> Result<()> {
        let empty = empty();

        let udf = ScalarUDF::from(TestScalarUDF {}).call(vec![lit(123_i32)]);
        let plan = LogicalPlan::Projection(Projection::try_new(vec![udf], empty)?);
        let expected =
            "Projection: TestScalarUDF(CAST(Int32(123) AS Float32))\n  EmptyRelation";
        assert_analyzed_plan_eq(Arc::new(TypeCoercion::new()), &plan, expected)
    }

    #[test]
    fn scalar_udf_invalid_input() -> Result<()> {
        let empty = empty();
        let udf = ScalarUDF::from(TestScalarUDF {}).call(vec![lit("Apple")]);
        let plan_err = Projection::try_new(vec![udf], empty)
            .expect_err("Expected an error due to incorrect function input");

        let expected_error = "Error during planning: No function matches the given name and argument types 'TestScalarUDF(Utf8)'. You might need to add explicit type casts.";

        assert!(plan_err.to_string().starts_with(expected_error));
        Ok(())
    }

    #[test]
    fn scalar_function() -> Result<()> {
        // test that automatic argument type coercion for scalar functions work
        let empty = empty();
        let lit_expr = lit(10i64);
        let fun: BuiltinScalarFunction = BuiltinScalarFunction::Floor;
        let scalar_function_expr =
            Expr::ScalarFunction(ScalarFunction::new(fun, vec![lit_expr]));
        let plan = LogicalPlan::Projection(Projection::try_new(
            vec![scalar_function_expr],
            empty,
        )?);
        let expected = "Projection: floor(CAST(Int64(10) AS Float64))\n  EmptyRelation";
        assert_analyzed_plan_eq(Arc::new(TypeCoercion::new()), &plan, expected)
    }

    #[test]
    fn agg_udaf() -> Result<()> {
        let empty = empty();
        let my_avg = create_udaf(
            "MY_AVG",
            vec![DataType::Float64],
            Arc::new(DataType::Float64),
            Volatility::Immutable,
            Arc::new(|_| Ok(Box::<AvgAccumulator>::default())),
            Arc::new(vec![DataType::UInt64, DataType::Float64]),
        );
        let udaf = Expr::AggregateFunction(expr::AggregateFunction::new_udf(
            Arc::new(my_avg),
            vec![lit(10i64)],
            false,
            None,
            None,
        ));
        let plan = LogicalPlan::Projection(Projection::try_new(vec![udaf], empty)?);
        let expected = "Projection: MY_AVG(CAST(Int64(10) AS Float64))\n  EmptyRelation";
        assert_analyzed_plan_eq(Arc::new(TypeCoercion::new()), &plan, expected)
    }

    #[test]
    fn agg_udaf_invalid_input() -> Result<()> {
        let empty = empty();
        let return_type = DataType::Float64;
        let state_type = vec![DataType::UInt64, DataType::Float64];
        let accumulator: AccumulatorFactoryFunction =
            Arc::new(|_| Ok(Box::<AvgAccumulator>::default()));
        let my_avg = AggregateUDF::from(SimpleAggregateUDF::new_with_signature(
            "MY_AVG",
            Signature::uniform(1, vec![DataType::Float64], Volatility::Immutable),
            return_type,
            accumulator,
            state_type,
        ));
        let udaf = Expr::AggregateFunction(expr::AggregateFunction::new_udf(
            Arc::new(my_avg),
            vec![lit("10")],
            false,
            None,
            None,
        ));
        let plan = LogicalPlan::Projection(Projection::try_new(vec![udaf], empty)?);
        let err = assert_analyzed_plan_eq(Arc::new(TypeCoercion::new()), &plan, "")
            .err()
            .unwrap();
        assert_eq!(
            "type_coercion\ncaused by\nError during planning: Coercion from [Utf8] to the signature Uniform(1, [Float64]) failed.",
            err.strip_backtrace()
        );
        Ok(())
    }

    #[test]
    fn agg_function_case() -> Result<()> {
        let empty = empty();
        let fun: AggregateFunction = AggregateFunction::Avg;
        let agg_expr = Expr::AggregateFunction(expr::AggregateFunction::new(
            fun,
            vec![lit(12i64)],
            false,
            None,
            None,
            None,
        ));
        let plan = LogicalPlan::Projection(Projection::try_new(vec![agg_expr], empty)?);
        let expected = "Projection: AVG(CAST(Int64(12) AS Float64))\n  EmptyRelation";
        assert_analyzed_plan_eq(Arc::new(TypeCoercion::new()), &plan, expected)?;

        let empty = empty_with_type(DataType::Int32);
        let fun: AggregateFunction = AggregateFunction::Avg;
        let agg_expr = Expr::AggregateFunction(expr::AggregateFunction::new(
            fun,
            vec![col("a")],
            false,
            None,
            None,
            None,
        ));
        let plan = LogicalPlan::Projection(Projection::try_new(vec![agg_expr], empty)?);
        let expected = "Projection: AVG(CAST(a AS Float64))\n  EmptyRelation";
        assert_analyzed_plan_eq(Arc::new(TypeCoercion::new()), &plan, expected)?;
        Ok(())
    }

    #[test]
    fn agg_function_invalid_input_avg() -> Result<()> {
        let empty = empty();
        let fun: AggregateFunction = AggregateFunction::Avg;
        let agg_expr = Expr::AggregateFunction(expr::AggregateFunction::new(
            fun,
            vec![lit("1")],
            false,
            None,
            None,
            None,
        ));
        let err = Projection::try_new(vec![agg_expr], empty)
            .err()
            .unwrap()
            .strip_backtrace();
        assert_eq!(
            "Error during planning: No function matches the given name and argument types 'AVG(Utf8)'. You might need to add explicit type casts.\n\tCandidate functions:\n\tAVG(Int8/Int16/Int32/Int64/UInt8/UInt16/UInt32/UInt64/Float32/Float64)",
            err
        );
        Ok(())
    }

    #[test]
    fn agg_function_invalid_input_percentile() {
        let empty = empty();
        let fun: AggregateFunction = AggregateFunction::ApproxPercentileCont;
        let agg_expr = Expr::AggregateFunction(expr::AggregateFunction::new(
            fun,
            vec![lit(0.95), lit(42.0), lit(100.0)],
            false,
            None,
            None,
            None,
        ));

        let err = Projection::try_new(vec![agg_expr], empty)
            .err()
            .unwrap()
            .strip_backtrace();

        let prefix = "Error during planning: No function matches the given name and argument types 'APPROX_PERCENTILE_CONT(Float64, Float64, Float64)'. You might need to add explicit type casts.\n\tCandidate functions:";
        assert!(!err
            .strip_prefix(prefix)
            .unwrap()
            .contains("APPROX_PERCENTILE_CONT(Float64, Float64, Float64)"));
    }

    #[test]
    fn binary_op_date32_op_interval() -> Result<()> {
        //CAST(Utf8("1998-03-18") AS Date32) + IntervalDayTime("386547056640")
        let expr = cast(lit("1998-03-18"), DataType::Date32)
            + lit(ScalarValue::IntervalDayTime(Some(386547056640)));
        let empty = empty();
        let plan = LogicalPlan::Projection(Projection::try_new(vec![expr], empty)?);
        let expected =
            "Projection: CAST(Utf8(\"1998-03-18\") AS Date32) + IntervalDayTime(\"386547056640\")\n  EmptyRelation";
        assert_analyzed_plan_eq(Arc::new(TypeCoercion::new()), &plan, expected)?;
        Ok(())
    }

    #[test]
    fn inlist_case() -> Result<()> {
        // a in (1,4,8), a is int64
        let expr = col("a").in_list(vec![lit(1_i32), lit(4_i8), lit(8_i64)], false);
        let empty = empty_with_type(DataType::Int64);
        let plan = LogicalPlan::Projection(Projection::try_new(vec![expr], empty)?);
        let expected =
            "Projection: a IN ([CAST(Int32(1) AS Int64), CAST(Int8(4) AS Int64), Int64(8)]) AS a IN (Map { iter: Iter([Literal(Int32(1)), Literal(Int8(4)), Literal(Int64(8))]) })\
             \n  EmptyRelation";
        assert_analyzed_plan_eq(Arc::new(TypeCoercion::new()), &plan, expected)?;

        // a in (1,4,8), a is decimal
        let expr = col("a").in_list(vec![lit(1_i32), lit(4_i8), lit(8_i64)], false);
        let empty = Arc::new(LogicalPlan::EmptyRelation(EmptyRelation {
            produce_one_row: false,
            schema: Arc::new(DFSchema::new_with_metadata(
                vec![Field::new("a", DataType::Decimal128(12, 4), true)],
                std::collections::HashMap::new(),
            )),
        }));
        let plan = LogicalPlan::Projection(Projection::try_new(vec![expr], empty)?);
        let expected =
            "Projection: CAST(a AS Decimal128(24, 4)) IN ([CAST(Int32(1) AS Decimal128(24, 4)), CAST(Int8(4) AS Decimal128(24, 4)), CAST(Int64(8) AS Decimal128(24, 4))]) AS a IN (Map { iter: Iter([Literal(Int32(1)), Literal(Int8(4)), Literal(Int64(8))]) })\
             \n  EmptyRelation";
        assert_analyzed_plan_eq(Arc::new(TypeCoercion::new()), &plan, expected)
    }

    #[test]
    fn between_case() -> Result<()> {
        let expr = col("a").between(
            lit("2002-05-08"),
            // (cast('2002-05-08' as date) + interval '1 months')
            cast(lit("2002-05-08"), DataType::Date32)
                + lit(ScalarValue::new_interval_ym(0, 1)),
        );
        let empty = empty_with_type(DataType::Utf8);
        let plan = LogicalPlan::Filter(Filter::try_new(expr, empty)?);
        let expected =
            "Filter: a BETWEEN Utf8(\"2002-05-08\") AND CAST(CAST(Utf8(\"2002-05-08\") AS Date32) + IntervalYearMonth(\"1\") AS Utf8)\
            \n  EmptyRelation";
        assert_analyzed_plan_eq(Arc::new(TypeCoercion::new()), &plan, expected)
    }

    #[test]
    fn between_infer_cheap_type() -> Result<()> {
        let expr = col("a").between(
            // (cast('2002-05-08' as date) + interval '1 months')
            cast(lit("2002-05-08"), DataType::Date32)
                + lit(ScalarValue::new_interval_ym(0, 1)),
            lit("2002-12-08"),
        );
        let empty = empty_with_type(DataType::Utf8);
        let plan = LogicalPlan::Filter(Filter::try_new(expr, empty)?);
        // TODO: we should cast col(a).
        let expected =
            "Filter: CAST(a AS Date32) BETWEEN CAST(Utf8(\"2002-05-08\") AS Date32) + IntervalYearMonth(\"1\") AND CAST(Utf8(\"2002-12-08\") AS Date32)\
            \n  EmptyRelation";
        assert_analyzed_plan_eq(Arc::new(TypeCoercion::new()), &plan, expected)
    }

    #[test]
    fn is_bool_for_type_coercion() -> Result<()> {
        // is true
        let expr = col("a").is_true();
        let empty = empty_with_type(DataType::Boolean);
        let plan =
            LogicalPlan::Projection(Projection::try_new(vec![expr.clone()], empty)?);
        let expected = "Projection: a IS TRUE\n  EmptyRelation";
        assert_analyzed_plan_eq(Arc::new(TypeCoercion::new()), &plan, expected)?;

        let empty = empty_with_type(DataType::Int64);
        let plan = LogicalPlan::Projection(Projection::try_new(vec![expr], empty)?);
        let ret = assert_analyzed_plan_eq(Arc::new(TypeCoercion::new()), &plan, "");
        let err = ret.unwrap_err().to_string();
        assert!(err.contains("Cannot infer common argument type for comparison operation Int64 IS DISTINCT FROM Boolean"), "{err}");

        // is not true
        let expr = col("a").is_not_true();
        let empty = empty_with_type(DataType::Boolean);
        let plan = LogicalPlan::Projection(Projection::try_new(vec![expr], empty)?);
        let expected = "Projection: a IS NOT TRUE\n  EmptyRelation";
        assert_analyzed_plan_eq(Arc::new(TypeCoercion::new()), &plan, expected)?;

        // is false
        let expr = col("a").is_false();
        let empty = empty_with_type(DataType::Boolean);
        let plan = LogicalPlan::Projection(Projection::try_new(vec![expr], empty)?);
        let expected = "Projection: a IS FALSE\n  EmptyRelation";
        assert_analyzed_plan_eq(Arc::new(TypeCoercion::new()), &plan, expected)?;

        // is not false
        let expr = col("a").is_not_false();
        let empty = empty_with_type(DataType::Boolean);
        let plan = LogicalPlan::Projection(Projection::try_new(vec![expr], empty)?);
        let expected = "Projection: a IS NOT FALSE\n  EmptyRelation";
        assert_analyzed_plan_eq(Arc::new(TypeCoercion::new()), &plan, expected)?;

        Ok(())
    }

    #[test]
    fn like_for_type_coercion() -> Result<()> {
        // like : utf8 like "abc"
        let expr = Box::new(col("a"));
        let pattern = Box::new(lit(ScalarValue::new_utf8("abc")));
        let like_expr = Expr::Like(Like::new(false, expr, pattern, None, false));
        let empty = empty_with_type(DataType::Utf8);
        let plan = LogicalPlan::Projection(Projection::try_new(vec![like_expr], empty)?);
        let expected = "Projection: a LIKE Utf8(\"abc\")\n  EmptyRelation";
        assert_analyzed_plan_eq(Arc::new(TypeCoercion::new()), &plan, expected)?;

        let expr = Box::new(col("a"));
        let pattern = Box::new(lit(ScalarValue::Null));
        let like_expr = Expr::Like(Like::new(false, expr, pattern, None, false));
        let empty = empty_with_type(DataType::Utf8);
        let plan = LogicalPlan::Projection(Projection::try_new(vec![like_expr], empty)?);
        let expected = "Projection: a LIKE CAST(NULL AS Utf8) AS a LIKE NULL \
             \n  EmptyRelation";
        assert_analyzed_plan_eq(Arc::new(TypeCoercion::new()), &plan, expected)?;

        let expr = Box::new(col("a"));
        let pattern = Box::new(lit(ScalarValue::new_utf8("abc")));
        let like_expr = Expr::Like(Like::new(false, expr, pattern, None, false));
        let empty = empty_with_type(DataType::Int64);
        let plan = LogicalPlan::Projection(Projection::try_new(vec![like_expr], empty)?);
        let err = assert_analyzed_plan_eq(Arc::new(TypeCoercion::new()), &plan, expected);
        assert!(err.is_err());
        assert!(err.unwrap_err().to_string().contains(
            "There isn't a common type to coerce Int64 and Utf8 in LIKE expression"
        ));

        // ilike
        let expr = Box::new(col("a"));
        let pattern = Box::new(lit(ScalarValue::new_utf8("abc")));
        let ilike_expr = Expr::Like(Like::new(false, expr, pattern, None, true));
        let empty = empty_with_type(DataType::Utf8);
        let plan = LogicalPlan::Projection(Projection::try_new(vec![ilike_expr], empty)?);
        let expected = "Projection: a ILIKE Utf8(\"abc\")\n  EmptyRelation";
        assert_analyzed_plan_eq(Arc::new(TypeCoercion::new()), &plan, expected)?;

        let expr = Box::new(col("a"));
        let pattern = Box::new(lit(ScalarValue::Null));
        let ilike_expr = Expr::Like(Like::new(false, expr, pattern, None, true));
        let empty = empty_with_type(DataType::Utf8);
        let plan = LogicalPlan::Projection(Projection::try_new(vec![ilike_expr], empty)?);
        let expected = "Projection: a ILIKE CAST(NULL AS Utf8) AS a ILIKE NULL \
             \n  EmptyRelation";
        assert_analyzed_plan_eq(Arc::new(TypeCoercion::new()), &plan, expected)?;

        let expr = Box::new(col("a"));
        let pattern = Box::new(lit(ScalarValue::new_utf8("abc")));
        let ilike_expr = Expr::Like(Like::new(false, expr, pattern, None, true));
        let empty = empty_with_type(DataType::Int64);
        let plan = LogicalPlan::Projection(Projection::try_new(vec![ilike_expr], empty)?);
        let err = assert_analyzed_plan_eq(Arc::new(TypeCoercion::new()), &plan, expected);
        assert!(err.is_err());
        assert!(err.unwrap_err().to_string().contains(
            "There isn't a common type to coerce Int64 and Utf8 in ILIKE expression"
        ));
        Ok(())
    }

    #[test]
    fn unknown_for_type_coercion() -> Result<()> {
        // unknown
        let expr = col("a").is_unknown();
        let empty = empty_with_type(DataType::Boolean);
        let plan =
            LogicalPlan::Projection(Projection::try_new(vec![expr.clone()], empty)?);
        let expected = "Projection: a IS UNKNOWN\n  EmptyRelation";
        assert_analyzed_plan_eq(Arc::new(TypeCoercion::new()), &plan, expected)?;

        let empty = empty_with_type(DataType::Utf8);
        let plan = LogicalPlan::Projection(Projection::try_new(vec![expr], empty)?);
        let ret = assert_analyzed_plan_eq(Arc::new(TypeCoercion::new()), &plan, expected);
        let err = ret.unwrap_err().to_string();
        assert!(err.contains("Cannot infer common argument type for comparison operation Utf8 IS DISTINCT FROM Boolean"), "{err}");

        // is not unknown
        let expr = col("a").is_not_unknown();
        let empty = empty_with_type(DataType::Boolean);
        let plan = LogicalPlan::Projection(Projection::try_new(vec![expr], empty)?);
        let expected = "Projection: a IS NOT UNKNOWN\n  EmptyRelation";
        assert_analyzed_plan_eq(Arc::new(TypeCoercion::new()), &plan, expected)?;

        Ok(())
    }

    #[test]
    fn concat_for_type_coercion() -> Result<()> {
        let empty = empty_with_type(DataType::Utf8);
        let args = [col("a"), lit("b"), lit(true), lit(false), lit(13)];

        // concat
        {
            let expr = concat(&args);

            let plan =
                LogicalPlan::Projection(Projection::try_new(vec![expr], empty.clone())?);
            let expected =
                "Projection: concat(a, Utf8(\"b\"), CAST(Boolean(true) AS Utf8), CAST(Boolean(false) AS Utf8), CAST(Int32(13) AS Utf8))\n  EmptyRelation";
            assert_analyzed_plan_eq(Arc::new(TypeCoercion::new()), &plan, expected)?;
        }

        // concat_ws
        {
            let expr = concat_ws(lit("-"), args.to_vec());

            let plan = LogicalPlan::Projection(Projection::try_new(vec![expr], empty)?);
            let expected =
                "Projection: concat_ws(Utf8(\"-\"), a, Utf8(\"b\"), CAST(Boolean(true) AS Utf8), CAST(Boolean(false) AS Utf8), CAST(Int32(13) AS Utf8))\n  EmptyRelation";
            assert_analyzed_plan_eq(Arc::new(TypeCoercion::new()), &plan, expected)?;
        }

        Ok(())
    }

    #[test]
<<<<<<< HEAD
    fn test_casting_for_fixed_size_list() -> Result<()> {
        let val = lit(ScalarValue::FixedSizeList(Arc::new(
            FixedSizeListArray::new(
                Arc::new(Field::new("item", DataType::Int32, true)),
                3,
                Arc::new(Int32Array::from(vec![1, 2, 3])),
                None,
            ),
        )));
        let expr = Expr::ScalarFunction(ScalarFunction::new(
            BuiltinScalarFunction::MakeArray,
            vec![val.clone()],
        ));
        let schema = Arc::new(DFSchema::new_with_metadata(
            vec![Field::new(
                "item",
                DataType::FixedSizeList(
                    Arc::new(Field::new("a", DataType::Int32, true)),
                    3,
                ),
                true,
            )],
            std::collections::HashMap::new(),
        ));
        let mut rewriter = TypeCoercionRewriter { schema };
        let result = expr.rewrite(&mut rewriter)?;

        let schema = Arc::new(DFSchema::new_with_metadata(
            vec![Field::new(
                "item",
                DataType::List(Arc::new(Field::new("a", DataType::Int32, true))),
                true,
            )],
            std::collections::HashMap::new(),
        ));
        let expected_casted_expr = cast_expr(
            &val,
            &DataType::List(Arc::new(Field::new("item", DataType::Int32, true))),
            &schema,
        )?;

        let expected = Expr::ScalarFunction(ScalarFunction::new(
            BuiltinScalarFunction::MakeArray,
            vec![expected_casted_expr],
        ));

        assert_eq!(result, expected);
        Ok(())
    }

    #[test]
=======
>>>>>>> cf0f8eec
    fn test_type_coercion_rewrite() -> Result<()> {
        // gt
        let schema = Arc::new(DFSchema::new_with_metadata(
            vec![Field::new("a", DataType::Int64, true)],
            std::collections::HashMap::new(),
        ));
        let mut rewriter = TypeCoercionRewriter { schema };
        let expr = is_true(lit(12i32).gt(lit(13i64)));
        let expected = is_true(cast(lit(12i32), DataType::Int64).gt(lit(13i64)));
        let result = expr.rewrite(&mut rewriter).data()?;
        assert_eq!(expected, result);

        // eq
        let schema = Arc::new(DFSchema::new_with_metadata(
            vec![Field::new("a", DataType::Int64, true)],
            std::collections::HashMap::new(),
        ));
        let mut rewriter = TypeCoercionRewriter { schema };
        let expr = is_true(lit(12i32).eq(lit(13i64)));
        let expected = is_true(cast(lit(12i32), DataType::Int64).eq(lit(13i64)));
        let result = expr.rewrite(&mut rewriter).data()?;
        assert_eq!(expected, result);

        // lt
        let schema = Arc::new(DFSchema::new_with_metadata(
            vec![Field::new("a", DataType::Int64, true)],
            std::collections::HashMap::new(),
        ));
        let mut rewriter = TypeCoercionRewriter { schema };
        let expr = is_true(lit(12i32).lt(lit(13i64)));
        let expected = is_true(cast(lit(12i32), DataType::Int64).lt(lit(13i64)));
        let result = expr.rewrite(&mut rewriter).data()?;
        assert_eq!(expected, result);

        Ok(())
    }

    #[test]
    fn binary_op_date32_eq_ts() -> Result<()> {
        let expr = cast(
            lit("1998-03-18"),
            DataType::Timestamp(TimeUnit::Nanosecond, None),
        )
        .eq(cast(lit("1998-03-18"), DataType::Date32));
        let empty = empty();
        let plan = LogicalPlan::Projection(Projection::try_new(vec![expr], empty)?);
        dbg!(&plan);
        let expected =
            "Projection: CAST(Utf8(\"1998-03-18\") AS Timestamp(Nanosecond, None)) = CAST(CAST(Utf8(\"1998-03-18\") AS Date32) AS Timestamp(Nanosecond, None))\n  EmptyRelation";
        assert_analyzed_plan_eq(Arc::new(TypeCoercion::new()), &plan, expected)?;
        Ok(())
    }

    fn cast_if_not_same_type(
        expr: Box<Expr>,
        data_type: &DataType,
        schema: &DFSchemaRef,
    ) -> Box<Expr> {
        if &expr.get_type(schema).unwrap() != data_type {
            Box::new(cast(*expr, data_type.clone()))
        } else {
            expr
        }
    }

    fn cast_helper(
        case: Case,
        case_when_type: DataType,
        then_else_type: DataType,
        schema: &DFSchemaRef,
    ) -> Case {
        let expr = case
            .expr
            .map(|e| cast_if_not_same_type(e, &case_when_type, schema));
        let when_then_expr = case
            .when_then_expr
            .into_iter()
            .map(|(when, then)| {
                (
                    cast_if_not_same_type(when, &case_when_type, schema),
                    cast_if_not_same_type(then, &then_else_type, schema),
                )
            })
            .collect::<Vec<_>>();
        let else_expr = case
            .else_expr
            .map(|e| cast_if_not_same_type(e, &then_else_type, schema));

        Case {
            expr,
            when_then_expr,
            else_expr,
        }
    }

    #[test]
    fn test_case_expression_coercion() -> Result<()> {
        let schema = Arc::new(DFSchema::new_with_metadata(
            vec![
                Field::new("boolean", DataType::Boolean, true),
                Field::new("integer", DataType::Int32, true),
                Field::new("float", DataType::Float32, true),
                Field::new(
                    "timestamp",
                    DataType::Timestamp(TimeUnit::Nanosecond, None),
                    true,
                ),
                Field::new("date", DataType::Date32, true),
                Field::new(
                    "interval",
                    DataType::Interval(arrow::datatypes::IntervalUnit::MonthDayNano),
                    true,
                ),
                Field::new("binary", DataType::Binary, true),
                Field::new("string", DataType::Utf8, true),
                Field::new("decimal", DataType::Decimal128(10, 10), true),
            ],
            std::collections::HashMap::new(),
        ));

        let case = Case {
            expr: None,
            when_then_expr: vec![
                (Box::new(col("boolean")), Box::new(col("integer"))),
                (Box::new(col("integer")), Box::new(col("float"))),
                (Box::new(col("string")), Box::new(col("string"))),
            ],
            else_expr: None,
        };
        let case_when_common_type = DataType::Boolean;
        let then_else_common_type = DataType::Utf8;
        let expected = cast_helper(
            case.clone(),
            case_when_common_type,
            then_else_common_type,
            &schema,
        );
        let actual = coerce_case_expression(case, &schema)?;
        assert_eq!(expected, actual);

        let case = Case {
            expr: Some(Box::new(col("string"))),
            when_then_expr: vec![
                (Box::new(col("float")), Box::new(col("integer"))),
                (Box::new(col("integer")), Box::new(col("float"))),
                (Box::new(col("string")), Box::new(col("string"))),
            ],
            else_expr: Some(Box::new(col("string"))),
        };
        let case_when_common_type = DataType::Utf8;
        let then_else_common_type = DataType::Utf8;
        let expected = cast_helper(
            case.clone(),
            case_when_common_type,
            then_else_common_type,
            &schema,
        );
        let actual = coerce_case_expression(case, &schema)?;
        assert_eq!(expected, actual);

        let case = Case {
            expr: Some(Box::new(col("interval"))),
            when_then_expr: vec![
                (Box::new(col("float")), Box::new(col("integer"))),
                (Box::new(col("binary")), Box::new(col("float"))),
                (Box::new(col("string")), Box::new(col("string"))),
            ],
            else_expr: Some(Box::new(col("string"))),
        };
        let err = coerce_case_expression(case, &schema).unwrap_err();
        assert_eq!(
            err.strip_backtrace(),
            "Error during planning: \
            Failed to coerce case (Interval(MonthDayNano)) and \
            when ([Float32, Binary, Utf8]) to common types in \
            CASE WHEN expression"
        );

        let case = Case {
            expr: Some(Box::new(col("string"))),
            when_then_expr: vec![
                (Box::new(col("float")), Box::new(col("date"))),
                (Box::new(col("string")), Box::new(col("float"))),
                (Box::new(col("string")), Box::new(col("binary"))),
            ],
            else_expr: Some(Box::new(col("timestamp"))),
        };
        let err = coerce_case_expression(case, &schema).unwrap_err();
        assert_eq!(
            err.strip_backtrace(),
            "Error during planning: \
            Failed to coerce then ([Date32, Float32, Binary]) and \
            else (Some(Timestamp(Nanosecond, None))) to common types \
            in CASE WHEN expression"
        );

        Ok(())
    }

    #[test]
    fn interval_plus_timestamp() -> Result<()> {
        // SELECT INTERVAL '1' YEAR + '2000-01-01T00:00:00'::timestamp;
        let expr = Expr::BinaryExpr(BinaryExpr::new(
            Box::new(lit(ScalarValue::IntervalYearMonth(Some(12)))),
            Operator::Plus,
            Box::new(cast(
                lit("2000-01-01T00:00:00"),
                DataType::Timestamp(TimeUnit::Nanosecond, None),
            )),
        ));
        let empty = empty();
        let plan = LogicalPlan::Projection(Projection::try_new(vec![expr], empty)?);
        let expected = "Projection: IntervalYearMonth(\"12\") + CAST(Utf8(\"2000-01-01T00:00:00\") AS Timestamp(Nanosecond, None))\n  EmptyRelation";
        assert_analyzed_plan_eq(Arc::new(TypeCoercion::new()), &plan, expected)?;
        Ok(())
    }

    #[test]
    fn timestamp_subtract_timestamp() -> Result<()> {
        let expr = Expr::BinaryExpr(BinaryExpr::new(
            Box::new(cast(
                lit("1998-03-18"),
                DataType::Timestamp(TimeUnit::Nanosecond, None),
            )),
            Operator::Minus,
            Box::new(cast(
                lit("1998-03-18"),
                DataType::Timestamp(TimeUnit::Nanosecond, None),
            )),
        ));
        let empty = empty();
        let plan = LogicalPlan::Projection(Projection::try_new(vec![expr], empty)?);
        dbg!(&plan);
        let expected =
            "Projection: CAST(Utf8(\"1998-03-18\") AS Timestamp(Nanosecond, None)) - CAST(Utf8(\"1998-03-18\") AS Timestamp(Nanosecond, None))\n  EmptyRelation";
        assert_analyzed_plan_eq(Arc::new(TypeCoercion::new()), &plan, expected)?;
        Ok(())
    }

    #[test]
    fn in_subquery_cast_subquery() -> Result<()> {
        let empty_int32 = empty_with_type(DataType::Int32);
        let empty_int64 = empty_with_type(DataType::Int64);

        let in_subquery_expr = Expr::InSubquery(InSubquery::new(
            Box::new(col("a")),
            Subquery {
                subquery: empty_int32,
                outer_ref_columns: vec![],
            },
            false,
        ));
        let plan = LogicalPlan::Filter(Filter::try_new(in_subquery_expr, empty_int64)?);
        // add cast for subquery
        let expected = "\
        Filter: a IN (<subquery>)\
        \n  Subquery:\
        \n    Projection: CAST(a AS Int64)\
        \n      EmptyRelation\
        \n  EmptyRelation";
        assert_analyzed_plan_eq(Arc::new(TypeCoercion::new()), &plan, expected)?;
        Ok(())
    }

    #[test]
    fn in_subquery_cast_expr() -> Result<()> {
        let empty_int32 = empty_with_type(DataType::Int32);
        let empty_int64 = empty_with_type(DataType::Int64);

        let in_subquery_expr = Expr::InSubquery(InSubquery::new(
            Box::new(col("a")),
            Subquery {
                subquery: empty_int64,
                outer_ref_columns: vec![],
            },
            false,
        ));
        let plan = LogicalPlan::Filter(Filter::try_new(in_subquery_expr, empty_int32)?);
        // add cast for subquery
        let expected = "\
        Filter: CAST(a AS Int64) IN (<subquery>)\
        \n  Subquery:\
        \n    EmptyRelation\
        \n  EmptyRelation";
        assert_analyzed_plan_eq(Arc::new(TypeCoercion::new()), &plan, expected)?;
        Ok(())
    }

    #[test]
    fn in_subquery_cast_all() -> Result<()> {
        let empty_inside = empty_with_type(DataType::Decimal128(10, 5));
        let empty_outside = empty_with_type(DataType::Decimal128(8, 8));

        let in_subquery_expr = Expr::InSubquery(InSubquery::new(
            Box::new(col("a")),
            Subquery {
                subquery: empty_inside,
                outer_ref_columns: vec![],
            },
            false,
        ));
        let plan = LogicalPlan::Filter(Filter::try_new(in_subquery_expr, empty_outside)?);
        // add cast for subquery
        let expected = "Filter: CAST(a AS Decimal128(13, 8)) IN (<subquery>)\
        \n  Subquery:\
        \n    Projection: CAST(a AS Decimal128(13, 8))\
        \n      EmptyRelation\
        \n  EmptyRelation";
        assert_analyzed_plan_eq(Arc::new(TypeCoercion::new()), &plan, expected)?;
        Ok(())
    }
}<|MERGE_RESOLUTION|>--- conflicted
+++ resolved
@@ -763,15 +763,9 @@
     };
     use crate::test::assert_analyzed_plan_eq;
 
-<<<<<<< HEAD
-    use arrow::datatypes::Field;
-    use datafusion_common::tree_node::TreeNode;
-    use datafusion_common::{DFSchema, DFSchemaRef, Result, ScalarValue};
-=======
     use arrow::datatypes::{DataType, TimeUnit};
     use datafusion_common::tree_node::{TransformedResult, TreeNode};
     use datafusion_common::{DFField, DFSchema, DFSchemaRef, Result, ScalarValue};
->>>>>>> cf0f8eec
     use datafusion_expr::expr::{self, InSubquery, Like, ScalarFunction};
     use datafusion_expr::logical_plan::{EmptyRelation, Projection};
     use datafusion_expr::{
@@ -1255,60 +1249,6 @@
     }
 
     #[test]
-<<<<<<< HEAD
-    fn test_casting_for_fixed_size_list() -> Result<()> {
-        let val = lit(ScalarValue::FixedSizeList(Arc::new(
-            FixedSizeListArray::new(
-                Arc::new(Field::new("item", DataType::Int32, true)),
-                3,
-                Arc::new(Int32Array::from(vec![1, 2, 3])),
-                None,
-            ),
-        )));
-        let expr = Expr::ScalarFunction(ScalarFunction::new(
-            BuiltinScalarFunction::MakeArray,
-            vec![val.clone()],
-        ));
-        let schema = Arc::new(DFSchema::new_with_metadata(
-            vec![Field::new(
-                "item",
-                DataType::FixedSizeList(
-                    Arc::new(Field::new("a", DataType::Int32, true)),
-                    3,
-                ),
-                true,
-            )],
-            std::collections::HashMap::new(),
-        ));
-        let mut rewriter = TypeCoercionRewriter { schema };
-        let result = expr.rewrite(&mut rewriter)?;
-
-        let schema = Arc::new(DFSchema::new_with_metadata(
-            vec![Field::new(
-                "item",
-                DataType::List(Arc::new(Field::new("a", DataType::Int32, true))),
-                true,
-            )],
-            std::collections::HashMap::new(),
-        ));
-        let expected_casted_expr = cast_expr(
-            &val,
-            &DataType::List(Arc::new(Field::new("item", DataType::Int32, true))),
-            &schema,
-        )?;
-
-        let expected = Expr::ScalarFunction(ScalarFunction::new(
-            BuiltinScalarFunction::MakeArray,
-            vec![expected_casted_expr],
-        ));
-
-        assert_eq!(result, expected);
-        Ok(())
-    }
-
-    #[test]
-=======
->>>>>>> cf0f8eec
     fn test_type_coercion_rewrite() -> Result<()> {
         // gt
         let schema = Arc::new(DFSchema::new_with_metadata(
