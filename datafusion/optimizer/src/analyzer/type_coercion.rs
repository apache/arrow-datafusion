// Licensed to the Apache Software Foundation (ASF) under one
// or more contributor license agreements.  See the NOTICE file
// distributed with this work for additional information
// regarding copyright ownership.  The ASF licenses this file
// to you under the Apache License, Version 2.0 (the
// "License"); you may not use this file except in compliance
// with the License.  You may obtain a copy of the License at
//
//   http://www.apache.org/licenses/LICENSE-2.0
//
// Unless required by applicable law or agreed to in writing,
// software distributed under the License is distributed on an
// "AS IS" BASIS, WITHOUT WARRANTIES OR CONDITIONS OF ANY
// KIND, either express or implied.  See the License for the
// specific language governing permissions and limitations
// under the License.

//! Optimizer rule for type validation and coercion

use std::sync::Arc;

use arrow::datatypes::{DataType, IntervalUnit};

use datafusion_common::config::ConfigOptions;
use datafusion_common::tree_node::{RewriteRecursion, TreeNodeRewriter};
use datafusion_common::{DFSchema, DFSchemaRef, DataFusionError, Result, ScalarValue};
use datafusion_expr::expr::{
    self, Between, BinaryExpr, Case, Exists, InList, InSubquery, Like, ScalarFunction,
    ScalarUDF, WindowFunction,
};
use datafusion_expr::expr_schema::cast_subquery;
use datafusion_expr::logical_plan::Subquery;
use datafusion_expr::type_coercion::binary::{
    any_decimal, coerce_types, comparison_coercion, like_coercion, math_decimal_coercion,
};
use datafusion_expr::type_coercion::functions::data_types;
use datafusion_expr::type_coercion::other::{
    get_coerce_type_for_case_expression, get_coerce_type_for_list,
};
use datafusion_expr::type_coercion::{is_datetime, is_numeric, is_utf8_or_large_utf8};
use datafusion_expr::utils::from_plan;
use datafusion_expr::{
<<<<<<< HEAD
    aggregate_function, is_false, is_not_false, is_not_true, is_not_unknown, is_true,
    is_unknown, type_coercion, AggregateFunction, Expr, LogicalPlan, Operator,
    WindowFrame, WindowFrameBound, WindowFrameUnits,
=======
    aggregate_function, function, is_false, is_not_false, is_not_true, is_not_unknown,
    is_true, is_unknown, type_coercion, AggregateFunction, Expr, LogicalPlan, Operator,
    Projection, WindowFrame, WindowFrameBound, WindowFrameUnits,
>>>>>>> e6265c1e
};
use datafusion_expr::{ExprSchemable, Signature};

use crate::analyzer::AnalyzerRule;
use crate::utils::{merge_schema, rewrite_preserving_name};

#[derive(Default)]
pub struct TypeCoercion {}

impl TypeCoercion {
    pub fn new() -> Self {
        Self {}
    }
}

impl AnalyzerRule for TypeCoercion {
    fn name(&self) -> &str {
        "type_coercion"
    }

    fn analyze(&self, plan: LogicalPlan, _: &ConfigOptions) -> Result<LogicalPlan> {
        analyze_internal(&DFSchema::empty(), &plan)
    }
}

fn analyze_internal(
    // use the external schema to handle the correlated subqueries case
    external_schema: &DFSchema,
    plan: &LogicalPlan,
) -> Result<LogicalPlan> {
    // optimize child plans first
    let new_inputs = plan
        .inputs()
        .iter()
        .map(|p| analyze_internal(external_schema, p))
        .collect::<Result<Vec<_>>>()?;
    // get schema representing all available input fields. This is used for data type
    // resolution only, so order does not matter here
    let mut schema = merge_schema(new_inputs.iter().collect());

    if let LogicalPlan::TableScan(ts) = plan {
        let source_schema =
            DFSchema::try_from_qualified_schema(&ts.table_name, &ts.source.schema())?;
        schema.merge(&source_schema);
    }

    // merge the outer schema for correlated subqueries
    // like case:
    // select t2.c2 from t1 where t1.c1 in (select t2.c1 from t2 where t2.c2=t1.c3)
    schema.merge(external_schema);

    let mut expr_rewrite = TypeCoercionRewriter {
        schema: Arc::new(schema),
    };

    let new_expr = plan
        .expressions()
        .into_iter()
        .map(|expr| {
            // ensure aggregate names don't change:
            // https://github.com/apache/arrow-datafusion/issues/3555
            rewrite_preserving_name(expr, &mut expr_rewrite)
        })
        .collect::<Result<Vec<_>>>()?;

    // TODO: use from_plan after fix https://github.com/apache/arrow-datafusion/issues/6613
    match &plan {
        LogicalPlan::Projection(_) => Ok(LogicalPlan::Projection(Projection::try_new(
            new_expr,
            Arc::new(new_inputs[0].clone()),
        )?)),
        _ => from_plan(plan, &new_expr, &new_inputs),
    }
}

pub(crate) struct TypeCoercionRewriter {
    pub(crate) schema: DFSchemaRef,
}

impl TreeNodeRewriter for TypeCoercionRewriter {
    type N = Expr;

    fn pre_visit(&mut self, _expr: &Expr) -> Result<RewriteRecursion> {
        Ok(RewriteRecursion::Continue)
    }

    fn mutate(&mut self, expr: Expr) -> Result<Expr> {
        match expr {
            Expr::ScalarSubquery(Subquery {
                subquery,
                outer_ref_columns,
            }) => {
                let new_plan = analyze_internal(&self.schema, &subquery)?;
                Ok(Expr::ScalarSubquery(Subquery {
                    subquery: Arc::new(new_plan),
                    outer_ref_columns,
                }))
            }
            Expr::Exists(Exists { subquery, negated }) => {
                let new_plan = analyze_internal(&self.schema, &subquery.subquery)?;
                Ok(Expr::Exists(Exists {
                    subquery: Subquery {
                        subquery: Arc::new(new_plan),
                        outer_ref_columns: subquery.outer_ref_columns,
                    },
                    negated,
                }))
            }
            Expr::InSubquery(InSubquery {
                expr,
                subquery,
                negated,
            }) => {
                let new_plan = analyze_internal(&self.schema, &subquery.subquery)?;
                let expr_type = expr.get_type(&self.schema)?;
                let subquery_type = new_plan.schema().field(0).data_type();
                let common_type = comparison_coercion(&expr_type, subquery_type).ok_or(DataFusionError::Plan(
                    format!(
                        "expr type {expr_type:?} can't cast to {subquery_type:?} in InSubquery"
                    ),
                ))?;
                let new_subquery = Subquery {
                    subquery: Arc::new(new_plan),
                    outer_ref_columns: subquery.outer_ref_columns,
                };
                Ok(Expr::InSubquery(InSubquery::new(
                    Box::new(expr.cast_to(&common_type, &self.schema)?),
                    cast_subquery(new_subquery, &common_type)?,
                    negated,
                )))
            }
            Expr::IsTrue(expr) => {
                let expr = is_true(get_casted_expr_for_bool_op(&expr, &self.schema)?);
                Ok(expr)
            }
            Expr::IsNotTrue(expr) => {
                let expr = is_not_true(get_casted_expr_for_bool_op(&expr, &self.schema)?);
                Ok(expr)
            }
            Expr::IsFalse(expr) => {
                let expr = is_false(get_casted_expr_for_bool_op(&expr, &self.schema)?);
                Ok(expr)
            }
            Expr::IsNotFalse(expr) => {
                let expr =
                    is_not_false(get_casted_expr_for_bool_op(&expr, &self.schema)?);
                Ok(expr)
            }
            Expr::IsUnknown(expr) => {
                let expr = is_unknown(get_casted_expr_for_bool_op(&expr, &self.schema)?);
                Ok(expr)
            }
            Expr::IsNotUnknown(expr) => {
                let expr =
                    is_not_unknown(get_casted_expr_for_bool_op(&expr, &self.schema)?);
                Ok(expr)
            }
            Expr::Like(Like {
                negated,
                expr,
                pattern,
                escape_char,
            }) => {
                let left_type = expr.get_type(&self.schema)?;
                let right_type = pattern.get_type(&self.schema)?;
                let coerced_type = like_coercion(&left_type,  &right_type).ok_or_else(|| {
                    DataFusionError::Plan(format!(
                        "There isn't a common type to coerce {left_type} and {right_type} in LIKE expression"
                    ))
                })?;
                let expr = Box::new(expr.cast_to(&coerced_type, &self.schema)?);
                let pattern = Box::new(pattern.cast_to(&coerced_type, &self.schema)?);
                let expr = Expr::Like(Like::new(negated, expr, pattern, escape_char));
                Ok(expr)
            }
            Expr::ILike(Like {
                negated,
                expr,
                pattern,
                escape_char,
            }) => {
                let left_type = expr.get_type(&self.schema)?;
                let right_type = pattern.get_type(&self.schema)?;
                let coerced_type = like_coercion(&left_type,  &right_type).ok_or_else(|| {
                    DataFusionError::Plan(format!(
                        "There isn't a common type to coerce {left_type} and {right_type} in ILIKE expression"
                    ))
                })?;
                let expr = Box::new(expr.cast_to(&coerced_type, &self.schema)?);
                let pattern = Box::new(pattern.cast_to(&coerced_type, &self.schema)?);
                let expr = Expr::ILike(Like::new(negated, expr, pattern, escape_char));
                Ok(expr)
            }
            Expr::BinaryExpr(BinaryExpr {
                ref left,
                op,
                ref right,
            }) => {
                // this is a workaround for https://github.com/apache/arrow-datafusion/issues/3419
                let left_type = left.get_type(&self.schema)?;
                let right_type = right.get_type(&self.schema)?;
                match (&left_type, &right_type) {
                    // Handle some case about Interval.
                    (
                        DataType::Date32 | DataType::Date64 | DataType::Timestamp(_, _),
                        &DataType::Interval(_),
                    ) if matches!(op, Operator::Plus | Operator::Minus) => Ok(expr),
                    (
                        &DataType::Interval(_),
                        DataType::Date32 | DataType::Date64 | DataType::Timestamp(_, _),
                    ) if matches!(op, Operator::Plus) => Ok(expr),
                    (DataType::Timestamp(_, _), DataType::Timestamp(_, _))
                        if op.is_numerical_operators() =>
                    {
                        if matches!(op, Operator::Minus) {
                            Ok(expr)
                        } else {
                            Err(DataFusionError::Internal(format!(
                                "Unsupported operation {op:?} between {left_type:?} and {right_type:?}"
                            )))
                        }
                    }
                    // For numerical operations between decimals, we don't coerce the types.
                    // But if only one of the operands is decimal, we cast the other operand to decimal
                    // if the other operand is integer. If the other operand is float, we cast the
                    // decimal operand to float.
                    (lhs_type, rhs_type)
                        if op.is_numerical_operators()
                            && any_decimal(lhs_type, rhs_type) =>
                    {
                        let (coerced_lhs_type, coerced_rhs_type) =
                            math_decimal_coercion(lhs_type, rhs_type);
                        let new_left = if let Some(lhs_type) = coerced_lhs_type {
                            left.clone().cast_to(&lhs_type, &self.schema)?
                        } else {
                            left.as_ref().clone()
                        };
                        let new_right = if let Some(rhs_type) = coerced_rhs_type {
                            right.clone().cast_to(&rhs_type, &self.schema)?
                        } else {
                            right.as_ref().clone()
                        };
                        let expr = Expr::BinaryExpr(BinaryExpr::new(
                            Box::new(new_left),
                            op,
                            Box::new(new_right),
                        ));
                        Ok(expr)
                    }
                    _ => {
                        let common_type = coerce_types(&left_type, &op, &right_type)?;
                        let expr = Expr::BinaryExpr(BinaryExpr::new(
                            Box::new(left.clone().cast_to(&common_type, &self.schema)?),
                            op,
                            Box::new(right.clone().cast_to(&common_type, &self.schema)?),
                        ));
                        Ok(expr)
                    }
                }
            }
            Expr::Between(Between {
                expr,
                negated,
                low,
                high,
            }) => {
                let expr_type = expr.get_type(&self.schema)?;
                let low_type = low.get_type(&self.schema)?;
                let low_coerced_type = comparison_coercion(&expr_type, &low_type)
                    .ok_or_else(|| {
                        DataFusionError::Internal(format!(
                            "Failed to coerce types {expr_type} and {low_type} in BETWEEN expression"
                        ))
                    })?;
                let high_type = high.get_type(&self.schema)?;
                let high_coerced_type = comparison_coercion(&expr_type, &low_type)
                    .ok_or_else(|| {
                        DataFusionError::Internal(format!(
                            "Failed to coerce types {expr_type} and {high_type} in BETWEEN expression"
                        ))
                    })?;
                let coercion_type =
                    comparison_coercion(&low_coerced_type, &high_coerced_type)
                        .ok_or_else(|| {
                            DataFusionError::Internal(format!(
                                "Failed to coerce types {expr_type} and {high_type} in BETWEEN expression"
                            ))
                        })?;
                let expr = Expr::Between(Between::new(
                    Box::new(expr.cast_to(&coercion_type, &self.schema)?),
                    negated,
                    Box::new(low.cast_to(&coercion_type, &self.schema)?),
                    Box::new(high.cast_to(&coercion_type, &self.schema)?),
                ));
                Ok(expr)
            }
            Expr::InList(InList {
                expr,
                list,
                negated,
            }) => {
                let expr_data_type = expr.get_type(&self.schema)?;
                let list_data_types = list
                    .iter()
                    .map(|list_expr| list_expr.get_type(&self.schema))
                    .collect::<Result<Vec<_>>>()?;
                let result_type =
                    get_coerce_type_for_list(&expr_data_type, &list_data_types);
                match result_type {
                    None => Err(DataFusionError::Plan(format!(
                        "Can not find compatible types to compare {expr_data_type:?} with {list_data_types:?}"
                    ))),
                    Some(coerced_type) => {
                        // find the coerced type
                        let cast_expr = expr.cast_to(&coerced_type, &self.schema)?;
                        let cast_list_expr = list
                            .into_iter()
                            .map(|list_expr| {
                                list_expr.cast_to(&coerced_type, &self.schema)
                            })
                            .collect::<Result<Vec<_>>>()?;
                        let expr = Expr::InList(InList ::new(
                             Box::new(cast_expr),
                             cast_list_expr,
                            negated,
                        ));
                        Ok(expr)
                    }
                }
            }
            Expr::Case(case) => {
                let case = coerce_case_expression(case, &self.schema)?;
                Ok(Expr::Case(case))
            }
            Expr::ScalarUDF(ScalarUDF { fun, args }) => {
                let new_expr = coerce_arguments_for_signature(
                    args.as_slice(),
                    &self.schema,
                    &fun.signature,
                )?;
                let expr = Expr::ScalarUDF(ScalarUDF::new(fun, new_expr));
                Ok(expr)
            }
            Expr::ScalarFunction(ScalarFunction { fun, args }) => {
                let nex_expr = coerce_arguments_for_signature(
                    args.as_slice(),
                    &self.schema,
                    &fun.signature(),
                )?;
                let expr = Expr::ScalarFunction(ScalarFunction::new(fun, nex_expr));
                Ok(expr)
            }
            Expr::AggregateFunction(expr::AggregateFunction {
                fun,
                args,
                distinct,
                filter,
                order_by,
            }) => {
                let new_expr = coerce_agg_exprs_for_signature(
                    &fun,
                    &args,
                    &self.schema,
                    &aggregate_function::signature(&fun),
                )?;
                let expr = Expr::AggregateFunction(expr::AggregateFunction::new(
                    fun, new_expr, distinct, filter, order_by,
                ));
                Ok(expr)
            }
            Expr::AggregateUDF(expr::AggregateUDF {
                fun,
                args,
                filter,
                order_by,
            }) => {
                let new_expr = coerce_arguments_for_signature(
                    args.as_slice(),
                    &self.schema,
                    &fun.signature,
                )?;
                let expr = Expr::AggregateUDF(expr::AggregateUDF::new(
                    fun, new_expr, filter, order_by,
                ));
                Ok(expr)
            }
            Expr::WindowFunction(WindowFunction {
                fun,
                args,
                partition_by,
                order_by,
                window_frame,
            }) => {
                let window_frame =
                    coerce_window_frame(window_frame, &self.schema, &order_by)?;
                let expr = Expr::WindowFunction(WindowFunction::new(
                    fun,
                    args,
                    partition_by,
                    order_by,
                    window_frame,
                ));
                Ok(expr)
            }
            expr => Ok(expr),
        }
    }
}

/// Casts the given `value` to `target_type`. Note that this function
/// only considers `Null` or `Utf8` values.
fn coerce_scalar(target_type: &DataType, value: &ScalarValue) -> Result<ScalarValue> {
    match value {
        // Coerce Utf8 values:
        ScalarValue::Utf8(Some(val)) => {
            ScalarValue::try_from_string(val.clone(), target_type)
        }
        s => {
            if s.is_null() {
                // Coerce `Null` values:
                ScalarValue::try_from(target_type)
            } else {
                // Values except `Utf8`/`Null` variants already have the right type
                // (casted before) since we convert `sqlparser` outputs to `Utf8`
                // for all possible cases. Therefore, we return a clone here.
                Ok(s.clone())
            }
        }
    }
}

/// This function coerces `value` to `target_type` in a range-aware fashion.
/// If the coercion is successful, we return an `Ok` value with the result.
/// If the coercion fails because `target_type` is not wide enough (i.e. we
/// can not coerce to `target_type`, but we can to a wider type in the same
/// family), we return a `Null` value of this type to signal this situation.
/// Downstream code uses this signal to treat these values as *unbounded*.
fn coerce_scalar_range_aware(
    target_type: &DataType,
    value: &ScalarValue,
) -> Result<ScalarValue> {
    coerce_scalar(target_type, value).or_else(|err| {
        // If type coercion fails, check if the largest type in family works:
        if let Some(largest_type) = get_widest_type_in_family(target_type) {
            coerce_scalar(largest_type, value).map_or_else(
                |_| {
                    Err(DataFusionError::Execution(format!(
                        "Cannot cast {value:?} to {target_type:?}"
                    )))
                },
                |_| ScalarValue::try_from(target_type),
            )
        } else {
            Err(err)
        }
    })
}

/// This function returns the widest type in the family of `given_type`.
/// If the given type is already the widest type, it returns `None`.
/// For example, if `given_type` is `Int8`, it returns `Int64`.
fn get_widest_type_in_family(given_type: &DataType) -> Option<&DataType> {
    match given_type {
        DataType::UInt8 | DataType::UInt16 | DataType::UInt32 => Some(&DataType::UInt64),
        DataType::Int8 | DataType::Int16 | DataType::Int32 => Some(&DataType::Int64),
        DataType::Float16 | DataType::Float32 => Some(&DataType::Float64),
        _ => None,
    }
}

/// Coerces the given (window frame) `bound` to `target_type`.
fn coerce_frame_bound(
    target_type: &DataType,
    bound: &WindowFrameBound,
) -> Result<WindowFrameBound> {
    match bound {
        WindowFrameBound::Preceding(v) => {
            coerce_scalar_range_aware(target_type, v).map(WindowFrameBound::Preceding)
        }
        WindowFrameBound::CurrentRow => Ok(WindowFrameBound::CurrentRow),
        WindowFrameBound::Following(v) => {
            coerce_scalar_range_aware(target_type, v).map(WindowFrameBound::Following)
        }
    }
}

// Coerces the given `window_frame` to use appropriate natural types.
// For example, ROWS and GROUPS frames use `UInt64` during calculations.
fn coerce_window_frame(
    window_frame: WindowFrame,
    schema: &DFSchemaRef,
    expressions: &[Expr],
) -> Result<WindowFrame> {
    let mut window_frame = window_frame;
    let current_types = expressions
        .iter()
        .map(|e| e.get_type(schema))
        .collect::<Result<Vec<_>>>()?;
    let target_type = match window_frame.units {
        WindowFrameUnits::Range => {
            if let Some(col_type) = current_types.first() {
                if is_numeric(col_type) || is_utf8_or_large_utf8(col_type) {
                    col_type
                } else if is_datetime(col_type) {
                    &DataType::Interval(IntervalUnit::MonthDayNano)
                } else {
                    return Err(DataFusionError::Internal(format!(
                        "Cannot run range queries on datatype: {col_type:?}"
                    )));
                }
            } else {
                return Err(DataFusionError::Internal(
                    "ORDER BY column cannot be empty".to_string(),
                ));
            }
        }
        WindowFrameUnits::Rows | WindowFrameUnits::Groups => &DataType::UInt64,
    };
    window_frame.start_bound =
        coerce_frame_bound(target_type, &window_frame.start_bound)?;
    window_frame.end_bound = coerce_frame_bound(target_type, &window_frame.end_bound)?;
    Ok(window_frame)
}

// Support the `IsTrue` `IsNotTrue` `IsFalse` `IsNotFalse` type coercion.
// The above op will be rewrite to the binary op when creating the physical op.
fn get_casted_expr_for_bool_op(expr: &Expr, schema: &DFSchemaRef) -> Result<Expr> {
    let left_type = expr.get_type(schema)?;
    coerce_types(&left_type, &Operator::IsDistinctFrom, &DataType::Boolean)?;
    expr.clone().cast_to(&DataType::Boolean, schema)
}

/// Returns `expressions` coerced to types compatible with
/// `signature`, if possible.
///
/// See the module level documentation for more detail on coercion.
fn coerce_arguments_for_signature(
    expressions: &[Expr],
    schema: &DFSchema,
    signature: &Signature,
) -> Result<Vec<Expr>> {
    if expressions.is_empty() {
        return Ok(vec![]);
    }

    let current_types = expressions
        .iter()
        .map(|e| e.get_type(schema))
        .collect::<Result<Vec<_>>>()?;

    let new_types = data_types(&current_types, signature)?;

    expressions
        .iter()
        .enumerate()
        .map(|(i, expr)| cast_expr(expr, &new_types[i], schema))
        .collect::<Result<Vec<_>>>()
}

/// Cast `expr` to the specified type, if possible
fn cast_expr(expr: &Expr, to_type: &DataType, schema: &DFSchema) -> Result<Expr> {
    expr.clone().cast_to(to_type, schema)
}

/// Returns the coerced exprs for each `input_exprs`.
/// Get the coerced data type from `aggregate_rule::coerce_types` and add `try_cast` if the
/// data type of `input_exprs` need to be coerced.
fn coerce_agg_exprs_for_signature(
    agg_fun: &AggregateFunction,
    input_exprs: &[Expr],
    schema: &DFSchema,
    signature: &Signature,
) -> Result<Vec<Expr>> {
    if input_exprs.is_empty() {
        return Ok(vec![]);
    }
    let current_types = input_exprs
        .iter()
        .map(|e| e.get_type(schema))
        .collect::<Result<Vec<_>>>()?;

    let coerced_types =
        type_coercion::aggregates::coerce_types(agg_fun, &current_types, signature)?;

    input_exprs
        .iter()
        .enumerate()
        .map(|(i, expr)| expr.clone().cast_to(&coerced_types[i], schema))
        .collect::<Result<Vec<_>>>()
}

fn coerce_case_expression(case: Case, schema: &DFSchemaRef) -> Result<Case> {
    // Given expressions like:
    //
    // CASE a1
    //   WHEN a2 THEN b1
    //   WHEN a3 THEN b2
    //   ELSE b3
    // END
    //
    // or:
    //
    // CASE
    //   WHEN x1 THEN b1
    //   WHEN x2 THEN b2
    //   ELSE b3
    // END
    //
    // Then all aN (a1, a2, a3) must be converted to a common data type in the first example
    // (case-when expression coercion)
    //
    // All xN (x1, x2) must be converted to a boolean data type in the second example
    // (when-boolean expression coercion)
    //
    // And all bN (b1, b2, b3) must be converted to a common data type in both examples
    // (then-else expression coercion)
    //
    // If any fail to find and cast to a common/specific data type, will return error
    //
    // Note that case-when and when-boolean expression coercions are mutually exclusive
    // Only one or the other can occur for a case expression, whilst then-else expression coercion will always occur

    // prepare types
    let case_type = case
        .expr
        .as_ref()
        .map(|expr| expr.get_type(&schema))
        .transpose()?;
    let then_types = case
        .when_then_expr
        .iter()
        .map(|(_when, then)| then.get_type(&schema))
        .collect::<Result<Vec<_>>>()?;
    let else_type = case
        .else_expr
        .as_ref()
        .map(|expr| expr.get_type(&schema))
        .transpose()?;

    // find common coercible types
    let case_when_coerce_type = case_type
        .as_ref()
        .map(|case_type| {
            let when_types = case
                .when_then_expr
                .iter()
                .map(|(when, _then)| when.get_type(&schema))
                .collect::<Result<Vec<_>>>()?;
            let coerced_type =
                get_coerce_type_for_case_expression(&when_types, Some(case_type));
            coerced_type.ok_or_else(|| {
                DataFusionError::Plan(format!(
                    "Failed to coerce case ({case_type:?}) and when ({when_types:?}) \
                     to common types in CASE WHEN expression"
                ))
            })
        })
        .transpose()?;
    let then_else_coerce_type =
        get_coerce_type_for_case_expression(&then_types, else_type.as_ref()).ok_or_else(
            || {
                DataFusionError::Plan(format!(
                    "Failed to coerce then ({then_types:?}) and else ({else_type:?}) \
                     to common types in CASE WHEN expression"
                ))
            },
        )?;

    // do cast if found common coercible types
    let case_expr = case
        .expr
        .zip(case_when_coerce_type.as_ref())
        .map(|(case_expr, coercible_type)| case_expr.cast_to(coercible_type, &schema))
        .transpose()?
        .map(Box::new);
    let when_then = case
        .when_then_expr
        .into_iter()
        .map(|(when, then)| {
            let when_type = case_when_coerce_type.as_ref().unwrap_or(&DataType::Boolean);
            let when = when.cast_to(when_type, &schema).map_err(|e| {
                DataFusionError::Context(
                    format!(
                        "WHEN expressions in CASE couldn't be \
                         converted to common type ({when_type})"
                    ),
                    Box::new(e),
                )
            })?;
            let then = then.cast_to(&then_else_coerce_type, &schema)?;
            Ok((Box::new(when), Box::new(then)))
        })
        .collect::<Result<Vec<_>>>()?;
    let else_expr = case
        .else_expr
        .map(|expr| expr.cast_to(&then_else_coerce_type, &schema))
        .transpose()?
        .map(Box::new);

    Ok(Case::new(case_expr, when_then, else_expr))
}

#[cfg(test)]
mod test {
    use std::sync::Arc;

    use arrow::datatypes::{DataType, TimeUnit};

    use datafusion_common::tree_node::TreeNode;
    use datafusion_common::{DFField, DFSchema, DFSchemaRef, Result, ScalarValue};
    use datafusion_expr::expr::{self, InSubquery, Like, ScalarFunction};
    use datafusion_expr::{
        cast, col, concat, concat_ws, create_udaf, is_true,
        AccumulatorFunctionImplementation, AggregateFunction, AggregateUDF, BinaryExpr,
        BuiltinScalarFunction, Case, ColumnarValue, ExprSchemable, Filter, Operator,
        StateTypeFunction, Subquery,
    };
    use datafusion_expr::{
        lit,
        logical_plan::{EmptyRelation, Projection},
        Expr, LogicalPlan, ReturnTypeFunction, ScalarFunctionImplementation, ScalarUDF,
        Signature, Volatility,
    };
    use datafusion_physical_expr::expressions::AvgAccumulator;

    use crate::analyzer::type_coercion::{
        coerce_case_expression, TypeCoercion, TypeCoercionRewriter,
    };
    use crate::test::assert_analyzed_plan_eq;

    fn empty() -> Arc<LogicalPlan> {
        Arc::new(LogicalPlan::EmptyRelation(EmptyRelation {
            produce_one_row: false,
            schema: Arc::new(DFSchema::empty()),
        }))
    }

    fn empty_with_type(data_type: DataType) -> Arc<LogicalPlan> {
        Arc::new(LogicalPlan::EmptyRelation(EmptyRelation {
            produce_one_row: false,
            schema: Arc::new(
                DFSchema::new_with_metadata(
                    vec![DFField::new_unqualified("a", data_type, true)],
                    std::collections::HashMap::new(),
                )
                .unwrap(),
            ),
        }))
    }

    #[test]
    fn simple_case() -> Result<()> {
        let expr = col("a").lt(lit(2_u32));
        let empty = empty_with_type(DataType::Float64);
        let plan = LogicalPlan::Projection(Projection::try_new(vec![expr], empty)?);
        let expected = "Projection: a < CAST(UInt32(2) AS Float64)\n  EmptyRelation";
        assert_analyzed_plan_eq(Arc::new(TypeCoercion::new()), &plan, expected)
    }

    #[test]
    fn nested_case() -> Result<()> {
        let expr = col("a").lt(lit(2_u32));
        let empty = empty_with_type(DataType::Float64);

        let plan = LogicalPlan::Projection(Projection::try_new(
            vec![expr.clone().or(expr)],
            empty,
        )?);
        let expected = "Projection: a < CAST(UInt32(2) AS Float64) OR a < CAST(UInt32(2) AS Float64)\
            \n  EmptyRelation";
        assert_analyzed_plan_eq(Arc::new(TypeCoercion::new()), &plan, expected)
    }

    #[test]
    fn scalar_udf() -> Result<()> {
        let empty = empty();
        let return_type: ReturnTypeFunction =
            Arc::new(move |_| Ok(Arc::new(DataType::Utf8)));
        let fun: ScalarFunctionImplementation =
            Arc::new(move |_| Ok(ColumnarValue::Scalar(ScalarValue::new_utf8("a"))));
        let udf = Expr::ScalarUDF(expr::ScalarUDF::new(
            Arc::new(ScalarUDF::new(
                "TestScalarUDF",
                &Signature::uniform(1, vec![DataType::Float32], Volatility::Stable),
                &return_type,
                &fun,
            )),
            vec![lit(123_i32)],
        ));
        let plan = LogicalPlan::Projection(Projection::try_new(vec![udf], empty)?);
        let expected =
            "Projection: TestScalarUDF(CAST(Int32(123) AS Float32))\n  EmptyRelation";
        assert_analyzed_plan_eq(Arc::new(TypeCoercion::new()), &plan, expected)
    }

    #[test]
    fn scalar_udf_invalid_input() -> Result<()> {
        let empty = empty();
        let return_type: ReturnTypeFunction =
            Arc::new(move |_| Ok(Arc::new(DataType::Utf8)));
        let fun: ScalarFunctionImplementation = Arc::new(move |_| unimplemented!());
        let udf = Expr::ScalarUDF(expr::ScalarUDF::new(
            Arc::new(ScalarUDF::new(
                "TestScalarUDF",
                &Signature::uniform(1, vec![DataType::Int32], Volatility::Stable),
                &return_type,
                &fun,
            )),
            vec![lit("Apple")],
        ));
        let plan = LogicalPlan::Projection(Projection::try_new(vec![udf], empty)?);
        let err = assert_analyzed_plan_eq(Arc::new(TypeCoercion::new()), &plan, "")
            .err()
            .unwrap();
        assert_eq!(
            r#"Context("type_coercion", Plan("Coercion from [Utf8] to the signature Uniform(1, [Int32]) failed."))"#,
            &format!("{err:?}")
        );
        Ok(())
    }

    #[test]
    fn scalar_function() -> Result<()> {
        let empty = empty();
        let lit_expr = lit(10i64);
        let fun: BuiltinScalarFunction = BuiltinScalarFunction::Abs;
        let scalar_function_expr =
            Expr::ScalarFunction(ScalarFunction::new(fun, vec![lit_expr]));
        let plan = LogicalPlan::Projection(Projection::try_new(
            vec![scalar_function_expr],
            empty,
        )?);
        let expected = "Projection: abs(CAST(Int64(10) AS Float64))\n  EmptyRelation";
        assert_analyzed_plan_eq(Arc::new(TypeCoercion::new()), &plan, expected)
    }

    #[test]
    fn agg_udaf() -> Result<()> {
        let empty = empty();
        let my_avg = create_udaf(
            "MY_AVG",
            DataType::Float64,
            Arc::new(DataType::Float64),
            Volatility::Immutable,
            Arc::new(|_| {
                Ok(Box::new(AvgAccumulator::try_new(
                    &DataType::Float64,
                    &DataType::Float64,
                )?))
            }),
            Arc::new(vec![DataType::UInt64, DataType::Float64]),
        );
        let udaf = Expr::AggregateUDF(expr::AggregateUDF::new(
            Arc::new(my_avg),
            vec![lit(10i64)],
            None,
            None,
        ));
        let plan = LogicalPlan::Projection(Projection::try_new(vec![udaf], empty)?);
        let expected = "Projection: MY_AVG(CAST(Int64(10) AS Float64))\n  EmptyRelation";
        assert_analyzed_plan_eq(Arc::new(TypeCoercion::new()), &plan, expected)
    }

    #[test]
    fn agg_udaf_invalid_input() -> Result<()> {
        let empty = empty();
        let return_type: ReturnTypeFunction =
            Arc::new(move |_| Ok(Arc::new(DataType::Float64)));
        let state_type: StateTypeFunction =
            Arc::new(move |_| Ok(Arc::new(vec![DataType::UInt64, DataType::Float64])));
        let accumulator: AccumulatorFunctionImplementation = Arc::new(|_| {
            Ok(Box::new(AvgAccumulator::try_new(
                &DataType::Float64,
                &DataType::Float64,
            )?))
        });
        let my_avg = AggregateUDF::new(
            "MY_AVG",
            &Signature::uniform(1, vec![DataType::Float64], Volatility::Immutable),
            &return_type,
            &accumulator,
            &state_type,
        );
        let udaf = Expr::AggregateUDF(expr::AggregateUDF::new(
            Arc::new(my_avg),
            vec![lit("10")],
            None,
            None,
        ));
        let plan = LogicalPlan::Projection(Projection::try_new(vec![udaf], empty)?);
        let err = assert_analyzed_plan_eq(Arc::new(TypeCoercion::new()), &plan, "")
            .err()
            .unwrap();
        assert_eq!(
            r#"Context("type_coercion", Plan("Coercion from [Utf8] to the signature Uniform(1, [Float64]) failed."))"#,
            &format!("{err:?}")
        );
        Ok(())
    }

    #[test]
    fn agg_function_case() -> Result<()> {
        let empty = empty();
        let fun: AggregateFunction = AggregateFunction::Avg;
        let agg_expr = Expr::AggregateFunction(expr::AggregateFunction::new(
            fun,
            vec![lit(12i64)],
            false,
            None,
            None,
        ));
        let plan = LogicalPlan::Projection(Projection::try_new(vec![agg_expr], empty)?);
        let expected = "Projection: AVG(Int64(12))\n  EmptyRelation";
        assert_analyzed_plan_eq(Arc::new(TypeCoercion::new()), &plan, expected)?;

        let empty = empty_with_type(DataType::Int32);
        let fun: AggregateFunction = AggregateFunction::Avg;
        let agg_expr = Expr::AggregateFunction(expr::AggregateFunction::new(
            fun,
            vec![col("a")],
            false,
            None,
            None,
        ));
        let plan = LogicalPlan::Projection(Projection::try_new(vec![agg_expr], empty)?);
        let expected = "Projection: AVG(a)\n  EmptyRelation";
        assert_analyzed_plan_eq(Arc::new(TypeCoercion::new()), &plan, expected)?;
        Ok(())
    }

    #[test]
    fn agg_function_invalid_input() -> Result<()> {
        let empty = empty();
        let fun: AggregateFunction = AggregateFunction::Avg;
        let agg_expr = Expr::AggregateFunction(expr::AggregateFunction::new(
            fun,
            vec![lit("1")],
            false,
            None,
            None,
        ));
        let err = Projection::try_new(vec![agg_expr], empty).err().unwrap();
        assert_eq!(
            "Plan(\"The function Avg does not support inputs of type Utf8.\")",
            &format!("{err:?}")
        );
        Ok(())
    }

    #[test]
    fn binary_op_date32_op_interval() -> Result<()> {
        //CAST(Utf8("1998-03-18") AS Date32) + IntervalDayTime("386547056640")
        let expr = cast(lit("1998-03-18"), DataType::Date32)
            + lit(ScalarValue::IntervalDayTime(Some(386547056640)));
        let empty = empty();
        let plan = LogicalPlan::Projection(Projection::try_new(vec![expr], empty)?);
        let expected =
            "Projection: CAST(Utf8(\"1998-03-18\") AS Date32) + IntervalDayTime(\"386547056640\")\n  EmptyRelation";
        assert_analyzed_plan_eq(Arc::new(TypeCoercion::new()), &plan, expected)?;
        Ok(())
    }

    #[test]
    fn inlist_case() -> Result<()> {
        // a in (1,4,8), a is int64
        let expr = col("a").in_list(vec![lit(1_i32), lit(4_i8), lit(8_i64)], false);
        let empty = empty_with_type(DataType::Int64);
        let plan = LogicalPlan::Projection(Projection::try_new(vec![expr], empty)?);
        let expected =
            "Projection: a IN ([CAST(Int32(1) AS Int64), CAST(Int8(4) AS Int64), Int64(8)]) AS a IN (Map { iter: Iter([Int32(1), Int8(4), Int64(8)]) })\
             \n  EmptyRelation";
        assert_analyzed_plan_eq(Arc::new(TypeCoercion::new()), &plan, expected)?;

        // a in (1,4,8), a is decimal
        let expr = col("a").in_list(vec![lit(1_i32), lit(4_i8), lit(8_i64)], false);
        let empty = Arc::new(LogicalPlan::EmptyRelation(EmptyRelation {
            produce_one_row: false,
            schema: Arc::new(DFSchema::new_with_metadata(
                vec![DFField::new_unqualified(
                    "a",
                    DataType::Decimal128(12, 4),
                    true,
                )],
                std::collections::HashMap::new(),
            )?),
        }));
        let plan = LogicalPlan::Projection(Projection::try_new(vec![expr], empty)?);
        let expected =
            "Projection: CAST(a AS Decimal128(24, 4)) IN ([CAST(Int32(1) AS Decimal128(24, 4)), CAST(Int8(4) AS Decimal128(24, 4)), CAST(Int64(8) AS Decimal128(24, 4))]) AS a IN (Map { iter: Iter([Int32(1), Int8(4), Int64(8)]) })\
             \n  EmptyRelation";
        assert_analyzed_plan_eq(Arc::new(TypeCoercion::new()), &plan, expected)
    }

    #[test]
    fn between_case() -> Result<()> {
        let expr = col("a").between(
            lit("2002-05-08"),
            // (cast('2002-05-08' as date) + interval '1 months')
            cast(lit("2002-05-08"), DataType::Date32)
                + lit(ScalarValue::new_interval_ym(0, 1)),
        );
        let empty = empty_with_type(DataType::Utf8);
        let plan = LogicalPlan::Filter(Filter::try_new(expr, empty)?);
        let expected =
            "Filter: a BETWEEN Utf8(\"2002-05-08\") AND CAST(CAST(Utf8(\"2002-05-08\") AS Date32) + IntervalYearMonth(\"1\") AS Utf8)\
            \n  EmptyRelation";
        assert_analyzed_plan_eq(Arc::new(TypeCoercion::new()), &plan, expected)
    }

    #[test]
    fn between_infer_cheap_type() -> Result<()> {
        let expr = col("a").between(
            // (cast('2002-05-08' as date) + interval '1 months')
            cast(lit("2002-05-08"), DataType::Date32)
                + lit(ScalarValue::new_interval_ym(0, 1)),
            lit("2002-12-08"),
        );
        let empty = empty_with_type(DataType::Utf8);
        let plan = LogicalPlan::Filter(Filter::try_new(expr, empty)?);
        // TODO: we should cast col(a).
        let expected =
            "Filter: CAST(a AS Date32) BETWEEN CAST(Utf8(\"2002-05-08\") AS Date32) + IntervalYearMonth(\"1\") AND CAST(Utf8(\"2002-12-08\") AS Date32)\
            \n  EmptyRelation";
        assert_analyzed_plan_eq(Arc::new(TypeCoercion::new()), &plan, expected)
    }

    #[test]
    fn is_bool_for_type_coercion() -> Result<()> {
        // is true
        let expr = col("a").is_true();
        let empty = empty_with_type(DataType::Boolean);
        let plan =
            LogicalPlan::Projection(Projection::try_new(vec![expr.clone()], empty)?);
        let expected = "Projection: a IS TRUE\n  EmptyRelation";
        assert_analyzed_plan_eq(Arc::new(TypeCoercion::new()), &plan, expected)?;

        let empty = empty_with_type(DataType::Int64);
        let plan = LogicalPlan::Projection(Projection::try_new(vec![expr], empty)?);
        let err = assert_analyzed_plan_eq(Arc::new(TypeCoercion::new()), &plan, "");
        assert!(err.is_err());
        assert!(err.unwrap_err().to_string().contains("Int64 IS DISTINCT FROM Boolean can't be evaluated because there isn't a common type to coerce the types to"));

        // is not true
        let expr = col("a").is_not_true();
        let empty = empty_with_type(DataType::Boolean);
        let plan = LogicalPlan::Projection(Projection::try_new(vec![expr], empty)?);
        let expected = "Projection: a IS NOT TRUE\n  EmptyRelation";
        assert_analyzed_plan_eq(Arc::new(TypeCoercion::new()), &plan, expected)?;

        // is false
        let expr = col("a").is_false();
        let empty = empty_with_type(DataType::Boolean);
        let plan = LogicalPlan::Projection(Projection::try_new(vec![expr], empty)?);
        let expected = "Projection: a IS FALSE\n  EmptyRelation";
        assert_analyzed_plan_eq(Arc::new(TypeCoercion::new()), &plan, expected)?;

        // is not false
        let expr = col("a").is_not_false();
        let empty = empty_with_type(DataType::Boolean);
        let plan = LogicalPlan::Projection(Projection::try_new(vec![expr], empty)?);
        let expected = "Projection: a IS NOT FALSE\n  EmptyRelation";
        assert_analyzed_plan_eq(Arc::new(TypeCoercion::new()), &plan, expected)?;

        Ok(())
    }

    #[test]
    fn like_for_type_coercion() -> Result<()> {
        // like : utf8 like "abc"
        let expr = Box::new(col("a"));
        let pattern = Box::new(lit(ScalarValue::new_utf8("abc")));
        let like_expr = Expr::Like(Like::new(false, expr, pattern, None));
        let empty = empty_with_type(DataType::Utf8);
        let plan = LogicalPlan::Projection(Projection::try_new(vec![like_expr], empty)?);
        let expected = "Projection: a LIKE Utf8(\"abc\")\n  EmptyRelation";
        assert_analyzed_plan_eq(Arc::new(TypeCoercion::new()), &plan, expected)?;

        let expr = Box::new(col("a"));
        let pattern = Box::new(lit(ScalarValue::Null));
        let like_expr = Expr::Like(Like::new(false, expr, pattern, None));
        let empty = empty_with_type(DataType::Utf8);
        let plan = LogicalPlan::Projection(Projection::try_new(vec![like_expr], empty)?);
        let expected = "Projection: a LIKE CAST(NULL AS Utf8) AS a LIKE NULL \
             \n  EmptyRelation";
        assert_analyzed_plan_eq(Arc::new(TypeCoercion::new()), &plan, expected)?;

        let expr = Box::new(col("a"));
        let pattern = Box::new(lit(ScalarValue::new_utf8("abc")));
        let like_expr = Expr::Like(Like::new(false, expr, pattern, None));
        let empty = empty_with_type(DataType::Int64);
        let plan = LogicalPlan::Projection(Projection::try_new(vec![like_expr], empty)?);
        let err = assert_analyzed_plan_eq(Arc::new(TypeCoercion::new()), &plan, expected);
        assert!(err.is_err());
        assert!(err.unwrap_err().to_string().contains(
            "There isn't a common type to coerce Int64 and Utf8 in LIKE expression"
        ));

        // ilike
        let expr = Box::new(col("a"));
        let pattern = Box::new(lit(ScalarValue::new_utf8("abc")));
        let ilike_expr = Expr::ILike(Like::new(false, expr, pattern, None));
        let empty = empty_with_type(DataType::Utf8);
        let plan = LogicalPlan::Projection(Projection::try_new(vec![ilike_expr], empty)?);
        let expected = "Projection: a ILIKE Utf8(\"abc\")\n  EmptyRelation";
        assert_analyzed_plan_eq(Arc::new(TypeCoercion::new()), &plan, expected)?;

        let expr = Box::new(col("a"));
        let pattern = Box::new(lit(ScalarValue::Null));
        let ilike_expr = Expr::ILike(Like::new(false, expr, pattern, None));
        let empty = empty_with_type(DataType::Utf8);
        let plan = LogicalPlan::Projection(Projection::try_new(vec![ilike_expr], empty)?);
        let expected = "Projection: a ILIKE CAST(NULL AS Utf8) AS a ILIKE NULL \
             \n  EmptyRelation";
        assert_analyzed_plan_eq(Arc::new(TypeCoercion::new()), &plan, expected)?;

        let expr = Box::new(col("a"));
        let pattern = Box::new(lit(ScalarValue::new_utf8("abc")));
        let ilike_expr = Expr::ILike(Like::new(false, expr, pattern, None));
        let empty = empty_with_type(DataType::Int64);
        let plan = LogicalPlan::Projection(Projection::try_new(vec![ilike_expr], empty)?);
        let err = assert_analyzed_plan_eq(Arc::new(TypeCoercion::new()), &plan, expected);
        assert!(err.is_err());
        assert!(err.unwrap_err().to_string().contains(
            "There isn't a common type to coerce Int64 and Utf8 in ILIKE expression"
        ));
        Ok(())
    }

    #[test]
    fn unknown_for_type_coercion() -> Result<()> {
        // unknown
        let expr = col("a").is_unknown();
        let empty = empty_with_type(DataType::Boolean);
        let plan =
            LogicalPlan::Projection(Projection::try_new(vec![expr.clone()], empty)?);
        let expected = "Projection: a IS UNKNOWN\n  EmptyRelation";
        assert_analyzed_plan_eq(Arc::new(TypeCoercion::new()), &plan, expected)?;

        let empty = empty_with_type(DataType::Utf8);
        let plan = LogicalPlan::Projection(Projection::try_new(vec![expr], empty)?);
        let err = assert_analyzed_plan_eq(Arc::new(TypeCoercion::new()), &plan, expected);
        assert!(err.is_err());
        assert!(err.unwrap_err().to_string().contains("Utf8 IS DISTINCT FROM Boolean can't be evaluated because there isn't a common type to coerce the types to"));

        // is not unknown
        let expr = col("a").is_not_unknown();
        let empty = empty_with_type(DataType::Boolean);
        let plan = LogicalPlan::Projection(Projection::try_new(vec![expr], empty)?);
        let expected = "Projection: a IS NOT UNKNOWN\n  EmptyRelation";
        assert_analyzed_plan_eq(Arc::new(TypeCoercion::new()), &plan, expected)?;

        Ok(())
    }

    #[test]
    fn concat_for_type_coercion() -> Result<()> {
        let empty = empty_with_type(DataType::Utf8);
        let args = [col("a"), lit("b"), lit(true), lit(false), lit(13)];

        // concat
        {
            let expr = concat(&args);

            let plan =
                LogicalPlan::Projection(Projection::try_new(vec![expr], empty.clone())?);
            let expected =
                "Projection: concat(a, Utf8(\"b\"), CAST(Boolean(true) AS Utf8), CAST(Boolean(false) AS Utf8), CAST(Int32(13) AS Utf8))\n  EmptyRelation";
            assert_analyzed_plan_eq(Arc::new(TypeCoercion::new()), &plan, expected)?;
        }

        // concat_ws
        {
            let expr = concat_ws(lit("-"), args.to_vec());

            let plan = LogicalPlan::Projection(Projection::try_new(vec![expr], empty)?);
            let expected =
                "Projection: concat_ws(Utf8(\"-\"), a, Utf8(\"b\"), CAST(Boolean(true) AS Utf8), CAST(Boolean(false) AS Utf8), CAST(Int32(13) AS Utf8))\n  EmptyRelation";
            assert_analyzed_plan_eq(Arc::new(TypeCoercion::new()), &plan, expected)?;
        }

        Ok(())
    }

    #[test]
    fn test_type_coercion_rewrite() -> Result<()> {
        // gt
        let schema = Arc::new(DFSchema::new_with_metadata(
            vec![DFField::new_unqualified("a", DataType::Int64, true)],
            std::collections::HashMap::new(),
        )?);
        let mut rewriter = TypeCoercionRewriter { schema };
        let expr = is_true(lit(12i32).gt(lit(13i64)));
        let expected = is_true(cast(lit(12i32), DataType::Int64).gt(lit(13i64)));
        let result = expr.rewrite(&mut rewriter)?;
        assert_eq!(expected, result);

        // eq
        let schema = Arc::new(DFSchema::new_with_metadata(
            vec![DFField::new_unqualified("a", DataType::Int64, true)],
            std::collections::HashMap::new(),
        )?);
        let mut rewriter = TypeCoercionRewriter { schema };
        let expr = is_true(lit(12i32).eq(lit(13i64)));
        let expected = is_true(cast(lit(12i32), DataType::Int64).eq(lit(13i64)));
        let result = expr.rewrite(&mut rewriter)?;
        assert_eq!(expected, result);

        // lt
        let schema = Arc::new(DFSchema::new_with_metadata(
            vec![DFField::new_unqualified("a", DataType::Int64, true)],
            std::collections::HashMap::new(),
        )?);
        let mut rewriter = TypeCoercionRewriter { schema };
        let expr = is_true(lit(12i32).lt(lit(13i64)));
        let expected = is_true(cast(lit(12i32), DataType::Int64).lt(lit(13i64)));
        let result = expr.rewrite(&mut rewriter)?;
        assert_eq!(expected, result);

        Ok(())
    }

    #[test]
    fn binary_op_date32_eq_ts() -> Result<()> {
        let expr = cast(
            lit("1998-03-18"),
            DataType::Timestamp(TimeUnit::Nanosecond, None),
        )
        .eq(cast(lit("1998-03-18"), DataType::Date32));
        let empty = empty();
        let plan = LogicalPlan::Projection(Projection::try_new(vec![expr], empty)?);
        dbg!(&plan);
        let expected =
            "Projection: CAST(Utf8(\"1998-03-18\") AS Timestamp(Nanosecond, None)) = CAST(CAST(Utf8(\"1998-03-18\") AS Date32) AS Timestamp(Nanosecond, None))\n  EmptyRelation";
        assert_analyzed_plan_eq(Arc::new(TypeCoercion::new()), &plan, expected)?;
        Ok(())
    }

    fn cast_if_not_same_type(
        expr: Box<Expr>,
        data_type: &DataType,
        schema: &DFSchemaRef,
    ) -> Box<Expr> {
        if &expr.get_type(schema).unwrap() != data_type {
            Box::new(cast(*expr, data_type.clone()))
        } else {
            expr
        }
    }

    fn cast_helper(
        case: Case,
        case_when_type: DataType,
        then_else_type: DataType,
        schema: &DFSchemaRef,
    ) -> Case {
        let expr = case
            .expr
            .map(|e| cast_if_not_same_type(e, &case_when_type, schema));
        let when_then_expr = case
            .when_then_expr
            .into_iter()
            .map(|(when, then)| {
                (
                    cast_if_not_same_type(when, &case_when_type, schema),
                    cast_if_not_same_type(then, &then_else_type, schema),
                )
            })
            .collect::<Vec<_>>();
        let else_expr = case
            .else_expr
            .map(|e| cast_if_not_same_type(e, &then_else_type, schema));

        Case {
            expr,
            when_then_expr,
            else_expr,
        }
    }

    #[test]
    fn test_case_expression_coercion() -> Result<()> {
        let schema = Arc::new(DFSchema::new_with_metadata(
            vec![
                DFField::new_unqualified("boolean", DataType::Boolean, true),
                DFField::new_unqualified("integer", DataType::Int32, true),
                DFField::new_unqualified("float", DataType::Float32, true),
                DFField::new_unqualified(
                    "timestamp",
                    DataType::Timestamp(TimeUnit::Nanosecond, None),
                    true,
                ),
                DFField::new_unqualified("date", DataType::Date32, true),
                DFField::new_unqualified(
                    "interval",
                    DataType::Interval(arrow::datatypes::IntervalUnit::MonthDayNano),
                    true,
                ),
                DFField::new_unqualified("binary", DataType::Binary, true),
                DFField::new_unqualified("string", DataType::Utf8, true),
                DFField::new_unqualified("decimal", DataType::Decimal128(10, 10), true),
            ],
            std::collections::HashMap::new(),
        )?);

        let case = Case {
            expr: None,
            when_then_expr: vec![
                (Box::new(col("boolean")), Box::new(col("integer"))),
                (Box::new(col("integer")), Box::new(col("float"))),
                (Box::new(col("string")), Box::new(col("string"))),
            ],
            else_expr: None,
        };
        let case_when_common_type = DataType::Boolean;
        let then_else_common_type = DataType::Utf8;
        let expected = cast_helper(
            case.clone(),
            case_when_common_type,
            then_else_common_type,
            &schema,
        );
        let actual = coerce_case_expression(case, &schema)?;
        assert_eq!(expected, actual);

        let case = Case {
            expr: Some(Box::new(col("string"))),
            when_then_expr: vec![
                (Box::new(col("float")), Box::new(col("integer"))),
                (Box::new(col("integer")), Box::new(col("float"))),
                (Box::new(col("string")), Box::new(col("string"))),
            ],
            else_expr: Some(Box::new(col("string"))),
        };
        let case_when_common_type = DataType::Utf8;
        let then_else_common_type = DataType::Utf8;
        let expected = cast_helper(
            case.clone(),
            case_when_common_type,
            then_else_common_type,
            &schema,
        );
        let actual = coerce_case_expression(case, &schema)?;
        assert_eq!(expected, actual);

        let case = Case {
            expr: Some(Box::new(col("interval"))),
            when_then_expr: vec![
                (Box::new(col("float")), Box::new(col("integer"))),
                (Box::new(col("binary")), Box::new(col("float"))),
                (Box::new(col("string")), Box::new(col("string"))),
            ],
            else_expr: Some(Box::new(col("string"))),
        };
        let err = coerce_case_expression(case, &schema).unwrap_err();
        assert_eq!(
            err.to_string(),
            "Error during planning: \
            Failed to coerce case (Interval(MonthDayNano)) and \
            when ([Float32, Binary, Utf8]) to common types in \
            CASE WHEN expression"
        );

        let case = Case {
            expr: Some(Box::new(col("string"))),
            when_then_expr: vec![
                (Box::new(col("float")), Box::new(col("date"))),
                (Box::new(col("string")), Box::new(col("float"))),
                (Box::new(col("string")), Box::new(col("binary"))),
            ],
            else_expr: Some(Box::new(col("timestamp"))),
        };
        let err = coerce_case_expression(case, &schema).unwrap_err();
        assert_eq!(
            err.to_string(),
            "Error during planning: \
            Failed to coerce then ([Date32, Float32, Binary]) and \
            else (Some(Timestamp(Nanosecond, None))) to common types \
            in CASE WHEN expression"
        );

        Ok(())
    }

    #[test]
    fn interval_plus_timestamp() -> Result<()> {
        // SELECT INTERVAL '1' YEAR + '2000-01-01T00:00:00'::timestamp;
        let expr = Expr::BinaryExpr(BinaryExpr::new(
            Box::new(lit(ScalarValue::IntervalYearMonth(Some(12)))),
            Operator::Plus,
            Box::new(cast(
                lit("2000-01-01T00:00:00"),
                DataType::Timestamp(TimeUnit::Nanosecond, None),
            )),
        ));
        let empty = empty();
        let plan = LogicalPlan::Projection(Projection::try_new(vec![expr], empty)?);
        let expected = "Projection: IntervalYearMonth(\"12\") + CAST(Utf8(\"2000-01-01T00:00:00\") AS Timestamp(Nanosecond, None))\n  EmptyRelation";
        assert_analyzed_plan_eq(Arc::new(TypeCoercion::new()), &plan, expected)?;
        Ok(())
    }

    #[test]
    fn timestamp_subtract_timestamp() -> Result<()> {
        let expr = Expr::BinaryExpr(BinaryExpr::new(
            Box::new(cast(
                lit("1998-03-18"),
                DataType::Timestamp(TimeUnit::Nanosecond, None),
            )),
            Operator::Minus,
            Box::new(cast(
                lit("1998-03-18"),
                DataType::Timestamp(TimeUnit::Nanosecond, None),
            )),
        ));
        let empty = empty();
        let plan = LogicalPlan::Projection(Projection::try_new(vec![expr], empty)?);
        dbg!(&plan);
        let expected =
            "Projection: CAST(Utf8(\"1998-03-18\") AS Timestamp(Nanosecond, None)) - CAST(Utf8(\"1998-03-18\") AS Timestamp(Nanosecond, None))\n  EmptyRelation";
        assert_analyzed_plan_eq(Arc::new(TypeCoercion::new()), &plan, expected)?;
        Ok(())
    }

    #[test]
    fn in_subquery_cast_subquery() -> Result<()> {
        let empty_int32 = empty_with_type(DataType::Int32);
        let empty_int64 = empty_with_type(DataType::Int64);

        let in_subquery_expr = Expr::InSubquery(InSubquery::new(
            Box::new(col("a")),
            Subquery {
                subquery: empty_int32,
                outer_ref_columns: vec![],
            },
            false,
        ));
        let plan = LogicalPlan::Filter(Filter::try_new(in_subquery_expr, empty_int64)?);
        // add cast for subquery
        let expected = "\
        Filter: a IN (<subquery>)\
        \n  Subquery:\
        \n    Projection: CAST(a AS Int64)\
        \n      EmptyRelation\
        \n  EmptyRelation";
        assert_analyzed_plan_eq(Arc::new(TypeCoercion::new()), &plan, expected)?;
        Ok(())
    }

    #[test]
    fn in_subquery_cast_expr() -> Result<()> {
        let empty_int32 = empty_with_type(DataType::Int32);
        let empty_int64 = empty_with_type(DataType::Int64);

        let in_subquery_expr = Expr::InSubquery(InSubquery::new(
            Box::new(col("a")),
            Subquery {
                subquery: empty_int64,
                outer_ref_columns: vec![],
            },
            false,
        ));
        let plan = LogicalPlan::Filter(Filter::try_new(in_subquery_expr, empty_int32)?);
        // add cast for subquery
        let expected = "\
        Filter: CAST(a AS Int64) IN (<subquery>)\
        \n  Subquery:\
        \n    EmptyRelation\
        \n  EmptyRelation";
        assert_analyzed_plan_eq(Arc::new(TypeCoercion::new()), &plan, expected)?;
        Ok(())
    }

    #[test]
    fn in_subquery_cast_all() -> Result<()> {
        let empty_inside = empty_with_type(DataType::Decimal128(10, 5));
        let empty_outside = empty_with_type(DataType::Decimal128(8, 8));

        let in_subquery_expr = Expr::InSubquery(InSubquery::new(
            Box::new(col("a")),
            Subquery {
                subquery: empty_inside,
                outer_ref_columns: vec![],
            },
            false,
        ));
        let plan = LogicalPlan::Filter(Filter::try_new(in_subquery_expr, empty_outside)?);
        // add cast for subquery
        let expected = "Filter: CAST(a AS Decimal128(13, 8)) IN (<subquery>)\
        \n  Subquery:\
        \n    Projection: CAST(a AS Decimal128(13, 8))\
        \n      EmptyRelation\
        \n  EmptyRelation";
        assert_analyzed_plan_eq(Arc::new(TypeCoercion::new()), &plan, expected)?;
        Ok(())
    }
}<|MERGE_RESOLUTION|>--- conflicted
+++ resolved
@@ -40,15 +40,9 @@
 use datafusion_expr::type_coercion::{is_datetime, is_numeric, is_utf8_or_large_utf8};
 use datafusion_expr::utils::from_plan;
 use datafusion_expr::{
-<<<<<<< HEAD
     aggregate_function, is_false, is_not_false, is_not_true, is_not_unknown, is_true,
     is_unknown, type_coercion, AggregateFunction, Expr, LogicalPlan, Operator,
-    WindowFrame, WindowFrameBound, WindowFrameUnits,
-=======
-    aggregate_function, function, is_false, is_not_false, is_not_true, is_not_unknown,
-    is_true, is_unknown, type_coercion, AggregateFunction, Expr, LogicalPlan, Operator,
     Projection, WindowFrame, WindowFrameBound, WindowFrameUnits,
->>>>>>> e6265c1e
 };
 use datafusion_expr::{ExprSchemable, Signature};
 
