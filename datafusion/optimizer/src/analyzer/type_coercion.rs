--- conflicted
+++ resolved
@@ -110,18 +110,7 @@
         })
         .collect::<Result<Vec<_>>>()?;
 
-<<<<<<< HEAD
-    // TODO: with_new_exprs can't change the schema, so we need to do this here
-    match &plan {
-        LogicalPlan::Projection(_) => Ok(LogicalPlan::Projection(Projection::try_new(
-            new_expr,
-            Box::new(new_inputs.swap_remove(0)),
-        )?)),
-        _ => plan.with_new_exprs(new_expr, new_inputs),
-    }
-=======
     plan.with_new_exprs(new_expr, new_inputs)
->>>>>>> 7b8d6587
 }
 
 pub(crate) struct TypeCoercionRewriter {
