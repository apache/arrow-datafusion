--- conflicted
+++ resolved
@@ -787,33 +787,23 @@
                 left: _,
                 op: Divide,
                 right,
-<<<<<<< HEAD
-            } if is_null(&right) => *right,
+            }) if is_null(&right) => *right,
             // 0 / 0 -> null
-            BinaryExpr {
+            Expr::BinaryExpr(BinaryExpr {
                 left,
                 op: Divide,
                 right,
-            } if is_zero(&left) && is_zero(&right) => {
+            }) if is_zero(&left) && is_zero(&right) => {
                 Expr::Literal(ScalarValue::Int32(None))
             }
             // A / 0 -> DivideByZero Error
-            BinaryExpr {
+            Expr::BinaryExpr(BinaryExpr {
                 left,
                 op: Divide,
                 right,
-            } if !info.nullable(&left)? && is_zero(&right) => {
+            }) if !info.nullable(&left)? && is_zero(&right) => {
                 return Err(DataFusionError::ArrowError(ArrowError::DivideByZero))
             }
-=======
-            }) if is_null(&right) => *right,
-            // A / A --> 1 (if a is not nullable)
-            Expr::BinaryExpr(BinaryExpr {
-                left,
-                op: Divide,
-                right,
-            }) if !info.nullable(&left)? && left == right => lit(1),
->>>>>>> d2d8447e
 
             //
             // Rules for Modulo
