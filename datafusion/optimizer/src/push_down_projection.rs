// Licensed to the Apache Software Foundation (ASF) under one
// or more contributor license agreements.  See the NOTICE file
// distributed with this work for additional information
// regarding copyright ownership.  The ASF licenses this file
// to you under the Apache License, Version 2.0 (the
// "License"); you may not use this file except in compliance
// with the License.  You may obtain a copy of the License at
//
//   http://www.apache.org/licenses/LICENSE-2.0
//
// Unless required by applicable law or agreed to in writing,
// software distributed under the License is distributed on an
// "AS IS" BASIS, WITHOUT WARRANTIES OR CONDITIONS OF ANY
// KIND, either express or implied.  See the License for the
// specific language governing permissions and limitations
// under the License.

//! Projection Push Down optimizer rule ensures that only referenced columns are
//! loaded into memory

use std::collections::{BTreeSet, HashMap, HashSet};
use std::sync::Arc;

use crate::eliminate_project::can_eliminate;
use crate::merge_projection::merge_projection;
use crate::optimizer::ApplyOrder;
use crate::push_down_filter::replace_cols_by_name;
use crate::{OptimizerConfig, OptimizerRule};
<<<<<<< HEAD

use arrow::datatypes::DataType;
=======
>>>>>>> af2cda92
use arrow::error::Result as ArrowResult;
use datafusion_common::ScalarValue::UInt8;
use datafusion_common::{
    plan_err, Column, DFField, DFSchema, DFSchemaRef, DataFusionError, Result,
};
use datafusion_expr::expr::{AggregateFunction, Alias};
use datafusion_expr::{
    logical_plan::{Aggregate, LogicalPlan, Projection, TableScan, Union},
    utils::{expr_to_columns, exprlist_to_columns, exprlist_to_fields},
    Expr, LogicalPlanBuilder, SubqueryAlias,
};

// if projection is empty return projection-new_plan, else return new_plan.
#[macro_export]
macro_rules! generate_plan {
    ($projection_is_empty:expr, $plan:expr, $new_plan:expr) => {
        if $projection_is_empty {
            $new_plan
        } else {
            $plan.with_new_inputs(&[$new_plan])?
        }
    };
}

/// Optimizer that removes unused projections and aggregations from plans
/// This reduces both scans and
#[derive(Default)]
pub struct PushDownProjection {}

impl OptimizerRule for PushDownProjection {
    fn try_optimize(
        &self,
        plan: &LogicalPlan,
        _config: &dyn OptimizerConfig,
    ) -> Result<Option<LogicalPlan>> {
        let projection = match plan {
            LogicalPlan::Projection(projection) => projection,
            LogicalPlan::Aggregate(agg) => {
                let mut required_columns = HashSet::new();
                for e in agg.aggr_expr.iter().chain(agg.group_expr.iter()) {
                    expr_to_columns(e, &mut required_columns)?
                }
                let new_expr = get_expr(&required_columns, agg.input.schema())?;
                let projection = LogicalPlan::Projection(Projection::try_new(
                    new_expr,
                    agg.input.clone(),
                )?);
                let optimized_child = self
                    .try_optimize(&projection, _config)?
                    .unwrap_or(projection);
                return Ok(Some(plan.with_new_inputs(&[optimized_child])?));
            }
            LogicalPlan::TableScan(scan) if scan.projection.is_none() => {
                return Ok(Some(push_down_scan(&HashSet::new(), scan, false)?));
            }
            _ => return Ok(None),
        };

        let child_plan = &*projection.input;
        let projection_is_empty = projection.expr.is_empty();

        let new_plan = match child_plan {
            LogicalPlan::Projection(child_projection) => {
                let new_plan = merge_projection(projection, child_projection)?;
                self.try_optimize(&new_plan, _config)?.unwrap_or(new_plan)
            }
            LogicalPlan::Join(join) => {
                // collect column in on/filter in join and projection.
                let mut push_columns: HashSet<Column> = HashSet::new();
                for e in projection.expr.iter() {
                    expr_to_columns(e, &mut push_columns)?;
                }
                for (l, r) in join.on.iter() {
                    expr_to_columns(l, &mut push_columns)?;
                    expr_to_columns(r, &mut push_columns)?;
                }
                if let Some(expr) = &join.filter {
                    expr_to_columns(expr, &mut push_columns)?;
                }

                let new_left = generate_projection(
                    &push_columns,
                    join.left.schema(),
                    join.left.clone(),
                )?;
                let new_right = generate_projection(
                    &push_columns,
                    join.right.schema(),
                    join.right.clone(),
                )?;
                let new_join = child_plan.with_new_inputs(&[new_left, new_right])?;

                generate_plan!(projection_is_empty, plan, new_join)
            }
            LogicalPlan::CrossJoin(join) => {
                // collect column in on/filter in join and projection.
                let mut push_columns: HashSet<Column> = HashSet::new();
                for e in projection.expr.iter() {
                    expr_to_columns(e, &mut push_columns)?;
                }
                let new_left = generate_projection(
                    &push_columns,
                    join.left.schema(),
                    join.left.clone(),
                )?;
                let new_right = generate_projection(
                    &push_columns,
                    join.right.schema(),
                    join.right.clone(),
                )?;
                let new_join = child_plan.with_new_inputs(&[new_left, new_right])?;

                generate_plan!(projection_is_empty, plan, new_join)
            }
            LogicalPlan::TableScan(scan)
                if !scan.projected_schema.fields().is_empty() =>
            {
                let mut used_columns: HashSet<Column> = HashSet::new();
                if projection_is_empty {
                    push_down_scan(&used_columns, scan, true)?
                } else {
                    for expr in projection.expr.iter() {
                        expr_to_columns(expr, &mut used_columns)?;
                    }
                    let new_scan = push_down_scan(&used_columns, scan, true)?;

                    plan.with_new_inputs(&[new_scan])?
                }
            }
            LogicalPlan::Union(union) => {
                let mut required_columns = HashSet::new();
                exprlist_to_columns(&projection.expr, &mut required_columns)?;
                // When there is no projection, we need to add the first column to the projection
                // Because if push empty down, children may output different columns.
                if required_columns.is_empty() {
                    required_columns.insert(union.schema.fields()[0].qualified_column());
                }
                // we don't push down projection expr, we just prune columns, so we just push column
                // because push expr may cause more cost.
                let projection_column_exprs = get_expr(&required_columns, &union.schema)?;
                let mut inputs = Vec::with_capacity(union.inputs.len());
                for input in &union.inputs {
                    let mut replace_map = HashMap::new();
                    for (i, field) in input.schema().fields().iter().enumerate() {
                        replace_map.insert(
                            union.schema.fields()[i].qualified_name(),
                            Expr::Column(field.qualified_column()),
                        );
                    }

                    let exprs = projection_column_exprs
                        .iter()
                        .map(|expr| replace_cols_by_name(expr.clone(), &replace_map))
                        .collect::<Result<Vec<_>>>()?;

                    inputs.push(Arc::new(LogicalPlan::Projection(Projection::try_new(
                        exprs,
                        input.clone(),
                    )?)))
                }
                // create schema of all used columns
                let schema = DFSchema::new_with_metadata(
                    exprlist_to_fields(&projection_column_exprs, child_plan)?,
                    union.schema.metadata().clone(),
                )?;
                let new_union = LogicalPlan::Union(Union {
                    inputs,
                    schema: Arc::new(schema),
                });

                generate_plan!(projection_is_empty, plan, new_union)
            }
            LogicalPlan::SubqueryAlias(subquery_alias) => {
                let replace_map = generate_column_replace_map(subquery_alias);
                let mut required_columns = HashSet::new();
                exprlist_to_columns(&projection.expr, &mut required_columns)?;

                let new_required_columns = required_columns
                    .iter()
                    .map(|c| {
                        replace_map.get(c).cloned().ok_or_else(|| {
                            DataFusionError::Internal("replace column failed".to_string())
                        })
                    })
                    .collect::<Result<HashSet<_>>>()?;

                let new_expr =
                    get_expr(&new_required_columns, subquery_alias.input.schema())?;
                let new_projection = LogicalPlan::Projection(Projection::try_new(
                    new_expr,
                    subquery_alias.input.clone(),
                )?);
                let new_alias = child_plan.with_new_inputs(&[new_projection])?;

                generate_plan!(projection_is_empty, plan, new_alias)
            }
            LogicalPlan::Aggregate(agg) => {
                let mut required_columns = HashSet::new();
                exprlist_to_columns(&projection.expr, &mut required_columns)?;
                // Gather all columns needed for expressions in this Aggregate
                let mut new_aggr_expr = vec![];
                for e in agg.aggr_expr.iter() {
                    let column = Column::from_name(e.display_name()?);
                    if required_columns.contains(&column) {
                        new_aggr_expr.push(e.clone());
                    }
                }

                // if new_aggr_expr emtpy and aggr is COUNT(UInt8(1)), push it
                if new_aggr_expr.is_empty() && agg.aggr_expr.len() == 1 {
                    if let Expr::AggregateFunction(AggregateFunction {
                        fun, args, ..
                    }) = &agg.aggr_expr[0]
                    {
                        if matches!(fun, datafusion_expr::AggregateFunction::Count)
                            && args.len() == 1
                            && args[0] == Expr::Literal(UInt8(Some(1)))
                        {
                            new_aggr_expr.push(agg.aggr_expr[0].clone());
                        }
                    }
                }

                let new_agg = LogicalPlan::Aggregate(Aggregate::try_new(
                    agg.input.clone(),
                    agg.group_expr.clone(),
                    new_aggr_expr,
                )?);

                generate_plan!(projection_is_empty, plan, new_agg)
            }
            LogicalPlan::Window(window) => {
                let mut required_columns = HashSet::new();
                exprlist_to_columns(&projection.expr, &mut required_columns)?;
                // Gather all columns needed for expressions in this Window
                let mut new_window_expr = vec![];
                for e in window.window_expr.iter() {
                    let column = Column::from_name(e.display_name()?);
                    if required_columns.contains(&column) {
                        new_window_expr.push(e.clone());
                    }
                }

                if new_window_expr.is_empty() {
                    // none columns in window expr are needed, remove the window expr
                    let input = window.input.clone();
                    let new_window = restrict_outputs(input.clone(), &required_columns)?
                        .unwrap_or((*input).clone());

                    generate_plan!(projection_is_empty, plan, new_window)
                } else {
                    let mut referenced_inputs = HashSet::new();
                    exprlist_to_columns(&new_window_expr, &mut referenced_inputs)?;
                    window
                        .input
                        .schema()
                        .fields()
                        .iter()
                        .filter(|f| required_columns.contains(&f.qualified_column()))
                        .for_each(|f| {
                            referenced_inputs.insert(f.qualified_column());
                        });

                    let input = window.input.clone();
                    let new_input = restrict_outputs(input.clone(), &referenced_inputs)?
                        .unwrap_or((*input).clone());
                    let new_window = LogicalPlanBuilder::from(new_input)
                        .window(new_window_expr)?
                        .build()?;

                    generate_plan!(projection_is_empty, plan, new_window)
                }
            }
            LogicalPlan::Filter(filter) => {
                if can_eliminate(projection, child_plan.schema()) {
                    // when projection schema == filter schema, we can commute directly.
                    let new_proj =
                        plan.with_new_inputs(&[filter.input.as_ref().clone()])?;
                    child_plan.with_new_inputs(&[new_proj])?
                } else {
                    let mut required_columns = HashSet::new();
                    exprlist_to_columns(&projection.expr, &mut required_columns)?;
                    exprlist_to_columns(
                        &[filter.predicate.clone()],
                        &mut required_columns,
                    )?;

                    let new_expr = get_expr(&required_columns, filter.input.schema())?;
                    let new_projection = LogicalPlan::Projection(Projection::try_new(
                        new_expr,
                        filter.input.clone(),
                    )?);
                    let new_filter = child_plan.with_new_inputs(&[new_projection])?;

                    generate_plan!(projection_is_empty, plan, new_filter)
                }
            }
            LogicalPlan::Sort(sort) => {
                if can_eliminate(projection, child_plan.schema()) {
                    // can commute
                    let new_proj = plan.with_new_inputs(&[(*sort.input).clone()])?;
                    child_plan.with_new_inputs(&[new_proj])?
                } else {
                    let mut required_columns = HashSet::new();
                    exprlist_to_columns(&projection.expr, &mut required_columns)?;
                    exprlist_to_columns(&sort.expr, &mut required_columns)?;

                    let new_expr = get_expr(&required_columns, sort.input.schema())?;
                    let new_projection = LogicalPlan::Projection(Projection::try_new(
                        new_expr,
                        sort.input.clone(),
                    )?);
                    let new_sort = child_plan.with_new_inputs(&[new_projection])?;

                    generate_plan!(projection_is_empty, plan, new_sort)
                }
            }
            LogicalPlan::Limit(limit) => {
                // can commute
                let new_proj = plan.with_new_inputs(&[limit.input.as_ref().clone()])?;
                child_plan.with_new_inputs(&[new_proj])?
            }
            _ => return Ok(None),
        };

        Ok(Some(new_plan))
    }

    fn name(&self) -> &str {
        "push_down_projection"
    }

    fn apply_order(&self) -> Option<ApplyOrder> {
        Some(ApplyOrder::TopDown)
    }
}

impl PushDownProjection {
    #[allow(missing_docs)]
    pub fn new() -> Self {
        Self {}
    }
}

fn generate_column_replace_map(
    subquery_alias: &SubqueryAlias,
) -> HashMap<Column, Column> {
    subquery_alias
        .input
        .schema()
        .fields()
        .iter()
        .enumerate()
        .map(|(i, field)| {
            (
                subquery_alias.schema.fields()[i].qualified_column(),
                field.qualified_column(),
            )
        })
        .collect()
}

pub fn collect_projection_expr(projection: &Projection) -> HashMap<String, Expr> {
    projection
        .schema
        .fields()
        .iter()
        .enumerate()
        .flat_map(|(i, field)| {
            // strip alias, as they should not be part of filters
            let expr = match &projection.expr[i] {
                Expr::Alias(Alias { expr, .. }) => expr.as_ref().clone(),
                expr => expr.clone(),
            };

            // Convert both qualified and unqualified fields
            [
                (field.name().clone(), expr.clone()),
                (field.qualified_name(), expr),
            ]
        })
        .collect::<HashMap<_, _>>()
}

/// Get the projection exprs from columns in the order of the schema
fn get_expr(columns: &HashSet<Column>, schema: &DFSchemaRef) -> Result<Vec<Expr>> {
    let expr = schema
        .fields()
        .iter()
        .flat_map(|field| {
            let qc = field.qualified_column();
            let uqc = field.unqualified_column();
            if columns.contains(&qc) || columns.contains(&uqc) {
                Some(Expr::Column(qc))
            } else {
                None
            }
        })
        .collect::<Vec<Expr>>();
    if columns.len() != expr.len() {
        plan_err!("required columns can't push down, columns: {columns:?}")
    } else {
        Ok(expr)
    }
}

fn generate_projection(
    used_columns: &HashSet<Column>,
    schema: &DFSchemaRef,
    input: Arc<LogicalPlan>,
) -> Result<LogicalPlan> {
    let expr = schema
        .fields()
        .iter()
        .flat_map(|field| {
            let column = field.qualified_column();
            if used_columns.contains(&column) {
                Some(Expr::Column(column))
            } else {
                None
            }
        })
        .collect::<Vec<_>>();

    Ok(LogicalPlan::Projection(Projection::try_new(expr, input)?))
}

fn push_down_scan(
    used_columns: &HashSet<Column>,
    scan: &TableScan,
    has_projection: bool,
) -> Result<LogicalPlan> {
    // once we reach the table scan, we can use the accumulated set of column
    // names to construct the set of column indexes in the scan
    //
    // we discard non-existing columns because some column names are not part of the schema,
    // e.g. when the column derives from an aggregation
    //
    // Use BTreeSet to remove potential duplicates (e.g. union) as
    // well as to sort the projection to ensure deterministic behavior
    let schema = scan.source.schema();
    let mut projection: BTreeSet<usize> = used_columns
        .iter()
        .filter(|c| {
            c.relation.is_none() || c.relation.as_ref().unwrap() == &scan.table_name
        })
        .map(|c| schema.index_of(&c.name))
        .filter_map(ArrowResult::ok)
        .collect();

    if !has_projection && projection.is_empty() {
        // for table scan without projection, we default to return all columns
        projection = schema
            .fields()
            .iter()
            .enumerate()
            .map(|(i, _)| i)
            .collect::<BTreeSet<usize>>();
    }

    // Building new projection from BTreeSet
    // preserving source projection order if it exists
    let projection = if let Some(original_projection) = &scan.projection {
        original_projection
            .clone()
            .into_iter()
            .filter(|idx| projection.contains(idx))
            .collect::<Vec<_>>()
    } else {
        projection.into_iter().collect::<Vec<_>>()
    };

    TableScan::try_new(
        scan.table_name.clone(),
        scan.source.clone(),
        Some(projection),
        scan.filters.clone(),
        scan.fetch,
    )
    .map(LogicalPlan::TableScan)
}

fn restrict_outputs(
    plan: Arc<LogicalPlan>,
    permitted_outputs: &HashSet<Column>,
) -> Result<Option<LogicalPlan>> {
    let schema = plan.schema();
    if permitted_outputs.len() == schema.fields().len() {
        return Ok(None);
    }
    Ok(Some(generate_projection(
        permitted_outputs,
        schema,
        plan.clone(),
    )?))
}

#[cfg(test)]
mod tests {
    use std::collections::HashMap;
    use std::vec;

    use super::*;
    use crate::eliminate_project::EliminateProjection;
    use crate::optimizer::Optimizer;
    use crate::test::*;
    use crate::OptimizerContext;
<<<<<<< HEAD

    use arrow::datatypes::{DataType, Field, Schema, TimeUnit};
=======
    use arrow::datatypes::{DataType, Field, Schema};
>>>>>>> af2cda92
    use datafusion_common::DFSchema;
    use datafusion_expr::builder::table_scan_with_filters;
    use datafusion_expr::expr::{self, Cast};
    use datafusion_expr::logical_plan::{
        builder::LogicalPlanBuilder, table_scan, JoinType,
    };
    use datafusion_expr::{
        col, count, lit, max, min, AggregateFunction, Expr, WindowFrame, WindowFunction,
    };

    #[test]
    fn aggregate_no_group_by() -> Result<()> {
        let table_scan = test_table_scan()?;

        let plan = LogicalPlanBuilder::from(table_scan)
            .aggregate(Vec::<Expr>::new(), vec![max(col("b"))])?
            .build()?;

        let expected = "Aggregate: groupBy=[[]], aggr=[[MAX(test.b)]]\
        \n  TableScan: test projection=[b]";

        assert_optimized_plan_eq(&plan, expected)
    }

    #[test]
    fn aggregate_group_by() -> Result<()> {
        let table_scan = test_table_scan()?;

        let plan = LogicalPlanBuilder::from(table_scan)
            .aggregate(vec![col("c")], vec![max(col("b"))])?
            .build()?;

        let expected = "Aggregate: groupBy=[[test.c]], aggr=[[MAX(test.b)]]\
        \n  TableScan: test projection=[b, c]";

        assert_optimized_plan_eq(&plan, expected)
    }

    #[test]
    fn aggregate_group_by_with_table_alias() -> Result<()> {
        let table_scan = test_table_scan()?;

        let plan = LogicalPlanBuilder::from(table_scan)
            .alias("a")?
            .aggregate(vec![col("c")], vec![max(col("b"))])?
            .build()?;

        let expected = "Aggregate: groupBy=[[a.c]], aggr=[[MAX(a.b)]]\
        \n  SubqueryAlias: a\
        \n    TableScan: test projection=[b, c]";

        assert_optimized_plan_eq(&plan, expected)
    }

    #[test]
    fn aggregate_no_group_by_with_filter() -> Result<()> {
        let table_scan = test_table_scan()?;

        let plan = LogicalPlanBuilder::from(table_scan)
            .filter(col("c").gt(lit(1)))?
            .aggregate(Vec::<Expr>::new(), vec![max(col("b"))])?
            .build()?;

        let expected = "Aggregate: groupBy=[[]], aggr=[[MAX(test.b)]]\
        \n  Projection: test.b\
        \n    Filter: test.c > Int32(1)\
        \n      TableScan: test projection=[b, c]";

        assert_optimized_plan_eq(&plan, expected)
    }

    #[test]
    fn redundant_project() -> Result<()> {
        let table_scan = test_table_scan()?;

        let plan = LogicalPlanBuilder::from(table_scan)
            .project(vec![col("a"), col("b"), col("c")])?
            .project(vec![col("a"), col("c"), col("b")])?
            .build()?;
        let expected = "Projection: test.a, test.c, test.b\
        \n  TableScan: test projection=[a, b, c]";

        assert_optimized_plan_eq(&plan, expected)
    }

    #[test]
    fn reorder_scan() -> Result<()> {
        let schema = Schema::new(test_table_scan_fields());

        let plan = table_scan(Some("test"), &schema, Some(vec![1, 0, 2]))?.build()?;
        let expected = "TableScan: test projection=[b, a, c]";

        assert_optimized_plan_eq(&plan, expected)
    }

    #[test]
    fn reorder_scan_projection() -> Result<()> {
        let schema = Schema::new(test_table_scan_fields());

        let plan = table_scan(Some("test"), &schema, Some(vec![1, 0, 2]))?
            .project(vec![col("a"), col("b")])?
            .build()?;
        let expected = "Projection: test.a, test.b\
        \n  TableScan: test projection=[b, a]";

        assert_optimized_plan_eq(&plan, expected)
    }

    #[test]
    fn reorder_projection() -> Result<()> {
        let table_scan = test_table_scan()?;

        let plan = LogicalPlanBuilder::from(table_scan)
            .project(vec![col("c"), col("b"), col("a")])?
            .build()?;
        let expected = "Projection: test.c, test.b, test.a\
        \n  TableScan: test projection=[a, b, c]";

        assert_optimized_plan_eq(&plan, expected)
    }

    #[test]
    fn noncontinuous_redundant_projection() -> Result<()> {
        let table_scan = test_table_scan()?;

        let plan = LogicalPlanBuilder::from(table_scan)
            .project(vec![col("c"), col("b"), col("a")])?
            .filter(col("c").gt(lit(1)))?
            .project(vec![col("c"), col("a"), col("b")])?
            .filter(col("b").gt(lit(1)))?
            .filter(col("a").gt(lit(1)))?
            .project(vec![col("a"), col("c"), col("b")])?
            .build()?;
        let expected = "Projection: test.a, test.c, test.b\
        \n  Filter: test.a > Int32(1)\
        \n    Filter: test.b > Int32(1)\
        \n      Projection: test.c, test.a, test.b\
        \n        Filter: test.c > Int32(1)\
        \n          Projection: test.c, test.b, test.a\
        \n            TableScan: test projection=[a, b, c]";
        assert_optimized_plan_eq(&plan, expected)
    }

    #[test]
    fn join_schema_trim_full_join_column_projection() -> Result<()> {
        let table_scan = test_table_scan()?;

        let schema = Schema::new(vec![Field::new("c1", DataType::UInt32, false)]);
        let table2_scan = scan_empty(Some("test2"), &schema, None)?.build()?;

        let plan = LogicalPlanBuilder::from(table_scan)
            .join(table2_scan, JoinType::Left, (vec!["a"], vec!["c1"]), None)?
            .project(vec![col("a"), col("b"), col("c1")])?
            .build()?;

        // make sure projections are pushed down to both table scans
        let expected = "Left Join: test.a = test2.c1\
        \n  TableScan: test projection=[a, b]\
        \n  TableScan: test2 projection=[c1]";

        let optimized_plan = optimize(&plan)?;
        let formatted_plan = format!("{optimized_plan:?}");
        assert_eq!(formatted_plan, expected);

        // make sure schema for join node include both join columns
        let optimized_join = optimized_plan;
        assert_eq!(
            **optimized_join.schema(),
            DFSchema::new_with_metadata(
                vec![
                    DFField::new(Some("test"), "a", DataType::UInt32, false),
                    DFField::new(Some("test"), "b", DataType::UInt32, false),
                    DFField::new(Some("test2"), "c1", DataType::UInt32, true),
                ],
                HashMap::new(),
            )?,
        );

        Ok(())
    }

    #[test]
    fn join_schema_trim_partial_join_column_projection() -> Result<()> {
        // test join column push down without explicit column projections

        let table_scan = test_table_scan()?;

        let schema = Schema::new(vec![Field::new("c1", DataType::UInt32, false)]);
        let table2_scan = scan_empty(Some("test2"), &schema, None)?.build()?;

        let plan = LogicalPlanBuilder::from(table_scan)
            .join(table2_scan, JoinType::Left, (vec!["a"], vec!["c1"]), None)?
            // projecting joined column `a` should push the right side column `c1` projection as
            // well into test2 table even though `c1` is not referenced in projection.
            .project(vec![col("a"), col("b")])?
            .build()?;

        // make sure projections are pushed down to both table scans
        let expected = "Projection: test.a, test.b\
        \n  Left Join: test.a = test2.c1\
        \n    TableScan: test projection=[a, b]\
        \n    TableScan: test2 projection=[c1]";

        let optimized_plan = optimize(&plan)?;
        let formatted_plan = format!("{optimized_plan:?}");
        assert_eq!(formatted_plan, expected);

        // make sure schema for join node include both join columns
        let optimized_join = optimized_plan.inputs()[0];
        assert_eq!(
            **optimized_join.schema(),
            DFSchema::new_with_metadata(
                vec![
                    DFField::new(Some("test"), "a", DataType::UInt32, false),
                    DFField::new(Some("test"), "b", DataType::UInt32, false),
                    DFField::new(Some("test2"), "c1", DataType::UInt32, true),
                ],
                HashMap::new(),
            )?,
        );

        Ok(())
    }

    #[test]
    fn join_schema_trim_using_join() -> Result<()> {
        // shared join columns from using join should be pushed to both sides

        let table_scan = test_table_scan()?;

        let schema = Schema::new(vec![Field::new("a", DataType::UInt32, false)]);
        let table2_scan = scan_empty(Some("test2"), &schema, None)?.build()?;

        let plan = LogicalPlanBuilder::from(table_scan)
            .join_using(table2_scan, JoinType::Left, vec!["a"])?
            .project(vec![col("a"), col("b")])?
            .build()?;

        // make sure projections are pushed down to table scan
        let expected = "Projection: test.a, test.b\
        \n  Left Join: Using test.a = test2.a\
        \n    TableScan: test projection=[a, b]\
        \n    TableScan: test2 projection=[a]";

        let optimized_plan = optimize(&plan)?;
        let formatted_plan = format!("{optimized_plan:?}");
        assert_eq!(formatted_plan, expected);

        // make sure schema for join node include both join columns
        let optimized_join = optimized_plan.inputs()[0];
        assert_eq!(
            **optimized_join.schema(),
            DFSchema::new_with_metadata(
                vec![
                    DFField::new(Some("test"), "a", DataType::UInt32, false),
                    DFField::new(Some("test"), "b", DataType::UInt32, false),
                    DFField::new(Some("test2"), "a", DataType::UInt32, true),
                ],
                HashMap::new(),
            )?,
        );

        Ok(())
    }

    #[test]
    fn cast() -> Result<()> {
        let table_scan = test_table_scan()?;

        let projection = LogicalPlanBuilder::from(table_scan)
            .project(vec![Expr::Cast(Cast::new(
                Box::new(col("c")),
                DataType::Float64,
            ))])?
            .build()?;

        let expected = "Projection: CAST(test.c AS Float64)\
        \n  TableScan: test projection=[c]";

        assert_optimized_plan_eq(&projection, expected)
    }

    #[test]
    fn table_scan_projected_schema() -> Result<()> {
        let table_scan = test_table_scan()?;
        let plan = LogicalPlanBuilder::from(test_table_scan()?)
            .project(vec![col("a"), col("b")])?
            .build()?;

        assert_eq!(3, table_scan.schema().fields().len());
        assert_fields_eq(&table_scan, vec!["a", "b", "c"]);
        assert_fields_eq(&plan, vec!["a", "b"]);

        let expected = "TableScan: test projection=[a, b]";

        assert_optimized_plan_eq(&plan, expected)
    }

    #[test]
    fn table_scan_projected_schema_non_qualified_relation() -> Result<()> {
        let table_scan = test_table_scan()?;
        let input_schema = table_scan.schema();
        assert_eq!(3, input_schema.fields().len());
        assert_fields_eq(&table_scan, vec!["a", "b", "c"]);

        // Build the LogicalPlan directly (don't use PlanBuilder), so
        // that the Column references are unqualified (e.g. their
        // relation is `None`). PlanBuilder resolves the expressions
        let expr = vec![col("a"), col("b")];
        let plan =
            LogicalPlan::Projection(Projection::try_new(expr, Arc::new(table_scan))?);

        assert_fields_eq(&plan, vec!["a", "b"]);

        let expected = "TableScan: test projection=[a, b]";

        assert_optimized_plan_eq(&plan, expected)
    }

    #[test]
    fn table_limit() -> Result<()> {
        let table_scan = test_table_scan()?;
        assert_eq!(3, table_scan.schema().fields().len());
        assert_fields_eq(&table_scan, vec!["a", "b", "c"]);

        let plan = LogicalPlanBuilder::from(table_scan)
            .project(vec![col("c"), col("a")])?
            .limit(0, Some(5))?
            .build()?;

        assert_fields_eq(&plan, vec!["c", "a"]);

        let expected = "Limit: skip=0, fetch=5\
        \n  Projection: test.c, test.a\
        \n    TableScan: test projection=[a, c]";

        assert_optimized_plan_eq(&plan, expected)
    }

    #[test]
    fn table_scan_without_projection() -> Result<()> {
        let table_scan = test_table_scan()?;
        let plan = LogicalPlanBuilder::from(table_scan).build()?;
        // should expand projection to all columns without projection
        let expected = "TableScan: test projection=[a, b, c]";
        assert_optimized_plan_eq(&plan, expected)
    }

    #[test]
    fn table_scan_with_literal_projection() -> Result<()> {
        let table_scan = test_table_scan()?;
        let plan = LogicalPlanBuilder::from(table_scan)
            .project(vec![lit(1_i64), lit(2_i64)])?
            .build()?;
        let expected = "Projection: Int64(1), Int64(2)\
                      \n  TableScan: test projection=[]";
        assert_optimized_plan_eq(&plan, expected)
    }

    /// tests that it removes unused columns in projections
    #[test]
    fn table_unused_column() -> Result<()> {
        let table_scan = test_table_scan()?;
        assert_eq!(3, table_scan.schema().fields().len());
        assert_fields_eq(&table_scan, vec!["a", "b", "c"]);

        // we never use "b" in the first projection => remove it
        let plan = LogicalPlanBuilder::from(table_scan)
            .project(vec![col("c"), col("a"), col("b")])?
            .filter(col("c").gt(lit(1)))?
            .aggregate(vec![col("c")], vec![max(col("a"))])?
            .build()?;

        assert_fields_eq(&plan, vec!["c", "MAX(test.a)"]);

        let plan = optimize(&plan).expect("failed to optimize plan");
        let expected = "\
        Aggregate: groupBy=[[test.c]], aggr=[[MAX(test.a)]]\
        \n  Filter: test.c > Int32(1)\
        \n    Projection: test.c, test.a\
        \n      TableScan: test projection=[a, c]";

        assert_optimized_plan_eq(&plan, expected)
    }

    /// tests that it removes un-needed projections
    #[test]
    fn table_unused_projection() -> Result<()> {
        let table_scan = test_table_scan()?;
        assert_eq!(3, table_scan.schema().fields().len());
        assert_fields_eq(&table_scan, vec!["a", "b", "c"]);

        // there is no need for the first projection
        let plan = LogicalPlanBuilder::from(table_scan)
            .project(vec![col("b")])?
            .project(vec![lit(1).alias("a")])?
            .build()?;

        assert_fields_eq(&plan, vec!["a"]);

        let expected = "\
        Projection: Int32(1) AS a\
        \n  TableScan: test projection=[]";

        assert_optimized_plan_eq(&plan, expected)
    }

    #[test]
    fn table_full_filter_pushdown() -> Result<()> {
        let schema = Schema::new(test_table_scan_fields());

        let table_scan = table_scan_with_filters(
            Some("test"),
            &schema,
            None,
            vec![col("b").eq(lit(1))],
        )?
        .build()?;
        assert_eq!(3, table_scan.schema().fields().len());
        assert_fields_eq(&table_scan, vec!["a", "b", "c"]);

        // there is no need for the first projection
        let plan = LogicalPlanBuilder::from(table_scan)
            .project(vec![col("b")])?
            .project(vec![lit(1).alias("a")])?
            .build()?;

        assert_fields_eq(&plan, vec!["a"]);

        let expected = "\
        Projection: Int32(1) AS a\
        \n  TableScan: test projection=[], full_filters=[b = Int32(1)]";

        assert_optimized_plan_eq(&plan, expected)
    }

    /// tests that optimizing twice yields same plan
    #[test]
    fn test_double_optimization() -> Result<()> {
        let table_scan = test_table_scan()?;

        let plan = LogicalPlanBuilder::from(table_scan)
            .project(vec![col("b")])?
            .project(vec![lit(1).alias("a")])?
            .build()?;

        let optimized_plan1 = optimize(&plan).expect("failed to optimize plan");
        let optimized_plan2 =
            optimize(&optimized_plan1).expect("failed to optimize plan");

        let formatted_plan1 = format!("{optimized_plan1:?}");
        let formatted_plan2 = format!("{optimized_plan2:?}");
        assert_eq!(formatted_plan1, formatted_plan2);
        Ok(())
    }

    /// tests that it removes an aggregate is never used downstream
    #[test]
    fn table_unused_aggregate() -> Result<()> {
        let table_scan = test_table_scan()?;
        assert_eq!(3, table_scan.schema().fields().len());
        assert_fields_eq(&table_scan, vec!["a", "b", "c"]);

        // we never use "min(b)" => remove it
        let plan = LogicalPlanBuilder::from(table_scan)
            .aggregate(vec![col("a"), col("c")], vec![max(col("b")), min(col("b"))])?
            .filter(col("c").gt(lit(1)))?
            .project(vec![col("c"), col("a"), col("MAX(test.b)")])?
            .build()?;

        assert_fields_eq(&plan, vec!["c", "a", "MAX(test.b)"]);

        let expected = "Projection: test.c, test.a, MAX(test.b)\
        \n  Filter: test.c > Int32(1)\
        \n    Aggregate: groupBy=[[test.a, test.c]], aggr=[[MAX(test.b)]]\
        \n      TableScan: test projection=[a, b, c]";

        assert_optimized_plan_eq(&plan, expected)
    }

    #[test]
    fn aggregate_filter_pushdown() -> Result<()> {
        let table_scan = test_table_scan()?;

        let aggr_with_filter = Expr::AggregateFunction(expr::AggregateFunction::new(
            AggregateFunction::Count,
            vec![col("b")],
            false,
            Some(Box::new(col("c").gt(lit(42)))),
            None,
        ));

        let plan = LogicalPlanBuilder::from(table_scan)
            .aggregate(
                vec![col("a")],
                vec![count(col("b")), aggr_with_filter.alias("count2")],
            )?
            .build()?;

        let expected = "Aggregate: groupBy=[[test.a]], aggr=[[COUNT(test.b), COUNT(test.b) FILTER (WHERE test.c > Int32(42)) AS count2]]\
        \n  TableScan: test projection=[a, b, c]";

        assert_optimized_plan_eq(&plan, expected)
    }

    #[test]
    fn pushdown_through_distinct() -> Result<()> {
        let table_scan = test_table_scan()?;

        let plan = LogicalPlanBuilder::from(table_scan)
            .project(vec![col("a"), col("b")])?
            .distinct()?
            .project(vec![col("a")])?
            .build()?;

        let expected = "Projection: test.a\
        \n  Distinct:\
        \n    TableScan: test projection=[a, b]";

        assert_optimized_plan_eq(&plan, expected)
    }

    #[test]
    fn test_window() -> Result<()> {
        let table_scan = test_table_scan()?;

        let max1 = Expr::WindowFunction(expr::WindowFunction::new(
            WindowFunction::AggregateFunction(AggregateFunction::Max),
            vec![col("test.a")],
            vec![col("test.b")],
            vec![],
            WindowFrame::new(false),
        ));

        let max2 = Expr::WindowFunction(expr::WindowFunction::new(
            WindowFunction::AggregateFunction(AggregateFunction::Max),
            vec![col("test.b")],
            vec![],
            vec![],
            WindowFrame::new(false),
        ));
        let col1 = col(max1.display_name()?);
        let col2 = col(max2.display_name()?);

        let plan = LogicalPlanBuilder::from(table_scan)
            .window(vec![max1])?
            .window(vec![max2])?
            .project(vec![col1, col2])?
            .build()?;

        let expected = "Projection: MAX(test.a) PARTITION BY [test.b] ROWS BETWEEN UNBOUNDED PRECEDING AND UNBOUNDED FOLLOWING, MAX(test.b) ROWS BETWEEN UNBOUNDED PRECEDING AND UNBOUNDED FOLLOWING\
        \n  WindowAggr: windowExpr=[[MAX(test.b) ROWS BETWEEN UNBOUNDED PRECEDING AND UNBOUNDED FOLLOWING]]\
        \n    Projection: test.b, MAX(test.a) PARTITION BY [test.b] ROWS BETWEEN UNBOUNDED PRECEDING AND UNBOUNDED FOLLOWING\
        \n      WindowAggr: windowExpr=[[MAX(test.a) PARTITION BY [test.b] ROWS BETWEEN UNBOUNDED PRECEDING AND UNBOUNDED FOLLOWING]]\
        \n        TableScan: test projection=[a, b]";

        assert_optimized_plan_eq(&plan, expected)
    }

    fn assert_optimized_plan_eq(plan: &LogicalPlan, expected: &str) -> Result<()> {
        let optimized_plan = optimize(plan).expect("failed to optimize plan");
        let formatted_plan = format!("{optimized_plan:?}");
        assert_eq!(formatted_plan, expected);
        Ok(())
    }

    fn optimize(plan: &LogicalPlan) -> Result<LogicalPlan> {
        let optimizer = Optimizer::with_rules(vec![
            Arc::new(PushDownProjection::new()),
            Arc::new(EliminateProjection::new()),
        ]);
        let mut optimized_plan = optimizer
            .optimize_recursively(
                optimizer.rules.get(0).unwrap(),
                plan,
                &OptimizerContext::new(),
            )?
            .unwrap_or_else(|| plan.clone());
        optimized_plan = optimizer
            .optimize_recursively(
                optimizer.rules.get(1).unwrap(),
                &optimized_plan,
                &OptimizerContext::new(),
            )?
            .unwrap_or(optimized_plan);
        Ok(optimized_plan)
    }
}<|MERGE_RESOLUTION|>--- conflicted
+++ resolved
@@ -26,15 +26,10 @@
 use crate::optimizer::ApplyOrder;
 use crate::push_down_filter::replace_cols_by_name;
 use crate::{OptimizerConfig, OptimizerRule};
-<<<<<<< HEAD
-
-use arrow::datatypes::DataType;
-=======
->>>>>>> af2cda92
 use arrow::error::Result as ArrowResult;
 use datafusion_common::ScalarValue::UInt8;
 use datafusion_common::{
-    plan_err, Column, DFField, DFSchema, DFSchemaRef, DataFusionError, Result,
+    plan_err, Column, DFSchema, DFSchemaRef, DataFusionError, Result,
 };
 use datafusion_expr::expr::{AggregateFunction, Alias};
 use datafusion_expr::{
@@ -538,13 +533,8 @@
     use crate::optimizer::Optimizer;
     use crate::test::*;
     use crate::OptimizerContext;
-<<<<<<< HEAD
-
-    use arrow::datatypes::{DataType, Field, Schema, TimeUnit};
-=======
     use arrow::datatypes::{DataType, Field, Schema};
->>>>>>> af2cda92
-    use datafusion_common::DFSchema;
+    use datafusion_common::{DFField, DFSchema};
     use datafusion_expr::builder::table_scan_with_filters;
     use datafusion_expr::expr::{self, Cast};
     use datafusion_expr::logical_plan::{
