--- conflicted
+++ resolved
@@ -732,60 +732,6 @@
                     return Ok(Transformed::no(LogicalPlan::Filter(filter)));
                 }
 
-<<<<<<< HEAD
-                // Unnest is built above Projection, so we only take Projection into consideration
-                match unwrap_arc(unnest.input) {
-                    LogicalPlan::Projection(projection) => {
-                        let (new_projection, keep_predicate) =
-                            rewrite_projection(non_unnest_predicates, projection)?;
-                        unnest.input = Arc::new(new_projection.data);
-
-                        let unnest_predicate = conjunction(unnest_predicates);
-                        if new_projection.transformed {
-                            match keep_predicate {
-                                None => match unnest_predicate {
-                                    None => {
-                                        Ok(Transformed::yes(LogicalPlan::Unnest(unnest)))
-                                    }
-                                    Some(unnest_predicate) => Ok(Transformed::yes(
-                                        LogicalPlan::Filter(Filter::try_new(
-                                            unnest_predicate,
-                                            Arc::new(LogicalPlan::Unnest(unnest)),
-                                        )?),
-                                    )),
-                                },
-                                Some(keep_predicate) => match unnest_predicate {
-                                    None => Ok(Transformed::yes(LogicalPlan::Filter(
-                                        Filter::try_new(
-                                            keep_predicate,
-                                            Arc::new(LogicalPlan::Unnest(unnest)),
-                                        )?,
-                                    ))),
-                                    Some(unnest_predicate) => {
-                                        let predicate = conjunction(vec![
-                                            unnest_predicate,
-                                            keep_predicate,
-                                        ])
-                                        .unwrap(); // Safe to unwrap since filters is non-empty
-                                        Ok(Transformed::yes(LogicalPlan::Filter(
-                                            Filter::try_new(
-                                                predicate,
-                                                Arc::new(LogicalPlan::Unnest(unnest)),
-                                            )?,
-                                        )))
-                                    }
-                                },
-                            }
-                        } else {
-                            filter.input = Arc::new(LogicalPlan::Unnest(unnest));
-                            Ok(Transformed::no(LogicalPlan::Filter(filter)))
-                        }
-                    }
-                    child => {
-                        filter.input = Arc::new(child);
-                        Ok(Transformed::no(LogicalPlan::Filter(filter)))
-                    }
-=======
                 // Push down non-unnest filter predicate
                 // Unnest
                 //   Unenst Input (Projection)
@@ -812,7 +758,6 @@
                     Some(predicate) => Ok(Transformed::yes(LogicalPlan::Filter(
                         Filter::try_new(predicate, Arc::new(unnest_plan.data))?,
                     ))),
->>>>>>> 098ba30c
                 }
             }
             LogicalPlan::Union(ref union) => {
