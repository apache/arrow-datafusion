--- conflicted
+++ resolved
@@ -1364,7 +1364,6 @@
             write!(f, "NoopPlan")
         }
 
-<<<<<<< HEAD
         fn with_exprs_and_inputs(
             &self,
             _exprs: Vec<Expr>,
@@ -1372,15 +1371,8 @@
         ) -> Result<Self> {
             Ok(Self {
                 input: inputs,
-                schema: self.schema.clone(),
+                schema: Arc::clone(&self.schema),
             })
-=======
-        fn from_template(&self, _exprs: &[Expr], inputs: &[LogicalPlan]) -> Self {
-            Self {
-                input: inputs.to_vec(),
-                schema: Arc::clone(&self.schema),
-            }
->>>>>>> 045e8fca
         }
     }
 
