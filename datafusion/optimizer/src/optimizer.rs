--- conflicted
+++ resolved
@@ -669,17 +669,6 @@
     struct BadRule {}
 
     impl OptimizerRule for BadRule {
-<<<<<<< HEAD
-=======
-        fn try_optimize(
-            &self,
-            _: &LogicalPlan,
-            _: &dyn OptimizerConfig,
-        ) -> Result<Option<LogicalPlan>> {
-            unreachable!()
-        }
-
->>>>>>> a4799c09
         fn name(&self) -> &str {
             "bad rule"
         }
