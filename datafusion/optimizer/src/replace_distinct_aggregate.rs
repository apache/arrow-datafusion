--- conflicted
+++ resolved
@@ -98,18 +98,7 @@
                 let aggr_expr = select_expr
                     .into_iter()
                     .map(|e| {
-<<<<<<< HEAD
                         first_value(vec![e.clone()], false, None, sort_expr.clone(), None)
-=======
-                        Expr::AggregateFunction(AggregateFunction::new(
-                            AggregateFunctionFunc::FirstValue,
-                            vec![e],
-                            false,
-                            None,
-                            sort_expr.clone(),
-                            None,
-                        ))
->>>>>>> 7bd4b53f
                     })
                     .collect::<Vec<Expr>>();
 
