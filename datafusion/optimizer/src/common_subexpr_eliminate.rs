--- conflicted
+++ resolved
@@ -786,13 +786,8 @@
         avg, col, lit, logical_plan::builder::LogicalPlanBuilder, sum,
     };
     use datafusion_expr::{
-<<<<<<< HEAD
         grouping_set, AccumulatorFunctionImplementation, AggregateUDF,
         ReturnTypeFunction, Signature, StateTypeFunction, Volatility,
-=======
-        AccumulatorFactoryFunction, AggregateUDF, ReturnTypeFunction, Signature,
-        StateTypeFunction, Volatility,
->>>>>>> 8c7678a0
     };
 
     use crate::optimizer::OptimizerContext;
