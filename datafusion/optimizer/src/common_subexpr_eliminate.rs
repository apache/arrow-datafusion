// Licensed to the Apache Software Foundation (ASF) under one
// or more contributor license agreements.  See the NOTICE file
// distributed with this work for additional information
// regarding copyright ownership.  The ASF licenses this file
// to you under the Apache License, Version 2.0 (the
// "License"); you may not use this file except in compliance
// with the License.  You may obtain a copy of the License at
//
//   http://www.apache.org/licenses/LICENSE-2.0
//
// Unless required by applicable law or agreed to in writing,
// software distributed under the License is distributed on an
// "AS IS" BASIS, WITHOUT WARRANTIES OR CONDITIONS OF ANY
// KIND, either express or implied.  See the License for the
// specific language governing permissions and limitations
// under the License.

//! [`CommonSubexprEliminate`] to avoid redundant computation of common sub-expressions

use std::collections::{BTreeSet, HashMap};
use std::sync::Arc;

use crate::{OptimizerConfig, OptimizerRule};

use crate::optimizer::ApplyOrder;
use crate::utils::NamePreserver;
use arrow::datatypes::{DataType, Field};
use datafusion_common::tree_node::{
    Transformed, TransformedResult, TreeNode, TreeNodeRecursion, TreeNodeRewriter,
    TreeNodeVisitor,
};
use datafusion_common::{
    internal_datafusion_err, internal_err, qualified_name, Column, DFSchema, DFSchemaRef,
    Result,
};
use datafusion_expr::expr::Alias;
use datafusion_expr::logical_plan::tree_node::unwrap_arc;
use datafusion_expr::logical_plan::{
    Aggregate, Filter, LogicalPlan, Projection, Sort, Window,
};
use datafusion_expr::{col, Expr, ExprSchemable};
use indexmap::IndexMap;

/// Identifier that represents a subexpression tree.
///
/// Note that the current implementation contains:
/// - the `Display` of an expression (a `String`) and
/// - the identifiers of the childrens of the expression
/// concatenated.
///
/// An identifier should (ideally) be able to "hash", "accumulate", "equal" and "have no
/// collision (as low as possible)"
///
/// Since an identifier is likely to be copied many times, it is better that an identifier
/// is small or "copy". otherwise some kinds of reference count is needed. String
/// description here is not such a good choose.
type Identifier = String;

/// A cache that contains the postorder index and the identifier of expression tree nodes
/// by the preorder index of the nodes.
///
/// This cache is filled by `ExprIdentifierVisitor` during the first traversal and is used
/// by `CommonSubexprRewriter` during the second traversal.
///
/// The purpose of this cache is to quickly find the identifier of a node during the
/// second traversal.
///
/// Elements in this array are added during `f_down` so the indexes represent the preorder
/// index of expression nodes and thus element 0 belongs to the root of the expression
/// tree.
/// The elements of the array are tuples that contain:
/// - Postorder index that belongs to the preorder index. Assigned during `f_up`, start
///   from 0.
/// - Identifier of the expression. If empty (`""`), expr should not be considered for
///   CSE.
///
/// # Example
/// An expression like `(a + b)` would have the following `IdArray`:
/// ```text
/// [
///   (2, "a + b"),
///   (1, "a"),
///   (0, "b")
/// ]
/// ```
type IdArray = Vec<(usize, Identifier)>;

/// A map that contains statistics of expressions by their identifiers.
/// It contains:
/// - The number of occurrences and
/// - The DataType
/// of an expression.
type ExprStats = HashMap<Identifier, (usize, DataType)>;

/// A map that contains the common expressions extracted during the second, rewriting
/// traversal.
type CommonExprs = IndexMap<Identifier, Expr>;

/// Performs Common Sub-expression Elimination optimization.
///
/// This optimization improves query performance by computing expressions that
/// appear more than once and reusing those results rather than re-computing the
/// same value
///
/// Currently only common sub-expressions within a single `LogicalPlan` are
/// eliminated.
///
/// # Example
///
/// Given a projection that computes the same expensive expression
/// multiple times such as parsing as string as a date with `to_date` twice:
///
/// ```text
/// ProjectionExec(expr=[extract (day from to_date(c1)), extract (year from to_date(c1))])
/// ```
///
/// This optimization will rewrite the plan to compute the common expression once
/// using a new `ProjectionExec` and then rewrite the original expressions to
/// refer to that new column.
///
/// ```text
/// ProjectionExec(exprs=[extract (day from new_col), extract (year from new_col)]) <-- reuse here
///   ProjectionExec(exprs=[to_date(c1) as new_col]) <-- compute to_date once
/// ```
pub struct CommonSubexprEliminate {}

impl CommonSubexprEliminate {
    /// Rewrites `exprs_list` with common sub-expressions replaced with a new
    /// column.
    ///
    /// `common_exprs` is updated with any sub expressions that were replaced.
    ///
    /// Returns the rewritten expressions
    fn rewrite_exprs_list(
        &self,
<<<<<<< HEAD
        exprs_list: Vec<Vec<Expr>>,
        arrays_list: &[&[Vec<(usize, String)>]],
=======
        exprs_list: &[&[Expr]],
        arrays_list: &[&[IdArray]],
>>>>>>> 9ab597b2
        expr_stats: &ExprStats,
        common_exprs: &mut CommonExprs,
    ) -> Result<Vec<Vec<Expr>>> {
        exprs_list
            .into_iter()
            .zip(arrays_list.iter())
            .map(|(exprs, arrays)| {
                exprs
                    .into_iter()
                    .zip(arrays.iter())
                    .map(|(expr, id_array)| {
                        replace_common_expr(expr, id_array, expr_stats, common_exprs)
                            .data()
                    })
                    .collect::<Result<Vec<_>>>()
            })
            .collect::<Result<Vec<_>>>()
    }

    /// Rewrites the expression in `exprs_list` with common sub-expressions
    /// replaced with a new colum and adds a ProjectionExec on top of `input`
    /// which computes any replaced common sub-expressions.
    ///
    /// Returns a tuple of:
    /// 1. The rewritten expressions
    /// 2. A `LogicalPlan::Projection` with input of `input` that computes any
    ///    common sub-expressions that were used
    fn rewrite_expr(
        &self,
<<<<<<< HEAD
        exprs_list: Vec<Vec<Expr>>,
        arrays_list: &[&[Vec<(usize, String)>]],
        input: LogicalPlan,
=======
        exprs_list: &[&[Expr]],
        arrays_list: &[&[IdArray]],
        input: &LogicalPlan,
>>>>>>> 9ab597b2
        expr_stats: &ExprStats,
        config: &dyn OptimizerConfig,
    ) -> Result<(Vec<Vec<Expr>>, LogicalPlan)> {
        let mut common_exprs = IndexMap::new();

        let rewrite_exprs = self.rewrite_exprs_list(
            exprs_list,
            arrays_list,
            expr_stats,
            &mut common_exprs,
        )?;

        let mut new_input = self.rewrite(input, config)?.data;

        if !common_exprs.is_empty() {
            new_input =
                build_common_expr_project_plan(new_input, common_exprs, expr_stats)?;
        }

        Ok((rewrite_exprs, new_input))
    }

    fn try_optimize_proj(
        &self,
        projection: Projection,
        config: &dyn OptimizerConfig,
    ) -> Result<Transformed<LogicalPlan>> {
        let Projection {
            expr,
            input,
            schema,
            ..
        } = projection;
        let input = unwrap_arc(input);
        self.try_unary_plan(expr, input, config)?
            .map_data(|(new_expr, new_input)| {
                Projection::try_new_with_schema(new_expr, Arc::new(new_input), schema)
                    .map(LogicalPlan::Projection)
            })
    }
    fn try_optimize_sort(
        &self,
        sort: Sort,
        config: &dyn OptimizerConfig,
    ) -> Result<Transformed<LogicalPlan>> {
        let Sort { expr, input, fetch } = sort;
        let input = unwrap_arc(input);
        let new_sort = self.try_unary_plan(expr, input, config)?.update_data(
            |(new_expr, new_input)| {
                LogicalPlan::Sort(Sort {
                    expr: new_expr,
                    input: Arc::new(new_input),
                    fetch,
                })
            },
        );
        Ok(new_sort)
    }

    fn try_optimize_filter(
        &self,
        filter: Filter,
        config: &dyn OptimizerConfig,
    ) -> Result<Transformed<LogicalPlan>> {
        let Filter {
            predicate, input, ..
        } = filter;
        let input = unwrap_arc(input);
        let expr = vec![predicate];
        self.try_unary_plan(expr, input, config)?
            .transform_data(|(mut new_expr, new_input)| {
                assert_eq!(new_expr.len(), 1); // passed in vec![predicate]
                let new_predicate = new_expr.pop().unwrap();
                Ok(Filter::remove_aliases(new_predicate)?
                    .update_data(|new_predicate| (new_predicate, new_input)))
            })?
            .map_data(|(new_predicate, new_input)| {
                Filter::try_new(new_predicate, Arc::new(new_input))
                    .map(LogicalPlan::Filter)
            })
    }

    fn try_optimize_window(
        &self,
        window: Window,
        config: &dyn OptimizerConfig,
    ) -> Result<Transformed<LogicalPlan>> {
        // collect all window expressions from any number of LogicalPlanWindow
        let ConsecutiveWindowExprs {
            window_exprs,
            arrays_per_window,
            expr_stats,
            plan,
        } = ConsecutiveWindowExprs::try_new(window)?;

        let arrays_per_window = arrays_per_window
            .iter()
            .map(|arrays| arrays.as_slice())
            .collect::<Vec<_>>();

        // save the original names
        let name_preserver = NamePreserver::new(&plan);
        let mut saved_names = window_exprs
            .iter()
            .map(|exprs| {
                exprs
                    .iter()
                    .map(|expr| name_preserver.save(expr))
                    .collect::<Result<Vec<_>>>()
            })
            .collect::<Result<Vec<_>>>()?;

        assert_eq!(window_exprs.len(), arrays_per_window.len());
        let num_window_exprs = window_exprs.len();
        let (mut new_expr, new_input) = self.rewrite_expr(
            window_exprs,
            &arrays_per_window,
            plan,
            &expr_stats,
            config,
        )?;

        let mut plan = new_input;

        // Construct consecutive window operator, with their corresponding new
        // window expressions.
        //
        // Note this iterates over, `new_expr` and `saved_names` which are the
        // same length, in reverse order
        assert_eq!(num_window_exprs, new_expr.len());
        assert_eq!(num_window_exprs, saved_names.len());
        while let (Some(new_window_expr), Some(saved_names)) =
            (new_expr.pop(), saved_names.pop())
        {
            assert_eq!(new_window_expr.len(), saved_names.len());

            // Rename re-written window expressions with original name, to
            // preserve the output schema
            let new_window_expr = new_window_expr
                .into_iter()
                .zip(saved_names.into_iter())
                .map(|(new_window_expr, saved_name)| saved_name.restore(new_window_expr))
                .collect::<Result<Vec<_>>>()?;
            plan = LogicalPlan::Window(Window::try_new(new_window_expr, Arc::new(plan))?);
        }

        Ok(Transformed::yes(plan))
    }

    fn try_optimize_aggregate(
        &self,
        aggregate: Aggregate,
        config: &dyn OptimizerConfig,
    ) -> Result<Transformed<LogicalPlan>> {
        let Aggregate {
            group_expr,
            aggr_expr,
            input,
            ..
        } = aggregate;
        let mut expr_stats = ExprStats::new();

        // rewrite inputs
        let input_schema = Arc::clone(input.schema());
        let group_arrays = to_arrays(
            &group_expr,
            Arc::clone(&input_schema),
            &mut expr_stats,
            ExprMask::Normal,
        )?;
        let aggr_arrays =
            to_arrays(&aggr_expr, input_schema, &mut expr_stats, ExprMask::Normal)?;

        let name_perserver = NamePreserver::new_for_projection();
        let saved_names = aggr_expr
            .iter()
            .map(|expr| name_perserver.save(expr))
            .collect::<Result<Vec<_>>>()?;

        // rewrite both group exprs and aggr_expr
        let (mut new_expr, new_input) = self.rewrite_expr(
            vec![group_expr, aggr_expr],
            &[&group_arrays, &aggr_arrays],
            unwrap_arc(input),
            &expr_stats,
            config,
        )?;
        // note the reversed pop order.
        let new_aggr_expr = pop_expr(&mut new_expr)?;
        let new_group_expr = pop_expr(&mut new_expr)?;

        // create potential projection on top
        let mut expr_stats = ExprStats::new();
        let new_input_schema = Arc::clone(new_input.schema());
        let aggr_arrays = to_arrays(
            &new_aggr_expr,
            Arc::clone(&new_input_schema),
            &mut expr_stats,
            ExprMask::NormalAndAggregates,
        )?;
        let mut common_exprs = IndexMap::new();
        let mut rewritten = self.rewrite_exprs_list(
            vec![new_aggr_expr.clone()],
            &[&aggr_arrays],
            &expr_stats,
            &mut common_exprs,
        )?;
        let rewritten = pop_expr(&mut rewritten)?;

        if common_exprs.is_empty() {
            // Alias aggregation expressions if they have changed
            let new_aggr_expr = new_aggr_expr
                .into_iter()
                .zip(saved_names.into_iter())
                .map(|(new_expr, saved_name)| saved_name.restore(new_expr))
                .collect::<Result<Vec<Expr>>>()?;
            // Since group_epxr changes, schema changes also. Use try_new method.
            return Aggregate::try_new(
                Arc::new(new_input),
                new_group_expr,
                new_aggr_expr,
            )
            .map(LogicalPlan::Aggregate)
            .map(Transformed::yes);
        }
        let mut agg_exprs = common_exprs
            .into_iter()
            .map(|(expr_id, expr)| {
                // todo: check `nullable`
                expr.alias(expr_id)
            })
            .collect::<Vec<_>>();

        let mut proj_exprs = vec![];
        for expr in &new_group_expr {
            extract_expressions(expr, &new_input_schema, &mut proj_exprs)?
        }
        for (expr_rewritten, expr_orig) in rewritten.into_iter().zip(new_aggr_expr) {
            if expr_rewritten == expr_orig {
                if let Expr::Alias(Alias { expr, name, .. }) = expr_rewritten {
                    agg_exprs.push(expr.alias(&name));
                    proj_exprs.push(Expr::Column(Column::from_name(name)));
                } else {
                    let id = expr_identifier(&expr_rewritten, "".to_string());
                    let (qualifier, field) =
                        expr_rewritten.to_field(&new_input_schema)?;
                    let out_name = qualified_name(qualifier.as_ref(), field.name());

                    agg_exprs.push(expr_rewritten.alias(&id));
                    proj_exprs.push(Expr::Column(Column::from_name(id)).alias(out_name));
                }
            } else {
                proj_exprs.push(expr_rewritten);
            }
        }

        let agg = LogicalPlan::Aggregate(Aggregate::try_new(
            Arc::new(new_input),
            new_group_expr,
            agg_exprs,
        )?);

        Projection::try_new(proj_exprs, Arc::new(agg))
            .map(LogicalPlan::Projection)
            .map(Transformed::yes)
    }

    /// Rewrites the expr list and input to remove common subexpressions
    ///
    /// # Parameters
    ///
    /// * `exprs`: List of expressions in the node
    /// * `input`: input plan (that produces the columns referred to in `exprs`)
    ///
    /// # Return value
    ///
    ///  Returns `(rewritten_exprs, new_input)`. `new_input` is either:
    ///
    /// 1. The original `input` of no common subexpressions were extracted
    /// 2. A newly added projection on top of the original input
    /// that computes the common subexpressions
    fn try_unary_plan(
        &self,
        expr: Vec<Expr>,
        input: LogicalPlan,
        config: &dyn OptimizerConfig,
    ) -> Result<Transformed<(Vec<Expr>, LogicalPlan)>> {
        let mut expr_stats = ExprStats::new();
        let arrays = to_arrays(
            &expr,
            Arc::clone(input.schema()),
            &mut expr_stats,
            ExprMask::Normal,
        )?;

        let (mut new_expr, new_input) =
            self.rewrite_expr(vec![expr], &[&arrays], input, &expr_stats, config)?;
        assert_eq!(new_expr.len(), 1);
        let result = (new_expr.pop().unwrap(), new_input);
        Ok(Transformed::yes(result))
    }
}

/// Get all window expressions inside the consecutive window operators.
///
/// Returns the window expressions, and the input to the deepest child
/// LogicalPlan.
///
/// For example, if the input widnow looks like
///
/// ```text
///   LogicalPlan::Window(exprs=[a, b, c])
///     LogicalPlan::Window(exprs=[d])
///       InputPlan
/// ```
///
/// Returns:
/// *  `window_exprs`: `[a, b, c, d]`
/// * InputPlan
///
/// Consecutive window expressions may refer to same complex expression.
///
/// If same complex expression is referred more than once by subsequent
/// `WindowAggr`s, we can cache complex expression by evaluating it with a
/// projection before the first WindowAggr.
///
/// This enables us to cache complex expression "c3+c4" for following plan:
///
/// ```text
/// WindowAggr: windowExpr=[[sum(c9) ORDER BY [c3 + c4] RANGE BETWEEN UNBOUNDED PRECEDING AND CURRENT ROW]]
/// --WindowAggr: windowExpr=[[sum(c9) ORDER BY [c3 + c4] RANGE BETWEEN UNBOUNDED PRECEDING AND CURRENT ROW]]
/// ```
///
/// where, it is referred once by each `WindowAggr` (total of 2) in the plan.
struct ConsecutiveWindowExprs {
    window_exprs: Vec<Vec<Expr>>,
    /// result of calling `to_arrays` on each set of window exprs
    arrays_per_window: Vec<Vec<Vec<(usize, String)>>>,
    expr_stats: ExprStats,
    /// input plan to the window
    plan: LogicalPlan,
}

impl ConsecutiveWindowExprs {
    fn try_new(window: Window) -> Result<Self> {
        let mut window_exprs = vec![];
        let mut arrays_per_window = vec![];
        let mut expr_stats = ExprStats::new();

        let mut plan = LogicalPlan::Window(window);
        while let LogicalPlan::Window(Window {
            input, window_expr, ..
        }) = plan
        {
            let input_schema = Arc::clone(input.schema());
            plan = unwrap_arc(input);

            let arrays = to_arrays(
                &window_expr,
                input_schema,
                &mut expr_stats,
                ExprMask::Normal,
            )?;

            window_exprs.push(window_expr);
            arrays_per_window.push(arrays);
        }

        Ok(Self {
            window_exprs,
            arrays_per_window,
            expr_stats,
            plan,
        })
    }
}

impl OptimizerRule for CommonSubexprEliminate {
    fn try_optimize(
        &self,
        _plan: &LogicalPlan,
        _config: &dyn OptimizerConfig,
    ) -> Result<Option<LogicalPlan>> {
        internal_err!("Should have called CommonSubexprEliminate::rewrite")
    }

    fn supports_rewrite(&self) -> bool {
        true
    }

    fn apply_order(&self) -> Option<ApplyOrder> {
        Some(ApplyOrder::TopDown)
    }

    fn rewrite(
        &self,
        plan: LogicalPlan,
        config: &dyn OptimizerConfig,
    ) -> Result<Transformed<LogicalPlan>> {
        let original_schema = Arc::clone(plan.schema());

        let optimized_plan = match plan {
            LogicalPlan::Projection(proj) => self.try_optimize_proj(proj, config)?,
            LogicalPlan::Sort(sort) => self.try_optimize_sort(sort, config)?,
            LogicalPlan::Filter(filter) => self.try_optimize_filter(filter, config)?,
            LogicalPlan::Window(window) => self.try_optimize_window(window, config)?,
            LogicalPlan::Aggregate(agg) => self.try_optimize_aggregate(agg, config)?,
            LogicalPlan::Join(_)
            | LogicalPlan::CrossJoin(_)
            | LogicalPlan::Repartition(_)
            | LogicalPlan::Union(_)
            | LogicalPlan::TableScan(_)
            | LogicalPlan::Values(_)
            | LogicalPlan::EmptyRelation(_)
            | LogicalPlan::Subquery(_)
            | LogicalPlan::SubqueryAlias(_)
            | LogicalPlan::Limit(_)
            | LogicalPlan::Ddl(_)
            | LogicalPlan::Explain(_)
            | LogicalPlan::Analyze(_)
            | LogicalPlan::Statement(_)
            | LogicalPlan::DescribeTable(_)
            | LogicalPlan::Distinct(_)
            | LogicalPlan::Extension(_)
            | LogicalPlan::Dml(_)
            | LogicalPlan::Copy(_)
            | LogicalPlan::Unnest(_)
            | LogicalPlan::RecursiveQuery(_)
            | LogicalPlan::Prepare(_) => {
                // ApplyOrder::TopDown handles recursion
                Transformed::no(plan)
            }
        };

        // If we rewrote the plan, ensure the schema stays the same
        if optimized_plan.transformed && optimized_plan.data.schema() != &original_schema
        {
            optimized_plan.map_data(|optimized_plan| {
                build_recover_project_plan(&original_schema, optimized_plan)
            })
        } else {
            Ok(optimized_plan)
        }
    }

    fn name(&self) -> &str {
        "common_sub_expression_eliminate"
    }
}

impl Default for CommonSubexprEliminate {
    fn default() -> Self {
        Self::new()
    }
}

impl CommonSubexprEliminate {
    #[allow(missing_docs)]
    pub fn new() -> Self {
        Self {}
    }
}

fn pop_expr(new_expr: &mut Vec<Vec<Expr>>) -> Result<Vec<Expr>> {
    new_expr
        .pop()
        .ok_or_else(|| internal_datafusion_err!("Failed to pop expression"))
}

/// Returns the identifier list for each element in  `exprs`
///
/// Returns and array with 1 element for each input expr in `exprs`
///
/// Each element is itself the result of [`expr_to_identifier`] for that expr
/// (e.g. the identifiers for each node in the tree)
fn to_arrays(
    exprs: &[Expr],
    input_schema: DFSchemaRef,
    expr_stats: &mut ExprStats,
    expr_mask: ExprMask,
<<<<<<< HEAD
) -> Result<Vec<Vec<(usize, String)>>> {
    exprs
        .iter()
=======
) -> Result<Vec<IdArray>> {
    expr.iter()
>>>>>>> 9ab597b2
        .map(|e| {
            let mut id_array = vec![];
            expr_to_identifier(
                e,
                expr_stats,
                &mut id_array,
                Arc::clone(&input_schema),
                expr_mask,
            )?;

            Ok(id_array)
        })
        .collect()
}

/// Build the "intermediate" projection plan that evaluates the extracted common
/// expressions.
///
/// # Arguments
/// input: the input plan
///
/// common_exprs: which common subexpressions were used (and thus are added to
/// intermediate projection)
///
/// expr_stats: the set of common subexpressions
fn build_common_expr_project_plan(
    input: LogicalPlan,
    common_exprs: CommonExprs,
    expr_stats: &ExprStats,
) -> Result<LogicalPlan> {
    let mut fields_set = BTreeSet::new();
    let mut project_exprs = common_exprs
        .into_iter()
        .map(|(expr_id, expr)| {
            let Some((_, data_type)) = expr_stats.get(&expr_id) else {
                return internal_err!("expr_stats invalid state");
            };
            // todo: check `nullable`
            let field = Field::new(&expr_id, data_type.clone(), true);
            fields_set.insert(field.name().to_owned());
            Ok(expr.alias(expr_id))
        })
        .collect::<Result<Vec<_>>>()?;

    for (qualifier, field) in input.schema().iter() {
        if fields_set.insert(qualified_name(qualifier, field.name())) {
            project_exprs.push(Expr::from((qualifier, field)));
        }
    }

    Projection::try_new(project_exprs, Arc::new(input)).map(LogicalPlan::Projection)
}

/// Build the projection plan to eliminate unnecessary columns produced by
/// the "intermediate" projection plan built in [build_common_expr_project_plan].
///
/// This is required to keep the schema the same for plans that pass the input
/// on to the output, such as `Filter` or `Sort`.
fn build_recover_project_plan(
    schema: &DFSchema,
    input: LogicalPlan,
) -> Result<LogicalPlan> {
    let col_exprs = schema.iter().map(Expr::from).collect();
    Projection::try_new(col_exprs, Arc::new(input)).map(LogicalPlan::Projection)
}

fn extract_expressions(
    expr: &Expr,
    schema: &DFSchema,
    result: &mut Vec<Expr>,
) -> Result<()> {
    if let Expr::GroupingSet(groupings) = expr {
        for e in groupings.distinct_expr() {
            let (qualifier, field) = e.to_field(schema)?;
            let col = Column::new(qualifier, field.name());
            result.push(Expr::Column(col))
        }
    } else {
        let (qualifier, field) = expr.to_field(schema)?;
        let col = Column::new(qualifier, field.name());
        result.push(Expr::Column(col));
    }

    Ok(())
}

/// Which type of [expressions](Expr) should be considered for rewriting?
#[derive(Debug, Clone, Copy)]
enum ExprMask {
    /// Ignores:
    ///
    /// - [`Literal`](Expr::Literal)
    /// - [`Columns`](Expr::Column)
    /// - [`ScalarVariable`](Expr::ScalarVariable)
    /// - [`Alias`](Expr::Alias)
    /// - [`Sort`](Expr::Sort)
    /// - [`Wildcard`](Expr::Wildcard)
    /// - [`AggregateFunction`](Expr::AggregateFunction)
    Normal,

    /// Like [`Normal`](Self::Normal), but includes [`AggregateFunction`](Expr::AggregateFunction).
    NormalAndAggregates,
}

impl ExprMask {
    fn ignores(&self, expr: &Expr) -> bool {
        let is_normal_minus_aggregates = matches!(
            expr,
            Expr::Literal(..)
                | Expr::Column(..)
                | Expr::ScalarVariable(..)
                | Expr::Alias(..)
                | Expr::Sort { .. }
                | Expr::Wildcard { .. }
        );

        let is_aggr = matches!(expr, Expr::AggregateFunction(..));

        match self {
            Self::Normal => is_normal_minus_aggregates || is_aggr,
            Self::NormalAndAggregates => is_normal_minus_aggregates,
        }
    }
}

/// Go through an expression tree and generate identifiers for each subexpression.
///
/// An identifier contains information of the expression itself and its sub-expression.
/// This visitor implementation use a stack `visit_stack` to track traversal, which
/// lets us know when a sub-tree's visiting is finished. When `pre_visit` is called
/// (traversing to a new node), an `EnterMark` and an `ExprItem` will be pushed into stack.
/// And try to pop out a `EnterMark` on leaving a node (`f_up()`). All `ExprItem`
/// before the first `EnterMark` is considered to be sub-tree of the leaving node.
///
/// This visitor also records identifier in `id_array`. Makes the following traverse
/// pass can get the identifier of a node without recalculate it. We assign each node
/// in the expr tree a series number, start from 1, maintained by `series_number`.
/// Series number represents the order we left (`f_up()`) a node. Has the property
/// that child node's series number always smaller than parent's. While `id_array` is
/// organized in the order we enter (`f_down()`) a node. `node_count` helps us to
/// get the index of `id_array` for each node.
///
/// `Expr` without sub-expr (column, literal etc.) will not have identifier
/// because they should not be recognized as common sub-expr.
struct ExprIdentifierVisitor<'a> {
    // statistics of expressions
    expr_stats: &'a mut ExprStats,
    // cache to speed up second traversal
    id_array: &'a mut IdArray,
    // input schema for the node that we're optimizing, so we can determine the correct datatype
    // for each subexpression
    input_schema: DFSchemaRef,
    // inner states
    visit_stack: Vec<VisitRecord>,
    // preorder index, start from 0.
    down_index: usize,
    // postorder index, start from 0.
    up_index: usize,
    // which expression should be skipped?
    expr_mask: ExprMask,
}

/// Record item that used when traversing a expression tree.
enum VisitRecord {
    /// `usize` postorder index assigned in `f-down`(). Starts from 0.
    EnterMark(usize),
    /// the node's children were skipped => jump to f_up on same node
    JumpMark,
    /// Accumulated identifier of sub expression.
    ExprItem(Identifier),
}

impl ExprIdentifierVisitor<'_> {
    /// Find the first `EnterMark` in the stack, and accumulates every `ExprItem`
    /// before it.
    fn pop_enter_mark(&mut self) -> Option<(usize, Identifier)> {
        let mut desc = String::new();

        while let Some(item) = self.visit_stack.pop() {
            match item {
                VisitRecord::EnterMark(idx) => {
                    return Some((idx, desc));
                }
                VisitRecord::ExprItem(id) => {
                    desc.push('|');
                    desc.push_str(&id);
                }
                VisitRecord::JumpMark => return None,
            }
        }
        unreachable!("Enter mark should paired with node number");
    }
}

impl<'n> TreeNodeVisitor<'n> for ExprIdentifierVisitor<'_> {
    type Node = Expr;

    fn f_down(&mut self, expr: &'n Expr) -> Result<TreeNodeRecursion> {
        // related to https://github.com/apache/arrow-datafusion/issues/8814
        // If the expr contain volatile expression or is a short-circuit expression, skip it.
        // TODO: propagate is_volatile state bottom-up + consider non-volatile sub-expressions for CSE
        // TODO: consider surely executed children of "short circuited"s for CSE
        if expr.short_circuits() || expr.is_volatile()? {
            self.visit_stack.push(VisitRecord::JumpMark);

            return Ok(TreeNodeRecursion::Jump);
        }

        self.id_array.push((0, "".to_string()));
        self.visit_stack
            .push(VisitRecord::EnterMark(self.down_index));
        self.down_index += 1;

        Ok(TreeNodeRecursion::Continue)
    }

    fn f_up(&mut self, expr: &'n Expr) -> Result<TreeNodeRecursion> {
        let Some((down_index, sub_expr_id)) = self.pop_enter_mark() else {
            return Ok(TreeNodeRecursion::Continue);
        };

        let expr_id = expr_identifier(expr, sub_expr_id);

        self.id_array[down_index].0 = self.up_index;
        if !self.expr_mask.ignores(expr) {
            self.id_array[down_index].1.clone_from(&expr_id);

            // TODO: can we capture the data type in the second traversal only for
            //  replaced expressions?
            let data_type = expr.get_type(&self.input_schema)?;
            let (count, _) = self
                .expr_stats
                .entry(expr_id.clone())
                .or_insert((0, data_type));
            *count += 1;
        }
        self.visit_stack.push(VisitRecord::ExprItem(expr_id));
        self.up_index += 1;

        Ok(TreeNodeRecursion::Continue)
    }
}

fn expr_identifier(expr: &Expr, sub_expr_identifier: Identifier) -> Identifier {
    format!("{{{expr}{sub_expr_identifier}}}")
}

/// Go through an expression tree and generate identifier for every node in this tree.
fn expr_to_identifier(
    expr: &Expr,
    expr_stats: &mut ExprStats,
    id_array: &mut IdArray,
    input_schema: DFSchemaRef,
    expr_mask: ExprMask,
) -> Result<()> {
    expr.visit(&mut ExprIdentifierVisitor {
        expr_stats,
        id_array,
        input_schema,
        visit_stack: vec![],
        down_index: 0,
        up_index: 0,
        expr_mask,
    })?;

    Ok(())
}

/// Rewrite expression by replacing detected common sub-expression with
/// the corresponding temporary column name. That column contains the
/// evaluate result of replaced expression.
struct CommonSubexprRewriter<'a> {
    // statistics of expressions
    expr_stats: &'a ExprStats,
    // cache to speed up second traversal
    id_array: &'a IdArray,
    // common expression, that are replaced during the second traversal, are collected to
    // this map
    common_exprs: &'a mut CommonExprs,
    // preorder index, starts from 0.
    down_index: usize,
    // how many aliases have we seen so far
    alias_counter: usize,
}

impl TreeNodeRewriter for CommonSubexprRewriter<'_> {
    type Node = Expr;

    fn f_up(&mut self, expr: Expr) -> Result<Transformed<Self::Node>> {
        if matches!(expr, Expr::Alias(_)) {
            self.alias_counter -= 1
        }
        Ok(Transformed::no(expr))
    }

    fn f_down(&mut self, expr: Expr) -> Result<Transformed<Expr>> {
        // The `CommonSubexprRewriter` relies on `ExprIdentifierVisitor` to generate
        // the `id_array`, which records the expr's identifier used to rewrite expr. So if we
        // skip an expr in `ExprIdentifierVisitor`, we should skip it here, too.
        if matches!(expr, Expr::Alias(_)) {
            self.alias_counter += 1;
        }

        if expr.short_circuits() || expr.is_volatile()? {
            return Ok(Transformed::new(expr, false, TreeNodeRecursion::Jump));
        }

        let (up_index, expr_id) = &self.id_array[self.down_index];
        self.down_index += 1;

        // skip `Expr`s without identifier (empty identifier).
        if expr_id.is_empty() {
            return Ok(Transformed::no(expr));
        }

        let (counter, _) = self.expr_stats.get(expr_id).unwrap();
        if *counter > 1 {
            // step index to skip all sub-node (which has smaller series number).
            while self.down_index < self.id_array.len()
                && self.id_array[self.down_index].0 < *up_index
            {
                self.down_index += 1;
            }

            let expr_name = expr.display_name()?;
            self.common_exprs.insert(expr_id.clone(), expr);

            // alias the expressions without an `Alias` ancestor node
            let rewritten = if self.alias_counter > 0 {
                col(expr_id)
            } else {
                self.alias_counter += 1;
                col(expr_id).alias(expr_name)
            };

            Ok(Transformed::new(rewritten, true, TreeNodeRecursion::Jump))
        } else {
            Ok(Transformed::no(expr))
        }
    }
}

/// Replace common sub-expression in `expr` with the corresponding temporary
/// column name, updating `common_exprs` with any replaced expressions
fn replace_common_expr(
    expr: Expr,
    id_array: &IdArray,
    expr_stats: &ExprStats,
    common_exprs: &mut CommonExprs,
) -> Result<Transformed<Expr>> {
    expr.rewrite(&mut CommonSubexprRewriter {
        expr_stats,
        id_array,
        common_exprs,
        down_index: 0,
        alias_counter: 0,
    })
}

#[cfg(test)]
mod test {
    use std::iter;

    use arrow::datatypes::Schema;

    use datafusion_expr::logical_plan::{table_scan, JoinType};

    use datafusion_expr::{avg, lit, logical_plan::builder::LogicalPlanBuilder};
    use datafusion_expr::{
        grouping_set, AccumulatorFactoryFunction, AggregateUDF, Signature,
        SimpleAggregateUDF, Volatility,
    };

    use crate::optimizer::OptimizerContext;
    use crate::test::*;
    use datafusion_expr::test::function_stub::sum;

    use super::*;

    fn assert_optimized_plan_eq(expected: &str, plan: LogicalPlan) {
        let optimizer = CommonSubexprEliminate {};
        let optimized_plan = optimizer.rewrite(plan, &OptimizerContext::new()).unwrap();
        assert!(optimized_plan.transformed, "failed to optimize plan");
        let optimized_plan = optimized_plan.data;
        let formatted_plan = format!("{optimized_plan:?}");
        assert_eq!(expected, formatted_plan);
    }

    #[test]
    fn id_array_visitor() -> Result<()> {
        let expr = ((sum(col("a") + lit(1))) - avg(col("c"))) * lit(2);

        let schema = Arc::new(DFSchema::from_unqualifed_fields(
            vec![
                Field::new("a", DataType::Int64, false),
                Field::new("c", DataType::Int64, false),
            ]
            .into(),
            Default::default(),
        )?);

        // skip aggregates
        let mut id_array = vec![];
        expr_to_identifier(
            &expr,
            &mut HashMap::new(),
            &mut id_array,
            Arc::clone(&schema),
            ExprMask::Normal,
        )?;

        let expected = vec![
            (8, "{(sum(a + Int32(1)) - AVG(c)) * Int32(2)|{Int32(2)}|{sum(a + Int32(1)) - AVG(c)|{AVG(c)|{c}}|{sum(a + Int32(1))|{a + Int32(1)|{Int32(1)}|{a}}}}}"),
            (6, "{sum(a + Int32(1)) - AVG(c)|{AVG(c)|{c}}|{sum(a + Int32(1))|{a + Int32(1)|{Int32(1)}|{a}}}}"),
            (3, ""),
            (2, "{a + Int32(1)|{Int32(1)}|{a}}"),
            (0, ""),
            (1, ""),
            (5, ""),
            (4, ""),
            (7, "")
        ]
        .into_iter()
        .map(|(number, id)| (number, id.into()))
        .collect::<Vec<_>>();
        assert_eq!(expected, id_array);

        // include aggregates
        let mut id_array = vec![];
        expr_to_identifier(
            &expr,
            &mut HashMap::new(),
            &mut id_array,
            Arc::clone(&schema),
            ExprMask::NormalAndAggregates,
        )?;

        let expected = vec![
            (8, "{(sum(a + Int32(1)) - AVG(c)) * Int32(2)|{Int32(2)}|{sum(a + Int32(1)) - AVG(c)|{AVG(c)|{c}}|{sum(a + Int32(1))|{a + Int32(1)|{Int32(1)}|{a}}}}}"),
            (6, "{sum(a + Int32(1)) - AVG(c)|{AVG(c)|{c}}|{sum(a + Int32(1))|{a + Int32(1)|{Int32(1)}|{a}}}}"),
            (3, "{sum(a + Int32(1))|{a + Int32(1)|{Int32(1)}|{a}}}"),
            (2, "{a + Int32(1)|{Int32(1)}|{a}}"),
            (0, ""),
            (1, ""),
            (5, "{AVG(c)|{c}}"),
            (4, ""),
            (7, "")
        ]
        .into_iter()
        .map(|(number, id)| (number, id.into()))
        .collect::<Vec<_>>();
        assert_eq!(expected, id_array);

        Ok(())
    }

    #[test]
    fn tpch_q1_simplified() -> Result<()> {
        // SQL:
        //  select
        //      sum(a * (1 - b)),
        //      sum(a * (1 - b) * (1 + c))
        //  from T;
        //
        // The manual assembled logical plan don't contains the outermost `Projection`.

        let table_scan = test_table_scan()?;

        let plan = LogicalPlanBuilder::from(table_scan)
            .aggregate(
                iter::empty::<Expr>(),
                vec![
                    sum(col("a") * (lit(1) - col("b"))),
                    sum((col("a") * (lit(1) - col("b"))) * (lit(1) + col("c"))),
                ],
            )?
            .build()?;

        let expected = "Aggregate: groupBy=[[]], aggr=[[sum({test.a * (Int32(1) - test.b)|{Int32(1) - test.b|{test.b}|{Int32(1)}}|{test.a}} AS test.a * Int32(1) - test.b), sum({test.a * (Int32(1) - test.b)|{Int32(1) - test.b|{test.b}|{Int32(1)}}|{test.a}} AS test.a * Int32(1) - test.b * (Int32(1) + test.c))]]\
        \n  Projection: test.a * (Int32(1) - test.b) AS {test.a * (Int32(1) - test.b)|{Int32(1) - test.b|{test.b}|{Int32(1)}}|{test.a}}, test.a, test.b, test.c\
        \n    TableScan: test";

        assert_optimized_plan_eq(expected, plan);

        Ok(())
    }

    #[test]
    fn nested_aliases() -> Result<()> {
        let table_scan = test_table_scan()?;

        let plan = LogicalPlanBuilder::from(table_scan.clone())
            .project(vec![
                (col("a") + col("b") - col("c")).alias("alias1") * (col("a") + col("b")),
                col("a") + col("b"),
            ])?
            .build()?;

        let expected = "Projection: {test.a + test.b|{test.b}|{test.a}} - test.c AS alias1 * {test.a + test.b|{test.b}|{test.a}} AS test.a + test.b, {test.a + test.b|{test.b}|{test.a}} AS test.a + test.b\
        \n  Projection: test.a + test.b AS {test.a + test.b|{test.b}|{test.a}}, test.a, test.b, test.c\
        \n    TableScan: test";

        assert_optimized_plan_eq(expected, &plan);

        Ok(())
    }

    #[test]
    fn aggregate() -> Result<()> {
        let table_scan = test_table_scan()?;

        let return_type = DataType::UInt32;
        let accumulator: AccumulatorFactoryFunction = Arc::new(|_| unimplemented!());
        let udf_agg = |inner: Expr| {
            Expr::AggregateFunction(datafusion_expr::expr::AggregateFunction::new_udf(
                Arc::new(AggregateUDF::from(SimpleAggregateUDF::new_with_signature(
                    "my_agg",
                    Signature::exact(vec![DataType::UInt32], Volatility::Stable),
                    return_type.clone(),
                    accumulator.clone(),
                    vec![Field::new("value", DataType::UInt32, true)],
                ))),
                vec![inner],
                false,
                None,
                None,
                None,
            ))
        };

        // test: common aggregates
        let plan = LogicalPlanBuilder::from(table_scan.clone())
            .aggregate(
                iter::empty::<Expr>(),
                vec![
                    // common: avg(col("a"))
                    avg(col("a")).alias("col1"),
                    avg(col("a")).alias("col2"),
                    // no common
                    avg(col("b")).alias("col3"),
                    avg(col("c")),
                    // common: udf_agg(col("a"))
                    udf_agg(col("a")).alias("col4"),
                    udf_agg(col("a")).alias("col5"),
                    // no common
                    udf_agg(col("b")).alias("col6"),
                    udf_agg(col("c")),
                ],
            )?
            .build()?;

        let expected = "Projection: {AVG(test.a)|{test.a}} AS col1, {AVG(test.a)|{test.a}} AS col2, col3, {AVG(test.c)} AS AVG(test.c), {my_agg(test.a)|{test.a}} AS col4, {my_agg(test.a)|{test.a}} AS col5, col6, {my_agg(test.c)} AS my_agg(test.c)\
        \n  Aggregate: groupBy=[[]], aggr=[[AVG(test.a) AS {AVG(test.a)|{test.a}}, my_agg(test.a) AS {my_agg(test.a)|{test.a}}, AVG(test.b) AS col3, AVG(test.c) AS {AVG(test.c)}, my_agg(test.b) AS col6, my_agg(test.c) AS {my_agg(test.c)}]]\
        \n    TableScan: test";

        assert_optimized_plan_eq(expected, plan);

        // test: trafo after aggregate
        let plan = LogicalPlanBuilder::from(table_scan.clone())
            .aggregate(
                iter::empty::<Expr>(),
                vec![
                    lit(1) + avg(col("a")),
                    lit(1) - avg(col("a")),
                    lit(1) + udf_agg(col("a")),
                    lit(1) - udf_agg(col("a")),
                ],
            )?
            .build()?;

        let expected = "Projection: Int32(1) + {AVG(test.a)|{test.a}} AS AVG(test.a), Int32(1) - {AVG(test.a)|{test.a}} AS AVG(test.a), Int32(1) + {my_agg(test.a)|{test.a}} AS my_agg(test.a), Int32(1) - {my_agg(test.a)|{test.a}} AS my_agg(test.a)\
        \n  Aggregate: groupBy=[[]], aggr=[[AVG(test.a) AS {AVG(test.a)|{test.a}}, my_agg(test.a) AS {my_agg(test.a)|{test.a}}]]\
        \n    TableScan: test";

        assert_optimized_plan_eq(expected, plan);

        // test: transformation before aggregate
        let plan = LogicalPlanBuilder::from(table_scan.clone())
            .aggregate(
                iter::empty::<Expr>(),
                vec![
                    avg(lit(1u32) + col("a")).alias("col1"),
                    udf_agg(lit(1u32) + col("a")).alias("col2"),
                ],
            )?
            .build()?;

        let expected = "Aggregate: groupBy=[[]], aggr=[[AVG({UInt32(1) + test.a|{test.a}|{UInt32(1)}}) AS col1, my_agg({UInt32(1) + test.a|{test.a}|{UInt32(1)}}) AS col2]]\n  Projection: UInt32(1) + test.a AS {UInt32(1) + test.a|{test.a}|{UInt32(1)}}, test.a, test.b, test.c\n    TableScan: test";

        assert_optimized_plan_eq(expected, plan);

        // test: common between agg and group
        let plan = LogicalPlanBuilder::from(table_scan.clone())
            .aggregate(
                vec![lit(1u32) + col("a")],
                vec![
                    avg(lit(1u32) + col("a")).alias("col1"),
                    udf_agg(lit(1u32) + col("a")).alias("col2"),
                ],
            )?
            .build()?;

        let expected = "Aggregate: groupBy=[[{UInt32(1) + test.a|{test.a}|{UInt32(1)}} AS UInt32(1) + test.a]], aggr=[[AVG({UInt32(1) + test.a|{test.a}|{UInt32(1)}}) AS col1, my_agg({UInt32(1) + test.a|{test.a}|{UInt32(1)}}) AS col2]]\
        \n  Projection: UInt32(1) + test.a AS {UInt32(1) + test.a|{test.a}|{UInt32(1)}}, test.a, test.b, test.c\
        \n    TableScan: test";

        assert_optimized_plan_eq(expected, plan);

        // test: all mixed
        let plan = LogicalPlanBuilder::from(table_scan)
            .aggregate(
                vec![lit(1u32) + col("a")],
                vec![
                    (lit(1u32) + avg(lit(1u32) + col("a"))).alias("col1"),
                    (lit(1u32) - avg(lit(1u32) + col("a"))).alias("col2"),
                    avg(lit(1u32) + col("a")),
                    (lit(1u32) + udf_agg(lit(1u32) + col("a"))).alias("col3"),
                    (lit(1u32) - udf_agg(lit(1u32) + col("a"))).alias("col4"),
                    udf_agg(lit(1u32) + col("a")),
                ],
            )?
            .build()?;

        let expected = "Projection: UInt32(1) + test.a, UInt32(1) + {AVG({UInt32(1) + test.a|{test.a}|{UInt32(1)}})|{{UInt32(1) + test.a|{test.a}|{UInt32(1)}}}} AS col1, UInt32(1) - {AVG({UInt32(1) + test.a|{test.a}|{UInt32(1)}})|{{UInt32(1) + test.a|{test.a}|{UInt32(1)}}}} AS col2, {AVG({UInt32(1) + test.a|{test.a}|{UInt32(1)}} AS UInt32(1) + test.a)} AS AVG(UInt32(1) + test.a), UInt32(1) + {my_agg({UInt32(1) + test.a|{test.a}|{UInt32(1)}})|{{UInt32(1) + test.a|{test.a}|{UInt32(1)}}}} AS col3, UInt32(1) - {my_agg({UInt32(1) + test.a|{test.a}|{UInt32(1)}})|{{UInt32(1) + test.a|{test.a}|{UInt32(1)}}}} AS col4, {my_agg({UInt32(1) + test.a|{test.a}|{UInt32(1)}} AS UInt32(1) + test.a)} AS my_agg(UInt32(1) + test.a)\
        \n  Aggregate: groupBy=[[{UInt32(1) + test.a|{test.a}|{UInt32(1)}} AS UInt32(1) + test.a]], aggr=[[AVG({UInt32(1) + test.a|{test.a}|{UInt32(1)}}) AS {AVG({UInt32(1) + test.a|{test.a}|{UInt32(1)}})|{{UInt32(1) + test.a|{test.a}|{UInt32(1)}}}}, my_agg({UInt32(1) + test.a|{test.a}|{UInt32(1)}}) AS {my_agg({UInt32(1) + test.a|{test.a}|{UInt32(1)}})|{{UInt32(1) + test.a|{test.a}|{UInt32(1)}}}}, AVG({UInt32(1) + test.a|{test.a}|{UInt32(1)}} AS UInt32(1) + test.a) AS {AVG({UInt32(1) + test.a|{test.a}|{UInt32(1)}} AS UInt32(1) + test.a)}, my_agg({UInt32(1) + test.a|{test.a}|{UInt32(1)}} AS UInt32(1) + test.a) AS {my_agg({UInt32(1) + test.a|{test.a}|{UInt32(1)}} AS UInt32(1) + test.a)}]]\
        \n    Projection: UInt32(1) + test.a AS {UInt32(1) + test.a|{test.a}|{UInt32(1)}}, test.a, test.b, test.c\
        \n      TableScan: test";

        assert_optimized_plan_eq(expected, plan);

        Ok(())
    }

    #[test]
    fn aggregate_with_releations_and_dots() -> Result<()> {
        let schema = Schema::new(vec![Field::new("col.a", DataType::UInt32, false)]);
        let table_scan = table_scan(Some("table.test"), &schema, None)?.build()?;

        let col_a = Expr::Column(Column::new(Some("table.test"), "col.a"));

        let plan = LogicalPlanBuilder::from(table_scan)
            .aggregate(
                vec![col_a.clone()],
                vec![
                    (lit(1u32) + avg(lit(1u32) + col_a.clone())),
                    avg(lit(1u32) + col_a),
                ],
            )?
            .build()?;

        let expected = "Projection: table.test.col.a, UInt32(1) + {AVG({UInt32(1) + table.test.col.a|{table.test.col.a}|{UInt32(1)}} AS UInt32(1) + table.test.col.a)|{{UInt32(1) + table.test.col.a|{table.test.col.a}|{UInt32(1)}} AS UInt32(1) + table.test.col.a|{{UInt32(1) + table.test.col.a|{table.test.col.a}|{UInt32(1)}}}}} AS AVG(UInt32(1) + table.test.col.a), {AVG({UInt32(1) + table.test.col.a|{table.test.col.a}|{UInt32(1)}} AS UInt32(1) + table.test.col.a)|{{UInt32(1) + table.test.col.a|{table.test.col.a}|{UInt32(1)}} AS UInt32(1) + table.test.col.a|{{UInt32(1) + table.test.col.a|{table.test.col.a}|{UInt32(1)}}}}} AS AVG(UInt32(1) + table.test.col.a)\
        \n  Aggregate: groupBy=[[table.test.col.a]], aggr=[[AVG({UInt32(1) + table.test.col.a|{table.test.col.a}|{UInt32(1)}} AS UInt32(1) + table.test.col.a) AS {AVG({UInt32(1) + table.test.col.a|{table.test.col.a}|{UInt32(1)}} AS UInt32(1) + table.test.col.a)|{{UInt32(1) + table.test.col.a|{table.test.col.a}|{UInt32(1)}} AS UInt32(1) + table.test.col.a|{{UInt32(1) + table.test.col.a|{table.test.col.a}|{UInt32(1)}}}}}]]\
        \n    Projection: UInt32(1) + table.test.col.a AS {UInt32(1) + table.test.col.a|{table.test.col.a}|{UInt32(1)}}, table.test.col.a\
        \n      TableScan: table.test";

        assert_optimized_plan_eq(expected, plan);

        Ok(())
    }

    #[test]
    fn subexpr_in_same_order() -> Result<()> {
        let table_scan = test_table_scan()?;

        let plan = LogicalPlanBuilder::from(table_scan)
            .project(vec![
                (lit(1) + col("a")).alias("first"),
                (lit(1) + col("a")).alias("second"),
            ])?
            .build()?;

        let expected = "Projection: {Int32(1) + test.a|{test.a}|{Int32(1)}} AS first, {Int32(1) + test.a|{test.a}|{Int32(1)}} AS second\
        \n  Projection: Int32(1) + test.a AS {Int32(1) + test.a|{test.a}|{Int32(1)}}, test.a, test.b, test.c\
        \n    TableScan: test";

        assert_optimized_plan_eq(expected, plan);

        Ok(())
    }

    #[test]
    fn subexpr_in_different_order() -> Result<()> {
        let table_scan = test_table_scan()?;

        let plan = LogicalPlanBuilder::from(table_scan)
            .project(vec![lit(1) + col("a"), col("a") + lit(1)])?
            .build()?;

        let expected = "Projection: Int32(1) + test.a, test.a + Int32(1)\
        \n  TableScan: test";

        assert_optimized_plan_eq(expected, plan);

        Ok(())
    }

    #[test]
    fn cross_plans_subexpr() -> Result<()> {
        let table_scan = test_table_scan()?;

        let plan = LogicalPlanBuilder::from(table_scan)
            .project(vec![lit(1) + col("a"), col("a")])?
            .project(vec![lit(1) + col("a")])?
            .build()?;

        let expected = "Projection: Int32(1) + test.a\
        \n  Projection: Int32(1) + test.a, test.a\
        \n    TableScan: test";

        assert_optimized_plan_eq(expected, plan);
        Ok(())
    }

    #[test]
    fn redundant_project_fields() {
        let table_scan = test_table_scan().unwrap();
        let expr_stats_1 = ExprStats::from([
            ("c+a".to_string(), (1, DataType::UInt32)),
            ("b+a".to_string(), (1, DataType::UInt32)),
        ]);
        let common_exprs_1 = IndexMap::from([
            ("c+a".to_string(), col("c") + col("a")),
            ("b+a".to_string(), col("b") + col("a")),
        ]);
        let exprs_stats_2 = ExprStats::from([
            ("c+a".to_string(), (1, DataType::UInt32)),
            ("b+a".to_string(), (1, DataType::UInt32)),
        ]);
        let common_exprs_2 = IndexMap::from([
            ("c+a".to_string(), col("c+a")),
            ("b+a".to_string(), col("b+a")),
        ]);
        let project =
            build_common_expr_project_plan(table_scan, common_exprs_1, &expr_stats_1)
                .unwrap();
        let project_2 =
            build_common_expr_project_plan(project, common_exprs_2, &exprs_stats_2)
                .unwrap();

        let mut field_set = BTreeSet::new();
        for name in project_2.schema().field_names() {
            assert!(field_set.insert(name));
        }
    }

    #[test]
    fn redundant_project_fields_join_input() {
        let table_scan_1 = test_table_scan_with_name("test1").unwrap();
        let table_scan_2 = test_table_scan_with_name("test2").unwrap();
        let join = LogicalPlanBuilder::from(table_scan_1)
            .join(table_scan_2, JoinType::Inner, (vec!["a"], vec!["a"]), None)
            .unwrap()
            .build()
            .unwrap();
        let expr_stats_1 = ExprStats::from([
            ("test1.c+test1.a".to_string(), (1, DataType::UInt32)),
            ("test1.b+test1.a".to_string(), (1, DataType::UInt32)),
        ]);
        let common_exprs_1 = IndexMap::from([
            (
                "test1.c+test1.a".to_string(),
                col("test1.c") + col("test1.a"),
            ),
            (
                "test1.b+test1.a".to_string(),
                col("test1.b") + col("test1.a"),
            ),
        ]);
        let expr_stats_2 = ExprStats::from([
            ("test1.c+test1.a".to_string(), (1, DataType::UInt32)),
            ("test1.b+test1.a".to_string(), (1, DataType::UInt32)),
        ]);
        let common_exprs_2 = IndexMap::from([
            ("test1.c+test1.a".to_string(), col("test1.c+test1.a")),
            ("test1.b+test1.a".to_string(), col("test1.b+test1.a")),
        ]);
        let project =
            build_common_expr_project_plan(join, common_exprs_1, &expr_stats_1).unwrap();
        let project_2 =
            build_common_expr_project_plan(project, common_exprs_2, &expr_stats_2)
                .unwrap();

        let mut field_set = BTreeSet::new();
        for name in project_2.schema().field_names() {
            assert!(field_set.insert(name));
        }
    }

    #[test]
    fn eliminated_subexpr_datatype() {
        use datafusion_expr::cast;

        let schema = Schema::new(vec![
            Field::new("a", DataType::UInt64, false),
            Field::new("b", DataType::UInt64, false),
            Field::new("c", DataType::UInt64, false),
        ]);

        let plan = table_scan(Some("table"), &schema, None)
            .unwrap()
            .filter(
                cast(col("a"), DataType::Int64)
                    .lt(lit(1_i64))
                    .and(cast(col("a"), DataType::Int64).not_eq(lit(1_i64))),
            )
            .unwrap()
            .build()
            .unwrap();
        let rule = CommonSubexprEliminate {};
        let optimized_plan = rule.rewrite(plan, &OptimizerContext::new()).unwrap();
        assert!(optimized_plan.transformed);
        let optimized_plan = optimized_plan.data;

        let schema = optimized_plan.schema();
        let fields_with_datatypes: Vec<_> = schema
            .fields()
            .iter()
            .map(|field| (field.name(), field.data_type()))
            .collect();
        let formatted_fields_with_datatype = format!("{fields_with_datatypes:#?}");
        let expected = r#"[
    (
        "a",
        UInt64,
    ),
    (
        "b",
        UInt64,
    ),
    (
        "c",
        UInt64,
    ),
]"#;
        assert_eq!(expected, formatted_fields_with_datatype);
    }

    #[test]
    fn filter_schema_changed() -> Result<()> {
        let table_scan = test_table_scan()?;

        let plan = LogicalPlanBuilder::from(table_scan)
            .filter((lit(1) + col("a") - lit(10)).gt(lit(1) + col("a")))?
            .build()?;

        let expected = "Projection: test.a, test.b, test.c\
        \n  Filter: {Int32(1) + test.a|{test.a}|{Int32(1)}} - Int32(10) > {Int32(1) + test.a|{test.a}|{Int32(1)}}\
        \n    Projection: Int32(1) + test.a AS {Int32(1) + test.a|{test.a}|{Int32(1)}}, test.a, test.b, test.c\
        \n      TableScan: test";

        assert_optimized_plan_eq(expected, plan);

        Ok(())
    }

    #[test]
    fn test_extract_expressions_from_grouping_set() -> Result<()> {
        let mut result = Vec::with_capacity(3);
        let grouping = grouping_set(vec![vec![col("a"), col("b")], vec![col("c")]]);
        let schema = DFSchema::from_unqualifed_fields(
            vec![
                Field::new("a", DataType::Int32, false),
                Field::new("b", DataType::Int32, false),
                Field::new("c", DataType::Int32, false),
            ]
            .into(),
            HashMap::default(),
        )?;
        extract_expressions(&grouping, &schema, &mut result)?;

        assert!(result.len() == 3);
        Ok(())
    }

    #[test]
    fn test_extract_expressions_from_grouping_set_with_identical_expr() -> Result<()> {
        let mut result = Vec::with_capacity(2);
        let grouping = grouping_set(vec![vec![col("a"), col("b")], vec![col("a")]]);
        let schema = DFSchema::from_unqualifed_fields(
            vec![
                Field::new("a", DataType::Int32, false),
                Field::new("b", DataType::Int32, false),
            ]
            .into(),
            HashMap::default(),
        )?;
        extract_expressions(&grouping, &schema, &mut result)?;

        assert!(result.len() == 2);
        Ok(())
    }

    #[test]
    fn test_extract_expressions_from_col() -> Result<()> {
        let mut result = Vec::with_capacity(1);
        let schema = DFSchema::from_unqualifed_fields(
            vec![Field::new("a", DataType::Int32, false)].into(),
            HashMap::default(),
        )?;
        extract_expressions(&col("a"), &schema, &mut result)?;

        assert!(result.len() == 1);
        Ok(())
    }
}<|MERGE_RESOLUTION|>--- conflicted
+++ resolved
@@ -133,13 +133,8 @@
     /// Returns the rewritten expressions
     fn rewrite_exprs_list(
         &self,
-<<<<<<< HEAD
         exprs_list: Vec<Vec<Expr>>,
-        arrays_list: &[&[Vec<(usize, String)>]],
-=======
-        exprs_list: &[&[Expr]],
         arrays_list: &[&[IdArray]],
->>>>>>> 9ab597b2
         expr_stats: &ExprStats,
         common_exprs: &mut CommonExprs,
     ) -> Result<Vec<Vec<Expr>>> {
@@ -169,15 +164,9 @@
     ///    common sub-expressions that were used
     fn rewrite_expr(
         &self,
-<<<<<<< HEAD
         exprs_list: Vec<Vec<Expr>>,
-        arrays_list: &[&[Vec<(usize, String)>]],
+        arrays_list: &[&[IdArray]],
         input: LogicalPlan,
-=======
-        exprs_list: &[&[Expr]],
-        arrays_list: &[&[IdArray]],
-        input: &LogicalPlan,
->>>>>>> 9ab597b2
         expr_stats: &ExprStats,
         config: &dyn OptimizerConfig,
     ) -> Result<(Vec<Vec<Expr>>, LogicalPlan)> {
@@ -658,14 +647,9 @@
     input_schema: DFSchemaRef,
     expr_stats: &mut ExprStats,
     expr_mask: ExprMask,
-<<<<<<< HEAD
-) -> Result<Vec<Vec<(usize, String)>>> {
+) -> Result<Vec<IdArray>> {
     exprs
         .iter()
-=======
-) -> Result<Vec<IdArray>> {
-    expr.iter()
->>>>>>> 9ab597b2
         .map(|e| {
             let mut id_array = vec![];
             expr_to_identifier(
@@ -1168,7 +1152,7 @@
         \n  Projection: test.a + test.b AS {test.a + test.b|{test.b}|{test.a}}, test.a, test.b, test.c\
         \n    TableScan: test";
 
-        assert_optimized_plan_eq(expected, &plan);
+        assert_optimized_plan_eq(expected, plan);
 
         Ok(())
     }
