--- conflicted
+++ resolved
@@ -294,89 +294,6 @@
                                         None,
                                         None,
                                         None,
-<<<<<<< HEAD
-                                    )))
-                                }
-                            }
-                            Expr::AggregateFunction(AggregateFunction {
-                                func_def: AggregateFunctionDefinition::UDF(udf),
-                                args,
-                                distinct,
-                                ..
-                            }) => {
-                                // is_single_distinct_agg ensure args.len=1
-                                if *distinct
-                                    && group_fields_set.insert(args[0].display_name()?)
-                                {
-                                    inner_group_exprs.push(
-                                        args[0].clone().alias(SINGLE_DISTINCT_ALIAS),
-                                    );
-                                }
-
-                                // if the aggregate function is not distinct, we need to rewrite it like two phase aggregation
-                                if !(*distinct) {
-                                    index += 1;
-                                    let alias_str = format!("alias{}", index);
-                                    inner_aggr_exprs.push(
-                                        Expr::AggregateFunction(
-                                            AggregateFunction::new_udf(
-                                                udf.clone(),
-                                                args.clone(),
-                                                false,
-                                                None,
-                                                None,
-                                                None,
-                                            ),
-                                        )
-                                        .alias(&alias_str),
-                                    );
-                                    Ok(Expr::AggregateFunction(
-                                        AggregateFunction::new_udf(
-                                            udf.clone(),
-                                            vec![col(&alias_str)],
-                                            false,
-                                            None,
-                                            None,
-                                            None,
-                                        ),
-                                    ))
-                                } else {
-                                    Ok(Expr::AggregateFunction(
-                                        AggregateFunction::new_udf(
-                                            udf.clone(),
-                                            vec![col(SINGLE_DISTINCT_ALIAS)],
-                                            false, // intentional to remove distinct here
-                                            None,
-                                            None,
-                                            None,
-                                        ),
-                                    ))
-                                }
-                            }
-                            _ => Ok(aggr_expr.clone()),
-                        })
-                        .collect::<Result<Vec<_>>>()?;
-
-                    // construct the inner AggrPlan
-                    let inner_agg = LogicalPlan::Aggregate(Aggregate::try_new(
-                        input.clone(),
-                        inner_group_exprs,
-                        inner_aggr_exprs,
-                    )?);
-
-                    // so the aggregates are displayed in the same way even after the rewrite
-                    // this optimizer has two kinds of alias:
-                    // - group_by aggr
-                    // - aggr expr
-                    let group_size = group_expr.len();
-                    let alias_expr: Vec<_> = out_group_expr_with_alias
-                        .into_iter()
-                        .map(|(group_expr, original_field)| {
-                            if let Some(name) = original_field {
-                                group_expr.alias(name)
-                            } else {
-                                group_expr
-=======
                                     ))
                                     .alias(&alias_str),
                                 );
@@ -388,7 +305,6 @@
                                     None,
                                     None,
                                 )))
->>>>>>> 71a99b84
                             }
                         }
                         _ => Ok(aggr_expr),
