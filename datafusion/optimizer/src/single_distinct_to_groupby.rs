--- conflicted
+++ resolved
@@ -82,7 +82,6 @@
                     .map(|(alias, _)| col(alias))
                     .collect::<Vec<_>>();
 
-<<<<<<< HEAD
                 // replace the distinct arg with alias
                 let mut group_fields_set = HashSet::new();
                 let new_aggr_exprs = aggr_expr
@@ -90,100 +89,52 @@
                     .map(|aggr_expr| match aggr_expr {
                         Expr::AggregateFunction { fun, args, .. } => {
                             // is_single_distinct_agg ensure args.len=1
-                            if group_fields_set
-                                .insert(args[0].name(input.schema()).unwrap())
-                            {
+                            if group_fields_set.insert(args[0].name(input.schema())?) {
                                 inner_group_exprs
-=======
-                // remove distinct and collection args
-                let mut new_aggr_expr = Vec::with_capacity(aggr_expr.len());
-                for agg_expr in aggr_expr {
-                    let x = match agg_expr {
-                        Expr::AggregateFunction { fun, args, .. } => {
-                            // is_single_distinct_agg ensure args.len=1
-                            if group_fields_set.insert(args[0].name(input.schema())?) {
-                                all_group_args
->>>>>>> 3d37016d
                                     .push(args[0].clone().alias(SINGLE_DISTINCT_ALIAS));
                             }
-                            Expr::AggregateFunction {
+                            Ok(Expr::AggregateFunction {
                                 fun: fun.clone(),
                                 args: vec![col(SINGLE_DISTINCT_ALIAS)],
                                 distinct: false, // intentional to remove distinct here
-                            }
+                            })
                         }
-<<<<<<< HEAD
-                        _ => aggr_expr.clone(),
+                        _ => Ok(aggr_expr.clone()),
                     })
-                    .collect::<Vec<_>>();
-=======
-                        _ => agg_expr.clone(),
-                    };
-                    new_aggr_expr.push(x);
-                }
->>>>>>> 3d37016d
+                    .collect::<Result<Vec<_>>>()?;
 
                 // construct the inner AggrPlan
                 let inner_fields = inner_group_exprs
                     .iter()
-<<<<<<< HEAD
-                    .map(|expr| expr.to_field(input.schema()).unwrap())
-                    .collect::<Vec<_>>();
+                    .map(|expr| expr.to_field(input.schema()))
+                    .collect::<Result<Vec<_>>>()?;
                 let inner_schema = DFSchema::new_with_metadata(
                     inner_fields,
                     input.schema().metadata().clone(),
                 )
                 .unwrap();
-                let grouped_aggr = LogicalPlan::Aggregate(Aggregate {
-                    input: input.clone(),
-                    group_expr: inner_group_exprs,
-                    aggr_expr: Vec::new(),
-                    schema: Arc::new(inner_schema.clone()),
-                });
+                let grouped_aggr = LogicalPlan::Aggregate(Aggregate::try_new(
+                    input.clone(),
+                    inner_group_exprs,
+                    Vec::new(),
+                    Arc::new(inner_schema.clone()),
+                )?);
                 let inner_agg = optimize_children(&grouped_aggr)?;
 
-                let outer_aggr_schema = Arc::new(
-                    DFSchema::new_with_metadata(
-                        outer_group_exprs
-                            .iter()
-                            .chain(new_aggr_exprs.iter())
-                            .map(|expr| expr.to_field(&inner_schema).unwrap())
-                            .collect::<Vec<_>>(),
-                        input.schema().metadata().clone(),
-                    )
-                    .unwrap(),
-                );
-=======
-                    .map(|expr| expr.to_field(input.schema()))
-                    .collect::<Result<Vec<_>>>()?;
-
-                let grouped_schema = DFSchema::new_with_metadata(
-                    all_field,
-                    input.schema().metadata().clone(),
-                )?;
-                let grouped_agg = LogicalPlan::Aggregate(Aggregate::try_new(
-                    input.clone(),
-                    all_group_args,
-                    Vec::new(),
-                    Arc::new(grouped_schema.clone()),
-                )?);
-                let grouped_agg = optimize_children(&grouped_agg);
-                let final_agg_schema = Arc::new(DFSchema::new_with_metadata(
-                    base_group_expr
+                let outer_aggr_schema = Arc::new(DFSchema::new_with_metadata(
+                    outer_group_exprs
                         .iter()
-                        .chain(new_aggr_expr.iter())
-                        .map(|expr| expr.to_field(&grouped_schema))
-                        .collect::<Result<Vec<_>>>()?,
+                        .chain(new_aggr_exprs.iter())
+                        .map(|expr| expr.to_field(&inner_schema).unwrap())
+                        .collect::<Vec<_>>(),
                     input.schema().metadata().clone(),
                 )?);
->>>>>>> 3d37016d
 
                 // so the aggregates are displayed in the same way even after the rewrite
                 // this optimizer has two kinds of alias:
                 // - group_by aggr
                 // - aggr expr
                 let mut alias_expr: Vec<Expr> = Vec::new();
-<<<<<<< HEAD
                 for (alias, original_field) in group_expr_alias {
                     alias_expr.push(col(&alias).alias(original_field.name()));
                 }
@@ -195,32 +146,13 @@
                     ));
                 }
 
-                let outer_aggr = LogicalPlan::Aggregate(Aggregate {
-                    input: Arc::new(inner_agg),
-                    group_expr: outer_group_exprs,
-                    aggr_expr: new_aggr_exprs,
-                    schema: outer_aggr_schema,
-                });
-
-=======
-                base_group_expr
-                    .iter()
-                    .chain(new_aggr_expr.iter())
-                    .enumerate()
-                    .for_each(|(i, field)| {
-                        alias_expr.push(columnize_expr(
-                            field.clone().alias(schema.clone().fields()[i].name()),
-                            &final_agg_schema,
-                        ));
-                    });
-
-                let final_agg = LogicalPlan::Aggregate(Aggregate::try_new(
-                    Arc::new(grouped_agg?),
-                    group_expr.clone(),
-                    new_aggr_expr,
-                    final_agg_schema,
+                let outer_aggr = LogicalPlan::Aggregate(Aggregate::try_new(
+                    Arc::new(inner_agg),
+                    outer_group_exprs,
+                    new_aggr_exprs,
+                    outer_aggr_schema,
                 )?);
->>>>>>> 3d37016d
+
                 Ok(LogicalPlan::Projection(Projection::try_new_with_schema(
                     alias_expr,
                     Arc::new(outer_aggr),
