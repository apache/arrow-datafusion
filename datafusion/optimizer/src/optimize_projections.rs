--- conflicted
+++ resolved
@@ -430,14 +430,10 @@
 
     // If all the expression of the top projection can be rewritten, do so and
     // create a new projection:
-    proj.expr
+    let new_exprs = proj
+        .expr
         .iter()
         .map(|expr| rewrite_expr(expr, prev_projection))
-<<<<<<< HEAD
-        .collect::<Result<Option<_>>>()?
-        .map(|exprs| Projection::try_new(exprs, prev_projection.input.clone()))
-        .transpose()
-=======
         .collect::<Result<Option<Vec<_>>>>()?;
     if let Some(new_exprs) = new_exprs {
         let new_exprs = new_exprs
@@ -451,7 +447,6 @@
     } else {
         Ok(None)
     }
->>>>>>> 33fc1104
 }
 
 /// Trim the given expression by removing any unnecessary layers of aliasing.
