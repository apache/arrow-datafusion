# Licensed to the Apache Software Foundation (ASF) under one
# or more contributor license agreements.  See the NOTICE file
# distributed with this work for additional information
# regarding copyright ownership.  The ASF licenses this file
# to you under the Apache License, Version 2.0 (the
# "License"); you may not use this file except in compliance
# with the License.  You may obtain a copy of the License at
#
#   http://www.apache.org/licenses/LICENSE-2.0
#
# Unless required by applicable law or agreed to in writing,
# software distributed under the License is distributed on an
# "AS IS" BASIS, WITHOUT WARRANTIES OR CONDITIONS OF ANY
# KIND, either express or implied.  See the License for the
# specific language governing permissions and limitations
# under the License.

[package]
name = "datafusion-optimizer"
description = "DataFusion Query Optimizer"
keywords = [ "datafusion", "query", "optimizer" ]
version = { workspace = true }
edition = { workspace = true }
readme = { workspace = true }
homepage = { workspace = true }
repository = { workspace = true }
license = { workspace = true }
authors = { workspace = true }
rust-version = { workspace = true }

[lib]
name = "datafusion_optimizer"
path = "src/lib.rs"

[features]
crypto_expressions = ["datafusion-physical-expr/crypto_expressions"]
default = ["unicode_expressions", "crypto_expressions", "regex_expressions"]
dictionary_expressions = ["datafusion-physical-expr/dictionary_expressions"]
regex_expressions = ["datafusion-physical-expr/regex_expressions"]
unicode_expressions = ["datafusion-physical-expr/unicode_expressions"]

[dependencies]
arrow = { workspace = true }
async-trait = "0.1.41"
chrono = { version = "0.4.23", default-features = false }
datafusion-common = { path = "../common", version = "26.0.0" }
datafusion-expr = { path = "../expr", version = "26.0.0" }
datafusion-physical-expr = { path = "../physical-expr", version = "26.0.0", default-features = false }
<<<<<<< HEAD
hashbrown = { version = "0.13", features = ["raw"] }
itertools = "0.10"
=======
hashbrown = { version = "0.14", features = ["raw"] }
itertools = "0.11"
>>>>>>> 8c7678a0
log = "^0.4"
regex-syntax = "0.7.1"

[dev-dependencies]
ctor = "0.2.0"
datafusion-sql = { path = "../sql", version = "26.0.0" }
env_logger = "0.10.0"<|MERGE_RESOLUTION|>--- conflicted
+++ resolved
@@ -46,13 +46,8 @@
 datafusion-common = { path = "../common", version = "26.0.0" }
 datafusion-expr = { path = "../expr", version = "26.0.0" }
 datafusion-physical-expr = { path = "../physical-expr", version = "26.0.0", default-features = false }
-<<<<<<< HEAD
-hashbrown = { version = "0.13", features = ["raw"] }
-itertools = "0.10"
-=======
 hashbrown = { version = "0.14", features = ["raw"] }
 itertools = "0.11"
->>>>>>> 8c7678a0
 log = "^0.4"
 regex-syntax = "0.7.1"
 
