--- conflicted
+++ resolved
@@ -52,11 +52,6 @@
 regex-syntax = "0.6.28"
 
 [dev-dependencies]
-<<<<<<< HEAD
-ctor = "0.1.22"
+ctor = "0.2.0"
 datafusion-sql = { path = "../sql", version = "21.1.0" }
-=======
-ctor = "0.2.0"
-datafusion-sql = { path = "../sql", version = "21.0.0" }
->>>>>>> df28b013
 env_logger = "0.10.0"