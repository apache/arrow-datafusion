// Licensed to the Apache Software Foundation (ASF) under one
// or more contributor license agreements.  See the NOTICE file
// distributed with this work for additional information
// regarding copyright ownership.  The ASF licenses this file
// to you under the Apache License, Version 2.0 (the
// "License"); you may not use this file except in compliance
// with the License.  You may obtain a copy of the License at
//
//http://www.apache.org/licenses/LICENSE-2.0
//
// Unless required by applicable law or agreed to in writing,
// software distributed under the License is distributed on an
// "AS IS" BASIS, WITHOUT WARRANTIES OR CONDITIONS OF ANY
// KIND, either express or implied.  See the License for the
// specific language governing permissions and limitations
// under the License.

//! Interval arithmetic library

use std::borrow::Borrow;
use std::fmt;
use std::fmt::{Display, Formatter};

use arrow::compute::{cast_with_options, CastOptions};
use arrow::datatypes::DataType;
<<<<<<< HEAD
use datafusion_common::{DataFusionError, Result, ScalarType, ScalarValue};
=======
use datafusion_common::{DataFusionError, Result, ScalarValue};
use datafusion_expr::type_coercion::binary::coerce_types;
>>>>>>> ebb83906
use datafusion_expr::Operator;

use crate::aggregate::min_max::{max, min};

/// This type represents a single endpoint of an [`Interval`]. An endpoint can
/// be open or closed, denoting whether the interval includes or excludes the
/// endpoint itself.
#[derive(Debug, Clone, PartialEq, Eq)]
pub struct IntervalBound {
    pub value: ScalarValue,
    pub open: bool,
}

impl IntervalBound {
    /// Creates a new `IntervalBound` object using the given value.
    pub const fn new(value: ScalarValue, open: bool) -> IntervalBound {
        IntervalBound { value, open }
    }

    /// This convenience function creates an unbounded interval endpoint.
    pub fn make_unbounded<T: Borrow<DataType>>(data_type: T) -> Result<Self> {
        ScalarValue::try_from(data_type.borrow()).map(|v| IntervalBound::new(v, true))
    }

    /// This convenience function returns the data type associated with this
    /// `IntervalBound`.
    pub fn get_datatype(&self) -> DataType {
        self.value.get_datatype()
    }

    /// This convenience function checks whether the `IntervalBound` represents
    /// an unbounded interval endpoint.
    pub fn is_unbounded(&self) -> bool {
        self.value.is_null()
    }

    /// This function casts the `IntervalBound` to the given data type.
    pub(crate) fn cast_to(
        &self,
        data_type: &DataType,
        cast_options: &CastOptions,
    ) -> Result<IntervalBound> {
        cast_scalar_value(&self.value, data_type, cast_options)
            .map(|value| IntervalBound::new(value, self.open))
    }

    /// This function adds the given `IntervalBound` to this `IntervalBound`.
    /// The result is unbounded if either is; otherwise, their values are
    /// added. The result is closed if both original bounds are closed, or open
    /// otherwise.
    pub fn add<T: Borrow<IntervalBound>>(&self, other: T) -> Result<IntervalBound> {
        let rhs = other.borrow();
        if self.is_unbounded() || rhs.is_unbounded() {
            IntervalBound::make_unbounded(self.get_datatype())
        } else {
            self.value
                .add(&rhs.value)
                .map(|v| IntervalBound::new(v, self.open || rhs.open))
        }
    }

    /// This function subtracts the given `IntervalBound` from `self`.
    /// The result is unbounded if either is; otherwise, their values are
    /// subtracted. The result is closed if both original bounds are closed,
    /// or open otherwise.
    pub fn sub<T: Borrow<IntervalBound>>(&self, other: T) -> Result<IntervalBound> {
        let rhs = other.borrow();
        if self.is_unbounded() || rhs.is_unbounded() {
            IntervalBound::make_unbounded(self.get_datatype())
        } else {
            self.value
                .sub(&rhs.value)
                .map(|v| IntervalBound::new(v, self.open || rhs.open))
        }
    }

    /// This function chooses one of the given `IntervalBound`s according to
    /// the given function `decide`. The result is unbounded if both are. If
    /// only one of the arguments is unbounded, the other one is chosen by
    /// default. If neither is unbounded, the function `decide` is used.
    pub fn choose(
        first: &IntervalBound,
        second: &IntervalBound,
        decide: fn(&ScalarValue, &ScalarValue) -> Result<ScalarValue>,
    ) -> Result<IntervalBound> {
        Ok(if first.is_unbounded() {
            second.clone()
        } else if second.is_unbounded() {
            first.clone()
        } else if first.value != second.value {
            let chosen = decide(&first.value, &second.value)?;
            if chosen.eq(&first.value) {
                first.clone()
            } else {
                second.clone()
            }
        } else {
            IntervalBound::new(second.value.clone(), first.open || second.open)
        })
    }
}

impl Display for IntervalBound {
    fn fmt(&self, f: &mut Formatter<'_>) -> fmt::Result {
        write!(f, "IntervalBound [{}]", self.value)
    }
}

/// This type represents an interval, which is used to calculate reliable
/// bounds for expressions. Currently, we only support addition and
/// subtraction, but more capabilities will be added in the future.
/// Upper/lower bounds having NULL values indicate an unbounded side. For
/// example; [10, 20], [10, ∞), (-∞, 100] and (-∞, ∞) are all valid intervals.
#[derive(Debug, Clone, PartialEq, Eq)]
pub struct Interval {
    pub lower: IntervalBound,
    pub upper: IntervalBound,
}

impl Default for Interval {
    fn default() -> Self {
        Interval::new(
            IntervalBound::new(ScalarValue::Null, true),
            IntervalBound::new(ScalarValue::Null, true),
        )
    }
}

impl Display for Interval {
    fn fmt(&self, f: &mut Formatter<'_>) -> fmt::Result {
        write!(f, "Interval [{}, {}]", self.lower, self.upper)
    }
}

impl Interval {
    /// Creates a new interval object using the given bounds.
    pub fn new(lower: IntervalBound, upper: IntervalBound) -> Interval {
        Interval { lower, upper }
    }

    /// Casts this interval to `data_type` using `cast_options`.
    pub(crate) fn cast_to(
        &self,
        data_type: &DataType,
        cast_options: &CastOptions,
    ) -> Result<Interval> {
        let lower = self.lower.cast_to(data_type, cast_options)?;
        let upper = self.upper.cast_to(data_type, cast_options)?;
        Ok(Interval::new(lower, upper))
    }

    /// This function returns the data type of this interval. If both endpoints
    /// do not have the same data type, returns an error.
    pub(crate) fn get_datatype(&self) -> Result<DataType> {
        let lower_type = self.lower.get_datatype();
        let upper_type = self.upper.get_datatype();
        if lower_type == upper_type {
            Ok(lower_type)
        } else {
            Err(DataFusionError::Internal(format!(
                "Interval bounds have different types: {} != {}",
                lower_type, upper_type,
            )))
        }
    }

    /// Decide if this interval is certainly greater than, possibly greater than,
    /// or can't be greater than `other` by returning [true, true],
    /// [false, true] or [false, false] respectively.
    pub(crate) fn gt(&self, other: &Interval) -> Interval {
        let flags = if !self.upper.is_unbounded()
            && !other.lower.is_unbounded()
            && self.upper.value <= other.lower.value
        {
            // Values in this interval are certainly less than or equal to those
            // in the given interval.
            (false, false)
        } else if !self.lower.is_unbounded()
            && !other.upper.is_unbounded()
            && self.lower.value >= other.upper.value
            && (self.lower.value > other.upper.value
                || self.lower.open
                || other.upper.open)
        {
            // Values in this interval are certainly greater than those in the
            // given interval.
            (true, true)
        } else {
            // All outcomes are possible.
            (false, true)
        };

        Interval::new(
            IntervalBound::new(ScalarValue::Boolean(Some(flags.0)), false),
            IntervalBound::new(ScalarValue::Boolean(Some(flags.1)), false),
        )
    }

    /// Decide if this interval is certainly greater than or equal to, possibly greater than
    /// or equal to, or can't be greater than or equal to `other` by returning [true, true],
    /// [false, true] or [false, false] respectively.
    pub(crate) fn gt_eq(&self, other: &Interval) -> Interval {
        let flags = if !self.lower.is_unbounded()
            && !other.upper.is_unbounded()
            && self.lower.value >= other.upper.value
        {
            // Values in this interval are certainly greater than or equal to those
            // in the given interval.
            (true, true)
        } else if !self.upper.is_unbounded()
            && !other.lower.is_unbounded()
            && self.upper.value <= other.lower.value
            && (self.upper.value < other.lower.value
                || self.upper.open
                || other.lower.open)
        {
            // Values in this interval are certainly less than those in the
            // given interval.
            (false, false)
        } else {
            // All outcomes are possible.
            (false, true)
        };

        Interval::new(
            IntervalBound::new(ScalarValue::Boolean(Some(flags.0)), false),
            IntervalBound::new(ScalarValue::Boolean(Some(flags.1)), false),
        )
    }

    /// Decide if this interval is certainly less than, possibly less than,
    /// or can't be less than `other` by returning [true, true],
    /// [false, true] or [false, false] respectively.
    pub(crate) fn lt(&self, other: &Interval) -> Interval {
        other.gt(self)
    }

    /// Decide if this interval is certainly less than or equal to, possibly
    /// less than or equal to, or can't be less than or equal to `other` by returning
    /// [true, true], [false, true] or [false, false] respectively.
    pub(crate) fn lt_eq(&self, other: &Interval) -> Interval {
        other.gt_eq(self)
    }

    /// Decide if this interval is certainly equal to, possibly equal to,
    /// or can't be equal to `other` by returning [true, true],
    /// [false, true] or [false, false] respectively.    
    pub(crate) fn equal(&self, other: &Interval) -> Interval {
        let flags = if !self.lower.is_unbounded()
            && (self.lower.value == self.upper.value)
            && (other.lower.value == other.upper.value)
            && (self.lower.value == other.lower.value)
        {
            (true, true)
        } else if self.gt(other) == Interval::CERTAINLY_TRUE
            || self.lt(other) == Interval::CERTAINLY_TRUE
        {
            (false, false)
        } else {
            (false, true)
        };

        Interval::new(
            IntervalBound::new(ScalarValue::Boolean(Some(flags.0)), false),
            IntervalBound::new(ScalarValue::Boolean(Some(flags.1)), false),
        )
    }

    /// Compute the logical conjunction of this (boolean) interval with the given boolean interval.
    pub(crate) fn and(&self, other: &Interval) -> Result<Interval> {
        let (self_lower_value, self_upper_value) =
            standardize_boolean_bound(&self.lower, &self.upper)?;
        let (other_lower_value, other_upper_value) =
            standardize_boolean_bound(&other.lower, &other.upper)?;

        let lower = self_lower_value && other_lower_value;
        let upper = self_upper_value && other_upper_value;

        Ok(Interval {
            lower: IntervalBound::new(ScalarValue::Boolean(Some(lower)), false),
            upper: IntervalBound::new(ScalarValue::Boolean(Some(upper)), false),
        })
    }

    /// Compute the intersection of the interval with the given interval.
    /// If the intersection is empty, return None.
    pub(crate) fn intersect(&self, other: &Interval) -> Result<Option<Interval>> {
        // If it is evident that the result is an empty interval,
        // do not make any calculation and directly return None.
        if (!self.lower.is_unbounded()
            && !other.upper.is_unbounded()
            && self.lower.value > other.upper.value)
            || (!self.upper.is_unbounded()
                && !other.lower.is_unbounded()
                && self.upper.value < other.lower.value)
        {
            // This None value signals an empty interval.
            return Ok(None);
        }

        let lower = IntervalBound::choose(&self.lower, &other.lower, max)?;
        let upper = IntervalBound::choose(&self.upper, &other.upper, min)?;

        let non_empty = lower.is_unbounded()
            || upper.is_unbounded()
            || lower.value != upper.value
            || (!lower.open && !upper.open);
        Ok(non_empty.then_some(Interval::new(lower, upper)))
    }

    /// Add the given interval (`other`) to this interval. Say we have
    /// intervals [a1, b1] and [a2, b2], then their sum is [a1 + a2, b1 + b2].
    /// Note that this represents all possible values the sum can take if
    /// one can choose single values arbitrarily from each of the operands.
    pub fn add<T: Borrow<Interval>>(&self, other: T) -> Result<Interval> {
        let rhs = other.borrow();
<<<<<<< HEAD
        Ok(Interval::new(
            self.lower.add(&rhs.lower)?,
            self.upper.add(&rhs.upper)?,
        ))
=======
        let lower = if self.lower.is_null() || rhs.lower.is_null() {
            ScalarValue::try_from(&coerce_types(
                &self.get_datatype(),
                &Operator::Plus,
                &rhs.get_datatype(),
            )?)
        } else {
            self.lower.add(&rhs.lower)
        }?;
        let upper = if self.upper.is_null() || rhs.upper.is_null() {
            ScalarValue::try_from(coerce_types(
                &self.get_datatype(),
                &Operator::Plus,
                &rhs.get_datatype(),
            )?)
        } else {
            self.upper.add(&rhs.upper)
        }?;
        Ok(Interval { lower, upper })
>>>>>>> ebb83906
    }

    /// Subtract the given interval (`other`) from this interval. Say we have
    /// intervals [a1, b1] and [a2, b2], then their sum is [a1 - b2, b1 - a2].
    /// Note that this represents all possible values the difference can take
    /// if one can choose single values arbitrarily from each of the operands.
    pub fn sub<T: Borrow<Interval>>(&self, other: T) -> Result<Interval> {
        let rhs = other.borrow();
<<<<<<< HEAD
        Ok(Interval::new(
            self.lower.sub(&rhs.upper)?,
            self.upper.sub(&rhs.lower)?,
        ))
=======
        let lower = if self.lower.is_null() || rhs.upper.is_null() {
            ScalarValue::try_from(coerce_types(
                &self.get_datatype(),
                &Operator::Minus,
                &rhs.get_datatype(),
            )?)
        } else {
            self.lower.sub(&rhs.upper)
        }?;
        let upper = if self.upper.is_null() || rhs.lower.is_null() {
            ScalarValue::try_from(coerce_types(
                &self.get_datatype(),
                &Operator::Minus,
                &rhs.get_datatype(),
            )?)
        } else {
            self.upper.sub(&rhs.lower)
        }?;
        Ok(Interval { lower, upper })
>>>>>>> ebb83906
    }

    pub const CERTAINLY_FALSE: Interval = Interval {
        lower: IntervalBound::new(ScalarValue::Boolean(Some(false)), false),
        upper: IntervalBound::new(ScalarValue::Boolean(Some(false)), false),
    };

    pub const UNCERTAIN: Interval = Interval {
        lower: IntervalBound::new(ScalarValue::Boolean(Some(false)), false),
        upper: IntervalBound::new(ScalarValue::Boolean(Some(true)), false),
    };

    pub const CERTAINLY_TRUE: Interval = Interval {
        lower: IntervalBound::new(ScalarValue::Boolean(Some(true)), false),
        upper: IntervalBound::new(ScalarValue::Boolean(Some(true)), false),
    };
}

/// Indicates whether interval arithmetic is supported for the given operator.
pub fn is_operator_supported(op: &Operator) -> bool {
    matches!(
        op,
        &Operator::Plus
            | &Operator::Minus
            | &Operator::And
            | &Operator::Gt
            | &Operator::GtEq
            | &Operator::Lt
            | &Operator::LtEq
    )
}

/// Indicates whether interval arithmetic is supported for the given data type.
pub fn is_datatype_supported(data_type: &DataType) -> bool {
    matches!(
        data_type,
        &DataType::Int64
            | &DataType::Int32
            | &DataType::Int16
            | &DataType::Int8
            | &DataType::UInt64
            | &DataType::UInt32
            | &DataType::UInt16
            | &DataType::UInt8
    )
}

pub fn apply_operator(op: &Operator, lhs: &Interval, rhs: &Interval) -> Result<Interval> {
    match *op {
        Operator::Eq => Ok(lhs.equal(rhs)),
        Operator::Gt => Ok(lhs.gt(rhs)),
        Operator::GtEq => Ok(lhs.gt_eq(rhs)),
        Operator::Lt => Ok(lhs.lt(rhs)),
        Operator::LtEq => Ok(lhs.lt_eq(rhs)),
        Operator::And => lhs.and(rhs),
        Operator::Plus => lhs.add(rhs),
        Operator::Minus => lhs.sub(rhs),
        _ => Ok(Interval::default()),
    }
}

/// Cast scalar value to the given data type using an arrow kernel.
fn cast_scalar_value(
    value: &ScalarValue,
    data_type: &DataType,
    cast_options: &CastOptions,
) -> Result<ScalarValue> {
    let cast_array = cast_with_options(&value.to_array(), data_type, cast_options)?;
    ScalarValue::try_from_array(&cast_array, 0)
}

/// For boolean intervals, having an "(false, ..." (open false lower bound) is
/// equivalent to having a "[true, ..."  (true closed lower bound). Similarly,
/// having an "..., true)" (open true upper bound) is equivalent to having
/// a "..., false] (false closed upper bound). Open true lower bounds and open false
/// upper bounds are impossible. Also for boolean intervals, having a None (infinite)
/// IntervalBound should mean "[false, ..." for lower bounds and  "..., true]" for
/// upper bounds. This function standardizes all acceptable matches to [lhs, rhs],
/// where lhs cannot be true while rhs is false.
#[inline]
fn standardize_boolean_bound(
    lhs: &IntervalBound,
    rhs: &IntervalBound,
) -> Result<(bool, bool)> {
    let err = Err(DataFusionError::Internal(
        "Open true lower bounds and open false upper bounds are impossible for an interval."
            .to_string(),
    ));
    let err_none = Err(DataFusionError::Internal(
        "Intervals cannot have a None (infinite) value bounded by a closed bound."
            .to_string(),
    ));
    match (lhs.open, lhs.value.clone(), rhs.value.clone(), rhs.open) {
        (
            false,
            ScalarValue::Boolean(Some(false)),
            ScalarValue::Boolean(Some(false)),
            false,
        )
        | (
            false,
            ScalarValue::Boolean(Some(false)),
            ScalarValue::Boolean(Some(true)),
            true,
        ) => Ok((false, false)),
        (
            false,
            ScalarValue::Boolean(Some(false)),
            ScalarValue::Boolean(Some(true)),
            false,
        ) => Ok((false, true)),
        (
            false,
            ScalarValue::Boolean(Some(true)),
            ScalarValue::Boolean(Some(true)),
            false,
        )
        | (
            true,
            ScalarValue::Boolean(Some(false)),
            ScalarValue::Boolean(Some(true)),
            false,
        ) => Ok((true, true)),
        (true, ScalarValue::Boolean(None), value, open) => Ok(standardize_boolean_bound(
            &IntervalBound::new(ScalarValue::Boolean(Some(false)), false),
            &IntervalBound::new(value, open),
        )?),
        (open, value, ScalarValue::Boolean(None), true) => Ok(standardize_boolean_bound(
            &IntervalBound::new(value, open),
            &IntervalBound::new(ScalarValue::Boolean(Some(true)), false),
        )?),
        (false, ScalarValue::Boolean(None), _, _)
        | (_, _, ScalarValue::Boolean(None), false) => err_none,
        (_, _, _, _) => err,
    }
}

#[cfg(test)]
mod tests {
    use crate::intervals::{Interval, IntervalBound};
    use datafusion_common::{Result, ScalarValue};
    use ScalarValue::{Boolean, Int64};

    #[test]
    fn intersect_test() -> Result<()> {
        let possible_cases = vec![
            (Some(1000), None, None, None, Some(1000), None),
            (None, Some(1000), None, None, None, Some(1000)),
            (None, None, Some(1000), None, Some(1000), None),
            (None, None, None, Some(1000), None, Some(1000)),
            (Some(1000), None, Some(1000), None, Some(1000), None),
            (
                None,
                Some(1000),
                Some(999),
                Some(1002),
                Some(999),
                Some(1000),
            ),
            (None, None, None, None, None, None),
        ];

        for case in possible_cases {
            assert_eq!(
                Interval::new(
                    IntervalBound::new(ScalarValue::Int64(case.0), true),
                    IntervalBound::new(ScalarValue::Int64(case.1), true),
                )
                .intersect(&Interval::new(
                    IntervalBound::new(ScalarValue::Int64(case.2), true),
                    IntervalBound::new(ScalarValue::Int64(case.3), true)
                ))?
                .unwrap(),
                Interval::new(
                    IntervalBound::new(ScalarValue::Int64(case.4), true),
                    IntervalBound::new(ScalarValue::Int64(case.5), true),
                )
            )
        }

        let empty_cases = vec![
            (None, Some(1000), Some(1001), None),
            (Some(1001), None, None, Some(1000)),
            (None, Some(1000), Some(1001), Some(1002)),
            (Some(1001), Some(1002), None, Some(1000)),
        ];

        for case in empty_cases {
            assert_eq!(
                Interval::new(
                    IntervalBound::new(ScalarValue::Int64(case.0), true),
                    IntervalBound::new(ScalarValue::Int64(case.1), true),
                )
                .intersect(&Interval::new(
                    IntervalBound::new(ScalarValue::Int64(case.2), true),
                    IntervalBound::new(ScalarValue::Int64(case.3), true),
                ))?,
                None
            )
        }

        Ok(())
    }

    #[test]
    fn gt_test() {
        let cases = vec![
            (Some(1000), None, None, None, false, true),
            (None, Some(1000), None, None, false, true),
            (None, None, Some(1000), None, false, true),
            (None, None, None, Some(1000), false, true),
            (None, Some(1000), Some(1000), None, false, false),
            (None, Some(1000), Some(1001), None, false, false),
            (Some(1000), None, Some(1000), None, false, true),
            (None, Some(1000), Some(1001), Some(1002), false, false),
            (None, Some(1000), Some(999), Some(1002), false, true),
            (Some(1002), None, Some(999), Some(1002), true, true),
            (Some(1003), None, Some(999), Some(1002), true, true),
            (None, None, None, None, false, true),
        ];

        for case in cases {
            assert_eq!(
                Interval::new(
                    IntervalBound::new(ScalarValue::Int64(case.0), true),
                    IntervalBound::new(ScalarValue::Int64(case.1), true),
                )
                .gt(&Interval::new(
                    IntervalBound::new(ScalarValue::Int64(case.2), true),
                    IntervalBound::new(ScalarValue::Int64(case.3), true),
                )),
                Interval::new(
                    IntervalBound::new(ScalarValue::Boolean(Some(case.4)), false),
                    IntervalBound::new(ScalarValue::Boolean(Some(case.5)), false),
                )
            )
        }
    }

    #[test]
    fn lt_test() {
        let cases = vec![
            (Some(1000), None, None, None, false, true),
            (None, Some(1000), None, None, false, true),
            (None, None, Some(1000), None, false, true),
            (None, None, None, Some(1000), false, true),
            (None, Some(1000), Some(1000), None, true, true),
            (None, Some(1000), Some(1001), None, true, true),
            (Some(1000), None, Some(1000), None, false, true),
            (None, Some(1000), Some(1001), Some(1002), true, true),
            (None, Some(1000), Some(999), Some(1002), false, true),
            (None, None, None, None, false, true),
        ];

        for case in cases {
            assert_eq!(
                Interval::new(
                    IntervalBound::new(ScalarValue::Int64(case.0), true),
                    IntervalBound::new(ScalarValue::Int64(case.1), true),
                )
                .lt(&Interval::new(
                    IntervalBound::new(ScalarValue::Int64(case.2), true),
                    IntervalBound::new(ScalarValue::Int64(case.3), true),
                )),
                Interval::new(
                    IntervalBound::new(ScalarValue::Boolean(Some(case.4)), false),
                    IntervalBound::new(ScalarValue::Boolean(Some(case.5)), false),
                ),
            )
        }
    }

    #[test]
    fn and_test() -> Result<()> {
        let cases = vec![
            (false, true, false, false, false, false),
            (false, false, false, true, false, false),
            (false, true, false, true, false, true),
            (false, true, true, true, false, true),
            (false, false, false, false, false, false),
            (true, true, true, true, true, true),
        ];

        for case in cases {
            assert_eq!(
                Interval::new(
                    IntervalBound::new(ScalarValue::Boolean(Some(case.0)), false),
                    IntervalBound::new(ScalarValue::Boolean(Some(case.1)), false),
                )
                .and(&Interval::new(
                    IntervalBound::new(ScalarValue::Boolean(Some(case.2)), false),
                    IntervalBound::new(ScalarValue::Boolean(Some(case.3)), false),
                ))?,
                Interval::new(
                    IntervalBound::new(ScalarValue::Boolean(Some(case.4)), false),
                    IntervalBound::new(ScalarValue::Boolean(Some(case.5)), false),
                )
            )
        }
        Ok(())
    }

    #[test]
    fn add_test() -> Result<()> {
        let cases = vec![
            (Some(1000), None, None, None, None, None),
            (None, Some(1000), None, None, None, None),
            (None, None, Some(1000), None, None, None),
            (None, None, None, Some(1000), None, None),
            (Some(1000), None, Some(1000), None, Some(2000), None),
            (None, Some(1000), Some(999), Some(1002), None, Some(2002)),
            (None, Some(1000), Some(1000), None, None, None),
            (
                Some(2001),
                Some(1),
                Some(1005),
                Some(-999),
                Some(3006),
                Some(-998),
            ),
            (None, None, None, None, None, None),
        ];

        for case in cases {
            assert_eq!(
                Interval::new(
                    IntervalBound::new(ScalarValue::Int64(case.0), true),
                    IntervalBound::new(ScalarValue::Int64(case.1), true),
                )
                .add(&Interval::new(
                    IntervalBound::new(ScalarValue::Int64(case.2), true),
                    IntervalBound::new(ScalarValue::Int64(case.3), true),
                ))?,
                Interval::new(
                    IntervalBound::new(ScalarValue::Int64(case.4), true),
                    IntervalBound::new(ScalarValue::Int64(case.5), true),
                )
            )
        }
        Ok(())
    }

    #[test]
    fn sub_test() -> Result<()> {
        let cases = vec![
            (Some(1000), None, None, None, None, None),
            (None, Some(1000), None, None, None, None),
            (None, None, Some(1000), None, None, None),
            (None, None, None, Some(1000), None, None),
            (Some(1000), None, Some(1000), None, None, None),
            (None, Some(1000), Some(999), Some(1002), None, Some(1)),
            (None, Some(1000), Some(1000), None, None, Some(0)),
            (
                Some(2001),
                Some(1000),
                Some(1005),
                Some(999),
                Some(1002),
                Some(-5),
            ),
            (None, None, None, None, None, None),
        ];

        for case in cases {
            assert_eq!(
                Interval::new(
                    IntervalBound::new(ScalarValue::Int64(case.0), true),
                    IntervalBound::new(ScalarValue::Int64(case.1), true),
                )
                .sub(&Interval::new(
                    IntervalBound::new(ScalarValue::Int64(case.2), true),
                    IntervalBound::new(ScalarValue::Int64(case.3), true),
                ))?,
                Interval::new(
                    IntervalBound::new(ScalarValue::Int64(case.4), true),
                    IntervalBound::new(ScalarValue::Int64(case.5), true),
                )
            )
        }
        Ok(())
    }

    #[test]
    fn sub_test_various_bounds() -> Result<()> {
        let cases = vec![
            (
                Interval::new(
                    IntervalBound::new(Int64(Some(100)), false),
                    IntervalBound::new(Int64(Some(200)), false),
                ),
                Interval::new(
                    IntervalBound::new(Int64(Some(200)), false),
                    IntervalBound::new(Int64(None), true),
                ),
                Interval::new(
                    IntervalBound::new(Int64(None), true),
                    IntervalBound::new(Int64(Some(0)), false),
                ),
            ),
            (
                Interval::new(
                    IntervalBound::new(Int64(Some(100)), false),
                    IntervalBound::new(Int64(Some(200)), true),
                ),
                Interval::new(
                    IntervalBound::new(Int64(Some(300)), true),
                    IntervalBound::new(Int64(Some(150)), false),
                ),
                Interval::new(
                    IntervalBound::new(Int64(Some(-50)), false),
                    IntervalBound::new(Int64(Some(-100)), true),
                ),
            ),
            (
                Interval::new(
                    IntervalBound::new(Int64(Some(100)), false),
                    IntervalBound::new(Int64(Some(200)), true),
                ),
                Interval::new(
                    IntervalBound::new(Int64(Some(200)), true),
                    IntervalBound::new(Int64(None), true),
                ),
                Interval::new(
                    IntervalBound::new(Int64(None), true),
                    IntervalBound::new(Int64(Some(0)), true),
                ),
            ),
            (
                Interval::new(
                    IntervalBound::new(Int64(Some(1)), false),
                    IntervalBound::new(Int64(Some(1)), false),
                ),
                Interval::new(
                    IntervalBound::new(Int64(Some(11)), false),
                    IntervalBound::new(Int64(Some(11)), false),
                ),
                Interval::new(
                    IntervalBound::new(Int64(Some(-10)), false),
                    IntervalBound::new(Int64(Some(-10)), false),
                ),
            ),
        ];

        for case in cases {
            assert_eq!(case.0.sub(case.1)?, case.2)
        }
        Ok(())
    }

    #[test]
    fn add_test_various_bounds() -> Result<()> {
        let cases = vec![
            (
                Interval::new(
                    IntervalBound::new(Int64(Some(100)), false),
                    IntervalBound::new(Int64(Some(200)), false),
                ),
                Interval::new(
                    IntervalBound::new(Int64(None), true),
                    IntervalBound::new(Int64(Some(200)), false),
                ),
                Interval::new(
                    IntervalBound::new(Int64(None), true),
                    IntervalBound::new(Int64(Some(400)), false),
                ),
            ),
            (
                Interval::new(
                    IntervalBound::new(Int64(Some(100)), false),
                    IntervalBound::new(Int64(Some(200)), true),
                ),
                Interval::new(
                    IntervalBound::new(Int64(Some(-300)), false),
                    IntervalBound::new(Int64(Some(150)), true),
                ),
                Interval::new(
                    IntervalBound::new(Int64(Some(-200)), false),
                    IntervalBound::new(Int64(Some(350)), true),
                ),
            ),
            (
                Interval::new(
                    IntervalBound::new(Int64(Some(100)), false),
                    IntervalBound::new(Int64(Some(200)), true),
                ),
                Interval::new(
                    IntervalBound::new(Int64(Some(200)), true),
                    IntervalBound::new(Int64(None), true),
                ),
                Interval::new(
                    IntervalBound::new(Int64(Some(300)), true),
                    IntervalBound::new(Int64(None), true),
                ),
            ),
            (
                Interval::new(
                    IntervalBound::new(Int64(Some(1)), false),
                    IntervalBound::new(Int64(Some(1)), false),
                ),
                Interval::new(
                    IntervalBound::new(Int64(Some(11)), false),
                    IntervalBound::new(Int64(Some(11)), false),
                ),
                Interval::new(
                    IntervalBound::new(Int64(Some(12)), false),
                    IntervalBound::new(Int64(Some(12)), false),
                ),
            ),
        ];

        for case in cases {
            assert_eq!(case.0.add(case.1)?, case.2)
        }
        Ok(())
    }

    #[test]
    fn lt_test_various_bounds() -> Result<()> {
        let cases = vec![
            (
                Interval::new(
                    IntervalBound::new(Int64(Some(100)), false),
                    IntervalBound::new(Int64(Some(200)), false),
                ),
                Interval::new(
                    IntervalBound::new(Int64(None), true),
                    IntervalBound::new(Int64(Some(100)), false),
                ),
                Interval::new(
                    IntervalBound::new(Boolean(Some(false)), false),
                    IntervalBound::new(Boolean(Some(false)), false),
                ),
            ),
            (
                Interval::new(
                    IntervalBound::new(Int64(Some(100)), false),
                    IntervalBound::new(Int64(Some(200)), false),
                ),
                Interval::new(
                    IntervalBound::new(Int64(None), true),
                    IntervalBound::new(Int64(Some(100)), true),
                ),
                Interval::new(
                    IntervalBound::new(Boolean(Some(false)), false),
                    IntervalBound::new(Boolean(Some(false)), false),
                ),
            ),
            (
                Interval::new(
                    IntervalBound::new(Int64(Some(100)), true),
                    IntervalBound::new(Int64(Some(200)), true),
                ),
                Interval::new(
                    IntervalBound::new(Int64(Some(0)), false),
                    IntervalBound::new(Int64(Some(100)), false),
                ),
                Interval::new(
                    IntervalBound::new(Boolean(Some(false)), false),
                    IntervalBound::new(Boolean(Some(false)), false),
                ),
            ),
            (
                Interval::new(
                    IntervalBound::new(Int64(Some(2)), false),
                    IntervalBound::new(Int64(Some(2)), false),
                ),
                Interval::new(
                    IntervalBound::new(Int64(Some(1)), false),
                    IntervalBound::new(Int64(Some(2)), false),
                ),
                Interval::new(
                    IntervalBound::new(Boolean(Some(false)), false),
                    IntervalBound::new(Boolean(Some(false)), false),
                ),
            ),
            (
                Interval::new(
                    IntervalBound::new(Int64(Some(2)), false),
                    IntervalBound::new(Int64(Some(2)), false),
                ),
                Interval::new(
                    IntervalBound::new(Int64(Some(1)), false),
                    IntervalBound::new(Int64(Some(2)), true),
                ),
                Interval::new(
                    IntervalBound::new(Boolean(Some(false)), false),
                    IntervalBound::new(Boolean(Some(false)), false),
                ),
            ),
            (
                Interval::new(
                    IntervalBound::new(Int64(Some(1)), false),
                    IntervalBound::new(Int64(Some(1)), false),
                ),
                Interval::new(
                    IntervalBound::new(Int64(Some(1)), true),
                    IntervalBound::new(Int64(Some(2)), true),
                ),
                Interval::new(
                    IntervalBound::new(Boolean(Some(true)), false),
                    IntervalBound::new(Boolean(Some(true)), false),
                ),
            ),
        ];

        for case in cases {
            assert_eq!(case.0.lt(&case.1), case.2)
        }
        Ok(())
    }

    #[test]
    fn gt_test_various_bounds() -> Result<()> {
        let cases = vec![
            (
                Interval::new(
                    IntervalBound::new(Int64(Some(100)), false),
                    IntervalBound::new(Int64(Some(200)), false),
                ),
                Interval::new(
                    IntervalBound::new(Int64(None), true),
                    IntervalBound::new(Int64(Some(100)), false),
                ),
                Interval::new(
                    IntervalBound::new(Boolean(Some(false)), false),
                    IntervalBound::new(Boolean(Some(true)), false),
                ),
            ),
            (
                Interval::new(
                    IntervalBound::new(Int64(Some(100)), false),
                    IntervalBound::new(Int64(Some(200)), false),
                ),
                Interval::new(
                    IntervalBound::new(Int64(None), true),
                    IntervalBound::new(Int64(Some(100)), true),
                ),
                Interval::new(
                    IntervalBound::new(Boolean(Some(true)), false),
                    IntervalBound::new(Boolean(Some(true)), false),
                ),
            ),
            (
                Interval::new(
                    IntervalBound::new(Int64(Some(100)), true),
                    IntervalBound::new(Int64(Some(200)), true),
                ),
                Interval::new(
                    IntervalBound::new(Int64(Some(0)), false),
                    IntervalBound::new(Int64(Some(100)), false),
                ),
                Interval::new(
                    IntervalBound::new(Boolean(Some(true)), false),
                    IntervalBound::new(Boolean(Some(true)), false),
                ),
            ),
            (
                Interval::new(
                    IntervalBound::new(Int64(Some(2)), false),
                    IntervalBound::new(Int64(Some(2)), false),
                ),
                Interval::new(
                    IntervalBound::new(Int64(Some(1)), false),
                    IntervalBound::new(Int64(Some(2)), false),
                ),
                Interval::new(
                    IntervalBound::new(Boolean(Some(false)), false),
                    IntervalBound::new(Boolean(Some(true)), false),
                ),
            ),
            (
                Interval::new(
                    IntervalBound::new(Int64(Some(2)), false),
                    IntervalBound::new(Int64(Some(2)), false),
                ),
                Interval::new(
                    IntervalBound::new(Int64(Some(1)), false),
                    IntervalBound::new(Int64(Some(2)), true),
                ),
                Interval::new(
                    IntervalBound::new(Boolean(Some(true)), false),
                    IntervalBound::new(Boolean(Some(true)), false),
                ),
            ),
            (
                Interval::new(
                    IntervalBound::new(Int64(Some(1)), false),
                    IntervalBound::new(Int64(Some(1)), false),
                ),
                Interval::new(
                    IntervalBound::new(Int64(Some(1)), true),
                    IntervalBound::new(Int64(Some(2)), true),
                ),
                Interval::new(
                    IntervalBound::new(Boolean(Some(false)), false),
                    IntervalBound::new(Boolean(Some(false)), false),
                ),
            ),
        ];

        for case in cases {
            assert_eq!(case.0.gt(&case.1), case.2)
        }
        Ok(())
    }

    #[test]
    fn lt_eq_test_various_bounds() -> Result<()> {
        let cases = vec![
            (
                Interval::new(
                    IntervalBound::new(Int64(Some(100)), false),
                    IntervalBound::new(Int64(Some(200)), false),
                ),
                Interval::new(
                    IntervalBound::new(Int64(None), true),
                    IntervalBound::new(Int64(Some(100)), false),
                ),
                Interval::new(
                    IntervalBound::new(Boolean(Some(false)), false),
                    IntervalBound::new(Boolean(Some(true)), false),
                ),
            ),
            (
                Interval::new(
                    IntervalBound::new(Int64(Some(100)), false),
                    IntervalBound::new(Int64(Some(200)), false),
                ),
                Interval::new(
                    IntervalBound::new(Int64(None), true),
                    IntervalBound::new(Int64(Some(100)), true),
                ),
                Interval::new(
                    IntervalBound::new(Boolean(Some(false)), false),
                    IntervalBound::new(Boolean(Some(false)), false),
                ),
            ),
            (
                Interval::new(
                    IntervalBound::new(Int64(Some(2)), false),
                    IntervalBound::new(Int64(Some(2)), false),
                ),
                Interval::new(
                    IntervalBound::new(Int64(Some(1)), false),
                    IntervalBound::new(Int64(Some(2)), false),
                ),
                Interval::new(
                    IntervalBound::new(Boolean(Some(false)), false),
                    IntervalBound::new(Boolean(Some(true)), false),
                ),
            ),
            (
                Interval::new(
                    IntervalBound::new(Int64(Some(2)), false),
                    IntervalBound::new(Int64(Some(2)), false),
                ),
                Interval::new(
                    IntervalBound::new(Int64(Some(1)), false),
                    IntervalBound::new(Int64(Some(2)), true),
                ),
                Interval::new(
                    IntervalBound::new(Boolean(Some(false)), false),
                    IntervalBound::new(Boolean(Some(false)), false),
                ),
            ),
            (
                Interval::new(
                    IntervalBound::new(Int64(Some(1)), false),
                    IntervalBound::new(Int64(Some(1)), false),
                ),
                Interval::new(
                    IntervalBound::new(Int64(Some(1)), false),
                    IntervalBound::new(Int64(Some(2)), true),
                ),
                Interval::new(
                    IntervalBound::new(Boolean(Some(true)), false),
                    IntervalBound::new(Boolean(Some(true)), false),
                ),
            ),
            (
                Interval::new(
                    IntervalBound::new(Int64(Some(1)), false),
                    IntervalBound::new(Int64(Some(1)), false),
                ),
                Interval::new(
                    IntervalBound::new(Int64(Some(1)), true),
                    IntervalBound::new(Int64(Some(2)), true),
                ),
                Interval::new(
                    IntervalBound::new(Boolean(Some(true)), false),
                    IntervalBound::new(Boolean(Some(true)), false),
                ),
            ),
        ];

        for case in cases {
            assert_eq!(case.0.lt_eq(&case.1), case.2)
        }
        Ok(())
    }

    #[test]
    fn gt_eq_test_various_bounds() -> Result<()> {
        let cases = vec![
            (
                Interval::new(
                    IntervalBound::new(Int64(Some(100)), false),
                    IntervalBound::new(Int64(Some(200)), false),
                ),
                Interval::new(
                    IntervalBound::new(Int64(None), true),
                    IntervalBound::new(Int64(Some(100)), false),
                ),
                Interval::new(
                    IntervalBound::new(Boolean(Some(true)), false),
                    IntervalBound::new(Boolean(Some(true)), false),
                ),
            ),
            (
                Interval::new(
                    IntervalBound::new(Int64(Some(100)), false),
                    IntervalBound::new(Int64(Some(200)), false),
                ),
                Interval::new(
                    IntervalBound::new(Int64(None), true),
                    IntervalBound::new(Int64(Some(100)), true),
                ),
                Interval::new(
                    IntervalBound::new(Boolean(Some(true)), false),
                    IntervalBound::new(Boolean(Some(true)), false),
                ),
            ),
            (
                Interval::new(
                    IntervalBound::new(Int64(Some(2)), false),
                    IntervalBound::new(Int64(Some(2)), false),
                ),
                Interval::new(
                    IntervalBound::new(Int64(Some(1)), false),
                    IntervalBound::new(Int64(Some(2)), false),
                ),
                Interval::new(
                    IntervalBound::new(Boolean(Some(true)), false),
                    IntervalBound::new(Boolean(Some(true)), false),
                ),
            ),
            (
                Interval::new(
                    IntervalBound::new(Int64(Some(2)), false),
                    IntervalBound::new(Int64(Some(2)), false),
                ),
                Interval::new(
                    IntervalBound::new(Int64(Some(1)), false),
                    IntervalBound::new(Int64(Some(2)), true),
                ),
                Interval::new(
                    IntervalBound::new(Boolean(Some(true)), false),
                    IntervalBound::new(Boolean(Some(true)), false),
                ),
            ),
            (
                Interval::new(
                    IntervalBound::new(Int64(Some(1)), false),
                    IntervalBound::new(Int64(Some(1)), false),
                ),
                Interval::new(
                    IntervalBound::new(Int64(Some(1)), false),
                    IntervalBound::new(Int64(Some(2)), true),
                ),
                Interval::new(
                    IntervalBound::new(Boolean(Some(false)), false),
                    IntervalBound::new(Boolean(Some(true)), false),
                ),
            ),
            (
                Interval::new(
                    IntervalBound::new(Int64(Some(1)), false),
                    IntervalBound::new(Int64(Some(1)), false),
                ),
                Interval::new(
                    IntervalBound::new(Int64(Some(1)), true),
                    IntervalBound::new(Int64(Some(2)), true),
                ),
                Interval::new(
                    IntervalBound::new(Boolean(Some(false)), false),
                    IntervalBound::new(Boolean(Some(false)), false),
                ),
            ),
        ];

        for case in cases {
            assert_eq!(case.0.gt_eq(&case.1), case.2)
        }
        Ok(())
    }

    #[test]
    fn intersect_test_various_bounds() -> Result<()> {
        let cases = vec![
            (
                Interval::new(
                    IntervalBound::new(Int64(Some(100)), false),
                    IntervalBound::new(Int64(Some(200)), false),
                ),
                Interval::new(
                    IntervalBound::new(Int64(None), true),
                    IntervalBound::new(Int64(Some(100)), false),
                ),
                Some(Interval::new(
                    IntervalBound::new(Int64(Some(100)), false),
                    IntervalBound::new(Int64(Some(100)), false),
                )),
            ),
            (
                Interval::new(
                    IntervalBound::new(Int64(Some(100)), false),
                    IntervalBound::new(Int64(Some(200)), false),
                ),
                Interval::new(
                    IntervalBound::new(Int64(None), true),
                    IntervalBound::new(Int64(Some(100)), true),
                ),
                None,
            ),
            (
                Interval::new(
                    IntervalBound::new(Int64(Some(100)), true),
                    IntervalBound::new(Int64(Some(200)), true),
                ),
                Interval::new(
                    IntervalBound::new(Int64(Some(0)), false),
                    IntervalBound::new(Int64(Some(100)), false),
                ),
                None,
            ),
            (
                Interval::new(
                    IntervalBound::new(Int64(Some(2)), false),
                    IntervalBound::new(Int64(Some(2)), false),
                ),
                Interval::new(
                    IntervalBound::new(Int64(Some(1)), false),
                    IntervalBound::new(Int64(Some(2)), false),
                ),
                Some(Interval::new(
                    IntervalBound::new(Int64(Some(2)), false),
                    IntervalBound::new(Int64(Some(2)), false),
                )),
            ),
            (
                Interval::new(
                    IntervalBound::new(Int64(Some(2)), false),
                    IntervalBound::new(Int64(Some(2)), false),
                ),
                Interval::new(
                    IntervalBound::new(Int64(Some(1)), false),
                    IntervalBound::new(Int64(Some(2)), true),
                ),
                None,
            ),
            (
                Interval::new(
                    IntervalBound::new(Int64(Some(1)), false),
                    IntervalBound::new(Int64(Some(1)), false),
                ),
                Interval::new(
                    IntervalBound::new(Int64(Some(1)), true),
                    IntervalBound::new(Int64(Some(2)), true),
                ),
                None,
            ),
            (
                Interval::new(
                    IntervalBound::new(Int64(Some(1)), false),
                    IntervalBound::new(Int64(Some(3)), false),
                ),
                Interval::new(
                    IntervalBound::new(Int64(Some(1)), true),
                    IntervalBound::new(Int64(Some(2)), true),
                ),
                Some(Interval::new(
                    IntervalBound::new(Int64(Some(1)), true),
                    IntervalBound::new(Int64(Some(2)), true),
                )),
            ),
        ];

        for case in cases {
            assert_eq!(case.0.intersect(&case.1)?, case.2)
        }
        Ok(())
    }

    #[test]
    fn non_standard_boolean_intervals() -> Result<()> {
        let cases = vec![
            (
                Interval::new(
                    IntervalBound::new(Boolean(None), true),
                    IntervalBound::new(Boolean(Some(true)), false),
                ),
                Interval::new(
                    IntervalBound::new(Boolean(Some(false)), false),
                    IntervalBound::new(Boolean(Some(true)), true),
                ),
                Interval::new(
                    IntervalBound::new(Boolean(Some(false)), false),
                    IntervalBound::new(Boolean(Some(false)), false),
                ),
            ),
            (
                Interval::new(
                    IntervalBound::new(Boolean(Some(false)), false),
                    IntervalBound::new(Boolean(Some(true)), true),
                ),
                Interval::new(
                    IntervalBound::new(Boolean(None), true),
                    IntervalBound::new(Boolean(None), true),
                ),
                Interval::new(
                    IntervalBound::new(Boolean(Some(false)), false),
                    IntervalBound::new(Boolean(Some(false)), false),
                ),
            ),
            (
                Interval::new(
                    IntervalBound::new(Boolean(Some(false)), false),
                    IntervalBound::new(Boolean(Some(true)), false),
                ),
                Interval::new(
                    IntervalBound::new(Boolean(None), true),
                    IntervalBound::new(Boolean(None), true),
                ),
                Interval::new(
                    IntervalBound::new(Boolean(Some(false)), false),
                    IntervalBound::new(Boolean(Some(true)), false),
                ),
            ),
            (
                Interval::new(
                    IntervalBound::new(Boolean(None), true),
                    IntervalBound::new(Boolean(None), true),
                ),
                Interval::new(
                    IntervalBound::new(Boolean(Some(false)), true),
                    IntervalBound::new(Boolean(Some(true)), false),
                ),
                Interval::new(
                    IntervalBound::new(Boolean(Some(false)), false),
                    IntervalBound::new(Boolean(Some(true)), false),
                ),
            ),
            (
                Interval::new(
                    IntervalBound::new(Boolean(Some(false)), false),
                    IntervalBound::new(Boolean(Some(true)), true),
                ),
                Interval::new(
                    IntervalBound::new(Boolean(None), true),
                    IntervalBound::new(Boolean(Some(true)), true),
                ),
                Interval::new(
                    IntervalBound::new(Boolean(Some(false)), false),
                    IntervalBound::new(Boolean(Some(false)), false),
                ),
            ),
            (
                Interval::new(
                    IntervalBound::new(Boolean(Some(true)), false),
                    IntervalBound::new(Boolean(None), true),
                ),
                Interval::new(
                    IntervalBound::new(Boolean(Some(false)), true),
                    IntervalBound::new(Boolean(Some(true)), false),
                ),
                Interval::new(
                    IntervalBound::new(Boolean(Some(true)), false),
                    IntervalBound::new(Boolean(Some(true)), false),
                ),
            ),
        ];

        for case in cases {
            assert_eq!(case.0.and(&case.1)?, case.2)
        }
        Ok(())
    }
}<|MERGE_RESOLUTION|>--- conflicted
+++ resolved
@@ -23,12 +23,8 @@
 
 use arrow::compute::{cast_with_options, CastOptions};
 use arrow::datatypes::DataType;
-<<<<<<< HEAD
-use datafusion_common::{DataFusionError, Result, ScalarType, ScalarValue};
-=======
 use datafusion_common::{DataFusionError, Result, ScalarValue};
 use datafusion_expr::type_coercion::binary::coerce_types;
->>>>>>> ebb83906
 use datafusion_expr::Operator;
 
 use crate::aggregate::min_max::{max, min};
@@ -345,32 +341,10 @@
     /// one can choose single values arbitrarily from each of the operands.
     pub fn add<T: Borrow<Interval>>(&self, other: T) -> Result<Interval> {
         let rhs = other.borrow();
-<<<<<<< HEAD
         Ok(Interval::new(
             self.lower.add(&rhs.lower)?,
             self.upper.add(&rhs.upper)?,
         ))
-=======
-        let lower = if self.lower.is_null() || rhs.lower.is_null() {
-            ScalarValue::try_from(&coerce_types(
-                &self.get_datatype(),
-                &Operator::Plus,
-                &rhs.get_datatype(),
-            )?)
-        } else {
-            self.lower.add(&rhs.lower)
-        }?;
-        let upper = if self.upper.is_null() || rhs.upper.is_null() {
-            ScalarValue::try_from(coerce_types(
-                &self.get_datatype(),
-                &Operator::Plus,
-                &rhs.get_datatype(),
-            )?)
-        } else {
-            self.upper.add(&rhs.upper)
-        }?;
-        Ok(Interval { lower, upper })
->>>>>>> ebb83906
     }
 
     /// Subtract the given interval (`other`) from this interval. Say we have
@@ -379,32 +353,10 @@
     /// if one can choose single values arbitrarily from each of the operands.
     pub fn sub<T: Borrow<Interval>>(&self, other: T) -> Result<Interval> {
         let rhs = other.borrow();
-<<<<<<< HEAD
         Ok(Interval::new(
             self.lower.sub(&rhs.upper)?,
             self.upper.sub(&rhs.lower)?,
         ))
-=======
-        let lower = if self.lower.is_null() || rhs.upper.is_null() {
-            ScalarValue::try_from(coerce_types(
-                &self.get_datatype(),
-                &Operator::Minus,
-                &rhs.get_datatype(),
-            )?)
-        } else {
-            self.lower.sub(&rhs.upper)
-        }?;
-        let upper = if self.upper.is_null() || rhs.lower.is_null() {
-            ScalarValue::try_from(coerce_types(
-                &self.get_datatype(),
-                &Operator::Minus,
-                &rhs.get_datatype(),
-            )?)
-        } else {
-            self.upper.sub(&rhs.lower)
-        }?;
-        Ok(Interval { lower, upper })
->>>>>>> ebb83906
     }
 
     pub const CERTAINLY_FALSE: Interval = Interval {
