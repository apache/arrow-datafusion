// Licensed to the Apache Software Foundation (ASF) under one
// or more contributor license agreements.  See the NOTICE file
// distributed with this work for additional information
// regarding copyright ownership.  The ASF licenses this file
// to you under the Apache License, Version 2.0 (the
// "License"); you may not use this file except in compliance
// with the License.  You may obtain a copy of the License at
//
//   http://www.apache.org/licenses/LICENSE-2.0
//
// Unless required by applicable law or agreed to in writing,
// software distributed under the License is distributed on an
// "AS IS" BASIS, WITHOUT WARRANTIES OR CONDITIONS OF ANY
// KIND, either express or implied.  See the License for the
// specific language governing permissions and limitations
// under the License.

use crate::equivalence::EquivalentClass;
use crate::expressions::Column;
use crate::expressions::UnKnownColumn;
use crate::expressions::{BinaryExpr, Literal};
use crate::rewrite::TreeNodeRewritable;
use crate::PhysicalSortExpr;
<<<<<<< HEAD
=======
use crate::{EquivalenceProperties, PhysicalExpr};
use datafusion_expr::Operator;

>>>>>>> 9c8bdfed
use arrow::datatypes::SchemaRef;
use datafusion_common::{Result, ScalarValue};
use datafusion_expr::Operator;

use petgraph::graph::NodeIndex;
use petgraph::stable_graph::StableGraph;
use std::collections::HashMap;
use std::sync::Arc;

/// Compare the two expr lists are equal no matter the order.
/// For example two InListExpr can be considered to be equals no matter the order:
///
/// In('a','b','c') == In('c','b','a')
pub fn expr_list_eq_any_order(
    list1: &[Arc<dyn PhysicalExpr>],
    list2: &[Arc<dyn PhysicalExpr>],
) -> bool {
    if list1.len() == list2.len() {
        let mut expr_vec1 = list1.to_vec();
        let mut expr_vec2 = list2.to_vec();
        while let Some(expr1) = expr_vec1.pop() {
            if let Some(idx) = expr_vec2.iter().position(|expr2| expr1.eq(expr2)) {
                expr_vec2.swap_remove(idx);
            } else {
                break;
            }
        }
        expr_vec1.is_empty() && expr_vec2.is_empty()
    } else {
        false
    }
}

/// Strictly compare the two expr lists are equal in the given order.
pub fn expr_list_eq_strict_order(
    list1: &[Arc<dyn PhysicalExpr>],
    list2: &[Arc<dyn PhysicalExpr>],
) -> bool {
    list1.len() == list2.len() && list1.iter().zip(list2.iter()).all(|(e1, e2)| e1.eq(e2))
}

/// Strictly compare the two sort expr lists in the given order.
///
/// For Physical Sort Exprs, the order matters:
///
/// SortExpr('a','b','c') != SortExpr('c','b','a')
#[allow(dead_code)]
pub fn sort_expr_list_eq_strict_order(
    list1: &[PhysicalSortExpr],
    list2: &[PhysicalSortExpr],
) -> bool {
    list1.len() == list2.len() && list1.iter().zip(list2.iter()).all(|(e1, e2)| e1.eq(e2))
}

/// Assume the predicate is in the form of CNF, split the predicate to a Vec of PhysicalExprs.
///
/// For example, split "a1 = a2 AND b1 <= b2 AND c1 != c2" into ["a1 = a2", "b1 <= b2", "c1 != c2"]
pub fn split_conjunction(
    predicate: &Arc<dyn PhysicalExpr>,
) -> Vec<&Arc<dyn PhysicalExpr>> {
    split_conjunction_impl(predicate, vec![])
}

fn split_conjunction_impl<'a>(
    predicate: &'a Arc<dyn PhysicalExpr>,
    mut exprs: Vec<&'a Arc<dyn PhysicalExpr>>,
) -> Vec<&'a Arc<dyn PhysicalExpr>> {
    match predicate.as_any().downcast_ref::<BinaryExpr>() {
        Some(binary) => match binary.op() {
            Operator::And => {
                let exprs = split_conjunction_impl(binary.left(), exprs);
                split_conjunction_impl(binary.right(), exprs)
            }
            _ => {
                exprs.push(predicate);
                exprs
            }
        },
        None => {
            exprs.push(predicate);
            exprs
        }
    }
}

/// Normalize the output expressions based on Alias Map and SchemaRef.
///
/// 1) If there is mapping in Alias Map, replace the Column in the output expressions with the 1st Column in Alias Map
/// 2) If the Column is invalid for the current Schema, replace the Column with a place holder UnKnownColumn
///
pub fn normalize_out_expr_with_alias_schema(
    expr: Arc<dyn PhysicalExpr>,
    alias_map: &HashMap<Column, Vec<Column>>,
    schema: &SchemaRef,
) -> Arc<dyn PhysicalExpr> {
    let expr_clone = expr.clone();
    expr_clone
        .transform(&|expr| {
            let normalized_form: Option<Arc<dyn PhysicalExpr>> =
                match expr.as_any().downcast_ref::<Column>() {
                    Some(column) => {
                        let out = alias_map
                            .get(column)
                            .map(|c| {
                                let out_col: Arc<dyn PhysicalExpr> =
                                    Arc::new(c[0].clone());
                                out_col
                            })
                            .or_else(|| match schema.index_of(column.name()) {
                                // Exactly matching, return None, no need to do the transform
                                Ok(idx) if column.index() == idx => None,
                                _ => {
                                    let out_col: Arc<dyn PhysicalExpr> =
                                        Arc::new(UnKnownColumn::new(column.name()));
                                    Some(out_col)
                                }
                            });
                        out
                    }
                    None => None,
                };
            Ok(normalized_form)
        })
        .unwrap_or(expr)
}

pub fn normalize_expr_with_equivalence_properties(
    expr: Arc<dyn PhysicalExpr>,
    eq_properties: &[EquivalentClass],
) -> Arc<dyn PhysicalExpr> {
    let expr_clone = expr.clone();
    expr_clone
        .transform(&|expr| match expr.as_any().downcast_ref::<Column>() {
            Some(column) => {
                let mut normalized: Option<Arc<dyn PhysicalExpr>> = None;
                for class in eq_properties {
                    if class.contains(column) {
                        normalized = Some(Arc::new(class.head().clone()));
                        break;
                    }
                }
                Ok(normalized)
            }
            None => Ok(None),
        })
        .unwrap_or(expr)
}

pub fn normalize_sort_expr_with_equivalence_properties(
    sort_expr: PhysicalSortExpr,
    eq_properties: &[EquivalentClass],
) -> PhysicalSortExpr {
    let normalized_expr =
        normalize_expr_with_equivalence_properties(sort_expr.expr.clone(), eq_properties);

    if sort_expr.expr.ne(&normalized_expr) {
        PhysicalSortExpr {
            expr: normalized_expr,
            options: sort_expr.options,
        }
    } else {
        sort_expr
    }
}

<<<<<<< HEAD
#[derive(Clone, Debug)]
pub struct ExprTreeNode {
    expr: Arc<dyn PhysicalExpr>,
    node: Option<NodeIndex>,
    child_nodes: Vec<Arc<ExprTreeNode>>,
}

impl PartialEq for ExprTreeNode {
    fn eq(&self, other: &ExprTreeNode) -> bool {
        self.expr.eq(&other.expr)
    }
}

impl ExprTreeNode {
    pub fn new(plan: Arc<dyn PhysicalExpr>) -> Self {
        ExprTreeNode {
            expr: plan,
            node: None,
            child_nodes: vec![],
        }
    }

    pub fn node(&self) -> &Option<NodeIndex> {
        &self.node
    }

    pub fn child_nodes(&self) -> &Vec<Arc<ExprTreeNode>> {
        &self.child_nodes
    }

    pub fn expr(&self) -> Arc<dyn PhysicalExpr> {
        self.expr.clone()
    }

    pub fn children(&self) -> Vec<Arc<ExprTreeNode>> {
        let plan_children = self.expr.children();
        let child_intervals: Vec<Arc<ExprTreeNode>> = self.child_nodes.to_vec();
        if plan_children.len() == child_intervals.len() {
            child_intervals
        } else {
            plan_children
                .into_iter()
                .map(|child| {
                    Arc::new(ExprTreeNode {
                        expr: child.clone(),
                        node: None,
                        child_nodes: vec![],
                    })
                })
                .collect()
        }
    }
}

impl TreeNodeRewritable for Arc<ExprTreeNode> {
    fn map_children<F>(self, transform: F) -> Result<Self>
    where
        F: FnMut(Self) -> Result<Self>,
    {
        let children = self.children();
        if !children.is_empty() {
            let new_children: Vec<Arc<ExprTreeNode>> = children
                .into_iter()
                .map(transform)
                .collect::<Result<Vec<Arc<ExprTreeNode>>>>()
                .unwrap();
            Ok(Arc::new(ExprTreeNode {
                expr: self.expr.clone(),
                node: None,
                child_nodes: new_children,
            }))
        } else {
            Ok(self)
        }
    }
}

fn add_physical_expr_to_graph<T>(
    input: Arc<ExprTreeNode>,
    visited: &mut Vec<(Arc<dyn PhysicalExpr>, NodeIndex)>,
    graph: &mut StableGraph<T, usize>,
    input_node: T,
) -> NodeIndex {
    // If we visited the node before, we just return it. That means, this node will be have multiple
    // parents.
    match visited
        .iter()
        .find(|(visited_expr, _node)| visited_expr.eq(&input.expr()))
    {
        Some((_, idx)) => *idx,
        None => {
            let node_idx = graph.add_node(input_node);
            visited.push((input.expr().clone(), node_idx));
            input.child_nodes().iter().for_each(|expr_node| {
                graph.add_edge(node_idx, expr_node.node().unwrap(), 0);
            });
            node_idx
        }
    }
}

fn post_order_tree_traverse_graph_create<T, F>(
    input: Arc<ExprTreeNode>,
    graph: &mut StableGraph<T, usize>,
    constructor: F,
    visited: &mut Vec<(Arc<dyn PhysicalExpr>, NodeIndex)>,
) -> Result<Option<Arc<ExprTreeNode>>>
where
    F: Fn(Arc<ExprTreeNode>) -> T,
{
    let node = constructor(input.clone());
    let node_idx = add_physical_expr_to_graph(input.clone(), visited, graph, node);
    Ok(Some(Arc::new(ExprTreeNode {
        expr: input.expr.clone(),
        node: Some(node_idx),
        child_nodes: input.child_nodes.to_vec(),
    })))
}

pub fn build_physical_expr_graph<T, F>(
    expr: Arc<dyn PhysicalExpr>,
    constructor: &F,
) -> Result<(NodeIndex, StableGraph<T, usize>)>
where
    F: Fn(Arc<ExprTreeNode>) -> T,
{
    let init = Arc::new(ExprTreeNode::new(expr.clone()));
    let mut graph: StableGraph<T, usize> = StableGraph::new();
    let mut visited_plans: Vec<(Arc<dyn PhysicalExpr>, NodeIndex)> = vec![];
    // Create a graph
    let root_tree_node = init.mutable_transform_up(&mut |expr| {
        post_order_tree_traverse_graph_create(
            expr,
            &mut graph,
            constructor,
            &mut visited_plans,
        )
    })?;
    Ok((root_tree_node.node.unwrap(), graph))
}

#[allow(clippy::too_many_arguments)]
/// left_col (op_1) a  > right_col (op_2) b AND left_col (op_3) c < right_col (op_4) d
pub fn filter_numeric_expr_generation(
    left_col: Arc<dyn PhysicalExpr>,
    right_col: Arc<dyn PhysicalExpr>,
    op_1: Operator,
    op_2: Operator,
    op_3: Operator,
    op_4: Operator,
    a: i32,
    b: i32,
    c: i32,
    d: i32,
) -> Arc<dyn PhysicalExpr> {
    let left_and_1 = Arc::new(BinaryExpr::new(
        left_col.clone(),
        op_1,
        Arc::new(Literal::new(ScalarValue::Int32(Some(a)))),
    ));
    let left_and_2 = Arc::new(BinaryExpr::new(
        right_col.clone(),
        op_2,
        Arc::new(Literal::new(ScalarValue::Int32(Some(b)))),
    ));

    let right_and_1 = Arc::new(BinaryExpr::new(
        left_col.clone(),
        op_3,
        Arc::new(Literal::new(ScalarValue::Int32(Some(c)))),
    ));
    let right_and_2 = Arc::new(BinaryExpr::new(
        right_col.clone(),
        op_4,
        Arc::new(Literal::new(ScalarValue::Int32(Some(d)))),
    ));
    let left_expr = Arc::new(BinaryExpr::new(left_and_1, Operator::Gt, left_and_2));
    let right_expr = Arc::new(BinaryExpr::new(right_and_1, Operator::Lt, right_and_2));
    Arc::new(BinaryExpr::new(left_expr, Operator::And, right_expr))
}

=======
/// Checks whether given ordering requirements are satisfied by provided [PhysicalSortExpr]s.
pub fn ordering_satisfy<F: FnOnce() -> EquivalenceProperties>(
    provided: Option<&[PhysicalSortExpr]>,
    required: Option<&[PhysicalSortExpr]>,
    equal_properties: F,
) -> bool {
    match (provided, required) {
        (_, None) => true,
        (None, Some(_)) => false,
        (Some(provided), Some(required)) => {
            ordering_satisfy_concrete(provided, required, equal_properties)
        }
    }
}

pub fn ordering_satisfy_concrete<F: FnOnce() -> EquivalenceProperties>(
    provided: &[PhysicalSortExpr],
    required: &[PhysicalSortExpr],
    equal_properties: F,
) -> bool {
    if required.len() > provided.len() {
        false
    } else if required
        .iter()
        .zip(provided.iter())
        .all(|(order1, order2)| order1.eq(order2))
    {
        true
    } else if let eq_classes @ [_, ..] = equal_properties().classes() {
        let normalized_required_exprs = required
            .iter()
            .map(|e| {
                normalize_sort_expr_with_equivalence_properties(e.clone(), eq_classes)
            })
            .collect::<Vec<_>>();
        let normalized_provided_exprs = provided
            .iter()
            .map(|e| {
                normalize_sort_expr_with_equivalence_properties(e.clone(), eq_classes)
            })
            .collect::<Vec<_>>();
        normalized_required_exprs
            .iter()
            .zip(normalized_provided_exprs.iter())
            .all(|(order1, order2)| order1.eq(order2))
    } else {
        false
    }
}

>>>>>>> 9c8bdfed
#[cfg(test)]
mod tests {

    use super::*;
    use crate::expressions::Column;
    use crate::PhysicalSortExpr;
    use arrow::compute::SortOptions;
    use datafusion_common::Result;

    use arrow_schema::Schema;
    use std::sync::Arc;

    #[test]
    fn expr_list_eq_test() -> Result<()> {
        let list1: Vec<Arc<dyn PhysicalExpr>> = vec![
            Arc::new(Column::new("a", 0)),
            Arc::new(Column::new("a", 0)),
            Arc::new(Column::new("b", 1)),
        ];
        let list2: Vec<Arc<dyn PhysicalExpr>> = vec![
            Arc::new(Column::new("b", 1)),
            Arc::new(Column::new("b", 1)),
            Arc::new(Column::new("a", 0)),
        ];
        assert!(!expr_list_eq_any_order(list1.as_slice(), list2.as_slice()));
        assert!(!expr_list_eq_any_order(list2.as_slice(), list1.as_slice()));

        assert!(!expr_list_eq_strict_order(
            list1.as_slice(),
            list2.as_slice()
        ));
        assert!(!expr_list_eq_strict_order(
            list2.as_slice(),
            list1.as_slice()
        ));

        let list3: Vec<Arc<dyn PhysicalExpr>> = vec![
            Arc::new(Column::new("a", 0)),
            Arc::new(Column::new("b", 1)),
            Arc::new(Column::new("c", 2)),
            Arc::new(Column::new("a", 0)),
            Arc::new(Column::new("b", 1)),
        ];
        let list4: Vec<Arc<dyn PhysicalExpr>> = vec![
            Arc::new(Column::new("b", 1)),
            Arc::new(Column::new("b", 1)),
            Arc::new(Column::new("a", 0)),
            Arc::new(Column::new("c", 2)),
            Arc::new(Column::new("a", 0)),
        ];
        assert!(expr_list_eq_any_order(list3.as_slice(), list4.as_slice()));
        assert!(expr_list_eq_any_order(list4.as_slice(), list3.as_slice()));
        assert!(expr_list_eq_any_order(list3.as_slice(), list3.as_slice()));
        assert!(expr_list_eq_any_order(list4.as_slice(), list4.as_slice()));

        assert!(!expr_list_eq_strict_order(
            list3.as_slice(),
            list4.as_slice()
        ));
        assert!(!expr_list_eq_strict_order(
            list4.as_slice(),
            list3.as_slice()
        ));
        assert!(expr_list_eq_any_order(list3.as_slice(), list3.as_slice()));
        assert!(expr_list_eq_any_order(list4.as_slice(), list4.as_slice()));

        Ok(())
    }

    #[test]
    fn sort_expr_list_eq_strict_order_test() -> Result<()> {
        let list1: Vec<PhysicalSortExpr> = vec![
            PhysicalSortExpr {
                expr: Arc::new(Column::new("a", 0)),
                options: SortOptions::default(),
            },
            PhysicalSortExpr {
                expr: Arc::new(Column::new("a", 0)),
                options: SortOptions::default(),
            },
            PhysicalSortExpr {
                expr: Arc::new(Column::new("b", 1)),
                options: SortOptions::default(),
            },
        ];

        let list2: Vec<PhysicalSortExpr> = vec![
            PhysicalSortExpr {
                expr: Arc::new(Column::new("b", 1)),
                options: SortOptions::default(),
            },
            PhysicalSortExpr {
                expr: Arc::new(Column::new("a", 0)),
                options: SortOptions::default(),
            },
            PhysicalSortExpr {
                expr: Arc::new(Column::new("a", 0)),
                options: SortOptions::default(),
            },
        ];

        assert!(!sort_expr_list_eq_strict_order(
            list1.as_slice(),
            list2.as_slice()
        ));
        assert!(!sort_expr_list_eq_strict_order(
            list2.as_slice(),
            list1.as_slice()
        ));

        let list3: Vec<PhysicalSortExpr> = vec![
            PhysicalSortExpr {
                expr: Arc::new(Column::new("a", 0)),
                options: SortOptions::default(),
            },
            PhysicalSortExpr {
                expr: Arc::new(Column::new("b", 1)),
                options: SortOptions::default(),
            },
            PhysicalSortExpr {
                expr: Arc::new(Column::new("c", 2)),
                options: SortOptions::default(),
            },
        ];
        let list4: Vec<PhysicalSortExpr> = vec![
            PhysicalSortExpr {
                expr: Arc::new(Column::new("a", 0)),
                options: SortOptions::default(),
            },
            PhysicalSortExpr {
                expr: Arc::new(Column::new("b", 1)),
                options: SortOptions::default(),
            },
            PhysicalSortExpr {
                expr: Arc::new(Column::new("c", 2)),
                options: SortOptions::default(),
            },
        ];

        assert!(sort_expr_list_eq_strict_order(
            list3.as_slice(),
            list4.as_slice()
        ));
        assert!(sort_expr_list_eq_strict_order(
            list4.as_slice(),
            list3.as_slice()
        ));
        assert!(sort_expr_list_eq_strict_order(
            list3.as_slice(),
            list3.as_slice()
        ));
        assert!(sort_expr_list_eq_strict_order(
            list4.as_slice(),
            list4.as_slice()
        ));

        Ok(())
    }

    #[test]
    fn test_ordering_satisfy() -> Result<()> {
        let crude = vec![PhysicalSortExpr {
            expr: Arc::new(Column::new("a", 0)),
            options: SortOptions::default(),
        }];
        let crude = Some(&crude[..]);
        let finer = vec![
            PhysicalSortExpr {
                expr: Arc::new(Column::new("a", 0)),
                options: SortOptions::default(),
            },
            PhysicalSortExpr {
                expr: Arc::new(Column::new("b", 1)),
                options: SortOptions::default(),
            },
        ];
        let finer = Some(&finer[..]);
        let empty_schema = &Arc::new(Schema {
            fields: vec![],
            metadata: Default::default(),
        });
        assert!(ordering_satisfy(finer, crude, || {
            EquivalenceProperties::new(empty_schema.clone())
        }));
        assert!(!ordering_satisfy(crude, finer, || {
            EquivalenceProperties::new(empty_schema.clone())
        }));
        Ok(())
    }
}<|MERGE_RESOLUTION|>--- conflicted
+++ resolved
@@ -21,14 +21,9 @@
 use crate::expressions::{BinaryExpr, Literal};
 use crate::rewrite::TreeNodeRewritable;
 use crate::PhysicalSortExpr;
-<<<<<<< HEAD
-=======
-use crate::{EquivalenceProperties, PhysicalExpr};
-use datafusion_expr::Operator;
-
->>>>>>> 9c8bdfed
 use arrow::datatypes::SchemaRef;
 use datafusion_common::{Result, ScalarValue};
+use crate::{EquivalenceProperties, PhysicalExpr};
 use datafusion_expr::Operator;
 
 use petgraph::graph::NodeIndex;
@@ -192,7 +187,6 @@
     }
 }
 
-<<<<<<< HEAD
 #[derive(Clone, Debug)]
 pub struct ExprTreeNode {
     expr: Arc<dyn PhysicalExpr>,
@@ -243,6 +237,17 @@
                     })
                 })
                 .collect()
+/// Checks whether given ordering requirements are satisfied by provided [PhysicalSortExpr]s.
+pub fn ordering_satisfy<F: FnOnce() -> EquivalenceProperties>(
+    provided: Option<&[PhysicalSortExpr]>,
+    required: Option<&[PhysicalSortExpr]>,
+    equal_properties: F,
+) -> bool {
+    match (provided, required) {
+        (_, None) => true,
+        (None, Some(_)) => false,
+        (Some(provided), Some(required)) => {
+            ordering_satisfy_concrete(provided, required, equal_properties)
         }
     }
 }
@@ -372,22 +377,6 @@
     let left_expr = Arc::new(BinaryExpr::new(left_and_1, Operator::Gt, left_and_2));
     let right_expr = Arc::new(BinaryExpr::new(right_and_1, Operator::Lt, right_and_2));
     Arc::new(BinaryExpr::new(left_expr, Operator::And, right_expr))
-}
-
-=======
-/// Checks whether given ordering requirements are satisfied by provided [PhysicalSortExpr]s.
-pub fn ordering_satisfy<F: FnOnce() -> EquivalenceProperties>(
-    provided: Option<&[PhysicalSortExpr]>,
-    required: Option<&[PhysicalSortExpr]>,
-    equal_properties: F,
-) -> bool {
-    match (provided, required) {
-        (_, None) => true,
-        (None, Some(_)) => false,
-        (Some(provided), Some(required)) => {
-            ordering_satisfy_concrete(provided, required, equal_properties)
-        }
-    }
 }
 
 pub fn ordering_satisfy_concrete<F: FnOnce() -> EquivalenceProperties>(
@@ -425,7 +414,6 @@
     }
 }
 
->>>>>>> 9c8bdfed
 #[cfg(test)]
 mod tests {
 
