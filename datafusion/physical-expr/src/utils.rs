--- conflicted
+++ resolved
@@ -211,12 +211,7 @@
     }
 }
 
-<<<<<<< HEAD
-/// Checks whether the required [`PhysicalSortExpr`]s are satisfied by the
-/// provided [`PhysicalSortExpr`]s.
-=======
 /// Checks whether given ordering requirements are satisfied by provided [PhysicalSortExpr]s.
->>>>>>> c9bf3f3d
 pub fn ordering_satisfy<F: FnOnce() -> EquivalenceProperties>(
     provided: Option<&[PhysicalSortExpr]>,
     required: Option<&[PhysicalSortExpr]>,
@@ -305,7 +300,6 @@
                 normalize_sort_expr_with_equivalence_properties(e.clone(), eq_classes)
             }))
             .all(|(req, given)| given.satisfy(&req))
-<<<<<<< HEAD
     } else {
         false
     }
@@ -358,14 +352,11 @@
                 )
             }))
             .all(|(req, given)| given.compatible(&req))
-=======
->>>>>>> c9bf3f3d
     } else {
         false
     }
 }
 
-<<<<<<< HEAD
 /// This function maps back requirement after ProjectionExec
 /// to the Executor for its input.
 // Specifically, `ProjectionExec` changes index of `Column`s in the schema of its input executor.
@@ -399,8 +390,6 @@
         .collect()
 }
 
-=======
->>>>>>> c9bf3f3d
 /// This function converts `PhysicalSortRequirement` to `PhysicalSortExpr`
 /// for each entry in the input. If required ordering is None for an entry
 /// default ordering `ASC, NULLS LAST` if given.
