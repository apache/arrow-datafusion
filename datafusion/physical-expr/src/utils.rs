// Licensed to the Apache Software Foundation (ASF) under one
// or more contributor license agreements.  See the NOTICE file
// distributed with this work for additional information
// regarding copyright ownership.  The ASF licenses this file
// to you under the Apache License, Version 2.0 (the
// "License"); you may not use this file except in compliance
// with the License.  You may obtain a copy of the License at
//
//   http://www.apache.org/licenses/LICENSE-2.0
//
// Unless required by applicable law or agreed to in writing,
// software distributed under the License is distributed on an
// "AS IS" BASIS, WITHOUT WARRANTIES OR CONDITIONS OF ANY
// KIND, either express or implied.  See the License for the
// specific language governing permissions and limitations
// under the License.

use crate::equivalence::EquivalentClass;
use crate::expressions::{BinaryExpr, Column, UnKnownColumn};
use crate::rewrite::{TreeNodeRewritable, TreeNodeRewriter};
use crate::{EquivalenceProperties, PhysicalExpr, PhysicalSortExpr};
use arrow::datatypes::SchemaRef;
use datafusion_common::{DataFusionError, Result};
use datafusion_expr::Operator;

use petgraph::graph::NodeIndex;
use petgraph::stable_graph::StableGraph;
use std::collections::HashMap;
use std::collections::HashSet;
use std::sync::Arc;

/// Compare the two expr lists are equal no matter the order.
/// For example two InListExpr can be considered to be equals no matter the order:
///
/// In('a','b','c') == In('c','b','a')
pub fn expr_list_eq_any_order(
    list1: &[Arc<dyn PhysicalExpr>],
    list2: &[Arc<dyn PhysicalExpr>],
) -> bool {
    if list1.len() == list2.len() {
        let mut expr_vec1 = list1.to_vec();
        let mut expr_vec2 = list2.to_vec();
        while let Some(expr1) = expr_vec1.pop() {
            if let Some(idx) = expr_vec2.iter().position(|expr2| expr1.eq(expr2)) {
                expr_vec2.swap_remove(idx);
            } else {
                break;
            }
        }
        expr_vec1.is_empty() && expr_vec2.is_empty()
    } else {
        false
    }
}

/// Strictly compare the two expr lists are equal in the given order.
pub fn expr_list_eq_strict_order(
    list1: &[Arc<dyn PhysicalExpr>],
    list2: &[Arc<dyn PhysicalExpr>],
) -> bool {
    list1.len() == list2.len() && list1.iter().zip(list2.iter()).all(|(e1, e2)| e1.eq(e2))
}

/// Strictly compare the two sort expr lists in the given order.
///
/// For Physical Sort Exprs, the order matters:
///
/// SortExpr('a','b','c') != SortExpr('c','b','a')
#[allow(dead_code)]
pub fn sort_expr_list_eq_strict_order(
    list1: &[PhysicalSortExpr],
    list2: &[PhysicalSortExpr],
) -> bool {
    list1.len() == list2.len() && list1.iter().zip(list2.iter()).all(|(e1, e2)| e1.eq(e2))
}

/// Assume the predicate is in the form of CNF, split the predicate to a Vec of PhysicalExprs.
///
/// For example, split "a1 = a2 AND b1 <= b2 AND c1 != c2" into ["a1 = a2", "b1 <= b2", "c1 != c2"]
pub fn split_conjunction(
    predicate: &Arc<dyn PhysicalExpr>,
) -> Vec<&Arc<dyn PhysicalExpr>> {
    split_conjunction_impl(predicate, vec![])
}

fn split_conjunction_impl<'a>(
    predicate: &'a Arc<dyn PhysicalExpr>,
    mut exprs: Vec<&'a Arc<dyn PhysicalExpr>>,
) -> Vec<&'a Arc<dyn PhysicalExpr>> {
    match predicate.as_any().downcast_ref::<BinaryExpr>() {
        Some(binary) => match binary.op() {
            Operator::And => {
                let exprs = split_conjunction_impl(binary.left(), exprs);
                split_conjunction_impl(binary.right(), exprs)
            }
            _ => {
                exprs.push(predicate);
                exprs
            }
        },
        None => {
            exprs.push(predicate);
            exprs
        }
    }
}

/// Normalize the output expressions based on Alias Map and SchemaRef.
///
/// 1) If there is mapping in Alias Map, replace the Column in the output expressions with the 1st Column in Alias Map
/// 2) If the Column is invalid for the current Schema, replace the Column with a place holder UnKnownColumn
///
pub fn normalize_out_expr_with_alias_schema(
    expr: Arc<dyn PhysicalExpr>,
    alias_map: &HashMap<Column, Vec<Column>>,
    schema: &SchemaRef,
) -> Arc<dyn PhysicalExpr> {
    let expr_clone = expr.clone();
    expr_clone
        .transform(&|expr| {
            let normalized_form: Option<Arc<dyn PhysicalExpr>> =
                match expr.as_any().downcast_ref::<Column>() {
                    Some(column) => {
                        let out = alias_map
                            .get(column)
                            .map(|c| {
                                let out_col: Arc<dyn PhysicalExpr> =
                                    Arc::new(c[0].clone());
                                out_col
                            })
                            .or_else(|| match schema.index_of(column.name()) {
                                // Exactly matching, return None, no need to do the transform
                                Ok(idx) if column.index() == idx => None,
                                _ => {
                                    let out_col: Arc<dyn PhysicalExpr> =
                                        Arc::new(UnKnownColumn::new(column.name()));
                                    Some(out_col)
                                }
                            });
                        out
                    }
                    None => None,
                };
            Ok(normalized_form)
        })
        .unwrap_or(expr)
}

pub fn normalize_expr_with_equivalence_properties(
    expr: Arc<dyn PhysicalExpr>,
    eq_properties: &[EquivalentClass],
) -> Arc<dyn PhysicalExpr> {
    let expr_clone = expr.clone();
    expr_clone
        .transform(&|expr| match expr.as_any().downcast_ref::<Column>() {
            Some(column) => {
                let mut normalized: Option<Arc<dyn PhysicalExpr>> = None;
                for class in eq_properties {
                    if class.contains(column) {
                        normalized = Some(Arc::new(class.head().clone()));
                        break;
                    }
                }
                Ok(normalized)
            }
            None => Ok(None),
        })
        .unwrap_or(expr)
}

pub fn normalize_sort_expr_with_equivalence_properties(
    sort_expr: PhysicalSortExpr,
    eq_properties: &[EquivalentClass],
) -> PhysicalSortExpr {
    let normalized_expr =
        normalize_expr_with_equivalence_properties(sort_expr.expr.clone(), eq_properties);

    if sort_expr.expr.ne(&normalized_expr) {
        PhysicalSortExpr {
            expr: normalized_expr,
            options: sort_expr.options,
        }
    } else {
        sort_expr
    }
}

/// Checks whether given ordering requirements are satisfied by provided [PhysicalSortExpr]s.
pub fn ordering_satisfy<F: FnOnce() -> EquivalenceProperties>(
    provided: Option<&[PhysicalSortExpr]>,
    required: Option<&[PhysicalSortExpr]>,
    equal_properties: F,
) -> bool {
    match (provided, required) {
        (_, None) => true,
        (None, Some(_)) => false,
        (Some(provided), Some(required)) => {
            ordering_satisfy_concrete(provided, required, equal_properties)
        }
    }
}

pub fn ordering_satisfy_concrete<F: FnOnce() -> EquivalenceProperties>(
    provided: &[PhysicalSortExpr],
    required: &[PhysicalSortExpr],
    equal_properties: F,
) -> bool {
    if required.len() > provided.len() {
        false
    } else if required
        .iter()
        .zip(provided.iter())
        .all(|(order1, order2)| order1.eq(order2))
    {
        true
    } else if let eq_classes @ [_, ..] = equal_properties().classes() {
        let normalized_required_exprs = required
            .iter()
            .map(|e| {
                normalize_sort_expr_with_equivalence_properties(e.clone(), eq_classes)
            })
            .collect::<Vec<_>>();
        let normalized_provided_exprs = provided
            .iter()
            .map(|e| {
                normalize_sort_expr_with_equivalence_properties(e.clone(), eq_classes)
            })
            .collect::<Vec<_>>();
        normalized_required_exprs
            .iter()
            .zip(normalized_provided_exprs.iter())
            .all(|(order1, order2)| order1.eq(order2))
    } else {
        false
    }
}

<<<<<<< HEAD
/// Get `Arc<dyn PhysicalExpr>` content of the `PhysicalSortExpr` for each entry in the vector
pub fn convert_to_expr(in1: &[PhysicalSortExpr]) -> Vec<Arc<dyn PhysicalExpr>> {
    in1.iter().map(|elem| elem.expr.clone()).collect::<Vec<_>>()
}

// implementation for searching after normalization.
fn get_indices_of_matching_exprs_normalized(
    to_search: &[Arc<dyn PhysicalExpr>],
    searched: &[Arc<dyn PhysicalExpr>],
) -> Vec<usize> {
    let mut result = vec![];
    for item in to_search {
        if let Some(idx) = searched.iter().position(|e| e.eq(item)) {
            result.push(idx);
        }
    }
    result
}

/// Find the indices of matching entries inside the `searched` vector for each element in the `to_search` vector
pub fn get_indices_of_matching_exprs<F: FnOnce() -> EquivalenceProperties>(
    to_search: &[Arc<dyn PhysicalExpr>],
    searched: &[Arc<dyn PhysicalExpr>],
    equal_properties: F,
) -> Vec<usize> {
    if let eq_classes @ [_, ..] = equal_properties().classes() {
        let to_search_normalized = to_search
            .iter()
            .map(|e| normalize_expr_with_equivalence_properties(e.clone(), eq_classes))
            .collect::<Vec<_>>();
        let searched_normalized = searched
            .iter()
            .map(|e| normalize_expr_with_equivalence_properties(e.clone(), eq_classes))
            .collect::<Vec<_>>();
        get_indices_of_matching_exprs_normalized(
            &to_search_normalized,
            &searched_normalized,
        )
    } else {
        get_indices_of_matching_exprs_normalized(to_search, searched)
=======
#[derive(Clone, Debug)]
pub struct ExprTreeNode<T> {
    expr: Arc<dyn PhysicalExpr>,
    data: Option<T>,
    child_nodes: Vec<ExprTreeNode<T>>,
}

impl<T> ExprTreeNode<T> {
    pub fn new(expr: Arc<dyn PhysicalExpr>) -> Self {
        ExprTreeNode {
            expr,
            data: None,
            child_nodes: vec![],
        }
    }

    pub fn expression(&self) -> &Arc<dyn PhysicalExpr> {
        &self.expr
    }

    pub fn children(&self) -> Vec<ExprTreeNode<T>> {
        self.expr
            .children()
            .into_iter()
            .map(ExprTreeNode::new)
            .collect()
    }
}

impl<T: Clone> TreeNodeRewritable for ExprTreeNode<T> {
    fn map_children<F>(mut self, transform: F) -> Result<Self>
    where
        F: FnMut(Self) -> Result<Self>,
    {
        self.child_nodes = self
            .children()
            .into_iter()
            .map(transform)
            .collect::<Result<Vec<_>>>()?;
        Ok(self)
    }
}

/// This struct facilitates the [TreeNodeRewriter] mechanism to convert a
/// [PhysicalExpr] tree into a DAEG (i.e. an expression DAG) by collecting
/// identical expressions in one node. Caller specifies the node type in the
/// DAEG via the `constructor` argument, which constructs nodes in the DAEG
/// from the [ExprTreeNode] ancillary object.
struct PhysicalExprDAEGBuilder<'a, T, F: Fn(&ExprTreeNode<NodeIndex>) -> T> {
    // The resulting DAEG (expression DAG).
    graph: StableGraph<T, usize>,
    // A vector of visited expression nodes and their corresponding node indices.
    visited_plans: Vec<(Arc<dyn PhysicalExpr>, NodeIndex)>,
    // A function to convert an input expression node to T.
    constructor: &'a F,
}

impl<'a, T, F: Fn(&ExprTreeNode<NodeIndex>) -> T>
    TreeNodeRewriter<ExprTreeNode<NodeIndex>> for PhysicalExprDAEGBuilder<'a, T, F>
{
    // This method mutates an expression node by transforming it to a physical expression
    // and adding it to the graph. The method returns the mutated expression node.
    fn mutate(
        &mut self,
        mut node: ExprTreeNode<NodeIndex>,
    ) -> Result<ExprTreeNode<NodeIndex>> {
        // Get the expression associated with the input expression node.
        let expr = &node.expr;

        // Check if the expression has already been visited.
        let node_idx = match self.visited_plans.iter().find(|(e, _)| expr.eq(e)) {
            // If the expression has been visited, return the corresponding node index.
            Some((_, idx)) => *idx,
            // If the expression has not been visited, add a new node to the graph and
            // add edges to its child nodes. Add the visited expression to the vector
            // of visited expressions and return the newly created node index.
            None => {
                let node_idx = self.graph.add_node((self.constructor)(&node));
                for expr_node in node.child_nodes.iter() {
                    self.graph.add_edge(node_idx, expr_node.data.unwrap(), 0);
                }
                self.visited_plans.push((expr.clone(), node_idx));
                node_idx
            }
        };
        // Set the data field of the input expression node to the corresponding node index.
        node.data = Some(node_idx);
        // Return the mutated expression node.
        Ok(node)
    }
}

// A function that builds a directed acyclic graph of physical expression trees.
pub fn build_dag<T, F>(
    expr: Arc<dyn PhysicalExpr>,
    constructor: &F,
) -> Result<(NodeIndex, StableGraph<T, usize>)>
where
    F: Fn(&ExprTreeNode<NodeIndex>) -> T,
{
    // Create a new expression tree node from the input expression.
    let init = ExprTreeNode::new(expr);
    // Create a new `PhysicalExprDAEGBuilder` instance.
    let mut builder = PhysicalExprDAEGBuilder {
        graph: StableGraph::<T, usize>::new(),
        visited_plans: Vec::<(Arc<dyn PhysicalExpr>, NodeIndex)>::new(),
        constructor,
    };
    // Use the builder to transform the expression tree node into a DAG.
    let root = init.transform_using(&mut builder)?;
    // Return a tuple containing the root node index and the DAG.
    Ok((root.data.unwrap(), builder.graph))
}

fn collect_columns_recursive(
    expr: &Arc<dyn PhysicalExpr>,
    columns: &mut HashSet<Column>,
) {
    if let Some(column) = expr.as_any().downcast_ref::<Column>() {
        if !columns.iter().any(|c| c.eq(column)) {
            columns.insert(column.clone());
        }
    }
    expr.children()
        .iter()
        .for_each(|e| collect_columns_recursive(e, columns))
}

/// Recursively extract referenced [`Column`]s within a [`PhysicalExpr`].
pub fn collect_columns(expr: &Arc<dyn PhysicalExpr>) -> HashSet<Column> {
    let mut columns = HashSet::<Column>::new();
    collect_columns_recursive(expr, &mut columns);
    columns
}

/// Re-assign column indices referenced in predicate according to given schema.
/// This may be helpful when dealing with projections.
pub fn reassign_predicate_columns(
    pred: Arc<dyn PhysicalExpr>,
    schema: &SchemaRef,
    ignore_not_found: bool,
) -> Result<Arc<dyn PhysicalExpr>, DataFusionError> {
    let mut rewriter = ColumnAssigner {
        schema,
        ignore_not_found,
    };
    pred.transform_using(&mut rewriter)
}

#[derive(Debug)]
struct ColumnAssigner<'a> {
    schema: &'a SchemaRef,
    ignore_not_found: bool,
}

impl<'a> TreeNodeRewriter<Arc<dyn PhysicalExpr>> for ColumnAssigner<'a> {
    fn mutate(
        &mut self,
        expr: Arc<dyn PhysicalExpr>,
    ) -> Result<Arc<dyn PhysicalExpr>, DataFusionError> {
        if let Some(column) = expr.as_any().downcast_ref::<Column>() {
            let index = match self.schema.index_of(column.name()) {
                Ok(idx) => idx,
                Err(_) if self.ignore_not_found => usize::MAX,
                Err(e) => return Err(e.into()),
            };
            return Ok(Arc::new(Column::new(column.name(), index)));
        }

        Ok(expr)
>>>>>>> 928662bb
    }
}

#[cfg(test)]
mod tests {
    use super::*;
    use crate::expressions::{binary, cast, col, lit, Column, Literal};
    use crate::PhysicalSortExpr;
    use arrow::compute::SortOptions;
    use datafusion_common::{Result, ScalarValue};
    use std::fmt::{Display, Formatter};

<<<<<<< HEAD
    use crate::expressions::col;
    use arrow_schema::{DataType, Field, Schema};
=======
    use arrow_schema::{DataType, Field, Schema};
    use petgraph::visit::Bfs;
>>>>>>> 928662bb
    use std::sync::Arc;

    #[derive(Clone)]
    struct DummyProperty {
        expr_type: String,
    }

    /// This is a dummy node in the DAEG; it stores a reference to the actual
    /// [PhysicalExpr] as well as a dummy property.
    #[derive(Clone)]
    struct PhysicalExprDummyNode {
        pub expr: Arc<dyn PhysicalExpr>,
        pub property: DummyProperty,
    }

    impl Display for PhysicalExprDummyNode {
        fn fmt(&self, f: &mut Formatter<'_>) -> std::fmt::Result {
            write!(f, "{}", self.expr)
        }
    }

    fn make_dummy_node(node: &ExprTreeNode<NodeIndex>) -> PhysicalExprDummyNode {
        let expr = node.expression().clone();
        let dummy_property = if expr.as_any().is::<BinaryExpr>() {
            "Binary"
        } else if expr.as_any().is::<Column>() {
            "Column"
        } else if expr.as_any().is::<Literal>() {
            "Literal"
        } else {
            "Other"
        }
        .to_owned();
        PhysicalExprDummyNode {
            expr,
            property: DummyProperty {
                expr_type: dummy_property,
            },
        }
    }

    #[test]
    fn test_build_dag() -> Result<()> {
        let schema = Schema::new(vec![
            Field::new("0", DataType::Int32, true),
            Field::new("1", DataType::Int32, true),
            Field::new("2", DataType::Int32, true),
        ]);
        let expr = binary(
            cast(
                binary(
                    col("0", &schema)?,
                    Operator::Plus,
                    col("1", &schema)?,
                    &schema,
                )?,
                &schema,
                DataType::Int64,
            )?,
            Operator::Gt,
            binary(
                cast(col("2", &schema)?, &schema, DataType::Int64)?,
                Operator::Plus,
                lit(ScalarValue::Int64(Some(10))),
                &schema,
            )?,
            &schema,
        )?;
        let mut vector_dummy_props = vec![];
        let (root, graph) = build_dag(expr, &make_dummy_node)?;
        let mut bfs = Bfs::new(&graph, root);
        while let Some(node_index) = bfs.next(&graph) {
            let node = &graph[node_index];
            vector_dummy_props.push(node.property.clone());
        }

        assert_eq!(
            vector_dummy_props
                .iter()
                .filter(|property| property.expr_type == "Binary")
                .count(),
            3
        );
        assert_eq!(
            vector_dummy_props
                .iter()
                .filter(|property| property.expr_type == "Column")
                .count(),
            3
        );
        assert_eq!(
            vector_dummy_props
                .iter()
                .filter(|property| property.expr_type == "Literal")
                .count(),
            1
        );
        assert_eq!(
            vector_dummy_props
                .iter()
                .filter(|property| property.expr_type == "Other")
                .count(),
            2
        );
        Ok(())
    }

    #[test]
    fn test_convert_to_expr() -> Result<()> {
        let schema = Schema::new(vec![Field::new("a", DataType::UInt64, false)]);
        let sort_expr = vec![PhysicalSortExpr {
            expr: col("a", &schema).unwrap(),
            options: Default::default(),
        }];
        assert!(convert_to_expr(&sort_expr)[0].eq(&sort_expr[0].expr));
        Ok(())
    }

    #[test]
    fn test_get_indices_of_matching_exprs() -> Result<()> {
        let empty_schema = &Arc::new(Schema {
            fields: vec![],
            metadata: Default::default(),
        });
        let equal_properties = || EquivalenceProperties::new(empty_schema.clone());
        let list1: Vec<Arc<dyn PhysicalExpr>> = vec![
            Arc::new(Column::new("a", 0)),
            Arc::new(Column::new("b", 1)),
            Arc::new(Column::new("c", 2)),
            Arc::new(Column::new("d", 3)),
        ];
        let list2: Vec<Arc<dyn PhysicalExpr>> = vec![
            Arc::new(Column::new("b", 1)),
            Arc::new(Column::new("c", 2)),
            Arc::new(Column::new("a", 0)),
        ];
        assert_eq!(
            get_indices_of_matching_exprs(&list1, &list2, equal_properties),
            vec![2, 0, 1]
        );
        assert_eq!(
            get_indices_of_matching_exprs(&list2, &list1, equal_properties),
            vec![1, 2, 0]
        );
        Ok(())
    }

    #[test]
    fn expr_list_eq_test() -> Result<()> {
        let list1: Vec<Arc<dyn PhysicalExpr>> = vec![
            Arc::new(Column::new("a", 0)),
            Arc::new(Column::new("a", 0)),
            Arc::new(Column::new("b", 1)),
        ];
        let list2: Vec<Arc<dyn PhysicalExpr>> = vec![
            Arc::new(Column::new("b", 1)),
            Arc::new(Column::new("b", 1)),
            Arc::new(Column::new("a", 0)),
        ];
        assert!(!expr_list_eq_any_order(list1.as_slice(), list2.as_slice()));
        assert!(!expr_list_eq_any_order(list2.as_slice(), list1.as_slice()));

        assert!(!expr_list_eq_strict_order(
            list1.as_slice(),
            list2.as_slice()
        ));
        assert!(!expr_list_eq_strict_order(
            list2.as_slice(),
            list1.as_slice()
        ));

        let list3: Vec<Arc<dyn PhysicalExpr>> = vec![
            Arc::new(Column::new("a", 0)),
            Arc::new(Column::new("b", 1)),
            Arc::new(Column::new("c", 2)),
            Arc::new(Column::new("a", 0)),
            Arc::new(Column::new("b", 1)),
        ];
        let list4: Vec<Arc<dyn PhysicalExpr>> = vec![
            Arc::new(Column::new("b", 1)),
            Arc::new(Column::new("b", 1)),
            Arc::new(Column::new("a", 0)),
            Arc::new(Column::new("c", 2)),
            Arc::new(Column::new("a", 0)),
        ];
        assert!(expr_list_eq_any_order(list3.as_slice(), list4.as_slice()));
        assert!(expr_list_eq_any_order(list4.as_slice(), list3.as_slice()));
        assert!(expr_list_eq_any_order(list3.as_slice(), list3.as_slice()));
        assert!(expr_list_eq_any_order(list4.as_slice(), list4.as_slice()));

        assert!(!expr_list_eq_strict_order(
            list3.as_slice(),
            list4.as_slice()
        ));
        assert!(!expr_list_eq_strict_order(
            list4.as_slice(),
            list3.as_slice()
        ));
        assert!(expr_list_eq_any_order(list3.as_slice(), list3.as_slice()));
        assert!(expr_list_eq_any_order(list4.as_slice(), list4.as_slice()));

        Ok(())
    }

    #[test]
    fn sort_expr_list_eq_strict_order_test() -> Result<()> {
        let list1: Vec<PhysicalSortExpr> = vec![
            PhysicalSortExpr {
                expr: Arc::new(Column::new("a", 0)),
                options: SortOptions::default(),
            },
            PhysicalSortExpr {
                expr: Arc::new(Column::new("a", 0)),
                options: SortOptions::default(),
            },
            PhysicalSortExpr {
                expr: Arc::new(Column::new("b", 1)),
                options: SortOptions::default(),
            },
        ];

        let list2: Vec<PhysicalSortExpr> = vec![
            PhysicalSortExpr {
                expr: Arc::new(Column::new("b", 1)),
                options: SortOptions::default(),
            },
            PhysicalSortExpr {
                expr: Arc::new(Column::new("a", 0)),
                options: SortOptions::default(),
            },
            PhysicalSortExpr {
                expr: Arc::new(Column::new("a", 0)),
                options: SortOptions::default(),
            },
        ];

        assert!(!sort_expr_list_eq_strict_order(
            list1.as_slice(),
            list2.as_slice()
        ));
        assert!(!sort_expr_list_eq_strict_order(
            list2.as_slice(),
            list1.as_slice()
        ));

        let list3: Vec<PhysicalSortExpr> = vec![
            PhysicalSortExpr {
                expr: Arc::new(Column::new("a", 0)),
                options: SortOptions::default(),
            },
            PhysicalSortExpr {
                expr: Arc::new(Column::new("b", 1)),
                options: SortOptions::default(),
            },
            PhysicalSortExpr {
                expr: Arc::new(Column::new("c", 2)),
                options: SortOptions::default(),
            },
        ];
        let list4: Vec<PhysicalSortExpr> = vec![
            PhysicalSortExpr {
                expr: Arc::new(Column::new("a", 0)),
                options: SortOptions::default(),
            },
            PhysicalSortExpr {
                expr: Arc::new(Column::new("b", 1)),
                options: SortOptions::default(),
            },
            PhysicalSortExpr {
                expr: Arc::new(Column::new("c", 2)),
                options: SortOptions::default(),
            },
        ];

        assert!(sort_expr_list_eq_strict_order(
            list3.as_slice(),
            list4.as_slice()
        ));
        assert!(sort_expr_list_eq_strict_order(
            list4.as_slice(),
            list3.as_slice()
        ));
        assert!(sort_expr_list_eq_strict_order(
            list3.as_slice(),
            list3.as_slice()
        ));
        assert!(sort_expr_list_eq_strict_order(
            list4.as_slice(),
            list4.as_slice()
        ));

        Ok(())
    }

    #[test]
    fn test_ordering_satisfy() -> Result<()> {
        let crude = vec![PhysicalSortExpr {
            expr: Arc::new(Column::new("a", 0)),
            options: SortOptions::default(),
        }];
        let crude = Some(&crude[..]);
        let finer = vec![
            PhysicalSortExpr {
                expr: Arc::new(Column::new("a", 0)),
                options: SortOptions::default(),
            },
            PhysicalSortExpr {
                expr: Arc::new(Column::new("b", 1)),
                options: SortOptions::default(),
            },
        ];
        let finer = Some(&finer[..]);
        let empty_schema = &Arc::new(Schema {
            fields: vec![],
            metadata: Default::default(),
        });
        assert!(ordering_satisfy(finer, crude, || {
            EquivalenceProperties::new(empty_schema.clone())
        }));
        assert!(!ordering_satisfy(crude, finer, || {
            EquivalenceProperties::new(empty_schema.clone())
        }));
        Ok(())
    }
}<|MERGE_RESOLUTION|>--- conflicted
+++ resolved
@@ -235,7 +235,6 @@
     }
 }
 
-<<<<<<< HEAD
 /// Get `Arc<dyn PhysicalExpr>` content of the `PhysicalSortExpr` for each entry in the vector
 pub fn convert_to_expr(in1: &[PhysicalSortExpr]) -> Vec<Arc<dyn PhysicalExpr>> {
     in1.iter().map(|elem| elem.expr.clone()).collect::<Vec<_>>()
@@ -276,7 +275,9 @@
         )
     } else {
         get_indices_of_matching_exprs_normalized(to_search, searched)
-=======
+    }
+}
+
 #[derive(Clone, Debug)]
 pub struct ExprTreeNode<T> {
     expr: Arc<dyn PhysicalExpr>,
@@ -447,7 +448,6 @@
         }
 
         Ok(expr)
->>>>>>> 928662bb
     }
 }
 
@@ -457,16 +457,10 @@
     use crate::expressions::{binary, cast, col, lit, Column, Literal};
     use crate::PhysicalSortExpr;
     use arrow::compute::SortOptions;
+    use arrow_schema::{DataType, Field, Schema};
     use datafusion_common::{Result, ScalarValue};
+    use petgraph::visit::Bfs;
     use std::fmt::{Display, Formatter};
-
-<<<<<<< HEAD
-    use crate::expressions::col;
-    use arrow_schema::{DataType, Field, Schema};
-=======
-    use arrow_schema::{DataType, Field, Schema};
-    use petgraph::visit::Bfs;
->>>>>>> 928662bb
     use std::sync::Arc;
 
     #[derive(Clone)]
