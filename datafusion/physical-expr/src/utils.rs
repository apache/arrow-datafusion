--- conflicted
+++ resolved
@@ -312,7 +312,6 @@
     }
 }
 
-<<<<<<< HEAD
 /// Get `Arc<dyn PhysicalExpr>` content of the `PhysicalSortExpr` for each entry in the vector
 pub fn convert_to_expr(in1: &[PhysicalSortExpr]) -> Vec<Arc<dyn PhysicalExpr>> {
     in1.iter().map(|elem| elem.expr.clone()).collect::<Vec<_>>()
@@ -354,7 +353,8 @@
     } else {
         get_indices_of_matching_exprs_normalized(to_search, searched)
     }
-=======
+}
+
 /// This function converts `PhysicalSortRequirement` to `PhysicalSortExpr`
 /// for each entry in the input. If required ordering is None for an entry
 /// default ordering `ASC, NULLS LAST` if given.
@@ -382,7 +382,6 @@
             }
         })
         .collect()
->>>>>>> 667f19eb
 }
 
 #[derive(Clone, Debug)]
