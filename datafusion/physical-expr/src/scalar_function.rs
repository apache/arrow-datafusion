--- conflicted
+++ resolved
@@ -160,11 +160,6 @@
 
         // evaluate the function
         match self.fun {
-<<<<<<< HEAD
-            ScalarFunctionDefinition::BuiltIn(ref fun) => {
-                let fun = create_physical_fun(fun)?;
-                (fun)(&inputs)
-            }
             ScalarFunctionDefinition::UDF(ref fun) => {
                 let output = fun.invoke(&inputs)?;
                 if let ColumnarValue::Array(array) = &output {
@@ -175,9 +170,6 @@
                 }
                 Ok(output)
             }
-=======
-            ScalarFunctionDefinition::UDF(ref fun) => fun.invoke(&inputs),
->>>>>>> 5c86db0b
             ScalarFunctionDefinition::Name(_) => {
                 internal_err!(
                     "Name function must be resolved to one of the other variants prior to physical planning"
