--- conflicted
+++ resolved
@@ -25,18 +25,10 @@
 use arrow::array::ArrayRef;
 use arrow::array::{BooleanArray, Float32Array, Float64Array, Int64Array};
 use arrow::datatypes::DataType;
-<<<<<<< HEAD
-use arrow::error::ArrowError;
 use rand::{thread_rng, Rng};
 
-use datafusion_common::not_impl_err;
 use datafusion_common::ScalarValue::{Float32, Int64};
 use datafusion_common::{exec_err, ScalarValue};
-=======
-use datafusion_common::internal_err;
-use datafusion_common::ScalarValue;
-use datafusion_common::ScalarValue::{Float32, Int64};
->>>>>>> 8f3d1ef2
 use datafusion_common::{DataFusionError, Result};
 use datafusion_expr::ColumnarValue;
 
@@ -673,91 +665,6 @@
     (x * factor).round() / factor
 }
 
-<<<<<<< HEAD
-macro_rules! make_abs_function {
-    ($ARRAY_TYPE:ident) => {{
-        |args: &[ArrayRef]| {
-            let array = downcast_arg!(&args[0], "abs arg", $ARRAY_TYPE);
-            let res: $ARRAY_TYPE = array.unary(|x| x.abs());
-            Ok(Arc::new(res) as ArrayRef)
-        }
-    }};
-}
-
-macro_rules! make_try_abs_function {
-    ($ARRAY_TYPE:ident) => {{
-        |args: &[ArrayRef]| {
-            let array = downcast_arg!(&args[0], "abs arg", $ARRAY_TYPE);
-            let res: $ARRAY_TYPE = array.try_unary(|x| {
-                x.checked_abs().ok_or_else(|| {
-                    ArrowError::ComputeError(format!(
-                        "{} overflow on abs({})",
-                        stringify!($ARRAY_TYPE),
-                        x
-                    ))
-                })
-            })?;
-            Ok(Arc::new(res) as ArrayRef)
-        }
-    }};
-}
-
-macro_rules! make_decimal_abs_function {
-    ($ARRAY_TYPE:ident) => {{
-        |args: &[ArrayRef]| {
-            let array = downcast_arg!(&args[0], "abs arg", $ARRAY_TYPE);
-            let res: $ARRAY_TYPE = array
-                .unary(|x| x.wrapping_abs())
-                .with_data_type(args[0].data_type().clone());
-            Ok(Arc::new(res) as ArrayRef)
-        }
-    }};
-}
-
-/// Abs SQL function
-/// Return different implementations based on input datatype to reduce branches during execution
-pub(super) fn create_abs_function(
-    input_data_type: &DataType,
-) -> Result<MathArrayFunction> {
-    match input_data_type {
-        DataType::Float32 => Ok(make_abs_function!(Float32Array)),
-        DataType::Float64 => Ok(make_abs_function!(Float64Array)),
-
-        // Types that may overflow, such as abs(-128_i8).
-        DataType::Int8 => Ok(make_try_abs_function!(Int8Array)),
-        DataType::Int16 => Ok(make_try_abs_function!(Int16Array)),
-        DataType::Int32 => Ok(make_try_abs_function!(Int32Array)),
-        DataType::Int64 => Ok(make_try_abs_function!(Int64Array)),
-
-        // Types of results are the same as the input.
-        DataType::Null
-        | DataType::UInt8
-        | DataType::UInt16
-        | DataType::UInt32
-        | DataType::UInt64 => Ok(|args: &[ArrayRef]| Ok(args[0].clone())),
-
-        // Decimal types
-        DataType::Decimal128(_, _) => Ok(make_decimal_abs_function!(Decimal128Array)),
-        DataType::Decimal256(_, _) => Ok(make_decimal_abs_function!(Decimal256Array)),
-
-        other => not_impl_err!("Unsupported data type {other:?} for function abs"),
-    }
-}
-
-/// abs() SQL function implementation
-pub fn abs_invoke(args: &[ArrayRef]) -> Result<ArrayRef> {
-    if args.len() != 1 {
-        return exec_err!("abs function requires 1 argument, got {}", args.len());
-    }
-
-    let input_data_type = args[0].data_type();
-    let abs_fun = create_abs_function(input_data_type)?;
-
-    abs_fun(args)
-}
-
-=======
->>>>>>> 8f3d1ef2
 #[cfg(test)]
 mod tests {
     use arrow::array::{Float64Array, NullArray};
