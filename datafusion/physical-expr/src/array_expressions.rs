--- conflicted
+++ resolved
@@ -52,7 +52,7 @@
             .iter()
             .map(|e| match e.as_any().downcast_ref::<$ARRAY_TYPE>() {
                 Some(array) => Ok(array),
-                _ => Err(DataFusionError::Internal("failed to downcast".to_string())),
+                _ => internal_err!("failed to downcast"),
             })
     }};
 }
@@ -111,11 +111,7 @@
                                 builder.values().append_null();
                             }
                         }
-                        None => {
-                            return Err(DataFusionError::Internal(
-                                "failed to downcast".to_string(),
-                            ))
-                        }
+                        None => return internal_err!("failed to downcast"),
                     },
                 }
             }
@@ -331,9 +327,7 @@
                 } else if arg.as_any().downcast_ref::<NullArray>().is_some() {
                     arrays.push(ListOrNull::Null);
                 } else {
-                    return Err(DataFusionError::Internal(
-                        "Unsupported argument type for array".to_string(),
-                    ));
+                    return internal_err!("Unsupported argument type for array");
                 }
             }
 
@@ -661,16 +655,6 @@
 
 /// Array_append SQL function
 pub fn array_append(args: &[ArrayRef]) -> Result<ArrayRef> {
-<<<<<<< HEAD
-=======
-    if args.len() != 2 {
-        return internal_err!(
-            "Array_append function requires two arguments, got {}",
-            args.len()
-        );
-    }
-
->>>>>>> 518efca8
     let arr = as_list_array(&args[0])?;
     let element = &args[1];
 
@@ -747,16 +731,6 @@
 
 /// Array_prepend SQL function
 pub fn array_prepend(args: &[ArrayRef]) -> Result<ArrayRef> {
-<<<<<<< HEAD
-=======
-    if args.len() != 2 {
-        return internal_err!(
-            "Array_prepend function requires two arguments, got {}",
-            args.len()
-        );
-    }
-
->>>>>>> 518efca8
     let element = &args[0];
     let arr = as_list_array(&args[1])?;
 
