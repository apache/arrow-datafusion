// Licensed to the Apache Software Foundation (ASF) under one
// or more contributor license agreements.  See the NOTICE file
// distributed with this work for additional information
// regarding copyright ownership.  The ASF licenses this file
// to you under the Apache License, Version 2.0 (the
// "License"); you may not use this file except in compliance
// with the License.  You may obtain a copy of the License at
//
//   http://www.apache.org/licenses/LICENSE-2.0
//
// Unless required by applicable law or agreed to in writing,
// software distributed under the License is distributed on an
// "AS IS" BASIS, WITHOUT WARRANTIES OR CONDITIONS OF ANY
// KIND, either express or implied.  See the License for the
// specific language governing permissions and limitations
// under the License.

//! Array expressions

use std::any::type_name;
use std::collections::HashSet;
use std::fmt::{Display, Formatter};
use std::sync::Arc;

use arrow::array::*;
use arrow::buffer::OffsetBuffer;
use arrow::compute::{self};
use arrow::datatypes::{DataType, Field, UInt64Type};
use arrow::row::{RowConverter, SortField};
use arrow_buffer::{ArrowNativeType, NullBuffer};

use arrow_schema::{FieldRef, SortOptions};
use datafusion_common::cast::{
    as_generic_list_array, as_generic_string_array, as_int64_array, as_large_list_array,
    as_list_array, as_null_array, as_string_array,
};
use datafusion_common::utils::array_into_list_array;
use datafusion_common::{
    exec_err, internal_datafusion_err, internal_err, plan_err, DataFusionError, Result,
    ScalarValue,
};
use itertools::Itertools;

macro_rules! downcast_arg {
    ($ARG:expr, $ARRAY_TYPE:ident) => {{
        $ARG.as_any().downcast_ref::<$ARRAY_TYPE>().ok_or_else(|| {
            DataFusionError::Internal(format!(
                "could not cast to {}",
                type_name::<$ARRAY_TYPE>()
            ))
        })?
    }};
}

/// Computes a BooleanArray indicating equality or inequality between elements in a list array and a specified element array.
///
/// # Arguments
///
/// * `list_array_row` - A reference to a trait object implementing the Arrow `Array` trait. It represents the list array for which the equality or inequality will be compared.
///
/// * `element_array` - A reference to a trait object implementing the Arrow `Array` trait. It represents the array with which each element in the `list_array_row` will be compared.
///
/// * `row_index` - The index of the row in the `element_array` and `list_array` to use for the comparison.
///
/// * `eq` - A boolean flag. If `true`, the function computes equality; if `false`, it computes inequality.
///
/// # Returns
///
/// Returns a `Result<BooleanArray>` representing the comparison results. The result may contain an error if there are issues with the computation.
///
/// # Example
///
/// ```text
/// compare_element_to_list(
///     [1, 2, 3], [1, 2, 3], 0, true => [true, false, false]
///     [1, 2, 3, 3, 2, 1], [1, 2, 3], 1, true => [false, true, false, false, true, false]
///
///     [[1, 2, 3], [2, 3, 4], [3, 4, 5]], [[1, 2, 3], [2, 3, 4], [3, 4, 5]], 0, true => [true, false, false]
///     [[1, 2, 3], [2, 3, 4], [2, 3, 4]], [[1, 2, 3], [2, 3, 4], [3, 4, 5]], 1, false => [true, false, false]
/// )
/// ```
fn compare_element_to_list(
    list_array_row: &dyn Array,
    element_array: &dyn Array,
    row_index: usize,
    eq: bool,
) -> Result<BooleanArray> {
    if list_array_row.data_type() != element_array.data_type() {
        return exec_err!(
            "compare_element_to_list received incompatible types: '{:?}' and '{:?}'.",
            list_array_row.data_type(),
            element_array.data_type()
        );
    }

    let indices = UInt32Array::from(vec![row_index as u32]);
    let element_array_row = arrow::compute::take(element_array, &indices, None)?;

    // Compute all positions in list_row_array (that is itself an
    // array) that are equal to `from_array_row`
    let res = match element_array_row.data_type() {
        // arrow_ord::cmp::eq does not support ListArray, so we need to compare it by loop
        DataType::List(_) => {
            // compare each element of the from array
            let element_array_row_inner = as_list_array(&element_array_row)?.value(0);
            let list_array_row_inner = as_list_array(list_array_row)?;

            list_array_row_inner
                .iter()
                // compare element by element the current row of list_array
                .map(|row| {
                    row.map(|row| {
                        if eq {
                            row.eq(&element_array_row_inner)
                        } else {
                            row.ne(&element_array_row_inner)
                        }
                    })
                })
                .collect::<BooleanArray>()
        }
        DataType::LargeList(_) => {
            // compare each element of the from array
            let element_array_row_inner =
                as_large_list_array(&element_array_row)?.value(0);
            let list_array_row_inner = as_large_list_array(list_array_row)?;

            list_array_row_inner
                .iter()
                // compare element by element the current row of list_array
                .map(|row| {
                    row.map(|row| {
                        if eq {
                            row.eq(&element_array_row_inner)
                        } else {
                            row.ne(&element_array_row_inner)
                        }
                    })
                })
                .collect::<BooleanArray>()
        }
        _ => {
            let element_arr = Scalar::new(element_array_row);
            // use not_distinct so we can compare NULL
            if eq {
                arrow_ord::cmp::not_distinct(&list_array_row, &element_arr)?
            } else {
                arrow_ord::cmp::distinct(&list_array_row, &element_arr)?
            }
        }
    };

    Ok(res)
}

/// Returns the length of a concrete array dimension
fn compute_array_length(
    arr: Option<ArrayRef>,
    dimension: Option<i64>,
) -> Result<Option<u64>> {
    let mut current_dimension: i64 = 1;
    let mut value = match arr {
        Some(arr) => arr,
        None => return Ok(None),
    };
    let dimension = match dimension {
        Some(value) => {
            if value < 1 {
                return Ok(None);
            }

            value
        }
        None => return Ok(None),
    };

    loop {
        if current_dimension == dimension {
            return Ok(Some(value.len() as u64));
        }

        match value.data_type() {
            DataType::List(..) => {
                value = downcast_arg!(value, ListArray).value(0);
                current_dimension += 1;
            }
            DataType::LargeList(..) => {
                value = downcast_arg!(value, LargeListArray).value(0);
                current_dimension += 1;
            }
            _ => return Ok(None),
        }
    }
}

/// Returns the length of each array dimension
fn compute_array_dims(arr: Option<ArrayRef>) -> Result<Option<Vec<Option<u64>>>> {
    let mut value = match arr {
        Some(arr) => arr,
        None => return Ok(None),
    };
    if value.is_empty() {
        return Ok(None);
    }
    let mut res = vec![Some(value.len() as u64)];

    loop {
        match value.data_type() {
            DataType::List(..) => {
                value = downcast_arg!(value, ListArray).value(0);
                res.push(Some(value.len() as u64));
            }
            _ => return Ok(Some(res)),
        }
    }
}

fn check_datatypes(name: &str, args: &[&ArrayRef]) -> Result<()> {
    let data_type = args[0].data_type();
    if !args.iter().all(|arg| {
        arg.data_type().equals_datatype(data_type)
            || arg.data_type().equals_datatype(&DataType::Null)
    }) {
        let types = args.iter().map(|arg| arg.data_type()).collect::<Vec<_>>();
        return plan_err!("{name} received incompatible types: '{types:?}'.");
    }

    Ok(())
}

/// Convert one or more [`ArrayRef`] of the same type into a
/// `ListArray` or 'LargeListArray' depending on the offset size.
///
/// # Example (non nested)
///
/// Calling `array(col1, col2)` where col1 and col2 are non nested
/// would return a single new `ListArray`, where each row was a list
/// of 2 elements:
///
/// ```text
/// ┌─────────┐   ┌─────────┐           ┌──────────────┐
/// │ ┌─────┐ │   │ ┌─────┐ │           │ ┌──────────┐ │
/// │ │  A  │ │   │ │  X  │ │           │ │  [A, X]  │ │
/// │ ├─────┤ │   │ ├─────┤ │           │ ├──────────┤ │
/// │ │NULL │ │   │ │  Y  │ │──────────▶│ │[NULL, Y] │ │
/// │ ├─────┤ │   │ ├─────┤ │           │ ├──────────┤ │
/// │ │  C  │ │   │ │  Z  │ │           │ │  [C, Z]  │ │
/// │ └─────┘ │   │ └─────┘ │           │ └──────────┘ │
/// └─────────┘   └─────────┘           └──────────────┘
///   col1           col2                    output
/// ```
///
/// # Example (nested)
///
/// Calling `array(col1, col2)` where col1 and col2 are lists
/// would return a single new `ListArray`, where each row was a list
/// of the corresponding elements of col1 and col2.
///
/// ``` text
/// ┌──────────────┐   ┌──────────────┐        ┌─────────────────────────────┐
/// │ ┌──────────┐ │   │ ┌──────────┐ │        │ ┌────────────────────────┐  │
/// │ │  [A, X]  │ │   │ │    []    │ │        │ │    [[A, X], []]        │  │
/// │ ├──────────┤ │   │ ├──────────┤ │        │ ├────────────────────────┤  │
/// │ │[NULL, Y] │ │   │ │[Q, R, S] │ │───────▶│ │ [[NULL, Y], [Q, R, S]] │  │
/// │ ├──────────┤ │   │ ├──────────┤ │        │ ├────────────────────────│  │
/// │ │  [C, Z]  │ │   │ │   NULL   │ │        │ │    [[C, Z], NULL]      │  │
/// │ └──────────┘ │   │ └──────────┘ │        │ └────────────────────────┘  │
/// └──────────────┘   └──────────────┘        └─────────────────────────────┘
///      col1               col2                         output
/// ```
fn array_array<O: OffsetSizeTrait>(
    args: &[ArrayRef],
    data_type: DataType,
) -> Result<ArrayRef> {
    // do not accept 0 arguments.
    if args.is_empty() {
        return plan_err!("Array requires at least one argument");
    }

    let mut data = vec![];
    let mut total_len = 0;
    for arg in args {
        let arg_data = if arg.as_any().is::<NullArray>() {
            ArrayData::new_empty(&data_type)
        } else {
            arg.to_data()
        };
        total_len += arg_data.len();
        data.push(arg_data);
    }

    let mut offsets: Vec<O> = Vec::with_capacity(total_len);
    offsets.push(O::usize_as(0));

    let capacity = Capacities::Array(total_len);
    let data_ref = data.iter().collect::<Vec<_>>();
    let mut mutable = MutableArrayData::with_capacities(data_ref, true, capacity);

    let num_rows = args[0].len();
    for row_idx in 0..num_rows {
        for (arr_idx, arg) in args.iter().enumerate() {
            if !arg.as_any().is::<NullArray>()
                && !arg.is_null(row_idx)
                && arg.is_valid(row_idx)
            {
                mutable.extend(arr_idx, row_idx, row_idx + 1);
            } else {
                mutable.extend_nulls(1);
            }
        }
        offsets.push(O::usize_as(mutable.len()));
    }
    let data = mutable.freeze();

    Ok(Arc::new(GenericListArray::<O>::try_new(
        Arc::new(Field::new("item", data_type, true)),
        OffsetBuffer::new(offsets.into()),
        arrow_array::make_array(data),
        None,
    )?))
}

/// `make_array` SQL function
pub fn make_array(arrays: &[ArrayRef]) -> Result<ArrayRef> {
    let mut data_type = DataType::Null;
    for arg in arrays {
        let arg_data_type = arg.data_type();
        if !arg_data_type.equals_datatype(&DataType::Null) {
            data_type = arg_data_type.clone();
            break;
        }
    }

    match data_type {
        // Either an empty array or all nulls:
        DataType::Null => {
            let array =
                new_null_array(&DataType::Null, arrays.iter().map(|a| a.len()).sum());
            Ok(Arc::new(array_into_list_array(array)))
        }
        DataType::LargeList(..) => array_array::<i64>(arrays, data_type),
        _ => array_array::<i32>(arrays, data_type),
    }
}

fn general_array_element<O: OffsetSizeTrait>(
    array: &GenericListArray<O>,
    indexes: &Int64Array,
) -> Result<ArrayRef>
where
    i64: TryInto<O>,
{
    let values = array.values();
    let original_data = values.to_data();
    let capacity = Capacities::Array(original_data.len());

    // use_nulls: true, we don't construct List for array_element, so we need explicit nulls.
    let mut mutable =
        MutableArrayData::with_capacities(vec![&original_data], true, capacity);

    fn adjusted_array_index<O: OffsetSizeTrait>(index: i64, len: O) -> Result<Option<O>>
    where
        i64: TryInto<O>,
    {
        let index: O = index.try_into().map_err(|_| {
            DataFusionError::Execution(format!(
                "array_element got invalid index: {}",
                index
            ))
        })?;
        // 0 ~ len - 1
        let adjusted_zero_index = if index < O::usize_as(0) {
            index + len
        } else {
            index - O::usize_as(1)
        };

        if O::usize_as(0) <= adjusted_zero_index && adjusted_zero_index < len {
            Ok(Some(adjusted_zero_index))
        } else {
            // Out of bounds
            Ok(None)
        }
    }

    for (row_index, offset_window) in array.offsets().windows(2).enumerate() {
        let start = offset_window[0];
        let end = offset_window[1];
        let len = end - start;

        // array is null
        if len == O::usize_as(0) {
            mutable.extend_nulls(1);
            continue;
        }

        let index = adjusted_array_index::<O>(indexes.value(row_index), len)?;

        if let Some(index) = index {
            let start = start.as_usize() + index.as_usize();
            mutable.extend(0, start, start + 1_usize);
        } else {
            // Index out of bounds
            mutable.extend_nulls(1);
        }
    }

    let data = mutable.freeze();
    Ok(arrow_array::make_array(data))
}

/// array_element SQL function
///
/// There are two arguments for array_element, the first one is the array, the second one is the 1-indexed index.
/// `array_element(array, index)`
///
/// For example:
/// > array_element(\[1, 2, 3], 2) -> 2
pub fn array_element(args: &[ArrayRef]) -> Result<ArrayRef> {
    if args.len() != 2 {
        return exec_err!("array_element needs two arguments");
    }

    match &args[0].data_type() {
        DataType::List(_) => {
            let array = as_list_array(&args[0])?;
            let indexes = as_int64_array(&args[1])?;
            general_array_element::<i32>(array, indexes)
        }
        DataType::LargeList(_) => {
            let array = as_large_list_array(&args[0])?;
            let indexes = as_int64_array(&args[1])?;
            general_array_element::<i64>(array, indexes)
        }
        _ => exec_err!(
            "array_element does not support type: {:?}",
            args[0].data_type()
        ),
    }
}

fn general_except<OffsetSize: OffsetSizeTrait>(
    l: &GenericListArray<OffsetSize>,
    r: &GenericListArray<OffsetSize>,
    field: &FieldRef,
) -> Result<GenericListArray<OffsetSize>> {
    let converter = RowConverter::new(vec![SortField::new(l.value_type())])?;

    let l_values = l.values().to_owned();
    let r_values = r.values().to_owned();
    let l_values = converter.convert_columns(&[l_values])?;
    let r_values = converter.convert_columns(&[r_values])?;

    let mut offsets = Vec::<OffsetSize>::with_capacity(l.len() + 1);
    offsets.push(OffsetSize::usize_as(0));

    let mut rows = Vec::with_capacity(l_values.num_rows());
    let mut dedup = HashSet::new();

    for (l_w, r_w) in l.offsets().windows(2).zip(r.offsets().windows(2)) {
        let l_slice = l_w[0].as_usize()..l_w[1].as_usize();
        let r_slice = r_w[0].as_usize()..r_w[1].as_usize();
        for i in r_slice {
            let right_row = r_values.row(i);
            dedup.insert(right_row);
        }
        for i in l_slice {
            let left_row = l_values.row(i);
            if dedup.insert(left_row) {
                rows.push(left_row);
            }
        }

        offsets.push(OffsetSize::usize_as(rows.len()));
        dedup.clear();
    }

    if let Some(values) = converter.convert_rows(rows)?.first() {
        Ok(GenericListArray::<OffsetSize>::new(
            field.to_owned(),
            OffsetBuffer::new(offsets.into()),
            values.to_owned(),
            l.nulls().cloned(),
        ))
    } else {
        internal_err!("array_except failed to convert rows")
    }
}

pub fn array_except(args: &[ArrayRef]) -> Result<ArrayRef> {
    if args.len() != 2 {
        return exec_err!("array_except needs two arguments");
    }

    let array1 = &args[0];
    let array2 = &args[1];

    match (array1.data_type(), array2.data_type()) {
        (DataType::Null, _) | (_, DataType::Null) => Ok(array1.to_owned()),
        (DataType::List(field), DataType::List(_)) => {
            check_datatypes("array_except", &[array1, array2])?;
            let list1 = array1.as_list::<i32>();
            let list2 = array2.as_list::<i32>();
            let result = general_except::<i32>(list1, list2, field)?;
            Ok(Arc::new(result))
        }
        (DataType::LargeList(field), DataType::LargeList(_)) => {
            check_datatypes("array_except", &[array1, array2])?;
            let list1 = array1.as_list::<i64>();
            let list2 = array2.as_list::<i64>();
            let result = general_except::<i64>(list1, list2, field)?;
            Ok(Arc::new(result))
        }
        (dt1, dt2) => {
            internal_err!("array_except got unexpected types: {dt1:?} and {dt2:?}")
        }
    }
}

/// array_slice SQL function
///
/// We follow the behavior of array_slice in DuckDB
/// Note that array_slice is 1-indexed. And there are two additional arguments `from` and `to` in array_slice.
///
/// > array_slice(array, from, to)
///
/// Positive index is treated as the index from the start of the array. If the
/// `from` index is smaller than 1, it is treated as 1. If the `to` index is larger than the
/// length of the array, it is treated as the length of the array.
///
/// Negative index is treated as the index from the end of the array. If the index
/// is larger than the length of the array, it is NOT VALID, either in `from` or `to`.
/// The `to` index is exclusive like python slice syntax.
///
/// See test cases in `array.slt` for more details.
pub fn array_slice(args: &[ArrayRef]) -> Result<ArrayRef> {
    let args_len = args.len();
    if args_len != 3 && args_len != 4 {
        return exec_err!("array_slice needs three or four arguments");
    }

    let stride = if args_len == 4 {
        Some(as_int64_array(&args[3])?)
    } else {
        None
    };

    let from_array = as_int64_array(&args[1])?;
    let to_array = as_int64_array(&args[2])?;

    let array_data_type = args[0].data_type();
    match array_data_type {
        DataType::List(_) => {
            let array = as_list_array(&args[0])?;
            general_array_slice::<i32>(array, from_array, to_array, stride)
        }
        DataType::LargeList(_) => {
            let array = as_large_list_array(&args[0])?;
            let from_array = as_int64_array(&args[1])?;
            let to_array = as_int64_array(&args[2])?;
            general_array_slice::<i64>(array, from_array, to_array, stride)
        }
        _ => exec_err!("array_slice does not support type: {:?}", array_data_type),
    }
}

fn general_array_slice<O: OffsetSizeTrait>(
    array: &GenericListArray<O>,
    from_array: &Int64Array,
    to_array: &Int64Array,
    stride: Option<&Int64Array>,
) -> Result<ArrayRef>
where
    i64: TryInto<O>,
{
    let values = array.values();
    let original_data = values.to_data();
    let capacity = Capacities::Array(original_data.len());

    // use_nulls: false, we don't need nulls but empty array for array_slice, so we don't need explicit nulls but adjust offset to indicate nulls.
    let mut mutable =
        MutableArrayData::with_capacities(vec![&original_data], false, capacity);

    // We have the slice syntax compatible with DuckDB v0.8.1.
    // The rule `adjusted_from_index` and `adjusted_to_index` follows the rule of array_slice in duckdb.

    fn adjusted_from_index<O: OffsetSizeTrait>(index: i64, len: O) -> Result<Option<O>>
    where
        i64: TryInto<O>,
    {
        // 0 ~ len - 1
        let adjusted_zero_index = if index < 0 {
            if let Ok(index) = index.try_into() {
                index + len
            } else {
                return exec_err!("array_slice got invalid index: {}", index);
            }
        } else {
            // array_slice(arr, 1, to) is the same as array_slice(arr, 0, to)
            if let Ok(index) = index.try_into() {
                std::cmp::max(index - O::usize_as(1), O::usize_as(0))
            } else {
                return exec_err!("array_slice got invalid index: {}", index);
            }
        };

        if O::usize_as(0) <= adjusted_zero_index && adjusted_zero_index < len {
            Ok(Some(adjusted_zero_index))
        } else {
            // Out of bounds
            Ok(None)
        }
    }

    fn adjusted_to_index<O: OffsetSizeTrait>(index: i64, len: O) -> Result<Option<O>>
    where
        i64: TryInto<O>,
    {
        // 0 ~ len - 1
        let adjusted_zero_index = if index < 0 {
            // array_slice in duckdb with negative to_index is python-like, so index itself is exclusive
            if let Ok(index) = index.try_into() {
                index + len
            } else {
                return exec_err!("array_slice got invalid index: {}", index);
            }
        } else {
            // array_slice(arr, from, len + 1) is the same as array_slice(arr, from, len)
            if let Ok(index) = index.try_into() {
                std::cmp::min(index - O::usize_as(1), len - O::usize_as(1))
            } else {
                return exec_err!("array_slice got invalid index: {}", index);
            }
        };

        if O::usize_as(0) <= adjusted_zero_index && adjusted_zero_index < len {
            Ok(Some(adjusted_zero_index))
        } else {
            // Out of bounds
            Ok(None)
        }
    }

    let mut offsets = vec![O::usize_as(0)];

    for (row_index, offset_window) in array.offsets().windows(2).enumerate() {
        let start = offset_window[0];
        let end = offset_window[1];
        let len = end - start;

        // len 0 indicate array is null, return empty array in this row.
        if len == O::usize_as(0) {
            offsets.push(offsets[row_index]);
            continue;
        }

        // If index is null, we consider it as the minimum / maximum index of the array.
        let from_index = if from_array.is_null(row_index) {
            Some(O::usize_as(0))
        } else {
            adjusted_from_index::<O>(from_array.value(row_index), len)?
        };

        let to_index = if to_array.is_null(row_index) {
            Some(len - O::usize_as(1))
        } else {
            adjusted_to_index::<O>(to_array.value(row_index), len)?
        };

        if let (Some(from), Some(to)) = (from_index, to_index) {
            let stride = stride.map(|s| s.value(row_index));
            // array_slice with stride in duckdb, return empty array if stride is not supported and from > to.
            if stride.is_none() && from > to {
                // return empty array
                offsets.push(offsets[row_index]);
                continue;
            }
            let stride = stride.unwrap_or(1);
            if stride.is_zero() {
                return exec_err!(
                    "array_slice got invalid stride: {:?}, it cannot be 0",
                    stride
                );
            } else if from <= to && stride.is_negative() {
                // return empty array
                offsets.push(offsets[row_index]);
                continue;
            }

            let stride: O = stride.try_into().map_err(|_| {
                internal_datafusion_err!("array_slice got invalid stride: {}", stride)
            })?;

            if from <= to {
                assert!(start + to <= end);
                if stride.eq(&O::one()) {
                    // stride is default to 1
                    mutable.extend(
                        0,
                        (start + from).to_usize().unwrap(),
                        (start + to + O::usize_as(1)).to_usize().unwrap(),
                    );
                    offsets.push(offsets[row_index] + (to - from + O::usize_as(1)));
                    continue;
                }
                let mut index = start + from;
                let mut cnt = 0;
                while index <= start + to {
                    mutable.extend(
                        0,
                        index.to_usize().unwrap(),
                        index.to_usize().unwrap() + 1,
                    );
                    index += stride;
                    cnt += 1;
                }
                offsets.push(offsets[row_index] + O::usize_as(cnt));
            } else {
                let mut index = start + from;
                let mut cnt = 0;
                while index >= start + to {
                    mutable.extend(
                        0,
                        index.to_usize().unwrap(),
                        index.to_usize().unwrap() + 1,
                    );
                    index += stride;
                    cnt += 1;
                }
                // invalid range, return empty array
                offsets.push(offsets[row_index] + O::usize_as(cnt));
            }
        } else {
            // invalid range, return empty array
            offsets.push(offsets[row_index]);
        }
    }

    let data = mutable.freeze();

    Ok(Arc::new(GenericListArray::<O>::try_new(
        Arc::new(Field::new("item", array.value_type(), true)),
        OffsetBuffer::<O>::new(offsets.into()),
        arrow_array::make_array(data),
        None,
    )?))
}

fn general_pop_front_list<O: OffsetSizeTrait>(
    array: &GenericListArray<O>,
) -> Result<ArrayRef>
where
    i64: TryInto<O>,
{
    let from_array = Int64Array::from(vec![2; array.len()]);
    let to_array = Int64Array::from(
        array
            .iter()
            .map(|arr| arr.map_or(0, |arr| arr.len() as i64))
            .collect::<Vec<i64>>(),
    );
    general_array_slice::<O>(array, &from_array, &to_array, None)
}

fn general_pop_back_list<O: OffsetSizeTrait>(
    array: &GenericListArray<O>,
) -> Result<ArrayRef>
where
    i64: TryInto<O>,
{
    let from_array = Int64Array::from(vec![1; array.len()]);
    let to_array = Int64Array::from(
        array
            .iter()
            .map(|arr| arr.map_or(0, |arr| arr.len() as i64 - 1))
            .collect::<Vec<i64>>(),
    );
    general_array_slice::<O>(array, &from_array, &to_array, None)
}

/// array_pop_front SQL function
pub fn array_pop_front(args: &[ArrayRef]) -> Result<ArrayRef> {
    let array_data_type = args[0].data_type();
    match array_data_type {
        DataType::List(_) => {
            let array = as_list_array(&args[0])?;
            general_pop_front_list::<i32>(array)
        }
        DataType::LargeList(_) => {
            let array = as_large_list_array(&args[0])?;
            general_pop_front_list::<i64>(array)
        }
        _ => exec_err!(
            "array_pop_front does not support type: {:?}",
            array_data_type
        ),
    }
}

/// array_pop_back SQL function
pub fn array_pop_back(args: &[ArrayRef]) -> Result<ArrayRef> {
    if args.len() != 1 {
        return exec_err!("array_pop_back needs one argument");
    }

    let array_data_type = args[0].data_type();
    match array_data_type {
        DataType::List(_) => {
            let array = as_list_array(&args[0])?;
            general_pop_back_list::<i32>(array)
        }
        DataType::LargeList(_) => {
            let array = as_large_list_array(&args[0])?;
            general_pop_back_list::<i64>(array)
        }
        _ => exec_err!(
            "array_pop_back does not support type: {:?}",
            array_data_type
        ),
    }
}

<<<<<<< HEAD
/// Generates an array of integers from start to stop with a given step.
///
/// This function takes 1 to 3 ArrayRefs as arguments, representing start, stop, and step values.
/// It returns a `Result<ArrayRef>` representing the resulting ListArray after the operation.
///
/// # Arguments
///
/// * `args` - An array of 1 to 3 ArrayRefs representing start, stop, and step(step value can not be zero.) values.
///
/// # Examples
///
/// gen_range(3) => [0, 1, 2]
/// gen_range(1, 4) => [1, 2, 3]
/// gen_range(1, 7, 2) => [1, 3, 5]
pub fn gen_range(args: &[ArrayRef]) -> Result<ArrayRef> {
    let (start_array, stop_array, step_array) = match args.len() {
        1 => (None, as_int64_array(&args[0])?, None),
        2 => (
            Some(as_int64_array(&args[0])?),
            as_int64_array(&args[1])?,
            None,
        ),
        3 => (
            Some(as_int64_array(&args[0])?),
            as_int64_array(&args[1])?,
            Some(as_int64_array(&args[2])?),
        ),
        _ => return exec_err!("gen_range expects 1 to 3 arguments"),
    };

    let mut values = vec![];
    let mut offsets = vec![0];
    for (idx, stop) in stop_array.iter().enumerate() {
        let stop = stop.unwrap_or(0);
        let start = start_array.as_ref().map(|arr| arr.value(idx)).unwrap_or(0);
        let step = step_array.as_ref().map(|arr| arr.value(idx)).unwrap_or(1);
        if step == 0 {
            return exec_err!("step can't be 0 for function range(start [, stop, step]");
        }
        if step < 0 {
            // Decreasing range
            values.extend((stop + 1..start + 1).rev().step_by((-step) as usize));
        } else {
            // Increasing range
            values.extend((start..stop).step_by(step as usize));
        }

        offsets.push(values.len() as i32);
    }
    let arr = Arc::new(ListArray::try_new(
        Arc::new(Field::new("item", DataType::Int64, true)),
        OffsetBuffer::new(offsets.into()),
        Arc::new(Int64Array::from(values)),
        None,
    )?);
    Ok(arr)
=======
/// Appends or prepends elements to a ListArray.
///
/// This function takes a ListArray, an ArrayRef, a FieldRef, and a boolean flag
/// indicating whether to append or prepend the elements. It returns a `Result<ArrayRef>`
/// representing the resulting ListArray after the operation.
///
/// # Arguments
///
/// * `list_array` - A reference to the ListArray to which elements will be appended/prepended.
/// * `element_array` - A reference to the Array containing elements to be appended/prepended.
/// * `field` - A reference to the Field describing the data type of the arrays.
/// * `is_append` - A boolean flag indicating whether to append (`true`) or prepend (`false`) elements.
///
/// # Examples
///
/// generic_append_and_prepend(
///     [1, 2, 3], 4, append => [1, 2, 3, 4]
///     5, [6, 7, 8], prepend => [5, 6, 7, 8]
/// )
fn generic_append_and_prepend<O: OffsetSizeTrait>(
    list_array: &GenericListArray<O>,
    element_array: &ArrayRef,
    data_type: &DataType,
    is_append: bool,
) -> Result<ArrayRef>
where
    i64: TryInto<O>,
{
    let mut offsets = vec![O::usize_as(0)];
    let values = list_array.values();
    let original_data = values.to_data();
    let element_data = element_array.to_data();
    let capacity = Capacities::Array(original_data.len() + element_data.len());

    let mut mutable = MutableArrayData::with_capacities(
        vec![&original_data, &element_data],
        false,
        capacity,
    );

    let values_index = 0;
    let element_index = 1;

    for (row_index, offset_window) in list_array.offsets().windows(2).enumerate() {
        let start = offset_window[0].to_usize().unwrap();
        let end = offset_window[1].to_usize().unwrap();
        if is_append {
            mutable.extend(values_index, start, end);
            mutable.extend(element_index, row_index, row_index + 1);
        } else {
            mutable.extend(element_index, row_index, row_index + 1);
            mutable.extend(values_index, start, end);
        }
        offsets.push(offsets[row_index] + O::usize_as(end - start + 1));
    }

    let data = mutable.freeze();

    Ok(Arc::new(GenericListArray::<O>::try_new(
        Arc::new(Field::new("item", data_type.to_owned(), true)),
        OffsetBuffer::new(offsets.into()),
        arrow_array::make_array(data),
        None,
    )?))
>>>>>>> ca37ce37
}

/// Array_sort SQL function
pub fn array_sort(args: &[ArrayRef]) -> Result<ArrayRef> {
    if args.is_empty() || args.len() > 3 {
        return exec_err!("array_sort expects one to three arguments");
    }

    let sort_option = match args.len() {
        1 => None,
        2 => {
            let sort = as_string_array(&args[1])?.value(0);
            Some(SortOptions {
                descending: order_desc(sort)?,
                nulls_first: true,
            })
        }
        3 => {
            let sort = as_string_array(&args[1])?.value(0);
            let nulls_first = as_string_array(&args[2])?.value(0);
            Some(SortOptions {
                descending: order_desc(sort)?,
                nulls_first: order_nulls_first(nulls_first)?,
            })
        }
        _ => return exec_err!("array_sort expects 1 to 3 arguments"),
    };

    let list_array = as_list_array(&args[0])?;
    let row_count = list_array.len();

    let mut array_lengths = vec![];
    let mut arrays = vec![];
    let mut valid = BooleanBufferBuilder::new(row_count);
    for i in 0..row_count {
        if list_array.is_null(i) {
            array_lengths.push(0);
            valid.append(false);
        } else {
            let arr_ref = list_array.value(i);
            let arr_ref = arr_ref.as_ref();

            let sorted_array = compute::sort(arr_ref, sort_option)?;
            array_lengths.push(sorted_array.len());
            arrays.push(sorted_array);
            valid.append(true);
        }
    }

    // Assume all arrays have the same data type
    let data_type = list_array.value_type();
    let buffer = valid.finish();

    let elements = arrays
        .iter()
        .map(|a| a.as_ref())
        .collect::<Vec<&dyn Array>>();

    let list_arr = ListArray::new(
        Arc::new(Field::new("item", data_type, true)),
        OffsetBuffer::from_lengths(array_lengths),
        Arc::new(compute::concat(elements.as_slice())?),
        Some(NullBuffer::new(buffer)),
    );
    Ok(Arc::new(list_arr))
}

fn order_desc(modifier: &str) -> Result<bool> {
    match modifier.to_uppercase().as_str() {
        "DESC" => Ok(true),
        "ASC" => Ok(false),
        _ => exec_err!("the second parameter of array_sort expects DESC or ASC"),
    }
}

fn order_nulls_first(modifier: &str) -> Result<bool> {
    match modifier.to_uppercase().as_str() {
        "NULLS FIRST" => Ok(true),
        "NULLS LAST" => Ok(false),
        _ => exec_err!(
            "the third parameter of array_sort expects NULLS FIRST or NULLS LAST"
        ),
    }
}

/// Array_empty SQL function
pub fn array_empty(args: &[ArrayRef]) -> Result<ArrayRef> {
    if args.len() != 1 {
        return exec_err!("array_empty expects one argument");
    }

    if as_null_array(&args[0]).is_ok() {
        // Make sure to return Boolean type.
        return Ok(Arc::new(BooleanArray::new_null(args[0].len())));
    }
    let array_type = args[0].data_type();

    match array_type {
        DataType::List(_) => array_empty_dispatch::<i32>(&args[0]),
        DataType::LargeList(_) => array_empty_dispatch::<i64>(&args[0]),
        _ => exec_err!("array_empty does not support type '{array_type:?}'."),
    }
}

fn array_empty_dispatch<O: OffsetSizeTrait>(array: &ArrayRef) -> Result<ArrayRef> {
    let array = as_generic_list_array::<O>(array)?;
    let builder = array
        .iter()
        .map(|arr| arr.map(|arr| arr.len() == arr.null_count()))
        .collect::<BooleanArray>();
    Ok(Arc::new(builder))
}

/// Array_repeat SQL function
pub fn array_repeat(args: &[ArrayRef]) -> Result<ArrayRef> {
    if args.len() != 2 {
        return exec_err!("array_repeat expects two arguments");
    }

    let element = &args[0];
    let count_array = as_int64_array(&args[1])?;

    match element.data_type() {
        DataType::List(_) => {
            let list_array = as_list_array(element)?;
            general_list_repeat::<i32>(list_array, count_array)
        }
        DataType::LargeList(_) => {
            let list_array = as_large_list_array(element)?;
            general_list_repeat::<i64>(list_array, count_array)
        }
        _ => general_repeat::<i32>(element, count_array),
    }
}

/// For each element of `array[i]` repeat `count_array[i]` times.
///
/// Assumption for the input:
///     1. `count[i] >= 0`
///     2. `array.len() == count_array.len()`
///
/// For example,
/// ```text
/// array_repeat(
///     [1, 2, 3], [2, 0, 1] => [[1, 1], [], [3]]
/// )
/// ```
fn general_repeat<O: OffsetSizeTrait>(
    array: &ArrayRef,
    count_array: &Int64Array,
) -> Result<ArrayRef> {
    let data_type = array.data_type();
    let mut new_values = vec![];

    let count_vec = count_array
        .values()
        .to_vec()
        .iter()
        .map(|x| *x as usize)
        .collect::<Vec<_>>();

    for (row_index, &count) in count_vec.iter().enumerate() {
        let repeated_array = if array.is_null(row_index) {
            new_null_array(data_type, count)
        } else {
            let original_data = array.to_data();
            let capacity = Capacities::Array(count);
            let mut mutable =
                MutableArrayData::with_capacities(vec![&original_data], false, capacity);

            for _ in 0..count {
                mutable.extend(0, row_index, row_index + 1);
            }

            let data = mutable.freeze();
            arrow_array::make_array(data)
        };
        new_values.push(repeated_array);
    }

    let new_values: Vec<_> = new_values.iter().map(|a| a.as_ref()).collect();
    let values = compute::concat(&new_values)?;

    Ok(Arc::new(GenericListArray::<O>::try_new(
        Arc::new(Field::new("item", data_type.to_owned(), true)),
        OffsetBuffer::from_lengths(count_vec),
        values,
        None,
    )?))
}

/// Handle List version of `general_repeat`
///
/// For each element of `list_array[i]` repeat `count_array[i]` times.
///
/// For example,
/// ```text
/// array_repeat(
///     [[1, 2, 3], [4, 5], [6]], [2, 0, 1] => [[[1, 2, 3], [1, 2, 3]], [], [[6]]]
/// )
/// ```
fn general_list_repeat<O: OffsetSizeTrait>(
    list_array: &GenericListArray<O>,
    count_array: &Int64Array,
) -> Result<ArrayRef> {
    let data_type = list_array.data_type();
    let value_type = list_array.value_type();
    let mut new_values = vec![];

    let count_vec = count_array
        .values()
        .to_vec()
        .iter()
        .map(|x| *x as usize)
        .collect::<Vec<_>>();

    for (list_array_row, &count) in list_array.iter().zip(count_vec.iter()) {
        let list_arr = match list_array_row {
            Some(list_array_row) => {
                let original_data = list_array_row.to_data();
                let capacity = Capacities::Array(original_data.len() * count);
                let mut mutable = MutableArrayData::with_capacities(
                    vec![&original_data],
                    false,
                    capacity,
                );

                for _ in 0..count {
                    mutable.extend(0, 0, original_data.len());
                }

                let data = mutable.freeze();
                let repeated_array = arrow_array::make_array(data);

                let list_arr = GenericListArray::<O>::try_new(
                    Arc::new(Field::new("item", value_type.clone(), true)),
                    OffsetBuffer::<O>::from_lengths(vec![original_data.len(); count]),
                    repeated_array,
                    None,
                )?;
                Arc::new(list_arr) as ArrayRef
            }
            None => new_null_array(data_type, count),
        };
        new_values.push(list_arr);
    }

    let lengths = new_values.iter().map(|a| a.len()).collect::<Vec<_>>();
    let new_values: Vec<_> = new_values.iter().map(|a| a.as_ref()).collect();
    let values = compute::concat(&new_values)?;

    Ok(Arc::new(ListArray::try_new(
        Arc::new(Field::new("item", data_type.to_owned(), true)),
        OffsetBuffer::<i32>::from_lengths(lengths),
        values,
        None,
    )?))
}

/// Array_position SQL function
pub fn array_position(args: &[ArrayRef]) -> Result<ArrayRef> {
    if args.len() < 2 || args.len() > 3 {
        return exec_err!("array_position expects two or three arguments");
    }
    match &args[0].data_type() {
        DataType::List(_) => general_position_dispatch::<i32>(args),
        DataType::LargeList(_) => general_position_dispatch::<i64>(args),
        array_type => exec_err!("array_position does not support type '{array_type:?}'."),
    }
}
fn general_position_dispatch<O: OffsetSizeTrait>(args: &[ArrayRef]) -> Result<ArrayRef> {
    let list_array = as_generic_list_array::<O>(&args[0])?;
    let element_array = &args[1];

    check_datatypes("array_position", &[list_array.values(), element_array])?;

    let arr_from = if args.len() == 3 {
        as_int64_array(&args[2])?
            .values()
            .to_vec()
            .iter()
            .map(|&x| x - 1)
            .collect::<Vec<_>>()
    } else {
        vec![0; list_array.len()]
    };

    // if `start_from` index is out of bounds, return error
    for (arr, &from) in list_array.iter().zip(arr_from.iter()) {
        if let Some(arr) = arr {
            if from < 0 || from as usize >= arr.len() {
                return internal_err!("start_from index out of bounds");
            }
        } else {
            // We will get null if we got null in the array, so we don't need to check
        }
    }

    generic_position::<O>(list_array, element_array, arr_from)
}

fn generic_position<OffsetSize: OffsetSizeTrait>(
    list_array: &GenericListArray<OffsetSize>,
    element_array: &ArrayRef,
    arr_from: Vec<i64>, // 0-indexed
) -> Result<ArrayRef> {
    let mut data = Vec::with_capacity(list_array.len());

    for (row_index, (list_array_row, &from)) in
        list_array.iter().zip(arr_from.iter()).enumerate()
    {
        let from = from as usize;

        if let Some(list_array_row) = list_array_row {
            let eq_array =
                compare_element_to_list(&list_array_row, element_array, row_index, true)?;

            // Collect `true`s in 1-indexed positions
            let index = eq_array
                .iter()
                .skip(from)
                .position(|e| e == Some(true))
                .map(|index| (from + index + 1) as u64);

            data.push(index);
        } else {
            data.push(None);
        }
    }

    Ok(Arc::new(UInt64Array::from(data)))
}

/// Array_positions SQL function
pub fn array_positions(args: &[ArrayRef]) -> Result<ArrayRef> {
    if args.len() != 2 {
        return exec_err!("array_positions expects two arguments");
    }

    let element = &args[1];

    match &args[0].data_type() {
        DataType::List(_) => {
            let arr = as_list_array(&args[0])?;
            check_datatypes("array_positions", &[arr.values(), element])?;
            general_positions::<i32>(arr, element)
        }
        DataType::LargeList(_) => {
            let arr = as_large_list_array(&args[0])?;
            check_datatypes("array_positions", &[arr.values(), element])?;
            general_positions::<i64>(arr, element)
        }
        array_type => {
            exec_err!("array_positions does not support type '{array_type:?}'.")
        }
    }
}

fn general_positions<OffsetSize: OffsetSizeTrait>(
    list_array: &GenericListArray<OffsetSize>,
    element_array: &ArrayRef,
) -> Result<ArrayRef> {
    let mut data = Vec::with_capacity(list_array.len());

    for (row_index, list_array_row) in list_array.iter().enumerate() {
        if let Some(list_array_row) = list_array_row {
            let eq_array =
                compare_element_to_list(&list_array_row, element_array, row_index, true)?;

            // Collect `true`s in 1-indexed positions
            let indexes = eq_array
                .iter()
                .positions(|e| e == Some(true))
                .map(|index| Some(index as u64 + 1))
                .collect::<Vec<_>>();

            data.push(Some(indexes));
        } else {
            data.push(None);
        }
    }

    Ok(Arc::new(
        ListArray::from_iter_primitive::<UInt64Type, _, _>(data),
    ))
}

/// For each element of `list_array[i]`, removed up to `arr_n[i]`  occurences
/// of `element_array[i]`.
///
/// The type of each **element** in `list_array` must be the same as the type of
/// `element_array`. This function also handles nested arrays
/// ([`ListArray`] of [`ListArray`]s)
///
/// For example, when called to remove a list array (where each element is a
/// list of int32s, the second argument are int32 arrays, and the
/// third argument is the number of occurrences to remove
///
/// ```text
/// general_remove(
///   [1, 2, 3, 2], 2, 1    ==> [1, 3, 2]   (only the first 2 is removed)
///   [4, 5, 6, 5], 5, 2    ==> [4, 6]  (both 5s are removed)
/// )
/// ```
fn general_remove<OffsetSize: OffsetSizeTrait>(
    list_array: &GenericListArray<OffsetSize>,
    element_array: &ArrayRef,
    arr_n: Vec<i64>,
) -> Result<ArrayRef> {
    let data_type = list_array.value_type();
    let mut new_values = vec![];
    // Build up the offsets for the final output array
    let mut offsets = Vec::<OffsetSize>::with_capacity(arr_n.len() + 1);
    offsets.push(OffsetSize::zero());

    // n is the number of elements to remove in this row
    for (row_index, (list_array_row, n)) in
        list_array.iter().zip(arr_n.iter()).enumerate()
    {
        match list_array_row {
            Some(list_array_row) => {
                let eq_array = compare_element_to_list(
                    &list_array_row,
                    element_array,
                    row_index,
                    false,
                )?;

                // We need to keep at most first n elements as `false`, which represent the elements to remove.
                let eq_array = if eq_array.false_count() < *n as usize {
                    eq_array
                } else {
                    let mut count = 0;
                    eq_array
                        .iter()
                        .map(|e| {
                            // Keep first n `false` elements, and reverse other elements to `true`.
                            if let Some(false) = e {
                                if count < *n {
                                    count += 1;
                                    e
                                } else {
                                    Some(true)
                                }
                            } else {
                                e
                            }
                        })
                        .collect::<BooleanArray>()
                };

                let filtered_array = arrow::compute::filter(&list_array_row, &eq_array)?;
                offsets.push(
                    offsets[row_index] + OffsetSize::usize_as(filtered_array.len()),
                );
                new_values.push(filtered_array);
            }
            None => {
                // Null element results in a null row (no new offsets)
                offsets.push(offsets[row_index]);
            }
        }
    }

    let values = if new_values.is_empty() {
        new_empty_array(&data_type)
    } else {
        let new_values = new_values.iter().map(|x| x.as_ref()).collect::<Vec<_>>();
        arrow::compute::concat(&new_values)?
    };

    Ok(Arc::new(GenericListArray::<OffsetSize>::try_new(
        Arc::new(Field::new("item", data_type, true)),
        OffsetBuffer::new(offsets.into()),
        values,
        list_array.nulls().cloned(),
    )?))
}

fn array_remove_internal(
    array: &ArrayRef,
    element_array: &ArrayRef,
    arr_n: Vec<i64>,
) -> Result<ArrayRef> {
    match array.data_type() {
        DataType::List(_) => {
            let list_array = array.as_list::<i32>();
            general_remove::<i32>(list_array, element_array, arr_n)
        }
        DataType::LargeList(_) => {
            let list_array = array.as_list::<i64>();
            general_remove::<i64>(list_array, element_array, arr_n)
        }
        array_type => {
            exec_err!("array_remove_all does not support type '{array_type:?}'.")
        }
    }
}

pub fn array_remove_all(args: &[ArrayRef]) -> Result<ArrayRef> {
    if args.len() != 2 {
        return exec_err!("array_remove_all expects two arguments");
    }

    let arr_n = vec![i64::MAX; args[0].len()];
    array_remove_internal(&args[0], &args[1], arr_n)
}

pub fn array_remove(args: &[ArrayRef]) -> Result<ArrayRef> {
    if args.len() != 2 {
        return exec_err!("array_remove expects two arguments");
    }

    let arr_n = vec![1; args[0].len()];
    array_remove_internal(&args[0], &args[1], arr_n)
}

pub fn array_remove_n(args: &[ArrayRef]) -> Result<ArrayRef> {
    if args.len() != 3 {
        return exec_err!("array_remove_n expects three arguments");
    }

    let arr_n = as_int64_array(&args[2])?.values().to_vec();
    array_remove_internal(&args[0], &args[1], arr_n)
}

/// For each element of `list_array[i]`, replaces up to `arr_n[i]`  occurences
/// of `from_array[i]`, `to_array[i]`.
///
/// The type of each **element** in `list_array` must be the same as the type of
/// `from_array` and `to_array`. This function also handles nested arrays
/// ([`ListArray`] of [`ListArray`]s)
///
/// For example, when called to replace a list array (where each element is a
/// list of int32s, the second and third argument are int32 arrays, and the
/// fourth argument is the number of occurrences to replace
///
/// ```text
/// general_replace(
///   [1, 2, 3, 2], 2, 10, 1    ==> [1, 10, 3, 2]   (only the first 2 is replaced)
///   [4, 5, 6, 5], 5, 20, 2    ==> [4, 20, 6, 20]  (both 5s are replaced)
/// )
/// ```
fn general_replace<O: OffsetSizeTrait>(
    list_array: &GenericListArray<O>,
    from_array: &ArrayRef,
    to_array: &ArrayRef,
    arr_n: Vec<i64>,
) -> Result<ArrayRef> {
    // Build up the offsets for the final output array
    let mut offsets: Vec<O> = vec![O::usize_as(0)];
    let values = list_array.values();
    let original_data = values.to_data();
    let to_data = to_array.to_data();
    let capacity = Capacities::Array(original_data.len());

    // First array is the original array, second array is the element to replace with.
    let mut mutable = MutableArrayData::with_capacities(
        vec![&original_data, &to_data],
        false,
        capacity,
    );

    let mut valid = BooleanBufferBuilder::new(list_array.len());

    for (row_index, offset_window) in list_array.offsets().windows(2).enumerate() {
        if list_array.is_null(row_index) {
            offsets.push(offsets[row_index]);
            valid.append(false);
            continue;
        }

        let start = offset_window[0];
        let end = offset_window[1];

        let list_array_row = list_array.value(row_index);

        // Compute all positions in list_row_array (that is itself an
        // array) that are equal to `from_array_row`
        let eq_array =
            compare_element_to_list(&list_array_row, &from_array, row_index, true)?;

        let original_idx = O::usize_as(0);
        let replace_idx = O::usize_as(1);
        let n = arr_n[row_index];
        let mut counter = 0;

        // All elements are false, no need to replace, just copy original data
        if eq_array.false_count() == eq_array.len() {
            mutable.extend(
                original_idx.to_usize().unwrap(),
                start.to_usize().unwrap(),
                end.to_usize().unwrap(),
            );
            offsets.push(offsets[row_index] + (end - start));
            valid.append(true);
            continue;
        }

        for (i, to_replace) in eq_array.iter().enumerate() {
            let i = O::usize_as(i);
            if let Some(true) = to_replace {
                mutable.extend(replace_idx.to_usize().unwrap(), row_index, row_index + 1);
                counter += 1;
                if counter == n {
                    // copy original data for any matches past n
                    mutable.extend(
                        original_idx.to_usize().unwrap(),
                        (start + i).to_usize().unwrap() + 1,
                        end.to_usize().unwrap(),
                    );
                    break;
                }
            } else {
                // copy original data for false / null matches
                mutable.extend(
                    original_idx.to_usize().unwrap(),
                    (start + i).to_usize().unwrap(),
                    (start + i).to_usize().unwrap() + 1,
                );
            }
        }

        offsets.push(offsets[row_index] + (end - start));
        valid.append(true);
    }

    let data = mutable.freeze();

    Ok(Arc::new(GenericListArray::<O>::try_new(
        Arc::new(Field::new("item", list_array.value_type(), true)),
        OffsetBuffer::<O>::new(offsets.into()),
        arrow_array::make_array(data),
        Some(NullBuffer::new(valid.finish())),
    )?))
}

pub fn array_replace(args: &[ArrayRef]) -> Result<ArrayRef> {
    if args.len() != 3 {
        return exec_err!("array_replace expects three arguments");
    }

    // replace at most one occurence for each element
    let arr_n = vec![1; args[0].len()];
    let array = &args[0];
    match array.data_type() {
        DataType::List(_) => {
            let list_array = array.as_list::<i32>();
            general_replace::<i32>(list_array, &args[1], &args[2], arr_n)
        }
        DataType::LargeList(_) => {
            let list_array = array.as_list::<i64>();
            general_replace::<i64>(list_array, &args[1], &args[2], arr_n)
        }
        array_type => exec_err!("array_replace does not support type '{array_type:?}'."),
    }
}

pub fn array_replace_n(args: &[ArrayRef]) -> Result<ArrayRef> {
    if args.len() != 4 {
        return exec_err!("array_replace_n expects four arguments");
    }

    // replace the specified number of occurences
    let arr_n = as_int64_array(&args[3])?.values().to_vec();
    let array = &args[0];
    match array.data_type() {
        DataType::List(_) => {
            let list_array = array.as_list::<i32>();
            general_replace::<i32>(list_array, &args[1], &args[2], arr_n)
        }
        DataType::LargeList(_) => {
            let list_array = array.as_list::<i64>();
            general_replace::<i64>(list_array, &args[1], &args[2], arr_n)
        }
        array_type => {
            exec_err!("array_replace_n does not support type '{array_type:?}'.")
        }
    }
}

pub fn array_replace_all(args: &[ArrayRef]) -> Result<ArrayRef> {
    if args.len() != 3 {
        return exec_err!("array_replace_all expects three arguments");
    }

    // replace all occurrences (up to "i64::MAX")
    let arr_n = vec![i64::MAX; args[0].len()];
    let array = &args[0];
    match array.data_type() {
        DataType::List(_) => {
            let list_array = array.as_list::<i32>();
            general_replace::<i32>(list_array, &args[1], &args[2], arr_n)
        }
        DataType::LargeList(_) => {
            let list_array = array.as_list::<i64>();
            general_replace::<i64>(list_array, &args[1], &args[2], arr_n)
        }
        array_type => {
            exec_err!("array_replace_all does not support type '{array_type:?}'.")
        }
    }
}

#[derive(Debug, PartialEq)]
enum SetOp {
    Union,
    Intersect,
}

impl Display for SetOp {
    fn fmt(&self, f: &mut Formatter<'_>) -> std::fmt::Result {
        match self {
            SetOp::Union => write!(f, "array_union"),
            SetOp::Intersect => write!(f, "array_intersect"),
        }
    }
}

fn generic_set_lists<OffsetSize: OffsetSizeTrait>(
    l: &GenericListArray<OffsetSize>,
    r: &GenericListArray<OffsetSize>,
    field: Arc<Field>,
    set_op: SetOp,
) -> Result<ArrayRef> {
    if matches!(l.value_type(), DataType::Null) {
        let field = Arc::new(Field::new("item", r.value_type(), true));
        return general_array_distinct::<OffsetSize>(r, &field);
    } else if matches!(r.value_type(), DataType::Null) {
        let field = Arc::new(Field::new("item", l.value_type(), true));
        return general_array_distinct::<OffsetSize>(l, &field);
    }

    if l.value_type() != r.value_type() {
        return internal_err!("{set_op:?} is not implemented for '{l:?}' and '{r:?}'");
    }

    let dt = l.value_type();

    let mut offsets = vec![OffsetSize::usize_as(0)];
    let mut new_arrays = vec![];

    let converter = RowConverter::new(vec![SortField::new(dt)])?;
    for (first_arr, second_arr) in l.iter().zip(r.iter()) {
        if let (Some(first_arr), Some(second_arr)) = (first_arr, second_arr) {
            let l_values = converter.convert_columns(&[first_arr])?;
            let r_values = converter.convert_columns(&[second_arr])?;

            let l_iter = l_values.iter().sorted().dedup();
            let values_set: HashSet<_> = l_iter.clone().collect();
            let mut rows = if set_op == SetOp::Union {
                l_iter.collect::<Vec<_>>()
            } else {
                vec![]
            };
            for r_val in r_values.iter().sorted().dedup() {
                match set_op {
                    SetOp::Union => {
                        if !values_set.contains(&r_val) {
                            rows.push(r_val);
                        }
                    }
                    SetOp::Intersect => {
                        if values_set.contains(&r_val) {
                            rows.push(r_val);
                        }
                    }
                }
            }

            let last_offset = match offsets.last().copied() {
                Some(offset) => offset,
                None => return internal_err!("offsets should not be empty"),
            };
            offsets.push(last_offset + OffsetSize::usize_as(rows.len()));
            let arrays = converter.convert_rows(rows)?;
            let array = match arrays.first() {
                Some(array) => array.clone(),
                None => {
                    return internal_err!("{set_op}: failed to get array from rows");
                }
            };
            new_arrays.push(array);
        }
    }

    let offsets = OffsetBuffer::new(offsets.into());
    let new_arrays_ref = new_arrays.iter().map(|v| v.as_ref()).collect::<Vec<_>>();
    let values = compute::concat(&new_arrays_ref)?;
    let arr = GenericListArray::<OffsetSize>::try_new(field, offsets, values, None)?;
    Ok(Arc::new(arr))
}

fn general_set_op(
    array1: &ArrayRef,
    array2: &ArrayRef,
    set_op: SetOp,
) -> Result<ArrayRef> {
    match (array1.data_type(), array2.data_type()) {
        (DataType::Null, DataType::List(field)) => {
            if set_op == SetOp::Intersect {
                return Ok(new_empty_array(&DataType::Null));
            }
            let array = as_list_array(&array2)?;
            general_array_distinct::<i32>(array, field)
        }

        (DataType::List(field), DataType::Null) => {
            if set_op == SetOp::Intersect {
                return make_array(&[]);
            }
            let array = as_list_array(&array1)?;
            general_array_distinct::<i32>(array, field)
        }
        (DataType::Null, DataType::LargeList(field)) => {
            if set_op == SetOp::Intersect {
                return Ok(new_empty_array(&DataType::Null));
            }
            let array = as_large_list_array(&array2)?;
            general_array_distinct::<i64>(array, field)
        }
        (DataType::LargeList(field), DataType::Null) => {
            if set_op == SetOp::Intersect {
                return make_array(&[]);
            }
            let array = as_large_list_array(&array1)?;
            general_array_distinct::<i64>(array, field)
        }
        (DataType::Null, DataType::Null) => Ok(new_empty_array(&DataType::Null)),

        (DataType::List(field), DataType::List(_)) => {
            let array1 = as_list_array(&array1)?;
            let array2 = as_list_array(&array2)?;
            generic_set_lists::<i32>(array1, array2, field.clone(), set_op)
        }
        (DataType::LargeList(field), DataType::LargeList(_)) => {
            let array1 = as_large_list_array(&array1)?;
            let array2 = as_large_list_array(&array2)?;
            generic_set_lists::<i64>(array1, array2, field.clone(), set_op)
        }
        (data_type1, data_type2) => {
            internal_err!(
                "{set_op} does not support types '{data_type1:?}' and '{data_type2:?}'"
            )
        }
    }
}

/// Array_union SQL function
pub fn array_union(args: &[ArrayRef]) -> Result<ArrayRef> {
    if args.len() != 2 {
        return exec_err!("array_union needs two arguments");
    }
    let array1 = &args[0];
    let array2 = &args[1];

    general_set_op(array1, array2, SetOp::Union)
}

/// array_intersect SQL function
pub fn array_intersect(args: &[ArrayRef]) -> Result<ArrayRef> {
    if args.len() != 2 {
        return exec_err!("array_intersect needs two arguments");
    }

    let array1 = &args[0];
    let array2 = &args[1];

    general_set_op(array1, array2, SetOp::Intersect)
}

/// Cardinality SQL function
pub fn cardinality(args: &[ArrayRef]) -> Result<ArrayRef> {
    if args.len() != 1 {
        return exec_err!("cardinality expects one argument");
    }

    match &args[0].data_type() {
        DataType::List(_) => {
            let list_array = as_list_array(&args[0])?;
            generic_list_cardinality::<i32>(list_array)
        }
        DataType::LargeList(_) => {
            let list_array = as_large_list_array(&args[0])?;
            generic_list_cardinality::<i64>(list_array)
        }
        other => {
            exec_err!("cardinality does not support type '{:?}'", other)
        }
    }
}

fn generic_list_cardinality<O: OffsetSizeTrait>(
    array: &GenericListArray<O>,
) -> Result<ArrayRef> {
    let result = array
        .iter()
        .map(|arr| match compute_array_dims(arr)? {
            Some(vector) => Ok(Some(vector.iter().map(|x| x.unwrap()).product::<u64>())),
            None => Ok(None),
        })
        .collect::<Result<UInt64Array>>()?;
    Ok(Arc::new(result) as ArrayRef)
}

// Create new offsets that are euqiavlent to `flatten` the array.
fn get_offsets_for_flatten<O: OffsetSizeTrait>(
    offsets: OffsetBuffer<O>,
    indexes: OffsetBuffer<O>,
) -> OffsetBuffer<O> {
    let buffer = offsets.into_inner();
    let offsets: Vec<O> = indexes
        .iter()
        .map(|i| buffer[i.to_usize().unwrap()])
        .collect();
    OffsetBuffer::new(offsets.into())
}

fn flatten_internal<O: OffsetSizeTrait>(
    list_arr: GenericListArray<O>,
    indexes: Option<OffsetBuffer<O>>,
) -> Result<GenericListArray<O>> {
    let (field, offsets, values, _) = list_arr.clone().into_parts();
    let data_type = field.data_type();

    match data_type {
        // Recursively get the base offsets for flattened array
        DataType::List(_) | DataType::LargeList(_) => {
            let sub_list = as_generic_list_array::<O>(&values)?;
            if let Some(indexes) = indexes {
                let offsets = get_offsets_for_flatten(offsets, indexes);
                flatten_internal::<O>(sub_list.clone(), Some(offsets))
            } else {
                flatten_internal::<O>(sub_list.clone(), Some(offsets))
            }
        }
        // Reach the base level, create a new list array
        _ => {
            if let Some(indexes) = indexes {
                let offsets = get_offsets_for_flatten(offsets, indexes);
                let list_arr = GenericListArray::<O>::new(field, offsets, values, None);
                Ok(list_arr)
            } else {
                Ok(list_arr.clone())
            }
        }
    }
}

/// Flatten SQL function
pub fn flatten(args: &[ArrayRef]) -> Result<ArrayRef> {
    if args.len() != 1 {
        return exec_err!("flatten expects one argument");
    }

    let array_type = args[0].data_type();
    match array_type {
        DataType::List(_) => {
            let list_arr = as_list_array(&args[0])?;
            let flattened_array = flatten_internal::<i32>(list_arr.clone(), None)?;
            Ok(Arc::new(flattened_array) as ArrayRef)
        }
        DataType::LargeList(_) => {
            let list_arr = as_large_list_array(&args[0])?;
            let flattened_array = flatten_internal::<i64>(list_arr.clone(), None)?;
            Ok(Arc::new(flattened_array) as ArrayRef)
        }
        DataType::Null => Ok(args[0].clone()),
        _ => {
            exec_err!("flatten does not support type '{array_type:?}'")
        }
    }

    // Ok(Arc::new(flattened_array) as ArrayRef)
}

/// Dispatch array length computation based on the offset type.
fn array_length_dispatch<O: OffsetSizeTrait>(array: &[ArrayRef]) -> Result<ArrayRef> {
    let list_array = as_generic_list_array::<O>(&array[0])?;
    let dimension = if array.len() == 2 {
        as_int64_array(&array[1])?.clone()
    } else {
        Int64Array::from_value(1, list_array.len())
    };

    let result = list_array
        .iter()
        .zip(dimension.iter())
        .map(|(arr, dim)| compute_array_length(arr, dim))
        .collect::<Result<UInt64Array>>()?;

    Ok(Arc::new(result) as ArrayRef)
}

/// Array_length SQL function
pub fn array_length(args: &[ArrayRef]) -> Result<ArrayRef> {
    if args.len() != 1 && args.len() != 2 {
        return exec_err!("array_length expects one or two arguments");
    }

    match &args[0].data_type() {
        DataType::List(_) => array_length_dispatch::<i32>(args),
        DataType::LargeList(_) => array_length_dispatch::<i64>(args),
        array_type => exec_err!("array_length does not support type '{array_type:?}'"),
    }
}

/// Array_dims SQL function
pub fn array_dims(args: &[ArrayRef]) -> Result<ArrayRef> {
    if args.len() != 1 {
        return exec_err!("array_dims needs one argument");
    }

    let data = match args[0].data_type() {
        DataType::List(_) => {
            let array = as_list_array(&args[0])?;
            array
                .iter()
                .map(compute_array_dims)
                .collect::<Result<Vec<_>>>()?
        }
        DataType::LargeList(_) => {
            let array = as_large_list_array(&args[0])?;
            array
                .iter()
                .map(compute_array_dims)
                .collect::<Result<Vec<_>>>()?
        }
        array_type => {
            return exec_err!("array_dims does not support type '{array_type:?}'");
        }
    };

    let result = ListArray::from_iter_primitive::<UInt64Type, _, _>(data);

    Ok(Arc::new(result) as ArrayRef)
}

/// Array_ndims SQL function
pub fn array_ndims(args: &[ArrayRef]) -> Result<ArrayRef> {
    if args.len() != 1 {
        return exec_err!("array_ndims needs one argument");
    }

    fn general_list_ndims<O: OffsetSizeTrait>(
        array: &GenericListArray<O>,
    ) -> Result<ArrayRef> {
        let mut data = Vec::new();
        let ndims = datafusion_common::utils::list_ndims(array.data_type());

        for arr in array.iter() {
            if arr.is_some() {
                data.push(Some(ndims))
            } else {
                data.push(None)
            }
        }

        Ok(Arc::new(UInt64Array::from(data)) as ArrayRef)
    }
    match args[0].data_type() {
        DataType::List(_) => {
            let array = as_list_array(&args[0])?;
            general_list_ndims::<i32>(array)
        }
        DataType::LargeList(_) => {
            let array = as_large_list_array(&args[0])?;
            general_list_ndims::<i64>(array)
        }
        array_type => exec_err!("array_ndims does not support type {array_type:?}"),
    }
}

/// Represents the type of comparison for array_has.
#[derive(Debug, PartialEq)]
enum ComparisonType {
    // array_has_all
    All,
    // array_has_any
    Any,
    // array_has
    Single,
}

fn general_array_has_dispatch<O: OffsetSizeTrait>(
    array: &ArrayRef,
    sub_array: &ArrayRef,
    comparison_type: ComparisonType,
) -> Result<ArrayRef> {
    let array = if comparison_type == ComparisonType::Single {
        let arr = as_generic_list_array::<O>(array)?;
        check_datatypes("array_has", &[arr.values(), sub_array])?;
        arr
    } else {
        check_datatypes("array_has", &[array, sub_array])?;
        as_generic_list_array::<O>(array)?
    };

    let mut boolean_builder = BooleanArray::builder(array.len());

    let converter = RowConverter::new(vec![SortField::new(array.value_type())])?;

    let element = sub_array.clone();
    let sub_array = if comparison_type != ComparisonType::Single {
        as_generic_list_array::<O>(sub_array)?
    } else {
        array
    };

    for (row_idx, (arr, sub_arr)) in array.iter().zip(sub_array.iter()).enumerate() {
        if let (Some(arr), Some(sub_arr)) = (arr, sub_arr) {
            let arr_values = converter.convert_columns(&[arr])?;
            let sub_arr_values = if comparison_type != ComparisonType::Single {
                converter.convert_columns(&[sub_arr])?
            } else {
                converter.convert_columns(&[element.clone()])?
            };

            let mut res = match comparison_type {
                ComparisonType::All => sub_arr_values
                    .iter()
                    .dedup()
                    .all(|elem| arr_values.iter().dedup().any(|x| x == elem)),
                ComparisonType::Any => sub_arr_values
                    .iter()
                    .dedup()
                    .any(|elem| arr_values.iter().dedup().any(|x| x == elem)),
                ComparisonType::Single => arr_values
                    .iter()
                    .dedup()
                    .any(|x| x == sub_arr_values.row(row_idx)),
            };

            if comparison_type == ComparisonType::Any {
                res |= res;
            }

            boolean_builder.append_value(res);
        }
    }
    Ok(Arc::new(boolean_builder.finish()))
}

/// Array_has SQL function
pub fn array_has(args: &[ArrayRef]) -> Result<ArrayRef> {
    if args.len() != 2 {
        return exec_err!("array_has needs two arguments");
    }

    let array_type = args[0].data_type();

    match array_type {
        DataType::List(_) => {
            general_array_has_dispatch::<i32>(&args[0], &args[1], ComparisonType::Single)
        }
        DataType::LargeList(_) => {
            general_array_has_dispatch::<i64>(&args[0], &args[1], ComparisonType::Single)
        }
        _ => exec_err!("array_has does not support type '{array_type:?}'."),
    }
}

/// Array_has_any SQL function
pub fn array_has_any(args: &[ArrayRef]) -> Result<ArrayRef> {
    if args.len() != 2 {
        return exec_err!("array_has_any needs two arguments");
    }

    let array_type = args[0].data_type();

    match array_type {
        DataType::List(_) => {
            general_array_has_dispatch::<i32>(&args[0], &args[1], ComparisonType::Any)
        }
        DataType::LargeList(_) => {
            general_array_has_dispatch::<i64>(&args[0], &args[1], ComparisonType::Any)
        }
        _ => exec_err!("array_has_any does not support type '{array_type:?}'."),
    }
}

/// Array_has_all SQL function
pub fn array_has_all(args: &[ArrayRef]) -> Result<ArrayRef> {
    if args.len() != 2 {
        return exec_err!("array_has_all needs two arguments");
    }

    let array_type = args[0].data_type();

    match array_type {
        DataType::List(_) => {
            general_array_has_dispatch::<i32>(&args[0], &args[1], ComparisonType::All)
        }
        DataType::LargeList(_) => {
            general_array_has_dispatch::<i64>(&args[0], &args[1], ComparisonType::All)
        }
        _ => exec_err!("array_has_all does not support type '{array_type:?}'."),
    }
}

/// Splits string at occurrences of delimiter and returns an array of parts
/// string_to_array('abc~@~def~@~ghi', '~@~') = '["abc", "def", "ghi"]'
pub fn string_to_array<T: OffsetSizeTrait>(args: &[ArrayRef]) -> Result<ArrayRef> {
    let string_array = as_generic_string_array::<T>(&args[0])?;
    let delimiter_array = as_generic_string_array::<T>(&args[1])?;

    let mut list_builder = ListBuilder::new(StringBuilder::with_capacity(
        string_array.len(),
        string_array.get_buffer_memory_size(),
    ));

    match args.len() {
        2 => {
            string_array.iter().zip(delimiter_array.iter()).for_each(
                |(string, delimiter)| {
                    match (string, delimiter) {
                        (Some(string), Some("")) => {
                            list_builder.values().append_value(string);
                            list_builder.append(true);
                        }
                        (Some(string), Some(delimiter)) => {
                            string.split(delimiter).for_each(|s| {
                                list_builder.values().append_value(s);
                            });
                            list_builder.append(true);
                        }
                        (Some(string), None) => {
                            string.chars().map(|c| c.to_string()).for_each(|c| {
                                list_builder.values().append_value(c);
                            });
                            list_builder.append(true);
                        }
                        _ => list_builder.append(false), // null value
                    }
                },
            );
        }

        3 => {
            let null_value_array = as_generic_string_array::<T>(&args[2])?;
            string_array
                .iter()
                .zip(delimiter_array.iter())
                .zip(null_value_array.iter())
                .for_each(|((string, delimiter), null_value)| {
                    match (string, delimiter) {
                        (Some(string), Some("")) => {
                            if Some(string) == null_value {
                                list_builder.values().append_null();
                            } else {
                                list_builder.values().append_value(string);
                            }
                            list_builder.append(true);
                        }
                        (Some(string), Some(delimiter)) => {
                            string.split(delimiter).for_each(|s| {
                                if Some(s) == null_value {
                                    list_builder.values().append_null();
                                } else {
                                    list_builder.values().append_value(s);
                                }
                            });
                            list_builder.append(true);
                        }
                        (Some(string), None) => {
                            string.chars().map(|c| c.to_string()).for_each(|c| {
                                if Some(c.as_str()) == null_value {
                                    list_builder.values().append_null();
                                } else {
                                    list_builder.values().append_value(c);
                                }
                            });
                            list_builder.append(true);
                        }
                        _ => list_builder.append(false), // null value
                    }
                });
        }
        _ => {
            return exec_err!(
                "Expect string_to_array function to take two or three parameters"
            )
        }
    }

    let list_array = list_builder.finish();
    Ok(Arc::new(list_array) as ArrayRef)
}

pub fn general_array_distinct<OffsetSize: OffsetSizeTrait>(
    array: &GenericListArray<OffsetSize>,
    field: &FieldRef,
) -> Result<ArrayRef> {
    let dt = array.value_type();
    let mut offsets = Vec::with_capacity(array.len());
    offsets.push(OffsetSize::usize_as(0));
    let mut new_arrays = Vec::with_capacity(array.len());
    let converter = RowConverter::new(vec![SortField::new(dt)])?;
    // distinct for each list in ListArray
    for arr in array.iter().flatten() {
        let values = converter.convert_columns(&[arr])?;
        // sort elements in list and remove duplicates
        let rows = values.iter().sorted().dedup().collect::<Vec<_>>();
        let last_offset: OffsetSize = offsets.last().copied().unwrap();
        offsets.push(last_offset + OffsetSize::usize_as(rows.len()));
        let arrays = converter.convert_rows(rows)?;
        let array = match arrays.first() {
            Some(array) => array.clone(),
            None => {
                return internal_err!("array_distinct: failed to get array from rows")
            }
        };
        new_arrays.push(array);
    }
    let offsets = OffsetBuffer::new(offsets.into());
    let new_arrays_ref = new_arrays.iter().map(|v| v.as_ref()).collect::<Vec<_>>();
    let values = compute::concat(&new_arrays_ref)?;
    Ok(Arc::new(GenericListArray::<OffsetSize>::try_new(
        field.clone(),
        offsets,
        values,
        None,
    )?))
}

/// array_distinct SQL function
/// example: from list [1, 3, 2, 3, 1, 2, 4] to [1, 2, 3, 4]
pub fn array_distinct(args: &[ArrayRef]) -> Result<ArrayRef> {
    if args.len() != 1 {
        return exec_err!("array_distinct needs one argument");
    }

    // handle null
    if args[0].data_type() == &DataType::Null {
        return Ok(args[0].clone());
    }

    // handle for list & largelist
    match args[0].data_type() {
        DataType::List(field) => {
            let array = as_list_array(&args[0])?;
            general_array_distinct(array, field)
        }
        DataType::LargeList(field) => {
            let array = as_large_list_array(&args[0])?;
            general_array_distinct(array, field)
        }
        array_type => exec_err!("array_distinct does not support type '{array_type:?}'"),
    }
}

/// array_resize SQL function
pub fn array_resize(arg: &[ArrayRef]) -> Result<ArrayRef> {
    if arg.len() < 2 || arg.len() > 3 {
        return exec_err!("array_resize needs two or three arguments");
    }

    let new_len = as_int64_array(&arg[1])?;
    let new_element = if arg.len() == 3 {
        Some(arg[2].clone())
    } else {
        None
    };

    match &arg[0].data_type() {
        DataType::List(field) => {
            let array = as_list_array(&arg[0])?;
            general_list_resize::<i32>(array, new_len, field, new_element)
        }
        DataType::LargeList(field) => {
            let array = as_large_list_array(&arg[0])?;
            general_list_resize::<i64>(array, new_len, field, new_element)
        }
        array_type => exec_err!("array_resize does not support type '{array_type:?}'."),
    }
}

/// array_resize keep the original array and append the default element to the end
fn general_list_resize<O: OffsetSizeTrait>(
    array: &GenericListArray<O>,
    count_array: &Int64Array,
    field: &FieldRef,
    default_element: Option<ArrayRef>,
) -> Result<ArrayRef>
where
    O: TryInto<i64>,
{
    let data_type = array.value_type();

    let values = array.values();
    let original_data = values.to_data();

    // create default element array
    let default_element = if let Some(default_element) = default_element {
        default_element
    } else {
        let null_scalar = ScalarValue::try_from(&data_type)?;
        null_scalar.to_array_of_size(original_data.len())?
    };
    let default_value_data = default_element.to_data();

    // create a mutable array to store the original data
    let capacity = Capacities::Array(original_data.len() + default_value_data.len());
    let mut offsets = vec![O::usize_as(0)];
    let mut mutable = MutableArrayData::with_capacities(
        vec![&original_data, &default_value_data],
        false,
        capacity,
    );

    for (row_index, offset_window) in array.offsets().windows(2).enumerate() {
        let count = count_array.value(row_index).to_usize().ok_or_else(|| {
            internal_datafusion_err!("array_resize: failed to convert size to usize")
        })?;
        let count = O::usize_as(count);
        let start = offset_window[0];
        if start + count > offset_window[1] {
            let extra_count =
                (start + count - offset_window[1]).try_into().map_err(|_| {
                    internal_datafusion_err!(
                        "array_resize: failed to convert size to i64"
                    )
                })?;
            let end = offset_window[1];
            mutable.extend(0, (start).to_usize().unwrap(), (end).to_usize().unwrap());
            // append default element
            for _ in 0..extra_count {
                mutable.extend(1, row_index, row_index + 1);
            }
        } else {
            let end = start + count;
            mutable.extend(0, (start).to_usize().unwrap(), (end).to_usize().unwrap());
        };
        offsets.push(offsets[row_index] + count);
    }

    let data = mutable.freeze();
    Ok(Arc::new(GenericListArray::<O>::try_new(
        field.clone(),
        OffsetBuffer::<O>::new(offsets.into()),
        arrow_array::make_array(data),
        None,
    )?))
}

/// array_reverse SQL function
pub fn array_reverse(arg: &[ArrayRef]) -> Result<ArrayRef> {
    if arg.len() != 1 {
        return exec_err!("array_reverse needs one argument");
    }

    match &arg[0].data_type() {
        DataType::List(field) => {
            let array = as_list_array(&arg[0])?;
            general_array_reverse::<i32>(array, field)
        }
        DataType::LargeList(field) => {
            let array = as_large_list_array(&arg[0])?;
            general_array_reverse::<i64>(array, field)
        }
        DataType::Null => Ok(arg[0].clone()),
        array_type => exec_err!("array_reverse does not support type '{array_type:?}'."),
    }
}

fn general_array_reverse<O: OffsetSizeTrait>(
    array: &GenericListArray<O>,
    field: &FieldRef,
) -> Result<ArrayRef>
where
    O: TryFrom<i64>,
{
    let values = array.values();
    let original_data = values.to_data();
    let capacity = Capacities::Array(original_data.len());
    let mut offsets = vec![O::usize_as(0)];
    let mut nulls = vec![];
    let mut mutable =
        MutableArrayData::with_capacities(vec![&original_data], false, capacity);

    for (row_index, offset_window) in array.offsets().windows(2).enumerate() {
        // skip the null value
        if array.is_null(row_index) {
            nulls.push(false);
            offsets.push(offsets[row_index] + O::one());
            mutable.extend(0, 0, 1);
            continue;
        } else {
            nulls.push(true);
        }

        let start = offset_window[0];
        let end = offset_window[1];

        let mut index = end - O::one();
        let mut cnt = 0;

        while index >= start {
            mutable.extend(0, index.to_usize().unwrap(), index.to_usize().unwrap() + 1);
            index = index - O::one();
            cnt += 1;
        }
        offsets.push(offsets[row_index] + O::usize_as(cnt));
    }

    let data = mutable.freeze();
    Ok(Arc::new(GenericListArray::<O>::try_new(
        field.clone(),
        OffsetBuffer::<O>::new(offsets.into()),
        arrow_array::make_array(data),
        Some(nulls.into()),
    )?))
}<|MERGE_RESOLUTION|>--- conflicted
+++ resolved
@@ -818,131 +818,6 @@
             array_data_type
         ),
     }
-}
-
-<<<<<<< HEAD
-/// Generates an array of integers from start to stop with a given step.
-///
-/// This function takes 1 to 3 ArrayRefs as arguments, representing start, stop, and step values.
-/// It returns a `Result<ArrayRef>` representing the resulting ListArray after the operation.
-///
-/// # Arguments
-///
-/// * `args` - An array of 1 to 3 ArrayRefs representing start, stop, and step(step value can not be zero.) values.
-///
-/// # Examples
-///
-/// gen_range(3) => [0, 1, 2]
-/// gen_range(1, 4) => [1, 2, 3]
-/// gen_range(1, 7, 2) => [1, 3, 5]
-pub fn gen_range(args: &[ArrayRef]) -> Result<ArrayRef> {
-    let (start_array, stop_array, step_array) = match args.len() {
-        1 => (None, as_int64_array(&args[0])?, None),
-        2 => (
-            Some(as_int64_array(&args[0])?),
-            as_int64_array(&args[1])?,
-            None,
-        ),
-        3 => (
-            Some(as_int64_array(&args[0])?),
-            as_int64_array(&args[1])?,
-            Some(as_int64_array(&args[2])?),
-        ),
-        _ => return exec_err!("gen_range expects 1 to 3 arguments"),
-    };
-
-    let mut values = vec![];
-    let mut offsets = vec![0];
-    for (idx, stop) in stop_array.iter().enumerate() {
-        let stop = stop.unwrap_or(0);
-        let start = start_array.as_ref().map(|arr| arr.value(idx)).unwrap_or(0);
-        let step = step_array.as_ref().map(|arr| arr.value(idx)).unwrap_or(1);
-        if step == 0 {
-            return exec_err!("step can't be 0 for function range(start [, stop, step]");
-        }
-        if step < 0 {
-            // Decreasing range
-            values.extend((stop + 1..start + 1).rev().step_by((-step) as usize));
-        } else {
-            // Increasing range
-            values.extend((start..stop).step_by(step as usize));
-        }
-
-        offsets.push(values.len() as i32);
-    }
-    let arr = Arc::new(ListArray::try_new(
-        Arc::new(Field::new("item", DataType::Int64, true)),
-        OffsetBuffer::new(offsets.into()),
-        Arc::new(Int64Array::from(values)),
-        None,
-    )?);
-    Ok(arr)
-=======
-/// Appends or prepends elements to a ListArray.
-///
-/// This function takes a ListArray, an ArrayRef, a FieldRef, and a boolean flag
-/// indicating whether to append or prepend the elements. It returns a `Result<ArrayRef>`
-/// representing the resulting ListArray after the operation.
-///
-/// # Arguments
-///
-/// * `list_array` - A reference to the ListArray to which elements will be appended/prepended.
-/// * `element_array` - A reference to the Array containing elements to be appended/prepended.
-/// * `field` - A reference to the Field describing the data type of the arrays.
-/// * `is_append` - A boolean flag indicating whether to append (`true`) or prepend (`false`) elements.
-///
-/// # Examples
-///
-/// generic_append_and_prepend(
-///     [1, 2, 3], 4, append => [1, 2, 3, 4]
-///     5, [6, 7, 8], prepend => [5, 6, 7, 8]
-/// )
-fn generic_append_and_prepend<O: OffsetSizeTrait>(
-    list_array: &GenericListArray<O>,
-    element_array: &ArrayRef,
-    data_type: &DataType,
-    is_append: bool,
-) -> Result<ArrayRef>
-where
-    i64: TryInto<O>,
-{
-    let mut offsets = vec![O::usize_as(0)];
-    let values = list_array.values();
-    let original_data = values.to_data();
-    let element_data = element_array.to_data();
-    let capacity = Capacities::Array(original_data.len() + element_data.len());
-
-    let mut mutable = MutableArrayData::with_capacities(
-        vec![&original_data, &element_data],
-        false,
-        capacity,
-    );
-
-    let values_index = 0;
-    let element_index = 1;
-
-    for (row_index, offset_window) in list_array.offsets().windows(2).enumerate() {
-        let start = offset_window[0].to_usize().unwrap();
-        let end = offset_window[1].to_usize().unwrap();
-        if is_append {
-            mutable.extend(values_index, start, end);
-            mutable.extend(element_index, row_index, row_index + 1);
-        } else {
-            mutable.extend(element_index, row_index, row_index + 1);
-            mutable.extend(values_index, start, end);
-        }
-        offsets.push(offsets[row_index] + O::usize_as(end - start + 1));
-    }
-
-    let data = mutable.freeze();
-
-    Ok(Arc::new(GenericListArray::<O>::try_new(
-        Arc::new(Field::new("item", data_type.to_owned(), true)),
-        OffsetBuffer::new(offsets.into()),
-        arrow_array::make_array(data),
-        None,
-    )?))
->>>>>>> ca37ce37
 }
 
 /// Array_sort SQL function
