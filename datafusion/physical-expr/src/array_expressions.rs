// Licensed to the Apache Software Foundation (ASF) under one
// or more contributor license agreements.  See the NOTICE file
// distributed with this work for additional information
// regarding copyright ownership.  The ASF licenses this file
// to you under the Apache License, Version 2.0 (the
// "License"); you may not use this file except in compliance
// with the License.  You may obtain a copy of the License at
//
//   http://www.apache.org/licenses/LICENSE-2.0
//
// Unless required by applicable law or agreed to in writing,
// software distributed under the License is distributed on an
// "AS IS" BASIS, WITHOUT WARRANTIES OR CONDITIONS OF ANY
// KIND, either express or implied.  See the License for the
// specific language governing permissions and limitations
// under the License.

//! Array expressions

use arrow::array::*;
use arrow::buffer::Buffer;
use arrow::compute;
use arrow::datatypes::{DataType, Field};
use core::any::type_name;
use datafusion_common::cast::{as_generic_string_array, as_int64_array, as_list_array};
use datafusion_common::ScalarValue;
use datafusion_common::{DataFusionError, Result};
use datafusion_expr::ColumnarValue;
use std::sync::Arc;

macro_rules! downcast_arg {
    ($ARG:expr, $ARRAY_TYPE:ident) => {{
        $ARG.as_any().downcast_ref::<$ARRAY_TYPE>().ok_or_else(|| {
            DataFusionError::Internal(format!(
                "could not cast to {}",
                type_name::<$ARRAY_TYPE>()
            ))
        })?
    }};
}

macro_rules! downcast_vec {
    ($ARGS:expr, $ARRAY_TYPE:ident) => {{
        $ARGS
            .iter()
            .map(|e| match e.as_any().downcast_ref::<$ARRAY_TYPE>() {
                Some(array) => Ok(array),
                _ => Err(DataFusionError::Internal("failed to downcast".to_string())),
            })
    }};
}

macro_rules! new_builder {
    (BooleanBuilder, $len:expr) => {
        BooleanBuilder::with_capacity($len)
    };
    (StringBuilder, $len:expr) => {
        StringBuilder::new()
    };
    (LargeStringBuilder, $len:expr) => {
        LargeStringBuilder::new()
    };
    ($el:ident, $len:expr) => {{
        <$el>::with_capacity($len)
    }};
}

macro_rules! array {
    ($ARGS:expr, $ARRAY_TYPE:ident, $BUILDER_TYPE:ident) => {{
        let builder = new_builder!($BUILDER_TYPE, $ARGS[0].len());
        let mut builder =
            ListBuilder::<$BUILDER_TYPE>::with_capacity(builder, $ARGS.len());

        // for each entry in the array
        for index in 0..$ARGS[0].len() {
            for arg in $ARGS {
                match arg.as_any().downcast_ref::<$ARRAY_TYPE>() {
                    Some(arr) => {
                        builder.values().append_value(arr.value(index));
                    }
                    None => match arg.as_any().downcast_ref::<NullArray>() {
                        Some(arr) => {
                            for _ in 0..arr.len() {
                                builder.values().append_null();
                            }
                        }
                        None => {
                            return Err(DataFusionError::Internal(
                                "failed to downcast".to_string(),
                            ))
                        }
                    },
                }
            }
            builder.append(true);
        }
        Arc::new(builder.finish())
    }};
}

<<<<<<< HEAD
fn array_array(args: &[ArrayRef], data_type: DataType) -> Result<ArrayRef> {
=======
fn array_array(args: &[ArrayRef]) -> Result<ArrayRef> {
    // do not accept 0 arguments.
    if args.is_empty() {
        return Err(DataFusionError::Plan(
            "Array requires at least one argument".to_string(),
        ));
    }

    let data_type = args[0].data_type();
>>>>>>> e60e9d2e
    let res = match data_type {
        DataType::List(..) => {
            let arrays =
                downcast_vec!(args, ListArray).collect::<Result<Vec<&ListArray>>>()?;
            let len: i32 = arrays.len() as i32;
            let capacity =
                Capacities::Array(arrays.iter().map(|a| a.get_array_memory_size()).sum());
            let array_data: Vec<_> =
                arrays.iter().map(|a| a.to_data()).collect::<Vec<_>>();
            let array_data = array_data.iter().collect();
            let mut mutable =
                MutableArrayData::with_capacities(array_data, false, capacity);

            for (i, a) in arrays.iter().enumerate() {
                mutable.extend(i, 0, a.len())
            }

            let list_data_type =
                DataType::List(Arc::new(Field::new("item", data_type, false)));

            let list_data = ArrayData::builder(list_data_type)
                .len(1)
                .add_buffer(Buffer::from_slice_ref([0, len]))
                .add_child_data(mutable.freeze())
                .build()
                .unwrap();

            Arc::new(ListArray::from(list_data))
        }
        DataType::Utf8 => array!(args, StringArray, StringBuilder),
        DataType::LargeUtf8 => array!(args, LargeStringArray, LargeStringBuilder),
        DataType::Boolean => array!(args, BooleanArray, BooleanBuilder),
        DataType::Float32 => array!(args, Float32Array, Float32Builder),
        DataType::Float64 => array!(args, Float64Array, Float64Builder),
        DataType::Int8 => array!(args, Int8Array, Int8Builder),
        DataType::Int16 => array!(args, Int16Array, Int16Builder),
        DataType::Int32 => array!(args, Int32Array, Int32Builder),
        DataType::Int64 => array!(args, Int64Array, Int64Builder),
        DataType::UInt8 => array!(args, UInt8Array, UInt8Builder),
        DataType::UInt16 => array!(args, UInt16Array, UInt16Builder),
        DataType::UInt32 => array!(args, UInt32Array, UInt32Builder),
        DataType::UInt64 => array!(args, UInt64Array, UInt64Builder),
        data_type => {
            return Err(DataFusionError::NotImplemented(format!(
                "Array is not implemented for type '{data_type:?}'."
            )))
        }
    };

    Ok(res)
}

/// put values in an array.
pub fn array(values: &[ColumnarValue]) -> Result<ColumnarValue> {
    let arrays: Vec<ArrayRef> = values
        .iter()
        .map(|x| match x {
            ColumnarValue::Array(array) => array.clone(),
            ColumnarValue::Scalar(scalar) => scalar.to_array().clone(),
        })
        .collect();

    let mut data_type = DataType::Null;
    for arg in &arrays {
        let arg_data_type = arg.data_type();
        if !arg_data_type.equals_datatype(&DataType::Null) {
            data_type = arg_data_type.clone();
            break;
        }
    }

    match data_type {
        DataType::Null => Ok(ColumnarValue::Scalar(ScalarValue::new_list(
            Some(vec![]),
            DataType::Null,
        ))),
        _ => Ok(ColumnarValue::Array(array_array(
            arrays.as_slice(),
            data_type,
        )?)),
    }
}

/// `make_array` SQL function
pub fn make_array(values: &[ColumnarValue]) -> Result<ColumnarValue> {
    array(values)
}

macro_rules! append {
    ($ARRAY:expr, $ELEMENT:expr, $ARRAY_TYPE:ident) => {{
        let child_array =
            downcast_arg!(downcast_arg!($ARRAY, ListArray).values(), $ARRAY_TYPE);
        let element = downcast_arg!($ELEMENT, $ARRAY_TYPE);
        let cat = compute::concat(&[child_array, element])?;
        let mut scalars = vec![];
        for i in 0..cat.len() {
            scalars.push(ColumnarValue::Scalar(ScalarValue::try_from_array(&cat, i)?));
        }
        scalars
    }};
}

/// Array_append SQL function
pub fn array_append(args: &[ArrayRef]) -> Result<ArrayRef> {
    if args.len() != 2 {
        return Err(DataFusionError::Internal(format!(
            "Array_append function requires two arguments, got {}",
            args.len()
        )));
    }

    let arr = as_list_array(&args[0])?;
    let element = &args[1];

    let scalars = match (arr.value_type(), element.data_type()) {
                (DataType::Utf8, DataType::Utf8) => append!(arr, element, StringArray),
                (DataType::LargeUtf8, DataType::LargeUtf8) => append!(arr, element, LargeStringArray),
                (DataType::Boolean, DataType::Boolean) => append!(arr, element, BooleanArray),
                (DataType::Float32, DataType::Float32) => append!(arr, element, Float32Array),
                (DataType::Float64, DataType::Float64) => append!(arr, element, Float64Array),
                (DataType::Int8, DataType::Int8) => append!(arr, element, Int8Array),
                (DataType::Int16, DataType::Int16) => append!(arr, element, Int16Array),
                (DataType::Int32, DataType::Int32) => append!(arr, element, Int32Array),
                (DataType::Int64, DataType::Int64) => append!(arr, element, Int64Array),
                (DataType::UInt8, DataType::UInt8) => append!(arr, element, UInt8Array),
                (DataType::UInt16, DataType::UInt16) => append!(arr, element, UInt16Array),
                (DataType::UInt32, DataType::UInt32) => append!(arr, element, UInt32Array),
                (DataType::UInt64, DataType::UInt64) => append!(arr, element, UInt64Array),
                (DataType::Null, _) => return Ok(array(&[ColumnarValue::Array(args[1].clone())])?.into_array(1)),
                (array_data_type, element_data_type) => {
                    return Err(DataFusionError::NotImplemented(format!(
                        "Array_append is not implemented for types '{array_data_type:?}' and '{element_data_type:?}'."
                    )))
                }
    };

    Ok(array(scalars.as_slice())?.into_array(1))
}

macro_rules! prepend {
    ($ARRAY:expr, $ELEMENT:expr, $ARRAY_TYPE:ident) => {{
        let child_array =
            downcast_arg!(downcast_arg!($ARRAY, ListArray).values(), $ARRAY_TYPE);
        let element = downcast_arg!($ELEMENT, $ARRAY_TYPE);
        let cat = compute::concat(&[element, child_array])?;
        let mut scalars = vec![];
        for i in 0..cat.len() {
            scalars.push(ColumnarValue::Scalar(ScalarValue::try_from_array(&cat, i)?));
        }
        scalars
    }};
}

/// Array_prepend SQL function
pub fn array_prepend(args: &[ArrayRef]) -> Result<ArrayRef> {
    if args.len() != 2 {
        return Err(DataFusionError::Internal(format!(
            "Array_prepend function requires two arguments, got {}",
            args.len()
        )));
    }

    let element = &args[0];
    let arr = as_list_array(&args[1])?;

    let scalars = match (arr.value_type(), element.data_type()) {
                (DataType::Utf8, DataType::Utf8) => prepend!(arr, element, StringArray),
                (DataType::LargeUtf8, DataType::LargeUtf8) => prepend!(arr, element, LargeStringArray),
                (DataType::Boolean, DataType::Boolean) => prepend!(arr, element, BooleanArray),
                (DataType::Float32, DataType::Float32) => prepend!(arr, element, Float32Array),
                (DataType::Float64, DataType::Float64) => prepend!(arr, element, Float64Array),
                (DataType::Int8, DataType::Int8) => prepend!(arr, element, Int8Array),
                (DataType::Int16, DataType::Int16) => prepend!(arr, element, Int16Array),
                (DataType::Int32, DataType::Int32) => prepend!(arr, element, Int32Array),
                (DataType::Int64, DataType::Int64) => prepend!(arr, element, Int64Array),
                (DataType::UInt8, DataType::UInt8) => prepend!(arr, element, UInt8Array),
                (DataType::UInt16, DataType::UInt16) => prepend!(arr, element, UInt16Array),
                (DataType::UInt32, DataType::UInt32) => prepend!(arr, element, UInt32Array),
                (DataType::UInt64, DataType::UInt64) => prepend!(arr, element, UInt64Array),
                (DataType::Null, _) => return Ok(array(&[ColumnarValue::Array(args[0].clone())])?.into_array(1)),
                (array_data_type, element_data_type) => {
                    return Err(DataFusionError::NotImplemented(format!(
                        "Array_prepend is not implemented for types '{array_data_type:?}' and '{element_data_type:?}'."
                    )))
                }
    };

    Ok(array(scalars.as_slice())?.into_array(1))
}

/// Array_concat/Array_cat SQL function
pub fn array_concat(args: &[ArrayRef]) -> Result<ArrayRef> {
    match args[0].data_type() {
        DataType::List(field) => match field.data_type() {
            DataType::Null => array_concat(&args[1..]),
            _ => {
                let list_arrays = downcast_vec!(args, ListArray)
                    .collect::<Result<Vec<&ListArray>>>()?;
                let len: usize = list_arrays.iter().map(|a| a.values().len()).sum();
                let capacity =
                    Capacities::Array(list_arrays.iter().map(|a| a.len()).sum());
                let array_data: Vec<_> =
                    list_arrays.iter().map(|a| a.to_data()).collect::<Vec<_>>();
                let array_data = array_data.iter().collect();
                let mut mutable =
                    MutableArrayData::with_capacities(array_data, false, capacity);

                for (i, a) in list_arrays.iter().enumerate() {
                    mutable.extend(i, 0, a.len())
                }

                let builder = mutable.into_builder();
                let list = builder
                    .len(1)
                    .buffers(vec![Buffer::from_slice_ref([0, len as i32])])
                    .build()
                    .unwrap();

                return Ok(Arc::new(arrow::array::make_array(list)));
            }
        },
        data_type => Err(DataFusionError::NotImplemented(format!(
            "Array is not type '{data_type:?}'."
        ))),
    }
}

macro_rules! fill {
    ($ARRAY:expr, $ELEMENT:expr, $ARRAY_TYPE:ident) => {{
        let arr = downcast_arg!($ARRAY, $ARRAY_TYPE);

        let mut acc = ColumnarValue::Scalar($ELEMENT);
        for value in arr.iter().rev() {
            match value {
                Some(value) => {
                    let mut repeated = vec![];
                    for _ in 0..value {
                        repeated.push(acc.clone());
                    }
                    acc = array(repeated.as_slice()).unwrap();
                }
                _ => {
                    return Err(DataFusionError::Internal(format!(
                        "Array_fill function requires non nullable array"
                    )));
                }
            }
        }

        acc
    }};
}

/// Array_fill SQL function
pub fn array_fill(args: &[ColumnarValue]) -> Result<ColumnarValue> {
    if args.len() != 2 {
        return Err(DataFusionError::Internal(format!(
            "Array_fill function requires two arguments, got {}",
            args.len()
        )));
    }

    let element = match &args[0] {
        ColumnarValue::Scalar(scalar) => scalar.clone(),
        _ => {
            return Err(DataFusionError::Internal(
                "Array_fill function requires scalar element".to_string(),
            ))
        }
    };

    let arr = match &args[1] {
        ColumnarValue::Scalar(scalar) => scalar.to_array().clone(),
        ColumnarValue::Array(arr) => arr.clone(),
    };

    let res = match arr.data_type() {
        DataType::List(..) => {
            let arr = downcast_arg!(arr, ListArray);
            let array_values = arr.values();
            match arr.value_type() {
                DataType::Int8 => fill!(array_values, element, Int8Array),
                DataType::Int16 => fill!(array_values, element, Int16Array),
                DataType::Int32 => fill!(array_values, element, Int32Array),
                DataType::Int64 => fill!(array_values, element, Int64Array),
                DataType::UInt8 => fill!(array_values, element, UInt8Array),
                DataType::UInt16 => fill!(array_values, element, UInt16Array),
                DataType::UInt32 => fill!(array_values, element, UInt32Array),
                DataType::UInt64 => fill!(array_values, element, UInt64Array),
                DataType::Null => {
                    return Ok(datafusion_expr::ColumnarValue::Scalar(
                        ScalarValue::new_list(Some(vec![]), DataType::Null),
                    ))
                }
                data_type => {
                    return Err(DataFusionError::Internal(format!(
                        "Array_fill is not implemented for type '{data_type:?}'."
                    )));
                }
            }
        }
        data_type => {
            return Err(DataFusionError::Internal(format!(
                "Array is not type '{data_type:?}'."
            )));
        }
    };

    Ok(res)
}

macro_rules! position {
    ($ARRAY:expr, $ELEMENT:expr, $INDEX:expr, $ARRAY_TYPE:ident) => {{
        let child_array =
            downcast_arg!(downcast_arg!($ARRAY, ListArray).values(), $ARRAY_TYPE);
        let element = downcast_arg!($ELEMENT, $ARRAY_TYPE).value(0);

        match child_array
            .iter()
            .skip($INDEX)
            .position(|x| x == Some(element))
        {
            Some(value) => Ok(ColumnarValue::Scalar(ScalarValue::UInt8(Some(
                (value + $INDEX + 1) as u8,
            )))),
            None => Ok(ColumnarValue::Scalar(ScalarValue::Null)),
        }
    }};
}

/// Array_position SQL function
pub fn array_position(args: &[ColumnarValue]) -> Result<ColumnarValue> {
    let arr = match &args[0] {
        ColumnarValue::Scalar(scalar) => scalar.to_array().clone(),
        ColumnarValue::Array(arr) => arr.clone(),
    };

    let element = match &args[1] {
        ColumnarValue::Scalar(scalar) => scalar.to_array().clone(),
        _ => {
            return Err(DataFusionError::Internal(
                "Array_position function requires scalar element".to_string(),
            ))
        }
    };

    let mut index: usize = 0;
    if args.len() == 3 {
        let scalar =
            match &args[2] {
                ColumnarValue::Scalar(scalar) => scalar.clone(),
                _ => return Err(DataFusionError::Internal(
                    "Array_position function requires positive integer scalar element"
                        .to_string(),
                )),
            };

        index =
            match scalar {
                ScalarValue::Int8(Some(value)) => value as usize,
                ScalarValue::Int16(Some(value)) => value as usize,
                ScalarValue::Int32(Some(value)) => value as usize,
                ScalarValue::Int64(Some(value)) => value as usize,
                ScalarValue::UInt8(Some(value)) => value as usize,
                ScalarValue::UInt16(Some(value)) => value as usize,
                ScalarValue::UInt32(Some(value)) => value as usize,
                ScalarValue::UInt64(Some(value)) => value as usize,
                _ => return Err(DataFusionError::Internal(
                    "Array_position function requires positive integer scalar element"
                        .to_string(),
                )),
            };

        if index == 0 {
            index = 0;
        } else {
            index -= 1;
        }
    }

    match arr.data_type() {
        DataType::List(field) => match field.data_type() {
            DataType::Utf8 => position!(arr, element, index, StringArray),
            DataType::LargeUtf8 => position!(arr, element, index, LargeStringArray),
            DataType::Boolean => position!(arr, element, index, BooleanArray),
            DataType::Float32 => position!(arr, element, index, Float32Array),
            DataType::Float64 => position!(arr, element, index, Float64Array),
            DataType::Int8 => position!(arr, element, index, Int8Array),
            DataType::Int16 => position!(arr, element, index, Int16Array),
            DataType::Int32 => position!(arr, element, index, Int32Array),
            DataType::Int64 => position!(arr, element, index, Int64Array),
            DataType::UInt8 => position!(arr, element, index, UInt8Array),
            DataType::UInt16 => position!(arr, element, index, UInt16Array),
            DataType::UInt32 => position!(arr, element, index, UInt32Array),
            DataType::UInt64 => position!(arr, element, index, UInt64Array),
            data_type => Err(DataFusionError::NotImplemented(format!(
                "Array_position is not implemented for types '{data_type:?}'."
            ))),
        },
        data_type => Err(DataFusionError::NotImplemented(format!(
            "Array is not type '{data_type:?}'."
        ))),
    }
}

macro_rules! positions {
    ($ARRAY:expr, $ELEMENT:expr, $ARRAY_TYPE:ident) => {{
        let child_array =
            downcast_arg!(downcast_arg!($ARRAY, ListArray).values(), $ARRAY_TYPE);
        let element = downcast_arg!($ELEMENT, $ARRAY_TYPE).value(0);

        let mut res = vec![];
        for (i, x) in child_array.iter().enumerate() {
            if x == Some(element) {
                res.push(ColumnarValue::Array(Arc::new(UInt8Array::from(vec![
                    Some((i + 1) as u8),
                ]))));
            }
        }

        res
    }};
}

/// Array_positions SQL function
pub fn array_positions(args: &[ColumnarValue]) -> Result<ColumnarValue> {
    let arr = match &args[0] {
        ColumnarValue::Scalar(scalar) => scalar.to_array().clone(),
        ColumnarValue::Array(arr) => arr.clone(),
    };

    let element = match &args[1] {
        ColumnarValue::Scalar(scalar) => scalar.to_array().clone(),
        _ => {
            return Err(DataFusionError::Internal(
                "Array_positions function requires scalar element".to_string(),
            ))
        }
    };

    let res = match arr.data_type() {
        DataType::List(field) => match field.data_type() {
            DataType::Utf8 => positions!(arr, element, StringArray),
            DataType::LargeUtf8 => positions!(arr, element, LargeStringArray),
            DataType::Boolean => positions!(arr, element, BooleanArray),
            DataType::Float32 => positions!(arr, element, Float32Array),
            DataType::Float64 => positions!(arr, element, Float64Array),
            DataType::Int8 => positions!(arr, element, Int8Array),
            DataType::Int16 => positions!(arr, element, Int16Array),
            DataType::Int32 => positions!(arr, element, Int32Array),
            DataType::Int64 => positions!(arr, element, Int64Array),
            DataType::UInt8 => positions!(arr, element, UInt8Array),
            DataType::UInt16 => positions!(arr, element, UInt16Array),
            DataType::UInt32 => positions!(arr, element, UInt32Array),
            DataType::UInt64 => positions!(arr, element, UInt64Array),
            data_type => {
                return Err(DataFusionError::NotImplemented(format!(
                    "Array_positions is not implemented for types '{data_type:?}'."
                )))
            }
        },
        data_type => {
            return Err(DataFusionError::NotImplemented(format!(
                "Array is not type '{data_type:?}'."
            )))
        }
    };

    array(res.as_slice())
}

macro_rules! remove {
    ($ARRAY:expr, $ELEMENT:expr, $ARRAY_TYPE:ident, $BUILDER_TYPE:ident) => {{
        let child_array =
            downcast_arg!(downcast_arg!($ARRAY, ListArray).values(), $ARRAY_TYPE);
        let element = downcast_arg!($ELEMENT, $ARRAY_TYPE).value(0);
        let mut builder = new_builder!($BUILDER_TYPE, child_array.len());

        for x in child_array {
            match x {
                Some(x) => {
                    if x != element {
                        builder.append_value(x);
                    }
                }
                None => builder.append_null(),
            }
        }
        let arr = builder.finish();

        let mut scalars = vec![];
        for i in 0..arr.len() {
            scalars.push(ColumnarValue::Scalar(ScalarValue::try_from_array(&arr, i)?));
        }
        scalars
    }};
}

/// Array_remove SQL function
pub fn array_remove(args: &[ColumnarValue]) -> Result<ColumnarValue> {
    let arr = match &args[0] {
        ColumnarValue::Scalar(scalar) => scalar.to_array().clone(),
        ColumnarValue::Array(arr) => arr.clone(),
    };

    let element = match &args[1] {
        ColumnarValue::Scalar(scalar) => scalar.to_array().clone(),
        _ => {
            return Err(DataFusionError::Internal(
                "Array_remove function requires scalar element".to_string(),
            ))
        }
    };

    let data_type = arr.data_type();
    let res = match data_type {
        DataType::List(field) => {
            match (field.data_type(), element.data_type()) {
                (DataType::Utf8, DataType::Utf8) => remove!(arr, element, StringArray, StringBuilder),
                (DataType::LargeUtf8, DataType::LargeUtf8) => remove!(arr, element, LargeStringArray, LargeStringBuilder),
                (DataType::Boolean, DataType::Boolean) => remove!(arr, element, BooleanArray, BooleanBuilder),
                (DataType::Float32, DataType::Float32) => remove!(arr, element, Float32Array, Float32Builder),
                (DataType::Float64, DataType::Float64) => remove!(arr, element, Float64Array, Float64Builder),
                (DataType::Int8, DataType::Int8) => remove!(arr, element, Int8Array, Int8Builder),
                (DataType::Int16, DataType::Int16) => remove!(arr, element, Int16Array, Int16Builder),
                (DataType::Int32, DataType::Int32) => remove!(arr, element, Int32Array, Int32Builder),
                (DataType::Int64, DataType::Int64) => remove!(arr, element, Int64Array, Int64Builder),
                (DataType::UInt8, DataType::UInt8) => remove!(arr, element, UInt8Array, UInt8Builder),
                (DataType::UInt16, DataType::UInt16) => remove!(arr, element, UInt16Array, UInt16Builder),
                (DataType::UInt32, DataType::UInt32) => remove!(arr, element, UInt32Array, UInt32Builder),
                (DataType::UInt64, DataType::UInt64) => remove!(arr, element, UInt64Array, UInt64Builder),
                (array_data_type, element_data_type) => {
                    return Err(DataFusionError::NotImplemented(format!(
                        "Array_remove is not implemented for types '{array_data_type:?}' and '{element_data_type:?}'."
                    )))
                }
            }
        }
        data_type => {
            return Err(DataFusionError::Internal(format!(
                "Array is not type '{data_type:?}'."
            )))
        }
    };

    array(res.as_slice())
}

macro_rules! replace {
    ($ARRAY:expr, $FROM:expr, $TO:expr, $ARRAY_TYPE:ident, $BUILDER_TYPE:ident) => {{
        let child_array =
            downcast_arg!(downcast_arg!($ARRAY, ListArray).values(), $ARRAY_TYPE);
        let from = downcast_arg!($FROM, $ARRAY_TYPE).value(0);
        let to = downcast_arg!($TO, $ARRAY_TYPE).value(0);
        let mut builder = new_builder!($BUILDER_TYPE, child_array.len());

        for x in child_array {
            match x {
                Some(x) => {
                    if x == from {
                        builder.append_value(to);
                    } else {
                        builder.append_value(x);
                    }
                }
                None => builder.append_null(),
            }
        }
        let arr = builder.finish();

        let mut scalars = vec![];
        for i in 0..arr.len() {
            scalars.push(ColumnarValue::Scalar(ScalarValue::try_from_array(&arr, i)?));
        }
        scalars
    }};
}

/// Array_replace SQL function
pub fn array_replace(args: &[ColumnarValue]) -> Result<ColumnarValue> {
    let arr = match &args[0] {
        ColumnarValue::Scalar(scalar) => scalar.to_array().clone(),
        ColumnarValue::Array(arr) => arr.clone(),
    };

    let from = match &args[1] {
        ColumnarValue::Scalar(scalar) => scalar.to_array().clone(),
        _ => {
            return Err(DataFusionError::Internal(
                "array_replace function requires scalar element".to_string(),
            ))
        }
    };

    let to = match &args[2] {
        ColumnarValue::Scalar(scalar) => scalar.to_array().clone(),
        _ => {
            return Err(DataFusionError::Internal(
                "array_replace function requires scalar element".to_string(),
            ))
        }
    };

    if from.data_type() != to.data_type() {
        return Err(DataFusionError::Internal(
            "array_replace function requires scalar element".to_string(),
        ));
    }

    let data_type = arr.data_type();
    let res = match data_type {
        DataType::List(field) => {
            match (field.data_type(), from.data_type()) {
                (DataType::Utf8, DataType::Utf8) => replace!(arr, from, to, StringArray, StringBuilder),
                (DataType::LargeUtf8, DataType::LargeUtf8) => replace!(arr, from, to, LargeStringArray, LargeStringBuilder),
                (DataType::Boolean, DataType::Boolean) => replace!(arr, from, to, BooleanArray, BooleanBuilder),
                (DataType::Float32, DataType::Float32) => replace!(arr, from, to, Float32Array, Float32Builder),
                (DataType::Float64, DataType::Float64) => replace!(arr, from, to, Float64Array, Float64Builder),
                (DataType::Int8, DataType::Int8) => replace!(arr, from, to, Int8Array, Int8Builder),
                (DataType::Int16, DataType::Int16) => replace!(arr, from, to, Int16Array, Int16Builder),
                (DataType::Int32, DataType::Int32) => replace!(arr, from, to, Int32Array, Int32Builder),
                (DataType::Int64, DataType::Int64) => replace!(arr, from, to, Int64Array, Int64Builder),
                (DataType::UInt8, DataType::UInt8) => replace!(arr, from, to, UInt8Array, UInt8Builder),
                (DataType::UInt16, DataType::UInt16) => replace!(arr, from, to, UInt16Array, UInt16Builder),
                (DataType::UInt32, DataType::UInt32) => replace!(arr, from, to, UInt32Array, UInt32Builder),
                (DataType::UInt64, DataType::UInt64) => replace!(arr, from, to, UInt64Array, UInt64Builder),
                (array_data_type, element_data_type) => {
                    return Err(DataFusionError::NotImplemented(format!(
                        "Array_replace is not implemented for types '{array_data_type:?}' and '{element_data_type:?}'."
                    )))
                }
            }
        }
        data_type => {
            return Err(DataFusionError::Internal(format!(
                "Array is not type '{data_type:?}'."
            )))
        }
    };

    array(res.as_slice())
}

macro_rules! to_string {
    ($ARG:expr, $ARRAY:expr, $DELIMETER:expr, $NULL_STRING:expr, $WITH_NULL_STRING:expr, $ARRAY_TYPE:ident) => {{
        let arr = downcast_arg!($ARRAY, $ARRAY_TYPE);
        for x in arr {
            match x {
                Some(x) => {
                    $ARG.push_str(&x.to_string());
                    $ARG.push_str($DELIMETER);
                }
                None => {
                    if $WITH_NULL_STRING {
                        $ARG.push_str($NULL_STRING);
                        $ARG.push_str($DELIMETER);
                    }
                }
            }
        }

        Ok($ARG)
    }};
}

/// Array_to_string SQL function
pub fn array_to_string(args: &[ArrayRef]) -> Result<ArrayRef> {
    let arr = &args[0];
    let delimeter = as_generic_string_array::<i32>(&args[1])?
        .value(0)
        .to_string();
    let mut null_string = String::from("");
    let mut with_null_string = false;
    if args.len() == 3 {
        null_string = as_generic_string_array::<i32>(&args[2])?
            .value(0)
            .to_string();
        with_null_string = true;
    }

    fn compute_array_to_string(
        arg: &mut String,
        arr: ArrayRef,
        delimeter: String,
        null_string: String,
        with_null_string: bool,
    ) -> Result<&mut String> {
        match arr.data_type() {
            DataType::List(..) => {
                let list_array = downcast_arg!(arr, ListArray);

                for i in 0..list_array.len() {
                    compute_array_to_string(
                        arg,
                        list_array.value(i),
                        delimeter.clone(),
                        null_string.clone(),
                        with_null_string,
                    )?;
                }

                Ok(arg)
            }
            DataType::Utf8 => to_string!(
                arg,
                arr,
                &delimeter,
                &null_string,
                with_null_string,
                StringArray
            ),
            DataType::LargeUtf8 => to_string!(
                arg,
                arr,
                &delimeter,
                &null_string,
                with_null_string,
                LargeStringArray
            ),
            DataType::Boolean => to_string!(
                arg,
                arr,
                &delimeter,
                &null_string,
                with_null_string,
                BooleanArray
            ),
            DataType::Float32 => to_string!(
                arg,
                arr,
                &delimeter,
                &null_string,
                with_null_string,
                Float32Array
            ),
            DataType::Float64 => to_string!(
                arg,
                arr,
                &delimeter,
                &null_string,
                with_null_string,
                Float64Array
            ),
            DataType::Int8 => to_string!(
                arg,
                arr,
                &delimeter,
                &null_string,
                with_null_string,
                Int8Array
            ),
            DataType::Int16 => to_string!(
                arg,
                arr,
                &delimeter,
                &null_string,
                with_null_string,
                Int16Array
            ),
            DataType::Int32 => to_string!(
                arg,
                arr,
                &delimeter,
                &null_string,
                with_null_string,
                Int32Array
            ),
            DataType::Int64 => to_string!(
                arg,
                arr,
                &delimeter,
                &null_string,
                with_null_string,
                Int64Array
            ),
            DataType::UInt8 => to_string!(
                arg,
                arr,
                &delimeter,
                &null_string,
                with_null_string,
                UInt8Array
            ),
            DataType::UInt16 => to_string!(
                arg,
                arr,
                &delimeter,
                &null_string,
                with_null_string,
                UInt16Array
            ),
            DataType::UInt32 => to_string!(
                arg,
                arr,
                &delimeter,
                &null_string,
                with_null_string,
                UInt32Array
            ),
            DataType::UInt64 => to_string!(
                arg,
                arr,
                &delimeter,
                &null_string,
                with_null_string,
                UInt64Array
            ),
            DataType::Null => Ok(arg),
            data_type => Err(DataFusionError::NotImplemented(format!(
                "Array is not implemented for type '{data_type:?}'."
            ))),
        }
    }

    let mut arg = String::from("");
    let mut res = compute_array_to_string(
        &mut arg,
        arr.clone(),
        delimeter.clone(),
        null_string,
        with_null_string,
    )?
    .clone();
    match res.as_str() {
        "" => Ok(Arc::new(StringArray::from(vec![Some(res)]))),
        _ => {
            res.truncate(res.len() - delimeter.len());
            Ok(Arc::new(StringArray::from(vec![Some(res)])))
        }
    }
}

/// Trim_array SQL function
pub fn trim_array(args: &[ArrayRef]) -> Result<ArrayRef> {
    let list_array = as_list_array(&args[0])?;
    let n = as_int64_array(&args[1])?.value(0) as usize;

    let values = list_array.value(0);
    if values.len() <= n {
        return Ok(array(&[ColumnarValue::Scalar(ScalarValue::Null)])?.into_array(1));
    }

    let res = values.slice(0, values.len() - n);
    let mut scalars = vec![];
    for i in 0..res.len() {
        scalars.push(ColumnarValue::Scalar(ScalarValue::try_from_array(&res, i)?));
    }

    Ok(array(scalars.as_slice())?.into_array(1))
}

/// Cardinality SQL function
pub fn cardinality(args: &[ColumnarValue]) -> Result<ColumnarValue> {
    let arr = match &args[0] {
        ColumnarValue::Scalar(scalar) => scalar.to_array().clone(),
        ColumnarValue::Array(arr) => arr.clone(),
    };

    fn compute_cardinality(arg: &mut u64, arr: ArrayRef) -> Result<&mut u64> {
        match arr.data_type() {
            DataType::List(..) => {
                let list_array = downcast_arg!(arr, ListArray);
                for i in 0..list_array.len() {
                    compute_cardinality(arg, list_array.value(i))?;
                }

                Ok(arg)
            }
            DataType::Null
            | DataType::Utf8
            | DataType::LargeUtf8
            | DataType::Boolean
            | DataType::Float32
            | DataType::Float64
            | DataType::Int8
            | DataType::Int16
            | DataType::Int32
            | DataType::Int64
            | DataType::UInt8
            | DataType::UInt16
            | DataType::UInt32
            | DataType::UInt64 => {
                *arg += arr.len() as u64;
                Ok(arg)
            }
            data_type => Err(DataFusionError::NotImplemented(format!(
                "Array is not implemented for type '{data_type:?}'."
            ))),
        }
    }
    let mut arg: u64 = 0;
    Ok(ColumnarValue::Array(Arc::new(UInt64Array::from(vec![
        *compute_cardinality(&mut arg, arr)?,
    ]))))
}

/// Array_length SQL function
pub fn array_length(args: &[ColumnarValue]) -> Result<ColumnarValue> {
    let arr = match &args[0] {
        ColumnarValue::Scalar(scalar) => scalar.to_array().clone(),
        ColumnarValue::Array(arr) => arr.clone(),
    };
    let mut element: u8 = 1;
    if args.len() == 2 {
        let scalar = match &args[1] {
            ColumnarValue::Scalar(scalar) => scalar.clone(),
            _ => {
                return Err(DataFusionError::Internal(
                    "Array_length function requires positive integer scalar element"
                        .to_string(),
                ))
            }
        };

        element = match scalar {
            ScalarValue::Int8(Some(value)) => value as u8,
            ScalarValue::Int16(Some(value)) => value as u8,
            ScalarValue::Int32(Some(value)) => value as u8,
            ScalarValue::Int64(Some(value)) => value as u8,
            ScalarValue::UInt8(Some(value)) => value,
            ScalarValue::UInt16(Some(value)) => value as u8,
            ScalarValue::UInt32(Some(value)) => value as u8,
            ScalarValue::UInt64(Some(value)) => value as u8,
            _ => {
                return Err(DataFusionError::Internal(
                    "Array_length function requires positive integer scalar element"
                        .to_string(),
                ))
            }
        };

        if element == 0 {
            return Err(DataFusionError::Internal(
                "Array_length function requires positive integer scalar element"
                    .to_string(),
            ));
        }
    }

    fn compute_array_length(arg: u8, array: ArrayRef, element: u8) -> Result<Option<u8>> {
        match array.data_type() {
            DataType::List(..) => {
                let list_array = downcast_arg!(array, ListArray);
                if arg == element + 1 {
                    Ok(Some(list_array.len() as u8))
                } else {
                    compute_array_length(arg + 1, list_array.value(0), element)
                }
            }
            DataType::Null
            | DataType::Utf8
            | DataType::LargeUtf8
            | DataType::Boolean
            | DataType::Float32
            | DataType::Float64
            | DataType::Int8
            | DataType::Int16
            | DataType::Int32
            | DataType::Int64
            | DataType::UInt8
            | DataType::UInt16
            | DataType::UInt32
            | DataType::UInt64 => {
                if arg == element + 1 {
                    Ok(Some(array.len() as u8))
                } else {
                    Ok(None)
                }
            }
            data_type => Err(DataFusionError::NotImplemented(format!(
                "Array is not implemented for type '{data_type:?}'."
            ))),
        }
    }
    let arg: u8 = 1;
    Ok(ColumnarValue::Array(Arc::new(UInt8Array::from(vec![
        compute_array_length(arg, arr, element)?,
    ]))))
}

/// Array_dims SQL function
pub fn array_dims(args: &[ArrayRef]) -> Result<ArrayRef> {
    fn compute_array_dims(
        arg: &mut Vec<ColumnarValue>,
        arr: ArrayRef,
    ) -> Result<&mut Vec<ColumnarValue>> {
        match arr.data_type() {
            DataType::List(..) => {
                let list_array = downcast_arg!(arr, ListArray).value(0);
                arg.push(ColumnarValue::Scalar(ScalarValue::UInt8(Some(
                    list_array.len() as u8,
                ))));
                return compute_array_dims(arg, list_array);
            }
            DataType::Null
            | DataType::Utf8
            | DataType::LargeUtf8
            | DataType::Boolean
            | DataType::Float32
            | DataType::Float64
            | DataType::Int8
            | DataType::Int16
            | DataType::Int32
            | DataType::Int64
            | DataType::UInt8
            | DataType::UInt16
            | DataType::UInt32
            | DataType::UInt64 => Ok(arg),
            data_type => Err(DataFusionError::NotImplemented(format!(
                "Array is not implemented for type '{data_type:?}'."
            ))),
        }
    }

    let mut arg: Vec<ColumnarValue> = vec![];
    Ok(array(
        compute_array_dims(&mut arg, args[0].clone())?
            .clone()
            .as_slice(),
    )?
    .into_array(1))
}

/// Array_ndims SQL function
pub fn array_ndims(args: &[ArrayRef]) -> Result<ArrayRef> {
    fn compute_array_ndims(arg: u8, arr: ArrayRef) -> Result<u8> {
        match arr.data_type() {
            DataType::List(..) => {
                let list_array = downcast_arg!(arr, ListArray);
                compute_array_ndims(arg + 1, list_array.value(0))
            }
            DataType::Null
            | DataType::Utf8
            | DataType::LargeUtf8
            | DataType::Boolean
            | DataType::Float32
            | DataType::Float64
            | DataType::Int8
            | DataType::Int16
            | DataType::Int32
            | DataType::Int64
            | DataType::UInt8
            | DataType::UInt16
            | DataType::UInt32
            | DataType::UInt64 => Ok(arg),
            data_type => Err(DataFusionError::NotImplemented(format!(
                "Array is not implemented for type '{data_type:?}'."
            ))),
        }
    }
    let arg: u8 = 0;
    Ok(Arc::new(UInt8Array::from(vec![compute_array_ndims(
        arg,
        args[0].clone(),
    )?])))
}

#[cfg(test)]
mod tests {
    use super::*;
    use arrow::array::UInt8Array;
    use arrow::datatypes::Int64Type;
    use datafusion_common::cast::{
        as_generic_string_array, as_list_array, as_uint64_array, as_uint8_array,
    };
    use datafusion_common::scalar::ScalarValue;

    #[test]
    fn test_array() {
        // make_array(1, 2, 3) = [1, 2, 3]
        let args = [
            ColumnarValue::Scalar(ScalarValue::Int64(Some(1))),
            ColumnarValue::Scalar(ScalarValue::Int64(Some(2))),
            ColumnarValue::Scalar(ScalarValue::Int64(Some(3))),
        ];
        let array = array(&args)
            .expect("failed to initialize function array")
            .into_array(1);
        let result = as_list_array(&array).expect("failed to initialize function array");
        assert_eq!(result.len(), 1);
        assert_eq!(
            &[1, 2, 3],
            result
                .value(0)
                .as_any()
                .downcast_ref::<Int64Array>()
                .unwrap()
                .values()
        )
    }

    #[test]
    fn test_nested_array() {
        // make_array([1, 3, 5], [2, 4, 6]) = [[1, 3, 5], [2, 4, 6]]
        let args = [
            ColumnarValue::Array(Arc::new(Int64Array::from(vec![1, 2]))),
            ColumnarValue::Array(Arc::new(Int64Array::from(vec![3, 4]))),
            ColumnarValue::Array(Arc::new(Int64Array::from(vec![5, 6]))),
        ];
        let array = array(&args)
            .expect("failed to initialize function array")
            .into_array(1);
        let result = as_list_array(&array).expect("failed to initialize function array");
        assert_eq!(result.len(), 2);
        assert_eq!(
            &[1, 3, 5],
            result
                .value(0)
                .as_any()
                .downcast_ref::<Int64Array>()
                .unwrap()
                .values()
        );
        assert_eq!(
            &[2, 4, 6],
            result
                .value(1)
                .as_any()
                .downcast_ref::<Int64Array>()
                .unwrap()
                .values()
        );
    }

    #[test]
    fn test_array_with_nulls() {
        // make_array(NULL, 1, NULL, 2, NULL, 3, NULL, NULL, 4, 5) = [NULL, 1, NULL, 2, NULL, 3, NULL, NULL, 4, 5]
        let args = [
            ColumnarValue::Scalar(ScalarValue::Null),
            ColumnarValue::Scalar(ScalarValue::Int64(Some(1))),
            ColumnarValue::Scalar(ScalarValue::Null),
            ColumnarValue::Scalar(ScalarValue::Int64(Some(2))),
            ColumnarValue::Scalar(ScalarValue::Null),
            ColumnarValue::Scalar(ScalarValue::Int64(Some(3))),
            ColumnarValue::Scalar(ScalarValue::Null),
            ColumnarValue::Scalar(ScalarValue::Null),
            ColumnarValue::Scalar(ScalarValue::Int64(Some(4))),
            ColumnarValue::Scalar(ScalarValue::Int64(Some(5))),
        ];
        let array = array(&args)
            .expect("failed to initialize function array")
            .into_array(1);
        let result = as_list_array(&array).expect("failed to initialize function array");
        assert_eq!(result.len(), 1);
        assert_eq!(
            &[0, 1, 0, 2, 0, 3, 0, 0, 4, 5],
            result
                .value(0)
                .as_any()
                .downcast_ref::<Int64Array>()
                .unwrap()
                .values()
        )
    }

    #[test]
    fn test_array_all_nulls() {
        // make_array(NULL, NULL, NULL) = []
        let args = [
            ColumnarValue::Scalar(ScalarValue::Null),
            ColumnarValue::Scalar(ScalarValue::Null),
            ColumnarValue::Scalar(ScalarValue::Null),
        ];
        let array = array(&args)
            .expect("failed to initialize function array")
            .into_array(1);
        let result = as_list_array(&array).expect("failed to initialize function array");
        assert_eq!(result.len(), 1);
        assert_eq!(
            0,
            result
                .value(0)
                .as_any()
                .downcast_ref::<NullArray>()
                .unwrap()
                .null_count()
        )
    }

    #[test]
    fn test_array_append() {
        // array_append([1, 2, 3], 4) = [1, 2, 3, 4]
        let data = vec![Some(vec![Some(1), Some(2), Some(3)])];
        let list_array =
            Arc::new(ListArray::from_iter_primitive::<Int64Type, _, _>(data)) as ArrayRef;
        let int64_array = Arc::new(Int64Array::from(vec![Some(4)])) as ArrayRef;

        let args = [list_array, int64_array];

        let array =
            array_append(&args).expect("failed to initialize function array_append");
        let result =
            as_list_array(&array).expect("failed to initialize function array_append");

        assert_eq!(
            &[1, 2, 3, 4],
            result
                .value(0)
                .as_any()
                .downcast_ref::<Int64Array>()
                .unwrap()
                .values()
        );
    }

    #[test]
    fn test_array_prepend() {
        // array_prepend(1, [2, 3, 4]) = [1, 2, 3, 4]
        let data = vec![Some(vec![Some(2), Some(3), Some(4)])];
        let list_array =
            Arc::new(ListArray::from_iter_primitive::<Int64Type, _, _>(data)) as ArrayRef;
        let int64_array = Arc::new(Int64Array::from(vec![Some(1)])) as ArrayRef;

        let args = [int64_array, list_array];

        let array =
            array_prepend(&args).expect("failed to initialize function array_append");
        let result =
            as_list_array(&array).expect("failed to initialize function array_append");

        assert_eq!(
            &[1, 2, 3, 4],
            result
                .value(0)
                .as_any()
                .downcast_ref::<Int64Array>()
                .unwrap()
                .values()
        );
    }

    #[test]
    fn test_array_concat() {
        // array_concat([1, 2, 3], [4, 5, 6], [7, 8, 9]) = [1, 2, 3, 4, 5, 6, 7, 8, 9]
        let data = vec![Some(vec![Some(1), Some(2), Some(3)])];
        let list_array1 =
            Arc::new(ListArray::from_iter_primitive::<Int64Type, _, _>(data)) as ArrayRef;
        let data = vec![Some(vec![Some(4), Some(5), Some(6)])];
        let list_array2 =
            Arc::new(ListArray::from_iter_primitive::<Int64Type, _, _>(data)) as ArrayRef;
        let data = vec![Some(vec![Some(7), Some(8), Some(9)])];
        let list_array3 =
            Arc::new(ListArray::from_iter_primitive::<Int64Type, _, _>(data)) as ArrayRef;

        let args = [list_array1, list_array2, list_array3];

        let array =
            array_concat(&args).expect("failed to initialize function array_concat");
        let result =
            as_list_array(&array).expect("failed to initialize function array_concat");

        assert_eq!(
            &[1, 2, 3, 4, 5, 6, 7, 8, 9],
            result
                .value(0)
                .as_any()
                .downcast_ref::<Int64Array>()
                .unwrap()
                .values()
        );
    }

    #[test]
    fn test_array_fill() {
        // array_fill(4, [5]) = [4, 4, 4, 4, 4]
        let args = [
            ColumnarValue::Scalar(ScalarValue::Int64(Some(4))),
            ColumnarValue::Scalar(ScalarValue::List(
                Some(vec![ScalarValue::Int64(Some(5))]),
                Arc::new(Field::new("item", DataType::Int64, false)),
            )),
        ];

        let array = array_fill(&args)
            .expect("failed to initialize function array_fill")
            .into_array(1);
        let result =
            as_list_array(&array).expect("failed to initialize function array_fill");

        assert_eq!(result.len(), 1);
        assert_eq!(
            &[4, 4, 4, 4, 4],
            result
                .value(0)
                .as_any()
                .downcast_ref::<Int64Array>()
                .unwrap()
                .values()
        );
    }

    #[test]
    fn test_array_position() {
        // array_position([1, 2, 3, 4], 3) = 3
        let list_array = return_array();
        let array = array_position(&[
            list_array,
            ColumnarValue::Scalar(ScalarValue::Int64(Some(3))),
        ])
        .expect("failed to initialize function array_position")
        .into_array(1);
        let result =
            as_uint8_array(&array).expect("failed to initialize function array_position");

        assert_eq!(result, &UInt8Array::from(vec![3]));
    }

    #[test]
    fn test_array_positions() {
        // array_positions([1, 2, 3, 4], 3) = [3]
        let list_array = return_array();
        let array = array_positions(&[
            list_array,
            ColumnarValue::Scalar(ScalarValue::Int64(Some(3))),
        ])
        .expect("failed to initialize function array_position")
        .into_array(1);
        let result =
            as_list_array(&array).expect("failed to initialize function array_position");

        assert_eq!(result.len(), 1);
        assert_eq!(
            &[3],
            result
                .value(0)
                .as_any()
                .downcast_ref::<UInt8Array>()
                .unwrap()
                .values()
        );
    }

    #[test]
    fn test_array_remove() {
        // array_remove([1, 2, 3, 4], 3) = [1, 2, 4]
        let list_array = return_array();
        let arr = array_remove(&[
            list_array,
            ColumnarValue::Scalar(ScalarValue::Int64(Some(3))),
        ])
        .expect("failed to initialize function array_remove")
        .into_array(1);
        let result =
            as_list_array(&arr).expect("failed to initialize function array_remove");

        assert_eq!(result.len(), 1);
        assert_eq!(
            &[1, 2, 4],
            result
                .value(0)
                .as_any()
                .downcast_ref::<Int64Array>()
                .unwrap()
                .values()
        );
    }

    #[test]
    fn test_array_replace() {
        // array_replace([1, 2, 3, 4], 3, 4) = [1, 2, 4, 4]
        let list_array = return_array();
        let array = array_replace(&[
            list_array,
            ColumnarValue::Scalar(ScalarValue::Int64(Some(3))),
            ColumnarValue::Scalar(ScalarValue::Int64(Some(4))),
        ])
        .expect("failed to initialize function array_replace")
        .into_array(1);
        let result =
            as_list_array(&array).expect("failed to initialize function array_replace");

        assert_eq!(result.len(), 1);
        assert_eq!(
            &[1, 2, 4, 4],
            result
                .value(0)
                .as_any()
                .downcast_ref::<Int64Array>()
                .unwrap()
                .values()
        );
    }

    #[test]
    fn test_array_to_string() {
        // array_to_string([1, 2, 3, 4], ',') = 1,2,3,4
        let list_array = return_array().into_array(1);
        let array =
            array_to_string(&[list_array, Arc::new(StringArray::from(vec![Some(",")]))])
                .expect("failed to initialize function array_to_string");
        let result = as_generic_string_array::<i32>(&array)
            .expect("failed to initialize function array_to_string");

        assert_eq!(result.len(), 1);
        assert_eq!("1,2,3,4", result.value(0));

        // array_to_string([1, NULL, 3, NULL], ',', '*') = 1,*,3,*
        let list_array = return_array_with_nulls().into_array(1);
        let array = array_to_string(&[
            list_array,
            Arc::new(StringArray::from(vec![Some(",")])),
            Arc::new(StringArray::from(vec![Some("*")])),
        ])
        .expect("failed to initialize function array_to_string");
        let result = as_generic_string_array::<i32>(&array)
            .expect("failed to initialize function array_to_string");

        assert_eq!(result.len(), 1);
        assert_eq!("1,*,3,*", result.value(0));
    }

    #[test]
    fn test_nested_array_to_string() {
        // array_to_string([[1, 2, 3, 4], [5, 6, 7, 8]], '-') = 1-2-3-4-5-6-7-8
        let list_array = return_nested_array().into_array(1);
        let array =
            array_to_string(&[list_array, Arc::new(StringArray::from(vec![Some("-")]))])
                .expect("failed to initialize function array_to_string");
        let result = as_generic_string_array::<i32>(&array)
            .expect("failed to initialize function array_to_string");

        assert_eq!(result.len(), 1);
        assert_eq!("1-2-3-4-5-6-7-8", result.value(0));

        // array_to_string([[1, NULL, 3, NULL], [NULL, 6, 7, NULL]], '-', '*') = 1-*-3-*-*-6-7-*
        let list_array = return_nested_array_with_nulls().into_array(1);
        let array = array_to_string(&[
            list_array,
            Arc::new(StringArray::from(vec![Some("-")])),
            Arc::new(StringArray::from(vec![Some("*")])),
        ])
        .expect("failed to initialize function array_to_string");
        let result = as_generic_string_array::<i32>(&array)
            .expect("failed to initialize function array_to_string");

        assert_eq!(result.len(), 1);
        assert_eq!("1-*-3-*-*-6-7-*", result.value(0));
    }

    #[test]
    fn test_trim_array() {
        // trim_array([1, 2, 3, 4], 1) = [1, 2, 3]
        let list_array = return_array().into_array(1);
        let arr = trim_array(&[list_array, Arc::new(Int64Array::from(vec![Some(1)]))])
            .expect("failed to initialize function trim_array");
        let result =
            as_list_array(&arr).expect("failed to initialize function trim_array");

        assert_eq!(result.len(), 1);
        assert_eq!(
            &[1, 2, 3],
            result
                .value(0)
                .as_any()
                .downcast_ref::<Int64Array>()
                .unwrap()
                .values()
        );

        // trim_array([1, 2, 3, 4], 3) = [1]
        let list_array = return_array().into_array(1);
        let arr = trim_array(&[list_array, Arc::new(Int64Array::from(vec![Some(3)]))])
            .expect("failed to initialize function trim_array");
        let result =
            as_list_array(&arr).expect("failed to initialize function trim_array");

        assert_eq!(result.len(), 1);
        assert_eq!(
            &[1],
            result
                .value(0)
                .as_any()
                .downcast_ref::<Int64Array>()
                .unwrap()
                .values()
        );
    }

    #[test]
    fn test_nested_trim_array() {
        // trim_array([[1, 2, 3, 4], [5, 6, 7, 8]], 1) = [[1, 2, 3, 4]]
        let list_array = return_nested_array().into_array(1);
        let arr = trim_array(&[list_array, Arc::new(Int64Array::from(vec![Some(1)]))])
            .expect("failed to initialize function trim_array");
        let binding = as_list_array(&arr)
            .expect("failed to initialize function trim_array")
            .value(0);
        let result =
            as_list_array(&binding).expect("failed to initialize function trim_array");

        assert_eq!(result.len(), 1);
        assert_eq!(
            &[1, 2, 3, 4],
            result
                .value(0)
                .as_any()
                .downcast_ref::<Int64Array>()
                .unwrap()
                .values()
        );
    }

    #[test]
    fn test_cardinality() {
        // cardinality([1, 2, 3, 4]) = 4
        let list_array = return_array();
        let arr = cardinality(&[list_array])
            .expect("failed to initialize function cardinality")
            .into_array(1);
        let result =
            as_uint64_array(&arr).expect("failed to initialize function cardinality");

        assert_eq!(result, &UInt64Array::from(vec![4]));
    }

    #[test]
    fn test_nested_cardinality() {
        // cardinality([[1, 2, 3, 4], [5, 6, 7, 8]]) = 8
        let list_array = return_nested_array();
        let arr = cardinality(&[list_array])
            .expect("failed to initialize function cardinality")
            .into_array(1);
        let result =
            as_uint64_array(&arr).expect("failed to initialize function cardinality");

        assert_eq!(result, &UInt64Array::from(vec![8]));
    }

    #[test]
    fn test_array_length() {
        // array_length([1, 2, 3, 4]) = 4
        let list_array = return_array();
        let array = array_length(&[list_array.clone()])
            .expect("failed to initialize function array_ndims")
            .into_array(1);
        let result =
            as_uint8_array(&array).expect("failed to initialize function array_ndims");

        assert_eq!(result, &UInt8Array::from(vec![4]));

        // array_length([1, 2, 3, 4], 1) = 2
        let array = array_length(&[
            list_array,
            ColumnarValue::Scalar(ScalarValue::UInt8(Some(1_u8))),
        ])
        .expect("failed to initialize function array_ndims")
        .into_array(1);
        let result =
            as_uint8_array(&array).expect("failed to initialize function array_ndims");

        assert_eq!(result, &UInt8Array::from(vec![4]));
    }

    #[test]
    fn test_nested_array_length() {
        let list_array = return_nested_array();

        // array_length([[1, 2, 3, 4], [5, 6, 7, 8]], 1) = 2
        let array = array_length(&[
            list_array.clone(),
            ColumnarValue::Scalar(ScalarValue::UInt8(Some(1_u8))),
        ])
        .expect("failed to initialize function array_length")
        .into_array(1);
        let result =
            as_uint8_array(&array).expect("failed to initialize function array_length");

        assert_eq!(result, &UInt8Array::from(vec![2]));

        // array_length([[1, 2, 3, 4], [5, 6, 7, 8]], 2) = 4
        let array = array_length(&[
            list_array.clone(),
            ColumnarValue::Scalar(ScalarValue::UInt8(Some(2_u8))),
        ])
        .expect("failed to initialize function array_length")
        .into_array(1);
        let result =
            as_uint8_array(&array).expect("failed to initialize function array_length");

        assert_eq!(result, &UInt8Array::from(vec![4]));

        // array_length([[1, 2, 3, 4], [5, 6, 7, 8]], 3) = NULL
        let array = array_length(&[
            list_array,
            ColumnarValue::Scalar(ScalarValue::UInt8(Some(3_u8))),
        ])
        .expect("failed to initialize function array_length")
        .into_array(1);
        let result =
            as_uint8_array(&array).expect("failed to initialize function array_length");

        assert_eq!(result, &UInt8Array::from(vec![None]));
    }

    #[test]
    fn test_array_dims() {
        // array_dims([1, 2, 3, 4]) = [4]
        let list_array = return_array().into_array(1);

        let array =
            array_dims(&[list_array]).expect("failed to initialize function array_dims");
        let result =
            as_list_array(&array).expect("failed to initialize function array_dims");

        assert_eq!(
            &[4],
            result
                .value(0)
                .as_any()
                .downcast_ref::<UInt8Array>()
                .unwrap()
                .values()
        );
    }

    #[test]
    fn test_nested_array_dims() {
        // array_dims([[1, 2, 3, 4], [5, 6, 7, 8]]) = [2, 4]
        let list_array = return_nested_array().into_array(1);

        let array =
            array_dims(&[list_array]).expect("failed to initialize function array_dims");
        let result =
            as_list_array(&array).expect("failed to initialize function array_dims");

        assert_eq!(
            &[2, 4],
            result
                .value(0)
                .as_any()
                .downcast_ref::<UInt8Array>()
                .unwrap()
                .values()
        );
    }

    #[test]
    fn test_array_ndims() {
        // array_ndims([1, 2]) = 1
        let list_array = return_array().into_array(1);

        let array = array_ndims(&[list_array])
            .expect("failed to initialize function array_ndims");
        let result =
            as_uint8_array(&array).expect("failed to initialize function array_ndims");

        assert_eq!(result, &UInt8Array::from(vec![1]));
    }

    #[test]
    fn test_nested_array_ndims() {
        // array_ndims([[1, 2], [3, 4]]) = 2
        let list_array = return_nested_array().into_array(1);

        let array = array_ndims(&[list_array])
            .expect("failed to initialize function array_ndims");
        let result =
            as_uint8_array(&array).expect("failed to initialize function array_ndims");

        assert_eq!(result, &UInt8Array::from(vec![2]));
    }

    fn return_array() -> ColumnarValue {
        let args = [
            ColumnarValue::Scalar(ScalarValue::Int64(Some(1))),
            ColumnarValue::Scalar(ScalarValue::Int64(Some(2))),
            ColumnarValue::Scalar(ScalarValue::Int64(Some(3))),
            ColumnarValue::Scalar(ScalarValue::Int64(Some(4))),
        ];
        let result = array(&args)
            .expect("failed to initialize function array")
            .into_array(1);
        ColumnarValue::Array(result.clone())
    }

    fn return_nested_array() -> ColumnarValue {
        let args = [
            ColumnarValue::Scalar(ScalarValue::Int64(Some(1))),
            ColumnarValue::Scalar(ScalarValue::Int64(Some(2))),
            ColumnarValue::Scalar(ScalarValue::Int64(Some(3))),
            ColumnarValue::Scalar(ScalarValue::Int64(Some(4))),
        ];
        let arr1 = array(&args)
            .expect("failed to initialize function array")
            .into_array(1);

        let args = [
            ColumnarValue::Scalar(ScalarValue::Int64(Some(5))),
            ColumnarValue::Scalar(ScalarValue::Int64(Some(6))),
            ColumnarValue::Scalar(ScalarValue::Int64(Some(7))),
            ColumnarValue::Scalar(ScalarValue::Int64(Some(8))),
        ];
        let arr2 = array(&args)
            .expect("failed to initialize function array")
            .into_array(1);

        let args = [ColumnarValue::Array(arr1), ColumnarValue::Array(arr2)];
        let result = array(&args)
            .expect("failed to initialize function array")
            .into_array(1);
        ColumnarValue::Array(result.clone())
    }

    fn return_array_with_nulls() -> ColumnarValue {
        let args = [
            ColumnarValue::Scalar(ScalarValue::Int64(Some(1))),
            ColumnarValue::Scalar(ScalarValue::Null),
            ColumnarValue::Scalar(ScalarValue::Int64(Some(3))),
            ColumnarValue::Scalar(ScalarValue::Null),
        ];
        let result = array(&args)
            .expect("failed to initialize function array")
            .into_array(1);
        ColumnarValue::Array(result.clone())
    }

    fn return_nested_array_with_nulls() -> ColumnarValue {
        let args = [
            ColumnarValue::Scalar(ScalarValue::Int64(Some(1))),
            ColumnarValue::Scalar(ScalarValue::Null),
            ColumnarValue::Scalar(ScalarValue::Int64(Some(3))),
            ColumnarValue::Scalar(ScalarValue::Null),
        ];
        let arr1 = array(&args)
            .expect("failed to initialize function array")
            .into_array(1);

        let args = [
            ColumnarValue::Scalar(ScalarValue::Null),
            ColumnarValue::Scalar(ScalarValue::Int64(Some(6))),
            ColumnarValue::Scalar(ScalarValue::Int64(Some(7))),
            ColumnarValue::Scalar(ScalarValue::Null),
        ];
        let arr2 = array(&args)
            .expect("failed to initialize function array")
            .into_array(1);

        let args = [ColumnarValue::Array(arr1), ColumnarValue::Array(arr2)];
        let result = array(&args)
            .expect("failed to initialize function array")
            .into_array(1);
        ColumnarValue::Array(result.clone())
    }
}<|MERGE_RESOLUTION|>--- conflicted
+++ resolved
@@ -98,10 +98,7 @@
     }};
 }
 
-<<<<<<< HEAD
 fn array_array(args: &[ArrayRef], data_type: DataType) -> Result<ArrayRef> {
-=======
-fn array_array(args: &[ArrayRef]) -> Result<ArrayRef> {
     // do not accept 0 arguments.
     if args.is_empty() {
         return Err(DataFusionError::Plan(
@@ -110,7 +107,6 @@
     }
 
     let data_type = args[0].data_type();
->>>>>>> e60e9d2e
     let res = match data_type {
         DataType::List(..) => {
             let arrays =
