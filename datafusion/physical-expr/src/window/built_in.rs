--- conflicted
+++ resolved
@@ -37,12 +37,6 @@
 use arrow::record_batch::RecordBatch;
 use datafusion_common::{DataFusionError, Result, ScalarValue};
 use datafusion_expr::{WindowFrame, WindowFrameUnits};
-<<<<<<< HEAD
-use std::any::Any;
-use std::ops::Range;
-use std::sync::Arc;
-=======
->>>>>>> a213d62b
 
 /// A window expr that takes the form of a built in window function
 #[derive(Debug)]
