--- conflicted
+++ resolved
@@ -176,15 +176,11 @@
     }
 
     fn evaluate_stateful(&mut self, values: &[ArrayRef]) -> Result<ScalarValue> {
-<<<<<<< HEAD
-        if let Some(result) = &self.state.finalized_result {
+        if let Some(ref result) = self.state.finalized_result {
             Ok(result.clone())
         } else {
-            self.evaluate_inside_range(values, self.state.range.clone())
-        }
-=======
-        self.evaluate_inside_range(values, &self.state.range)
->>>>>>> b71cae8a
+            self.evaluate_inside_range(values, &self.state.range)
+        }
     }
 
     fn evaluate_inside_range(
