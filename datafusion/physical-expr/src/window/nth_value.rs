// Licensed to the Apache Software Foundation (ASF) under one
// or more contributor license agreements.  See the NOTICE file
// distributed with this work for additional information
// regarding copyright ownership.  The ASF licenses this file
// to you under the Apache License, Version 2.0 (the
// "License"); you may not use this file except in compliance
// with the License.  You may obtain a copy of the License at
//
//   http://www.apache.org/licenses/LICENSE-2.0
//
// Unless required by applicable law or agreed to in writing,
// software distributed under the License is distributed on an
// "AS IS" BASIS, WITHOUT WARRANTIES OR CONDITIONS OF ANY
// KIND, either express or implied.  See the License for the
// specific language governing permissions and limitations
// under the License.

//! Defines physical expressions for `first_value`, `last_value`, and `nth_value`
//! that can evaluated at runtime during query execution

use crate::window::partition_evaluator::PartitionEvaluator;
use crate::window::window_expr::{BuiltinWindowState, NthValueState};
use crate::window::{BuiltInWindowFunctionExpr, WindowAggState};
use crate::PhysicalExpr;
use arrow::array::{Array, ArrayRef};
use arrow::datatypes::{DataType, Field};
use datafusion_common::ScalarValue;
use datafusion_common::{DataFusionError, Result};
use std::any::Any;
use std::ops::Range;
use std::sync::Arc;

/// nth_value kind
#[derive(Debug, Copy, Clone)]
pub enum NthValueKind {
    First,
    Last,
    Nth(u32),
}

/// nth_value expression
#[derive(Debug)]
pub struct NthValue {
    name: String,
    expr: Arc<dyn PhysicalExpr>,
    data_type: DataType,
    kind: NthValueKind,
}

impl NthValue {
    /// Create a new FIRST_VALUE window aggregate function
    pub fn first(
        name: impl Into<String>,
        expr: Arc<dyn PhysicalExpr>,
        data_type: DataType,
    ) -> Self {
        Self {
            name: name.into(),
            expr,
            data_type,
            kind: NthValueKind::First,
        }
    }

    /// Create a new LAST_VALUE window aggregate function
    pub fn last(
        name: impl Into<String>,
        expr: Arc<dyn PhysicalExpr>,
        data_type: DataType,
    ) -> Self {
        Self {
            name: name.into(),
            expr,
            data_type,
            kind: NthValueKind::Last,
        }
    }

    /// Create a new NTH_VALUE window aggregate function
    pub fn nth(
        name: impl Into<String>,
        expr: Arc<dyn PhysicalExpr>,
        data_type: DataType,
        n: u32,
    ) -> Result<Self> {
        match n {
            0 => Err(DataFusionError::Execution(
                "nth_value expect n to be > 0".to_owned(),
            )),
            _ => Ok(Self {
                name: name.into(),
                expr,
                data_type,
                kind: NthValueKind::Nth(n),
            }),
        }
    }

    /// Get nth_value kind
    pub fn get_kind(&self) -> NthValueKind {
        self.kind
    }
}

impl BuiltInWindowFunctionExpr for NthValue {
    /// Return a reference to Any that can be used for downcasting
    fn as_any(&self) -> &dyn Any {
        self
    }

    fn field(&self) -> Result<Field> {
        let nullable = true;
        Ok(Field::new(&self.name, self.data_type.clone(), nullable))
    }

    fn expressions(&self) -> Vec<Arc<dyn PhysicalExpr>> {
        vec![self.expr.clone()]
    }

    fn name(&self) -> &str {
        &self.name
    }

    fn create_evaluator(&self) -> Result<Box<dyn PartitionEvaluator>> {
        Ok(Box::new(NthValueEvaluator {
            state: NthValueState::default(),
            kind: self.kind,
        }))
    }

<<<<<<< HEAD
    fn is_window_fn_reversible(&self) -> bool {
        match self.kind {
            NthValueKind::First | NthValueKind::Last => true,
            NthValueKind::Nth(_) => false,
        }
    }

    fn bounded_exec_supported(&self) -> bool {
        true
    }

    fn uses_window_frame(&self) -> bool {
        true
    }

    fn reverse_expr(&self) -> Result<Arc<dyn BuiltInWindowFunctionExpr>> {
=======
    fn reverse_expr(&self) -> Option<Arc<dyn BuiltInWindowFunctionExpr>> {
>>>>>>> ae451a4d
        let reversed_kind = match self.kind {
            NthValueKind::First => NthValueKind::Last,
            NthValueKind::Last => NthValueKind::First,
            NthValueKind::Nth(_) => return None,
        };
        Some(Arc::new(Self {
            name: self.name.clone(),
            expr: self.expr.clone(),
            data_type: self.data_type.clone(),
            kind: reversed_kind,
        }))
    }
}

/// Value evaluator for nth_value functions
#[derive(Debug)]
pub(crate) struct NthValueEvaluator {
    state: NthValueState,
    kind: NthValueKind,
}

impl PartitionEvaluator for NthValueEvaluator {
    fn state(&self) -> Result<BuiltinWindowState> {
        // If we do not use state we just return Default
        Ok(BuiltinWindowState::NthValue(self.state.clone()))
    }

    fn set_state(&mut self, state: &BuiltinWindowState) -> Result<()> {
        match &state {
            BuiltinWindowState::NthValue(nth_value_state) => {
                self.state = nth_value_state.clone();
            }
            _ => self.state = NthValueState::default(),
        }
        Ok(())
    }

    fn update_state(
        &mut self,
        state: &WindowAggState,
        _range_columns: &[ArrayRef],
        _sort_partition_points: &[Range<usize>],
    ) -> Result<()> {
        // If we do not use state, update_state does nothing
        self.state.range = state.current_range_of_sliding_window.clone();
        Ok(())
    }

    // fn uses_window_frame(&self) -> bool {
    //     true
    // }

    fn evaluate_bounded(&mut self, values: &[ArrayRef]) -> Result<ScalarValue> {
        self.evaluate_inside_range(values, self.state.range.clone())
    }

    fn evaluate_inside_range(
        &self,
        values: &[ArrayRef],
        range: Range<usize>,
    ) -> Result<ScalarValue> {
        // FIRST_VALUE, LAST_VALUE, NTH_VALUE window functions take single column, values will have size 1
        let arr = &values[0];
        let n_range = range.end - range.start;
        match self.kind {
            NthValueKind::First => ScalarValue::try_from_array(arr, range.start),
            NthValueKind::Last => ScalarValue::try_from_array(arr, range.end - 1),
            NthValueKind::Nth(n) => {
                // We are certain that n > 0.
                let index = (n as usize) - 1;
                if index >= n_range {
                    ScalarValue::try_from(arr.data_type())
                } else {
                    ScalarValue::try_from_array(arr, range.start + index)
                }
            }
        }
    }
}

#[cfg(test)]
mod tests {
    use super::*;
    use crate::expressions::Column;
    use arrow::record_batch::RecordBatch;
    use arrow::{array::*, datatypes::*};
    use datafusion_common::cast::as_int32_array;
    use datafusion_common::Result;

    fn test_i32_result(expr: NthValue, expected: Int32Array) -> Result<()> {
        let arr: ArrayRef = Arc::new(Int32Array::from(vec![1, -2, 3, -4, 5, -6, 7, 8]));
        let values = vec![arr];
        let schema = Schema::new(vec![Field::new("arr", DataType::Int32, false)]);
        let batch = RecordBatch::try_new(Arc::new(schema), values.clone())?;
        let mut ranges: Vec<Range<usize>> = vec![];
        for i in 0..8 {
            ranges.push(Range {
                start: 0,
                end: i + 1,
            })
        }
        let evaluator = expr.create_evaluator()?;
        let values = expr.evaluate_args(&batch)?;
        let result = ranges
            .into_iter()
            .map(|range| evaluator.evaluate_inside_range(&values, range))
            .into_iter()
            .collect::<Result<Vec<ScalarValue>>>()?;
        let result = ScalarValue::iter_to_array(result.into_iter())?;
        let result = as_int32_array(&result)?;
        assert_eq!(expected, *result);
        Ok(())
    }

    #[test]
    fn first_value() -> Result<()> {
        let first_value = NthValue::first(
            "first_value".to_owned(),
            Arc::new(Column::new("arr", 0)),
            DataType::Int32,
        );
        test_i32_result(first_value, Int32Array::from_iter_values(vec![1; 8]))?;
        Ok(())
    }

    #[test]
    fn last_value() -> Result<()> {
        let last_value = NthValue::last(
            "last_value".to_owned(),
            Arc::new(Column::new("arr", 0)),
            DataType::Int32,
        );
        test_i32_result(
            last_value,
            Int32Array::from(vec![
                Some(1),
                Some(-2),
                Some(3),
                Some(-4),
                Some(5),
                Some(-6),
                Some(7),
                Some(8),
            ]),
        )?;
        Ok(())
    }

    #[test]
    fn nth_value_1() -> Result<()> {
        let nth_value = NthValue::nth(
            "nth_value".to_owned(),
            Arc::new(Column::new("arr", 0)),
            DataType::Int32,
            1,
        )?;
        test_i32_result(nth_value, Int32Array::from_iter_values(vec![1; 8]))?;
        Ok(())
    }

    #[test]
    fn nth_value_2() -> Result<()> {
        let nth_value = NthValue::nth(
            "nth_value".to_owned(),
            Arc::new(Column::new("arr", 0)),
            DataType::Int32,
            2,
        )?;
        test_i32_result(
            nth_value,
            Int32Array::from(vec![
                None,
                Some(-2),
                Some(-2),
                Some(-2),
                Some(-2),
                Some(-2),
                Some(-2),
                Some(-2),
            ]),
        )?;
        Ok(())
    }
}<|MERGE_RESOLUTION|>--- conflicted
+++ resolved
@@ -128,26 +128,12 @@
         }))
     }
 
-<<<<<<< HEAD
-    fn is_window_fn_reversible(&self) -> bool {
-        match self.kind {
-            NthValueKind::First | NthValueKind::Last => true,
-            NthValueKind::Nth(_) => false,
-        }
-    }
 
     fn bounded_exec_supported(&self) -> bool {
         true
     }
 
-    fn uses_window_frame(&self) -> bool {
-        true
-    }
-
-    fn reverse_expr(&self) -> Result<Arc<dyn BuiltInWindowFunctionExpr>> {
-=======
     fn reverse_expr(&self) -> Option<Arc<dyn BuiltInWindowFunctionExpr>> {
->>>>>>> ae451a4d
         let reversed_kind = match self.kind {
             NthValueKind::First => NthValueKind::Last,
             NthValueKind::Last => NthValueKind::First,
