--- conflicted
+++ resolved
@@ -181,54 +181,7 @@
                     .collect();
                 accumulator.retract_batch(&retract)?
             }
-<<<<<<< HEAD
-            accumulator.evaluate()?
-        };
-        Ok(value)
-    }
-
-    fn get_result_column(
-        &self,
-        accumulator: &mut Box<dyn Accumulator>,
-        record_batch: &RecordBatch,
-        window_frame_ctx: &mut WindowFrameContext,
-        last_range: &mut Range<usize>,
-        idx: &mut usize,
-        is_end: bool,
-    ) -> Result<ArrayRef> {
-        let (values, order_bys) = self.get_values_orderbys(record_batch)?;
-        // We iterate on each row to perform a running calculation.
-        let length = values[0].len();
-        let sort_options: Vec<SortOptions> =
-            self.order_by.iter().map(|o| o.options).collect();
-        let mut row_wise_results: Vec<ScalarValue> = vec![];
-        let field = self.aggregate.field()?;
-        let out_type = field.data_type();
-        while *idx < length {
-            let cur_range = window_frame_ctx.calculate_range(
-                &order_bys,
-                &sort_options,
-                length,
-                *idx,
-                last_range,
-            )?;
-            // Exit if range end index is length, need kind of flag to stop
-            if cur_range.end == length && !is_end {
-                break;
-            }
-            let value = self.get_aggregate_result_inside_range(
-                last_range,
-                &cur_range,
-                &values,
-                accumulator,
-            )?;
-            row_wise_results.push(value);
-            last_range.start = cur_range.start;
-            last_range.end = cur_range.end;
-            *idx += 1;
-=======
             accumulator.evaluate()
->>>>>>> a213d62b
         }
     }
 }