// Licensed to the Apache Software Foundation (ASF) under one
// or more contributor license agreements.  See the NOTICE file
// distributed with this work for additional information
// regarding copyright ownership.  The ASF licenses this file
// to you under the Apache License, Version 2.0 (the
// "License"); you may not use this file except in compliance
// with the License.  You may obtain a copy of the License at
//
//   http://www.apache.org/licenses/LICENSE-2.0
//
// Unless required by applicable law or agreed to in writing,
// software distributed under the License is distributed on an
// "AS IS" BASIS, WITHOUT WARRANTIES OR CONDITIONS OF ANY
// KIND, either express or implied.  See the License for the
// specific language governing permissions and limitations
// under the License.

// Some of these functions reference the Postgres documentation
// or implementation to ensure compatibility and are subject to
// the Postgres license.

//! Regex expressions

use arrow::array::{
    new_null_array, Array, ArrayDataBuilder, ArrayRef, BufferBuilder, GenericStringArray,
    OffsetSizeTrait,
};
<<<<<<< HEAD
use arrow_array::builder::{GenericStringBuilder, ListBuilder};
use arrow_schema::ArrowError;
use datafusion_common::plan_err;
=======
use arrow::compute;
use datafusion_common::{arrow_datafusion_err, plan_err};
>>>>>>> 0e62fa4d
use datafusion_common::{
    cast::as_generic_string_array, internal_err, DataFusionError, Result,
};
use datafusion_expr::{ColumnarValue, ScalarFunctionImplementation};
use hashbrown::HashMap;
use regex::Regex;
use std::sync::{Arc, OnceLock};

use crate::functions::{make_scalar_function, make_scalar_function_with_hints, Hint};

/// Get the first argument from the given string array.
///
/// Note: If the array is empty or the first argument is null,
/// then calls the given early abort function.
macro_rules! fetch_string_arg {
    ($ARG:expr, $NAME:expr, $T:ident, $EARLY_ABORT:ident) => {{
        let array = as_generic_string_array::<T>($ARG)?;
        if array.len() == 0 || array.is_null(0) {
            return $EARLY_ABORT(array);
        } else {
            array.value(0)
        }
    }};
}

/// extract a specific group from a string column, using a regular expression
pub fn regexp_match<T: OffsetSizeTrait>(args: &[ArrayRef]) -> Result<ArrayRef> {
    match args.len() {
        2 => {
            let values = as_generic_string_array::<T>(&args[0])?;
            let regex = as_generic_string_array::<T>(&args[1])?;
<<<<<<< HEAD
            _regexp_match(values, regex, None).map_err(DataFusionError::ArrowError)
=======
            compute::regexp_match(values, regex, None).map_err(|e| arrow_datafusion_err!(e))
>>>>>>> 0e62fa4d
        }
        3 => {
            let values = as_generic_string_array::<T>(&args[0])?;
            let regex = as_generic_string_array::<T>(&args[1])?;
            let flags = Some(as_generic_string_array::<T>(&args[2])?);

            match flags {
                Some(f) if f.iter().any(|s| s == Some("g")) => {
                    plan_err!("regexp_match() does not support the \"global\" option")
                },
<<<<<<< HEAD
                _ => _regexp_match(values, regex, flags).map_err(DataFusionError::ArrowError),
=======
                _ => compute::regexp_match(values, regex, flags).map_err(|e| arrow_datafusion_err!(e)),
>>>>>>> 0e62fa4d
            }
        }
        other => internal_err!(
            "regexp_match was called with {other} arguments. It requires at least 2 and at most 3."
        ),
    }
}

/// TODO: Remove this once it is included in arrow-rs new release.
fn _regexp_match<OffsetSize: OffsetSizeTrait>(
    array: &GenericStringArray<OffsetSize>,
    regex_array: &GenericStringArray<OffsetSize>,
    flags_array: Option<&GenericStringArray<OffsetSize>>,
) -> std::result::Result<ArrayRef, ArrowError> {
    let mut patterns: std::collections::HashMap<String, Regex> =
        std::collections::HashMap::new();
    let builder: GenericStringBuilder<OffsetSize> =
        GenericStringBuilder::with_capacity(0, 0);
    let mut list_builder = ListBuilder::new(builder);

    let complete_pattern = match flags_array {
        Some(flags) => Box::new(regex_array.iter().zip(flags.iter()).map(
            |(pattern, flags)| {
                pattern.map(|pattern| match flags {
                    Some(value) => format!("(?{value}){pattern}"),
                    None => pattern.to_string(),
                })
            },
        )) as Box<dyn Iterator<Item = Option<String>>>,
        None => Box::new(
            regex_array
                .iter()
                .map(|pattern| pattern.map(|pattern| pattern.to_string())),
        ),
    };

    array
        .iter()
        .zip(complete_pattern)
        .map(|(value, pattern)| {
            match (value, pattern) {
                // Required for Postgres compatibility:
                // SELECT regexp_match('foobarbequebaz', ''); = {""}
                (Some(_), Some(pattern)) if pattern == *"" => {
                    list_builder.values().append_value("");
                    list_builder.append(true);
                }
                (Some(value), Some(pattern)) => {
                    let existing_pattern = patterns.get(&pattern);
                    let re = match existing_pattern {
                        Some(re) => re,
                        None => {
                            let re = Regex::new(pattern.as_str()).map_err(|e| {
                                ArrowError::ComputeError(format!(
                                    "Regular expression did not compile: {e:?}"
                                ))
                            })?;
                            patterns.insert(pattern.clone(), re);
                            patterns.get(&pattern).unwrap()
                        }
                    };
                    match re.captures(value) {
                        Some(caps) => {
                            let mut iter = caps.iter();
                            if caps.len() > 1 {
                                iter.next();
                            }
                            for m in iter.flatten() {
                                list_builder.values().append_value(m.as_str());
                            }

                            list_builder.append(true);
                        }
                        None => list_builder.append(false),
                    }
                }
                _ => list_builder.append(false),
            }
            Ok(())
        })
        .collect::<std::result::Result<Vec<()>, ArrowError>>()?;
    Ok(Arc::new(list_builder.finish()))
}

/// replace POSIX capture groups (like \1) with Rust Regex group (like ${1})
/// used by regexp_replace
fn regex_replace_posix_groups(replacement: &str) -> String {
    fn capture_groups_re() -> &'static Regex {
        static CAPTURE_GROUPS_RE_LOCK: OnceLock<Regex> = OnceLock::new();
        CAPTURE_GROUPS_RE_LOCK.get_or_init(|| Regex::new(r"(\\)(\d*)").unwrap())
    }
    capture_groups_re()
        .replace_all(replacement, "$${$2}")
        .into_owned()
}

/// Replaces substring(s) matching a POSIX regular expression.
///
/// example: `regexp_replace('Thomas', '.[mN]a.', 'M') = 'ThM'`
pub fn regexp_replace<T: OffsetSizeTrait>(args: &[ArrayRef]) -> Result<ArrayRef> {
    // Default implementation for regexp_replace, assumes all args are arrays
    // and args is a sequence of 3 or 4 elements.

    // creating Regex is expensive so create hashmap for memoization
    let mut patterns: HashMap<String, Regex> = HashMap::new();

    match args.len() {
        3 => {
            let string_array = as_generic_string_array::<T>(&args[0])?;
            let pattern_array = as_generic_string_array::<T>(&args[1])?;
            let replacement_array = as_generic_string_array::<T>(&args[2])?;

            let result = string_array
            .iter()
            .zip(pattern_array.iter())
            .zip(replacement_array.iter())
            .map(|((string, pattern), replacement)| match (string, pattern, replacement) {
                (Some(string), Some(pattern), Some(replacement)) => {
                    let replacement = regex_replace_posix_groups(replacement);

                    // if patterns hashmap already has regexp then use else else create and return
                    let re = match patterns.get(pattern) {
                        Some(re) => Ok(re.clone()),
                        None => {
                            match Regex::new(pattern) {
                                Ok(re) => {
                                    patterns.insert(pattern.to_string(), re.clone());
                                    Ok(re)
                                },
                                Err(err) => Err(DataFusionError::External(Box::new(err))),
                            }
                        }
                    };

                    Some(re.map(|re| re.replace(string, replacement.as_str()))).transpose()
                }
            _ => Ok(None)
            })
            .collect::<Result<GenericStringArray<T>>>()?;

            Ok(Arc::new(result) as ArrayRef)
        }
        4 => {
            let string_array = as_generic_string_array::<T>(&args[0])?;
            let pattern_array = as_generic_string_array::<T>(&args[1])?;
            let replacement_array = as_generic_string_array::<T>(&args[2])?;
            let flags_array = as_generic_string_array::<T>(&args[3])?;

            let result = string_array
            .iter()
            .zip(pattern_array.iter())
            .zip(replacement_array.iter())
            .zip(flags_array.iter())
            .map(|(((string, pattern), replacement), flags)| match (string, pattern, replacement, flags) {
                (Some(string), Some(pattern), Some(replacement), Some(flags)) => {
                    let replacement = regex_replace_posix_groups(replacement);

                    // format flags into rust pattern
                    let (pattern, replace_all) = if flags == "g" {
                        (pattern.to_string(), true)
                    } else if flags.contains('g') {
                        (format!("(?{}){}", flags.to_string().replace('g', ""), pattern), true)
                    } else {
                        (format!("(?{flags}){pattern}"), false)
                    };

                    // if patterns hashmap already has regexp then use else else create and return
                    let re = match patterns.get(&pattern) {
                        Some(re) => Ok(re.clone()),
                        None => {
                            match Regex::new(pattern.as_str()) {
                                Ok(re) => {
                                    patterns.insert(pattern, re.clone());
                                    Ok(re)
                                },
                                Err(err) => Err(DataFusionError::External(Box::new(err))),
                            }
                        }
                    };

                    Some(re.map(|re| {
                        if replace_all {
                            re.replace_all(string, replacement.as_str())
                        } else {
                            re.replace(string, replacement.as_str())
                        }
                    })).transpose()
                }
            _ => Ok(None)
            })
            .collect::<Result<GenericStringArray<T>>>()?;

            Ok(Arc::new(result) as ArrayRef)
        }
        other => internal_err!(
            "regexp_replace was called with {other} arguments. It requires at least 3 and at most 4."
        ),
    }
}

fn _regexp_replace_early_abort<T: OffsetSizeTrait>(
    input_array: &GenericStringArray<T>,
) -> Result<ArrayRef> {
    // Mimicking the existing behavior of regexp_replace, if any of the scalar arguments
    // are actuall null, then the result will be an array of the same size but with nulls.
    //
    // Also acts like an early abort mechanism when the input array is empty.
    Ok(new_null_array(input_array.data_type(), input_array.len()))
}

/// Special cased regex_replace implementation for the scenerio where
/// the pattern, replacement and flags are static (arrays that are derived
/// from scalars). This means we can skip regex caching system and basically
/// hold a single Regex object for the replace operation. This also speeds
/// up the pre-processing time of the replacement string, since it only
/// needs to processed once.
fn _regexp_replace_static_pattern_replace<T: OffsetSizeTrait>(
    args: &[ArrayRef],
) -> Result<ArrayRef> {
    let string_array = as_generic_string_array::<T>(&args[0])?;
    let pattern = fetch_string_arg!(&args[1], "pattern", T, _regexp_replace_early_abort);
    let replacement =
        fetch_string_arg!(&args[2], "replacement", T, _regexp_replace_early_abort);
    let flags = match args.len() {
        3 => None,
        4 => Some(fetch_string_arg!(&args[3], "flags", T, _regexp_replace_early_abort)),
        other => {
            return internal_err!(
                "regexp_replace was called with {other} arguments. It requires at least 3 and at most 4."
            )
        }
    };

    // Embed the flag (if it exists) into the pattern. Limit will determine
    // whether this is a global match (as in replace all) or just a single
    // replace operation.
    let (pattern, limit) = match flags {
        Some("g") => (pattern.to_string(), 0),
        Some(flags) => (
            format!("(?{}){}", flags.to_string().replace('g', ""), pattern),
            !flags.contains('g') as usize,
        ),
        None => (pattern.to_string(), 1),
    };

    let re =
        Regex::new(&pattern).map_err(|err| DataFusionError::External(Box::new(err)))?;

    // Replaces the posix groups in the replacement string
    // with rust ones.
    let replacement = regex_replace_posix_groups(replacement);

    // We are going to create the underlying string buffer from its parts
    // to be able to re-use the existing null buffer for sparse arrays.
    let mut vals = BufferBuilder::<u8>::new({
        let offsets = string_array.value_offsets();
        (offsets[string_array.len()] - offsets[0])
            .to_usize()
            .unwrap()
    });
    let mut new_offsets = BufferBuilder::<T>::new(string_array.len() + 1);
    new_offsets.append(T::zero());

    string_array.iter().for_each(|val| {
        if let Some(val) = val {
            let result = re.replacen(val, limit, replacement.as_str());
            vals.append_slice(result.as_bytes());
        }
        new_offsets.append(T::from_usize(vals.len()).unwrap());
    });

    let data = ArrayDataBuilder::new(GenericStringArray::<T>::DATA_TYPE)
        .len(string_array.len())
        .nulls(string_array.nulls().cloned())
        .buffers(vec![new_offsets.finish(), vals.finish()])
        .build()?;
    let result_array = GenericStringArray::<T>::from(data);
    Ok(Arc::new(result_array) as ArrayRef)
}

/// Determine which implementation of the regexp_replace to use based
/// on the given set of arguments.
pub fn specialize_regexp_replace<T: OffsetSizeTrait>(
    args: &[ColumnarValue],
) -> Result<ScalarFunctionImplementation> {
    // This will serve as a dispatch table where we can
    // leverage it in order to determine whether the scalarity
    // of the given set of arguments fits a better specialized
    // function.
    let (is_source_scalar, is_pattern_scalar, is_replacement_scalar, is_flags_scalar) = (
        matches!(args[0], ColumnarValue::Scalar(_)),
        matches!(args[1], ColumnarValue::Scalar(_)),
        matches!(args[2], ColumnarValue::Scalar(_)),
        // The forth argument (flags) is optional; so in the event that
        // it is not available, we'll claim that it is scalar.
        matches!(args.get(3), Some(ColumnarValue::Scalar(_)) | None),
    );

    match (
        is_source_scalar,
        is_pattern_scalar,
        is_replacement_scalar,
        is_flags_scalar,
    ) {
        // This represents a very hot path for the case where the there is
        // a single pattern that is being matched against and a single replacement.
        // This is extremely important to specialize on since it removes the overhead
        // of DF's in-house regex pattern cache (since there will be at most a single
        // pattern) and the pre-processing of the same replacement pattern at each
        // query.
        //
        // The flags needs to be a scalar as well since each pattern is actually
        // constructed with the flags embedded into the pattern itself. This means
        // even if the pattern itself is scalar, if the flags are an array then
        // we will create many regexes and it is best to use the implementation
        // that caches it. If there are no flags, we can simply ignore it here,
        // and let the specialized function handle it.
        (_, true, true, true) => Ok(make_scalar_function_with_hints(
            _regexp_replace_static_pattern_replace::<T>,
            vec![
                Hint::Pad,
                Hint::AcceptsSingular,
                Hint::AcceptsSingular,
                Hint::AcceptsSingular,
            ],
        )),

        // If there are no specialized implementations, we'll fall back to the
        // generic implementation.
        (_, _, _, _) => Ok(make_scalar_function(regexp_replace::<T>)),
    }
}

#[cfg(test)]
mod tests {
    use super::*;
    use arrow::array::*;
    use datafusion_common::ScalarValue;

    #[test]
    fn test_case_sensitive_regexp_match() {
        let values = StringArray::from(vec!["abc"; 5]);
        let patterns =
            StringArray::from(vec!["^(a)", "^(A)", "(b|d)", "(B|D)", "^(b|c)"]);

        let elem_builder: GenericStringBuilder<i32> = GenericStringBuilder::new();
        let mut expected_builder = ListBuilder::new(elem_builder);
        expected_builder.values().append_value("a");
        expected_builder.append(true);
        expected_builder.append(false);
        expected_builder.values().append_value("b");
        expected_builder.append(true);
        expected_builder.append(false);
        expected_builder.append(false);
        let expected = expected_builder.finish();

        let re = regexp_match::<i32>(&[Arc::new(values), Arc::new(patterns)]).unwrap();

        assert_eq!(re.as_ref(), &expected);
    }

    #[test]
    fn test_case_insensitive_regexp_match() {
        let values = StringArray::from(vec!["abc"; 5]);
        let patterns =
            StringArray::from(vec!["^(a)", "^(A)", "(b|d)", "(B|D)", "^(b|c)"]);
        let flags = StringArray::from(vec!["i"; 5]);

        let elem_builder: GenericStringBuilder<i32> = GenericStringBuilder::new();
        let mut expected_builder = ListBuilder::new(elem_builder);
        expected_builder.values().append_value("a");
        expected_builder.append(true);
        expected_builder.values().append_value("a");
        expected_builder.append(true);
        expected_builder.values().append_value("b");
        expected_builder.append(true);
        expected_builder.values().append_value("b");
        expected_builder.append(true);
        expected_builder.append(false);
        let expected = expected_builder.finish();

        let re =
            regexp_match::<i32>(&[Arc::new(values), Arc::new(patterns), Arc::new(flags)])
                .unwrap();

        assert_eq!(re.as_ref(), &expected);
    }

    #[test]
    fn test_unsupported_global_flag_regexp_match() {
        let values = StringArray::from(vec!["abc"]);
        let patterns = StringArray::from(vec!["^(a)"]);
        let flags = StringArray::from(vec!["g"]);

        let re_err =
            regexp_match::<i32>(&[Arc::new(values), Arc::new(patterns), Arc::new(flags)])
                .expect_err("unsupported flag should have failed");

        assert_eq!(re_err.strip_backtrace(), "Error during planning: regexp_match() does not support the \"global\" option");
    }

    #[test]
    fn test_static_pattern_regexp_replace() {
        let values = StringArray::from(vec!["abc"; 5]);
        let patterns = StringArray::from(vec!["b"; 5]);
        let replacements = StringArray::from(vec!["foo"; 5]);
        let expected = StringArray::from(vec!["afooc"; 5]);

        let re = _regexp_replace_static_pattern_replace::<i32>(&[
            Arc::new(values),
            Arc::new(patterns),
            Arc::new(replacements),
        ])
        .unwrap();

        assert_eq!(re.as_ref(), &expected);
    }

    #[test]
    fn test_static_pattern_regexp_replace_with_flags() {
        let values = StringArray::from(vec!["abc", "ABC", "aBc", "AbC", "aBC"]);
        let patterns = StringArray::from(vec!["b"; 5]);
        let replacements = StringArray::from(vec!["foo"; 5]);
        let flags = StringArray::from(vec!["i"; 5]);
        let expected =
            StringArray::from(vec!["afooc", "AfooC", "afooc", "AfooC", "afooC"]);

        let re = _regexp_replace_static_pattern_replace::<i32>(&[
            Arc::new(values),
            Arc::new(patterns),
            Arc::new(replacements),
            Arc::new(flags),
        ])
        .unwrap();

        assert_eq!(re.as_ref(), &expected);
    }

    #[test]
    fn test_static_pattern_regexp_replace_early_abort() {
        let values = StringArray::from(vec!["abc"; 5]);
        let patterns = StringArray::from(vec![None::<&str>; 5]);
        let replacements = StringArray::from(vec!["foo"; 5]);
        let expected = StringArray::from(vec![None::<&str>; 5]);

        let re = _regexp_replace_static_pattern_replace::<i32>(&[
            Arc::new(values),
            Arc::new(patterns),
            Arc::new(replacements),
        ])
        .unwrap();

        assert_eq!(re.as_ref(), &expected);
    }

    #[test]
    fn test_static_pattern_regexp_replace_early_abort_when_empty() {
        let values = StringArray::from(Vec::<Option<&str>>::new());
        let patterns = StringArray::from(Vec::<Option<&str>>::new());
        let replacements = StringArray::from(Vec::<Option<&str>>::new());
        let expected = StringArray::from(Vec::<Option<&str>>::new());

        let re = _regexp_replace_static_pattern_replace::<i32>(&[
            Arc::new(values),
            Arc::new(patterns),
            Arc::new(replacements),
        ])
        .unwrap();

        assert_eq!(re.as_ref(), &expected);
    }

    #[test]
    fn test_static_pattern_regexp_replace_early_abort_flags() {
        let values = StringArray::from(vec!["abc"; 5]);
        let patterns = StringArray::from(vec!["a"; 5]);
        let replacements = StringArray::from(vec!["foo"; 5]);
        let flags = StringArray::from(vec![None::<&str>; 5]);
        let expected = StringArray::from(vec![None::<&str>; 5]);

        let re = _regexp_replace_static_pattern_replace::<i32>(&[
            Arc::new(values),
            Arc::new(patterns),
            Arc::new(replacements),
            Arc::new(flags),
        ])
        .unwrap();

        assert_eq!(re.as_ref(), &expected);
    }

    #[test]
    fn test_static_pattern_regexp_replace_pattern_error() {
        let values = StringArray::from(vec!["abc"; 5]);
        // Delibaretely using an invalid pattern to see how the single pattern
        // error is propagated on regexp_replace.
        let patterns = StringArray::from(vec!["["; 5]);
        let replacements = StringArray::from(vec!["foo"; 5]);

        let re = _regexp_replace_static_pattern_replace::<i32>(&[
            Arc::new(values),
            Arc::new(patterns),
            Arc::new(replacements),
        ]);
        let pattern_err = re.expect_err("broken pattern should have failed");
        assert_eq!(
            pattern_err.strip_backtrace(),
            "External error: regex parse error:\n    [\n    ^\nerror: unclosed character class"
        );
    }

    #[test]
    fn test_regexp_can_specialize_all_cases() {
        macro_rules! make_scalar {
            () => {
                ColumnarValue::Scalar(ScalarValue::Utf8(Some("foo".to_string())))
            };
        }

        macro_rules! make_array {
            () => {
                ColumnarValue::Array(
                    Arc::new(StringArray::from(vec!["bar"; 2])) as ArrayRef
                )
            };
        }

        for source in [make_scalar!(), make_array!()] {
            for pattern in [make_scalar!(), make_array!()] {
                for replacement in [make_scalar!(), make_array!()] {
                    for flags in [Some(make_scalar!()), Some(make_array!()), None] {
                        let mut args =
                            vec![source.clone(), pattern.clone(), replacement.clone()];
                        if let Some(flags) = flags {
                            args.push(flags.clone());
                        }
                        let regex_func = specialize_regexp_replace::<i32>(&args);
                        assert!(regex_func.is_ok());
                    }
                }
            }
        }
    }

    #[test]
    fn test_static_pattern_regexp_replace_with_null_buffers() {
        let values = StringArray::from(vec![
            Some("a"),
            None,
            Some("b"),
            None,
            Some("a"),
            None,
            None,
            Some("c"),
        ]);
        let patterns = StringArray::from(vec!["a"; 1]);
        let replacements = StringArray::from(vec!["foo"; 1]);
        let expected = StringArray::from(vec![
            Some("foo"),
            None,
            Some("b"),
            None,
            Some("foo"),
            None,
            None,
            Some("c"),
        ]);

        let re = _regexp_replace_static_pattern_replace::<i32>(&[
            Arc::new(values),
            Arc::new(patterns),
            Arc::new(replacements),
        ])
        .unwrap();

        assert_eq!(re.as_ref(), &expected);
        assert_eq!(re.null_count(), 4);
    }

    #[test]
    fn test_static_pattern_regexp_replace_with_sliced_null_buffer() {
        let values = StringArray::from(vec![
            Some("a"),
            None,
            Some("b"),
            None,
            Some("a"),
            None,
            None,
            Some("c"),
        ]);
        let values = values.slice(2, 5);
        let patterns = StringArray::from(vec!["a"; 1]);
        let replacements = StringArray::from(vec!["foo"; 1]);
        let expected = StringArray::from(vec![Some("b"), None, Some("foo"), None, None]);

        let re = _regexp_replace_static_pattern_replace::<i32>(&[
            Arc::new(values),
            Arc::new(patterns),
            Arc::new(replacements),
        ])
        .unwrap();
        assert_eq!(re.as_ref(), &expected);
        assert_eq!(re.null_count(), 3);
    }
}<|MERGE_RESOLUTION|>--- conflicted
+++ resolved
@@ -25,14 +25,9 @@
     new_null_array, Array, ArrayDataBuilder, ArrayRef, BufferBuilder, GenericStringArray,
     OffsetSizeTrait,
 };
-<<<<<<< HEAD
 use arrow_array::builder::{GenericStringBuilder, ListBuilder};
 use arrow_schema::ArrowError;
-use datafusion_common::plan_err;
-=======
-use arrow::compute;
 use datafusion_common::{arrow_datafusion_err, plan_err};
->>>>>>> 0e62fa4d
 use datafusion_common::{
     cast::as_generic_string_array, internal_err, DataFusionError, Result,
 };
@@ -64,11 +59,7 @@
         2 => {
             let values = as_generic_string_array::<T>(&args[0])?;
             let regex = as_generic_string_array::<T>(&args[1])?;
-<<<<<<< HEAD
-            _regexp_match(values, regex, None).map_err(DataFusionError::ArrowError)
-=======
-            compute::regexp_match(values, regex, None).map_err(|e| arrow_datafusion_err!(e))
->>>>>>> 0e62fa4d
+            _regexp_match(values, regex, None).map_err(|e| arrow_datafusion_err!(e))
         }
         3 => {
             let values = as_generic_string_array::<T>(&args[0])?;
@@ -79,11 +70,7 @@
                 Some(f) if f.iter().any(|s| s == Some("g")) => {
                     plan_err!("regexp_match() does not support the \"global\" option")
                 },
-<<<<<<< HEAD
-                _ => _regexp_match(values, regex, flags).map_err(DataFusionError::ArrowError),
-=======
-                _ => compute::regexp_match(values, regex, flags).map_err(|e| arrow_datafusion_err!(e)),
->>>>>>> 0e62fa4d
+                _ => _regexp_match(values, regex, flags).map_err(|e| arrow_datafusion_err!(e)),
             }
         }
         other => internal_err!(
