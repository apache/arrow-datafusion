// Licensed to the Apache Software Foundation (ASF) under one
// or more contributor license agreements.  See the NOTICE file
// distributed with this work for additional information
// regarding copyright ownership.  The ASF licenses this file
// to you under the Apache License, Version 2.0 (the
// "License"); you may not use this file except in compliance
// with the License.  You may obtain a copy of the License at
//
//   http://www.apache.org/licenses/LICENSE-2.0
//
// Unless required by applicable law or agreed to in writing,
// software distributed under the License is distributed on an
// "AS IS" BASIS, WITHOUT WARRANTIES OR CONDITIONS OF ANY
// KIND, either express or implied.  See the License for the
// specific language governing permissions and limitations
// under the License.

pub mod aggregate;
pub mod array_expressions;
pub mod conditional_expressions;
#[cfg(feature = "crypto_expressions")]
pub mod crypto_expressions;
pub mod datetime_expressions;
pub mod equivalence;
pub mod execution_props;
pub mod expressions;
pub mod functions;
pub mod hash_utils;
pub mod intervals;
pub mod math_expressions;
mod physical_expr;
pub mod planner;
#[cfg(feature = "regex_expressions")]
pub mod regex_expressions;
mod scalar_function;
mod sort_expr;
pub mod string_expressions;
pub mod struct_expressions;
pub mod tree_node;
pub mod type_coercion;
pub mod udf;
#[cfg(feature = "unicode_expressions")]
pub mod unicode_expressions;
pub mod utils;
pub mod var_provider;
pub mod window;

// reexport this to maintain compatibility with anything that used from_slice previously
pub use aggregate::AggregateExpr;
pub use datafusion_common::from_slice;
pub use equivalence::{
    project_equivalence_properties, project_ordering_equivalence_properties,
    EquivalenceProperties, EquivalentClass, OrderedColumn, OrderingEquivalenceProperties,
    OrderingEquivalentClass,
};
pub use physical_expr::{AnalysisContext, ExprBoundaries, PhysicalExpr, PhysicalExprRef};
pub use planner::create_physical_expr;
pub use scalar_function::ScalarFunctionExpr;
pub use sort_expr::{PhysicalSortExpr, PhysicalSortRequirement};
pub use utils::{
    expr_list_eq_any_order, expr_list_eq_strict_order,
    normalize_expr_with_equivalence_properties, normalize_out_expr_with_columns_map,
<<<<<<< HEAD
    reverse_order_bys, sort_expr_list_eq_strict_order, split_conjunction,
=======
    split_conjunction,
>>>>>>> 1cc01a41
};<|MERGE_RESOLUTION|>--- conflicted
+++ resolved
@@ -60,9 +60,5 @@
 pub use utils::{
     expr_list_eq_any_order, expr_list_eq_strict_order,
     normalize_expr_with_equivalence_properties, normalize_out_expr_with_columns_map,
-<<<<<<< HEAD
-    reverse_order_bys, sort_expr_list_eq_strict_order, split_conjunction,
-=======
-    split_conjunction,
->>>>>>> 1cc01a41
+    reverse_order_bys, split_conjunction,
 };