--- conflicted
+++ resolved
@@ -20,12 +20,6 @@
 pub mod array_expressions;
 pub mod binary_map;
 pub mod conditional_expressions;
-<<<<<<< HEAD
-#[cfg(feature = "crypto_expressions")]
-pub mod crypto_expressions;
-=======
-pub mod datetime_expressions;
->>>>>>> 9d0c05b9
 pub mod equivalence;
 pub mod expressions;
 pub mod functions;
