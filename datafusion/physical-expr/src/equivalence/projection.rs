// Licensed to the Apache Software Foundation (ASF) under one
// or more contributor license agreements.  See the NOTICE file
// distributed with this work for additional information
// regarding copyright ownership.  The ASF licenses this file
// to you under the Apache License, Version 2.0 (the
// "License"); you may not use this file except in compliance
// with the License.  You may obtain a copy of the License at
//
//   http://www.apache.org/licenses/LICENSE-2.0
//
// Unless required by applicable law or agreed to in writing,
// software distributed under the License is distributed on an
// "AS IS" BASIS, WITHOUT WARRANTIES OR CONDITIONS OF ANY
// KIND, either express or implied.  See the License for the
// specific language governing permissions and limitations
// under the License.

use std::sync::Arc;

use crate::expressions::Column;
use crate::PhysicalExpr;

use arrow::datatypes::SchemaRef;
use datafusion_common::tree_node::{Transformed, TransformedResult, TreeNode};
use datafusion_common::Result;

/// Stores the mapping between source expressions and target expressions for a
/// projection.
#[derive(Debug, Clone)]
pub struct ProjectionMapping {
    /// Mapping between source expressions and target expressions.
    /// Vector indices correspond to the indices after projection.
    pub map: Vec<(Arc<dyn PhysicalExpr>, Arc<dyn PhysicalExpr>)>,
}

impl ProjectionMapping {
    /// Constructs the mapping between a projection's input and output
    /// expressions.
    ///
    /// For example, given the input projection expressions (`a + b`, `c + d`)
    /// and an output schema with two columns `"c + d"` and `"a + b"`, the
    /// projection mapping would be:
    ///
    /// ```text
    ///  [0]: (c + d, col("c + d"))
    ///  [1]: (a + b, col("a + b"))
    /// ```
    ///
    /// where `col("c + d")` means the column named `"c + d"`.
    pub fn try_new(
        expr: &[(Arc<dyn PhysicalExpr>, String)],
        input_schema: &SchemaRef,
    ) -> Result<Self> {
        // Construct a map from the input expressions to the output expression of the projection:
        expr.iter()
            .enumerate()
            .map(|(expr_idx, (expression, name))| {
                let target_expr = Arc::new(Column::new(name, expr_idx)) as _;
                expression
                    .clone()
                    .transform_down(&|e| match e.as_any().downcast_ref::<Column>() {
                        Some(col) => {
                            // Sometimes, an expression and its name in the input_schema
                            // doesn't match. This can cause problems, so we make sure
                            // that the expression name matches with the name in `input_schema`.
                            // Conceptually, `source_expr` and `expression` should be the same.
                            let idx = col.index();
                            let matching_input_field = input_schema.field(idx);
                            let matching_input_column =
                                Column::new(matching_input_field.name(), idx);
                            Ok(Transformed::yes(Arc::new(matching_input_column)))
                        }
                        None => Ok(Transformed::no(e)),
                    })
                    .data()
                    .map(|source_expr| (source_expr, target_expr))
            })
            .collect::<Result<Vec<_>>>()
            .map(|map| Self { map })
    }

    /// Iterate over pairs of (source, target) expressions
    pub fn iter(
        &self,
    ) -> impl Iterator<Item = &(Arc<dyn PhysicalExpr>, Arc<dyn PhysicalExpr>)> + '_ {
        self.map.iter()
    }

    /// This function returns the target expression for a given source expression.
    ///
    /// # Arguments
    ///
    /// * `expr` - Source physical expression.
    ///
    /// # Returns
    ///
    /// An `Option` containing the target for the given source expression,
    /// where a `None` value means that `expr` is not inside the mapping.
    pub fn target_expr(
        &self,
        expr: &Arc<dyn PhysicalExpr>,
    ) -> Option<Arc<dyn PhysicalExpr>> {
        self.map
            .iter()
            .find(|(source, _)| source.eq(expr))
            .map(|(_, target)| target.clone())
    }
}

#[cfg(test)]
mod tests {
    use std::sync::Arc;

    use super::*;
    use crate::equivalence::tests::{
        apply_projection, convert_to_orderings, convert_to_orderings_owned,
        create_random_schema, generate_table_for_eq_properties, is_table_same_after_sort,
        output_schema,
    };
    use crate::equivalence::EquivalenceProperties;
<<<<<<< HEAD
    use crate::execution_props::ExecutionProps;
    use crate::expressions::{col, BinaryExpr};
=======
    use crate::expressions::{col, BinaryExpr, Literal};
>>>>>>> ea01e56c
    use crate::functions::create_physical_expr;
    use crate::PhysicalSortExpr;

    use arrow::datatypes::{DataType, Field, Schema};
    use arrow_schema::{SortOptions, TimeUnit};
<<<<<<< HEAD
    use datafusion_common::Result;
=======
    use datafusion_common::{Result, ScalarValue};
    use datafusion_expr::execution_props::ExecutionProps;
>>>>>>> ea01e56c
    use datafusion_expr::{BuiltinScalarFunction, Operator};

    use itertools::Itertools;

    #[test]
    fn project_orderings() -> Result<()> {
        let schema = Arc::new(Schema::new(vec![
            Field::new("a", DataType::Int32, true),
            Field::new("b", DataType::Int32, true),
            Field::new("c", DataType::Int32, true),
            Field::new("d", DataType::Int32, true),
            Field::new("e", DataType::Int32, true),
            Field::new("ts", DataType::Timestamp(TimeUnit::Nanosecond, None), true),
        ]));
        let col_a = &col("a", &schema)?;
        let col_b = &col("b", &schema)?;
        let col_c = &col("c", &schema)?;
        let col_d = &col("d", &schema)?;
        let col_e = &col("e", &schema)?;
        let col_ts = &col("ts", &schema)?;
        let a_plus_b = Arc::new(BinaryExpr::new(
            col_a.clone(),
            Operator::Plus,
            col_b.clone(),
        )) as Arc<dyn PhysicalExpr>;
        let b_plus_d = Arc::new(BinaryExpr::new(
            col_b.clone(),
            Operator::Plus,
            col_d.clone(),
        )) as Arc<dyn PhysicalExpr>;
        let b_plus_e = Arc::new(BinaryExpr::new(
            col_b.clone(),
            Operator::Plus,
            col_e.clone(),
        )) as Arc<dyn PhysicalExpr>;
        let c_plus_d = Arc::new(BinaryExpr::new(
            col_c.clone(),
            Operator::Plus,
            col_d.clone(),
        )) as Arc<dyn PhysicalExpr>;

        let option_asc = SortOptions {
            descending: false,
            nulls_first: false,
        };
        let option_desc = SortOptions {
            descending: true,
            nulls_first: true,
        };

        let test_cases = vec![
            // ---------- TEST CASE 1 ------------
            (
                // orderings
                vec![
                    // [b ASC]
                    vec![(col_b, option_asc)],
                ],
                // projection exprs
                vec![(col_b, "b_new".to_string()), (col_a, "a_new".to_string())],
                // expected
                vec![
                    // [b_new ASC]
                    vec![("b_new", option_asc)],
                ],
            ),
            // ---------- TEST CASE 2 ------------
            (
                // orderings
                vec![
                    // empty ordering
                ],
                // projection exprs
                vec![(col_c, "c_new".to_string()), (col_b, "b_new".to_string())],
                // expected
                vec![
                    // no ordering at the output
                ],
            ),
            // ---------- TEST CASE 3 ------------
            (
                // orderings
                vec![
                    // [ts ASC]
                    vec![(col_ts, option_asc)],
                ],
                // projection exprs
                vec![
                    (col_b, "b_new".to_string()),
                    (col_a, "a_new".to_string()),
                    (col_ts, "ts_new".to_string()),
                ],
                // expected
                vec![
                    // [ts_new ASC]
                    vec![("ts_new", option_asc)],
                ],
            ),
            // ---------- TEST CASE 4 ------------
            (
                // orderings
                vec![
                    // [a ASC, ts ASC]
                    vec![(col_a, option_asc), (col_ts, option_asc)],
                    // [b ASC, ts ASC]
                    vec![(col_b, option_asc), (col_ts, option_asc)],
                ],
                // projection exprs
                vec![
                    (col_b, "b_new".to_string()),
                    (col_a, "a_new".to_string()),
                    (col_ts, "ts_new".to_string()),
                ],
                // expected
                vec![
                    // [a_new ASC, ts_new ASC]
                    vec![("a_new", option_asc), ("ts_new", option_asc)],
                    // [b_new ASC, ts_new ASC]
                    vec![("b_new", option_asc), ("ts_new", option_asc)],
                ],
            ),
            // ---------- TEST CASE 5 ------------
            (
                // orderings
                vec![
                    // [a + b ASC]
                    vec![(&a_plus_b, option_asc)],
                ],
                // projection exprs
                vec![
                    (col_b, "b_new".to_string()),
                    (col_a, "a_new".to_string()),
                    (&a_plus_b, "a+b".to_string()),
                ],
                // expected
                vec![
                    // [a + b ASC]
                    vec![("a+b", option_asc)],
                ],
            ),
            // ---------- TEST CASE 6 ------------
            (
                // orderings
                vec![
                    // [a + b ASC, c ASC]
                    vec![(&a_plus_b, option_asc), (col_c, option_asc)],
                ],
                // projection exprs
                vec![
                    (col_b, "b_new".to_string()),
                    (col_a, "a_new".to_string()),
                    (col_c, "c_new".to_string()),
                    (&a_plus_b, "a+b".to_string()),
                ],
                // expected
                vec![
                    // [a + b ASC, c_new ASC]
                    vec![("a+b", option_asc), ("c_new", option_asc)],
                ],
            ),
            // ------- TEST CASE 7 ----------
            (
                vec![
                    // [a ASC, b ASC, c ASC]
                    vec![(col_a, option_asc), (col_b, option_asc)],
                    // [a ASC, d ASC]
                    vec![(col_a, option_asc), (col_d, option_asc)],
                ],
                // b as b_new, a as a_new, d as d_new b+d
                vec![
                    (col_b, "b_new".to_string()),
                    (col_a, "a_new".to_string()),
                    (col_d, "d_new".to_string()),
                    (&b_plus_d, "b+d".to_string()),
                ],
                // expected
                vec![
                    // [a_new ASC, b_new ASC]
                    vec![("a_new", option_asc), ("b_new", option_asc)],
                    // [a_new ASC, d_new ASC]
                    vec![("a_new", option_asc), ("d_new", option_asc)],
                    // [a_new ASC, b+d ASC]
                    vec![("a_new", option_asc), ("b+d", option_asc)],
                ],
            ),
            // ------- TEST CASE 8 ----------
            (
                // orderings
                vec![
                    // [b+d ASC]
                    vec![(&b_plus_d, option_asc)],
                ],
                // proj exprs
                vec![
                    (col_b, "b_new".to_string()),
                    (col_a, "a_new".to_string()),
                    (col_d, "d_new".to_string()),
                    (&b_plus_d, "b+d".to_string()),
                ],
                // expected
                vec![
                    // [b+d ASC]
                    vec![("b+d", option_asc)],
                ],
            ),
            // ------- TEST CASE 9 ----------
            (
                // orderings
                vec![
                    // [a ASC, d ASC, b ASC]
                    vec![
                        (col_a, option_asc),
                        (col_d, option_asc),
                        (col_b, option_asc),
                    ],
                    // [c ASC]
                    vec![(col_c, option_asc)],
                ],
                // proj exprs
                vec![
                    (col_b, "b_new".to_string()),
                    (col_a, "a_new".to_string()),
                    (col_d, "d_new".to_string()),
                    (col_c, "c_new".to_string()),
                ],
                // expected
                vec![
                    // [a_new ASC, d_new ASC, b_new ASC]
                    vec![
                        ("a_new", option_asc),
                        ("d_new", option_asc),
                        ("b_new", option_asc),
                    ],
                    // [c_new ASC],
                    vec![("c_new", option_asc)],
                ],
            ),
            // ------- TEST CASE 10 ----------
            (
                vec![
                    // [a ASC, b ASC, c ASC]
                    vec![
                        (col_a, option_asc),
                        (col_b, option_asc),
                        (col_c, option_asc),
                    ],
                    // [a ASC, d ASC]
                    vec![(col_a, option_asc), (col_d, option_asc)],
                ],
                // proj exprs
                vec![
                    (col_b, "b_new".to_string()),
                    (col_a, "a_new".to_string()),
                    (col_c, "c_new".to_string()),
                    (&c_plus_d, "c+d".to_string()),
                ],
                // expected
                vec![
                    // [a_new ASC, b_new ASC, c_new ASC]
                    vec![
                        ("a_new", option_asc),
                        ("b_new", option_asc),
                        ("c_new", option_asc),
                    ],
                    // [a_new ASC, b_new ASC, c+d ASC]
                    vec![
                        ("a_new", option_asc),
                        ("b_new", option_asc),
                        ("c+d", option_asc),
                    ],
                ],
            ),
            // ------- TEST CASE 11 ----------
            (
                // orderings
                vec![
                    // [a ASC, b ASC]
                    vec![(col_a, option_asc), (col_b, option_asc)],
                    // [a ASC, d ASC]
                    vec![(col_a, option_asc), (col_d, option_asc)],
                ],
                // proj exprs
                vec![
                    (col_b, "b_new".to_string()),
                    (col_a, "a_new".to_string()),
                    (&b_plus_d, "b+d".to_string()),
                ],
                // expected
                vec![
                    // [a_new ASC, b_new ASC]
                    vec![("a_new", option_asc), ("b_new", option_asc)],
                    // [a_new ASC, b + d ASC]
                    vec![("a_new", option_asc), ("b+d", option_asc)],
                ],
            ),
            // ------- TEST CASE 12 ----------
            (
                // orderings
                vec![
                    // [a ASC, b ASC, c ASC]
                    vec![
                        (col_a, option_asc),
                        (col_b, option_asc),
                        (col_c, option_asc),
                    ],
                ],
                // proj exprs
                vec![(col_c, "c_new".to_string()), (col_a, "a_new".to_string())],
                // expected
                vec![
                    // [a_new ASC]
                    vec![("a_new", option_asc)],
                ],
            ),
            // ------- TEST CASE 13 ----------
            (
                // orderings
                vec![
                    // [a ASC, b ASC, c ASC]
                    vec![
                        (col_a, option_asc),
                        (col_b, option_asc),
                        (col_c, option_asc),
                    ],
                    // [a ASC, a + b ASC, c ASC]
                    vec![
                        (col_a, option_asc),
                        (&a_plus_b, option_asc),
                        (col_c, option_asc),
                    ],
                ],
                // proj exprs
                vec![
                    (col_c, "c_new".to_string()),
                    (col_b, "b_new".to_string()),
                    (col_a, "a_new".to_string()),
                    (&a_plus_b, "a+b".to_string()),
                ],
                // expected
                vec![
                    // [a_new ASC, b_new ASC, c_new ASC]
                    vec![
                        ("a_new", option_asc),
                        ("b_new", option_asc),
                        ("c_new", option_asc),
                    ],
                    // [a_new ASC, a+b ASC, c_new ASC]
                    vec![
                        ("a_new", option_asc),
                        ("a+b", option_asc),
                        ("c_new", option_asc),
                    ],
                ],
            ),
            // ------- TEST CASE 14 ----------
            (
                // orderings
                vec![
                    // [a ASC, b ASC]
                    vec![(col_a, option_asc), (col_b, option_asc)],
                    // [c ASC, b ASC]
                    vec![(col_c, option_asc), (col_b, option_asc)],
                    // [d ASC, e ASC]
                    vec![(col_d, option_asc), (col_e, option_asc)],
                ],
                // proj exprs
                vec![
                    (col_c, "c_new".to_string()),
                    (col_d, "d_new".to_string()),
                    (col_a, "a_new".to_string()),
                    (&b_plus_e, "b+e".to_string()),
                ],
                // expected
                vec![
                    // [a_new ASC, d_new ASC, b+e ASC]
                    vec![
                        ("a_new", option_asc),
                        ("d_new", option_asc),
                        ("b+e", option_asc),
                    ],
                    // [d_new ASC, a_new ASC, b+e ASC]
                    vec![
                        ("d_new", option_asc),
                        ("a_new", option_asc),
                        ("b+e", option_asc),
                    ],
                    // [c_new ASC, d_new ASC, b+e ASC]
                    vec![
                        ("c_new", option_asc),
                        ("d_new", option_asc),
                        ("b+e", option_asc),
                    ],
                    // [d_new ASC, c_new ASC, b+e ASC]
                    vec![
                        ("d_new", option_asc),
                        ("c_new", option_asc),
                        ("b+e", option_asc),
                    ],
                ],
            ),
            // ------- TEST CASE 15 ----------
            (
                // orderings
                vec![
                    // [a ASC, c ASC, b ASC]
                    vec![
                        (col_a, option_asc),
                        (col_c, option_asc),
                        (col_b, option_asc),
                    ],
                ],
                // proj exprs
                vec![
                    (col_c, "c_new".to_string()),
                    (col_a, "a_new".to_string()),
                    (&a_plus_b, "a+b".to_string()),
                ],
                // expected
                vec![
                    // [a_new ASC, d_new ASC, b+e ASC]
                    vec![
                        ("a_new", option_asc),
                        ("c_new", option_asc),
                        ("a+b", option_asc),
                    ],
                ],
            ),
            // ------- TEST CASE 16 ----------
            (
                // orderings
                vec![
                    // [a ASC, b ASC]
                    vec![(col_a, option_asc), (col_b, option_asc)],
                    // [c ASC, b DESC]
                    vec![(col_c, option_asc), (col_b, option_desc)],
                    // [e ASC]
                    vec![(col_e, option_asc)],
                ],
                // proj exprs
                vec![
                    (col_c, "c_new".to_string()),
                    (col_a, "a_new".to_string()),
                    (col_b, "b_new".to_string()),
                    (&b_plus_e, "b+e".to_string()),
                ],
                // expected
                vec![
                    // [a_new ASC, b_new ASC]
                    vec![("a_new", option_asc), ("b_new", option_asc)],
                    // [a_new ASC, b_new ASC]
                    vec![("a_new", option_asc), ("b+e", option_asc)],
                    // [c_new ASC, b_new DESC]
                    vec![("c_new", option_asc), ("b_new", option_desc)],
                ],
            ),
        ];

        for (idx, (orderings, proj_exprs, expected)) in test_cases.into_iter().enumerate()
        {
            let mut eq_properties = EquivalenceProperties::new(schema.clone());

            let orderings = convert_to_orderings(&orderings);
            eq_properties.add_new_orderings(orderings);

            let proj_exprs = proj_exprs
                .into_iter()
                .map(|(expr, name)| (expr.clone(), name))
                .collect::<Vec<_>>();
            let projection_mapping = ProjectionMapping::try_new(&proj_exprs, &schema)?;
            let output_schema = output_schema(&projection_mapping, &schema)?;

            let expected = expected
                .into_iter()
                .map(|ordering| {
                    ordering
                        .into_iter()
                        .map(|(name, options)| {
                            (col(name, &output_schema).unwrap(), options)
                        })
                        .collect::<Vec<_>>()
                })
                .collect::<Vec<_>>();
            let expected = convert_to_orderings_owned(&expected);

            let projected_eq = eq_properties.project(&projection_mapping, output_schema);
            let orderings = projected_eq.oeq_class();

            let err_msg = format!(
                "test_idx: {:?}, actual: {:?}, expected: {:?}, projection_mapping: {:?}",
                idx, orderings.orderings, expected, projection_mapping
            );

            assert_eq!(orderings.len(), expected.len(), "{}", err_msg);
            for expected_ordering in &expected {
                assert!(orderings.contains(expected_ordering), "{}", err_msg)
            }
        }

        Ok(())
    }

    #[test]
    fn project_orderings2() -> Result<()> {
        let schema = Arc::new(Schema::new(vec![
            Field::new("a", DataType::Int32, true),
            Field::new("b", DataType::Int32, true),
            Field::new("c", DataType::Int32, true),
            Field::new("d", DataType::Int32, true),
            Field::new("ts", DataType::Timestamp(TimeUnit::Nanosecond, None), true),
        ]));
        let col_a = &col("a", &schema)?;
        let col_b = &col("b", &schema)?;
        let col_c = &col("c", &schema)?;
        let col_ts = &col("ts", &schema)?;
        let a_plus_b = Arc::new(BinaryExpr::new(
            col_a.clone(),
            Operator::Plus,
            col_b.clone(),
        )) as Arc<dyn PhysicalExpr>;

        let round_c = &create_physical_expr(
            &BuiltinScalarFunction::Round,
            &[col_c.clone()],
            &schema,
            &ExecutionProps::default(),
        )?;

        let option_asc = SortOptions {
            descending: false,
            nulls_first: false,
        };

        let proj_exprs = vec![
            (col_b, "b_new".to_string()),
            (col_a, "a_new".to_string()),
            (col_c, "c_new".to_string()),
            (round_c, "round_c_res".to_string()),
        ];
        let proj_exprs = proj_exprs
            .into_iter()
            .map(|(expr, name)| (expr.clone(), name))
            .collect::<Vec<_>>();
        let projection_mapping = ProjectionMapping::try_new(&proj_exprs, &schema)?;
        let output_schema = output_schema(&projection_mapping, &schema)?;

        let col_a_new = &col("a_new", &output_schema)?;
        let col_b_new = &col("b_new", &output_schema)?;
        let col_c_new = &col("c_new", &output_schema)?;
        let col_round_c_res = &col("round_c_res", &output_schema)?;
        let a_new_plus_b_new = Arc::new(BinaryExpr::new(
            col_a_new.clone(),
            Operator::Plus,
            col_b_new.clone(),
        )) as Arc<dyn PhysicalExpr>;

        let test_cases = vec![
            // ---------- TEST CASE 1 ------------
            (
                // orderings
                vec![
                    // [a ASC]
                    vec![(col_a, option_asc)],
                ],
                // expected
                vec![
                    // [b_new ASC]
                    vec![(col_a_new, option_asc)],
                ],
            ),
            // ---------- TEST CASE 2 ------------
            (
                // orderings
                vec![
                    // [a+b ASC]
                    vec![(&a_plus_b, option_asc)],
                ],
                // expected
                vec![
                    // [b_new ASC]
                    vec![(&a_new_plus_b_new, option_asc)],
                ],
            ),
            // ---------- TEST CASE 3 ------------
            (
                // orderings
                vec![
                    // [a ASC, ts ASC]
                    vec![(col_a, option_asc), (col_ts, option_asc)],
                ],
                // expected
                vec![
                    // [a_new ASC, date_bin_res ASC]
                    vec![(col_a_new, option_asc)],
                ],
            ),
            // ---------- TEST CASE 4 ------------
            (
                // orderings
                vec![
                    // [a ASC, ts ASC, b ASC]
                    vec![
                        (col_a, option_asc),
                        (col_ts, option_asc),
                        (col_b, option_asc),
                    ],
                ],
                // expected
                vec![
                    // [a_new ASC, date_bin_res ASC]
                    vec![(col_a_new, option_asc)],
                ],
            ),
            // ---------- TEST CASE 5 ------------
            (
                // orderings
                vec![
                    // [a ASC, c ASC]
                    vec![(col_a, option_asc), (col_c, option_asc)],
                ],
                // expected
                vec![
                    // [a_new ASC, round_c_res ASC, c_new ASC]
                    vec![(col_a_new, option_asc), (col_round_c_res, option_asc)],
                    // [a_new ASC, c_new ASC]
                    vec![(col_a_new, option_asc), (col_c_new, option_asc)],
                ],
            ),
            // ---------- TEST CASE 6 ------------
            (
                // orderings
                vec![
                    // [c ASC, b ASC]
                    vec![(col_c, option_asc), (col_b, option_asc)],
                ],
                // expected
                vec![
                    // [round_c_res ASC]
                    vec![(col_round_c_res, option_asc)],
                    // [c_new ASC, b_new ASC]
                    vec![(col_c_new, option_asc), (col_b_new, option_asc)],
                ],
            ),
            // ---------- TEST CASE 7 ------------
            (
                // orderings
                vec![
                    // [a+b ASC, c ASC]
                    vec![(&a_plus_b, option_asc), (col_c, option_asc)],
                ],
                // expected
                vec![
                    // [a+b ASC, round(c) ASC, c_new ASC]
                    vec![
                        (&a_new_plus_b_new, option_asc),
                        (col_round_c_res, option_asc),
                    ],
                    // [a+b ASC, c_new ASC]
                    vec![(&a_new_plus_b_new, option_asc), (col_c_new, option_asc)],
                ],
            ),
        ];

        for (idx, (orderings, expected)) in test_cases.iter().enumerate() {
            let mut eq_properties = EquivalenceProperties::new(schema.clone());

            let orderings = convert_to_orderings(orderings);
            eq_properties.add_new_orderings(orderings);

            let expected = convert_to_orderings(expected);

            let projected_eq =
                eq_properties.project(&projection_mapping, output_schema.clone());
            let orderings = projected_eq.oeq_class();

            let err_msg = format!(
                "test idx: {:?}, actual: {:?}, expected: {:?}, projection_mapping: {:?}",
                idx, orderings.orderings, expected, projection_mapping
            );

            assert_eq!(orderings.len(), expected.len(), "{}", err_msg);
            for expected_ordering in &expected {
                assert!(orderings.contains(expected_ordering), "{}", err_msg)
            }
        }
        Ok(())
    }

    #[test]
    fn project_orderings3() -> Result<()> {
        let schema = Arc::new(Schema::new(vec![
            Field::new("a", DataType::Int32, true),
            Field::new("b", DataType::Int32, true),
            Field::new("c", DataType::Int32, true),
            Field::new("d", DataType::Int32, true),
            Field::new("e", DataType::Int32, true),
            Field::new("f", DataType::Int32, true),
        ]));
        let col_a = &col("a", &schema)?;
        let col_b = &col("b", &schema)?;
        let col_c = &col("c", &schema)?;
        let col_d = &col("d", &schema)?;
        let col_e = &col("e", &schema)?;
        let col_f = &col("f", &schema)?;
        let a_plus_b = Arc::new(BinaryExpr::new(
            col_a.clone(),
            Operator::Plus,
            col_b.clone(),
        )) as Arc<dyn PhysicalExpr>;

        let option_asc = SortOptions {
            descending: false,
            nulls_first: false,
        };

        let proj_exprs = vec![
            (col_c, "c_new".to_string()),
            (col_d, "d_new".to_string()),
            (&a_plus_b, "a+b".to_string()),
        ];
        let proj_exprs = proj_exprs
            .into_iter()
            .map(|(expr, name)| (expr.clone(), name))
            .collect::<Vec<_>>();
        let projection_mapping = ProjectionMapping::try_new(&proj_exprs, &schema)?;
        let output_schema = output_schema(&projection_mapping, &schema)?;

        let col_a_plus_b_new = &col("a+b", &output_schema)?;
        let col_c_new = &col("c_new", &output_schema)?;
        let col_d_new = &col("d_new", &output_schema)?;

        let test_cases = vec![
            // ---------- TEST CASE 1 ------------
            (
                // orderings
                vec![
                    // [d ASC, b ASC]
                    vec![(col_d, option_asc), (col_b, option_asc)],
                    // [c ASC, a ASC]
                    vec![(col_c, option_asc), (col_a, option_asc)],
                ],
                // equal conditions
                vec![],
                // expected
                vec![
                    // [d_new ASC, c_new ASC, a+b ASC]
                    vec![
                        (col_d_new, option_asc),
                        (col_c_new, option_asc),
                        (col_a_plus_b_new, option_asc),
                    ],
                    // [c_new ASC, d_new ASC, a+b ASC]
                    vec![
                        (col_c_new, option_asc),
                        (col_d_new, option_asc),
                        (col_a_plus_b_new, option_asc),
                    ],
                ],
            ),
            // ---------- TEST CASE 2 ------------
            (
                // orderings
                vec![
                    // [d ASC, b ASC]
                    vec![(col_d, option_asc), (col_b, option_asc)],
                    // [c ASC, e ASC], Please note that a=e
                    vec![(col_c, option_asc), (col_e, option_asc)],
                ],
                // equal conditions
                vec![(col_e, col_a)],
                // expected
                vec![
                    // [d_new ASC, c_new ASC, a+b ASC]
                    vec![
                        (col_d_new, option_asc),
                        (col_c_new, option_asc),
                        (col_a_plus_b_new, option_asc),
                    ],
                    // [c_new ASC, d_new ASC, a+b ASC]
                    vec![
                        (col_c_new, option_asc),
                        (col_d_new, option_asc),
                        (col_a_plus_b_new, option_asc),
                    ],
                ],
            ),
            // ---------- TEST CASE 3 ------------
            (
                // orderings
                vec![
                    // [d ASC, b ASC]
                    vec![(col_d, option_asc), (col_b, option_asc)],
                    // [c ASC, e ASC], Please note that a=f
                    vec![(col_c, option_asc), (col_e, option_asc)],
                ],
                // equal conditions
                vec![(col_a, col_f)],
                // expected
                vec![
                    // [d_new ASC]
                    vec![(col_d_new, option_asc)],
                    // [c_new ASC]
                    vec![(col_c_new, option_asc)],
                ],
            ),
        ];
        for (orderings, equal_columns, expected) in test_cases {
            let mut eq_properties = EquivalenceProperties::new(schema.clone());
            for (lhs, rhs) in equal_columns {
                eq_properties.add_equal_conditions(lhs, rhs);
            }

            let orderings = convert_to_orderings(&orderings);
            eq_properties.add_new_orderings(orderings);

            let expected = convert_to_orderings(&expected);

            let projected_eq =
                eq_properties.project(&projection_mapping, output_schema.clone());
            let orderings = projected_eq.oeq_class();

            let err_msg = format!(
                "actual: {:?}, expected: {:?}, projection_mapping: {:?}",
                orderings.orderings, expected, projection_mapping
            );

            assert_eq!(orderings.len(), expected.len(), "{}", err_msg);
            for expected_ordering in &expected {
                assert!(orderings.contains(expected_ordering), "{}", err_msg)
            }
        }

        Ok(())
    }

    #[test]
    fn project_orderings_random() -> Result<()> {
        const N_RANDOM_SCHEMA: usize = 20;
        const N_ELEMENTS: usize = 125;
        const N_DISTINCT: usize = 5;

        for seed in 0..N_RANDOM_SCHEMA {
            // Create a random schema with random properties
            let (test_schema, eq_properties) = create_random_schema(seed as u64)?;
            // Generate a data that satisfies properties given
            let table_data_with_properties =
                generate_table_for_eq_properties(&eq_properties, N_ELEMENTS, N_DISTINCT)?;
            // Floor(a)
            let floor_a = create_physical_expr(
                &BuiltinScalarFunction::Floor,
                &[col("a", &test_schema)?],
                &test_schema,
                &ExecutionProps::default(),
            )?;
            // a + b
            let a_plus_b = Arc::new(BinaryExpr::new(
                col("a", &test_schema)?,
                Operator::Plus,
                col("b", &test_schema)?,
            )) as Arc<dyn PhysicalExpr>;
            let proj_exprs = vec![
                (col("a", &test_schema)?, "a_new"),
                (col("b", &test_schema)?, "b_new"),
                (col("c", &test_schema)?, "c_new"),
                (col("d", &test_schema)?, "d_new"),
                (col("e", &test_schema)?, "e_new"),
                (col("f", &test_schema)?, "f_new"),
                (floor_a, "floor(a)"),
                (a_plus_b, "a+b"),
            ];

            for n_req in 0..=proj_exprs.len() {
                for proj_exprs in proj_exprs.iter().combinations(n_req) {
                    let proj_exprs = proj_exprs
                        .into_iter()
                        .map(|(expr, name)| (expr.clone(), name.to_string()))
                        .collect::<Vec<_>>();
                    let (projected_batch, projected_eq) = apply_projection(
                        proj_exprs.clone(),
                        &table_data_with_properties,
                        &eq_properties,
                    )?;

                    // Make sure each ordering after projection is valid.
                    for ordering in projected_eq.oeq_class().iter() {
                        let err_msg = format!(
                            "Error in test case ordering:{:?}, eq_properties.oeq_class: {:?}, eq_properties.eq_group: {:?}, eq_properties.constants: {:?}, proj_exprs: {:?}",
                            ordering, eq_properties.oeq_class, eq_properties.eq_group, eq_properties.constants, proj_exprs
                        );
                        // Since ordered section satisfies schema, we expect
                        // that result will be same after sort (e.g sort was unnecessary).
                        assert!(
                            is_table_same_after_sort(
                                ordering.clone(),
                                projected_batch.clone(),
                            )?,
                            "{}",
                            err_msg
                        );
                    }
                }
            }
        }

        Ok(())
    }

    #[test]
    fn ordering_satisfy_after_projection_random() -> Result<()> {
        const N_RANDOM_SCHEMA: usize = 20;
        const N_ELEMENTS: usize = 125;
        const N_DISTINCT: usize = 5;
        const SORT_OPTIONS: SortOptions = SortOptions {
            descending: false,
            nulls_first: false,
        };

        for seed in 0..N_RANDOM_SCHEMA {
            // Create a random schema with random properties
            let (test_schema, eq_properties) = create_random_schema(seed as u64)?;
            // Generate a data that satisfies properties given
            let table_data_with_properties =
                generate_table_for_eq_properties(&eq_properties, N_ELEMENTS, N_DISTINCT)?;
            // Floor(a)
            let floor_a = create_physical_expr(
                &BuiltinScalarFunction::Floor,
                &[col("a", &test_schema)?],
                &test_schema,
                &ExecutionProps::default(),
            )?;
            // a + b
            let a_plus_b = Arc::new(BinaryExpr::new(
                col("a", &test_schema)?,
                Operator::Plus,
                col("b", &test_schema)?,
            )) as Arc<dyn PhysicalExpr>;
            let proj_exprs = vec![
                (col("a", &test_schema)?, "a_new"),
                (col("b", &test_schema)?, "b_new"),
                (col("c", &test_schema)?, "c_new"),
                (col("d", &test_schema)?, "d_new"),
                (col("e", &test_schema)?, "e_new"),
                (col("f", &test_schema)?, "f_new"),
                (floor_a, "floor(a)"),
                (a_plus_b, "a+b"),
            ];

            for n_req in 0..=proj_exprs.len() {
                for proj_exprs in proj_exprs.iter().combinations(n_req) {
                    let proj_exprs = proj_exprs
                        .into_iter()
                        .map(|(expr, name)| (expr.clone(), name.to_string()))
                        .collect::<Vec<_>>();
                    let (projected_batch, projected_eq) = apply_projection(
                        proj_exprs.clone(),
                        &table_data_with_properties,
                        &eq_properties,
                    )?;

                    let projection_mapping =
                        ProjectionMapping::try_new(&proj_exprs, &test_schema)?;

                    let projected_exprs = projection_mapping
                        .iter()
                        .map(|(_source, target)| target.clone())
                        .collect::<Vec<_>>();

                    for n_req in 0..=projected_exprs.len() {
                        for exprs in projected_exprs.iter().combinations(n_req) {
                            let requirement = exprs
                                .into_iter()
                                .map(|expr| PhysicalSortExpr {
                                    expr: expr.clone(),
                                    options: SORT_OPTIONS,
                                })
                                .collect::<Vec<_>>();
                            let expected = is_table_same_after_sort(
                                requirement.clone(),
                                projected_batch.clone(),
                            )?;
                            let err_msg = format!(
                                "Error in test case requirement:{:?}, expected: {:?}, eq_properties.oeq_class: {:?}, eq_properties.eq_group: {:?}, eq_properties.constants: {:?}, projected_eq.oeq_class: {:?}, projected_eq.eq_group: {:?}, projected_eq.constants: {:?}, projection_mapping: {:?}",
                                requirement, expected, eq_properties.oeq_class, eq_properties.eq_group, eq_properties.constants, projected_eq.oeq_class, projected_eq.eq_group, projected_eq.constants, projection_mapping
                            );
                            // Check whether ordering_satisfy API result and
                            // experimental result matches.
                            assert_eq!(
                                projected_eq.ordering_satisfy(&requirement),
                                expected,
                                "{}",
                                err_msg
                            );
                        }
                    }
                }
            }
        }

        Ok(())
    }
}<|MERGE_RESOLUTION|>--- conflicted
+++ resolved
@@ -118,23 +118,14 @@
         output_schema,
     };
     use crate::equivalence::EquivalenceProperties;
-<<<<<<< HEAD
-    use crate::execution_props::ExecutionProps;
     use crate::expressions::{col, BinaryExpr};
-=======
-    use crate::expressions::{col, BinaryExpr, Literal};
->>>>>>> ea01e56c
     use crate::functions::create_physical_expr;
     use crate::PhysicalSortExpr;
 
     use arrow::datatypes::{DataType, Field, Schema};
     use arrow_schema::{SortOptions, TimeUnit};
-<<<<<<< HEAD
     use datafusion_common::Result;
-=======
-    use datafusion_common::{Result, ScalarValue};
     use datafusion_expr::execution_props::ExecutionProps;
->>>>>>> ea01e56c
     use datafusion_expr::{BuiltinScalarFunction, Operator};
 
     use itertools::Itertools;
