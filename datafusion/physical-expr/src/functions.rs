// Licensed to the Apache Software Foundation (ASF) under one
// or more contributor license agreements.  See the NOTICE file
// distributed with this work for additional information
// regarding copyright ownership.  The ASF licenses this file
// to you under the Apache License, Version 2.0 (the
// "License"); you may not use this file except in compliance
// with the License.  You may obtain a copy of the License at
//
//   http://www.apache.org/licenses/LICENSE-2.0
//
// Unless required by applicable law or agreed to in writing,
// software distributed under the License is distributed on an
// "AS IS" BASIS, WITHOUT WARRANTIES OR CONDITIONS OF ANY
// KIND, either express or implied.  See the License for the
// specific language governing permissions and limitations
// under the License.

//! Declaration of built-in (scalar) functions.
//! This module contains built-in functions' enumeration and metadata.
//!
//! Generally, a function has:
//! * a signature
//! * a return type, that is a function of the incoming argument's types
//! * the computation, that must accept each valid signature
//!
//! * Signature: see `Signature`
//! * Return type: a function `(arg_types) -> return_type`. E.g. for sqrt, ([f32]) -> f32, ([f64]) -> f64.
//!
//! This module also supports coercion to improve user experience: if
//! an argument i32 is passed to a function that supports f64, the
//! argument is automatically is coerced to f64.

use crate::execution_props::ExecutionProps;
use crate::sort_properties::SortProperties;
use crate::{
    array_expressions, conditional_expressions, datetime_expressions, math_expressions,
    string_expressions, struct_expressions, PhysicalExpr, ScalarFunctionExpr,
};
use arrow::{
    array::ArrayRef,
    compute::kernels::length::{bit_length, length},
    datatypes::{DataType, Int32Type, Int64Type, Schema},
};
use arrow_array::Array;
use datafusion_common::{exec_err, DataFusionError, Result, ScalarValue};
pub use datafusion_expr::FuncMonotonicity;
use datafusion_expr::{
    type_coercion::functions::data_types, BuiltinScalarFunction, ColumnarValue,
    ScalarFunctionImplementation,
};
use std::ops::Neg;
use std::sync::Arc;

/// Create a physical (function) expression.
/// This function errors when `args`' can't be coerced to a valid argument type of the function.
pub fn create_physical_expr(
    fun: &BuiltinScalarFunction,
    input_phy_exprs: &[Arc<dyn PhysicalExpr>],
    input_schema: &Schema,
    execution_props: &ExecutionProps,
) -> Result<Arc<dyn PhysicalExpr>> {
    let input_expr_types = input_phy_exprs
        .iter()
        .map(|e| e.data_type(input_schema))
        .collect::<Result<Vec<_>>>()?;

    // verify that input data types is consistent with function's `TypeSignature`
    data_types(&input_expr_types, &fun.signature())?;

    let data_type = fun.return_type(&input_expr_types)?;

    let fun_expr: ScalarFunctionImplementation =
        create_physical_fun(fun, execution_props)?;

    let monotonicity = fun.monotonicity();

    Ok(Arc::new(ScalarFunctionExpr::new(
        &format!("{fun}"),
        fun_expr,
        input_phy_exprs.to_vec(),
        data_type,
        monotonicity,
        fun.signature().type_signature.supports_zero_argument(),
    )))
}

#[cfg(feature = "crypto_expressions")]
macro_rules! invoke_if_crypto_expressions_feature_flag {
    ($FUNC:ident, $NAME:expr) => {{
        use crate::crypto_expressions;
        crypto_expressions::$FUNC
    }};
}

#[cfg(not(feature = "crypto_expressions"))]
macro_rules! invoke_if_crypto_expressions_feature_flag {
    ($FUNC:ident, $NAME:expr) => {
        use datafusion_common::internal_err;
        |_: &[ColumnarValue]| -> Result<ColumnarValue> {
            internal_err!(
                "function {} requires compilation with feature flag: crypto_expressions.",
                $NAME
            )
        }
    };
}

#[cfg(feature = "regex_expressions")]
macro_rules! invoke_on_array_if_regex_expressions_feature_flag {
    ($FUNC:ident, $T:tt, $NAME:expr) => {{
        use crate::regex_expressions;
        regex_expressions::$FUNC::<$T>
    }};
}

#[cfg(not(feature = "regex_expressions"))]
macro_rules! invoke_on_array_if_regex_expressions_feature_flag {
    ($FUNC:ident, $T:tt, $NAME:expr) => {
        |_: &[ArrayRef]| -> Result<ArrayRef> {
            internal_err!(
                "function {} requires compilation with feature flag: regex_expressions.",
                $NAME
            )
        }
    };
}

#[cfg(feature = "regex_expressions")]
macro_rules! invoke_on_columnar_value_if_regex_expressions_feature_flag {
    ($FUNC:ident, $T:tt, $NAME:expr) => {{
        use crate::regex_expressions;
        regex_expressions::$FUNC::<$T>
    }};
}

#[cfg(not(feature = "regex_expressions"))]
macro_rules! invoke_on_columnar_value_if_regex_expressions_feature_flag {
    ($FUNC:ident, $T:tt, $NAME:expr) => {
        |_: &[ColumnarValue]| -> Result<ScalarFunctionImplementation> {
            internal_err!(
                "function {} requires compilation with feature flag: regex_expressions.",
                $NAME
            )
        }
    };
}

#[cfg(feature = "unicode_expressions")]
macro_rules! invoke_if_unicode_expressions_feature_flag {
    ($FUNC:ident, $T:tt, $NAME:expr) => {{
        use crate::unicode_expressions;
        unicode_expressions::$FUNC::<$T>
    }};
}

#[cfg(not(feature = "unicode_expressions"))]
macro_rules! invoke_if_unicode_expressions_feature_flag {
  ($FUNC:ident, $T:tt, $NAME:expr) => {
    |_: &[ArrayRef]| -> Result<ArrayRef> {
      internal_err!(
        "function {} requires compilation with feature flag: unicode_expressions.",
        $NAME
      )
    }
  };
}

#[derive(Debug, Clone, Copy)]
pub(crate) enum Hint {
    /// Indicates the argument needs to be padded if it is scalar
    Pad,
    /// Indicates the argument can be converted to an array of length 1
    AcceptsSingular,
}

#[deprecated(since = "36.0.0", note = "Use ColumarValue::values_to_arrays instead")]
pub fn columnar_values_to_array(args: &[ColumnarValue]) -> Result<Vec<ArrayRef>> {
    ColumnarValue::values_to_arrays(args)
}

/// Decorates a function to handle [`ScalarValue`]s by converting them to arrays before calling the function
/// and vice-versa after evaluation.
/// Note that this function makes a scalar function with no arguments or all scalar inputs return a scalar.
/// That's said its output will be same for all input rows in a batch.
#[deprecated(
    since = "36.0.0",
    note = "Implement your function directly in terms of ColumnarValue or use `ScalarUDF` instead"
)]
pub fn make_scalar_function<F>(inner: F) -> ScalarFunctionImplementation
where
    F: Fn(&[ArrayRef]) -> Result<ArrayRef> + Sync + Send + 'static,
{
    make_scalar_function_inner(inner)
}

/// Internal implementation, see comments on `make_scalar_function` for caveats
pub(crate) fn make_scalar_function_inner<F>(inner: F) -> ScalarFunctionImplementation
where
    F: Fn(&[ArrayRef]) -> Result<ArrayRef> + Sync + Send + 'static,
{
    make_scalar_function_with_hints(inner, vec![])
}

/// Just like [`make_scalar_function`], decorates the given function to handle both [`ScalarValue`]s and arrays.
/// Additionally can receive a `hints` vector which can be used to control the output arrays when generating them
/// from [`ScalarValue`]s.
///
/// Each element of the `hints` vector gets mapped to the corresponding argument of the function. The number of hints
/// can be less or greater than the number of arguments (for functions with variable number of arguments). Each unmapped
/// argument will assume the default hint (for padding, it is [`Hint::Pad`]).
pub(crate) fn make_scalar_function_with_hints<F>(
    inner: F,
    hints: Vec<Hint>,
) -> ScalarFunctionImplementation
where
    F: Fn(&[ArrayRef]) -> Result<ArrayRef> + Sync + Send + 'static,
{
    Arc::new(move |args: &[ColumnarValue]| {
        // first, identify if any of the arguments is an Array. If yes, store its `len`,
        // as any scalar will need to be converted to an array of len `len`.
        let len = args
            .iter()
            .fold(Option::<usize>::None, |acc, arg| match arg {
                ColumnarValue::Scalar(_) => acc,
                ColumnarValue::Array(a) => Some(a.len()),
            });

        let is_scalar = len.is_none();

        let inferred_length = len.unwrap_or(1);
        let args = args
            .iter()
            .zip(hints.iter().chain(std::iter::repeat(&Hint::Pad)))
            .map(|(arg, hint)| {
                // Decide on the length to expand this scalar to depending
                // on the given hints.
                let expansion_len = match hint {
                    Hint::AcceptsSingular => 1,
                    Hint::Pad => inferred_length,
                };
                arg.clone().into_array(expansion_len)
            })
            .collect::<Result<Vec<_>>>()?;

        let result = (inner)(&args);

        if is_scalar {
            // If all inputs are scalar, keeps output as scalar
            let result = result.and_then(|arr| ScalarValue::try_from_array(&arr, 0));
            result.map(ColumnarValue::Scalar)
        } else {
            result.map(ColumnarValue::Array)
        }
    })
}

/// Create a physical scalar function.
pub fn create_physical_fun(
    fun: &BuiltinScalarFunction,
    execution_props: &ExecutionProps,
) -> Result<ScalarFunctionImplementation> {
    Ok(match fun {
        // math functions
        BuiltinScalarFunction::Asin => Arc::new(math_expressions::asin),
        BuiltinScalarFunction::Atan => Arc::new(math_expressions::atan),
        BuiltinScalarFunction::Acosh => Arc::new(math_expressions::acosh),
        BuiltinScalarFunction::Asinh => Arc::new(math_expressions::asinh),
        BuiltinScalarFunction::Atanh => Arc::new(math_expressions::atanh),
        BuiltinScalarFunction::Ceil => Arc::new(math_expressions::ceil),
        BuiltinScalarFunction::Cos => Arc::new(math_expressions::cos),
        BuiltinScalarFunction::Cosh => Arc::new(math_expressions::cosh),
        BuiltinScalarFunction::Degrees => Arc::new(math_expressions::to_degrees),
        BuiltinScalarFunction::Exp => Arc::new(math_expressions::exp),
        BuiltinScalarFunction::Factorial => {
            Arc::new(|args| make_scalar_function_inner(math_expressions::factorial)(args))
        }
        BuiltinScalarFunction::Floor => Arc::new(math_expressions::floor),
        BuiltinScalarFunction::Gcd => {
            Arc::new(|args| make_scalar_function_inner(math_expressions::gcd)(args))
        }
        BuiltinScalarFunction::Iszero => {
            Arc::new(|args| make_scalar_function_inner(math_expressions::iszero)(args))
        }
        BuiltinScalarFunction::Lcm => {
            Arc::new(|args| make_scalar_function_inner(math_expressions::lcm)(args))
        }
        BuiltinScalarFunction::Ln => Arc::new(math_expressions::ln),
        BuiltinScalarFunction::Log10 => Arc::new(math_expressions::log10),
        BuiltinScalarFunction::Log2 => Arc::new(math_expressions::log2),
        BuiltinScalarFunction::Nanvl => {
            Arc::new(|args| make_scalar_function_inner(math_expressions::nanvl)(args))
        }
        BuiltinScalarFunction::Radians => Arc::new(math_expressions::to_radians),
        BuiltinScalarFunction::Random => Arc::new(math_expressions::random),
        BuiltinScalarFunction::Round => {
            Arc::new(|args| make_scalar_function_inner(math_expressions::round)(args))
        }
        BuiltinScalarFunction::Signum => Arc::new(math_expressions::signum),
        BuiltinScalarFunction::Sin => Arc::new(math_expressions::sin),
        BuiltinScalarFunction::Sinh => Arc::new(math_expressions::sinh),
        BuiltinScalarFunction::Sqrt => Arc::new(math_expressions::sqrt),
        BuiltinScalarFunction::Cbrt => Arc::new(math_expressions::cbrt),
        BuiltinScalarFunction::Tan => Arc::new(math_expressions::tan),
        BuiltinScalarFunction::Tanh => Arc::new(math_expressions::tanh),
        BuiltinScalarFunction::Trunc => {
            Arc::new(|args| make_scalar_function_inner(math_expressions::trunc)(args))
        }
        BuiltinScalarFunction::Pi => Arc::new(math_expressions::pi),
        BuiltinScalarFunction::Power => {
            Arc::new(|args| make_scalar_function_inner(math_expressions::power)(args))
        }
        BuiltinScalarFunction::Atan2 => {
            Arc::new(|args| make_scalar_function_inner(math_expressions::atan2)(args))
        }
        BuiltinScalarFunction::Log => {
            Arc::new(|args| make_scalar_function_inner(math_expressions::log)(args))
        }
        BuiltinScalarFunction::Cot => {
            Arc::new(|args| make_scalar_function_inner(math_expressions::cot)(args))
        }

        // array functions
        BuiltinScalarFunction::ArrayAppend => Arc::new(|args| {
            make_scalar_function_inner(array_expressions::array_append)(args)
        }),
        BuiltinScalarFunction::ArraySort => Arc::new(|args| {
            make_scalar_function_inner(array_expressions::array_sort)(args)
        }),
        BuiltinScalarFunction::ArrayConcat => Arc::new(|args| {
            make_scalar_function_inner(array_expressions::array_concat)(args)
        }),
        BuiltinScalarFunction::ArrayEmpty => Arc::new(|args| {
            make_scalar_function_inner(array_expressions::array_empty)(args)
        }),
        BuiltinScalarFunction::ArrayHasAll => Arc::new(|args| {
            make_scalar_function_inner(array_expressions::array_has_all)(args)
        }),
        BuiltinScalarFunction::ArrayHasAny => Arc::new(|args| {
            make_scalar_function_inner(array_expressions::array_has_any)(args)
        }),
        BuiltinScalarFunction::ArrayHas => Arc::new(|args| {
            make_scalar_function_inner(array_expressions::array_has)(args)
        }),
        BuiltinScalarFunction::ArrayDims => Arc::new(|args| {
            make_scalar_function_inner(array_expressions::array_dims)(args)
        }),
        BuiltinScalarFunction::ArrayDistinct => Arc::new(|args| {
            make_scalar_function_inner(array_expressions::array_distinct)(args)
        }),
        BuiltinScalarFunction::ArrayElement => Arc::new(|args| {
            make_scalar_function_inner(array_expressions::array_element)(args)
        }),
        BuiltinScalarFunction::ArrayExcept => Arc::new(|args| {
            make_scalar_function_inner(array_expressions::array_except)(args)
        }),
        BuiltinScalarFunction::ArrayLength => Arc::new(|args| {
            make_scalar_function_inner(array_expressions::array_length)(args)
        }),
        BuiltinScalarFunction::Flatten => {
            Arc::new(|args| make_scalar_function_inner(array_expressions::flatten)(args))
        }
        BuiltinScalarFunction::ArrayNdims => Arc::new(|args| {
            make_scalar_function_inner(array_expressions::array_ndims)(args)
        }),
        BuiltinScalarFunction::ArrayPopFront => Arc::new(|args| {
            make_scalar_function_inner(array_expressions::array_pop_front)(args)
        }),
        BuiltinScalarFunction::ArrayPopBack => Arc::new(|args| {
            make_scalar_function_inner(array_expressions::array_pop_back)(args)
        }),
        BuiltinScalarFunction::ArrayPosition => Arc::new(|args| {
            make_scalar_function_inner(array_expressions::array_position)(args)
        }),
        BuiltinScalarFunction::ArrayPositions => Arc::new(|args| {
            make_scalar_function_inner(array_expressions::array_positions)(args)
        }),
        BuiltinScalarFunction::ArrayPrepend => Arc::new(|args| {
            make_scalar_function_inner(array_expressions::array_prepend)(args)
        }),
        BuiltinScalarFunction::ArrayRepeat => Arc::new(|args| {
            make_scalar_function_inner(array_expressions::array_repeat)(args)
        }),
        BuiltinScalarFunction::ArrayRemove => Arc::new(|args| {
            make_scalar_function_inner(array_expressions::array_remove)(args)
        }),
        BuiltinScalarFunction::ArrayRemoveN => Arc::new(|args| {
            make_scalar_function_inner(array_expressions::array_remove_n)(args)
        }),
        BuiltinScalarFunction::ArrayRemoveAll => Arc::new(|args| {
            make_scalar_function_inner(array_expressions::array_remove_all)(args)
        }),
        BuiltinScalarFunction::ArrayReplace => Arc::new(|args| {
            make_scalar_function_inner(array_expressions::array_replace)(args)
        }),
        BuiltinScalarFunction::ArrayReplaceN => Arc::new(|args| {
            make_scalar_function_inner(array_expressions::array_replace_n)(args)
        }),
        BuiltinScalarFunction::ArrayReplaceAll => Arc::new(|args| {
            make_scalar_function_inner(array_expressions::array_replace_all)(args)
        }),
        BuiltinScalarFunction::ArrayReverse => Arc::new(|args| {
            make_scalar_function_inner(array_expressions::array_reverse)(args)
        }),
        BuiltinScalarFunction::ArraySlice => Arc::new(|args| {
            make_scalar_function_inner(array_expressions::array_slice)(args)
        }),
        BuiltinScalarFunction::ArrayIntersect => Arc::new(|args| {
            make_scalar_function_inner(array_expressions::array_intersect)(args)
        }),
        BuiltinScalarFunction::Range => Arc::new(|args| {
            make_scalar_function_inner(array_expressions::gen_range)(args)
        }),
        BuiltinScalarFunction::Cardinality => Arc::new(|args| {
            make_scalar_function_inner(array_expressions::cardinality)(args)
        }),
        BuiltinScalarFunction::ArrayResize => Arc::new(|args| {
            make_scalar_function_inner(array_expressions::array_resize)(args)
        }),
        BuiltinScalarFunction::MakeArray => Arc::new(|args| {
            make_scalar_function_inner(array_expressions::make_array)(args)
        }),
        BuiltinScalarFunction::ArrayUnion => Arc::new(|args| {
            make_scalar_function_inner(array_expressions::array_union)(args)
        }),
        // struct functions
        BuiltinScalarFunction::Struct => Arc::new(struct_expressions::struct_expr),

        // string functions
        BuiltinScalarFunction::Ascii => Arc::new(|args| match args[0].data_type() {
            DataType::Utf8 => {
                make_scalar_function_inner(string_expressions::ascii::<i32>)(args)
            }
            DataType::LargeUtf8 => {
                make_scalar_function_inner(string_expressions::ascii::<i64>)(args)
            }
            other => exec_err!("Unsupported data type {other:?} for function ascii"),
        }),
        BuiltinScalarFunction::BitLength => Arc::new(|args| match &args[0] {
            ColumnarValue::Array(v) => Ok(ColumnarValue::Array(bit_length(v.as_ref())?)),
            ColumnarValue::Scalar(v) => match v {
                ScalarValue::Utf8(v) => Ok(ColumnarValue::Scalar(ScalarValue::Int32(
                    v.as_ref().map(|x| (x.len() * 8) as i32),
                ))),
                ScalarValue::LargeUtf8(v) => Ok(ColumnarValue::Scalar(
                    ScalarValue::Int64(v.as_ref().map(|x| (x.len() * 8) as i64)),
                )),
                _ => unreachable!(),
            },
        }),
        BuiltinScalarFunction::Btrim => Arc::new(|args| match args[0].data_type() {
            DataType::Utf8 => {
                make_scalar_function_inner(string_expressions::btrim::<i32>)(args)
            }
            DataType::LargeUtf8 => {
                make_scalar_function_inner(string_expressions::btrim::<i64>)(args)
            }
            other => exec_err!("Unsupported data type {other:?} for function btrim"),
        }),
        BuiltinScalarFunction::CharacterLength => {
            Arc::new(|args| match args[0].data_type() {
                DataType::Utf8 => {
                    let func = invoke_if_unicode_expressions_feature_flag!(
                        character_length,
                        Int32Type,
                        "character_length"
                    );
                    make_scalar_function_inner(func)(args)
                }
                DataType::LargeUtf8 => {
                    let func = invoke_if_unicode_expressions_feature_flag!(
                        character_length,
                        Int64Type,
                        "character_length"
                    );
                    make_scalar_function_inner(func)(args)
                }
                other => exec_err!(
                    "Unsupported data type {other:?} for function character_length"
                ),
            })
        }
        BuiltinScalarFunction::Chr => {
            Arc::new(|args| make_scalar_function_inner(string_expressions::chr)(args))
        }
        BuiltinScalarFunction::Coalesce => Arc::new(conditional_expressions::coalesce),
        BuiltinScalarFunction::Concat => Arc::new(string_expressions::concat),
        BuiltinScalarFunction::ConcatWithSeparator => Arc::new(|args| {
            make_scalar_function_inner(string_expressions::concat_ws)(args)
        }),
        BuiltinScalarFunction::DatePart => Arc::new(datetime_expressions::date_part),
        BuiltinScalarFunction::DateTrunc => Arc::new(datetime_expressions::date_trunc),
        BuiltinScalarFunction::DateBin => Arc::new(datetime_expressions::date_bin),
        BuiltinScalarFunction::Now => {
            // bind value for now at plan time
            Arc::new(datetime_expressions::make_now(
                execution_props.query_execution_start_time,
            ))
        }
        BuiltinScalarFunction::CurrentDate => {
            // bind value for current_date at plan time
            Arc::new(datetime_expressions::make_current_date(
                execution_props.query_execution_start_time,
            ))
        }
        BuiltinScalarFunction::CurrentTime => {
            // bind value for current_time at plan time
            Arc::new(datetime_expressions::make_current_time(
                execution_props.query_execution_start_time,
            ))
        }
        BuiltinScalarFunction::MakeDate => Arc::new(datetime_expressions::make_date),
        BuiltinScalarFunction::ToChar => Arc::new(datetime_expressions::to_char),
        BuiltinScalarFunction::FromUnixtime => {
            Arc::new(datetime_expressions::from_unixtime_invoke)
        }
        BuiltinScalarFunction::InitCap => Arc::new(|args| match args[0].data_type() {
            DataType::Utf8 => {
                make_scalar_function_inner(string_expressions::initcap::<i32>)(args)
            }
            DataType::LargeUtf8 => {
                make_scalar_function_inner(string_expressions::initcap::<i64>)(args)
            }
            other => {
                exec_err!("Unsupported data type {other:?} for function initcap")
            }
        }),
        BuiltinScalarFunction::InStr => Arc::new(|args| match args[0].data_type() {
            DataType::Utf8 => {
                make_scalar_function_inner(string_expressions::instr::<i32>)(args)
            }
            DataType::LargeUtf8 => {
                make_scalar_function_inner(string_expressions::instr::<i64>)(args)
            }
            other => exec_err!("Unsupported data type {other:?} for function instr"),
        }),
        BuiltinScalarFunction::Left => Arc::new(|args| match args[0].data_type() {
            DataType::Utf8 => {
                let func = invoke_if_unicode_expressions_feature_flag!(left, i32, "left");
                make_scalar_function_inner(func)(args)
            }
            DataType::LargeUtf8 => {
                let func = invoke_if_unicode_expressions_feature_flag!(left, i64, "left");
                make_scalar_function_inner(func)(args)
            }
            other => exec_err!("Unsupported data type {other:?} for function left"),
        }),
        BuiltinScalarFunction::Lower => Arc::new(string_expressions::lower),
        BuiltinScalarFunction::Lpad => Arc::new(|args| match args[0].data_type() {
            DataType::Utf8 => {
                let func = invoke_if_unicode_expressions_feature_flag!(lpad, i32, "lpad");
                make_scalar_function_inner(func)(args)
            }
            DataType::LargeUtf8 => {
                let func = invoke_if_unicode_expressions_feature_flag!(lpad, i64, "lpad");
                make_scalar_function_inner(func)(args)
            }
            other => exec_err!("Unsupported data type {other:?} for function lpad"),
        }),
        BuiltinScalarFunction::Ltrim => Arc::new(|args| match args[0].data_type() {
            DataType::Utf8 => {
                make_scalar_function_inner(string_expressions::ltrim::<i32>)(args)
            }
            DataType::LargeUtf8 => {
                make_scalar_function_inner(string_expressions::ltrim::<i64>)(args)
            }
            other => exec_err!("Unsupported data type {other:?} for function ltrim"),
        }),
        BuiltinScalarFunction::MD5 => {
            Arc::new(invoke_if_crypto_expressions_feature_flag!(md5, "md5"))
        }
        BuiltinScalarFunction::Digest => {
            Arc::new(invoke_if_crypto_expressions_feature_flag!(digest, "digest"))
        }
        BuiltinScalarFunction::OctetLength => Arc::new(|args| match &args[0] {
            ColumnarValue::Array(v) => Ok(ColumnarValue::Array(length(v.as_ref())?)),
            ColumnarValue::Scalar(v) => match v {
                ScalarValue::Utf8(v) => Ok(ColumnarValue::Scalar(ScalarValue::Int32(
                    v.as_ref().map(|x| x.len() as i32),
                ))),
                ScalarValue::LargeUtf8(v) => Ok(ColumnarValue::Scalar(
                    ScalarValue::Int64(v.as_ref().map(|x| x.len() as i64)),
                )),
                _ => unreachable!(),
            },
        }),
        BuiltinScalarFunction::RegexpLike => Arc::new(|args| match args[0].data_type() {
            DataType::Utf8 => {
                let func = invoke_on_array_if_regex_expressions_feature_flag!(
                    regexp_like,
                    i32,
                    "regexp_like"
                );
                make_scalar_function_inner(func)(args)
            }
            DataType::LargeUtf8 => {
                let func = invoke_on_array_if_regex_expressions_feature_flag!(
                    regexp_like,
                    i64,
                    "regexp_like"
                );
                make_scalar_function_inner(func)(args)
            }
            other => {
                exec_err!("Unsupported data type {other:?} for function regexp_like")
            }
        }),
        BuiltinScalarFunction::RegexpMatch => {
            Arc::new(|args| match args[0].data_type() {
                DataType::Utf8 => {
                    let func = invoke_on_array_if_regex_expressions_feature_flag!(
                        regexp_match,
                        i32,
                        "regexp_match"
                    );
                    make_scalar_function_inner(func)(args)
                }
                DataType::LargeUtf8 => {
                    let func = invoke_on_array_if_regex_expressions_feature_flag!(
                        regexp_match,
                        i64,
                        "regexp_match"
                    );
                    make_scalar_function_inner(func)(args)
                }
                other => {
                    exec_err!("Unsupported data type {other:?} for function regexp_match")
                }
            })
        }
        BuiltinScalarFunction::RegexpReplace => {
            Arc::new(|args| match args[0].data_type() {
                DataType::Utf8 => {
                    let specializer_func = invoke_on_columnar_value_if_regex_expressions_feature_flag!(
                        specialize_regexp_replace,
                        i32,
                        "regexp_replace"
                    );
                    let func = specializer_func(args)?;
                    func(args)
                }
                DataType::LargeUtf8 => {
                    let specializer_func = invoke_on_columnar_value_if_regex_expressions_feature_flag!(
                        specialize_regexp_replace,
                        i64,
                        "regexp_replace"
                    );
                    let func = specializer_func(args)?;
                    func(args)
                }
                other => exec_err!(
                    "Unsupported data type {other:?} for function regexp_replace"
                ),
            })
        }
        BuiltinScalarFunction::Repeat => Arc::new(|args| match args[0].data_type() {
            DataType::Utf8 => {
                make_scalar_function_inner(string_expressions::repeat::<i32>)(args)
            }
            DataType::LargeUtf8 => {
                make_scalar_function_inner(string_expressions::repeat::<i64>)(args)
            }
            other => exec_err!("Unsupported data type {other:?} for function repeat"),
        }),
        BuiltinScalarFunction::Replace => Arc::new(|args| match args[0].data_type() {
            DataType::Utf8 => {
                make_scalar_function_inner(string_expressions::replace::<i32>)(args)
            }
            DataType::LargeUtf8 => {
                make_scalar_function_inner(string_expressions::replace::<i64>)(args)
            }
            other => {
                exec_err!("Unsupported data type {other:?} for function replace")
            }
        }),
        BuiltinScalarFunction::Reverse => Arc::new(|args| match args[0].data_type() {
            DataType::Utf8 => {
                let func =
                    invoke_if_unicode_expressions_feature_flag!(reverse, i32, "reverse");
                make_scalar_function_inner(func)(args)
            }
            DataType::LargeUtf8 => {
                let func =
                    invoke_if_unicode_expressions_feature_flag!(reverse, i64, "reverse");
                make_scalar_function_inner(func)(args)
            }
            other => {
                exec_err!("Unsupported data type {other:?} for function reverse")
            }
        }),
        BuiltinScalarFunction::Right => Arc::new(|args| match args[0].data_type() {
            DataType::Utf8 => {
                let func =
                    invoke_if_unicode_expressions_feature_flag!(right, i32, "right");
                make_scalar_function_inner(func)(args)
            }
            DataType::LargeUtf8 => {
                let func =
                    invoke_if_unicode_expressions_feature_flag!(right, i64, "right");
                make_scalar_function_inner(func)(args)
            }
            other => exec_err!("Unsupported data type {other:?} for function right"),
        }),
        BuiltinScalarFunction::Rpad => Arc::new(|args| match args[0].data_type() {
            DataType::Utf8 => {
                let func = invoke_if_unicode_expressions_feature_flag!(rpad, i32, "rpad");
                make_scalar_function_inner(func)(args)
            }
            DataType::LargeUtf8 => {
                let func = invoke_if_unicode_expressions_feature_flag!(rpad, i64, "rpad");
                make_scalar_function_inner(func)(args)
            }
            other => exec_err!("Unsupported data type {other:?} for function rpad"),
        }),
        BuiltinScalarFunction::Rtrim => Arc::new(|args| match args[0].data_type() {
            DataType::Utf8 => {
                make_scalar_function_inner(string_expressions::rtrim::<i32>)(args)
            }
            DataType::LargeUtf8 => {
                make_scalar_function_inner(string_expressions::rtrim::<i64>)(args)
            }
            other => exec_err!("Unsupported data type {other:?} for function rtrim"),
        }),
        BuiltinScalarFunction::SHA224 => {
            Arc::new(invoke_if_crypto_expressions_feature_flag!(sha224, "sha224"))
        }
        BuiltinScalarFunction::SHA256 => {
            Arc::new(invoke_if_crypto_expressions_feature_flag!(sha256, "sha256"))
        }
        BuiltinScalarFunction::SHA384 => {
            Arc::new(invoke_if_crypto_expressions_feature_flag!(sha384, "sha384"))
        }
        BuiltinScalarFunction::SHA512 => {
            Arc::new(invoke_if_crypto_expressions_feature_flag!(sha512, "sha512"))
        }
        BuiltinScalarFunction::SplitPart => Arc::new(|args| match args[0].data_type() {
            DataType::Utf8 => {
                make_scalar_function_inner(string_expressions::split_part::<i32>)(args)
            }
            DataType::LargeUtf8 => {
                make_scalar_function_inner(string_expressions::split_part::<i64>)(args)
            }
            other => {
                exec_err!("Unsupported data type {other:?} for function split_part")
            }
        }),
        BuiltinScalarFunction::StringToArray => {
            Arc::new(|args| match args[0].data_type() {
                DataType::Utf8 => make_scalar_function_inner(
                    array_expressions::string_to_array::<i32>,
                )(args),
                DataType::LargeUtf8 => make_scalar_function_inner(
                    array_expressions::string_to_array::<i64>,
                )(args),
                other => {
                    exec_err!(
                        "Unsupported data type {other:?} for function string_to_array"
                    )
                }
            })
        }
        BuiltinScalarFunction::StartsWith => Arc::new(|args| match args[0].data_type() {
            DataType::Utf8 => {
                make_scalar_function_inner(string_expressions::starts_with::<i32>)(args)
            }
            DataType::LargeUtf8 => {
                make_scalar_function_inner(string_expressions::starts_with::<i64>)(args)
            }
            other => {
                exec_err!("Unsupported data type {other:?} for function starts_with")
            }
        }),
        BuiltinScalarFunction::EndsWith => Arc::new(|args| match args[0].data_type() {
            DataType::Utf8 => {
                make_scalar_function_inner(string_expressions::ends_with::<i32>)(args)
            }
            DataType::LargeUtf8 => {
                make_scalar_function_inner(string_expressions::ends_with::<i64>)(args)
            }
            other => {
                exec_err!("Unsupported data type {other:?} for function ends_with")
            }
        }),
        BuiltinScalarFunction::Strpos => Arc::new(|args| match args[0].data_type() {
            DataType::Utf8 => {
                let func = invoke_if_unicode_expressions_feature_flag!(
                    strpos, Int32Type, "strpos"
                );
                make_scalar_function_inner(func)(args)
            }
            DataType::LargeUtf8 => {
                let func = invoke_if_unicode_expressions_feature_flag!(
                    strpos, Int64Type, "strpos"
                );
                make_scalar_function_inner(func)(args)
            }
            other => exec_err!("Unsupported data type {other:?} for function strpos"),
        }),
        BuiltinScalarFunction::Substr => Arc::new(|args| match args[0].data_type() {
            DataType::Utf8 => {
                let func =
                    invoke_if_unicode_expressions_feature_flag!(substr, i32, "substr");
                make_scalar_function_inner(func)(args)
            }
            DataType::LargeUtf8 => {
                let func =
                    invoke_if_unicode_expressions_feature_flag!(substr, i64, "substr");
                make_scalar_function_inner(func)(args)
            }
            other => exec_err!("Unsupported data type {other:?} for function substr"),
        }),
        BuiltinScalarFunction::ToHex => Arc::new(|args| match args[0].data_type() {
            DataType::Int32 => {
                make_scalar_function_inner(string_expressions::to_hex::<Int32Type>)(args)
            }
            DataType::Int64 => {
                make_scalar_function_inner(string_expressions::to_hex::<Int64Type>)(args)
            }
            other => exec_err!("Unsupported data type {other:?} for function to_hex"),
        }),
        BuiltinScalarFunction::Translate => Arc::new(|args| match args[0].data_type() {
            DataType::Utf8 => {
                let func = invoke_if_unicode_expressions_feature_flag!(
                    translate,
                    i32,
                    "translate"
                );
                make_scalar_function_inner(func)(args)
            }
            DataType::LargeUtf8 => {
                let func = invoke_if_unicode_expressions_feature_flag!(
                    translate,
                    i64,
                    "translate"
                );
                make_scalar_function_inner(func)(args)
            }
            other => {
                exec_err!("Unsupported data type {other:?} for function translate")
            }
        }),
        BuiltinScalarFunction::Trim => Arc::new(|args| match args[0].data_type() {
            DataType::Utf8 => {
                make_scalar_function_inner(string_expressions::btrim::<i32>)(args)
            }
            DataType::LargeUtf8 => {
                make_scalar_function_inner(string_expressions::btrim::<i64>)(args)
            }
            other => exec_err!("Unsupported data type {other:?} for function trim"),
        }),
        BuiltinScalarFunction::Upper => Arc::new(string_expressions::upper),
        BuiltinScalarFunction::Uuid => Arc::new(string_expressions::uuid),
        BuiltinScalarFunction::ArrowTypeof => Arc::new(move |args| {
            if args.len() != 1 {
                return exec_err!(
                    "arrow_typeof function requires 1 arguments, got {}",
                    args.len()
                );
            }

            let input_data_type = args[0].data_type();
            Ok(ColumnarValue::Scalar(ScalarValue::from(format!(
                "{input_data_type}"
            ))))
        }),
        BuiltinScalarFunction::OverLay => Arc::new(|args| match args[0].data_type() {
            DataType::Utf8 => {
                make_scalar_function_inner(string_expressions::overlay::<i32>)(args)
            }
            DataType::LargeUtf8 => {
                make_scalar_function_inner(string_expressions::overlay::<i64>)(args)
            }
            other => exec_err!("Unsupported data type {other:?} for function overlay"),
        }),
        BuiltinScalarFunction::Levenshtein => {
            Arc::new(|args| match args[0].data_type() {
                DataType::Utf8 => make_scalar_function_inner(
                    string_expressions::levenshtein::<i32>,
                )(args),
                DataType::LargeUtf8 => make_scalar_function_inner(
                    string_expressions::levenshtein::<i64>,
                )(args),
                other => {
                    exec_err!("Unsupported data type {other:?} for function levenshtein")
                }
            })
        }
        BuiltinScalarFunction::SubstrIndex => {
            Arc::new(|args| match args[0].data_type() {
                DataType::Utf8 => {
                    let func = invoke_if_unicode_expressions_feature_flag!(
                        substr_index,
                        i32,
                        "substr_index"
                    );
                    make_scalar_function_inner(func)(args)
                }
                DataType::LargeUtf8 => {
                    let func = invoke_if_unicode_expressions_feature_flag!(
                        substr_index,
                        i64,
                        "substr_index"
                    );
                    make_scalar_function_inner(func)(args)
                }
                other => {
                    exec_err!("Unsupported data type {other:?} for function substr_index")
                }
            })
        }
        BuiltinScalarFunction::FindInSet => Arc::new(|args| match args[0].data_type() {
            DataType::Utf8 => {
                let func = invoke_if_unicode_expressions_feature_flag!(
                    find_in_set,
                    Int32Type,
                    "find_in_set"
                );
                make_scalar_function_inner(func)(args)
            }
            DataType::LargeUtf8 => {
                let func = invoke_if_unicode_expressions_feature_flag!(
                    find_in_set,
                    Int64Type,
                    "find_in_set"
                );
                make_scalar_function_inner(func)(args)
            }
            other => {
                exec_err!("Unsupported data type {other:?} for function find_in_set")
            }
        }),
    })
}

#[deprecated(
    since = "32.0.0",
    note = "Moved to `expr` crate. Please use `BuiltinScalarFunction::monotonicity()` instead"
)]
pub fn get_func_monotonicity(fun: &BuiltinScalarFunction) -> Option<FuncMonotonicity> {
    fun.monotonicity()
}

/// Determines a [`ScalarFunctionExpr`]'s monotonicity for the given arguments
/// and the function's behavior depending on its arguments.
pub fn out_ordering(
    func: &FuncMonotonicity,
    arg_orderings: &[SortProperties],
) -> SortProperties {
    func.iter().zip(arg_orderings).fold(
        SortProperties::Singleton,
        |prev_sort, (item, arg)| {
            let current_sort = func_order_in_one_dimension(item, arg);

            match (prev_sort, current_sort) {
                (_, SortProperties::Unordered) => SortProperties::Unordered,
                (SortProperties::Singleton, SortProperties::Ordered(_)) => current_sort,
                (SortProperties::Ordered(prev), SortProperties::Ordered(current))
                    if prev.descending != current.descending =>
                {
                    SortProperties::Unordered
                }
                _ => prev_sort,
            }
        },
    )
}

/// This function decides the monotonicity property of a [`ScalarFunctionExpr`] for a single argument (i.e. across a single dimension), given that argument's sort properties.
fn func_order_in_one_dimension(
    func_monotonicity: &Option<bool>,
    arg: &SortProperties,
) -> SortProperties {
    if *arg == SortProperties::Singleton {
        SortProperties::Singleton
    } else {
        match func_monotonicity {
            None => SortProperties::Unordered,
            Some(false) => {
                if let SortProperties::Ordered(_) = arg {
                    arg.neg()
                } else {
                    SortProperties::Unordered
                }
            }
            Some(true) => {
                if let SortProperties::Ordered(_) = arg {
                    *arg
                } else {
                    SortProperties::Unordered
                }
            }
        }
    }
}

#[cfg(test)]
mod tests {
    use super::*;
    use crate::expressions::try_cast;
    use crate::expressions::{col, lit};
    use arrow::{
        array::{
            Array, ArrayRef, BinaryArray, BooleanArray, Float32Array, Float64Array,
            Int32Array, Int64Array, StringArray, UInt64Array,
        },
        datatypes::Field,
        record_batch::RecordBatch,
    };
    use datafusion_common::cast::{as_boolean_array, as_uint64_array};
    use datafusion_common::{exec_err, internal_err, plan_err};
    use datafusion_common::{Result, ScalarValue};
    use datafusion_expr::type_coercion::functions::data_types;
    use datafusion_expr::Signature;

    /// $FUNC function to test
    /// $ARGS arguments (vec) to pass to function
    /// $EXPECTED a Result<Option<$EXPECTED_TYPE>> where Result allows testing errors and Option allows testing Null
    /// $EXPECTED_TYPE is the expected value type
    /// $DATA_TYPE is the function to test result type
    /// $ARRAY_TYPE is the column type after function applied
    macro_rules! test_function {
        ($FUNC:ident, $ARGS:expr, $EXPECTED:expr, $EXPECTED_TYPE:ty, $DATA_TYPE: ident, $ARRAY_TYPE:ident) => {
            // used to provide type annotation
            let expected: Result<Option<$EXPECTED_TYPE>> = $EXPECTED;
            let execution_props = ExecutionProps::new();

            // any type works here: we evaluate against a literal of `value`
            let schema = Schema::new(vec![Field::new("a", DataType::Int32, false)]);
            let columns: Vec<ArrayRef> = vec![Arc::new(Int32Array::from(vec![1]))];

            let expr =
                create_physical_expr_with_type_coercion(&BuiltinScalarFunction::$FUNC, $ARGS, &schema, &execution_props)?;

            // type is correct
            assert_eq!(expr.data_type(&schema)?, DataType::$DATA_TYPE);

            let batch = RecordBatch::try_new(Arc::new(schema.clone()), columns)?;

            match expected {
                Ok(expected) => {
                    let result = expr.evaluate(&batch)?;
                    let result = result.into_array(batch.num_rows()).expect("Failed to convert to array");
                    let result = result.as_any().downcast_ref::<$ARRAY_TYPE>().unwrap();

                    // value is correct
                    match expected {
                        Some(v) => assert_eq!(result.value(0), v),
                        None => assert!(result.is_null(0)),
                    };
                }
                Err(expected_error) => {
                    // evaluate is expected error - cannot use .expect_err() due to Debug not being implemented
                    match expr.evaluate(&batch) {
                        Ok(_) => assert!(false, "expected error"),
                        Err(error) => {
                            assert!(expected_error.strip_backtrace().starts_with(&error.strip_backtrace()));
                        }
                    }
                }
            };
        };
    }

    #[test]
    fn test_functions() -> Result<()> {
        test_function!(Ascii, &[lit("x")], Ok(Some(120)), i32, Int32, Int32Array);
        test_function!(Ascii, &[lit("ésoj")], Ok(Some(233)), i32, Int32, Int32Array);
        test_function!(
            Ascii,
            &[lit("💯")],
            Ok(Some(128175)),
            i32,
            Int32,
            Int32Array
        );
        test_function!(
            Ascii,
            &[lit("💯a")],
            Ok(Some(128175)),
            i32,
            Int32,
            Int32Array
        );
        test_function!(Ascii, &[lit("")], Ok(Some(0)), i32, Int32, Int32Array);
        test_function!(
            Ascii,
            &[lit(ScalarValue::Utf8(None))],
            Ok(None),
            i32,
            Int32,
            Int32Array
        );
        test_function!(
            BitLength,
            &[lit("chars")],
            Ok(Some(40)),
            i32,
            Int32,
            Int32Array
        );
        test_function!(
            BitLength,
            &[lit("josé")],
            Ok(Some(40)),
            i32,
            Int32,
            Int32Array
        );
        test_function!(BitLength, &[lit("")], Ok(Some(0)), i32, Int32, Int32Array);
        test_function!(
            Btrim,
            &[lit(" trim ")],
            Ok(Some("trim")),
            &str,
            Utf8,
            StringArray
        );
        test_function!(
            Btrim,
            &[lit(" trim")],
            Ok(Some("trim")),
            &str,
            Utf8,
            StringArray
        );
        test_function!(
            Btrim,
            &[lit("trim ")],
            Ok(Some("trim")),
            &str,
            Utf8,
            StringArray
        );
        test_function!(
            Btrim,
            &[lit("\n trim \n")],
            Ok(Some("\n trim \n")),
            &str,
            Utf8,
            StringArray
        );
        test_function!(
            Btrim,
            &[lit("xyxtrimyyx"), lit("xyz"),],
            Ok(Some("trim")),
            &str,
            Utf8,
            StringArray
        );
        test_function!(
            Btrim,
            &[lit("\nxyxtrimyyx\n"), lit("xyz\n"),],
            Ok(Some("trim")),
            &str,
            Utf8,
            StringArray
        );
        test_function!(
            Btrim,
            &[lit(ScalarValue::Utf8(None)), lit("xyz"),],
            Ok(None),
            &str,
            Utf8,
            StringArray
        );
        test_function!(
            Btrim,
            &[lit("xyxtrimyyx"), lit(ScalarValue::Utf8(None)),],
            Ok(None),
            &str,
            Utf8,
            StringArray
        );
        #[cfg(feature = "unicode_expressions")]
        test_function!(
            CharacterLength,
            &[lit("chars")],
            Ok(Some(5)),
            i32,
            Int32,
            Int32Array
        );
        #[cfg(feature = "unicode_expressions")]
        test_function!(
            CharacterLength,
            &[lit("josé")],
            Ok(Some(4)),
            i32,
            Int32,
            Int32Array
        );
        #[cfg(feature = "unicode_expressions")]
        test_function!(
            CharacterLength,
            &[lit("")],
            Ok(Some(0)),
            i32,
            Int32,
            Int32Array
        );
        #[cfg(feature = "unicode_expressions")]
        test_function!(
            CharacterLength,
            &[lit(ScalarValue::Utf8(None))],
            Ok(None),
            i32,
            Int32,
            Int32Array
        );
        #[cfg(not(feature = "unicode_expressions"))]
        test_function!(
            CharacterLength,
            &[lit("josé")],
            internal_err!(
                "function character_length requires compilation with feature flag: unicode_expressions."
            ),
            i32,
            Int32,
            Int32Array
        );
        test_function!(
            Chr,
            &[lit(ScalarValue::Int64(Some(128175)))],
            Ok(Some("💯")),
            &str,
            Utf8,
            StringArray
        );
        test_function!(
            Chr,
            &[lit(ScalarValue::Int64(None))],
            Ok(None),
            &str,
            Utf8,
            StringArray
        );
        test_function!(
            Chr,
            &[lit(ScalarValue::Int64(Some(120)))],
            Ok(Some("x")),
            &str,
            Utf8,
            StringArray
        );
        test_function!(
            Chr,
            &[lit(ScalarValue::Int64(Some(128175)))],
            Ok(Some("💯")),
            &str,
            Utf8,
            StringArray
        );
        test_function!(
            Chr,
            &[lit(ScalarValue::Int64(None))],
            Ok(None),
            &str,
            Utf8,
            StringArray
        );
        test_function!(
            Chr,
            &[lit(ScalarValue::Int64(Some(0)))],
            exec_err!("null character not permitted."),
            &str,
            Utf8,
            StringArray
        );
        test_function!(
            Chr,
            &[lit(ScalarValue::Int64(Some(i64::MAX)))],
            exec_err!("requested character too large for encoding."),
            &str,
            Utf8,
            StringArray
        );
        test_function!(
            Concat,
            &[lit("aa"), lit("bb"), lit("cc"),],
            Ok(Some("aabbcc")),
            &str,
            Utf8,
            StringArray
        );
        test_function!(
            Concat,
            &[lit("aa"), lit(ScalarValue::Utf8(None)), lit("cc"),],
            Ok(Some("aacc")),
            &str,
            Utf8,
            StringArray
        );
        test_function!(
            Concat,
            &[lit(ScalarValue::Utf8(None))],
            Ok(Some("")),
            &str,
            Utf8,
            StringArray
        );
        test_function!(
            ConcatWithSeparator,
            &[lit("|"), lit("aa"), lit("bb"), lit("cc"),],
            Ok(Some("aa|bb|cc")),
            &str,
            Utf8,
            StringArray
        );
        test_function!(
            ConcatWithSeparator,
            &[lit("|"), lit(ScalarValue::Utf8(None)),],
            Ok(Some("")),
            &str,
            Utf8,
            StringArray
        );
        test_function!(
            ConcatWithSeparator,
            &[
                lit(ScalarValue::Utf8(None)),
                lit("aa"),
                lit("bb"),
                lit("cc"),
            ],
            Ok(None),
            &str,
            Utf8,
            StringArray
        );
        test_function!(
            ConcatWithSeparator,
            &[lit("|"), lit("aa"), lit(ScalarValue::Utf8(None)), lit("cc"),],
            Ok(Some("aa|cc")),
            &str,
            Utf8,
            StringArray
        );
        test_function!(
            Exp,
            &[lit(ScalarValue::Int32(Some(1)))],
            Ok(Some((1.0_f64).exp())),
            f64,
            Float64,
            Float64Array
        );
        test_function!(
            Exp,
            &[lit(ScalarValue::UInt32(Some(1)))],
            Ok(Some((1.0_f64).exp())),
            f64,
            Float64,
            Float64Array
        );
        test_function!(
            Exp,
            &[lit(ScalarValue::UInt64(Some(1)))],
            Ok(Some((1.0_f64).exp())),
            f64,
            Float64,
            Float64Array
        );
        test_function!(
            Exp,
            &[lit(ScalarValue::Float64(Some(1.0)))],
            Ok(Some((1.0_f64).exp())),
            f64,
            Float64,
            Float64Array
        );
        test_function!(
            Exp,
            &[lit(ScalarValue::Float32(Some(1.0)))],
            Ok(Some((1.0_f32).exp())),
            f32,
            Float32,
            Float32Array
        );
        test_function!(
            InitCap,
            &[lit("hi THOMAS")],
            Ok(Some("Hi Thomas")),
            &str,
            Utf8,
            StringArray
        );
        test_function!(InitCap, &[lit("")], Ok(Some("")), &str, Utf8, StringArray);
        test_function!(InitCap, &[lit("")], Ok(Some("")), &str, Utf8, StringArray);
        test_function!(
            InitCap,
            &[lit(ScalarValue::Utf8(None))],
            Ok(None),
            &str,
            Utf8,
            StringArray
        );
        test_function!(
            InStr,
            &[lit("abc"), lit("b")],
            Ok(Some(2)),
            i32,
            Int32,
            Int32Array
        );
        test_function!(
            InStr,
            &[lit("abc"), lit("c")],
            Ok(Some(3)),
            i32,
            Int32,
            Int32Array
        );
        test_function!(
            InStr,
            &[lit("abc"), lit("d")],
            Ok(Some(0)),
            i32,
            Int32,
            Int32Array
        );
        test_function!(
            InStr,
            &[lit("abc"), lit("")],
            Ok(Some(1)),
            i32,
            Int32,
            Int32Array
        );
        test_function!(
            InStr,
            &[lit("Helloworld"), lit("world")],
            Ok(Some(6)),
            i32,
            Int32,
            Int32Array
        );
        test_function!(
            InStr,
            &[lit("Helloworld"), lit(ScalarValue::Utf8(None))],
            Ok(None),
            i32,
            Int32,
            Int32Array
        );
        test_function!(
            InStr,
            &[lit(ScalarValue::Utf8(None)), lit("Hello")],
            Ok(None),
            i32,
            Int32,
            Int32Array
        );
        test_function!(
            InStr,
            &[
                lit(ScalarValue::LargeUtf8(Some("Helloworld".to_string()))),
                lit(ScalarValue::LargeUtf8(Some("world".to_string())))
            ],
            Ok(Some(6)),
            i64,
            Int64,
            Int64Array
        );
        test_function!(
            InStr,
            &[
                lit(ScalarValue::LargeUtf8(None)),
                lit(ScalarValue::LargeUtf8(Some("world".to_string())))
            ],
            Ok(None),
            i64,
            Int64,
            Int64Array
        );
        test_function!(
            InStr,
            &[
                lit(ScalarValue::LargeUtf8(Some("Helloworld".to_string()))),
                lit(ScalarValue::LargeUtf8(None))
            ],
            Ok(None),
            i64,
            Int64,
            Int64Array
        );
        #[cfg(feature = "unicode_expressions")]
        test_function!(
            Left,
            &[lit("abcde"), lit(ScalarValue::Int8(Some(2))),],
            Ok(Some("ab")),
            &str,
            Utf8,
            StringArray
        );
        #[cfg(feature = "unicode_expressions")]
        test_function!(
            Left,
            &[lit("abcde"), lit(ScalarValue::Int64(Some(200))),],
            Ok(Some("abcde")),
            &str,
            Utf8,
            StringArray
        );
        #[cfg(feature = "unicode_expressions")]
        test_function!(
            Left,
            &[lit("abcde"), lit(ScalarValue::Int64(Some(-2))),],
            Ok(Some("abc")),
            &str,
            Utf8,
            StringArray
        );
        #[cfg(feature = "unicode_expressions")]
        test_function!(
            Left,
            &[lit("abcde"), lit(ScalarValue::Int64(Some(-200))),],
            Ok(Some("")),
            &str,
            Utf8,
            StringArray
        );
        #[cfg(feature = "unicode_expressions")]
        test_function!(
            Left,
            &[lit("abcde"), lit(ScalarValue::Int64(Some(0))),],
            Ok(Some("")),
            &str,
            Utf8,
            StringArray
        );
        #[cfg(feature = "unicode_expressions")]
        test_function!(
            Left,
            &[
                lit(ScalarValue::Utf8(None)),
                lit(ScalarValue::Int64(Some(2))),
            ],
            Ok(None),
            &str,
            Utf8,
            StringArray
        );
        #[cfg(feature = "unicode_expressions")]
        test_function!(
            Left,
            &[lit("abcde"), lit(ScalarValue::Int64(None)),],
            Ok(None),
            &str,
            Utf8,
            StringArray
        );
        #[cfg(feature = "unicode_expressions")]
        test_function!(
            Left,
            &[lit("joséésoj"), lit(ScalarValue::Int64(Some(5))),],
            Ok(Some("joséé")),
            &str,
            Utf8,
            StringArray
        );
        #[cfg(feature = "unicode_expressions")]
        test_function!(
            Left,
            &[lit("joséésoj"), lit(ScalarValue::Int64(Some(-3))),],
            Ok(Some("joséé")),
            &str,
            Utf8,
            StringArray
        );
        #[cfg(not(feature = "unicode_expressions"))]
        test_function!(
            Left,
            &[
                lit("abcde"),
                lit(ScalarValue::Int8(Some(2))),
            ],
            internal_err!(
                "function left requires compilation with feature flag: unicode_expressions."
            ),
            &str,
            Utf8,
            StringArray
        );
        #[cfg(feature = "unicode_expressions")]
        test_function!(
            Lpad,
            &[lit("josé"), lit(ScalarValue::Int64(Some(5))),],
            Ok(Some(" josé")),
            &str,
            Utf8,
            StringArray
        );
        #[cfg(feature = "unicode_expressions")]
        test_function!(
            Lpad,
            &[lit("hi"), lit(ScalarValue::Int64(Some(5))),],
            Ok(Some("   hi")),
            &str,
            Utf8,
            StringArray
        );
        #[cfg(feature = "unicode_expressions")]
        test_function!(
            Lpad,
            &[lit("hi"), lit(ScalarValue::Int64(Some(0))),],
            Ok(Some("")),
            &str,
            Utf8,
            StringArray
        );
        #[cfg(feature = "unicode_expressions")]
        test_function!(
            Lpad,
            &[lit("hi"), lit(ScalarValue::Int64(None)),],
            Ok(None),
            &str,
            Utf8,
            StringArray
        );
        #[cfg(feature = "unicode_expressions")]
        test_function!(
            Lpad,
            &[
                lit(ScalarValue::Utf8(None)),
                lit(ScalarValue::Int64(Some(5))),
            ],
            Ok(None),
            &str,
            Utf8,
            StringArray
        );
        #[cfg(feature = "unicode_expressions")]
        test_function!(
            Lpad,
            &[lit("hi"), lit(ScalarValue::Int64(Some(5))), lit("xy"),],
            Ok(Some("xyxhi")),
            &str,
            Utf8,
            StringArray
        );
        #[cfg(feature = "unicode_expressions")]
        test_function!(
            Lpad,
            &[lit("hi"), lit(ScalarValue::Int64(Some(21))), lit("abcdef"),],
            Ok(Some("abcdefabcdefabcdefahi")),
            &str,
            Utf8,
            StringArray
        );
        #[cfg(feature = "unicode_expressions")]
        test_function!(
            Lpad,
            &[lit("hi"), lit(ScalarValue::Int64(Some(5))), lit(" "),],
            Ok(Some("   hi")),
            &str,
            Utf8,
            StringArray
        );
        #[cfg(feature = "unicode_expressions")]
        test_function!(
            Lpad,
            &[lit("hi"), lit(ScalarValue::Int64(Some(5))), lit(""),],
            Ok(Some("hi")),
            &str,
            Utf8,
            StringArray
        );
        #[cfg(feature = "unicode_expressions")]
        test_function!(
            Lpad,
            &[
                lit(ScalarValue::Utf8(None)),
                lit(ScalarValue::Int64(Some(5))),
                lit("xy"),
            ],
            Ok(None),
            &str,
            Utf8,
            StringArray
        );
        #[cfg(feature = "unicode_expressions")]
        test_function!(
            Lpad,
            &[lit("hi"), lit(ScalarValue::Int64(None)), lit("xy"),],
            Ok(None),
            &str,
            Utf8,
            StringArray
        );
        #[cfg(feature = "unicode_expressions")]
        test_function!(
            Lpad,
            &[
                lit("hi"),
                lit(ScalarValue::Int64(Some(5))),
                lit(ScalarValue::Utf8(None)),
            ],
            Ok(None),
            &str,
            Utf8,
            StringArray
        );
        #[cfg(feature = "unicode_expressions")]
        test_function!(
            Lpad,
            &[lit("josé"), lit(ScalarValue::Int64(Some(10))), lit("xy"),],
            Ok(Some("xyxyxyjosé")),
            &str,
            Utf8,
            StringArray
        );
        #[cfg(feature = "unicode_expressions")]
        test_function!(
            Lpad,
            &[lit("josé"), lit(ScalarValue::Int64(Some(10))), lit("éñ"),],
            Ok(Some("éñéñéñjosé")),
            &str,
            Utf8,
            StringArray
        );
        #[cfg(not(feature = "unicode_expressions"))]
        test_function!(
            Lpad,
            &[
                lit("josé"),
                lit(ScalarValue::Int64(Some(5))),
            ],
            internal_err!(
                "function lpad requires compilation with feature flag: unicode_expressions."
            ),
            &str,
            Utf8,
            StringArray
        );
        test_function!(
            Ltrim,
            &[lit(" trim")],
            Ok(Some("trim")),
            &str,
            Utf8,
            StringArray
        );
        test_function!(
            Ltrim,
            &[lit(" trim ")],
            Ok(Some("trim ")),
            &str,
            Utf8,
            StringArray
        );
        test_function!(
            Ltrim,
            &[lit("trim ")],
            Ok(Some("trim ")),
            &str,
            Utf8,
            StringArray
        );
        test_function!(
            Ltrim,
            &[lit("trim")],
            Ok(Some("trim")),
            &str,
            Utf8,
            StringArray
        );
        test_function!(
            Ltrim,
            &[lit("\n trim ")],
            Ok(Some("\n trim ")),
            &str,
            Utf8,
            StringArray
        );
        test_function!(
            Ltrim,
            &[lit(ScalarValue::Utf8(None))],
            Ok(None),
            &str,
            Utf8,
            StringArray
        );
        #[cfg(feature = "crypto_expressions")]
        test_function!(
            MD5,
            &[lit("tom")],
            Ok(Some("34b7da764b21d298ef307d04d8152dc5")),
            &str,
            Utf8,
            StringArray
        );
        #[cfg(feature = "crypto_expressions")]
        test_function!(
            MD5,
            &[lit("")],
            Ok(Some("d41d8cd98f00b204e9800998ecf8427e")),
            &str,
            Utf8,
            StringArray
        );
        #[cfg(feature = "crypto_expressions")]
        test_function!(
            MD5,
            &[lit(ScalarValue::Utf8(None))],
            Ok(None),
            &str,
            Utf8,
            StringArray
        );
        #[cfg(not(feature = "crypto_expressions"))]
        test_function!(
            MD5,
            &[lit("tom")],
            internal_err!(
                "function md5 requires compilation with feature flag: crypto_expressions."
            ),
            &str,
            Utf8,
            StringArray
        );
        test_function!(
            OctetLength,
            &[lit("chars")],
            Ok(Some(5)),
            i32,
            Int32,
            Int32Array
        );
        test_function!(
            OctetLength,
            &[lit("josé")],
            Ok(Some(5)),
            i32,
            Int32,
            Int32Array
        );
        test_function!(OctetLength, &[lit("")], Ok(Some(0)), i32, Int32, Int32Array);
        test_function!(
            OctetLength,
            &[lit(ScalarValue::Utf8(None))],
            Ok(None),
            i32,
            Int32,
            Int32Array
        );
        #[cfg(feature = "regex_expressions")]
        test_function!(
            RegexpReplace,
            &[lit("Thomas"), lit(".[mN]a."), lit("M"),],
            Ok(Some("ThM")),
            &str,
            Utf8,
            StringArray
        );
        #[cfg(feature = "regex_expressions")]
        test_function!(
            RegexpReplace,
            &[lit("foobarbaz"), lit("b.."), lit("X"),],
            Ok(Some("fooXbaz")),
            &str,
            Utf8,
            StringArray
        );
        #[cfg(feature = "regex_expressions")]
        test_function!(
            RegexpReplace,
            &[lit("foobarbaz"), lit("b.."), lit("X"), lit("g"),],
            Ok(Some("fooXX")),
            &str,
            Utf8,
            StringArray
        );
        #[cfg(feature = "regex_expressions")]
        test_function!(
            RegexpReplace,
            &[lit("foobarbaz"), lit("b(..)"), lit("X\\1Y"), lit("g"),],
            Ok(Some("fooXarYXazY")),
            &str,
            Utf8,
            StringArray
        );
        #[cfg(feature = "regex_expressions")]
        test_function!(
            RegexpReplace,
            &[
                lit(ScalarValue::Utf8(None)),
                lit("b(..)"),
                lit("X\\1Y"),
                lit("g"),
            ],
            Ok(None),
            &str,
            Utf8,
            StringArray
        );
        #[cfg(feature = "regex_expressions")]
        test_function!(
            RegexpReplace,
            &[
                lit("foobarbaz"),
                lit(ScalarValue::Utf8(None)),
                lit("X\\1Y"),
                lit("g"),
            ],
            Ok(None),
            &str,
            Utf8,
            StringArray
        );
        #[cfg(feature = "regex_expressions")]
        test_function!(
            RegexpReplace,
            &[
                lit("foobarbaz"),
                lit("b(..)"),
                lit(ScalarValue::Utf8(None)),
                lit("g"),
            ],
            Ok(None),
            &str,
            Utf8,
            StringArray
        );
        #[cfg(feature = "regex_expressions")]
        test_function!(
            RegexpReplace,
            &[
                lit("foobarbaz"),
                lit("b(..)"),
                lit("X\\1Y"),
                lit(ScalarValue::Utf8(None)),
            ],
            Ok(None),
            &str,
            Utf8,
            StringArray
        );
        #[cfg(feature = "regex_expressions")]
        test_function!(
            RegexpReplace,
            &[lit("ABCabcABC"), lit("(abc)"), lit("X"), lit("gi"),],
            Ok(Some("XXX")),
            &str,
            Utf8,
            StringArray
        );
        #[cfg(feature = "regex_expressions")]
        test_function!(
            RegexpReplace,
            &[lit("ABCabcABC"), lit("(abc)"), lit("X"), lit("i"),],
            Ok(Some("XabcABC")),
            &str,
            Utf8,
            StringArray
        );
        #[cfg(not(feature = "regex_expressions"))]
        test_function!(
            RegexpReplace,
            &[
                lit("foobarbaz"),
                lit("b.."),
                lit("X"),
            ],
            internal_err!(
                "function regexp_replace requires compilation with feature flag: regex_expressions."
            ),
            &str,
            Utf8,
            StringArray
        );
        test_function!(
            Repeat,
            &[lit("Pg"), lit(ScalarValue::Int64(Some(4))),],
            Ok(Some("PgPgPgPg")),
            &str,
            Utf8,
            StringArray
        );
        test_function!(
            Repeat,
            &[
                lit(ScalarValue::Utf8(None)),
                lit(ScalarValue::Int64(Some(4))),
            ],
            Ok(None),
            &str,
            Utf8,
            StringArray
        );
        test_function!(
            Repeat,
            &[lit("Pg"), lit(ScalarValue::Int64(None)),],
            Ok(None),
            &str,
            Utf8,
            StringArray
        );
        #[cfg(feature = "unicode_expressions")]
        test_function!(
            Reverse,
            &[lit("abcde")],
            Ok(Some("edcba")),
            &str,
            Utf8,
            StringArray
        );
        #[cfg(feature = "unicode_expressions")]
        test_function!(
            Reverse,
            &[lit("loẅks")],
            Ok(Some("sk̈wol")),
            &str,
            Utf8,
            StringArray
        );
        #[cfg(feature = "unicode_expressions")]
        test_function!(
            Reverse,
            &[lit("loẅks")],
            Ok(Some("sk̈wol")),
            &str,
            Utf8,
            StringArray
        );
        #[cfg(feature = "unicode_expressions")]
        test_function!(
            Reverse,
            &[lit(ScalarValue::Utf8(None))],
            Ok(None),
            &str,
            Utf8,
            StringArray
        );
        #[cfg(not(feature = "unicode_expressions"))]
        test_function!(
            Reverse,
            &[lit("abcde")],
            internal_err!(
                "function reverse requires compilation with feature flag: unicode_expressions."
            ),
            &str,
            Utf8,
            StringArray
        );
        #[cfg(feature = "unicode_expressions")]
        test_function!(
            Right,
            &[lit("abcde"), lit(ScalarValue::Int8(Some(2))),],
            Ok(Some("de")),
            &str,
            Utf8,
            StringArray
        );
        #[cfg(feature = "unicode_expressions")]
        test_function!(
            Right,
            &[lit("abcde"), lit(ScalarValue::Int64(Some(200))),],
            Ok(Some("abcde")),
            &str,
            Utf8,
            StringArray
        );
        #[cfg(feature = "unicode_expressions")]
        test_function!(
            Right,
            &[lit("abcde"), lit(ScalarValue::Int64(Some(-2))),],
            Ok(Some("cde")),
            &str,
            Utf8,
            StringArray
        );
        #[cfg(feature = "unicode_expressions")]
        test_function!(
            Right,
            &[lit("abcde"), lit(ScalarValue::Int64(Some(-200))),],
            Ok(Some("")),
            &str,
            Utf8,
            StringArray
        );
        #[cfg(feature = "unicode_expressions")]
        test_function!(
            Right,
            &[lit("abcde"), lit(ScalarValue::Int64(Some(0))),],
            Ok(Some("")),
            &str,
            Utf8,
            StringArray
        );
        #[cfg(feature = "unicode_expressions")]
        test_function!(
            Right,
            &[
                lit(ScalarValue::Utf8(None)),
                lit(ScalarValue::Int64(Some(2))),
            ],
            Ok(None),
            &str,
            Utf8,
            StringArray
        );
        #[cfg(feature = "unicode_expressions")]
        test_function!(
            Right,
            &[lit("abcde"), lit(ScalarValue::Int64(None)),],
            Ok(None),
            &str,
            Utf8,
            StringArray
        );
        #[cfg(feature = "unicode_expressions")]
        test_function!(
            Right,
            &[lit("joséésoj"), lit(ScalarValue::Int64(Some(5))),],
            Ok(Some("éésoj")),
            &str,
            Utf8,
            StringArray
        );
        #[cfg(feature = "unicode_expressions")]
        test_function!(
            Right,
            &[lit("joséésoj"), lit(ScalarValue::Int64(Some(-3))),],
            Ok(Some("éésoj")),
            &str,
            Utf8,
            StringArray
        );
        #[cfg(not(feature = "unicode_expressions"))]
        test_function!(
            Right,
            &[
                lit("abcde"),
                lit(ScalarValue::Int8(Some(2))),
            ],
            internal_err!(
                "function right requires compilation with feature flag: unicode_expressions."
            ),
            &str,
            Utf8,
            StringArray
        );
        #[cfg(feature = "unicode_expressions")]
        test_function!(
            Rpad,
            &[lit("josé"), lit(ScalarValue::Int64(Some(5))),],
            Ok(Some("josé ")),
            &str,
            Utf8,
            StringArray
        );
        #[cfg(feature = "unicode_expressions")]
        test_function!(
            Rpad,
            &[lit("hi"), lit(ScalarValue::Int64(Some(5))),],
            Ok(Some("hi   ")),
            &str,
            Utf8,
            StringArray
        );
        #[cfg(feature = "unicode_expressions")]
        test_function!(
            Rpad,
            &[lit("hi"), lit(ScalarValue::Int64(Some(0))),],
            Ok(Some("")),
            &str,
            Utf8,
            StringArray
        );
        #[cfg(feature = "unicode_expressions")]
        test_function!(
            Rpad,
            &[lit("hi"), lit(ScalarValue::Int64(None)),],
            Ok(None),
            &str,
            Utf8,
            StringArray
        );
        #[cfg(feature = "unicode_expressions")]
        test_function!(
            Rpad,
            &[
                lit(ScalarValue::Utf8(None)),
                lit(ScalarValue::Int64(Some(5))),
            ],
            Ok(None),
            &str,
            Utf8,
            StringArray
        );
        #[cfg(feature = "unicode_expressions")]
        test_function!(
            Rpad,
            &[lit("hi"), lit(ScalarValue::Int64(Some(5))), lit("xy"),],
            Ok(Some("hixyx")),
            &str,
            Utf8,
            StringArray
        );
        #[cfg(feature = "unicode_expressions")]
        test_function!(
            Rpad,
            &[lit("hi"), lit(ScalarValue::Int64(Some(21))), lit("abcdef"),],
            Ok(Some("hiabcdefabcdefabcdefa")),
            &str,
            Utf8,
            StringArray
        );
        #[cfg(feature = "unicode_expressions")]
        test_function!(
            Rpad,
            &[lit("hi"), lit(ScalarValue::Int64(Some(5))), lit(" "),],
            Ok(Some("hi   ")),
            &str,
            Utf8,
            StringArray
        );
        #[cfg(feature = "unicode_expressions")]
        test_function!(
            Rpad,
            &[lit("hi"), lit(ScalarValue::Int64(Some(5))), lit(""),],
            Ok(Some("hi")),
            &str,
            Utf8,
            StringArray
        );
        #[cfg(feature = "unicode_expressions")]
        test_function!(
            Rpad,
            &[
                lit(ScalarValue::Utf8(None)),
                lit(ScalarValue::Int64(Some(5))),
                lit("xy"),
            ],
            Ok(None),
            &str,
            Utf8,
            StringArray
        );
        #[cfg(feature = "unicode_expressions")]
        test_function!(
            Rpad,
            &[lit("hi"), lit(ScalarValue::Int64(None)), lit("xy"),],
            Ok(None),
            &str,
            Utf8,
            StringArray
        );
        #[cfg(feature = "unicode_expressions")]
        test_function!(
            Rpad,
            &[
                lit("hi"),
                lit(ScalarValue::Int64(Some(5))),
                lit(ScalarValue::Utf8(None)),
            ],
            Ok(None),
            &str,
            Utf8,
            StringArray
        );
        #[cfg(feature = "unicode_expressions")]
        test_function!(
            Rpad,
            &[lit("josé"), lit(ScalarValue::Int64(Some(10))), lit("xy"),],
            Ok(Some("joséxyxyxy")),
            &str,
            Utf8,
            StringArray
        );
        #[cfg(feature = "unicode_expressions")]
        test_function!(
            Rpad,
            &[lit("josé"), lit(ScalarValue::Int64(Some(10))), lit("éñ"),],
            Ok(Some("josééñéñéñ")),
            &str,
            Utf8,
            StringArray
        );
        #[cfg(not(feature = "unicode_expressions"))]
        test_function!(
            Rpad,
            &[
                lit("josé"),
                lit(ScalarValue::Int64(Some(5))),
            ],
            internal_err!(
                "function rpad requires compilation with feature flag: unicode_expressions."
            ),
            &str,
            Utf8,
            StringArray
        );
        test_function!(
            Rtrim,
            &[lit("trim ")],
            Ok(Some("trim")),
            &str,
            Utf8,
            StringArray
        );
        test_function!(
            Rtrim,
            &[lit(" trim ")],
            Ok(Some(" trim")),
            &str,
            Utf8,
            StringArray
        );
        test_function!(
            Rtrim,
            &[lit(" trim \n")],
            Ok(Some(" trim \n")),
            &str,
            Utf8,
            StringArray
        );
        test_function!(
            Rtrim,
            &[lit(" trim")],
            Ok(Some(" trim")),
            &str,
            Utf8,
            StringArray
        );
        test_function!(
            Rtrim,
            &[lit("trim")],
            Ok(Some("trim")),
            &str,
            Utf8,
            StringArray
        );
        test_function!(
            Rtrim,
            &[lit(ScalarValue::Utf8(None))],
            Ok(None),
            &str,
            Utf8,
            StringArray
        );
        #[cfg(feature = "crypto_expressions")]
        test_function!(
            SHA224,
            &[lit("tom")],
            Ok(Some(&[
                11u8, 246u8, 203u8, 98u8, 100u8, 156u8, 66u8, 169u8, 174u8, 56u8, 118u8,
                171u8, 111u8, 109u8, 146u8, 173u8, 54u8, 203u8, 84u8, 20u8, 228u8, 149u8,
                248u8, 135u8, 50u8, 146u8, 190u8, 77u8
            ])),
            &[u8],
            Binary,
            BinaryArray
        );
        #[cfg(feature = "crypto_expressions")]
        test_function!(
            SHA224,
            &[lit("")],
            Ok(Some(&[
                209u8, 74u8, 2u8, 140u8, 42u8, 58u8, 43u8, 201u8, 71u8, 97u8, 2u8, 187u8,
                40u8, 130u8, 52u8, 196u8, 21u8, 162u8, 176u8, 31u8, 130u8, 142u8, 166u8,
                42u8, 197u8, 179u8, 228u8, 47u8
            ])),
            &[u8],
            Binary,
            BinaryArray
        );
        #[cfg(feature = "crypto_expressions")]
        test_function!(
            SHA224,
            &[lit(ScalarValue::Utf8(None))],
            Ok(None),
            &[u8],
            Binary,
            BinaryArray
        );
        #[cfg(not(feature = "crypto_expressions"))]
        test_function!(
            SHA224,
            &[lit("tom")],
            internal_err!(
                "function sha224 requires compilation with feature flag: crypto_expressions."
            ),
            &[u8],
            Binary,
            BinaryArray
        );
        #[cfg(feature = "crypto_expressions")]
        test_function!(
            SHA256,
            &[lit("tom")],
            Ok(Some(&[
                225u8, 96u8, 143u8, 117u8, 197u8, 215u8, 129u8, 63u8, 61u8, 64u8, 49u8,
                203u8, 48u8, 191u8, 183u8, 134u8, 80u8, 125u8, 152u8, 19u8, 117u8, 56u8,
                255u8, 142u8, 18u8, 138u8, 111u8, 247u8, 78u8, 132u8, 230u8, 67u8
            ])),
            &[u8],
            Binary,
            BinaryArray
        );
        #[cfg(feature = "crypto_expressions")]
        test_function!(
            SHA256,
            &[lit("")],
            Ok(Some(&[
                227u8, 176u8, 196u8, 66u8, 152u8, 252u8, 28u8, 20u8, 154u8, 251u8, 244u8,
                200u8, 153u8, 111u8, 185u8, 36u8, 39u8, 174u8, 65u8, 228u8, 100u8, 155u8,
                147u8, 76u8, 164u8, 149u8, 153u8, 27u8, 120u8, 82u8, 184u8, 85u8
            ])),
            &[u8],
            Binary,
            BinaryArray
        );
        #[cfg(feature = "crypto_expressions")]
        test_function!(
            SHA256,
            &[lit(ScalarValue::Utf8(None))],
            Ok(None),
            &[u8],
            Binary,
            BinaryArray
        );
        #[cfg(not(feature = "crypto_expressions"))]
        test_function!(
            SHA256,
            &[lit("tom")],
            internal_err!(
                "function sha256 requires compilation with feature flag: crypto_expressions."
            ),
            &[u8],
            Binary,
            BinaryArray
        );
        #[cfg(feature = "crypto_expressions")]
        test_function!(
            SHA384,
            &[lit("tom")],
            Ok(Some(&[
                9u8, 111u8, 91u8, 104u8, 170u8, 119u8, 132u8, 142u8, 79u8, 223u8, 92u8,
                28u8, 11u8, 53u8, 13u8, 226u8, 219u8, 250u8, 214u8, 15u8, 253u8, 124u8,
                37u8, 217u8, 234u8, 7u8, 198u8, 193u8, 155u8, 138u8, 77u8, 85u8, 169u8,
                24u8, 126u8, 177u8, 23u8, 197u8, 87u8, 136u8, 63u8, 88u8, 193u8, 109u8,
                250u8, 195u8, 227u8, 67u8
            ])),
            &[u8],
            Binary,
            BinaryArray
        );
        #[cfg(feature = "crypto_expressions")]
        test_function!(
            SHA384,
            &[lit("")],
            Ok(Some(&[
                56u8, 176u8, 96u8, 167u8, 81u8, 172u8, 150u8, 56u8, 76u8, 217u8, 50u8,
                126u8, 177u8, 177u8, 227u8, 106u8, 33u8, 253u8, 183u8, 17u8, 20u8, 190u8,
                7u8, 67u8, 76u8, 12u8, 199u8, 191u8, 99u8, 246u8, 225u8, 218u8, 39u8,
                78u8, 222u8, 191u8, 231u8, 111u8, 101u8, 251u8, 213u8, 26u8, 210u8,
                241u8, 72u8, 152u8, 185u8, 91u8
            ])),
            &[u8],
            Binary,
            BinaryArray
        );
        #[cfg(feature = "crypto_expressions")]
        test_function!(
            SHA384,
            &[lit(ScalarValue::Utf8(None))],
            Ok(None),
            &[u8],
            Binary,
            BinaryArray
        );
        #[cfg(not(feature = "crypto_expressions"))]
        test_function!(
            SHA384,
            &[lit("tom")],
            internal_err!(
                "function sha384 requires compilation with feature flag: crypto_expressions."
            ),
            &[u8],
            Binary,
            BinaryArray
        );
        #[cfg(feature = "crypto_expressions")]
        test_function!(
            SHA512,
            &[lit("tom")],
            Ok(Some(&[
                110u8, 27u8, 155u8, 63u8, 232u8, 64u8, 104u8, 14u8, 55u8, 5u8, 31u8,
                122u8, 213u8, 233u8, 89u8, 214u8, 243u8, 154u8, 208u8, 248u8, 136u8,
                93u8, 133u8, 81u8, 102u8, 245u8, 92u8, 101u8, 148u8, 105u8, 211u8, 200u8,
                183u8, 129u8, 24u8, 196u8, 74u8, 42u8, 73u8, 199u8, 45u8, 219u8, 72u8,
                28u8, 214u8, 216u8, 115u8, 16u8, 52u8, 225u8, 28u8, 192u8, 48u8, 7u8,
                11u8, 168u8, 67u8, 169u8, 11u8, 52u8, 149u8, 203u8, 141u8, 62u8
            ])),
            &[u8],
            Binary,
            BinaryArray
        );
        #[cfg(feature = "crypto_expressions")]
        test_function!(
            SHA512,
            &[lit("")],
            Ok(Some(&[
                207u8, 131u8, 225u8, 53u8, 126u8, 239u8, 184u8, 189u8, 241u8, 84u8, 40u8,
                80u8, 214u8, 109u8, 128u8, 7u8, 214u8, 32u8, 228u8, 5u8, 11u8, 87u8,
                21u8, 220u8, 131u8, 244u8, 169u8, 33u8, 211u8, 108u8, 233u8, 206u8, 71u8,
                208u8, 209u8, 60u8, 93u8, 133u8, 242u8, 176u8, 255u8, 131u8, 24u8, 210u8,
                135u8, 126u8, 236u8, 47u8, 99u8, 185u8, 49u8, 189u8, 71u8, 65u8, 122u8,
                129u8, 165u8, 56u8, 50u8, 122u8, 249u8, 39u8, 218u8, 62u8
            ])),
            &[u8],
            Binary,
            BinaryArray
        );
        #[cfg(feature = "crypto_expressions")]
        test_function!(
            SHA512,
            &[lit(ScalarValue::Utf8(None))],
            Ok(None),
            &[u8],
            Binary,
            BinaryArray
        );
        #[cfg(not(feature = "crypto_expressions"))]
        test_function!(
            SHA512,
            &[lit("tom")],
            internal_err!(
                "function sha512 requires compilation with feature flag: crypto_expressions."
            ),
            &[u8],
            Binary,
            BinaryArray
        );
        test_function!(
            SplitPart,
            &[
                lit("abc~@~def~@~ghi"),
                lit("~@~"),
                lit(ScalarValue::Int64(Some(2))),
            ],
            Ok(Some("def")),
            &str,
            Utf8,
            StringArray
        );
        test_function!(
            SplitPart,
            &[
                lit("abc~@~def~@~ghi"),
                lit("~@~"),
                lit(ScalarValue::Int64(Some(20))),
            ],
            Ok(Some("")),
            &str,
            Utf8,
            StringArray
        );
        test_function!(
            SplitPart,
            &[
                lit("abc~@~def~@~ghi"),
                lit("~@~"),
                lit(ScalarValue::Int64(Some(-1))),
            ],
            exec_err!("field position must be greater than zero"),
            &str,
            Utf8,
            StringArray
        );
        test_function!(
            StartsWith,
            &[lit("alphabet"), lit("alph"),],
            Ok(Some(true)),
            bool,
            Boolean,
            BooleanArray
        );
        test_function!(
            StartsWith,
            &[lit("alphabet"), lit("blph"),],
            Ok(Some(false)),
            bool,
            Boolean,
            BooleanArray
        );
        test_function!(
            StartsWith,
            &[lit(ScalarValue::Utf8(None)), lit("alph"),],
            Ok(None),
            bool,
            Boolean,
            BooleanArray
        );
        test_function!(
            StartsWith,
            &[lit("alphabet"), lit(ScalarValue::Utf8(None)),],
            Ok(None),
            bool,
            Boolean,
            BooleanArray
        );
        test_function!(
            EndsWith,
            &[lit("alphabet"), lit("alph"),],
            Ok(Some(false)),
            bool,
            Boolean,
            BooleanArray
        );
        test_function!(
            EndsWith,
            &[lit("alphabet"), lit("bet"),],
            Ok(Some(true)),
            bool,
            Boolean,
            BooleanArray
        );
        test_function!(
            EndsWith,
            &[lit(ScalarValue::Utf8(None)), lit("alph"),],
            Ok(None),
            bool,
            Boolean,
            BooleanArray
        );
        test_function!(
            EndsWith,
            &[lit("alphabet"), lit(ScalarValue::Utf8(None)),],
            Ok(None),
            bool,
            Boolean,
            BooleanArray
        );
        #[cfg(feature = "unicode_expressions")]
        test_function!(
            Strpos,
            &[lit("abc"), lit("c"),],
            Ok(Some(3)),
            i32,
            Int32,
            Int32Array
        );
        #[cfg(feature = "unicode_expressions")]
        test_function!(
            Strpos,
            &[lit("josé"), lit("é"),],
            Ok(Some(4)),
            i32,
            Int32,
            Int32Array
        );
        #[cfg(feature = "unicode_expressions")]
        test_function!(
            Strpos,
            &[lit("joséésoj"), lit("so"),],
            Ok(Some(6)),
            i32,
            Int32,
            Int32Array
        );
        #[cfg(feature = "unicode_expressions")]
        test_function!(
            Strpos,
            &[lit("joséésoj"), lit("abc"),],
            Ok(Some(0)),
            i32,
            Int32,
            Int32Array
        );
        #[cfg(feature = "unicode_expressions")]
        test_function!(
            Strpos,
            &[lit(ScalarValue::Utf8(None)), lit("abc"),],
            Ok(None),
            i32,
            Int32,
            Int32Array
        );
        #[cfg(feature = "unicode_expressions")]
        test_function!(
            Strpos,
            &[lit("joséésoj"), lit(ScalarValue::Utf8(None)),],
            Ok(None),
            i32,
            Int32,
            Int32Array
        );
        #[cfg(not(feature = "unicode_expressions"))]
        test_function!(
            Strpos,
            &[
                lit("joséésoj"),
                lit(ScalarValue::Utf8(None)),
            ],
            internal_err!(
                "function strpos requires compilation with feature flag: unicode_expressions."
            ),
            i32,
            Int32,
            Int32Array
        );
        #[cfg(feature = "unicode_expressions")]
        test_function!(
            Substr,
            &[lit("alphabet"), lit(ScalarValue::Int64(Some(0))),],
            Ok(Some("alphabet")),
            &str,
            Utf8,
            StringArray
        );
        #[cfg(feature = "unicode_expressions")]
        test_function!(
            Substr,
            &[lit("joséésoj"), lit(ScalarValue::Int64(Some(5))),],
            Ok(Some("ésoj")),
            &str,
            Utf8,
            StringArray
        );
        #[cfg(feature = "unicode_expressions")]
        test_function!(
            Substr,
            &[lit("joséésoj"), lit(ScalarValue::Int64(Some(-5))),],
            Ok(Some("joséésoj")),
            &str,
            Utf8,
            StringArray
        );
        #[cfg(feature = "unicode_expressions")]
        test_function!(
            Substr,
            &[lit("alphabet"), lit(ScalarValue::Int64(Some(1))),],
            Ok(Some("alphabet")),
            &str,
            Utf8,
            StringArray
        );
        #[cfg(feature = "unicode_expressions")]
        test_function!(
            Substr,
            &[lit("alphabet"), lit(ScalarValue::Int64(Some(2))),],
            Ok(Some("lphabet")),
            &str,
            Utf8,
            StringArray
        );
        #[cfg(feature = "unicode_expressions")]
        test_function!(
            Substr,
            &[lit("alphabet"), lit(ScalarValue::Int64(Some(3))),],
            Ok(Some("phabet")),
            &str,
            Utf8,
            StringArray
        );
        #[cfg(feature = "unicode_expressions")]
        test_function!(
            Substr,
            &[lit("alphabet"), lit(ScalarValue::Int64(Some(-3))),],
            Ok(Some("alphabet")),
            &str,
            Utf8,
            StringArray
        );
        #[cfg(feature = "unicode_expressions")]
        test_function!(
            Substr,
            &[lit("alphabet"), lit(ScalarValue::Int64(Some(30))),],
            Ok(Some("")),
            &str,
            Utf8,
            StringArray
        );
        #[cfg(feature = "unicode_expressions")]
        test_function!(
            Substr,
            &[lit("alphabet"), lit(ScalarValue::Int64(None)),],
            Ok(None),
            &str,
            Utf8,
            StringArray
        );
        #[cfg(feature = "unicode_expressions")]
        test_function!(
            Substr,
            &[
                lit("alphabet"),
                lit(ScalarValue::Int64(Some(3))),
                lit(ScalarValue::Int64(Some(2))),
            ],
            Ok(Some("ph")),
            &str,
            Utf8,
            StringArray
        );
        #[cfg(feature = "unicode_expressions")]
        test_function!(
            Substr,
            &[
                lit("alphabet"),
                lit(ScalarValue::Int64(Some(3))),
                lit(ScalarValue::Int64(Some(20))),
            ],
            Ok(Some("phabet")),
            &str,
            Utf8,
            StringArray
        );
        #[cfg(feature = "unicode_expressions")]
        test_function!(
            Substr,
            &[
                lit("alphabet"),
                lit(ScalarValue::Int64(Some(0))),
                lit(ScalarValue::Int64(Some(5))),
            ],
            Ok(Some("alph")),
            &str,
            Utf8,
            StringArray
        );
        // starting from 5 (10 + -5)
        #[cfg(feature = "unicode_expressions")]
        test_function!(
            Substr,
            &[
                lit("alphabet"),
                lit(ScalarValue::Int64(Some(-5))),
                lit(ScalarValue::Int64(Some(10))),
            ],
            Ok(Some("alph")),
            &str,
            Utf8,
            StringArray
        );
        // starting from -1 (4 + -5)
        #[cfg(feature = "unicode_expressions")]
        test_function!(
            Substr,
            &[
                lit("alphabet"),
                lit(ScalarValue::Int64(Some(-5))),
                lit(ScalarValue::Int64(Some(4))),
            ],
            Ok(Some("")),
            &str,
            Utf8,
            StringArray
        );
        // starting from 0 (5 + -5)
        #[cfg(feature = "unicode_expressions")]
        test_function!(
            Substr,
            &[
                lit("alphabet"),
                lit(ScalarValue::Int64(Some(-5))),
                lit(ScalarValue::Int64(Some(5))),
            ],
            Ok(Some("")),
            &str,
            Utf8,
            StringArray
        );
        #[cfg(feature = "unicode_expressions")]
        test_function!(
            Substr,
            &[
                lit("alphabet"),
                lit(ScalarValue::Int64(None)),
                lit(ScalarValue::Int64(Some(20))),
            ],
            Ok(None),
            &str,
            Utf8,
            StringArray
        );
        #[cfg(feature = "unicode_expressions")]
        test_function!(
            Substr,
            &[
                lit("alphabet"),
                lit(ScalarValue::Int64(Some(3))),
                lit(ScalarValue::Int64(None)),
            ],
            Ok(None),
            &str,
            Utf8,
            StringArray
        );
        #[cfg(feature = "unicode_expressions")]
        test_function!(
            Substr,
            &[
                lit("alphabet"),
                lit(ScalarValue::Int64(Some(1))),
                lit(ScalarValue::Int64(Some(-1))),
            ],
            exec_err!("negative substring length not allowed: substr(<str>, 1, -1)"),
            &str,
            Utf8,
            StringArray
        );
        #[cfg(feature = "unicode_expressions")]
        test_function!(
            Substr,
            &[
                lit("joséésoj"),
                lit(ScalarValue::Int64(Some(5))),
                lit(ScalarValue::Int64(Some(2))),
            ],
            Ok(Some("és")),
            &str,
            Utf8,
            StringArray
        );
        #[cfg(not(feature = "unicode_expressions"))]
        test_function!(
            Substr,
            &[
                lit("alphabet"),
                lit(ScalarValue::Int64(Some(0))),
            ],
            internal_err!(
                "function substr requires compilation with feature flag: unicode_expressions."
            ),
            &str,
            Utf8,
            StringArray
        );
        #[cfg(feature = "unicode_expressions")]
        test_function!(
            Translate,
            &[lit("12345"), lit("143"), lit("ax"),],
            Ok(Some("a2x5")),
            &str,
            Utf8,
            StringArray
        );
        #[cfg(feature = "unicode_expressions")]
        test_function!(
            Translate,
            &[lit(ScalarValue::Utf8(None)), lit("143"), lit("ax"),],
            Ok(None),
            &str,
            Utf8,
            StringArray
        );
        #[cfg(feature = "unicode_expressions")]
        test_function!(
            Translate,
            &[lit("12345"), lit(ScalarValue::Utf8(None)), lit("ax"),],
            Ok(None),
            &str,
            Utf8,
            StringArray
        );
        #[cfg(feature = "unicode_expressions")]
        test_function!(
            Translate,
            &[lit("12345"), lit("143"), lit(ScalarValue::Utf8(None)),],
            Ok(None),
            &str,
            Utf8,
            StringArray
        );
        #[cfg(feature = "unicode_expressions")]
        test_function!(
            Translate,
            &[lit("é2íñ5"), lit("éñí"), lit("óü"),],
            Ok(Some("ó2ü5")),
            &str,
            Utf8,
            StringArray
        );
        #[cfg(not(feature = "unicode_expressions"))]
        test_function!(
            Translate,
            &[
                lit("12345"),
                lit("143"),
                lit("ax"),
            ],
            internal_err!(
                "function translate requires compilation with feature flag: unicode_expressions."
            ),
            &str,
            Utf8,
            StringArray
        );
        test_function!(
            Trim,
            &[lit(" trim ")],
            Ok(Some("trim")),
            &str,
            Utf8,
            StringArray
        );
        test_function!(
            Trim,
            &[lit("trim ")],
            Ok(Some("trim")),
            &str,
            Utf8,
            StringArray
        );
        test_function!(
            Trim,
            &[lit(" trim")],
            Ok(Some("trim")),
            &str,
            Utf8,
            StringArray
        );
        test_function!(
            Trim,
            &[lit(ScalarValue::Utf8(None))],
            Ok(None),
            &str,
            Utf8,
            StringArray
        );
        test_function!(
            Upper,
            &[lit("upper")],
            Ok(Some("UPPER")),
            &str,
            Utf8,
            StringArray
        );
        test_function!(
            Upper,
            &[lit("UPPER")],
            Ok(Some("UPPER")),
            &str,
            Utf8,
            StringArray
        );
        test_function!(
            Upper,
            &[lit(ScalarValue::Utf8(None))],
            Ok(None),
            &str,
            Utf8,
            StringArray
        );
        Ok(())
    }

    #[test]
    fn test_empty_arguments_error() -> Result<()> {
        let execution_props = ExecutionProps::new();
        let schema = Schema::new(vec![Field::new("a", DataType::Int32, false)]);

        // pick some arbitrary functions to test
        let funs = [
            BuiltinScalarFunction::Concat,
<<<<<<< HEAD
            BuiltinScalarFunction::Abs,
=======
            BuiltinScalarFunction::ToTimestamp,
>>>>>>> fa8508e7
            BuiltinScalarFunction::Repeat,
        ];

        for fun in funs.iter() {
            let expr = create_physical_expr_with_type_coercion(
                fun,
                &[],
                &schema,
                &execution_props,
            );

            match expr {
                Ok(..) => {
                    return plan_err!(
                        "Builtin scalar function {fun} does not support empty arguments"
                    );
                }
                Err(DataFusionError::Plan(_)) => {
                    // Continue the loop
                }
                Err(..) => {
                    return internal_err!(
                        "Builtin scalar function {fun} didn't got the right error with empty arguments");
                }
            }
        }
        Ok(())
    }

    #[test]
    fn test_empty_arguments() -> Result<()> {
        let execution_props = ExecutionProps::new();
        let schema = Schema::new(vec![Field::new("a", DataType::Int32, false)]);

        let funs = [
            BuiltinScalarFunction::Now,
            BuiltinScalarFunction::Pi,
            BuiltinScalarFunction::Random,
            BuiltinScalarFunction::Uuid,
        ];

        for fun in funs.iter() {
            create_physical_expr_with_type_coercion(fun, &[], &schema, &execution_props)?;
        }
        Ok(())
    }

    #[test]
    #[cfg(feature = "regex_expressions")]
    fn test_regexp_like() -> Result<()> {
        let schema = Schema::new(vec![Field::new("a", DataType::Utf8, false)]);
        let execution_props = ExecutionProps::new();

        let col_value: ArrayRef = Arc::new(StringArray::from(vec!["aaa-555"]));
        let pattern = lit(r".*-(\d*)");
        let columns: Vec<ArrayRef> = vec![col_value];
        let expr = create_physical_expr_with_type_coercion(
            &BuiltinScalarFunction::RegexpLike,
            &[col("a", &schema)?, pattern],
            &schema,
            &execution_props,
        )?;

        // type is correct
        assert_eq!(expr.data_type(&schema)?, DataType::Boolean);

        // evaluate works
        let batch = RecordBatch::try_new(Arc::new(schema.clone()), columns)?;
        let result = expr
            .evaluate(&batch)?
            .into_array(batch.num_rows())
            .expect("Failed to convert to array");

        let result = as_boolean_array(&result)?;

        // value is correct
        assert!(result.value(0));

        Ok(())
    }

    #[test]
    #[cfg(feature = "regex_expressions")]
    fn test_regexp_like_all_literals() -> Result<()> {
        let schema = Schema::new(vec![Field::new("a", DataType::Int32, false)]);
        let execution_props = ExecutionProps::new();

        let col_value = lit("aaa-555");
        let pattern = lit(r".*-(\d*)");
        let columns: Vec<ArrayRef> = vec![Arc::new(Int32Array::from(vec![1]))];
        let expr = create_physical_expr_with_type_coercion(
            &BuiltinScalarFunction::RegexpLike,
            &[col_value, pattern],
            &schema,
            &execution_props,
        )?;

        // type is correct
        assert_eq!(expr.data_type(&schema)?, DataType::Boolean);

        // evaluate works
        let batch = RecordBatch::try_new(Arc::new(schema.clone()), columns)?;
        let result = expr
            .evaluate(&batch)?
            .into_array(batch.num_rows())
            .expect("Failed to convert to array");

        let result = as_boolean_array(&result)?;

        // value is correct
        assert!(result.value(0));

        Ok(())
    }

    #[test]
    #[cfg(feature = "regex_expressions")]
    fn test_regexp_match() -> Result<()> {
        use datafusion_common::cast::{as_list_array, as_string_array};
        let schema = Schema::new(vec![Field::new("a", DataType::Utf8, false)]);
        let execution_props = ExecutionProps::new();

        let col_value: ArrayRef = Arc::new(StringArray::from(vec!["aaa-555"]));
        let pattern = lit(r".*-(\d*)");
        let columns: Vec<ArrayRef> = vec![col_value];
        let expr = create_physical_expr_with_type_coercion(
            &BuiltinScalarFunction::RegexpMatch,
            &[col("a", &schema)?, pattern],
            &schema,
            &execution_props,
        )?;

        // type is correct
        assert_eq!(
            expr.data_type(&schema)?,
            DataType::List(Arc::new(Field::new("item", DataType::Utf8, true)))
        );

        // evaluate works
        let batch = RecordBatch::try_new(Arc::new(schema.clone()), columns)?;
        let result = expr
            .evaluate(&batch)?
            .into_array(batch.num_rows())
            .expect("Failed to convert to array");

        // downcast works
        let result = as_list_array(&result)?;
        let first_row = result.value(0);
        let first_row = as_string_array(&first_row)?;

        // value is correct
        let expected = "555".to_string();
        assert_eq!(first_row.value(0), expected);

        Ok(())
    }

    #[test]
    #[cfg(feature = "regex_expressions")]
    fn test_regexp_match_all_literals() -> Result<()> {
        use datafusion_common::cast::{as_list_array, as_string_array};
        let schema = Schema::new(vec![Field::new("a", DataType::Int32, false)]);
        let execution_props = ExecutionProps::new();

        let col_value = lit("aaa-555");
        let pattern = lit(r".*-(\d*)");
        let columns: Vec<ArrayRef> = vec![Arc::new(Int32Array::from(vec![1]))];
        let expr = create_physical_expr_with_type_coercion(
            &BuiltinScalarFunction::RegexpMatch,
            &[col_value, pattern],
            &schema,
            &execution_props,
        )?;

        // type is correct
        assert_eq!(
            expr.data_type(&schema)?,
            DataType::List(Arc::new(Field::new("item", DataType::Utf8, true)))
        );

        // evaluate works
        let batch = RecordBatch::try_new(Arc::new(schema.clone()), columns)?;
        let result = expr
            .evaluate(&batch)?
            .into_array(batch.num_rows())
            .expect("Failed to convert to array");

        // downcast works
        let result = as_list_array(&result)?;
        let first_row = result.value(0);
        let first_row = as_string_array(&first_row)?;

        // value is correct
        let expected = "555".to_string();
        assert_eq!(first_row.value(0), expected);

        Ok(())
    }

    // Helper function just for testing.
    // Returns `expressions` coerced to types compatible with
    // `signature`, if possible.
    pub fn coerce(
        expressions: &[Arc<dyn PhysicalExpr>],
        schema: &Schema,
        signature: &Signature,
    ) -> Result<Vec<Arc<dyn PhysicalExpr>>> {
        if expressions.is_empty() {
            return Ok(vec![]);
        }

        let current_types = expressions
            .iter()
            .map(|e| e.data_type(schema))
            .collect::<Result<Vec<_>>>()?;

        let new_types = data_types(&current_types, signature)?;

        expressions
            .iter()
            .enumerate()
            .map(|(i, expr)| try_cast(expr.clone(), schema, new_types[i].clone()))
            .collect::<Result<Vec<_>>>()
    }

    // Helper function just for testing.
    // The type coercion will be done in the logical phase, should do the type coercion for the test
    fn create_physical_expr_with_type_coercion(
        fun: &BuiltinScalarFunction,
        input_phy_exprs: &[Arc<dyn PhysicalExpr>],
        input_schema: &Schema,
        execution_props: &ExecutionProps,
    ) -> Result<Arc<dyn PhysicalExpr>> {
        let type_coerced_phy_exprs =
            coerce(input_phy_exprs, input_schema, &fun.signature()).unwrap();
        create_physical_expr(fun, &type_coerced_phy_exprs, input_schema, execution_props)
    }

    fn dummy_function(args: &[ArrayRef]) -> Result<ArrayRef> {
        let result: UInt64Array =
            args.iter().map(|array| Some(array.len() as u64)).collect();
        Ok(Arc::new(result) as ArrayRef)
    }

    fn unpack_uint64_array(col: Result<ColumnarValue>) -> Result<Vec<u64>> {
        if let ColumnarValue::Array(array) = col? {
            Ok(as_uint64_array(&array)?.values().to_vec())
        } else {
            internal_err!("Unexpected scalar created by a test function")
        }
    }

    #[test]
    fn test_make_scalar_function() -> Result<()> {
        let adapter_func = make_scalar_function_inner(dummy_function);

        let scalar_arg = ColumnarValue::Scalar(ScalarValue::Int64(Some(1)));
        let array_arg = ColumnarValue::Array(
            ScalarValue::Int64(Some(1))
                .to_array_of_size(5)
                .expect("Failed to convert to array of size"),
        );
        let result = unpack_uint64_array(adapter_func(&[array_arg, scalar_arg]))?;
        assert_eq!(result, vec![5, 5]);

        Ok(())
    }

    #[test]
    fn test_make_scalar_function_with_no_hints() -> Result<()> {
        let adapter_func = make_scalar_function_with_hints(dummy_function, vec![]);

        let scalar_arg = ColumnarValue::Scalar(ScalarValue::Int64(Some(1)));
        let array_arg = ColumnarValue::Array(
            ScalarValue::Int64(Some(1))
                .to_array_of_size(5)
                .expect("Failed to convert to array of size"),
        );
        let result = unpack_uint64_array(adapter_func(&[array_arg, scalar_arg]))?;
        assert_eq!(result, vec![5, 5]);

        Ok(())
    }

    #[test]
    fn test_make_scalar_function_with_hints() -> Result<()> {
        let adapter_func = make_scalar_function_with_hints(
            dummy_function,
            vec![Hint::Pad, Hint::AcceptsSingular],
        );

        let scalar_arg = ColumnarValue::Scalar(ScalarValue::Int64(Some(1)));
        let array_arg = ColumnarValue::Array(
            ScalarValue::Int64(Some(1))
                .to_array_of_size(5)
                .expect("Failed to convert to array of size"),
        );
        let result = unpack_uint64_array(adapter_func(&[array_arg, scalar_arg]))?;
        assert_eq!(result, vec![5, 1]);

        Ok(())
    }

    #[test]
    fn test_make_scalar_function_with_hints_on_arrays() -> Result<()> {
        let array_arg = ColumnarValue::Array(
            ScalarValue::Int64(Some(1))
                .to_array_of_size(5)
                .expect("Failed to convert to array of size"),
        );
        let adapter_func = make_scalar_function_with_hints(
            dummy_function,
            vec![Hint::Pad, Hint::AcceptsSingular],
        );

        let result = unpack_uint64_array(adapter_func(&[array_arg.clone(), array_arg]))?;
        assert_eq!(result, vec![5, 5]);

        Ok(())
    }

    #[test]
    fn test_make_scalar_function_with_mixed_hints() -> Result<()> {
        let adapter_func = make_scalar_function_with_hints(
            dummy_function,
            vec![Hint::Pad, Hint::AcceptsSingular, Hint::Pad],
        );

        let scalar_arg = ColumnarValue::Scalar(ScalarValue::Int64(Some(1)));
        let array_arg = ColumnarValue::Array(
            ScalarValue::Int64(Some(1))
                .to_array_of_size(5)
                .expect("Failed to convert to array of size"),
        );
        let result = unpack_uint64_array(adapter_func(&[
            array_arg,
            scalar_arg.clone(),
            scalar_arg,
        ]))?;
        assert_eq!(result, vec![5, 1, 5]);

        Ok(())
    }

    #[test]
    fn test_make_scalar_function_with_more_arguments_than_hints() -> Result<()> {
        let adapter_func = make_scalar_function_with_hints(
            dummy_function,
            vec![Hint::Pad, Hint::AcceptsSingular, Hint::Pad],
        );

        let scalar_arg = ColumnarValue::Scalar(ScalarValue::Int64(Some(1)));
        let array_arg = ColumnarValue::Array(
            ScalarValue::Int64(Some(1))
                .to_array_of_size(5)
                .expect("Failed to convert to array of size"),
        );
        let result = unpack_uint64_array(adapter_func(&[
            array_arg.clone(),
            scalar_arg.clone(),
            scalar_arg,
            array_arg,
        ]))?;
        assert_eq!(result, vec![5, 1, 5, 5]);

        Ok(())
    }

    #[test]
    fn test_make_scalar_function_with_hints_than_arguments() -> Result<()> {
        let adapter_func = make_scalar_function_with_hints(
            dummy_function,
            vec![
                Hint::Pad,
                Hint::AcceptsSingular,
                Hint::Pad,
                Hint::Pad,
                Hint::AcceptsSingular,
                Hint::Pad,
            ],
        );

        let scalar_arg = ColumnarValue::Scalar(ScalarValue::Int64(Some(1)));
        let array_arg = ColumnarValue::Array(
            ScalarValue::Int64(Some(1))
                .to_array_of_size(5)
                .expect("Failed to convert to array of size"),
        );
        let result = unpack_uint64_array(adapter_func(&[array_arg, scalar_arg]))?;
        assert_eq!(result, vec![5, 1]);

        Ok(())
    }
}<|MERGE_RESOLUTION|>--- conflicted
+++ resolved
@@ -3054,11 +3054,6 @@
         // pick some arbitrary functions to test
         let funs = [
             BuiltinScalarFunction::Concat,
-<<<<<<< HEAD
-            BuiltinScalarFunction::Abs,
-=======
-            BuiltinScalarFunction::ToTimestamp,
->>>>>>> fa8508e7
             BuiltinScalarFunction::Repeat,
         ];
 
