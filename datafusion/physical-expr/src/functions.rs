--- conflicted
+++ resolved
@@ -431,13 +431,9 @@
         BuiltinScalarFunction::ArrayDims => {
             Arc::new(|args| make_scalar_function(array_expressions::array_dims)(args))
         }
-<<<<<<< HEAD
-=======
         BuiltinScalarFunction::ArrayElement => {
             Arc::new(|args| make_scalar_function(array_expressions::array_element)(args))
         }
-        BuiltinScalarFunction::ArrayFill => Arc::new(array_expressions::array_fill),
->>>>>>> 23547587
         BuiltinScalarFunction::ArrayLength => {
             Arc::new(|args| make_scalar_function(array_expressions::array_length)(args))
         }
