// Licensed to the Apache Software Foundation (ASF) under one
// or more contributor license agreements.  See the NOTICE file
// distributed with this work for additional information
// regarding copyright ownership.  The ASF licenses this file
// to you under the Apache License, Version 2.0 (the
// "License"); you may not use this file except in compliance
// with the License.  You may obtain a copy of the License at
//
//   http://www.apache.org/licenses/LICENSE-2.0
//
// Unless required by applicable law or agreed to in writing,
// software distributed under the License is distributed on an
// "AS IS" BASIS, WITHOUT WARRANTIES OR CONDITIONS OF ANY
// KIND, either express or implied.  See the License for the
// specific language governing permissions and limitations
// under the License.

//! Declaration of built-in (scalar) functions.
//! This module contains built-in functions' enumeration and metadata.
//!
//! Generally, a function has:
//! * a signature
//! * a return type, that is a function of the incoming argument's types
//! * the computation, that must accept each valid signature
//!
//! * Signature: see `Signature`
//! * Return type: a function `(arg_types) -> return_type`. E.g. for sqrt, ([f32]) -> f32, ([f64]) -> f64.
//!
//! This module also supports coercion to improve user experience: if
//! an argument i32 is passed to a function that supports f64, the
//! argument is automatically is coerced to f64.

use std::ops::Neg;
use std::sync::Arc;

use arrow::{
    array::ArrayRef,
    datatypes::{DataType, Schema},
};
use arrow_array::Array;

use datafusion_common::{exec_err, Result, ScalarValue};
use datafusion_expr::execution_props::ExecutionProps;
pub use datafusion_expr::FuncMonotonicity;
use datafusion_expr::ScalarFunctionDefinition;
use datafusion_expr::{
    type_coercion::functions::data_types, BuiltinScalarFunction, ColumnarValue,
    ScalarFunctionImplementation,
};

use crate::sort_properties::SortProperties;
use crate::{
    conditional_expressions, math_expressions, string_expressions, PhysicalExpr,
    ScalarFunctionExpr,
};

/// Create a physical (function) expression.
/// This function errors when `args`' can't be coerced to a valid argument type of the function.
pub fn create_physical_expr(
    fun: &BuiltinScalarFunction,
    input_phy_exprs: &[Arc<dyn PhysicalExpr>],
    input_schema: &Schema,
    _execution_props: &ExecutionProps,
) -> Result<Arc<dyn PhysicalExpr>> {
    let input_expr_types = input_phy_exprs
        .iter()
        .map(|e| e.data_type(input_schema))
        .collect::<Result<Vec<_>>>()?;

    // verify that input data types is consistent with function's `TypeSignature`
    data_types(&input_expr_types, &fun.signature())?;

    let data_type = fun.return_type(&input_expr_types)?;

    let monotonicity = fun.monotonicity();

    let fun_def = ScalarFunctionDefinition::BuiltIn(*fun);
    Ok(Arc::new(ScalarFunctionExpr::new(
        &format!("{fun}"),
        fun_def,
        input_phy_exprs.to_vec(),
        data_type,
        monotonicity,
        fun.signature().type_signature.supports_zero_argument(),
    )))
}

#[derive(Debug, Clone, Copy)]
pub enum Hint {
    /// Indicates the argument needs to be padded if it is scalar
    Pad,
    /// Indicates the argument can be converted to an array of length 1
    AcceptsSingular,
}

#[deprecated(since = "36.0.0", note = "Use ColumarValue::values_to_arrays instead")]
pub fn columnar_values_to_array(args: &[ColumnarValue]) -> Result<Vec<ArrayRef>> {
    ColumnarValue::values_to_arrays(args)
}

/// Decorates a function to handle [`ScalarValue`]s by converting them to arrays before calling the function
/// and vice-versa after evaluation.
/// Note that this function makes a scalar function with no arguments or all scalar inputs return a scalar.
/// That's said its output will be same for all input rows in a batch.
#[deprecated(
    since = "36.0.0",
    note = "Implement your function directly in terms of ColumnarValue or use `ScalarUDF` instead"
)]
pub fn make_scalar_function<F>(inner: F) -> ScalarFunctionImplementation
where
    F: Fn(&[ArrayRef]) -> Result<ArrayRef> + Sync + Send + 'static,
{
    make_scalar_function_inner(inner)
}

/// Internal implementation, see comments on `make_scalar_function` for caveats
pub(crate) fn make_scalar_function_inner<F>(inner: F) -> ScalarFunctionImplementation
where
    F: Fn(&[ArrayRef]) -> Result<ArrayRef> + Sync + Send + 'static,
{
    make_scalar_function_with_hints(inner, vec![])
}

/// Just like [`make_scalar_function`], decorates the given function to handle both [`ScalarValue`]s and arrays.
/// Additionally can receive a `hints` vector which can be used to control the output arrays when generating them
/// from [`ScalarValue`]s.
///
/// Each element of the `hints` vector gets mapped to the corresponding argument of the function. The number of hints
/// can be less or greater than the number of arguments (for functions with variable number of arguments). Each unmapped
/// argument will assume the default hint (for padding, it is [`Hint::Pad`]).
pub(crate) fn make_scalar_function_with_hints<F>(
    inner: F,
    hints: Vec<Hint>,
) -> ScalarFunctionImplementation
where
    F: Fn(&[ArrayRef]) -> Result<ArrayRef> + Sync + Send + 'static,
{
    Arc::new(move |args: &[ColumnarValue]| {
        // first, identify if any of the arguments is an Array. If yes, store its `len`,
        // as any scalar will need to be converted to an array of len `len`.
        let len = args
            .iter()
            .fold(Option::<usize>::None, |acc, arg| match arg {
                ColumnarValue::Scalar(_) => acc,
                ColumnarValue::Array(a) => Some(a.len()),
            });

        let is_scalar = len.is_none();

        let inferred_length = len.unwrap_or(1);
        let args = args
            .iter()
            .zip(hints.iter().chain(std::iter::repeat(&Hint::Pad)))
            .map(|(arg, hint)| {
                // Decide on the length to expand this scalar to depending
                // on the given hints.
                let expansion_len = match hint {
                    Hint::AcceptsSingular => 1,
                    Hint::Pad => inferred_length,
                };
                arg.clone().into_array(expansion_len)
            })
            .collect::<Result<Vec<_>>>()?;

        let result = (inner)(&args);
        if is_scalar {
            // If all inputs are scalar, keeps output as scalar
            let result = result.and_then(|arr| ScalarValue::try_from_array(&arr, 0));
            result.map(ColumnarValue::Scalar)
        } else {
            result.map(ColumnarValue::Array)
        }
    })
}

/// Create a physical scalar function.
pub fn create_physical_fun(
    fun: &BuiltinScalarFunction,
) -> Result<ScalarFunctionImplementation> {
    Ok(match fun {
        // math functions
        BuiltinScalarFunction::Ceil => Arc::new(math_expressions::ceil),
        BuiltinScalarFunction::Exp => Arc::new(math_expressions::exp),
        BuiltinScalarFunction::Factorial => {
            Arc::new(|args| make_scalar_function_inner(math_expressions::factorial)(args))
        }
        BuiltinScalarFunction::Nanvl => {
            Arc::new(|args| make_scalar_function_inner(math_expressions::nanvl)(args))
        }
        BuiltinScalarFunction::Random => Arc::new(math_expressions::random),
<<<<<<< HEAD
        BuiltinScalarFunction::Power => {
            Arc::new(|args| make_scalar_function_inner(math_expressions::power)(args))
        }
        BuiltinScalarFunction::Log => {
            Arc::new(|args| make_scalar_function_inner(math_expressions::log)(args))
=======
        BuiltinScalarFunction::Round => {
            Arc::new(|args| make_scalar_function_inner(math_expressions::round)(args))
        }
        BuiltinScalarFunction::Trunc => {
            Arc::new(|args| make_scalar_function_inner(math_expressions::trunc)(args))
        }
        BuiltinScalarFunction::Cot => {
            Arc::new(|args| make_scalar_function_inner(math_expressions::cot)(args))
>>>>>>> ad0abe91
        }
        // string functions
        BuiltinScalarFunction::Coalesce => Arc::new(conditional_expressions::coalesce),
        BuiltinScalarFunction::Concat => Arc::new(string_expressions::concat),
        BuiltinScalarFunction::ConcatWithSeparator => {
            Arc::new(string_expressions::concat_ws)
        }
        BuiltinScalarFunction::InitCap => Arc::new(|args| match args[0].data_type() {
            DataType::Utf8 => {
                make_scalar_function_inner(string_expressions::initcap::<i32>)(args)
            }
            DataType::LargeUtf8 => {
                make_scalar_function_inner(string_expressions::initcap::<i64>)(args)
            }
            other => {
                exec_err!("Unsupported data type {other:?} for function initcap")
            }
        }),
        BuiltinScalarFunction::EndsWith => Arc::new(|args| match args[0].data_type() {
            DataType::Utf8 => {
                make_scalar_function_inner(string_expressions::ends_with::<i32>)(args)
            }
            DataType::LargeUtf8 => {
                make_scalar_function_inner(string_expressions::ends_with::<i64>)(args)
            }
            other => {
                exec_err!("Unsupported data type {other:?} for function ends_with")
            }
        }),
    })
}

#[deprecated(
    since = "32.0.0",
    note = "Moved to `expr` crate. Please use `BuiltinScalarFunction::monotonicity()` instead"
)]
pub fn get_func_monotonicity(fun: &BuiltinScalarFunction) -> Option<FuncMonotonicity> {
    fun.monotonicity()
}

/// Determines a [`ScalarFunctionExpr`]'s monotonicity for the given arguments
/// and the function's behavior depending on its arguments.
pub fn out_ordering(
    func: &FuncMonotonicity,
    arg_orderings: &[SortProperties],
) -> SortProperties {
    func.iter().zip(arg_orderings).fold(
        SortProperties::Singleton,
        |prev_sort, (item, arg)| {
            let current_sort = func_order_in_one_dimension(item, arg);

            match (prev_sort, current_sort) {
                (_, SortProperties::Unordered) => SortProperties::Unordered,
                (SortProperties::Singleton, SortProperties::Ordered(_)) => current_sort,
                (SortProperties::Ordered(prev), SortProperties::Ordered(current))
                    if prev.descending != current.descending =>
                {
                    SortProperties::Unordered
                }
                _ => prev_sort,
            }
        },
    )
}

/// This function decides the monotonicity property of a [`ScalarFunctionExpr`] for a single argument (i.e. across a single dimension), given that argument's sort properties.
fn func_order_in_one_dimension(
    func_monotonicity: &Option<bool>,
    arg: &SortProperties,
) -> SortProperties {
    if *arg == SortProperties::Singleton {
        SortProperties::Singleton
    } else {
        match func_monotonicity {
            None => SortProperties::Unordered,
            Some(false) => {
                if let SortProperties::Ordered(_) = arg {
                    arg.neg()
                } else {
                    SortProperties::Unordered
                }
            }
            Some(true) => {
                if let SortProperties::Ordered(_) = arg {
                    *arg
                } else {
                    SortProperties::Unordered
                }
            }
        }
    }
}

#[cfg(test)]
mod tests {
    use arrow::{
        array::{
            Array, ArrayRef, BooleanArray, Float32Array, Float64Array, Int32Array,
            StringArray, UInt64Array,
        },
        datatypes::Field,
        record_batch::RecordBatch,
    };

    use datafusion_common::cast::as_uint64_array;
    use datafusion_common::{internal_err, plan_err};
    use datafusion_common::{DataFusionError, Result, ScalarValue};
    use datafusion_expr::type_coercion::functions::data_types;
    use datafusion_expr::Signature;

    use crate::expressions::lit;
    use crate::expressions::try_cast;

    use super::*;

    /// $FUNC function to test
    /// $ARGS arguments (vec) to pass to function
    /// $EXPECTED a Result<Option<$EXPECTED_TYPE>> where Result allows testing errors and Option allows testing Null
    /// $EXPECTED_TYPE is the expected value type
    /// $DATA_TYPE is the function to test result type
    /// $ARRAY_TYPE is the column type after function applied
    macro_rules! test_function {
        ($FUNC:ident, $ARGS:expr, $EXPECTED:expr, $EXPECTED_TYPE:ty, $DATA_TYPE: ident, $ARRAY_TYPE:ident) => {
            // used to provide type annotation
            let expected: Result<Option<$EXPECTED_TYPE>> = $EXPECTED;
            let execution_props = ExecutionProps::new();

            // any type works here: we evaluate against a literal of `value`
            let schema = Schema::new(vec![Field::new("a", DataType::Int32, false)]);
            let columns: Vec<ArrayRef> = vec![Arc::new(Int32Array::from(vec![1]))];

            let expr =
                create_physical_expr_with_type_coercion(&BuiltinScalarFunction::$FUNC, $ARGS, &schema, &execution_props)?;

            // type is correct
            assert_eq!(expr.data_type(&schema)?, DataType::$DATA_TYPE);

            let batch = RecordBatch::try_new(Arc::new(schema.clone()), columns)?;

            match expected {
                Ok(expected) => {
                    let result = expr.evaluate(&batch)?;
                    let result = result.into_array(batch.num_rows()).expect("Failed to convert to array");
                    let result = result.as_any().downcast_ref::<$ARRAY_TYPE>().unwrap();

                    // value is correct
                    match expected {
                        Some(v) => assert_eq!(result.value(0), v),
                        None => assert!(result.is_null(0)),
                    };
                }
                Err(expected_error) => {
                    // evaluate is expected error - cannot use .expect_err() due to Debug not being implemented
                    match expr.evaluate(&batch) {
                        Ok(_) => assert!(false, "expected error"),
                        Err(error) => {
                            assert!(expected_error.strip_backtrace().starts_with(&error.strip_backtrace()));
                        }
                    }
                }
            };
        };
    }

    #[test]
    fn test_functions() -> Result<()> {
        test_function!(
            Concat,
            &[lit("aa"), lit("bb"), lit("cc"),],
            Ok(Some("aabbcc")),
            &str,
            Utf8,
            StringArray
        );
        test_function!(
            Concat,
            &[lit("aa"), lit(ScalarValue::Utf8(None)), lit("cc"),],
            Ok(Some("aacc")),
            &str,
            Utf8,
            StringArray
        );
        test_function!(
            Concat,
            &[lit(ScalarValue::Utf8(None))],
            Ok(Some("")),
            &str,
            Utf8,
            StringArray
        );
        test_function!(
            ConcatWithSeparator,
            &[lit("|"), lit("aa"), lit("bb"), lit("cc"),],
            Ok(Some("aa|bb|cc")),
            &str,
            Utf8,
            StringArray
        );
        test_function!(
            ConcatWithSeparator,
            &[lit("|"), lit(ScalarValue::Utf8(None)),],
            Ok(Some("")),
            &str,
            Utf8,
            StringArray
        );
        test_function!(
            ConcatWithSeparator,
            &[
                lit(ScalarValue::Utf8(None)),
                lit("aa"),
                lit("bb"),
                lit("cc"),
            ],
            Ok(None),
            &str,
            Utf8,
            StringArray
        );
        test_function!(
            ConcatWithSeparator,
            &[lit("|"), lit("aa"), lit(ScalarValue::Utf8(None)), lit("cc"),],
            Ok(Some("aa|cc")),
            &str,
            Utf8,
            StringArray
        );
        test_function!(
            Exp,
            &[lit(ScalarValue::Int32(Some(1)))],
            Ok(Some((1.0_f64).exp())),
            f64,
            Float64,
            Float64Array
        );
        test_function!(
            Exp,
            &[lit(ScalarValue::UInt32(Some(1)))],
            Ok(Some((1.0_f64).exp())),
            f64,
            Float64,
            Float64Array
        );
        test_function!(
            Exp,
            &[lit(ScalarValue::UInt64(Some(1)))],
            Ok(Some((1.0_f64).exp())),
            f64,
            Float64,
            Float64Array
        );
        test_function!(
            Exp,
            &[lit(ScalarValue::Float64(Some(1.0)))],
            Ok(Some((1.0_f64).exp())),
            f64,
            Float64,
            Float64Array
        );
        test_function!(
            Exp,
            &[lit(ScalarValue::Float32(Some(1.0)))],
            Ok(Some((1.0_f32).exp())),
            f32,
            Float32,
            Float32Array
        );
        test_function!(
            InitCap,
            &[lit("hi THOMAS")],
            Ok(Some("Hi Thomas")),
            &str,
            Utf8,
            StringArray
        );
        test_function!(InitCap, &[lit("")], Ok(Some("")), &str, Utf8, StringArray);
        test_function!(InitCap, &[lit("")], Ok(Some("")), &str, Utf8, StringArray);
        test_function!(
            InitCap,
            &[lit(ScalarValue::Utf8(None))],
            Ok(None),
            &str,
            Utf8,
            StringArray
        );
        test_function!(
            EndsWith,
            &[lit("alphabet"), lit("alph"),],
            Ok(Some(false)),
            bool,
            Boolean,
            BooleanArray
        );
        test_function!(
            EndsWith,
            &[lit("alphabet"), lit("bet"),],
            Ok(Some(true)),
            bool,
            Boolean,
            BooleanArray
        );
        test_function!(
            EndsWith,
            &[lit(ScalarValue::Utf8(None)), lit("alph"),],
            Ok(None),
            bool,
            Boolean,
            BooleanArray
        );
        test_function!(
            EndsWith,
            &[lit("alphabet"), lit(ScalarValue::Utf8(None)),],
            Ok(None),
            bool,
            Boolean,
            BooleanArray
        );

        Ok(())
    }

    #[test]
    fn test_empty_arguments_error() -> Result<()> {
        let execution_props = ExecutionProps::new();
        let schema = Schema::new(vec![Field::new("a", DataType::Int32, false)]);

        // pick some arbitrary functions to test
        let funs = [BuiltinScalarFunction::Concat];

        for fun in funs.iter() {
            let expr = create_physical_expr_with_type_coercion(
                fun,
                &[],
                &schema,
                &execution_props,
            );

            match expr {
                Ok(..) => {
                    return plan_err!(
                        "Builtin scalar function {fun} does not support empty arguments"
                    );
                }
                Err(DataFusionError::Plan(_)) => {
                    // Continue the loop
                }
                Err(..) => {
                    return internal_err!(
                        "Builtin scalar function {fun} didn't got the right error with empty arguments");
                }
            }
        }
        Ok(())
    }

    #[test]
    fn test_empty_arguments() -> Result<()> {
        let execution_props = ExecutionProps::new();
        let schema = Schema::new(vec![Field::new("a", DataType::Int32, false)]);

        let funs = [BuiltinScalarFunction::Random];

        for fun in funs.iter() {
            create_physical_expr_with_type_coercion(fun, &[], &schema, &execution_props)?;
        }
        Ok(())
    }

    // Helper function just for testing.
    // Returns `expressions` coerced to types compatible with
    // `signature`, if possible.
    pub fn coerce(
        expressions: &[Arc<dyn PhysicalExpr>],
        schema: &Schema,
        signature: &Signature,
    ) -> Result<Vec<Arc<dyn PhysicalExpr>>> {
        if expressions.is_empty() {
            return Ok(vec![]);
        }

        let current_types = expressions
            .iter()
            .map(|e| e.data_type(schema))
            .collect::<Result<Vec<_>>>()?;

        let new_types = data_types(&current_types, signature)?;

        expressions
            .iter()
            .enumerate()
            .map(|(i, expr)| try_cast(expr.clone(), schema, new_types[i].clone()))
            .collect::<Result<Vec<_>>>()
    }

    // Helper function just for testing.
    // The type coercion will be done in the logical phase, should do the type coercion for the test
    fn create_physical_expr_with_type_coercion(
        fun: &BuiltinScalarFunction,
        input_phy_exprs: &[Arc<dyn PhysicalExpr>],
        input_schema: &Schema,
        execution_props: &ExecutionProps,
    ) -> Result<Arc<dyn PhysicalExpr>> {
        let type_coerced_phy_exprs =
            coerce(input_phy_exprs, input_schema, &fun.signature()).unwrap();
        create_physical_expr(fun, &type_coerced_phy_exprs, input_schema, execution_props)
    }

    fn dummy_function(args: &[ArrayRef]) -> Result<ArrayRef> {
        let result: UInt64Array =
            args.iter().map(|array| Some(array.len() as u64)).collect();
        Ok(Arc::new(result) as ArrayRef)
    }

    fn unpack_uint64_array(col: Result<ColumnarValue>) -> Result<Vec<u64>> {
        if let ColumnarValue::Array(array) = col? {
            Ok(as_uint64_array(&array)?.values().to_vec())
        } else {
            internal_err!("Unexpected scalar created by a test function")
        }
    }

    #[test]
    fn test_make_scalar_function() -> Result<()> {
        let adapter_func = make_scalar_function_inner(dummy_function);

        let scalar_arg = ColumnarValue::Scalar(ScalarValue::Int64(Some(1)));
        let array_arg = ColumnarValue::Array(
            ScalarValue::Int64(Some(1))
                .to_array_of_size(5)
                .expect("Failed to convert to array of size"),
        );
        let result = unpack_uint64_array(adapter_func(&[array_arg, scalar_arg]))?;
        assert_eq!(result, vec![5, 5]);

        Ok(())
    }

    #[test]
    fn test_make_scalar_function_with_no_hints() -> Result<()> {
        let adapter_func = make_scalar_function_with_hints(dummy_function, vec![]);

        let scalar_arg = ColumnarValue::Scalar(ScalarValue::Int64(Some(1)));
        let array_arg = ColumnarValue::Array(
            ScalarValue::Int64(Some(1))
                .to_array_of_size(5)
                .expect("Failed to convert to array of size"),
        );
        let result = unpack_uint64_array(adapter_func(&[array_arg, scalar_arg]))?;
        assert_eq!(result, vec![5, 5]);

        Ok(())
    }

    #[test]
    fn test_make_scalar_function_with_hints() -> Result<()> {
        let adapter_func = make_scalar_function_with_hints(
            dummy_function,
            vec![Hint::Pad, Hint::AcceptsSingular],
        );

        let scalar_arg = ColumnarValue::Scalar(ScalarValue::Int64(Some(1)));
        let array_arg = ColumnarValue::Array(
            ScalarValue::Int64(Some(1))
                .to_array_of_size(5)
                .expect("Failed to convert to array of size"),
        );
        let result = unpack_uint64_array(adapter_func(&[array_arg, scalar_arg]))?;
        assert_eq!(result, vec![5, 1]);

        Ok(())
    }

    #[test]
    fn test_make_scalar_function_with_hints_on_arrays() -> Result<()> {
        let array_arg = ColumnarValue::Array(
            ScalarValue::Int64(Some(1))
                .to_array_of_size(5)
                .expect("Failed to convert to array of size"),
        );
        let adapter_func = make_scalar_function_with_hints(
            dummy_function,
            vec![Hint::Pad, Hint::AcceptsSingular],
        );

        let result = unpack_uint64_array(adapter_func(&[array_arg.clone(), array_arg]))?;
        assert_eq!(result, vec![5, 5]);

        Ok(())
    }

    #[test]
    fn test_make_scalar_function_with_mixed_hints() -> Result<()> {
        let adapter_func = make_scalar_function_with_hints(
            dummy_function,
            vec![Hint::Pad, Hint::AcceptsSingular, Hint::Pad],
        );

        let scalar_arg = ColumnarValue::Scalar(ScalarValue::Int64(Some(1)));
        let array_arg = ColumnarValue::Array(
            ScalarValue::Int64(Some(1))
                .to_array_of_size(5)
                .expect("Failed to convert to array of size"),
        );
        let result = unpack_uint64_array(adapter_func(&[
            array_arg,
            scalar_arg.clone(),
            scalar_arg,
        ]))?;
        assert_eq!(result, vec![5, 1, 5]);

        Ok(())
    }

    #[test]
    fn test_make_scalar_function_with_more_arguments_than_hints() -> Result<()> {
        let adapter_func = make_scalar_function_with_hints(
            dummy_function,
            vec![Hint::Pad, Hint::AcceptsSingular, Hint::Pad],
        );

        let scalar_arg = ColumnarValue::Scalar(ScalarValue::Int64(Some(1)));
        let array_arg = ColumnarValue::Array(
            ScalarValue::Int64(Some(1))
                .to_array_of_size(5)
                .expect("Failed to convert to array of size"),
        );
        let result = unpack_uint64_array(adapter_func(&[
            array_arg.clone(),
            scalar_arg.clone(),
            scalar_arg,
            array_arg,
        ]))?;
        assert_eq!(result, vec![5, 1, 5, 5]);

        Ok(())
    }

    #[test]
    fn test_make_scalar_function_with_hints_than_arguments() -> Result<()> {
        let adapter_func = make_scalar_function_with_hints(
            dummy_function,
            vec![
                Hint::Pad,
                Hint::AcceptsSingular,
                Hint::Pad,
                Hint::Pad,
                Hint::AcceptsSingular,
                Hint::Pad,
            ],
        );

        let scalar_arg = ColumnarValue::Scalar(ScalarValue::Int64(Some(1)));
        let array_arg = ColumnarValue::Array(
            ScalarValue::Int64(Some(1))
                .to_array_of_size(5)
                .expect("Failed to convert to array of size"),
        );
        let result = unpack_uint64_array(adapter_func(&[array_arg, scalar_arg]))?;
        assert_eq!(result, vec![5, 1]);

        Ok(())
    }
}<|MERGE_RESOLUTION|>--- conflicted
+++ resolved
@@ -188,23 +188,6 @@
             Arc::new(|args| make_scalar_function_inner(math_expressions::nanvl)(args))
         }
         BuiltinScalarFunction::Random => Arc::new(math_expressions::random),
-<<<<<<< HEAD
-        BuiltinScalarFunction::Power => {
-            Arc::new(|args| make_scalar_function_inner(math_expressions::power)(args))
-        }
-        BuiltinScalarFunction::Log => {
-            Arc::new(|args| make_scalar_function_inner(math_expressions::log)(args))
-=======
-        BuiltinScalarFunction::Round => {
-            Arc::new(|args| make_scalar_function_inner(math_expressions::round)(args))
-        }
-        BuiltinScalarFunction::Trunc => {
-            Arc::new(|args| make_scalar_function_inner(math_expressions::trunc)(args))
-        }
-        BuiltinScalarFunction::Cot => {
-            Arc::new(|args| make_scalar_function_inner(math_expressions::cot)(args))
->>>>>>> ad0abe91
-        }
         // string functions
         BuiltinScalarFunction::Coalesce => Arc::new(conditional_expressions::coalesce),
         BuiltinScalarFunction::Concat => Arc::new(string_expressions::concat),
