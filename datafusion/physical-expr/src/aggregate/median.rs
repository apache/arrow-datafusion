// Licensed to the Apache Software Foundation (ASF) under one
// or more contributor license agreements.  See the NOTICE file
// distributed with this work for additional information
// regarding copyright ownership.  The ASF licenses this file
// to you under the Apache License, Version 2.0 (the
// "License"); you may not use this file except in compliance
// with the License.  You may obtain a copy of the License at
//
//   http://www.apache.org/licenses/LICENSE-2.0
//
// Unless required by applicable law or agreed to in writing,
// software distributed under the License is distributed on an
// "AS IS" BASIS, WITHOUT WARRANTIES OR CONDITIONS OF ANY
// KIND, either express or implied.  See the License for the
// specific language governing permissions and limitations
// under the License.

//! # Median

use crate::expressions::format_state_name;
use crate::{AggregateExpr, PhysicalExpr};
use arrow::array::{Array, ArrayRef, UInt32Array};
use arrow::compute::sort_to_indices;
use arrow::datatypes::{DataType, Field};
use datafusion_common::{DataFusionError, Result, ScalarValue};
use datafusion_expr::{Accumulator, AggregateState};
use std::any::Any;
use std::sync::Arc;

/// MEDIAN aggregate expression. This uses a lot of memory because all values need to be
/// stored in memory before a result can be computed. If an approximation is sufficient
/// then APPROX_MEDIAN provides a much more efficient solution.
#[derive(Debug)]
pub struct Median {
    name: String,
    expr: Arc<dyn PhysicalExpr>,
    data_type: DataType,
}

impl Median {
    /// Create a new MEDIAN aggregate function
    pub fn new(
        expr: Arc<dyn PhysicalExpr>,
        name: impl Into<String>,
        data_type: DataType,
    ) -> Self {
        Self {
            name: name.into(),
            expr,
            data_type,
        }
    }
}

impl AggregateExpr for Median {
    /// Return a reference to Any that can be used for downcasting
    fn as_any(&self) -> &dyn Any {
        self
    }

    fn field(&self) -> Result<Field> {
        Ok(Field::new(&self.name, self.data_type.clone(), true))
    }

    fn create_accumulator(&self) -> Result<Box<dyn Accumulator>> {
        Ok(Box::new(MedianAccumulator {
            data_type: self.data_type.clone(),
            all_values: vec![],
        }))
    }

    fn state_fields(&self) -> Result<Vec<Field>> {
        //Intermediate state is a list of the elements we have collected so far
        let field = Field::new("item", self.data_type.clone(), true);
        let data_type = DataType::List(Box::new(field));

        Ok(vec![Field::new(
            &format_state_name(&self.name, "median"),
            data_type,
            true,
        )])
    }

    fn expressions(&self) -> Vec<Arc<dyn PhysicalExpr>> {
        vec![self.expr.clone()]
    }

    fn name(&self) -> &str {
        &self.name
    }
}

#[derive(Debug)]
/// The median accumulator accumulates the raw input values
/// as `ScalarValue`s
///
/// The intermediate state is represented as a List of those scalars
struct MedianAccumulator {
    data_type: DataType,
    all_values: Vec<ScalarValue>,
}

impl Accumulator for MedianAccumulator {
    fn state(&self) -> Result<Vec<AggregateState>> {
        let state =
            ScalarValue::new_list(Some(self.all_values.clone()), self.data_type.clone());
        Ok(vec![AggregateState::Scalar(state)])
    }

    fn update_batch(&mut self, values: &[ArrayRef]) -> Result<()> {
        assert_eq!(values.len(), 1);
        let array = &values[0];

        assert!(matches!(array.data_type(), DataType::List(_)));
        self.all_values.reserve(self.all_values.len() + array.len());
        for index in 0..array.len() {
            self.all_values
                .push(ScalarValue::try_from_array(array, index)?);
        }

        Ok(())
    }

    fn merge_batch(&mut self, states: &[ArrayRef]) -> Result<()> {
        assert_eq!(states.len(), 1);

        let array = &states[0];
        assert!(matches!(array.data_type(), DataType::List(_)));
        for index in 0..array.len() {
            match ScalarValue::try_from_array(array, index)? {
                ScalarValue::List(Some(mut values), _) => {
                    self.all_values.append(&mut values);
                }
                ScalarValue::List(None, _) => {} // skip empty state
                v => {
                    return Err(DataFusionError::Internal(format!(
                        "unexpected state in median. Expected DataType::List, got {:?}",
                        v
                    )))
                }
            }
        }
        Ok(())
    }

    fn evaluate(&self) -> Result<ScalarValue> {
<<<<<<< HEAD
        // Create an array of all the non null values and find the
        // sorted indexes
        let array = ScalarValue::iter_to_array(
            self.all_values
                .iter()
                // ignore null values
                .filter(|v| !v.is_null())
                .cloned(),
        )?;
=======
        match self.all_values[0].data_type() {
            DataType::Int8 => median!(self, arrow::datatypes::Int8Type, Int8, 2),
            DataType::Int16 => median!(self, arrow::datatypes::Int16Type, Int16, 2),
            DataType::Int32 => median!(self, arrow::datatypes::Int32Type, Int32, 2),
            DataType::Int64 => median!(self, arrow::datatypes::Int64Type, Int64, 2),
            DataType::UInt8 => median!(self, arrow::datatypes::UInt8Type, UInt8, 2),
            DataType::UInt16 => median!(self, arrow::datatypes::UInt16Type, UInt16, 2),
            DataType::UInt32 => median!(self, arrow::datatypes::UInt32Type, UInt32, 2),
            DataType::UInt64 => median!(self, arrow::datatypes::UInt64Type, UInt64, 2),
            DataType::Float32 => {
                median!(self, arrow::datatypes::Float32Type, Float32, 2_f32)
            }
            DataType::Float64 => {
                median!(self, arrow::datatypes::Float64Type, Float64, 2_f64)
            }
            _ => Err(DataFusionError::Execution(
                "unsupported data type for median".to_string(),
            )),
        }
    }

    fn size(&self) -> usize {
        std::mem::align_of_val(self)
            + (std::mem::size_of::<ArrayRef>() * self.all_values.capacity())
            + self
                .all_values
                .iter()
                .map(|array_ref| {
                    std::mem::size_of_val(array_ref.as_ref())
                        + array_ref.get_array_memory_size()
                })
                .sum::<usize>()
            + self.data_type.size()
            - std::mem::size_of_val(&self.data_type)
    }
}
>>>>>>> 5caf6d78

        // find the mid point
        let len = array.len();
        let mid = len / 2;

        // only sort up to the top size/2 elements
        let limit = Some(mid + 1);
        let options = None;
        let indices = sort_to_indices(&array, options, limit)?;

        // pick the relevant indices in the original arrays
        let result = if len >= 2 && len % 2 == 0 {
            // even number of values, average the two mid points
            let s1 = scalar_at_index(&array, &indices, mid - 1)?;
            let s2 = scalar_at_index(&array, &indices, mid)?;
            match s1.add(s2)? {
                ScalarValue::Int8(Some(v)) => ScalarValue::Int8(Some(v / 2)),
                ScalarValue::Int16(Some(v)) => ScalarValue::Int16(Some(v / 2)),
                ScalarValue::Int32(Some(v)) => ScalarValue::Int32(Some(v / 2)),
                ScalarValue::Int64(Some(v)) => ScalarValue::Int64(Some(v / 2)),
                ScalarValue::UInt8(Some(v)) => ScalarValue::UInt8(Some(v / 2)),
                ScalarValue::UInt16(Some(v)) => ScalarValue::UInt16(Some(v / 2)),
                ScalarValue::UInt32(Some(v)) => ScalarValue::UInt32(Some(v / 2)),
                ScalarValue::UInt64(Some(v)) => ScalarValue::UInt64(Some(v / 2)),
                ScalarValue::Float32(Some(v)) => ScalarValue::Float32(Some(v / 2.0)),
                ScalarValue::Float64(Some(v)) => ScalarValue::Float64(Some(v / 2.0)),
                v => {
                    return Err(DataFusionError::Internal(format!(
                        "Unsupported type in MedianAccumulator: {:?}",
                        v
                    )))
                }
            }
        } else {
            // odd number of values, pick that one
            scalar_at_index(&array, &indices, mid)?
        };

        Ok(result)
    }

    fn size(&self) -> usize {
        // TODO(crepererum): `DataType` is NOT fixed size, add
        // `DataType::size` method to arrow
        // (https://github.com/apache/arrow-rs/issues/3147)
        std::mem::align_of_val(self) + ScalarValue::size_of_vec(&self.all_values)
    }
}

/// Given a returns `array[indicies[indicie_index]]` as a `ScalarValue`
fn scalar_at_index(
    array: &dyn Array,
    indices: &UInt32Array,
    indicies_index: usize,
) -> Result<ScalarValue> {
    let array_index = indices
        .value(indicies_index)
        .try_into()
        .expect("Convert uint32 to usize");
    ScalarValue::try_from_array(array, array_index)
}<|MERGE_RESOLUTION|>--- conflicted
+++ resolved
@@ -111,7 +111,7 @@
         assert_eq!(values.len(), 1);
         let array = &values[0];
 
-        assert!(matches!(array.data_type(), DataType::List(_)));
+        assert_eq!(array.data_type(), &self.data_type);
         self.all_values.reserve(self.all_values.len() + array.len());
         for index in 0..array.len() {
             self.all_values
@@ -144,7 +144,6 @@
     }
 
     fn evaluate(&self) -> Result<ScalarValue> {
-<<<<<<< HEAD
         // Create an array of all the non null values and find the
         // sorted indexes
         let array = ScalarValue::iter_to_array(
@@ -154,44 +153,6 @@
                 .filter(|v| !v.is_null())
                 .cloned(),
         )?;
-=======
-        match self.all_values[0].data_type() {
-            DataType::Int8 => median!(self, arrow::datatypes::Int8Type, Int8, 2),
-            DataType::Int16 => median!(self, arrow::datatypes::Int16Type, Int16, 2),
-            DataType::Int32 => median!(self, arrow::datatypes::Int32Type, Int32, 2),
-            DataType::Int64 => median!(self, arrow::datatypes::Int64Type, Int64, 2),
-            DataType::UInt8 => median!(self, arrow::datatypes::UInt8Type, UInt8, 2),
-            DataType::UInt16 => median!(self, arrow::datatypes::UInt16Type, UInt16, 2),
-            DataType::UInt32 => median!(self, arrow::datatypes::UInt32Type, UInt32, 2),
-            DataType::UInt64 => median!(self, arrow::datatypes::UInt64Type, UInt64, 2),
-            DataType::Float32 => {
-                median!(self, arrow::datatypes::Float32Type, Float32, 2_f32)
-            }
-            DataType::Float64 => {
-                median!(self, arrow::datatypes::Float64Type, Float64, 2_f64)
-            }
-            _ => Err(DataFusionError::Execution(
-                "unsupported data type for median".to_string(),
-            )),
-        }
-    }
-
-    fn size(&self) -> usize {
-        std::mem::align_of_val(self)
-            + (std::mem::size_of::<ArrayRef>() * self.all_values.capacity())
-            + self
-                .all_values
-                .iter()
-                .map(|array_ref| {
-                    std::mem::size_of_val(array_ref.as_ref())
-                        + array_ref.get_array_memory_size()
-                })
-                .sum::<usize>()
-            + self.data_type.size()
-            - std::mem::size_of_val(&self.data_type)
-    }
-}
->>>>>>> 5caf6d78
 
         // find the mid point
         let len = array.len();
@@ -234,10 +195,10 @@
     }
 
     fn size(&self) -> usize {
-        // TODO(crepererum): `DataType` is NOT fixed size, add
-        // `DataType::size` method to arrow
-        // (https://github.com/apache/arrow-rs/issues/3147)
-        std::mem::align_of_val(self) + ScalarValue::size_of_vec(&self.all_values)
+        std::mem::size_of_val(self) + ScalarValue::size_of_vec(&self.all_values)
+            - std::mem::size_of_val(&self.all_values)
+            + self.data_type.size()
+            - std::mem::size_of_val(&self.data_type)
     }
 }
 
