// Licensed to the Apache Software Foundation (ASF) under one
// or more contributor license agreements.  See the NOTICE file
// distributed with this work for additional information
// regarding copyright ownership.  The ASF licenses this file
// to you under the Apache License, Version 2.0 (the
// "License"); you may not use this file except in compliance
// with the License.  You may obtain a copy of the License at
//
//   http://www.apache.org/licenses/LICENSE-2.0
//
// Unless required by applicable law or agreed to in writing,
// software distributed under the License is distributed on an
// "AS IS" BASIS, WITHOUT WARRANTIES OR CONDITIONS OF ANY
// KIND, either express or implied.  See the License for the
// specific language governing permissions and limitations
// under the License.

//! Defines physical expressions which specify ordering requirement
//! that can evaluated at runtime during query execution

use std::any::Any;
use std::cmp::Ordering;
use std::collections::BinaryHeap;
use std::fmt::Debug;
use std::sync::Arc;

use crate::aggregate::utils::{down_cast_any_ref, ordering_fields};
use crate::expressions::format_state_name;
use crate::{AggregateExpr, LexOrdering, PhysicalExpr, PhysicalSortExpr};

use arrow::array::ArrayRef;
use arrow::datatypes::{DataType, Field};
use arrow_array::cast::AsArray;
use arrow_array::Array;
use arrow_schema::{Fields, SortOptions};
use datafusion_common::utils::{compare_rows, get_row_at_idx};
use datafusion_common::{exec_err, DataFusionError, Result, ScalarValue};
use datafusion_expr::Accumulator;

use itertools::izip;

/// Expression for a ARRAY_AGG(ORDER BY) aggregation.
/// When aggregation works in multiple partitions
/// aggregations are split into multiple partitions,
/// then their results are merged. This aggregator
/// is a version of ARRAY_AGG that can support producing
/// intermediate aggregation (with necessary side information)
/// and that can merge aggregations from multiple partitions.
#[derive(Debug)]
pub struct OrderSensitiveArrayAgg {
    /// Column name
    name: String,
    /// The DataType for the input expression
    input_data_type: DataType,
    /// The input expression
    expr: Arc<dyn PhysicalExpr>,
    /// If the input expression can have NULLs
    nullable: bool,
    /// Ordering data types
    order_by_data_types: Vec<DataType>,
    /// Ordering requirement
    ordering_req: LexOrdering,
}

impl OrderSensitiveArrayAgg {
    /// Create a new `OrderSensitiveArrayAgg` aggregate function
    pub fn new(
        expr: Arc<dyn PhysicalExpr>,
        name: impl Into<String>,
        input_data_type: DataType,
        nullable: bool,
        order_by_data_types: Vec<DataType>,
        ordering_req: LexOrdering,
    ) -> Self {
        Self {
            name: name.into(),
            input_data_type,
            expr,
            nullable,
            order_by_data_types,
            ordering_req,
        }
    }
}

impl AggregateExpr for OrderSensitiveArrayAgg {
    fn as_any(&self) -> &dyn Any {
        self
    }

    fn field(&self) -> Result<Field> {
        Ok(Field::new_list(
            &self.name,
            // This should be the same as return type of AggregateFunction::ArrayAgg
            Field::new("item", self.input_data_type.clone(), true),
            self.nullable,
        ))
    }

    fn create_accumulator(&self) -> Result<Box<dyn Accumulator>> {
        Ok(Box::new(OrderSensitiveArrayAggAccumulator::try_new(
            &self.input_data_type,
            &self.order_by_data_types,
            self.ordering_req.clone(),
        )?))
    }

    fn state_fields(&self) -> Result<Vec<Field>> {
        let mut fields = vec![Field::new_list(
            format_state_name(&self.name, "array_agg"),
            Field::new("item", self.input_data_type.clone(), true),
            self.nullable, // This should be the same as field()
        )];
        let orderings = ordering_fields(&self.ordering_req, &self.order_by_data_types);
        fields.push(Field::new_list(
            format_state_name(&self.name, "array_agg_orderings"),
            Field::new("item", DataType::Struct(Fields::from(orderings)), true),
            self.nullable,
        ));
        Ok(fields)
    }

    fn expressions(&self) -> Vec<Arc<dyn PhysicalExpr>> {
        vec![self.expr.clone()]
    }

    fn order_bys(&self) -> Option<&[PhysicalSortExpr]> {
        if self.ordering_req.is_empty() {
            None
        } else {
            Some(&self.ordering_req)
        }
    }

    fn name(&self) -> &str {
        &self.name
    }
}

impl PartialEq<dyn Any> for OrderSensitiveArrayAgg {
    fn eq(&self, other: &dyn Any) -> bool {
        down_cast_any_ref(other)
            .downcast_ref::<Self>()
            .map(|x| {
                self.name == x.name
                    && self.input_data_type == x.input_data_type
                    && self.order_by_data_types == x.order_by_data_types
                    && self.expr.eq(&x.expr)
            })
            .unwrap_or(false)
    }
}

#[derive(Debug)]
pub(crate) struct OrderSensitiveArrayAggAccumulator {
    // `values` stores entries in the ARRAY_AGG result.
    values: Vec<ScalarValue>,
    // `ordering_values` stores values of ordering requirement expression
    // corresponding to each value in the ARRAY_AGG.
    // For each `ScalarValue` inside `values`, there will be a corresponding
    // `Vec<ScalarValue>` inside `ordering_values` which stores it ordering.
    // This information is used during merging results of the different partitions.
    // For detailed information how merging is done see [`merge_ordered_arrays`]
    ordering_values: Vec<Vec<ScalarValue>>,
    // `datatypes` stores, datatype of expression inside ARRAY_AGG and ordering requirement expressions.
    datatypes: Vec<DataType>,
    // Stores ordering requirement of the Accumulator
    ordering_req: LexOrdering,
}

impl OrderSensitiveArrayAggAccumulator {
    /// Create a new order-sensitive ARRAY_AGG accumulator based on the given
    /// item data type.
    pub fn try_new(
        datatype: &DataType,
        ordering_dtypes: &[DataType],
        ordering_req: LexOrdering,
    ) -> Result<Self> {
        let mut datatypes = vec![datatype.clone()];
        datatypes.extend(ordering_dtypes.iter().cloned());
        Ok(Self {
            values: vec![],
            ordering_values: vec![],
            datatypes,
            ordering_req,
        })
    }
}

impl Accumulator for OrderSensitiveArrayAggAccumulator {
    fn update_batch(&mut self, values: &[ArrayRef]) -> Result<()> {
        if values.is_empty() {
            return Ok(());
        }
        let value = &values[0];
        let orderings = &values[1..];

        let n_row = value.len();
        // Convert &[ArrayRef] to Vec<Vec<ScalarValue>>
        let new_ordering_values = (0..n_row)
            .map(|idx| get_row_at_idx(orderings, idx))
            .collect::<Result<Vec<_>>>()?;

        // Convert ArrayRef to Vec<ScalarValue>
        let new_values = (0..n_row)
            .map(|idx| ScalarValue::try_from_array(value, idx))
            .collect::<Result<Vec<_>>>()?;

        let sort_options = get_sort_options(&self.ordering_req);

        // Merge new values and new orderings
        let (merged_values, merged_ordering_values) = merge_ordered_arrays(
            &[&self.values, &new_values],
            &[&self.ordering_values, &new_ordering_values],
            &sort_options,
        )?;
        self.values = merged_values;
        self.ordering_values = merged_ordering_values;
        Ok(())
    }

    fn merge_batch(&mut self, states: &[ArrayRef]) -> Result<()> {
        if states.is_empty() {
            return Ok(());
        }
        // First entry in the state is the aggregation result.
        let array_agg_values = &states[0];
        // 2nd entry stores values received for ordering requirement columns, for each aggregation value inside ARRAY_AGG list.
        // For each `StructArray` inside ARRAY_AGG list, we will receive an `Array` that stores
        // values received from its ordering requirement expression. (This information is necessary for during merging).
        let agg_orderings = &states[1];

        if let Some(agg_orderings) = agg_orderings.as_list_opt::<i32>() {
            // Stores ARRAY_AGG results coming from each partition
            let mut partition_values = vec![];
            // Stores ordering requirement expression results coming from each partition
            let mut partition_ordering_values = vec![];

            // Existing values should be merged also.
            partition_values.push(self.values.as_slice());
            partition_ordering_values.push(self.ordering_values.as_slice());

            let array_agg_res =
                ScalarValue::convert_array_to_scalar_vec(array_agg_values)?;

            for v in array_agg_res.iter() {
                partition_values.push(v);
            }

            let orderings = ScalarValue::convert_array_to_scalar_vec(agg_orderings)?;
<<<<<<< HEAD
            // Ordering requirement expression values for each entry in the ARRAY_AGG list
            let other_ordering_values = self.convert_array_agg_to_orderings(orderings)?;
            for v in other_ordering_values.iter() {
                partition_ordering_values.push(v);
=======

            for partition_ordering_rows in orderings.into_iter() {
                // Extract value from struct to ordering_rows for each group/partition
                let ordering_value = partition_ordering_rows.into_iter().map(|ordering_row| {
                        if let ScalarValue::Struct(Some(ordering_columns_per_row), _) = ordering_row {
                            Ok(ordering_columns_per_row)
                        } else {
                            exec_err!(
                                "Expects to receive ScalarValue::Struct(Some(..), _) but got:{:?}",
                                ordering_row.data_type()
                            )
                        }
                    }).collect::<Result<Vec<_>>>()?;

                partition_ordering_values.push(ordering_value);
>>>>>>> 500ab408
            }

            let sort_options = get_sort_options(&self.ordering_req);
            let (new_values, new_orderings) = merge_ordered_arrays(
                &partition_values,
                &partition_ordering_values,
                &sort_options,
            )?;
            self.values = new_values;
            self.ordering_values = new_orderings;
        } else {
            return exec_err!("Expects to receive a list array");
        }
        Ok(())
    }

    fn state(&self) -> Result<Vec<ScalarValue>> {
        let mut result = vec![self.evaluate()?];
        result.push(self.evaluate_orderings()?);
        Ok(result)
    }

    fn evaluate(&self) -> Result<ScalarValue> {
        let arr = ScalarValue::new_list(&self.values, &self.datatypes[0]);
        Ok(ScalarValue::List(arr))
    }

    fn size(&self) -> usize {
        let mut total = std::mem::size_of_val(self)
            + ScalarValue::size_of_vec(&self.values)
            - std::mem::size_of_val(&self.values);

        // Add size of the `self.ordering_values`
        total +=
            std::mem::size_of::<Vec<ScalarValue>>() * self.ordering_values.capacity();
        for row in &self.ordering_values {
            total += ScalarValue::size_of_vec(row) - std::mem::size_of_val(row);
        }

        // Add size of the `self.datatypes`
        total += std::mem::size_of::<DataType>() * self.datatypes.capacity();
        for dtype in &self.datatypes {
            total += dtype.size() - std::mem::size_of_val(dtype);
        }

        // Add size of the `self.ordering_req`
        total += std::mem::size_of::<PhysicalSortExpr>() * self.ordering_req.capacity();
        // TODO: Calculate size of each `PhysicalSortExpr` more accurately.
        total
    }
}

impl OrderSensitiveArrayAggAccumulator {
    fn evaluate_orderings(&self) -> Result<ScalarValue> {
        let fields = ordering_fields(&self.ordering_req, &self.datatypes[1..]);
        let struct_field = Fields::from(fields.clone());

        let orderings: Vec<ScalarValue> = self
            .ordering_values
            .iter()
            .map(|ordering| {
                ScalarValue::Struct(Some(ordering.clone()), struct_field.clone())
            })
            .collect();
        let struct_type = DataType::Struct(Fields::from(fields));

        // Wrap in List, so we have the same data structure ListArray(StructArray..) for group by cases
        let arr = ScalarValue::new_list(&orderings, &struct_type);
        Ok(ScalarValue::List(arr))
    }
}

/// This is a wrapper struct to be able to correctly merge ARRAY_AGG
/// data from multiple partitions using `BinaryHeap`.
/// When used inside `BinaryHeap` this struct returns smallest `CustomElement`,
/// where smallest is determined by `ordering` values (`Vec<ScalarValue>`)
/// according to `sort_options`
#[derive(Debug, PartialEq, Eq)]
struct CustomElement<'a> {
    // Stores from which partition entry is received
    branch_idx: usize,
    // values to be merged
    value: ScalarValue,
    // according to `ordering` values, comparisons will be done.
    ordering: Vec<ScalarValue>,
    // `sort_options` defines, desired ordering by the user
    sort_options: &'a [SortOptions],
}

impl<'a> CustomElement<'a> {
    fn new(
        branch_idx: usize,
        value: ScalarValue,
        ordering: Vec<ScalarValue>,
        sort_options: &'a [SortOptions],
    ) -> Self {
        Self {
            branch_idx,
            value,
            ordering,
            sort_options,
        }
    }

    fn ordering(
        &self,
        current: &[ScalarValue],
        target: &[ScalarValue],
    ) -> Result<Ordering> {
        // Calculate ordering according to `sort_options`
        compare_rows(current, target, self.sort_options)
    }
}

// Overwrite ordering implementation such that
// - `self.ordering` values are used for comparison,
// - When used inside `BinaryHeap` it is a min-heap.
impl<'a> Ord for CustomElement<'a> {
    fn cmp(&self, other: &Self) -> Ordering {
        // Compares according to custom ordering
        self.ordering(&self.ordering, &other.ordering)
            // Convert max heap to min heap
            .map(|ordering| ordering.reverse())
            // This function return error, when `self.ordering` and `other.ordering`
            // have different types (such as one is `ScalarValue::Int64`, other is `ScalarValue::Float32`)
            // Here this case won't happen, because data from each partition will have same type
            .unwrap()
    }
}

impl<'a> PartialOrd for CustomElement<'a> {
    fn partial_cmp(&self, other: &Self) -> Option<Ordering> {
        Some(self.cmp(other))
    }
}

/// This functions merges `values` array (`&[Vec<ScalarValue>]`) into single array `Vec<ScalarValue>`
/// Merging done according to ordering values stored inside `ordering_values` (`&[Vec<Vec<ScalarValue>>]`)
/// Inner `Vec<ScalarValue>` in the `ordering_values` can be thought as ordering information for the
/// each `ScalarValue` in the `values` array.
/// Desired ordering specified by `sort_options` argument (Should have same size with inner `Vec<ScalarValue>`
/// of the `ordering_values` array).
///
/// As an example
/// values can be \[
///      \[1, 2, 3, 4, 5\],
///      \[1, 2, 3, 4\],
///      \[1, 2, 3, 4, 5, 6\],
/// \]
/// In this case we will be merging three arrays (doesn't have to be same size)
/// and produce a merged array with size 15 (sum of 5+4+6)
/// Merging will be done according to ordering at `ordering_values` vector.
/// As an example `ordering_values` can be [
///      \[(1, a), (2, b), (3, b), (4, a), (5, b) \],
///      \[(1, a), (2, b), (3, b), (4, a) \],
///      \[(1, b), (2, c), (3, d), (4, e), (5, a), (6, b) \],
/// ]
/// For each ScalarValue in the `values` we have a corresponding `Vec<ScalarValue>` (like timestamp of it)
/// for the example above `sort_options` will have size two, that defines ordering requirement of the merge.
/// Inner `Vec<ScalarValue>`s of the `ordering_values` will be compared according `sort_options` (Their sizes should match)
fn merge_ordered_arrays(
    // We will merge values into single `Vec<ScalarValue>`.
    values: &[&[ScalarValue]],
    // `values` will be merged according to `ordering_values`.
    // Inner `Vec<ScalarValue>` can be thought as ordering information for the
    // each `ScalarValue` in the values`.
    ordering_values: &[&[Vec<ScalarValue>]],
    // Defines according to which ordering comparisons should be done.
    sort_options: &[SortOptions],
) -> Result<(Vec<ScalarValue>, Vec<Vec<ScalarValue>>)> {
    // Keep track the most recent data of each branch, in binary heap data structure.
    let mut heap: BinaryHeap<CustomElement> = BinaryHeap::new();

    if !(values.len() == ordering_values.len()
        && values
            .iter()
            .zip(ordering_values.iter())
            .all(|(vals, ordering_vals)| vals.len() == ordering_vals.len()))
    {
        return exec_err!(
            "Expects values arguments and/or ordering_values arguments to have same size"
        );
    }
    let n_branch = values.len();
    // For each branch we keep track of indices of next will be merged entry
    let mut indices = vec![0_usize; n_branch];
    // Keep track of sizes of each branch.
    let end_indices = (0..n_branch)
        .map(|idx| values[idx].len())
        .collect::<Vec<_>>();
    let mut merged_values = vec![];
    let mut merged_orderings = vec![];
    // Continue iterating the loop until consuming data of all branches.
    loop {
        let min_elem = if let Some(min_elem) = heap.pop() {
            min_elem
        } else {
            // Heap is empty, fill it with the next entries from each branch.
            for (idx, end_idx, ordering, branch_index) in izip!(
                indices.iter(),
                end_indices.iter(),
                ordering_values.iter(),
                0..n_branch
            ) {
                // We consumed this branch, skip it
                if idx == end_idx {
                    continue;
                }

                // Push the next element to the heap.
                let elem = CustomElement::new(
                    branch_index,
                    values[branch_index][*idx].clone(),
                    ordering[*idx].to_vec(),
                    sort_options,
                );
                heap.push(elem);
            }
            // Now we have filled the heap, get the largest entry (this will be the next element in merge)
            if let Some(min_elem) = heap.pop() {
                min_elem
            } else {
                // Heap is empty, this means that all indices are same with end_indices. e.g
                // We have consumed all of the branches. Merging is completed
                // Exit from the loop
                break;
            }
        };
        let branch_idx = min_elem.branch_idx;
        // Increment the index of merged branch,
        indices[branch_idx] += 1;
        let row_idx = indices[branch_idx];
        merged_values.push(min_elem.value.clone());
        merged_orderings.push(min_elem.ordering.clone());
        if row_idx < end_indices[branch_idx] {
            // Push next entry in the most recently consumed branch to the heap
            // If there is an available entry
            let value = values[branch_idx][row_idx].clone();
            let ordering_row = ordering_values[branch_idx][row_idx].to_vec();
            let elem = CustomElement::new(branch_idx, value, ordering_row, sort_options);
            heap.push(elem);
        }
    }

    Ok((merged_values, merged_orderings))
}

/// Selects the sort option attribute from all the given `PhysicalSortExpr`s.
fn get_sort_options(ordering_req: &[PhysicalSortExpr]) -> Vec<SortOptions> {
    ordering_req
        .iter()
        .map(|item| item.options)
        .collect::<Vec<_>>()
}

#[cfg(test)]
mod tests {
    use crate::aggregate::array_agg_ordered::merge_ordered_arrays;
    use arrow_array::{Array, ArrayRef, Int64Array};
    use arrow_schema::SortOptions;
    use datafusion_common::utils::get_row_at_idx;
    use datafusion_common::{Result, ScalarValue};
    use std::sync::Arc;

    #[test]
    fn test_merge_asc() -> Result<()> {
        let lhs_arrays: Vec<ArrayRef> = vec![
            Arc::new(Int64Array::from(vec![0, 0, 1, 1, 2])),
            Arc::new(Int64Array::from(vec![0, 1, 2, 3, 4])),
        ];
        let n_row = lhs_arrays[0].len();
        let lhs_orderings = (0..n_row)
            .map(|idx| get_row_at_idx(&lhs_arrays, idx))
            .collect::<Result<Vec<_>>>()?;

        let rhs_arrays: Vec<ArrayRef> = vec![
            Arc::new(Int64Array::from(vec![0, 0, 1, 1, 2])),
            Arc::new(Int64Array::from(vec![0, 1, 2, 3, 4])),
        ];
        let n_row = rhs_arrays[0].len();
        let rhs_orderings = (0..n_row)
            .map(|idx| get_row_at_idx(&rhs_arrays, idx))
            .collect::<Result<Vec<_>>>()?;
        let sort_options = vec![
            SortOptions {
                descending: false,
                nulls_first: false,
            },
            SortOptions {
                descending: false,
                nulls_first: false,
            },
        ];

        let lhs_vals_arr = Arc::new(Int64Array::from(vec![0, 1, 2, 3, 4])) as ArrayRef;
        let lhs_vals = (0..lhs_vals_arr.len())
            .map(|idx| ScalarValue::try_from_array(&lhs_vals_arr, idx))
            .collect::<Result<Vec<_>>>()?;

        let rhs_vals_arr = Arc::new(Int64Array::from(vec![0, 1, 2, 3, 4])) as ArrayRef;
        let rhs_vals = (0..rhs_vals_arr.len())
            .map(|idx| ScalarValue::try_from_array(&rhs_vals_arr, idx))
            .collect::<Result<Vec<_>>>()?;
        let expected =
            Arc::new(Int64Array::from(vec![0, 0, 1, 1, 2, 2, 3, 3, 4, 4])) as ArrayRef;
        let expected_ts = vec![
            Arc::new(Int64Array::from(vec![0, 0, 0, 0, 1, 1, 1, 1, 2, 2])) as ArrayRef,
            Arc::new(Int64Array::from(vec![0, 0, 1, 1, 2, 2, 3, 3, 4, 4])) as ArrayRef,
        ];

        let (merged_vals, merged_ts) = merge_ordered_arrays(
            &[&lhs_vals, &rhs_vals],
            &[&lhs_orderings, &rhs_orderings],
            &sort_options,
        )?;
        let merged_vals = ScalarValue::iter_to_array(merged_vals.into_iter())?;
        let merged_ts = (0..merged_ts[0].len())
            .map(|col_idx| {
                ScalarValue::iter_to_array(
                    (0..merged_ts.len())
                        .map(|row_idx| merged_ts[row_idx][col_idx].clone()),
                )
            })
            .collect::<Result<Vec<_>>>()?;

        assert_eq!(&merged_vals, &expected);
        assert_eq!(&merged_ts, &expected_ts);

        Ok(())
    }

    #[test]
    fn test_merge_desc() -> Result<()> {
        let lhs_arrays: Vec<ArrayRef> = vec![
            Arc::new(Int64Array::from(vec![2, 1, 1, 0, 0])),
            Arc::new(Int64Array::from(vec![4, 3, 2, 1, 0])),
        ];
        let n_row = lhs_arrays[0].len();
        let lhs_orderings = (0..n_row)
            .map(|idx| get_row_at_idx(&lhs_arrays, idx))
            .collect::<Result<Vec<_>>>()?;

        let rhs_arrays: Vec<ArrayRef> = vec![
            Arc::new(Int64Array::from(vec![2, 1, 1, 0, 0])),
            Arc::new(Int64Array::from(vec![4, 3, 2, 1, 0])),
        ];
        let n_row = rhs_arrays[0].len();
        let rhs_orderings = (0..n_row)
            .map(|idx| get_row_at_idx(&rhs_arrays, idx))
            .collect::<Result<Vec<_>>>()?;
        let sort_options = vec![
            SortOptions {
                descending: true,
                nulls_first: false,
            },
            SortOptions {
                descending: true,
                nulls_first: false,
            },
        ];

        // Values (which will be merged) doesn't have to be ordered.
        let lhs_vals_arr = Arc::new(Int64Array::from(vec![0, 1, 2, 1, 2])) as ArrayRef;
        let lhs_vals = (0..lhs_vals_arr.len())
            .map(|idx| ScalarValue::try_from_array(&lhs_vals_arr, idx))
            .collect::<Result<Vec<_>>>()?;

        let rhs_vals_arr = Arc::new(Int64Array::from(vec![0, 1, 2, 1, 2])) as ArrayRef;
        let rhs_vals = (0..rhs_vals_arr.len())
            .map(|idx| ScalarValue::try_from_array(&rhs_vals_arr, idx))
            .collect::<Result<Vec<_>>>()?;
        let expected =
            Arc::new(Int64Array::from(vec![0, 0, 1, 1, 2, 2, 1, 1, 2, 2])) as ArrayRef;
        let expected_ts = vec![
            Arc::new(Int64Array::from(vec![2, 2, 1, 1, 1, 1, 0, 0, 0, 0])) as ArrayRef,
            Arc::new(Int64Array::from(vec![4, 4, 3, 3, 2, 2, 1, 1, 0, 0])) as ArrayRef,
        ];
        let (merged_vals, merged_ts) = merge_ordered_arrays(
            &[&lhs_vals, &rhs_vals],
            &[&lhs_orderings, &rhs_orderings],
            &sort_options,
        )?;
        let merged_vals = ScalarValue::iter_to_array(merged_vals.into_iter())?;
        let merged_ts = (0..merged_ts[0].len())
            .map(|col_idx| {
                ScalarValue::iter_to_array(
                    (0..merged_ts.len())
                        .map(|row_idx| merged_ts[row_idx][col_idx].clone()),
                )
            })
            .collect::<Result<Vec<_>>>()?;

        assert_eq!(&merged_vals, &expected);
        assert_eq!(&merged_ts, &expected_ts);
        Ok(())
    }
}<|MERGE_RESOLUTION|>--- conflicted
+++ resolved
@@ -248,28 +248,22 @@
             }
 
             let orderings = ScalarValue::convert_array_to_scalar_vec(agg_orderings)?;
-<<<<<<< HEAD
-            // Ordering requirement expression values for each entry in the ARRAY_AGG list
-            let other_ordering_values = self.convert_array_agg_to_orderings(orderings)?;
-            for v in other_ordering_values.iter() {
-                partition_ordering_values.push(v);
-=======
-
-            for partition_ordering_rows in orderings.into_iter() {
+
+            let orderings = orderings.into_iter().map(|partition_ordering_rows| {
                 // Extract value from struct to ordering_rows for each group/partition
-                let ordering_value = partition_ordering_rows.into_iter().map(|ordering_row| {
-                        if let ScalarValue::Struct(Some(ordering_columns_per_row), _) = ordering_row {
-                            Ok(ordering_columns_per_row)
-                        } else {
-                            exec_err!(
+                partition_ordering_rows.into_iter().map(|ordering_row| {
+                    if let ScalarValue::Struct(Some(ordering_columns_per_row), _) = ordering_row {
+                        Ok(ordering_columns_per_row)
+                    } else {
+                        exec_err!(
                                 "Expects to receive ScalarValue::Struct(Some(..), _) but got:{:?}",
                                 ordering_row.data_type()
                             )
-                        }
-                    }).collect::<Result<Vec<_>>>()?;
-
+                    }
+                }).collect::<Result<Vec<_>>>()
+            }).collect::<Result<Vec<_>>>()?;
+            for ordering_value in orderings.iter() {
                 partition_ordering_values.push(ordering_value);
->>>>>>> 500ab408
             }
 
             let sort_options = get_sort_options(&self.ordering_req);
