// Licensed to the Apache Software Foundation (ASF) under one
// or more contributor license agreements.  See the NOTICE file
// distributed with this work for additional information
// regarding copyright ownership.  The ASF licenses this file
// to you under the Apache License, Version 2.0 (the
// "License"); you may not use this file except in compliance
// with the License.  You may obtain a copy of the License at
//
//   http://www.apache.org/licenses/LICENSE-2.0
//
// Unless required by applicable law or agreed to in writing,
// software distributed under the License is distributed on an
// "AS IS" BASIS, WITHOUT WARRANTIES OR CONDITIONS OF ANY
// KIND, either express or implied.  See the License for the
// specific language governing permissions and limitations
// under the License.

//! Defines physical expressions that can evaluated at runtime during query execution

use std::any::Any;
use std::convert::TryFrom;
use std::sync::Arc;

use crate::aggregate::row_agg_macros::*;
use crate::{AggregateExpr, PhysicalExpr};
use arrow::compute;
use arrow::datatypes::DataType;
use arrow::{
    array::{
        ArrayRef, Float32Array, Float64Array, Int16Array, Int32Array, Int64Array,
        Int8Array, UInt16Array, UInt32Array, UInt64Array, UInt8Array,
    },
    datatypes::Field,
};
use datafusion_common::{downcast_value, DataFusionError, Result, ScalarValue};
use datafusion_expr::Accumulator;

use crate::aggregate::row_accumulator::{
    is_row_accumulator_support_dtype, RowAccumulator, RowAccumulatorItem,
};
use crate::aggregate::utils::{apply_filter_on_rows, down_cast_any_ref};
use crate::expressions::format_state_name;
use arrow::array::Array;
use arrow::array::Decimal128Array;
use arrow::compute::cast;
use arrow_array::BooleanArray;
use datafusion_row::accessor::{ArrowArrayReader, RowAccessor, RowAccumulatorNativeType};

/// SUM aggregate expression
#[derive(Debug, Clone)]
pub struct Sum {
    name: String,
    pub data_type: DataType,
    expr: Arc<dyn PhysicalExpr>,
    nullable: bool,
    pub pre_cast_to_sum_type: bool,
}

impl Sum {
    /// Create a new SUM aggregate function
    pub fn new(
        expr: Arc<dyn PhysicalExpr>,
        name: impl Into<String>,
        data_type: DataType,
    ) -> Self {
        Self {
            name: name.into(),
            expr,
            data_type,
            nullable: true,
            pre_cast_to_sum_type: false,
        }
    }

    pub fn new_with_pre_cast(
        expr: Arc<dyn PhysicalExpr>,
        name: impl Into<String>,
        data_type: DataType,
        pre_cast_to_sum_type: bool,
    ) -> Self {
        Self {
            name: name.into(),
            expr,
            data_type,
            nullable: true,
            pre_cast_to_sum_type,
        }
    }
}

impl AggregateExpr for Sum {
    /// Return a reference to Any that can be used for downcasting
    fn as_any(&self) -> &dyn Any {
        self
    }

    fn field(&self) -> Result<Field> {
        Ok(Field::new(
            &self.name,
            self.data_type.clone(),
            self.nullable,
        ))
    }

    fn create_accumulator(&self) -> Result<Box<dyn Accumulator>> {
        Ok(Box::new(SumAccumulator::try_new(&self.data_type)?))
    }

    fn state_fields(&self) -> Result<Vec<Field>> {
        Ok(vec![
            Field::new(
                format_state_name(&self.name, "sum"),
                self.data_type.clone(),
                self.nullable,
            ),
            Field::new(
                format_state_name(&self.name, "count"),
                DataType::UInt64,
                self.nullable,
            ),
        ])
    }

    fn expressions(&self) -> Vec<Arc<dyn PhysicalExpr>> {
        vec![self.expr.clone()]
    }

    fn name(&self) -> &str {
        &self.name
    }

    fn row_accumulator_supported(&self) -> bool {
        is_row_accumulator_support_dtype(&self.data_type)
    }

<<<<<<< HEAD
    fn supports_bounded_execution(&self) -> bool {
        true
    }

    fn create_row_accumulator(&self, start_index: usize) -> Result<RowAccumulatorItem> {
        Ok(SumRowAccumulator::new(start_index, self.data_type.clone()).into())
=======
    fn create_row_accumulator(
        &self,
        start_index: usize,
    ) -> Result<Box<dyn RowAccumulator>> {
        Ok(Box::new(SumRowAccumulator::new(
            start_index,
            self.data_type.clone(),
        )))
>>>>>>> d29ab931
    }

    fn reverse_expr(&self) -> Option<Arc<dyn AggregateExpr>> {
        Some(Arc::new(self.clone()))
    }

    fn create_sliding_accumulator(&self) -> Result<Box<dyn Accumulator>> {
        Ok(Box::new(SumAccumulator::try_new(&self.data_type)?))
    }
}

impl PartialEq<dyn Any> for Sum {
    fn eq(&self, other: &dyn Any) -> bool {
        down_cast_any_ref(other)
            .downcast_ref::<Self>()
            .map(|x| {
                self.name == x.name
                    && self.data_type == x.data_type
                    && self.nullable == x.nullable
                    && self.expr.eq(&x.expr)
            })
            .unwrap_or(false)
    }
}

#[derive(Debug)]
struct SumAccumulator {
    sum: ScalarValue,
    count: u64,
}

impl SumAccumulator {
    /// new sum accumulator
    pub fn try_new(data_type: &DataType) -> Result<Self> {
        Ok(Self {
            sum: ScalarValue::try_from(data_type)?,
            count: 0,
        })
    }
}

// returns the new value after sum with the new values, taking nullability into account
macro_rules! typed_sum_delta_batch {
    ($VALUES:expr, $ARRAYTYPE:ident, $SCALAR:ident) => {{
        let array = downcast_value!($VALUES, $ARRAYTYPE);
        let delta = compute::sum(array);
        ScalarValue::$SCALAR(delta)
    }};
}

fn sum_decimal_batch(values: &ArrayRef, precision: u8, scale: i8) -> Result<ScalarValue> {
    let array = downcast_value!(values, Decimal128Array);
    let result = compute::sum(array);
    Ok(ScalarValue::Decimal128(result, precision, scale))
}

// sums the array and returns a ScalarValue of its corresponding type.
pub(crate) fn sum_batch(values: &ArrayRef, sum_type: &DataType) -> Result<ScalarValue> {
    // TODO refine the cast kernel in arrow-rs
    let cast_values = if values.data_type() != sum_type {
        Some(cast(values, sum_type)?)
    } else {
        None
    };
    let values = cast_values.as_ref().unwrap_or(values);
    Ok(match values.data_type() {
        DataType::Decimal128(precision, scale) => {
            sum_decimal_batch(values, *precision, *scale)?
        }
        DataType::Float64 => typed_sum_delta_batch!(values, Float64Array, Float64),
        DataType::Float32 => typed_sum_delta_batch!(values, Float32Array, Float32),
        DataType::Int64 => typed_sum_delta_batch!(values, Int64Array, Int64),
        DataType::Int32 => typed_sum_delta_batch!(values, Int32Array, Int32),
        DataType::Int16 => typed_sum_delta_batch!(values, Int16Array, Int16),
        DataType::Int8 => typed_sum_delta_batch!(values, Int8Array, Int8),
        DataType::UInt64 => typed_sum_delta_batch!(values, UInt64Array, UInt64),
        DataType::UInt32 => typed_sum_delta_batch!(values, UInt32Array, UInt32),
        DataType::UInt16 => typed_sum_delta_batch!(values, UInt16Array, UInt16),
        DataType::UInt8 => typed_sum_delta_batch!(values, UInt8Array, UInt8),
        e => {
            return Err(DataFusionError::Internal(format!(
                "Sum is not expected to receive the type {e:?}"
            )));
        }
    })
}

macro_rules! sum_row {
    ($INDEX:ident, $ACC:ident, $DELTA:expr, $TYPE:ident) => {{
        paste::item! {
            if let Some(v) = $DELTA {
                $ACC.[<add_ $TYPE>]($INDEX, *v)
            }
        }
    }};
}

pub(crate) fn add_to_row(
    index: usize,
    accessor: &mut RowAccessor,
    s: &ScalarValue,
) -> Result<()> {
    match s {
        ScalarValue::Null => {
            // do nothing
        }
        ScalarValue::Float64(rhs) => {
            sum_row!(index, accessor, rhs, f64)
        }
        ScalarValue::Float32(rhs) => {
            sum_row!(index, accessor, rhs, f32)
        }
        ScalarValue::UInt64(rhs) => {
            sum_row!(index, accessor, rhs, u64)
        }
        ScalarValue::Int64(rhs) => {
            sum_row!(index, accessor, rhs, i64)
        }
        ScalarValue::Decimal128(rhs, _, _) => {
            sum_row!(index, accessor, rhs, i128)
        }
        ScalarValue::Dictionary(_, value) => {
            let value = value.as_ref();
            return add_to_row(index, accessor, value);
        }
        _ => {
            let msg =
                format!("Row sum updater is not expected to receive a scalar {s:?}");
            return Err(DataFusionError::Internal(msg));
        }
    }
    Ok(())
}

impl Accumulator for SumAccumulator {
    fn state(&self) -> Result<Vec<ScalarValue>> {
        Ok(vec![self.sum.clone(), ScalarValue::from(self.count)])
    }

    fn update_batch(&mut self, values: &[ArrayRef]) -> Result<()> {
        let values = &values[0];
        self.count += (values.len() - values.null_count()) as u64;
        let delta = sum_batch(values, &self.sum.get_datatype())?;
        self.sum = self.sum.add(&delta)?;
        Ok(())
    }

    fn retract_batch(&mut self, values: &[ArrayRef]) -> Result<()> {
        let values = &values[0];
        self.count -= (values.len() - values.null_count()) as u64;
        let delta = sum_batch(values, &self.sum.get_datatype())?;
        self.sum = self.sum.sub(&delta)?;
        Ok(())
    }

    fn merge_batch(&mut self, states: &[ArrayRef]) -> Result<()> {
        // sum(sum1, sum2, sum3, ...) = sum1 + sum2 + sum3 + ...
        self.update_batch(states)
    }

    fn evaluate(&self) -> Result<ScalarValue> {
        // TODO: add the checker for overflow
        // For the decimal(precision,_) data type, the absolute of value must be less than 10^precision.
        if self.count == 0 {
            ScalarValue::try_from(&self.sum.get_datatype())
        } else {
            Ok(self.sum.clone())
        }
    }

    fn supports_retract_batch(&self) -> bool {
        true
    }

    fn size(&self) -> usize {
        std::mem::size_of_val(self) - std::mem::size_of_val(&self.sum) + self.sum.size()
    }
}

#[derive(Debug)]
pub struct SumRowAccumulator {
    index: usize,
    datatype: DataType,
}

impl SumRowAccumulator {
    pub fn new(index: usize, datatype: DataType) -> Self {
        Self { index, datatype }
    }
}

impl RowAccumulator for SumRowAccumulator {
    fn update_batch(
        &self,
        values: &[ArrayRef],
        accessor: &mut RowAccessor,
    ) -> Result<()> {
        let values = &values[0];
        let delta = sum_batch(values, &self.datatype)?;
        add_to_row(self.index, accessor, &delta)
    }

    fn update_row_indices(
        &self,
        values: &[ArrayRef],
        filter: &Option<&BooleanArray>,
        row_indices: &[usize],
        accessor: &mut RowAccessor,
    ) -> Result<()> {
        let array = &values[0];
        let selected_row_idx = apply_filter_on_rows(filter, array, row_indices);
        if !selected_row_idx.is_empty() {
            let array_dt = array.data_type();
            let state_idx = self.index;
            dispatch_all_sum_supported_data_types_with_default_value! { impl_sum_row_accumulator_update_row_idx_dispatch, array_dt, array, selected_row_idx, accessor, state_idx}
        }

        Ok(())
    }

    #[inline(always)]
    fn update_value<N: RowAccumulatorNativeType>(
        &self,
        native_value: Option<N>,
        accessor: &mut RowAccessor,
    ) {
        if let Some(value) = native_value {
            value.add_to_row(self.index, accessor);
        }
    }

    fn merge_batch(
        &mut self,
        states: &[ArrayRef],
        accessor: &mut RowAccessor,
    ) -> Result<()> {
        self.update_batch(states, accessor)
    }

    fn evaluate(&self, accessor: &RowAccessor) -> Result<ScalarValue> {
        Ok(accessor.get_as_scalar(&self.datatype, self.index))
    }

    #[inline(always)]
    fn state_index(&self) -> usize {
        self.index
    }
}

#[cfg(test)]
mod tests {
    use super::*;
    use crate::expressions::tests::aggregate;
    use crate::expressions::{col, Avg};
    use crate::generic_test_op;
    use arrow::datatypes::*;
    use arrow::record_batch::RecordBatch;
    use arrow_array::DictionaryArray;
    use datafusion_common::Result;

    #[test]
    fn sum_decimal() -> Result<()> {
        // test sum batch
        let array: ArrayRef = Arc::new(
            (1..6)
                .map(Some)
                .collect::<Decimal128Array>()
                .with_precision_and_scale(10, 0)?,
        );
        let result = sum_batch(&array, &DataType::Decimal128(10, 0))?;
        assert_eq!(ScalarValue::Decimal128(Some(15), 10, 0), result);

        // test agg
        let array: ArrayRef = Arc::new(
            (1..6)
                .map(Some)
                .collect::<Decimal128Array>()
                .with_precision_and_scale(10, 0)?,
        );

        generic_test_op!(
            array,
            DataType::Decimal128(10, 0),
            Sum,
            ScalarValue::Decimal128(Some(15), 20, 0)
        )
    }

    #[test]
    fn sum_decimal_with_nulls() -> Result<()> {
        // test with batch
        let array: ArrayRef = Arc::new(
            (1..6)
                .map(|i| if i == 2 { None } else { Some(i) })
                .collect::<Decimal128Array>()
                .with_precision_and_scale(10, 0)?,
        );
        let result = sum_batch(&array, &DataType::Decimal128(10, 0))?;
        assert_eq!(ScalarValue::Decimal128(Some(13), 10, 0), result);

        // test agg
        let array: ArrayRef = Arc::new(
            (1..6)
                .map(|i| if i == 2 { None } else { Some(i) })
                .collect::<Decimal128Array>()
                .with_precision_and_scale(35, 0)?,
        );
        generic_test_op!(
            array,
            DataType::Decimal128(35, 0),
            Sum,
            ScalarValue::Decimal128(Some(13), 38, 0)
        )
    }

    #[test]
    fn sum_decimal_all_nulls() -> Result<()> {
        // test with batch
        let array: ArrayRef = Arc::new(
            std::iter::repeat::<Option<i128>>(None)
                .take(6)
                .collect::<Decimal128Array>()
                .with_precision_and_scale(10, 0)?,
        );
        let result = sum_batch(&array, &DataType::Decimal128(10, 0))?;
        assert_eq!(ScalarValue::Decimal128(None, 10, 0), result);

        // test agg
        generic_test_op!(
            array,
            DataType::Decimal128(10, 0),
            Sum,
            ScalarValue::Decimal128(None, 20, 0)
        )
    }

    #[test]
    fn sum_i32() -> Result<()> {
        let a: ArrayRef = Arc::new(Int32Array::from(vec![1, 2, 3, 4, 5]));
        generic_test_op!(a, DataType::Int32, Sum, ScalarValue::from(15i32))
    }

    #[test]
    fn sum_i32_with_nulls() -> Result<()> {
        let a: ArrayRef = Arc::new(Int32Array::from(vec![
            Some(1),
            None,
            Some(3),
            Some(4),
            Some(5),
        ]));
        generic_test_op!(a, DataType::Int32, Sum, ScalarValue::from(13i32))
    }

    #[test]
    fn sum_i32_all_nulls() -> Result<()> {
        let a: ArrayRef = Arc::new(Int32Array::from(vec![None, None]));
        generic_test_op!(a, DataType::Int32, Sum, ScalarValue::Int32(None))
    }

    #[test]
    fn sum_u32() -> Result<()> {
        let a: ArrayRef =
            Arc::new(UInt32Array::from(vec![1_u32, 2_u32, 3_u32, 4_u32, 5_u32]));
        generic_test_op!(a, DataType::UInt32, Sum, ScalarValue::from(15u32))
    }

    #[test]
    fn sum_f32() -> Result<()> {
        let a: ArrayRef =
            Arc::new(Float32Array::from(vec![1_f32, 2_f32, 3_f32, 4_f32, 5_f32]));
        generic_test_op!(a, DataType::Float32, Sum, ScalarValue::from(15_f32))
    }

    #[test]
    fn sum_f64() -> Result<()> {
        let a: ArrayRef =
            Arc::new(Float64Array::from(vec![1_f64, 2_f64, 3_f64, 4_f64, 5_f64]));
        generic_test_op!(a, DataType::Float64, Sum, ScalarValue::from(15_f64))
    }

    fn row_aggregate(
        array: &ArrayRef,
        agg: Arc<dyn AggregateExpr>,
        row_accessor: &mut RowAccessor,
        row_indices: Vec<usize>,
    ) -> Result<ScalarValue> {
        let accum = agg.create_row_accumulator(0)?;

        accum.update_row_indices(
            vec![array.clone()].as_slice(),
            &None,
            row_indices.as_slice(),
            row_accessor,
        )?;
        accum.evaluate(row_accessor)
    }

    #[test]
    #[ignore]
    // Wrong test case, row accumulators do not support dictionary datatype yet
    fn sum_dictionary_f64() -> Result<()> {
        let keys = Int32Array::from(vec![2, 3, 1, 0, 1]);
        let values = Arc::new(Float64Array::from(vec![1_f64, 2_f64, 3_f64, 4_f64]));

        let a: ArrayRef = Arc::new(DictionaryArray::try_new(keys, values).unwrap());

        let row_schema = Schema::new(vec![Field::new("a", DataType::Float64, true)]);
        let mut row_accessor = RowAccessor::new(&row_schema);
        let mut buffer: Vec<u8> = vec![0; 16];
        row_accessor.point_to(0, &mut buffer);

        let expected = ScalarValue::from(9_f64);

        let agg = Arc::new(Sum::new(
            col("a", &row_schema)?,
            "bla".to_string(),
            expected.get_datatype(),
        ));

        let actual = row_aggregate(&a, agg, &mut row_accessor, vec![0, 1, 2])?;
        assert_eq!(expected, actual);

        Ok(())
    }

    #[test]
    #[ignore]
    // Wrong test case, row accumulators do not support dictionary datatype yet
    fn avg_dictionary_f64() -> Result<()> {
        let keys = Int32Array::from(vec![2, 1, 1, 3, 0]);
        let values = Arc::new(Float64Array::from(vec![1_f64, 2_f64, 3_f64, 4_f64]));

        let a: ArrayRef = Arc::new(DictionaryArray::try_new(keys, values).unwrap());

        let row_schema = Schema::new(vec![
            Field::new("count", DataType::UInt64, true),
            Field::new("a", DataType::Float64, true),
        ]);
        let mut row_accessor = RowAccessor::new(&row_schema);
        let mut buffer: Vec<u8> = vec![0; 24];
        row_accessor.point_to(0, &mut buffer);

        let expected = ScalarValue::from(2.3333333333333335_f64);

        let schema = Schema::new(vec![Field::new("a", DataType::Float64, true)]);
        let agg = Arc::new(Avg::new(
            col("a", &schema)?,
            "bla".to_string(),
            expected.get_datatype(),
        ));

        let actual = row_aggregate(&a, agg, &mut row_accessor, vec![0, 1, 2])?;
        assert_eq!(expected, actual);

        Ok(())
    }
}<|MERGE_RESOLUTION|>--- conflicted
+++ resolved
@@ -133,23 +133,8 @@
         is_row_accumulator_support_dtype(&self.data_type)
     }
 
-<<<<<<< HEAD
-    fn supports_bounded_execution(&self) -> bool {
-        true
-    }
-
     fn create_row_accumulator(&self, start_index: usize) -> Result<RowAccumulatorItem> {
         Ok(SumRowAccumulator::new(start_index, self.data_type.clone()).into())
-=======
-    fn create_row_accumulator(
-        &self,
-        start_index: usize,
-    ) -> Result<Box<dyn RowAccumulator>> {
-        Ok(Box::new(SumRowAccumulator::new(
-            start_index,
-            self.data_type.clone(),
-        )))
->>>>>>> d29ab931
     }
 
     fn reverse_expr(&self) -> Option<Arc<dyn AggregateExpr>> {
