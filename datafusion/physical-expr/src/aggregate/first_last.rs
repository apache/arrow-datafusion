// Licensed to the Apache Software Foundation (ASF) under one
// or more contributor license agreements.  See the NOTICE file
// distributed with this work for additional information
// regarding copyright ownership.  The ASF licenses this file
// to you under the Apache License, Version 2.0 (the
// "License"); you may not use this file except in compliance
// with the License.  You may obtain a copy of the License at
//
//   http://www.apache.org/licenses/LICENSE-2.0
//
// Unless required by applicable law or agreed to in writing,
// software distributed under the License is distributed on an
// "AS IS" BASIS, WITHOUT WARRANTIES OR CONDITIONS OF ANY
// KIND, either express or implied.  See the License for the
// specific language governing permissions and limitations
// under the License.

//! Defines the FIRST_VALUE/LAST_VALUE aggregations.

use crate::aggregate::utils::down_cast_any_ref;
use crate::expressions::format_state_name;
use crate::{AggregateExpr, PhysicalExpr};

use arrow::array::ArrayRef;
use arrow::datatypes::{DataType, Field};
use arrow_array::Array;
use datafusion_common::{Result, ScalarValue};
use datafusion_expr::Accumulator;

use std::any::Any;
use std::sync::Arc;
use datafusion_common::utils::get_row_at_idx;

/// FIRST_VALUE aggregate expression
#[derive(Debug)]
pub struct FirstValue {
    name: String,
    pub data_type: DataType,
    expr: Arc<dyn PhysicalExpr>,
}

impl FirstValue {
    /// Creates a new FIRST_VALUE aggregation function.
    pub fn new(expr: Arc<dyn PhysicalExpr>, data_type: DataType) -> Self {
        let name = format!("FIRST_VALUE({})", expr);
        Self {
            name: name.into(),
            data_type,
            expr,
        }
    }
}

impl AggregateExpr for FirstValue {
    /// Return a reference to Any that can be used for downcasting
    fn as_any(&self) -> &dyn Any {
        self
    }

    fn field(&self) -> Result<Field> {
        Ok(Field::new(&self.name, self.data_type.clone(), true))
    }

    fn create_accumulator(&self) -> Result<Box<dyn Accumulator>> {
        Ok(Box::new(FirstValueAccumulator::try_new(&self.data_type)?))
    }

    fn state_fields(&self) -> Result<Vec<Field>> {
        Ok(vec![Field::new(
            format_state_name(&self.name, "first_value"),
            self.data_type.clone(),
            true,
        )])
    }

    fn expressions(&self) -> Vec<Arc<dyn PhysicalExpr>> {
        vec![self.expr.clone()]
    }

    fn name(&self) -> &str {
        &self.name
    }

    fn reverse_expr(&self) -> Option<Arc<dyn AggregateExpr>> {
        let name = if self.name.starts_with("FIRST") {
            format!("LAST{}", &self.name[5..])
        } else {
            format!("LAST_VALUE({})", self.expr)
        };
        Some(Arc::new(LastValue::new(
            self.expr.clone(),
<<<<<<< HEAD
            vec![],
            vec![],
=======
            name,
>>>>>>> 786f222e
            self.data_type.clone(),
        )))
    }

    fn create_sliding_accumulator(&self) -> Result<Box<dyn Accumulator>> {
        Ok(Box::new(FirstValueAccumulator::try_new(&self.data_type)?))
    }
}

impl PartialEq<dyn Any> for FirstValue {
    fn eq(&self, other: &dyn Any) -> bool {
        down_cast_any_ref(other)
            .downcast_ref::<Self>()
            .map(|x| {
                self.name == x.name
                    && self.data_type == x.data_type
                    && self.expr.eq(&x.expr)
            })
            .unwrap_or(false)
    }
}

#[derive(Debug)]
struct FirstValueAccumulator {
    first: ScalarValue,
    // At the beginning, `is_set` is `false`, this means `first` is not seen yet.
    // Once we see (`is_set=true`) first value, we do not update `first`.
    is_set: bool,
}

impl FirstValueAccumulator {
    /// Creates a new `FirstValueAccumulator` for the given `data_type`.
    pub fn try_new(data_type: &DataType) -> Result<Self> {
        ScalarValue::try_from(data_type).map(|value| Self {
            first: value,
            is_set: false,
        })
    }
}

impl Accumulator for FirstValueAccumulator {
    fn state(&self) -> Result<Vec<ScalarValue>> {
        Ok(vec![
            self.first.clone(),
            ScalarValue::Boolean(Some(self.is_set)),
        ])
    }

    fn update_batch(&mut self, values: &[ArrayRef]) -> Result<()> {
        // If we have seen first value, we shouldn't update it
        let values = &values[0];
        if !values.is_empty() && !self.is_set {
            self.first = ScalarValue::try_from_array(values, 0)?;
            self.is_set = true;
        }
        Ok(())
    }

    fn merge_batch(&mut self, states: &[ArrayRef]) -> Result<()> {
        // FIRST_VALUE(first1, first2, first3, ...)
        self.update_batch(states)
    }

    fn evaluate(&self) -> Result<ScalarValue> {
        Ok(self.first.clone())
    }

    fn size(&self) -> usize {
        std::mem::size_of_val(self) - std::mem::size_of_val(&self.first)
            + self.first.size()
    }
}

/// LAST_VALUE aggregate expression
#[derive(Debug)]
pub struct LastValue {
    name: String,
    pub data_type: DataType,
    expr: Arc<dyn PhysicalExpr>,
    orderings: Vec<Field>,
    ordering_exprs: Vec<Arc<dyn PhysicalExpr>>,
}

impl LastValue {
    /// Creates a new LAST_VALUE aggregation function.
    pub fn new(expr: Arc<dyn PhysicalExpr>, orderings: Vec<Field>, ordering_exprs: Vec<Arc<dyn PhysicalExpr>>, data_type: DataType) -> Self {
        let name = format!("LAST_VALUE({})", expr);
        println!("expr: {:?}", expr);
        println!("orderings: {:?}", orderings);
        Self {
            name: name.into(),
            data_type,
            expr,
            orderings,
            ordering_exprs
        }
    }
}

impl AggregateExpr for LastValue {
    /// Return a reference to Any that can be used for downcasting
    fn as_any(&self) -> &dyn Any {
        self
    }

    fn field(&self) -> Result<Field> {
        Ok(Field::new(&self.name, self.data_type.clone(), true))
    }

    fn create_accumulator(&self) -> Result<Box<dyn Accumulator>> {
        let ordering_dtypes = self.orderings.iter().map(|field| field.data_type().clone()).collect::<Vec<_>>();
        Ok(Box::new(LastValueAccumulator::try_new(&self.data_type, &ordering_dtypes)?))
    }

    fn state_fields(&self) -> Result<Vec<Field>> {
        let mut fields = vec![Field::new(
            format_state_name(&self.name, "last_value"),
            self.data_type.clone(),
            true,
        )];
        for field in &self.orderings{
            fields.push(field.clone());
        }
        Ok(fields)
    }

    fn expressions(&self) -> Vec<Arc<dyn PhysicalExpr>> {
        let mut res = vec![self.expr.clone()];
        res.extend(self.ordering_exprs.clone());
        res
    }

    fn name(&self) -> &str {
        &self.name
    }

    fn reverse_expr(&self) -> Option<Arc<dyn AggregateExpr>> {
        let name = if self.name.starts_with("LAST") {
            format!("FIRST{}", &self.name[4..])
        } else {
            format!("FIRST_VALUE({})", self.expr)
        };
        Some(Arc::new(FirstValue::new(
            self.expr.clone(),
<<<<<<< HEAD
=======
            name,
>>>>>>> 786f222e
            self.data_type.clone(),
        )))
    }

    fn create_sliding_accumulator(&self) -> Result<Box<dyn Accumulator>> {
        let ordering_dtypes = self.orderings.iter().map(|field| field.data_type().clone()).collect::<Vec<_>>();
        Ok(Box::new(LastValueAccumulator::try_new(&self.data_type, &ordering_dtypes)?))
    }
}

impl PartialEq<dyn Any> for LastValue {
    fn eq(&self, other: &dyn Any) -> bool {
        down_cast_any_ref(other)
            .downcast_ref::<Self>()
            .map(|x| {
                self.name == x.name
                    && self.data_type == x.data_type
                    && self.expr.eq(&x.expr)
            })
            .unwrap_or(false)
    }
}

#[derive(Debug)]
struct LastValueAccumulator {
    last: ScalarValue,
    orderings: Vec<ScalarValue>,
}

impl LastValueAccumulator {
    /// Creates a new `LastValueAccumulator` for the given `data_type`.
    pub fn try_new(data_type: &DataType, ordering_dtypes: &[DataType]) -> Result<Self> {
        let mut orderings = vec![];
        for dtype in ordering_dtypes{
            orderings.push(ScalarValue::try_from(dtype)?);
        }
        Ok(Self {
            last: ScalarValue::try_from(data_type)?,
            orderings,
        })
    }
}

impl Accumulator for LastValueAccumulator {
    fn state(&self) -> Result<Vec<ScalarValue>> {
        let mut res = vec![self.last.clone()];
        res.extend(self.orderings.clone());
        println!("res len: {:?}", res.len());
        Ok(res)
    }

    fn update_batch(&mut self, values: &[ArrayRef]) -> Result<()> {
        for (idx, elem) in values.iter().enumerate() {
            println!("idx:{:?}, elem:{:?}", idx, elem);
        }
        if !values[0].is_empty() {
            let row = get_row_at_idx(values, values[0].len() - 1)?;
            println!("row:{:?}", row);
            // Update with last value in the array.
            self.last = row[0].clone();
            self.orderings = row[1..].to_vec();
        }
        Ok(())
    }

    fn merge_batch(&mut self, states: &[ArrayRef]) -> Result<()> {
        // LAST_VALUE(last1, last2, last3, ...)
        self.update_batch(states)
    }

    fn evaluate(&self) -> Result<ScalarValue> {
        Ok(self.last.clone())
    }

    fn size(&self) -> usize {
        std::mem::size_of_val(self) - std::mem::size_of_val(&self.last) + self.last.size()
    }
}

#[cfg(test)]
mod tests {
    use crate::aggregate::first_last::{FirstValueAccumulator, LastValueAccumulator};
    use arrow_array::{ArrayRef, Int64Array};
    use arrow_schema::DataType;
    use datafusion_common::{Result, ScalarValue};
    use datafusion_expr::Accumulator;
    use std::sync::Arc;

    #[test]
    fn test_first_last_value_value() -> Result<()> {
        let mut first_accumulator = FirstValueAccumulator::try_new(&DataType::Int64)?;
        let mut last_accumulator = LastValueAccumulator::try_new(&DataType::Int64)?;
        // first value in the tuple is start of the range (inclusive),
        // second value in the tuple is end of the range (exclusive)
        let ranges: Vec<(i64, i64)> = vec![(0, 10), (1, 11), (2, 13)];
        // create 3 ArrayRefs between each interval e.g from 0 to 9, 1 to 10, 2 to 12
        let arrs = ranges
            .into_iter()
            .map(|(start, end)| {
                Arc::new(Int64Array::from((start..end).collect::<Vec<_>>())) as ArrayRef
            })
            .collect::<Vec<_>>();
        for arr in arrs {
            // Once first_value is set, accumulator should remember it.
            // It shouldn't update first_value for each new batch
            first_accumulator.update_batch(&[arr.clone()])?;
            // last_value should be updated for each new batch.
            last_accumulator.update_batch(&[arr])?;
        }
        // First Value comes from the first value of the first batch which is 0
        assert_eq!(first_accumulator.evaluate()?, ScalarValue::Int64(Some(0)));
        // Last value comes from the last value of the last batch which is 12
        assert_eq!(last_accumulator.evaluate()?, ScalarValue::Int64(Some(12)));
        Ok(())
    }
}<|MERGE_RESOLUTION|>--- conflicted
+++ resolved
@@ -27,9 +27,9 @@
 use datafusion_common::{Result, ScalarValue};
 use datafusion_expr::Accumulator;
 
+use datafusion_common::utils::get_row_at_idx;
 use std::any::Any;
 use std::sync::Arc;
-use datafusion_common::utils::get_row_at_idx;
 
 /// FIRST_VALUE aggregate expression
 #[derive(Debug)]
@@ -41,8 +41,11 @@
 
 impl FirstValue {
     /// Creates a new FIRST_VALUE aggregation function.
-    pub fn new(expr: Arc<dyn PhysicalExpr>, data_type: DataType) -> Self {
-        let name = format!("FIRST_VALUE({})", expr);
+    pub fn new(
+        expr: Arc<dyn PhysicalExpr>,
+        name: impl Into<String>,
+        data_type: DataType,
+    ) -> Self {
         Self {
             name: name.into(),
             data_type,
@@ -89,12 +92,9 @@
         };
         Some(Arc::new(LastValue::new(
             self.expr.clone(),
-<<<<<<< HEAD
+            name,
             vec![],
             vec![],
-=======
-            name,
->>>>>>> 786f222e
             self.data_type.clone(),
         )))
     }
@@ -180,8 +180,13 @@
 
 impl LastValue {
     /// Creates a new LAST_VALUE aggregation function.
-    pub fn new(expr: Arc<dyn PhysicalExpr>, orderings: Vec<Field>, ordering_exprs: Vec<Arc<dyn PhysicalExpr>>, data_type: DataType) -> Self {
-        let name = format!("LAST_VALUE({})", expr);
+    pub fn new(
+        expr: Arc<dyn PhysicalExpr>,
+        name: impl Into<String>,
+        orderings: Vec<Field>,
+        ordering_exprs: Vec<Arc<dyn PhysicalExpr>>,
+        data_type: DataType,
+    ) -> Self {
         println!("expr: {:?}", expr);
         println!("orderings: {:?}", orderings);
         Self {
@@ -189,7 +194,7 @@
             data_type,
             expr,
             orderings,
-            ordering_exprs
+            ordering_exprs,
         }
     }
 }
@@ -205,8 +210,15 @@
     }
 
     fn create_accumulator(&self) -> Result<Box<dyn Accumulator>> {
-        let ordering_dtypes = self.orderings.iter().map(|field| field.data_type().clone()).collect::<Vec<_>>();
-        Ok(Box::new(LastValueAccumulator::try_new(&self.data_type, &ordering_dtypes)?))
+        let ordering_dtypes = self
+            .orderings
+            .iter()
+            .map(|field| field.data_type().clone())
+            .collect::<Vec<_>>();
+        Ok(Box::new(LastValueAccumulator::try_new(
+            &self.data_type,
+            &ordering_dtypes,
+        )?))
     }
 
     fn state_fields(&self) -> Result<Vec<Field>> {
@@ -215,7 +227,7 @@
             self.data_type.clone(),
             true,
         )];
-        for field in &self.orderings{
+        for field in &self.orderings {
             fields.push(field.clone());
         }
         Ok(fields)
@@ -239,17 +251,21 @@
         };
         Some(Arc::new(FirstValue::new(
             self.expr.clone(),
-<<<<<<< HEAD
-=======
             name,
->>>>>>> 786f222e
             self.data_type.clone(),
         )))
     }
 
     fn create_sliding_accumulator(&self) -> Result<Box<dyn Accumulator>> {
-        let ordering_dtypes = self.orderings.iter().map(|field| field.data_type().clone()).collect::<Vec<_>>();
-        Ok(Box::new(LastValueAccumulator::try_new(&self.data_type, &ordering_dtypes)?))
+        let ordering_dtypes = self
+            .orderings
+            .iter()
+            .map(|field| field.data_type().clone())
+            .collect::<Vec<_>>();
+        Ok(Box::new(LastValueAccumulator::try_new(
+            &self.data_type,
+            &ordering_dtypes,
+        )?))
     }
 }
 
@@ -276,7 +292,7 @@
     /// Creates a new `LastValueAccumulator` for the given `data_type`.
     pub fn try_new(data_type: &DataType, ordering_dtypes: &[DataType]) -> Result<Self> {
         let mut orderings = vec![];
-        for dtype in ordering_dtypes{
+        for dtype in ordering_dtypes {
             orderings.push(ScalarValue::try_from(dtype)?);
         }
         Ok(Self {
