// Licensed to the Apache Software Foundation (ASF) under one
// or more contributor license agreements.  See the NOTICE file
// distributed with this work for additional information
// regarding copyright ownership.  The ASF licenses this file
// to you under the Apache License, Version 2.0 (the
// "License"); you may not use this file except in compliance
// with the License.  You may obtain a copy of the License at
//
//   http://www.apache.org/licenses/LICENSE-2.0
//
// Unless required by applicable law or agreed to in writing,
// software distributed under the License is distributed on an
// "AS IS" BASIS, WITHOUT WARRANTIES OR CONDITIONS OF ANY
// KIND, either express or implied.  See the License for the
// specific language governing permissions and limitations
// under the License.

//! Defines physical expressions that can evaluated at runtime during query execution

use std::any::Any;
use std::convert::TryFrom;
use std::sync::Arc;

use crate::{AggregateExpr, PhysicalExpr};
use arrow::datatypes::DataType;
use arrow::{
    array::{ArrayRef, BooleanArray},
    datatypes::Field,
};
use datafusion_common::{downcast_value, DataFusionError, Result, ScalarValue};
use datafusion_expr::Accumulator;

use crate::aggregate::row_accumulator::{is_row_accumulator_support_dtype, RowAccumulator, RowAccumulatorItem};
use crate::aggregate::utils::down_cast_any_ref;
use crate::expressions::format_state_name;
use arrow::array::Array;
<<<<<<< HEAD
use arrow_array::cast::as_boolean_array;
use arrow_array::ArrayAccessor;
use datafusion_row::accessor::{ArrowArrayReader, RowAccessor, RowAccumulatorNativeType};
=======
use arrow::compute::{bool_and, bool_or};
use datafusion_row::accessor::RowAccessor;
>>>>>>> b8f90fe9

// returns the new value after bool_and/bool_or with the new values, taking nullability into account
macro_rules! typed_bool_and_or_batch {
    ($VALUES:expr, $ARRAYTYPE:ident, $SCALAR:ident, $OP:ident) => {{
        let array = downcast_value!($VALUES, $ARRAYTYPE);
        let delta = $OP(array);
        Ok(ScalarValue::$SCALAR(delta))
    }};
}

// bool_and/bool_or the array and returns a ScalarValue of its corresponding type.
macro_rules! bool_and_or_batch {
    ($VALUES:expr, $OP:ident) => {{
        match $VALUES.data_type() {
            DataType::Boolean => {
                typed_bool_and_or_batch!($VALUES, BooleanArray, Boolean, $OP)
            }
            e => {
                return Err(DataFusionError::Internal(format!(
                    "Bool and/Bool or is not expected to receive the type {e:?}"
                )));
            }
        }
    }};
}

/// dynamically-typed bool_and(array) -> ScalarValue
fn bool_and_batch(values: &ArrayRef) -> Result<ScalarValue> {
    bool_and_or_batch!(values, bool_and)
}

/// dynamically-typed bool_or(array) -> ScalarValue
fn bool_or_batch(values: &ArrayRef) -> Result<ScalarValue> {
    bool_and_or_batch!(values, bool_or)
}

// bool_and/bool_or of two scalar values.
macro_rules! typed_bool_and_or_v2 {
    ($INDEX:ident, $ACC:ident, $SCALAR:expr, $TYPE:ident, $OP:ident) => {{
        paste::item! {
            match $SCALAR {
                None => {}
                Some(v) => $ACC.[<$OP _ $TYPE>]($INDEX, *v as $TYPE)
            }
        }
    }};
}

macro_rules! bool_and_or_v2 {
    ($INDEX:ident, $ACC:ident, $SCALAR:expr, $OP:ident) => {{
        Ok(match $SCALAR {
            ScalarValue::Boolean(rhs) => {
                typed_bool_and_or_v2!($INDEX, $ACC, rhs, bool, $OP)
            }
            ScalarValue::Null => {
                // do nothing
            }
            e => {
                return Err(DataFusionError::Internal(format!(
                    "BOOL AND/BOOL OR is not expected to receive scalars of incompatible types {:?}",
                    e
                )))
            }
        })
    }};
}

pub fn bool_and_row_with_scalar(
    index: usize,
    accessor: &mut RowAccessor,
    s: &ScalarValue,
) -> Result<()> {
    bool_and_or_v2!(index, accessor, s, bitand)
}

pub fn bool_or_row_with_scalar(
    index: usize,
    accessor: &mut RowAccessor,
    s: &ScalarValue,
) -> Result<()> {
    bool_and_or_v2!(index, accessor, s, bitor)
}

/// BOOL_AND aggregate expression
#[derive(Debug, Clone)]
pub struct BoolAnd {
    name: String,
    pub data_type: DataType,
    expr: Arc<dyn PhysicalExpr>,
    nullable: bool,
}

impl BoolAnd {
    /// Create a new BOOL_AND aggregate function
    pub fn new(
        expr: Arc<dyn PhysicalExpr>,
        name: impl Into<String>,
        data_type: DataType,
    ) -> Self {
        Self {
            name: name.into(),
            expr,
            data_type,
            nullable: true,
        }
    }
}

impl AggregateExpr for BoolAnd {
    /// Return a reference to Any that can be used for downcasting
    fn as_any(&self) -> &dyn Any {
        self
    }

    fn field(&self) -> Result<Field> {
        Ok(Field::new(
            &self.name,
            self.data_type.clone(),
            self.nullable,
        ))
    }

    fn create_accumulator(&self) -> Result<Box<dyn Accumulator>> {
        Ok(Box::new(BoolAndAccumulator::try_new(&self.data_type)?))
    }

    fn state_fields(&self) -> Result<Vec<Field>> {
        Ok(vec![Field::new(
            format_state_name(&self.name, "bool_and"),
            self.data_type.clone(),
            self.nullable,
        )])
    }

    fn expressions(&self) -> Vec<Arc<dyn PhysicalExpr>> {
        vec![self.expr.clone()]
    }

    fn name(&self) -> &str {
        &self.name
    }

    fn row_accumulator_supported(&self) -> bool {
        is_row_accumulator_support_dtype(&self.data_type)
    }

    fn create_row_accumulator(
        &self,
        start_index: usize,
    ) -> Result<RowAccumulatorItem> {
        Ok(BoolAndRowAccumulator::new(
            start_index,
            self.data_type.clone(),
        ).into())
    }

    fn reverse_expr(&self) -> Option<Arc<dyn AggregateExpr>> {
        Some(Arc::new(self.clone()))
    }

    fn create_sliding_accumulator(&self) -> Result<Box<dyn Accumulator>> {
        Ok(Box::new(BoolAndAccumulator::try_new(&self.data_type)?))
    }
}

impl PartialEq<dyn Any> for BoolAnd {
    fn eq(&self, other: &dyn Any) -> bool {
        down_cast_any_ref(other)
            .downcast_ref::<Self>()
            .map(|x| {
                self.name == x.name
                    && self.data_type == x.data_type
                    && self.nullable == x.nullable
                    && self.expr.eq(&x.expr)
            })
            .unwrap_or(false)
    }
}

#[derive(Debug)]
struct BoolAndAccumulator {
    bool_and: ScalarValue,
}

impl BoolAndAccumulator {
    /// new bool_and accumulator
    pub fn try_new(data_type: &DataType) -> Result<Self> {
        Ok(Self {
            bool_and: ScalarValue::try_from(data_type)?,
        })
    }
}

impl Accumulator for BoolAndAccumulator {
    fn update_batch(&mut self, values: &[ArrayRef]) -> Result<()> {
        let values = &values[0];
        let delta = &bool_and_batch(values)?;
        self.bool_and = self.bool_and.and(delta)?;
        Ok(())
    }

    fn merge_batch(&mut self, states: &[ArrayRef]) -> Result<()> {
        self.update_batch(states)
    }

    fn state(&self) -> Result<Vec<ScalarValue>> {
        Ok(vec![self.bool_and.clone()])
    }

    fn evaluate(&self) -> Result<ScalarValue> {
        Ok(self.bool_and.clone())
    }

    fn size(&self) -> usize {
        std::mem::size_of_val(self) - std::mem::size_of_val(&self.bool_and)
            + self.bool_and.size()
    }
}

#[derive(Debug)]
pub struct BoolAndRowAccumulator {
    index: usize,
    datatype: DataType,
}

impl BoolAndRowAccumulator {
    pub fn new(index: usize, datatype: DataType) -> Self {
        Self { index, datatype }
    }
}

impl RowAccumulator for BoolAndRowAccumulator {
    fn update_batch(
        &mut self,
        values: &[ArrayRef],
        accessor: &mut RowAccessor,
    ) -> Result<()> {
        let values = &values[0];
        let delta = &bool_and_batch(values)?;
        bool_and_row_with_scalar(self.index, accessor, delta)
    }

    fn update_single_row(
        &self,
        values: &[ArrayRef],
        filter: &Option<&BooleanArray>,
        row_index: usize,
        accessor: &mut RowAccessor,
    ) -> Result<()> {
        let array = &values[0];
        if array.is_null(row_index) {
            return Ok(());
        }
        if let Some(filter) = filter {
            if !filter.value(row_index) {
                return Ok(());
            }
        }

        match array.data_type() {
            DataType::Boolean => {
                let typed_array: &BooleanArray = as_boolean_array(array);
                let value = typed_array.value_at(row_index);
                value.bit_and_to_row(self.index, accessor);
            }
            _ => {
                return Err(DataFusionError::Internal(format!(
                    "Unsupported data type in BoolAndRowAccumulator: {}",
                    array.data_type()
                )))
            }
        }

        Ok(())
    }

    #[inline(always)]
    fn update_value<N: RowAccumulatorNativeType>(
        &self,
        native_value: Option<N>,
        accessor: &mut RowAccessor,
    ) {
        if let Some(value) = native_value {
            value.bit_and_to_row(self.index, accessor);
        }
    }

    fn merge_batch(
        &mut self,
        states: &[ArrayRef],
        accessor: &mut RowAccessor,
    ) -> Result<()> {
        self.update_batch(states, accessor)
    }

    fn evaluate(&self, accessor: &RowAccessor) -> Result<ScalarValue> {
        Ok(accessor.get_as_scalar(&self.datatype, self.index))
    }

    #[inline(always)]
    fn state_index(&self) -> usize {
        self.index
    }
}

/// BOOL_OR aggregate expression
#[derive(Debug, Clone)]
pub struct BoolOr {
    name: String,
    pub data_type: DataType,
    expr: Arc<dyn PhysicalExpr>,
    nullable: bool,
}

impl BoolOr {
    /// Create a new BOOL_OR aggregate function
    pub fn new(
        expr: Arc<dyn PhysicalExpr>,
        name: impl Into<String>,
        data_type: DataType,
    ) -> Self {
        Self {
            name: name.into(),
            expr,
            data_type,
            nullable: true,
        }
    }
}

impl AggregateExpr for BoolOr {
    /// Return a reference to Any that can be used for downcasting
    fn as_any(&self) -> &dyn Any {
        self
    }

    fn field(&self) -> Result<Field> {
        Ok(Field::new(
            &self.name,
            self.data_type.clone(),
            self.nullable,
        ))
    }

    fn create_accumulator(&self) -> Result<Box<dyn Accumulator>> {
        Ok(Box::new(BoolOrAccumulator::try_new(&self.data_type)?))
    }

    fn state_fields(&self) -> Result<Vec<Field>> {
        Ok(vec![Field::new(
            format_state_name(&self.name, "bool_or"),
            self.data_type.clone(),
            self.nullable,
        )])
    }

    fn expressions(&self) -> Vec<Arc<dyn PhysicalExpr>> {
        vec![self.expr.clone()]
    }

    fn name(&self) -> &str {
        &self.name
    }

    fn row_accumulator_supported(&self) -> bool {
        is_row_accumulator_support_dtype(&self.data_type)
    }

    fn create_row_accumulator(
        &self,
        start_index: usize,
    ) -> Result<RowAccumulatorItem> {
        Ok(BoolOrRowAccumulator::new(
            start_index,
            self.data_type.clone(),
        ).into())
    }

    fn reverse_expr(&self) -> Option<Arc<dyn AggregateExpr>> {
        Some(Arc::new(self.clone()))
    }

    fn create_sliding_accumulator(&self) -> Result<Box<dyn Accumulator>> {
        Ok(Box::new(BoolOrAccumulator::try_new(&self.data_type)?))
    }
}

impl PartialEq<dyn Any> for BoolOr {
    fn eq(&self, other: &dyn Any) -> bool {
        down_cast_any_ref(other)
            .downcast_ref::<Self>()
            .map(|x| {
                self.name == x.name
                    && self.data_type == x.data_type
                    && self.nullable == x.nullable
                    && self.expr.eq(&x.expr)
            })
            .unwrap_or(false)
    }
}

#[derive(Debug)]
struct BoolOrAccumulator {
    bool_or: ScalarValue,
}

impl BoolOrAccumulator {
    /// new bool_or accumulator
    pub fn try_new(data_type: &DataType) -> Result<Self> {
        Ok(Self {
            bool_or: ScalarValue::try_from(data_type)?,
        })
    }
}

impl Accumulator for BoolOrAccumulator {
    fn state(&self) -> Result<Vec<ScalarValue>> {
        Ok(vec![self.bool_or.clone()])
    }

    fn update_batch(&mut self, values: &[ArrayRef]) -> Result<()> {
        let values = &values[0];
        let delta = bool_or_batch(values)?;
        self.bool_or = self.bool_or.or(&delta)?;
        Ok(())
    }

    fn merge_batch(&mut self, states: &[ArrayRef]) -> Result<()> {
        self.update_batch(states)
    }

    fn evaluate(&self) -> Result<ScalarValue> {
        Ok(self.bool_or.clone())
    }

    fn size(&self) -> usize {
        std::mem::size_of_val(self) - std::mem::size_of_val(&self.bool_or)
            + self.bool_or.size()
    }
}

#[derive(Debug)]
pub struct BoolOrRowAccumulator {
    index: usize,
    datatype: DataType,
}

impl BoolOrRowAccumulator {
    pub fn new(index: usize, datatype: DataType) -> Self {
        Self { index, datatype }
    }
}

impl RowAccumulator for BoolOrRowAccumulator {
    fn update_batch(
        &mut self,
        values: &[ArrayRef],
        accessor: &mut RowAccessor,
    ) -> Result<()> {
        let values = &values[0];
        let delta = &bool_or_batch(values)?;
        bool_or_row_with_scalar(self.index, accessor, delta)?;
        Ok(())
    }

    fn update_single_row(
        &self,
        values: &[ArrayRef],
        filter: &Option<&BooleanArray>,
        row_index: usize,
        accessor: &mut RowAccessor,
    ) -> Result<()> {
        let array = &values[0];
        if array.is_null(row_index) {
            return Ok(());
        }
        if let Some(filter) = filter {
            if !filter.value(row_index) {
                return Ok(());
            }
        }

        match array.data_type() {
            DataType::Boolean => {
                let typed_array: &BooleanArray = as_boolean_array(array);
                let value = typed_array.value_at(row_index);
                value.bit_or_to_row(self.index, accessor);
            }
            _ => {
                return Err(DataFusionError::Internal(format!(
                    "Unsupported data type in BoolOrRowAccumulator: {}",
                    array.data_type()
                )))
            }
        }

        Ok(())
    }

    #[inline(always)]
    fn update_value<N: RowAccumulatorNativeType>(
        &self,
        native_value: Option<N>,
        accessor: &mut RowAccessor,
    ) {
        if let Some(value) = native_value {
            value.bit_or_to_row(self.index, accessor);
        }
    }

    fn merge_batch(
        &mut self,
        states: &[ArrayRef],
        accessor: &mut RowAccessor,
    ) -> Result<()> {
        self.update_batch(states, accessor)
    }

    fn evaluate(&self, accessor: &RowAccessor) -> Result<ScalarValue> {
        Ok(accessor.get_as_scalar(&self.datatype, self.index))
    }

    #[inline(always)]
    fn state_index(&self) -> usize {
        self.index
    }
}

#[cfg(test)]
mod tests {
    use super::*;
    use crate::expressions::col;
    use crate::expressions::tests::aggregate;
    use crate::generic_test_op;
    use arrow::datatypes::*;
    use arrow::record_batch::RecordBatch;
    use arrow_array::BooleanArray;
    use datafusion_common::Result;

    #[test]
    fn test_bool_and() -> Result<()> {
        let a: ArrayRef = Arc::new(BooleanArray::from(vec![true, true, false]));
        generic_test_op!(a, DataType::Boolean, BoolAnd, ScalarValue::from(false))
    }

    #[test]
    fn bool_and_with_nulls() -> Result<()> {
        let a: ArrayRef = Arc::new(BooleanArray::from(vec![
            Some(true),
            None,
            Some(true),
            Some(true),
        ]));
        generic_test_op!(a, DataType::Boolean, BoolAnd, ScalarValue::from(true))
    }

    #[test]
    fn bool_and_all_nulls() -> Result<()> {
        let a: ArrayRef = Arc::new(BooleanArray::from(vec![None, None]));
        generic_test_op!(a, DataType::Boolean, BoolAnd, ScalarValue::Boolean(None))
    }

    #[test]
    fn test_bool_or() -> Result<()> {
        let a: ArrayRef = Arc::new(BooleanArray::from(vec![true, true, false]));
        generic_test_op!(a, DataType::Boolean, BoolOr, ScalarValue::from(true))
    }

    #[test]
    fn bool_or_with_nulls() -> Result<()> {
        let a: ArrayRef = Arc::new(BooleanArray::from(vec![
            Some(false),
            None,
            Some(false),
            Some(false),
        ]));
        generic_test_op!(a, DataType::Boolean, BoolOr, ScalarValue::from(false))
    }

    #[test]
    fn bool_or_all_nulls() -> Result<()> {
        let a: ArrayRef = Arc::new(BooleanArray::from(vec![None, None]));
        generic_test_op!(a, DataType::Boolean, BoolOr, ScalarValue::Boolean(None))
    }
}<|MERGE_RESOLUTION|>--- conflicted
+++ resolved
@@ -30,18 +30,16 @@
 use datafusion_common::{downcast_value, DataFusionError, Result, ScalarValue};
 use datafusion_expr::Accumulator;
 
-use crate::aggregate::row_accumulator::{is_row_accumulator_support_dtype, RowAccumulator, RowAccumulatorItem};
+use crate::aggregate::row_accumulator::{
+    is_row_accumulator_support_dtype, RowAccumulator, RowAccumulatorItem,
+};
 use crate::aggregate::utils::down_cast_any_ref;
 use crate::expressions::format_state_name;
 use arrow::array::Array;
-<<<<<<< HEAD
+use arrow::compute::{bool_and, bool_or};
 use arrow_array::cast::as_boolean_array;
 use arrow_array::ArrayAccessor;
 use datafusion_row::accessor::{ArrowArrayReader, RowAccessor, RowAccumulatorNativeType};
-=======
-use arrow::compute::{bool_and, bool_or};
-use datafusion_row::accessor::RowAccessor;
->>>>>>> b8f90fe9
 
 // returns the new value after bool_and/bool_or with the new values, taking nullability into account
 macro_rules! typed_bool_and_or_batch {
@@ -188,14 +186,8 @@
         is_row_accumulator_support_dtype(&self.data_type)
     }
 
-    fn create_row_accumulator(
-        &self,
-        start_index: usize,
-    ) -> Result<RowAccumulatorItem> {
-        Ok(BoolAndRowAccumulator::new(
-            start_index,
-            self.data_type.clone(),
-        ).into())
+    fn create_row_accumulator(&self, start_index: usize) -> Result<RowAccumulatorItem> {
+        Ok(BoolAndRowAccumulator::new(start_index, self.data_type.clone()).into())
     }
 
     fn reverse_expr(&self) -> Option<Arc<dyn AggregateExpr>> {
@@ -410,14 +402,8 @@
         is_row_accumulator_support_dtype(&self.data_type)
     }
 
-    fn create_row_accumulator(
-        &self,
-        start_index: usize,
-    ) -> Result<RowAccumulatorItem> {
-        Ok(BoolOrRowAccumulator::new(
-            start_index,
-            self.data_type.clone(),
-        ).into())
+    fn create_row_accumulator(&self, start_index: usize) -> Result<RowAccumulatorItem> {
+        Ok(BoolOrRowAccumulator::new(start_index, self.data_type.clone()).into())
     }
 
     fn reverse_expr(&self) -> Option<Arc<dyn AggregateExpr>> {
