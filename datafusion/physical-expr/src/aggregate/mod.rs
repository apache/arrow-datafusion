// Licensed to the Apache Software Foundation (ASF) under one
// or more contributor license agreements.  See the NOTICE file
// distributed with this work for additional information
// regarding copyright ownership.  The ASF licenses this file
// to you under the Apache License, Version 2.0 (the
// "License"); you may not use this file except in compliance
// with the License.  You may obtain a copy of the License at
//
//   http://www.apache.org/licenses/LICENSE-2.0
//
// Unless required by applicable law or agreed to in writing,
// software distributed under the License is distributed on an
// "AS IS" BASIS, WITHOUT WARRANTIES OR CONDITIONS OF ANY
// KIND, either express or implied.  See the License for the
// specific language governing permissions and limitations
// under the License.

pub use datafusion_physical_expr_common::aggregate::AggregateExpr;

pub(crate) mod array_agg;
pub(crate) mod array_agg_distinct;
pub(crate) mod array_agg_ordered;
<<<<<<< HEAD
pub(crate) mod average;
=======
pub(crate) mod correlation;
pub(crate) mod covariance;
>>>>>>> 8aad2082
pub(crate) mod grouping;
pub(crate) mod nth_value;
#[macro_use]
pub(crate) mod min_max;
pub(crate) mod groups_accumulator;
pub(crate) mod stats;

pub mod build_in;
pub mod moving_min_max;
pub mod utils {
    pub use datafusion_physical_expr_common::aggregate::utils::{
        adjust_output_array, down_cast_any_ref, get_accum_scalar_values_as_arrays,
        get_sort_options, ordering_fields, DecimalAverager, Hashable,
    };
}<|MERGE_RESOLUTION|>--- conflicted
+++ resolved
@@ -20,12 +20,6 @@
 pub(crate) mod array_agg;
 pub(crate) mod array_agg_distinct;
 pub(crate) mod array_agg_ordered;
-<<<<<<< HEAD
-pub(crate) mod average;
-=======
-pub(crate) mod correlation;
-pub(crate) mod covariance;
->>>>>>> 8aad2082
 pub(crate) mod grouping;
 pub(crate) mod nth_value;
 #[macro_use]
