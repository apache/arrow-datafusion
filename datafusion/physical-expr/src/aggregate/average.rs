// Licensed to the Apache Software Foundation (ASF) under one
// or more contributor license agreements.  See the NOTICE file
// distributed with this work for additional information
// regarding copyright ownership.  The ASF licenses this file
// to you under the Apache License, Version 2.0 (the
// "License"); you may not use this file except in compliance
// with the License.  You may obtain a copy of the License at
//
//   http://www.apache.org/licenses/LICENSE-2.0
//
// Unless required by applicable law or agreed to in writing,
// software distributed under the License is distributed on an
// "AS IS" BASIS, WITHOUT WARRANTIES OR CONDITIONS OF ANY
// KIND, either express or implied.  See the License for the
// specific language governing permissions and limitations
// under the License.

//! Defines physical expressions that can evaluated at runtime during query execution

use std::any::Any;
use std::convert::TryFrom;
use std::sync::Arc;

use crate::aggregate::row_accumulator::{
    is_row_accumulator_support_dtype, RowAccumulator, RowAccumulatorItem,
};
use crate::aggregate::row_agg_macros::*;
use crate::aggregate::sum;
use crate::aggregate::sum::sum_batch;
use crate::aggregate::utils::down_cast_any_ref;
use crate::aggregate::utils::{apply_filter_on_rows, calculate_result_decimal_for_avg};
use crate::expressions::format_state_name;
use crate::{AggregateExpr, PhysicalExpr};
use arrow::compute;
use arrow::datatypes::DataType;
use arrow::{
    array::{ArrayRef, UInt64Array},
    datatypes::Field,
};
use arrow_array::{
    Array, BooleanArray, Decimal128Array, Float32Array, Float64Array, Int16Array,
    Int32Array, Int64Array, Int8Array, UInt16Array, UInt32Array, UInt8Array,
};
use datafusion_common::{downcast_value, ScalarValue};
use datafusion_common::{DataFusionError, Result};
use datafusion_expr::Accumulator;
use datafusion_row::accessor::{ArrowArrayReader, RowAccessor, RowAccumulatorNativeType};

/// AVG aggregate expression
#[derive(Debug, Clone)]
pub struct Avg {
    name: String,
    expr: Arc<dyn PhysicalExpr>,
    pub sum_data_type: DataType,
    rt_data_type: DataType,
    pub pre_cast_to_sum_type: bool,
}

impl Avg {
    /// Create a new AVG aggregate function
    pub fn new(
        expr: Arc<dyn PhysicalExpr>,
        name: impl Into<String>,
        sum_data_type: DataType,
    ) -> Self {
        Self::new_with_pre_cast(expr, name, sum_data_type.clone(), sum_data_type, false)
    }

    pub fn new_with_pre_cast(
        expr: Arc<dyn PhysicalExpr>,
        name: impl Into<String>,
        sum_data_type: DataType,
        rt_data_type: DataType,
        cast_to_sum_type: bool,
    ) -> Self {
        // the internal sum data type of avg just support FLOAT64 and Decimal data type.
        assert!(matches!(
            sum_data_type,
            DataType::Float64 | DataType::Decimal128(_, _)
        ));
        // the result of avg just support FLOAT64 and Decimal data type.
        assert!(matches!(
            rt_data_type,
            DataType::Float64 | DataType::Decimal128(_, _)
        ));
        Self {
            name: name.into(),
            expr,
            sum_data_type,
            rt_data_type,
            pre_cast_to_sum_type: cast_to_sum_type,
        }
    }
}

impl AggregateExpr for Avg {
    /// Return a reference to Any that can be used for downcasting
    fn as_any(&self) -> &dyn Any {
        self
    }

    fn field(&self) -> Result<Field> {
        Ok(Field::new(&self.name, self.rt_data_type.clone(), true))
    }

    fn create_accumulator(&self) -> Result<Box<dyn Accumulator>> {
        Ok(Box::new(AvgAccumulator::try_new(
            // avg is f64 or decimal
            &self.sum_data_type,
            &self.rt_data_type,
        )?))
    }

    fn state_fields(&self) -> Result<Vec<Field>> {
        Ok(vec![
            Field::new(
                format_state_name(&self.name, "count"),
                DataType::UInt64,
                true,
            ),
            Field::new(
                format_state_name(&self.name, "sum"),
                self.sum_data_type.clone(),
                true,
            ),
        ])
    }

    fn expressions(&self) -> Vec<Arc<dyn PhysicalExpr>> {
        vec![self.expr.clone()]
    }

    fn name(&self) -> &str {
        &self.name
    }

    fn row_accumulator_supported(&self) -> bool {
        is_row_accumulator_support_dtype(&self.sum_data_type)
    }

<<<<<<< HEAD
    fn supports_bounded_execution(&self) -> bool {
        true
    }

    fn create_row_accumulator(&self, start_index: usize) -> Result<RowAccumulatorItem> {
        Ok(
            AvgRowAccumulator::new(start_index, &self.sum_data_type, &self.rt_data_type)
                .into(),
        )
=======
    fn create_row_accumulator(
        &self,
        start_index: usize,
    ) -> Result<Box<dyn RowAccumulator>> {
        Ok(Box::new(AvgRowAccumulator::new(
            start_index,
            &self.sum_data_type,
            &self.rt_data_type,
        )))
>>>>>>> d29ab931
    }

    fn reverse_expr(&self) -> Option<Arc<dyn AggregateExpr>> {
        Some(Arc::new(self.clone()))
    }

    fn create_sliding_accumulator(&self) -> Result<Box<dyn Accumulator>> {
        Ok(Box::new(AvgAccumulator::try_new(
            &self.sum_data_type,
            &self.rt_data_type,
        )?))
    }
}

impl PartialEq<dyn Any> for Avg {
    fn eq(&self, other: &dyn Any) -> bool {
        down_cast_any_ref(other)
            .downcast_ref::<Self>()
            .map(|x| {
                self.name == x.name
                    && self.sum_data_type == x.sum_data_type
                    && self.rt_data_type == x.rt_data_type
                    && self.expr.eq(&x.expr)
            })
            .unwrap_or(false)
    }
}

/// An accumulator to compute the average
#[derive(Debug)]
pub struct AvgAccumulator {
    // sum is used for null
    sum: ScalarValue,
    sum_data_type: DataType,
    return_data_type: DataType,
    count: u64,
}

impl AvgAccumulator {
    /// Creates a new `AvgAccumulator`
    pub fn try_new(datatype: &DataType, return_data_type: &DataType) -> Result<Self> {
        Ok(Self {
            sum: ScalarValue::try_from(datatype)?,
            sum_data_type: datatype.clone(),
            return_data_type: return_data_type.clone(),
            count: 0,
        })
    }
}

impl Accumulator for AvgAccumulator {
    fn state(&self) -> Result<Vec<ScalarValue>> {
        Ok(vec![ScalarValue::from(self.count), self.sum.clone()])
    }

    fn update_batch(&mut self, values: &[ArrayRef]) -> Result<()> {
        let values = &values[0];

        self.count += (values.len() - values.null_count()) as u64;
        self.sum = self
            .sum
            .add(&sum::sum_batch(values, &self.sum_data_type)?)?;
        Ok(())
    }

    fn retract_batch(&mut self, values: &[ArrayRef]) -> Result<()> {
        let values = &values[0];
        self.count -= (values.len() - values.null_count()) as u64;
        let delta = sum_batch(values, &self.sum.get_datatype())?;
        self.sum = self.sum.sub(&delta)?;
        Ok(())
    }

    fn merge_batch(&mut self, states: &[ArrayRef]) -> Result<()> {
        let counts = downcast_value!(states[0], UInt64Array);
        // counts are summed
        self.count += compute::sum(counts).unwrap_or(0);

        // sums are summed
        self.sum = self
            .sum
            .add(&sum::sum_batch(&states[1], &self.sum_data_type)?)?;
        Ok(())
    }

    fn evaluate(&self) -> Result<ScalarValue> {
        match self.sum {
            ScalarValue::Float64(e) => {
                Ok(ScalarValue::Float64(e.map(|f| f / self.count as f64)))
            }
            ScalarValue::Decimal128(value, _, scale) => {
                match value {
                    None => match &self.return_data_type {
                        DataType::Decimal128(p, s) => {
                            Ok(ScalarValue::Decimal128(None, *p, *s))
                        }
                        other => Err(DataFusionError::Internal(format!(
                            "Error returned data type in AvgAccumulator {other:?}"
                        ))),
                    },
                    Some(value) => {
                        // now the sum_type and return type is not the same, need to convert the sum type to return type
                        calculate_result_decimal_for_avg(
                            value,
                            self.count as i128,
                            scale,
                            &self.return_data_type,
                        )
                    }
                }
            }
            _ => Err(DataFusionError::Internal(
                "Sum should be f64 or decimal128 on average".to_string(),
            )),
        }
    }
    fn supports_retract_batch(&self) -> bool {
        true
    }

    fn size(&self) -> usize {
        std::mem::size_of_val(self) - std::mem::size_of_val(&self.sum) + self.sum.size()
    }
}

#[derive(Debug)]
pub struct AvgRowAccumulator {
    state_index: usize,
    sum_datatype: DataType,
    return_data_type: DataType,
}

impl AvgRowAccumulator {
    pub fn new(
        start_index: usize,
        sum_datatype: &DataType,
        return_data_type: &DataType,
    ) -> Self {
        Self {
            state_index: start_index,
            sum_datatype: sum_datatype.clone(),
            return_data_type: return_data_type.clone(),
        }
    }
}

impl RowAccumulator for AvgRowAccumulator {
    fn update_batch(
        &self,
        values: &[ArrayRef],
        accessor: &mut RowAccessor,
    ) -> Result<()> {
        let values = &values[0];
        // count
        let delta = (values.len() - values.null_count()) as u64;
        accessor.add_u64(self.state_index(), delta);

        // sum
        sum::add_to_row(
            self.state_index() + 1,
            accessor,
            &sum::sum_batch(values, &self.sum_datatype)?,
        )
    }

    fn update_row_indices(
        &self,
        values: &[ArrayRef],
        filter: &Option<&BooleanArray>,
        row_indices: &[usize],
        accessor: &mut RowAccessor,
    ) -> Result<()> {
        let array = &values[0];
        let selected_row_idx = apply_filter_on_rows(filter, array, row_indices);
        if !selected_row_idx.is_empty() {
            accessor.add_u64(self.state_index, selected_row_idx.len() as u64);
            let array_dt = array.data_type();
            let state_idx = self.state_index + 1;
            dispatch_all_sum_supported_data_types_with_default_value! { impl_sum_row_accumulator_update_row_idx_dispatch, array_dt, array, selected_row_idx, accessor, state_idx}
        }

        Ok(())
    }

    #[inline(always)]
    fn update_value<N: RowAccumulatorNativeType>(
        &self,
        native_value: Option<N>,
        accessor: &mut RowAccessor,
    ) {
        if let Some(value) = native_value {
            accessor.add_u64(self.state_index, 1);
            value.add_to_row(self.state_index + 1, accessor);
        }
    }

    fn merge_batch(
        &mut self,
        states: &[ArrayRef],
        accessor: &mut RowAccessor,
    ) -> Result<()> {
        let counts = downcast_value!(states[0], UInt64Array);
        // count
        let delta = compute::sum(counts).unwrap_or(0);
        accessor.add_u64(self.state_index(), delta);

        // sum
        let difference = sum::sum_batch(&states[1], &self.sum_datatype)?;
        sum::add_to_row(self.state_index() + 1, accessor, &difference)
    }

    fn evaluate(&self, accessor: &RowAccessor) -> Result<ScalarValue> {
        match self.sum_datatype {
            DataType::Decimal128(p, s) => {
                match accessor.get_u64_opt(self.state_index()) {
                    None => Ok(ScalarValue::Decimal128(None, p, s)),
                    Some(0) => Ok(ScalarValue::Decimal128(None, p, s)),
                    Some(n) => {
                        // now the sum_type and return type is not the same, need to convert the sum type to return type
                        accessor.get_i128_opt(self.state_index() + 1).map_or_else(
                            || Ok(ScalarValue::Decimal128(None, p, s)),
                            |f| {
                                calculate_result_decimal_for_avg(
                                    f,
                                    n as i128,
                                    s,
                                    &self.return_data_type,
                                )
                            },
                        )
                    }
                }
            }
            DataType::Float64 => Ok(match accessor.get_u64_opt(self.state_index()) {
                None => ScalarValue::Float64(None),
                Some(0) => ScalarValue::Float64(None),
                Some(n) => ScalarValue::Float64(
                    accessor
                        .get_f64_opt(self.state_index() + 1)
                        .map(|f| f / n as f64),
                ),
            }),
            _ => Err(DataFusionError::Internal(
                "Sum should be f64 or decimal128 on average".to_string(),
            )),
        }
    }

    #[inline(always)]
    fn state_index(&self) -> usize {
        self.state_index
    }
}

#[cfg(test)]
mod tests {
    use super::*;
    use crate::expressions::col;
    use crate::expressions::tests::aggregate;
    use crate::generic_test_op;
    use arrow::datatypes::*;
    use arrow::record_batch::RecordBatch;
    use datafusion_common::Result;

    #[test]
    fn avg_decimal() -> Result<()> {
        // test agg
        let array: ArrayRef = Arc::new(
            (1..7)
                .map(Some)
                .collect::<Decimal128Array>()
                .with_precision_and_scale(10, 0)?,
        );

        generic_test_op!(
            array,
            DataType::Decimal128(10, 0),
            Avg,
            ScalarValue::Decimal128(Some(35000), 14, 4)
        )
    }

    #[test]
    fn avg_decimal_with_nulls() -> Result<()> {
        let array: ArrayRef = Arc::new(
            (1..6)
                .map(|i| if i == 2 { None } else { Some(i) })
                .collect::<Decimal128Array>()
                .with_precision_and_scale(10, 0)?,
        );
        generic_test_op!(
            array,
            DataType::Decimal128(10, 0),
            Avg,
            ScalarValue::Decimal128(Some(32500), 14, 4)
        )
    }

    #[test]
    fn avg_decimal_all_nulls() -> Result<()> {
        // test agg
        let array: ArrayRef = Arc::new(
            std::iter::repeat::<Option<i128>>(None)
                .take(6)
                .collect::<Decimal128Array>()
                .with_precision_and_scale(10, 0)?,
        );
        generic_test_op!(
            array,
            DataType::Decimal128(10, 0),
            Avg,
            ScalarValue::Decimal128(None, 14, 4)
        )
    }

    #[test]
    fn avg_i32() -> Result<()> {
        let a: ArrayRef = Arc::new(Int32Array::from(vec![1, 2, 3, 4, 5]));
        generic_test_op!(a, DataType::Int32, Avg, ScalarValue::from(3_f64))
    }

    #[test]
    fn avg_i32_with_nulls() -> Result<()> {
        let a: ArrayRef = Arc::new(Int32Array::from(vec![
            Some(1),
            None,
            Some(3),
            Some(4),
            Some(5),
        ]));
        generic_test_op!(a, DataType::Int32, Avg, ScalarValue::from(3.25f64))
    }

    #[test]
    fn avg_i32_all_nulls() -> Result<()> {
        let a: ArrayRef = Arc::new(Int32Array::from(vec![None, None]));
        generic_test_op!(a, DataType::Int32, Avg, ScalarValue::Float64(None))
    }

    #[test]
    fn avg_u32() -> Result<()> {
        let a: ArrayRef =
            Arc::new(UInt32Array::from(vec![1_u32, 2_u32, 3_u32, 4_u32, 5_u32]));
        generic_test_op!(a, DataType::UInt32, Avg, ScalarValue::from(3.0f64))
    }

    #[test]
    fn avg_f32() -> Result<()> {
        let a: ArrayRef =
            Arc::new(Float32Array::from(vec![1_f32, 2_f32, 3_f32, 4_f32, 5_f32]));
        generic_test_op!(a, DataType::Float32, Avg, ScalarValue::from(3_f64))
    }

    #[test]
    fn avg_f64() -> Result<()> {
        let a: ArrayRef =
            Arc::new(Float64Array::from(vec![1_f64, 2_f64, 3_f64, 4_f64, 5_f64]));
        generic_test_op!(a, DataType::Float64, Avg, ScalarValue::from(3_f64))
    }
}<|MERGE_RESOLUTION|>--- conflicted
+++ resolved
@@ -138,27 +138,11 @@
         is_row_accumulator_support_dtype(&self.sum_data_type)
     }
 
-<<<<<<< HEAD
-    fn supports_bounded_execution(&self) -> bool {
-        true
-    }
-
     fn create_row_accumulator(&self, start_index: usize) -> Result<RowAccumulatorItem> {
         Ok(
             AvgRowAccumulator::new(start_index, &self.sum_data_type, &self.rt_data_type)
                 .into(),
         )
-=======
-    fn create_row_accumulator(
-        &self,
-        start_index: usize,
-    ) -> Result<Box<dyn RowAccumulator>> {
-        Ok(Box::new(AvgRowAccumulator::new(
-            start_index,
-            &self.sum_data_type,
-            &self.rt_data_type,
-        )))
->>>>>>> d29ab931
     }
 
     fn reverse_expr(&self) -> Option<Arc<dyn AggregateExpr>> {
