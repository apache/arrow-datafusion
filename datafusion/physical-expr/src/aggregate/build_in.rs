--- conflicted
+++ resolved
@@ -320,13 +320,8 @@
 
     use super::*;
     use crate::expressions::{
-<<<<<<< HEAD
-        try_cast, ApproxDistinct, ApproxMedian, ApproxPercentileCont, ArrayAgg, Avg,
-        BitAnd, BitOr, BitXor, BoolAnd, BoolOr, DistinctArrayAgg, Max, Min,
-=======
         try_cast, ApproxDistinct, ApproxPercentileCont, ArrayAgg, Avg, BitAnd, BitOr,
-        BitXor, BoolAnd, BoolOr, Count, DistinctArrayAgg, DistinctCount, Max, Min,
->>>>>>> 3773fb7f
+        BitXor, BoolAnd, BoolOr, DistinctArrayAgg, Max, Min,
     };
 
     use datafusion_common::{plan_err, DataFusionError, ScalarValue};
