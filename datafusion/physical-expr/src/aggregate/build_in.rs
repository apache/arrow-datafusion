--- conflicted
+++ resolved
@@ -62,19 +62,6 @@
         .collect::<Result<Vec<_>>>()?;
     let input_phy_exprs = input_phy_exprs.to_vec();
     Ok(match (fun, distinct) {
-<<<<<<< HEAD
-        (AggregateFunction::Count, false) => Arc::new(
-            expressions::Count::new_with_multiple_exprs(input_phy_exprs, name, data_type),
-        ),
-        (AggregateFunction::Count, true) => {
-            // Arc::new(DistinctCount::new(
-            //     data_type,
-            //     input_phy_exprs[0].clone(),
-            //     name,
-            // ))
-            return internal_err!("COUNT(DISTINCT) aggregations are not available");
-        }
-=======
         (AggregateFunction::Count, false) => {
             Arc::new(expressions::Count::new(input_phy_exprs[0].clone(), name, data_type))
             // return internal_err!("Count should be handled by the optimizer")
@@ -84,7 +71,6 @@
             input_phy_exprs[0].clone(),
             name,
         )),
->>>>>>> 9dd044cc
         (AggregateFunction::Grouping, _) => Arc::new(expressions::Grouping::new(
             input_phy_exprs[0].clone(),
             name,
