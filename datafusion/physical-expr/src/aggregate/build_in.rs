// Licensed to the Apache Software Foundation (ASF) under one
// or more contributor license agreements.  See the NOTICE file
// distributed with this work for additional information
// regarding copyright ownership.  The ASF licenses this file
// to you under the Apache License, Version 2.0 (the
// "License"); you may not use this file except in compliance
// with the License.  You may obtain a copy of the License at
//
//   http://www.apache.org/licenses/LICENSE-2.0
//
// Unless required by applicable law or agreed to in writing,
// software distributed under the License is distributed on an
// "AS IS" BASIS, WITHOUT WARRANTIES OR CONDITIONS OF ANY
// KIND, either express or implied.  See the License for the
// specific language governing permissions and limitations
// under the License.

//! Declaration of built-in (aggregate) functions.
//! This module contains built-in aggregates' enumeration and metadata.
//!
//! Generally, an aggregate has:
//! * a signature
//! * a return type, that is a function of the incoming argument's types
//! * the computation, that must accept each valid signature
//!
//! * Signature: see `Signature`
//! * Return type: a function `(arg_types) -> return_type`. E.g. for min, ([f32]) -> f32, ([f64]) -> f64.

use std::sync::Arc;

use arrow::datatypes::Schema;

use datafusion_common::{exec_err, not_impl_err, Result};
use datafusion_expr::AggregateFunction;

use crate::aggregate::regr::RegrType;
use crate::expressions::{self, Literal};
use crate::{AggregateExpr, PhysicalExpr, PhysicalSortExpr};

/// Create a physical aggregation expression.
/// This function errors when `input_phy_exprs`' can't be coerced to a valid argument type of the aggregation function.
pub fn create_aggregate_expr(
    fun: &AggregateFunction,
    distinct: bool,
    input_phy_exprs: &[Arc<dyn PhysicalExpr>],
    ordering_req: &[PhysicalSortExpr],
    input_schema: &Schema,
    name: impl Into<String>,
    _ignore_nulls: bool,
) -> Result<Arc<dyn AggregateExpr>> {
    let name = name.into();
    // get the result data type for this aggregate function
    let input_phy_types = input_phy_exprs
        .iter()
        .map(|e| e.data_type(input_schema))
        .collect::<Result<Vec<_>>>()?;
    let data_type = input_phy_types[0].clone();
    let ordering_types = ordering_req
        .iter()
        .map(|e| e.expr.data_type(input_schema))
        .collect::<Result<Vec<_>>>()?;
    let input_phy_exprs = input_phy_exprs.to_vec();
    Ok(match (fun, distinct) {
        (AggregateFunction::Count, _) => {
            return internal_err!("Builtin Count will be removed");
        }
        (AggregateFunction::Grouping, _) => Arc::new(expressions::Grouping::new(
            input_phy_exprs[0].clone(),
            name,
            data_type,
        )),
        (AggregateFunction::BitAnd, _) => Arc::new(expressions::BitAnd::new(
            input_phy_exprs[0].clone(),
            name,
            data_type,
        )),
        (AggregateFunction::BitOr, _) => Arc::new(expressions::BitOr::new(
            input_phy_exprs[0].clone(),
            name,
            data_type,
        )),
        (AggregateFunction::BitXor, false) => Arc::new(expressions::BitXor::new(
            input_phy_exprs[0].clone(),
            name,
            data_type,
        )),
        (AggregateFunction::BitXor, true) => Arc::new(expressions::DistinctBitXor::new(
            input_phy_exprs[0].clone(),
            name,
            data_type,
        )),
        (AggregateFunction::BoolAnd, _) => Arc::new(expressions::BoolAnd::new(
            input_phy_exprs[0].clone(),
            name,
            data_type,
        )),
        (AggregateFunction::BoolOr, _) => Arc::new(expressions::BoolOr::new(
            input_phy_exprs[0].clone(),
            name,
            data_type,
        )),
        (AggregateFunction::ApproxDistinct, _) => Arc::new(
            expressions::ApproxDistinct::new(input_phy_exprs[0].clone(), name, data_type),
        ),
        (AggregateFunction::ArrayAgg, false) => {
            let expr = input_phy_exprs[0].clone();
            let nullable = expr.nullable(input_schema)?;

            if ordering_req.is_empty() {
                Arc::new(expressions::ArrayAgg::new(expr, name, data_type, nullable))
            } else {
                Arc::new(expressions::OrderSensitiveArrayAgg::new(
                    expr,
                    name,
                    data_type,
                    nullable,
                    ordering_types,
                    ordering_req.to_vec(),
                ))
            }
        }
        (AggregateFunction::ArrayAgg, true) => {
            if !ordering_req.is_empty() {
                return not_impl_err!(
                    "ARRAY_AGG(DISTINCT ORDER BY a ASC) order-sensitive aggregations are not available"
                );
            }
            let expr = input_phy_exprs[0].clone();
            let is_expr_nullable = expr.nullable(input_schema)?;
            Arc::new(expressions::DistinctArrayAgg::new(
                expr,
                name,
                data_type,
                is_expr_nullable,
            ))
        }
        (AggregateFunction::Min, _) => Arc::new(expressions::Min::new(
            input_phy_exprs[0].clone(),
            name,
            data_type,
        )),
        (AggregateFunction::Max, _) => Arc::new(expressions::Max::new(
            input_phy_exprs[0].clone(),
            name,
            data_type,
        )),
        (AggregateFunction::Avg, false) => Arc::new(expressions::Avg::new(
            input_phy_exprs[0].clone(),
            name,
            data_type,
        )),
        (AggregateFunction::Avg, true) => {
            return not_impl_err!("AVG(DISTINCT) aggregations are not available");
        }
        (AggregateFunction::VariancePop, false) => Arc::new(
            expressions::VariancePop::new(input_phy_exprs[0].clone(), name, data_type),
        ),
        (AggregateFunction::VariancePop, true) => {
            return not_impl_err!("VAR_POP(DISTINCT) aggregations are not available");
        }
        (AggregateFunction::Correlation, false) => {
            Arc::new(expressions::Correlation::new(
                input_phy_exprs[0].clone(),
                input_phy_exprs[1].clone(),
                name,
                data_type,
            ))
        }
        (AggregateFunction::Correlation, true) => {
            return not_impl_err!("CORR(DISTINCT) aggregations are not available");
        }
        (AggregateFunction::RegrSlope, false) => Arc::new(expressions::Regr::new(
            input_phy_exprs[0].clone(),
            input_phy_exprs[1].clone(),
            name,
            RegrType::Slope,
            data_type,
        )),
        (AggregateFunction::RegrIntercept, false) => Arc::new(expressions::Regr::new(
            input_phy_exprs[0].clone(),
            input_phy_exprs[1].clone(),
            name,
            RegrType::Intercept,
            data_type,
        )),
        (AggregateFunction::RegrCount, false) => Arc::new(expressions::Regr::new(
            input_phy_exprs[0].clone(),
            input_phy_exprs[1].clone(),
            name,
            RegrType::Count,
            data_type,
        )),
        (AggregateFunction::RegrR2, false) => Arc::new(expressions::Regr::new(
            input_phy_exprs[0].clone(),
            input_phy_exprs[1].clone(),
            name,
            RegrType::R2,
            data_type,
        )),
        (AggregateFunction::RegrAvgx, false) => Arc::new(expressions::Regr::new(
            input_phy_exprs[0].clone(),
            input_phy_exprs[1].clone(),
            name,
            RegrType::AvgX,
            data_type,
        )),
        (AggregateFunction::RegrAvgy, false) => Arc::new(expressions::Regr::new(
            input_phy_exprs[0].clone(),
            input_phy_exprs[1].clone(),
            name,
            RegrType::AvgY,
            data_type,
        )),
        (AggregateFunction::RegrSXX, false) => Arc::new(expressions::Regr::new(
            input_phy_exprs[0].clone(),
            input_phy_exprs[1].clone(),
            name,
            RegrType::SXX,
            data_type,
        )),
        (AggregateFunction::RegrSYY, false) => Arc::new(expressions::Regr::new(
            input_phy_exprs[0].clone(),
            input_phy_exprs[1].clone(),
            name,
            RegrType::SYY,
            data_type,
        )),
        (AggregateFunction::RegrSXY, false) => Arc::new(expressions::Regr::new(
            input_phy_exprs[0].clone(),
            input_phy_exprs[1].clone(),
            name,
            RegrType::SXY,
            data_type,
        )),
        (
            AggregateFunction::RegrSlope
            | AggregateFunction::RegrIntercept
            | AggregateFunction::RegrCount
            | AggregateFunction::RegrR2
            | AggregateFunction::RegrAvgx
            | AggregateFunction::RegrAvgy
            | AggregateFunction::RegrSXX
            | AggregateFunction::RegrSYY
            | AggregateFunction::RegrSXY,
            true,
        ) => {
            return not_impl_err!("{}(DISTINCT) aggregations are not available", fun);
        }
        (AggregateFunction::ApproxPercentileCont, false) => {
            if input_phy_exprs.len() == 2 {
                Arc::new(expressions::ApproxPercentileCont::new(
                    // Pass in the desired percentile expr
                    input_phy_exprs,
                    name,
                    data_type,
                )?)
            } else {
                Arc::new(expressions::ApproxPercentileCont::new_with_max_size(
                    // Pass in the desired percentile expr
                    input_phy_exprs,
                    name,
                    data_type,
                )?)
            }
        }
        (AggregateFunction::ApproxPercentileCont, true) => {
            return not_impl_err!(
                "approx_percentile_cont(DISTINCT) aggregations are not available"
            );
        }
        (AggregateFunction::ApproxPercentileContWithWeight, false) => {
            Arc::new(expressions::ApproxPercentileContWithWeight::new(
                // Pass in the desired percentile expr
                input_phy_exprs,
                name,
                data_type,
            )?)
        }
        (AggregateFunction::ApproxPercentileContWithWeight, true) => {
            return not_impl_err!(
                "approx_percentile_cont_with_weight(DISTINCT) aggregations are not available"
            );
        }
        (AggregateFunction::ApproxMedian, false) => {
            Arc::new(expressions::ApproxMedian::try_new(
                input_phy_exprs[0].clone(),
                name,
                data_type,
            )?)
        }
        (AggregateFunction::ApproxMedian, true) => {
            return not_impl_err!(
                "APPROX_MEDIAN(DISTINCT) aggregations are not available"
            );
        }
        (AggregateFunction::NthValue, _) => {
            let expr = &input_phy_exprs[0];
            let Some(n) = input_phy_exprs[1]
                .as_any()
                .downcast_ref::<Literal>()
                .map(|literal| literal.value())
            else {
                return exec_err!("Second argument of NTH_VALUE needs to be a literal");
            };
            let nullable = expr.nullable(input_schema)?;
            Arc::new(expressions::NthValueAgg::new(
                expr.clone(),
                n.clone().try_into()?,
                name,
                input_phy_types[0].clone(),
                nullable,
                ordering_types,
                ordering_req.to_vec(),
            ))
        }
        (AggregateFunction::StringAgg, false) => {
            if !ordering_req.is_empty() {
                return not_impl_err!(
                    "STRING_AGG(ORDER BY a ASC) order-sensitive aggregations are not available"
                );
            }
            Arc::new(expressions::StringAgg::new(
                input_phy_exprs[0].clone(),
                input_phy_exprs[1].clone(),
                name,
                data_type,
            ))
        }
        (AggregateFunction::StringAgg, true) => {
            return not_impl_err!("STRING_AGG(DISTINCT) aggregations are not available");
        }
    })
}

#[cfg(test)]
mod tests {
    use arrow::datatypes::{DataType, Field};
    use expressions::VariancePop;

    use super::*;
    use crate::expressions::{
        try_cast, ApproxDistinct, ApproxMedian, ApproxPercentileCont, ArrayAgg, Avg,
<<<<<<< HEAD
        BitAnd, BitOr, BitXor, BoolAnd, BoolOr, DistinctArrayAgg, Max, Min, Stddev,
=======
        BitAnd, BitOr, BitXor, BoolAnd, BoolOr, Count, DistinctArrayAgg, DistinctCount,
        Max, Min,
>>>>>>> 24a08465
    };

    use datafusion_common::{plan_err, DataFusionError, ScalarValue};
    use datafusion_expr::type_coercion::aggregates::NUMERICS;
    use datafusion_expr::{type_coercion, Signature};

    #[test]
    fn test_arragg_approx_expr() -> Result<()> {
        let funcs = vec![
            AggregateFunction::ArrayAgg,
            AggregateFunction::ApproxDistinct,
        ];
        let data_types = vec![
            DataType::UInt32,
            DataType::Int32,
            DataType::Float32,
            DataType::Float64,
            DataType::Decimal128(10, 2),
            DataType::Utf8,
        ];
        for fun in funcs {
            for data_type in &data_types {
                let input_schema =
                    Schema::new(vec![Field::new("c1", data_type.clone(), true)]);
                let input_phy_exprs: Vec<Arc<dyn PhysicalExpr>> = vec![Arc::new(
                    expressions::Column::new_with_schema("c1", &input_schema).unwrap(),
                )];
                let result_agg_phy_exprs = create_physical_agg_expr_for_test(
                    &fun,
                    false,
                    &input_phy_exprs[0..1],
                    &input_schema,
                    "c1",
                )?;
                match fun {
                    AggregateFunction::ApproxDistinct => {
                        assert!(result_agg_phy_exprs.as_any().is::<ApproxDistinct>());
                        assert_eq!("c1", result_agg_phy_exprs.name());
                        assert_eq!(
                            Field::new("c1", DataType::UInt64, false),
                            result_agg_phy_exprs.field().unwrap()
                        );
                    }
                    AggregateFunction::ArrayAgg => {
                        assert!(result_agg_phy_exprs.as_any().is::<ArrayAgg>());
                        assert_eq!("c1", result_agg_phy_exprs.name());
                        assert_eq!(
                            Field::new_list(
                                "c1",
                                Field::new("item", data_type.clone(), true),
                                true,
                            ),
                            result_agg_phy_exprs.field().unwrap()
                        );
                    }
                    _ => {}
                };

                let result_distinct = create_physical_agg_expr_for_test(
                    &fun,
                    true,
                    &input_phy_exprs[0..1],
                    &input_schema,
                    "c1",
                )?;
                match fun {
                    AggregateFunction::ApproxDistinct => {
                        assert!(result_distinct.as_any().is::<ApproxDistinct>());
                        assert_eq!("c1", result_distinct.name());
                        assert_eq!(
                            Field::new("c1", DataType::UInt64, false),
                            result_distinct.field().unwrap()
                        );
                    }
                    AggregateFunction::ArrayAgg => {
                        assert!(result_distinct.as_any().is::<DistinctArrayAgg>());
                        assert_eq!("c1", result_distinct.name());
                        assert_eq!(
                            Field::new_list(
                                "c1",
                                Field::new("item", data_type.clone(), true),
                                true,
                            ),
                            result_agg_phy_exprs.field().unwrap()
                        );
                    }
                    _ => {}
                };
            }
        }
        Ok(())
    }

    #[test]
    fn test_agg_approx_percentile_phy_expr() {
        for data_type in NUMERICS {
            let input_schema =
                Schema::new(vec![Field::new("c1", data_type.clone(), true)]);
            let input_phy_exprs: Vec<Arc<dyn PhysicalExpr>> = vec![
                Arc::new(
                    expressions::Column::new_with_schema("c1", &input_schema).unwrap(),
                ),
                Arc::new(expressions::Literal::new(ScalarValue::Float64(Some(0.2)))),
            ];
            let result_agg_phy_exprs = create_physical_agg_expr_for_test(
                &AggregateFunction::ApproxPercentileCont,
                false,
                &input_phy_exprs[..],
                &input_schema,
                "c1",
            )
            .expect("failed to create aggregate expr");

            assert!(result_agg_phy_exprs.as_any().is::<ApproxPercentileCont>());
            assert_eq!("c1", result_agg_phy_exprs.name());
            assert_eq!(
                Field::new("c1", data_type.clone(), false),
                result_agg_phy_exprs.field().unwrap()
            );
        }
    }

    #[test]
    fn test_agg_approx_percentile_invalid_phy_expr() {
        for data_type in NUMERICS {
            let input_schema =
                Schema::new(vec![Field::new("c1", data_type.clone(), true)]);
            let input_phy_exprs: Vec<Arc<dyn PhysicalExpr>> = vec![
                Arc::new(
                    expressions::Column::new_with_schema("c1", &input_schema).unwrap(),
                ),
                Arc::new(expressions::Literal::new(ScalarValue::Float64(Some(4.2)))),
            ];
            let err = create_physical_agg_expr_for_test(
                &AggregateFunction::ApproxPercentileCont,
                false,
                &input_phy_exprs[..],
                &input_schema,
                "c1",
            )
            .expect_err("should fail due to invalid percentile");

            assert!(matches!(err, DataFusionError::Plan(_)));
        }
    }

    #[test]
    fn test_min_max_expr() -> Result<()> {
        let funcs = vec![AggregateFunction::Min, AggregateFunction::Max];
        let data_types = vec![
            DataType::UInt32,
            DataType::Int32,
            DataType::Float32,
            DataType::Float64,
            DataType::Decimal128(10, 2),
            DataType::Utf8,
        ];
        for fun in funcs {
            for data_type in &data_types {
                let input_schema =
                    Schema::new(vec![Field::new("c1", data_type.clone(), true)]);
                let input_phy_exprs: Vec<Arc<dyn PhysicalExpr>> = vec![Arc::new(
                    expressions::Column::new_with_schema("c1", &input_schema).unwrap(),
                )];
                let result_agg_phy_exprs = create_physical_agg_expr_for_test(
                    &fun,
                    false,
                    &input_phy_exprs[0..1],
                    &input_schema,
                    "c1",
                )?;
                match fun {
                    AggregateFunction::Min => {
                        assert!(result_agg_phy_exprs.as_any().is::<Min>());
                        assert_eq!("c1", result_agg_phy_exprs.name());
                        assert_eq!(
                            Field::new("c1", data_type.clone(), true),
                            result_agg_phy_exprs.field().unwrap()
                        );
                    }
                    AggregateFunction::Max => {
                        assert!(result_agg_phy_exprs.as_any().is::<Max>());
                        assert_eq!("c1", result_agg_phy_exprs.name());
                        assert_eq!(
                            Field::new("c1", data_type.clone(), true),
                            result_agg_phy_exprs.field().unwrap()
                        );
                    }
                    _ => {}
                };
            }
        }
        Ok(())
    }

    #[test]
    fn test_bit_and_or_xor_expr() -> Result<()> {
        let funcs = vec![
            AggregateFunction::BitAnd,
            AggregateFunction::BitOr,
            AggregateFunction::BitXor,
        ];
        let data_types = vec![DataType::UInt64, DataType::Int64];
        for fun in funcs {
            for data_type in &data_types {
                let input_schema =
                    Schema::new(vec![Field::new("c1", data_type.clone(), true)]);
                let input_phy_exprs: Vec<Arc<dyn PhysicalExpr>> = vec![Arc::new(
                    expressions::Column::new_with_schema("c1", &input_schema).unwrap(),
                )];
                let result_agg_phy_exprs = create_physical_agg_expr_for_test(
                    &fun,
                    false,
                    &input_phy_exprs[0..1],
                    &input_schema,
                    "c1",
                )?;
                match fun {
                    AggregateFunction::BitAnd => {
                        assert!(result_agg_phy_exprs.as_any().is::<BitAnd>());
                        assert_eq!("c1", result_agg_phy_exprs.name());
                        assert_eq!(
                            Field::new("c1", data_type.clone(), true),
                            result_agg_phy_exprs.field().unwrap()
                        );
                    }
                    AggregateFunction::BitOr => {
                        assert!(result_agg_phy_exprs.as_any().is::<BitOr>());
                        assert_eq!("c1", result_agg_phy_exprs.name());
                        assert_eq!(
                            Field::new("c1", data_type.clone(), true),
                            result_agg_phy_exprs.field().unwrap()
                        );
                    }
                    AggregateFunction::BitXor => {
                        assert!(result_agg_phy_exprs.as_any().is::<BitXor>());
                        assert_eq!("c1", result_agg_phy_exprs.name());
                        assert_eq!(
                            Field::new("c1", data_type.clone(), true),
                            result_agg_phy_exprs.field().unwrap()
                        );
                    }
                    _ => {}
                };
            }
        }
        Ok(())
    }

    #[test]
    fn test_bool_and_or_expr() -> Result<()> {
        let funcs = vec![AggregateFunction::BoolAnd, AggregateFunction::BoolOr];
        let data_types = vec![DataType::Boolean];
        for fun in funcs {
            for data_type in &data_types {
                let input_schema =
                    Schema::new(vec![Field::new("c1", data_type.clone(), true)]);
                let input_phy_exprs: Vec<Arc<dyn PhysicalExpr>> = vec![Arc::new(
                    expressions::Column::new_with_schema("c1", &input_schema).unwrap(),
                )];
                let result_agg_phy_exprs = create_physical_agg_expr_for_test(
                    &fun,
                    false,
                    &input_phy_exprs[0..1],
                    &input_schema,
                    "c1",
                )?;
                match fun {
                    AggregateFunction::BoolAnd => {
                        assert!(result_agg_phy_exprs.as_any().is::<BoolAnd>());
                        assert_eq!("c1", result_agg_phy_exprs.name());
                        assert_eq!(
                            Field::new("c1", data_type.clone(), true),
                            result_agg_phy_exprs.field().unwrap()
                        );
                    }
                    AggregateFunction::BoolOr => {
                        assert!(result_agg_phy_exprs.as_any().is::<BoolOr>());
                        assert_eq!("c1", result_agg_phy_exprs.name());
                        assert_eq!(
                            Field::new("c1", data_type.clone(), true),
                            result_agg_phy_exprs.field().unwrap()
                        );
                    }
                    _ => {}
                };
            }
        }
        Ok(())
    }

    #[test]
    fn test_sum_avg_expr() -> Result<()> {
        let funcs = vec![AggregateFunction::Avg];
        let data_types = vec![
            DataType::UInt32,
            DataType::UInt64,
            DataType::Int32,
            DataType::Int64,
            DataType::Float32,
            DataType::Float64,
        ];
        for fun in funcs {
            for data_type in &data_types {
                let input_schema =
                    Schema::new(vec![Field::new("c1", data_type.clone(), true)]);
                let input_phy_exprs: Vec<Arc<dyn PhysicalExpr>> = vec![Arc::new(
                    expressions::Column::new_with_schema("c1", &input_schema).unwrap(),
                )];
                let result_agg_phy_exprs = create_physical_agg_expr_for_test(
                    &fun,
                    false,
                    &input_phy_exprs[0..1],
                    &input_schema,
                    "c1",
                )?;
                if fun == AggregateFunction::Avg {
                    assert!(result_agg_phy_exprs.as_any().is::<Avg>());
                    assert_eq!("c1", result_agg_phy_exprs.name());
                    assert_eq!(
                        Field::new("c1", DataType::Float64, true),
                        result_agg_phy_exprs.field().unwrap()
                    );
                };
            }
        }
        Ok(())
    }

    #[test]
    fn test_var_pop_expr() -> Result<()> {
        let funcs = vec![AggregateFunction::VariancePop];
        let data_types = vec![
            DataType::UInt32,
            DataType::UInt64,
            DataType::Int32,
            DataType::Int64,
            DataType::Float32,
            DataType::Float64,
        ];
        for fun in funcs {
            for data_type in &data_types {
                let input_schema =
                    Schema::new(vec![Field::new("c1", data_type.clone(), true)]);
                let input_phy_exprs: Vec<Arc<dyn PhysicalExpr>> = vec![Arc::new(
                    expressions::Column::new_with_schema("c1", &input_schema).unwrap(),
                )];
                let result_agg_phy_exprs = create_physical_agg_expr_for_test(
                    &fun,
                    false,
                    &input_phy_exprs[0..1],
                    &input_schema,
                    "c1",
                )?;
                if fun == AggregateFunction::VariancePop {
                    assert!(result_agg_phy_exprs.as_any().is::<VariancePop>());
                    assert_eq!("c1", result_agg_phy_exprs.name());
                    assert_eq!(
                        Field::new("c1", DataType::Float64, true),
                        result_agg_phy_exprs.field().unwrap()
                    )
                }
            }
        }
        Ok(())
    }

    #[test]
    fn test_median_expr() -> Result<()> {
        let funcs = vec![AggregateFunction::ApproxMedian];
        let data_types = vec![
            DataType::UInt32,
            DataType::UInt64,
            DataType::Int32,
            DataType::Int64,
            DataType::Float32,
            DataType::Float64,
        ];
        for fun in funcs {
            for data_type in &data_types {
                let input_schema =
                    Schema::new(vec![Field::new("c1", data_type.clone(), true)]);
                let input_phy_exprs: Vec<Arc<dyn PhysicalExpr>> = vec![Arc::new(
                    expressions::Column::new_with_schema("c1", &input_schema).unwrap(),
                )];
                let result_agg_phy_exprs = create_physical_agg_expr_for_test(
                    &fun,
                    false,
                    &input_phy_exprs[0..1],
                    &input_schema,
                    "c1",
                )?;

                if fun == AggregateFunction::ApproxMedian {
                    assert!(result_agg_phy_exprs.as_any().is::<ApproxMedian>());
                    assert_eq!("c1", result_agg_phy_exprs.name());
                    assert_eq!(
                        Field::new("c1", data_type.clone(), true),
                        result_agg_phy_exprs.field().unwrap()
                    );
                }
            }
        }
        Ok(())
    }

    #[test]
    fn test_median() -> Result<()> {
        let observed = AggregateFunction::ApproxMedian.return_type(&[DataType::Utf8]);
        assert!(observed.is_err());

        let observed = AggregateFunction::ApproxMedian.return_type(&[DataType::Int32])?;
        assert_eq!(DataType::Int32, observed);

        let observed =
            AggregateFunction::ApproxMedian.return_type(&[DataType::Decimal128(10, 6)]);
        assert!(observed.is_err());

        Ok(())
    }

    #[test]
    fn test_min_max() -> Result<()> {
        let observed = AggregateFunction::Min.return_type(&[DataType::Utf8])?;
        assert_eq!(DataType::Utf8, observed);

        let observed = AggregateFunction::Max.return_type(&[DataType::Int32])?;
        assert_eq!(DataType::Int32, observed);

        // test decimal for min
        let observed =
            AggregateFunction::Min.return_type(&[DataType::Decimal128(10, 6)])?;
        assert_eq!(DataType::Decimal128(10, 6), observed);

        // test decimal for max
        let observed =
            AggregateFunction::Max.return_type(&[DataType::Decimal128(28, 13)])?;
        assert_eq!(DataType::Decimal128(28, 13), observed);

        Ok(())
    }

    #[test]
    fn test_count_return_type() -> Result<()> {
        let observed = AggregateFunction::Count.return_type(&[DataType::Utf8])?;
        assert_eq!(DataType::Int64, observed);

        let observed = AggregateFunction::Count.return_type(&[DataType::Int8])?;
        assert_eq!(DataType::Int64, observed);

        let observed =
            AggregateFunction::Count.return_type(&[DataType::Decimal128(28, 13)])?;
        assert_eq!(DataType::Int64, observed);
        Ok(())
    }

    #[test]
    fn test_avg_return_type() -> Result<()> {
        let observed = AggregateFunction::Avg.return_type(&[DataType::Float32])?;
        assert_eq!(DataType::Float64, observed);

        let observed = AggregateFunction::Avg.return_type(&[DataType::Float64])?;
        assert_eq!(DataType::Float64, observed);

        let observed = AggregateFunction::Avg.return_type(&[DataType::Int32])?;
        assert_eq!(DataType::Float64, observed);

        let observed =
            AggregateFunction::Avg.return_type(&[DataType::Decimal128(10, 6)])?;
        assert_eq!(DataType::Decimal128(14, 10), observed);

        let observed =
            AggregateFunction::Avg.return_type(&[DataType::Decimal128(36, 6)])?;
        assert_eq!(DataType::Decimal128(38, 10), observed);
        Ok(())
    }

    #[test]
    fn test_avg_no_utf8() {
        let observed = AggregateFunction::Avg.return_type(&[DataType::Utf8]);
        assert!(observed.is_err());
    }

    // Helper function
    // Create aggregate expr with type coercion
    fn create_physical_agg_expr_for_test(
        fun: &AggregateFunction,
        distinct: bool,
        input_phy_exprs: &[Arc<dyn PhysicalExpr>],
        input_schema: &Schema,
        name: impl Into<String>,
    ) -> Result<Arc<dyn AggregateExpr>> {
        let name = name.into();
        let coerced_phy_exprs =
            coerce_exprs_for_test(fun, input_phy_exprs, input_schema, &fun.signature())?;
        if coerced_phy_exprs.is_empty() {
            return plan_err!(
                "Invalid or wrong number of arguments passed to aggregate: '{name}'"
            );
        }
        create_aggregate_expr(
            fun,
            distinct,
            &coerced_phy_exprs,
            &[],
            input_schema,
            name,
            false,
        )
    }

    // Returns the coerced exprs for each `input_exprs`.
    // Get the coerced data type from `aggregate_rule::coerce_types` and add `try_cast` if the
    // data type of `input_exprs` need to be coerced.
    fn coerce_exprs_for_test(
        agg_fun: &AggregateFunction,
        input_exprs: &[Arc<dyn PhysicalExpr>],
        schema: &Schema,
        signature: &Signature,
    ) -> Result<Vec<Arc<dyn PhysicalExpr>>> {
        if input_exprs.is_empty() {
            return Ok(vec![]);
        }
        let input_types = input_exprs
            .iter()
            .map(|e| e.data_type(schema))
            .collect::<Result<Vec<_>>>()?;

        // get the coerced data types
        let coerced_types =
            type_coercion::aggregates::coerce_types(agg_fun, &input_types, signature)?;

        // try cast if need
        input_exprs
            .iter()
            .zip(coerced_types)
            .map(|(expr, coerced_type)| try_cast(expr.clone(), schema, coerced_type))
            .collect::<Result<Vec<_>>>()
    }
}<|MERGE_RESOLUTION|>--- conflicted
+++ resolved
@@ -340,12 +340,7 @@
     use super::*;
     use crate::expressions::{
         try_cast, ApproxDistinct, ApproxMedian, ApproxPercentileCont, ArrayAgg, Avg,
-<<<<<<< HEAD
         BitAnd, BitOr, BitXor, BoolAnd, BoolOr, DistinctArrayAgg, Max, Min, Stddev,
-=======
-        BitAnd, BitOr, BitXor, BoolAnd, BoolOr, Count, DistinctArrayAgg, DistinctCount,
-        Max, Min,
->>>>>>> 24a08465
     };
 
     use datafusion_common::{plan_err, DataFusionError, ScalarValue};
