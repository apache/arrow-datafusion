--- conflicted
+++ resolved
@@ -182,17 +182,11 @@
     use datafusion_expr::{type_coercion, Signature};
 
     use crate::expressions::{
-<<<<<<< HEAD
-        try_cast, ApproxPercentileCont, ArrayAgg, Avg, BoolAnd,
-        BoolOr, DistinctArrayAgg, Max, Min,
-=======
-        try_cast, ArrayAgg, Avg, BitAnd, BitOr, BitXor, BoolAnd, BoolOr,
+        try_cast, ArrayAgg, Avg, BoolAnd, BoolOr,
         DistinctArrayAgg, Max, Min,
->>>>>>> c884bdb6
     };
 
     use super::*;
-
     #[test]
     fn test_approx_expr() -> Result<()> {
         let funcs = vec![AggregateFunction::ArrayAgg];
