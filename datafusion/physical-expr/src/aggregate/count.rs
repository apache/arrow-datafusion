--- conflicted
+++ resolved
@@ -161,7 +161,12 @@
                 self.name == x.name
                     && self.data_type == x.data_type
                     && self.nullable == x.nullable
-                    && self.expr.eq(&x.expr)
+                    && self.exprs.len() == x.exprs.len()
+                    && self
+                        .exprs
+                        .iter()
+                        .zip(x.exprs.iter())
+                        .all(|(expr1, expr2)| expr1.eq(expr2))
             })
             .unwrap_or(false)
     }
@@ -321,7 +326,43 @@
     }
 
     #[test]
-<<<<<<< HEAD
+    fn count_multi_cols() -> Result<()> {
+        let a: ArrayRef = Arc::new(Int32Array::from(vec![
+            Some(1),
+            Some(2),
+            None,
+            None,
+            Some(3),
+            None,
+        ]));
+        let b: ArrayRef = Arc::new(Int32Array::from(vec![
+            Some(1),
+            None,
+            Some(2),
+            None,
+            Some(3),
+            Some(4),
+        ]));
+        let schema = Schema::new(vec![
+            Field::new("a", DataType::Int32, true),
+            Field::new("b", DataType::Int32, true),
+        ]);
+
+        let batch = RecordBatch::try_new(Arc::new(schema.clone()), vec![a, b])?;
+
+        let agg = Arc::new(Count::new_with_multiple_exprs(
+            vec![col("a", &schema)?, col("b", &schema)?],
+            "bla".to_string(),
+            DataType::Int64,
+        ));
+        let actual = aggregate(&batch, agg)?;
+        let expected = ScalarValue::from(2i64);
+
+        assert_eq!(expected, actual);
+        Ok(())
+    }
+
+    #[test]
     fn count_eq() -> Result<()> {
         let count = Count::new(lit(1i8), "COUNT(1)".to_string(), DataType::Int64);
         let arc_count: Arc<dyn AggregateExpr> = Arc::new(Count::new(
@@ -344,41 +385,6 @@
 
         assert!(count2.ne(&arc_count));
 
-=======
-    fn count_multi_cols() -> Result<()> {
-        let a: ArrayRef = Arc::new(Int32Array::from(vec![
-            Some(1),
-            Some(2),
-            None,
-            None,
-            Some(3),
-            None,
-        ]));
-        let b: ArrayRef = Arc::new(Int32Array::from(vec![
-            Some(1),
-            None,
-            Some(2),
-            None,
-            Some(3),
-            Some(4),
-        ]));
-        let schema = Schema::new(vec![
-            Field::new("a", DataType::Int32, true),
-            Field::new("b", DataType::Int32, true),
-        ]);
-
-        let batch = RecordBatch::try_new(Arc::new(schema.clone()), vec![a, b])?;
-
-        let agg = Arc::new(Count::new_with_multiple_exprs(
-            vec![col("a", &schema)?, col("b", &schema)?],
-            "bla".to_string(),
-            DataType::Int64,
-        ));
-        let actual = aggregate(&batch, agg)?;
-        let expected = ScalarValue::from(2i64);
-
-        assert_eq!(expected, actual);
->>>>>>> 93771052
         Ok(())
     }
 }