--- conflicted
+++ resolved
@@ -28,14 +28,8 @@
     Decimal128Type, DecimalType, TimestampMicrosecondType, TimestampMillisecondType,
     TimestampNanosecondType, TimestampSecondType,
 };
-<<<<<<< HEAD
-use arrow_array::ArrowNativeTypeOp;
 use arrow_buffer::{ArrowNativeType, ToByteSlice};
-use arrow_schema::{DataType, Field};
-=======
-use arrow_buffer::ArrowNativeType;
 use arrow_schema::{DataType, Field, SortOptions};
->>>>>>> f0af5eb9
 use datafusion_common::{exec_err, DataFusionError, Result};
 use datafusion_expr::Accumulator;
 
@@ -213,7 +207,11 @@
         .collect()
 }
 
-<<<<<<< HEAD
+/// Selects the sort option attribute from all the given `PhysicalSortExpr`s.
+pub fn get_sort_options(ordering_req: &[PhysicalSortExpr]) -> Vec<SortOptions> {
+    ordering_req.iter().map(|item| item.options).collect()
+}
+
 /// A wrapper around a type to provide hash for primitive arrow types
 #[derive(Copy, Clone)]
 pub(crate) struct Hashable<T>(pub T);
@@ -230,10 +228,4 @@
     }
 }
 
-impl<T: ArrowNativeTypeOp> Eq for Hashable<T> {}
-=======
-/// Selects the sort option attribute from all the given `PhysicalSortExpr`s.
-pub fn get_sort_options(ordering_req: &[PhysicalSortExpr]) -> Vec<SortOptions> {
-    ordering_req.iter().map(|item| item.options).collect()
-}
->>>>>>> f0af5eb9
+impl<T: ArrowNativeTypeOp> Eq for Hashable<T> {}