--- conflicted
+++ resolved
@@ -1073,9 +1073,6 @@
     }
 
     #[test]
-<<<<<<< HEAD
-    fn min_time64() -> Result<()> {
-=======
     fn min_time32second() -> Result<()> {
         let a: ArrayRef = Arc::new(Time32SecondArray::from(vec![1, 2, 3, 4, 5]));
         generic_test_op!(
@@ -1143,18 +1140,12 @@
 
     #[test]
     fn min_time64nanosecond() -> Result<()> {
->>>>>>> 8b8e0757
         let a: ArrayRef = Arc::new(Time64NanosecondArray::from(vec![1, 2, 3, 4, 5]));
         generic_test_op!(
             a,
             DataType::Time64(TimeUnit::Nanosecond),
-<<<<<<< HEAD
-            Max,
-            ScalarValue::Time64(Some(5))
-=======
             Min,
             ScalarValue::Time64Nanosecond(Some(1))
->>>>>>> 8b8e0757
         )
     }
 
