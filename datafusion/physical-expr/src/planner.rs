--- conflicted
+++ resolved
@@ -27,12 +27,9 @@
 };
 use arrow::datatypes::{DataType, Schema};
 use datafusion_common::{DFSchema, DataFusionError, Result, ScalarValue};
-<<<<<<< HEAD
-use datafusion_expr::{binary_expr, Expr, GetIndexedField, Like, Operator};
-=======
-use datafusion_expr::expr::BinaryExpr;
-use datafusion_expr::{binary_expr, Between, Expr, Like, Operator};
->>>>>>> d2d8447e
+use datafusion_expr::{
+    binary_expr, Between, BinaryExpr, Expr, GetIndexedField, Like, Operator,
+};
 use std::sync::Arc;
 
 /// Create a physical expression from a logical expression ([Expr]).
