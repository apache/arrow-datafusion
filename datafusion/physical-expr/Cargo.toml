# Licensed to the Apache Software Foundation (ASF) under one
# or more contributor license agreements.  See the NOTICE file
# distributed with this work for additional information
# regarding copyright ownership.  The ASF licenses this file
# to you under the Apache License, Version 2.0 (the
# "License"); you may not use this file except in compliance
# with the License.  You may obtain a copy of the License at
#
#   http://www.apache.org/licenses/LICENSE-2.0
#
# Unless required by applicable law or agreed to in writing,
# software distributed under the License is distributed on an
# "AS IS" BASIS, WITHOUT WARRANTIES OR CONDITIONS OF ANY
# KIND, either express or implied.  See the License for the
# specific language governing permissions and limitations
# under the License.

[package]
name = "datafusion-physical-expr"
description = "Physical expression implementation for DataFusion query engine"
keywords = ["arrow", "query", "sql"]
readme = "README.md"
version = { workspace = true }
edition = { workspace = true }
homepage = { workspace = true }
repository = { workspace = true }
license = { workspace = true }
authors = { workspace = true }
rust-version = { workspace = true }

[lib]
name = "datafusion_physical_expr"
path = "src/lib.rs"

[features]
crypto_expressions = ["md-5", "sha2", "blake2", "blake3"]
default = ["crypto_expressions", "regex_expressions", "unicode_expressions", "encoding_expressions",
]
encoding_expressions = ["base64", "hex"]
regex_expressions = ["regex"]
unicode_expressions = ["unicode-segmentation"]

[dependencies]
ahash = { version = "0.8", default-features = false, features = [
    "runtime-rng",
] }
arrow = { workspace = true }
arrow-array = { workspace = true }
arrow-buffer = { workspace = true }
arrow-ord = { workspace = true }
arrow-schema = { workspace = true }
base64 = { version = "0.21", optional = true }
blake2 = { version = "^0.10.2", optional = true }
blake3 = { version = "1.0", optional = true }
chrono = { workspace = true }
datafusion-common = { workspace = true }
datafusion-expr = { workspace = true }
half = { version = "2.1", default-features = false }
hashbrown = { version = "0.14", features = ["raw"] }
hex = { version = "0.4", optional = true }
indexmap = { workspace = true }
<<<<<<< HEAD
itertools = { version = "0.11", features = ["use_std"] }
=======
itertools = { version = "0.12", features = ["use_std"] }
libc = "0.2.140"
>>>>>>> 7618e4d9
log = { workspace = true }
md-5 = { version = "^0.10.0", optional = true }
paste = "^1.0"
petgraph = "0.6.2"
rand = { workspace = true }
regex = { version = "1.8", optional = true }
sha2 = { version = "^0.10.1", optional = true }
unicode-segmentation = { version = "^1.7.1", optional = true }
uuid = { version = "^1.2", features = ["v4"] }

[dev-dependencies]
criterion = "0.5"
rand = { workspace = true }
rstest = { workspace = true }

[[bench]]
harness = false
name = "in_list"<|MERGE_RESOLUTION|>--- conflicted
+++ resolved
@@ -34,7 +34,11 @@
 
 [features]
 crypto_expressions = ["md-5", "sha2", "blake2", "blake3"]
-default = ["crypto_expressions", "regex_expressions", "unicode_expressions", "encoding_expressions",
+default = [
+    "crypto_expressions",
+    "regex_expressions",
+    "unicode_expressions",
+    "encoding_expressions",
 ]
 encoding_expressions = ["base64", "hex"]
 regex_expressions = ["regex"]
@@ -59,12 +63,7 @@
 hashbrown = { version = "0.14", features = ["raw"] }
 hex = { version = "0.4", optional = true }
 indexmap = { workspace = true }
-<<<<<<< HEAD
-itertools = { version = "0.11", features = ["use_std"] }
-=======
 itertools = { version = "0.12", features = ["use_std"] }
-libc = "0.2.140"
->>>>>>> 7618e4d9
 log = { workspace = true }
 md-5 = { version = "^0.10.0", optional = true }
 paste = "^1.0"
