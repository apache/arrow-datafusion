// Licensed to the Apache Software Foundation (ASF) under one
// or more contributor license agreements.  See the NOTICE file
// distributed with this work for additional information
// regarding copyright ownership.  The ASF licenses this file
// to you under the Apache License, Version 2.0 (the
// "License"); you may not use this file except in compliance
// with the License.  You may obtain a copy of the License at
//
//   http://www.apache.org/licenses/LICENSE-2.0
//
// Unless required by applicable law or agreed to in writing,
// software distributed under the License is distributed on an
// "AS IS" BASIS, WITHOUT WARRANTIES OR CONDITIONS OF ANY
// KIND, either express or implied.  See the License for the
// specific language governing permissions and limitations
// under the License.

pub mod groups_accumulator;
pub mod stats;
pub mod utils;

use arrow::datatypes::{DataType, Field, Schema};
use datafusion_common::{not_impl_err, Result};
<<<<<<< HEAD
use datafusion_expr::function::GroupsAccumulatorArgs;
=======
use datafusion_expr::function::StateFieldsArgs;
>>>>>>> e7858ff0
use datafusion_expr::type_coercion::aggregates::check_arg_count;
use datafusion_expr::ReversedUDAF;
use datafusion_expr::{
    function::AccumulatorArgs, Accumulator, AggregateUDF, Expr, GroupsAccumulator,
};
use std::fmt::Debug;
use std::{any::Any, sync::Arc};

use crate::physical_expr::PhysicalExpr;
use crate::sort_expr::{LexOrdering, PhysicalSortExpr};

use self::utils::{down_cast_any_ref, ordering_fields};

/// Creates a physical expression of the UDAF, that includes all necessary type coercion.
/// This function errors when `args`' can't be coerced to a valid argument type of the UDAF.
#[allow(clippy::too_many_arguments)]
pub fn create_aggregate_expr(
    fun: &AggregateUDF,
    input_phy_exprs: &[Arc<dyn PhysicalExpr>],
    sort_exprs: &[Expr],
    ordering_req: &[PhysicalSortExpr],
    schema: &Schema,
    name: impl Into<String>,
    ignore_nulls: bool,
    is_distinct: bool,
) -> Result<Arc<dyn AggregateExpr>> {
    let input_exprs_types = input_phy_exprs
        .iter()
        .map(|arg| arg.data_type(schema))
        .collect::<Result<Vec<_>>>()?;

    check_arg_count(
        fun.name(),
        &input_exprs_types,
        &fun.signature().type_signature,
    )?;

    let ordering_types = ordering_req
        .iter()
        .map(|e| e.expr.data_type(schema))
        .collect::<Result<Vec<_>>>()?;

    let ordering_fields = ordering_fields(ordering_req, &ordering_types);

    Ok(Arc::new(AggregateFunctionExpr {
        fun: fun.clone(),
        args: input_phy_exprs.to_vec(),
        data_type: fun.return_type(&input_exprs_types)?,
        name: name.into(),
        schema: schema.clone(),
        sort_exprs: sort_exprs.to_vec(),
        ordering_req: ordering_req.to_vec(),
        ignore_nulls,
        ordering_fields,
        is_distinct,
        input_type: input_exprs_types[0].clone(),
    }))
}

/// An aggregate expression that:
/// * knows its resulting field
/// * knows how to create its accumulator
/// * knows its accumulator's state's field
/// * knows the expressions from whose its accumulator will receive values
///
/// Any implementation of this trait also needs to implement the
/// `PartialEq<dyn Any>` to allows comparing equality between the
/// trait objects.
pub trait AggregateExpr: Send + Sync + Debug + PartialEq<dyn Any> {
    /// Returns the aggregate expression as [`Any`] so that it can be
    /// downcast to a specific implementation.
    fn as_any(&self) -> &dyn Any;

    /// the field of the final result of this aggregation.
    fn field(&self) -> Result<Field>;

    /// the accumulator used to accumulate values from the expressions.
    /// the accumulator expects the same number of arguments as `expressions` and must
    /// return states with the same description as `state_fields`
    fn create_accumulator(&self) -> Result<Box<dyn Accumulator>>;

    /// the fields that encapsulate the Accumulator's state
    /// the number of fields here equals the number of states that the accumulator contains
    fn state_fields(&self) -> Result<Vec<Field>>;

    /// expressions that are passed to the Accumulator.
    /// Single-column aggregations such as `sum` return a single value, others (e.g. `cov`) return many.
    fn expressions(&self) -> Vec<Arc<dyn PhysicalExpr>>;

    /// Order by requirements for the aggregate function
    /// By default it is `None` (there is no requirement)
    /// Order-sensitive aggregators, such as `FIRST_VALUE(x ORDER BY y)` should implement this
    fn order_bys(&self) -> Option<&[PhysicalSortExpr]> {
        None
    }

    /// Human readable name such as `"MIN(c2)"`. The default
    /// implementation returns placeholder text.
    fn name(&self) -> &str {
        "AggregateExpr: default name"
    }

    /// If the aggregate expression has a specialized
    /// [`GroupsAccumulator`] implementation. If this returns true,
    /// `[Self::create_groups_accumulator`] will be called.
    fn groups_accumulator_supported(&self) -> bool {
        false
    }

    /// Return a specialized [`GroupsAccumulator`] that manages state
    /// for all groups.
    ///
    /// For maximum performance, a [`GroupsAccumulator`] should be
    /// implemented in addition to [`Accumulator`].
    fn create_groups_accumulator(&self) -> Result<Box<dyn GroupsAccumulator>> {
        not_impl_err!("GroupsAccumulator hasn't been implemented for {self:?} yet")
    }

    /// Construct an expression that calculates the aggregate in reverse.
    /// Typically the "reverse" expression is itself (e.g. SUM, COUNT).
    /// For aggregates that do not support calculation in reverse,
    /// returns None (which is the default value).
    fn reverse_expr(&self) -> Option<Arc<dyn AggregateExpr>> {
        None
    }

    /// Creates accumulator implementation that supports retract
    fn create_sliding_accumulator(&self) -> Result<Box<dyn Accumulator>> {
        not_impl_err!("Retractable Accumulator hasn't been implemented for {self:?} yet")
    }
}

/// Physical aggregate expression of a UDAF.
#[derive(Debug, Clone)]
pub struct AggregateFunctionExpr {
    fun: AggregateUDF,
    args: Vec<Arc<dyn PhysicalExpr>>,
    /// Output / return type of this aggregate
    data_type: DataType,
    name: String,
    schema: Schema,
    // The logical order by expressions
    sort_exprs: Vec<Expr>,
    // The physical order by expressions
    ordering_req: LexOrdering,
    // Whether to ignore null values
    ignore_nulls: bool,
    // fields used for order sensitive aggregation functions
    ordering_fields: Vec<Field>,
    is_distinct: bool,
    input_type: DataType,
}

impl AggregateFunctionExpr {
    /// Return the `AggregateUDF` used by this `AggregateFunctionExpr`
    pub fn fun(&self) -> &AggregateUDF {
        &self.fun
    }

    /// Return if the aggregation is distinct
    pub fn is_distinct(&self) -> bool {
        self.is_distinct
    }
}

impl AggregateExpr for AggregateFunctionExpr {
    /// Return a reference to Any that can be used for downcasting
    fn as_any(&self) -> &dyn Any {
        self
    }

    fn expressions(&self) -> Vec<Arc<dyn PhysicalExpr>> {
        self.args.clone()
    }

    fn state_fields(&self) -> Result<Vec<Field>> {
<<<<<<< HEAD
        self.fun.state_fields(
            &self.name,
            self.data_type.clone(),
            self.ordering_fields.to_vec(),
        )
=======
        let args = StateFieldsArgs {
            name: &self.name,
            input_type: &self.input_type,
            return_type: &self.data_type,
            ordering_fields: &self.ordering_fields,
            is_distinct: self.is_distinct,
        };

        self.fun.state_fields(args)
>>>>>>> e7858ff0
    }

    fn field(&self) -> Result<Field> {
        Ok(Field::new(&self.name, self.data_type.clone(), true))
    }

    fn create_accumulator(&self) -> Result<Box<dyn Accumulator>> {
<<<<<<< HEAD
        let args = AccumulatorArgs::new(
            &self.data_type,
            &self.schema,
            self.ignore_nulls,
            &self.sort_exprs,
            &self.name,
        );
=======
        let acc_args = AccumulatorArgs {
            data_type: &self.data_type,
            schema: &self.schema,
            ignore_nulls: self.ignore_nulls,
            sort_exprs: &self.sort_exprs,
            is_distinct: self.is_distinct,
            input_type: &self.input_type,
            args_num: self.args.len(),
        };
>>>>>>> e7858ff0

        self.fun.accumulator(args)
    }

    fn create_sliding_accumulator(&self) -> Result<Box<dyn Accumulator>> {
        let args = AccumulatorArgs::new(
            &self.data_type,
            &self.schema,
            self.ignore_nulls,
            &self.sort_exprs,
            &self.name,
        );

        let accumulator = self.fun().create_sliding_accumulator(args)?;

        // Accumulators that have window frame startings different
        // than `UNBOUNDED PRECEDING`, such as `1 PRECEEDING`, need to
        // implement retract_batch method in order to run correctly
        // currently in DataFusion.
        //
        // If this `retract_batches` is not present, there is no way
        // to calculate result correctly. For example, the query
        //
        // ```sql
        // SELECT
        //  SUM(a) OVER(ORDER BY a ROWS BETWEEN 1 PRECEDING AND 1 FOLLOWING) AS sum_a
        // FROM
        //  t
        // ```
        //
        // 1. First sum value will be the sum of rows between `[0, 1)`,
        //
        // 2. Second sum value will be the sum of rows between `[0, 2)`
        //
        // 3. Third sum value will be the sum of rows between `[1, 3)`, etc.
        //
        // Since the accumulator keeps the running sum:
        //
        // 1. First sum we add to the state sum value between `[0, 1)`
        //
        // 2. Second sum we add to the state sum value between `[1, 2)`
        // (`[0, 1)` is already in the state sum, hence running sum will
        // cover `[0, 2)` range)
        //
        // 3. Third sum we add to the state sum value between `[2, 3)`
        // (`[0, 2)` is already in the state sum).  Also we need to
        // retract values between `[0, 1)` by this way we can obtain sum
        // between [1, 3) which is indeed the apropriate range.
        //
        // When we use `UNBOUNDED PRECEDING` in the query starting
        // index will always be 0 for the desired range, and hence the
        // `retract_batch` method will not be called. In this case
        // having retract_batch is not a requirement.
        //
        // This approach is a a bit different than window function
        // approach. In window function (when they use a window frame)
        // they get all the desired range during evaluation.
        if !accumulator.supports_retract_batch() {
            return not_impl_err!(
                "Aggregate can not be used as a sliding accumulator because \
                     `retract_batch` is not implemented: {}",
                self.name
            );
        }
        Ok(accumulator)
    }

    fn name(&self) -> &str {
        &self.name
    }

    fn groups_accumulator_supported(&self) -> bool {
        let args = AccumulatorArgs {
            data_type: &self.data_type,
            schema: &self.schema,
            ignore_nulls: self.ignore_nulls,
            sort_exprs: &self.sort_exprs,
            is_distinct: self.is_distinct,
            input_type: &self.input_type,
            args_num: self.args.len(),
        };
        self.fun.groups_accumulator_supported(args)
    }

    fn create_groups_accumulator(&self) -> Result<Box<dyn GroupsAccumulator>> {
        let args = GroupsAccumulatorArgs {
            data_type: &self.data_type,
            name: self.name(),
        };
        self.fun.create_groups_accumulator(args)
    }

    fn order_bys(&self) -> Option<&[PhysicalSortExpr]> {
        (!self.ordering_req.is_empty()).then_some(&self.ordering_req)
    }

    fn reverse_expr(&self) -> Option<Arc<dyn AggregateExpr>> {
        match self.fun.reverse_expr() {
            ReversedUDAF::NotSupported => None,
            ReversedUDAF::Identical => Some(Arc::new(self.clone())),
            ReversedUDAF::Reversed(fun) => todo!("Reverse UDAF: {:?}", fun),
        }
    }
}

impl PartialEq<dyn Any> for AggregateFunctionExpr {
    fn eq(&self, other: &dyn Any) -> bool {
        down_cast_any_ref(other)
            .downcast_ref::<Self>()
            .map(|x| {
                self.name == x.name
                    && self.data_type == x.data_type
                    && self.fun == x.fun
                    && self.args.len() == x.args.len()
                    && self
                        .args
                        .iter()
                        .zip(x.args.iter())
                        .all(|(this_arg, other_arg)| this_arg.eq(other_arg))
            })
            .unwrap_or(false)
    }
}<|MERGE_RESOLUTION|>--- conflicted
+++ resolved
@@ -21,11 +21,7 @@
 
 use arrow::datatypes::{DataType, Field, Schema};
 use datafusion_common::{not_impl_err, Result};
-<<<<<<< HEAD
-use datafusion_expr::function::GroupsAccumulatorArgs;
-=======
 use datafusion_expr::function::StateFieldsArgs;
->>>>>>> e7858ff0
 use datafusion_expr::type_coercion::aggregates::check_arg_count;
 use datafusion_expr::ReversedUDAF;
 use datafusion_expr::{
@@ -202,13 +198,6 @@
     }
 
     fn state_fields(&self) -> Result<Vec<Field>> {
-<<<<<<< HEAD
-        self.fun.state_fields(
-            &self.name,
-            self.data_type.clone(),
-            self.ordering_fields.to_vec(),
-        )
-=======
         let args = StateFieldsArgs {
             name: &self.name,
             input_type: &self.input_type,
@@ -218,7 +207,6 @@
         };
 
         self.fun.state_fields(args)
->>>>>>> e7858ff0
     }
 
     fn field(&self) -> Result<Field> {
@@ -226,15 +214,6 @@
     }
 
     fn create_accumulator(&self) -> Result<Box<dyn Accumulator>> {
-<<<<<<< HEAD
-        let args = AccumulatorArgs::new(
-            &self.data_type,
-            &self.schema,
-            self.ignore_nulls,
-            &self.sort_exprs,
-            &self.name,
-        );
-=======
         let acc_args = AccumulatorArgs {
             data_type: &self.data_type,
             schema: &self.schema,
@@ -243,8 +222,8 @@
             is_distinct: self.is_distinct,
             input_type: &self.input_type,
             args_num: self.args.len(),
+            name: &self.name,
         };
->>>>>>> e7858ff0
 
         self.fun.accumulator(args)
     }
@@ -325,6 +304,7 @@
             is_distinct: self.is_distinct,
             input_type: &self.input_type,
             args_num: self.args.len(),
+            name: &self.name,
         };
         self.fun.groups_accumulator_supported(args)
     }
