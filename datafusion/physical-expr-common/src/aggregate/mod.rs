// Licensed to the Apache Software Foundation (ASF) under one
// or more contributor license agreements.  See the NOTICE file
// distributed with this work for additional information
// regarding copyright ownership.  The ASF licenses this file
// to you under the Apache License, Version 2.0 (the
// "License"); you may not use this file except in compliance
// with the License.  You may obtain a copy of the License at
//
//   http://www.apache.org/licenses/LICENSE-2.0
//
// Unless required by applicable law or agreed to in writing,
// software distributed under the License is distributed on an
// "AS IS" BASIS, WITHOUT WARRANTIES OR CONDITIONS OF ANY
// KIND, either express or implied.  See the License for the
// specific language governing permissions and limitations
// under the License.

pub mod count_distinct;
pub mod groups_accumulator;
pub mod stats;
pub mod utils;

use arrow::datatypes::{DataType, Field, Schema};
use datafusion_common::{not_impl_err, Result};
use datafusion_expr::function::{GroupsAccumulatorSupportedArgs, StateFieldsArgs};
use datafusion_expr::type_coercion::aggregates::check_arg_count;
use datafusion_expr::ReversedUDAF;
use datafusion_expr::{
    function::AccumulatorArgs, Accumulator, AggregateUDF, Expr, GroupsAccumulator,
};
use std::fmt::Debug;
use std::{any::Any, sync::Arc};

use crate::physical_expr::PhysicalExpr;
use crate::sort_expr::{LexOrdering, PhysicalSortExpr};

use self::utils::{down_cast_any_ref, ordering_fields};

/// Creates a physical expression of the UDAF, that includes all necessary type coercion.
/// This function errors when `args`' can't be coerced to a valid argument type of the UDAF.
#[allow(clippy::too_many_arguments)]
pub fn create_aggregate_expr(
    fun: &AggregateUDF,
    input_phy_exprs: &[Arc<dyn PhysicalExpr>],
    sort_exprs: &[Expr],
    ordering_req: &[PhysicalSortExpr],
    schema: &Schema,
    name: impl Into<String>,
    ignore_nulls: bool,
    is_distinct: bool,
) -> Result<Arc<dyn AggregateExpr>> {
    let input_exprs_types = input_phy_exprs
        .iter()
        .map(|arg| arg.data_type(schema))
        .collect::<Result<Vec<_>>>()?;

    check_arg_count(
        fun.name(),
        &input_exprs_types,
        &fun.signature().type_signature,
    )?;

    let ordering_types = ordering_req
        .iter()
        .map(|e| e.expr.data_type(schema))
        .collect::<Result<Vec<_>>>()?;

    let ordering_fields = ordering_fields(ordering_req, &ordering_types);

    Ok(Arc::new(AggregateFunctionExpr {
        fun: fun.clone(),
        args: input_phy_exprs.to_vec(),
        data_type: fun.return_type(&input_exprs_types)?,
        name: name.into(),
        schema: schema.clone(),
        sort_exprs: sort_exprs.to_vec(),
        ordering_req: ordering_req.to_vec(),
        ignore_nulls,
        ordering_fields,
        is_distinct,
<<<<<<< HEAD
        input_type: input_exprs_types[0].clone(),
=======
>>>>>>> 16346022
    }))
}

/// An aggregate expression that:
/// * knows its resulting field
/// * knows how to create its accumulator
/// * knows its accumulator's state's field
/// * knows the expressions from whose its accumulator will receive values
///
/// Any implementation of this trait also needs to implement the
/// `PartialEq<dyn Any>` to allows comparing equality between the
/// trait objects.
pub trait AggregateExpr: Send + Sync + Debug + PartialEq<dyn Any> {
    /// Returns the aggregate expression as [`Any`] so that it can be
    /// downcast to a specific implementation.
    fn as_any(&self) -> &dyn Any;

    /// the field of the final result of this aggregation.
    fn field(&self) -> Result<Field>;

    /// the accumulator used to accumulate values from the expressions.
    /// the accumulator expects the same number of arguments as `expressions` and must
    /// return states with the same description as `state_fields`
    fn create_accumulator(&self) -> Result<Box<dyn Accumulator>>;

    /// the fields that encapsulate the Accumulator's state
    /// the number of fields here equals the number of states that the accumulator contains
    fn state_fields(&self) -> Result<Vec<Field>>;

    /// expressions that are passed to the Accumulator.
    /// Single-column aggregations such as `sum` return a single value, others (e.g. `cov`) return many.
    fn expressions(&self) -> Vec<Arc<dyn PhysicalExpr>>;

    /// Order by requirements for the aggregate function
    /// By default it is `None` (there is no requirement)
    /// Order-sensitive aggregators, such as `FIRST_VALUE(x ORDER BY y)` should implement this
    fn order_bys(&self) -> Option<&[PhysicalSortExpr]> {
        None
    }

    /// Human readable name such as `"MIN(c2)"`. The default
    /// implementation returns placeholder text.
    fn name(&self) -> &str {
        "AggregateExpr: default name"
    }

    /// If the aggregate expression has a specialized
    /// [`GroupsAccumulator`] implementation. If this returns true,
    /// `[Self::create_groups_accumulator`] will be called.
    fn groups_accumulator_supported(&self) -> bool {
        false
    }

    /// Return a specialized [`GroupsAccumulator`] that manages state
    /// for all groups.
    ///
    /// For maximum performance, a [`GroupsAccumulator`] should be
    /// implemented in addition to [`Accumulator`].
    fn create_groups_accumulator(&self) -> Result<Box<dyn GroupsAccumulator>> {
        not_impl_err!("GroupsAccumulator hasn't been implemented for {self:?} yet")
    }

    /// Construct an expression that calculates the aggregate in reverse.
    /// Typically the "reverse" expression is itself (e.g. SUM, COUNT).
    /// For aggregates that do not support calculation in reverse,
    /// returns None (which is the default value).
    fn reverse_expr(&self) -> Option<Arc<dyn AggregateExpr>> {
        None
    }

    /// Creates accumulator implementation that supports retract
    fn create_sliding_accumulator(&self) -> Result<Box<dyn Accumulator>> {
        not_impl_err!("Retractable Accumulator hasn't been implemented for {self:?} yet")
    }
}

/// Physical aggregate expression of a UDAF.
#[derive(Debug, Clone)]
pub struct AggregateFunctionExpr {
    fun: AggregateUDF,
    args: Vec<Arc<dyn PhysicalExpr>>,
    /// Output / return type of this aggregate
    data_type: DataType,
    name: String,
    schema: Schema,
    // The logical order by expressions
    sort_exprs: Vec<Expr>,
    // The physical order by expressions
    ordering_req: LexOrdering,
    ignore_nulls: bool,
    ordering_fields: Vec<Field>,
    is_distinct: bool,
<<<<<<< HEAD
    input_type: DataType,
=======
>>>>>>> 16346022
}

impl AggregateFunctionExpr {
    /// Return the `AggregateUDF` used by this `AggregateFunctionExpr`
    pub fn fun(&self) -> &AggregateUDF {
        &self.fun
    }

<<<<<<< HEAD
=======
    /// Return if the aggregation is distinct
>>>>>>> 16346022
    pub fn is_distinct(&self) -> bool {
        self.is_distinct
    }
}

impl AggregateExpr for AggregateFunctionExpr {
    /// Return a reference to Any that can be used for downcasting
    fn as_any(&self) -> &dyn Any {
        self
    }

    fn expressions(&self) -> Vec<Arc<dyn PhysicalExpr>> {
        self.args.clone()
    }

    fn state_fields(&self) -> Result<Vec<Field>> {
        let args = StateFieldsArgs {
            name: self.name(),
            input_type: &self.input_type,
            return_type: &self.data_type,
            ordering_fields: &self.ordering_fields,
            is_distinct: self.is_distinct,
        };

        self.fun.state_fields(args)
    }

    fn field(&self) -> Result<Field> {
        Ok(Field::new(&self.name, self.data_type.clone(), true))
    }

    fn create_accumulator(&self) -> Result<Box<dyn Accumulator>> {
        let acc_args = AccumulatorArgs::new(
            &self.data_type,
            &self.schema,
            self.ignore_nulls,
            &self.sort_exprs,
            self.is_distinct,
            &self.input_type,
        );

        self.fun.accumulator(acc_args)
    }

    fn create_sliding_accumulator(&self) -> Result<Box<dyn Accumulator>> {
        let accumulator = self.create_accumulator()?;

        // Accumulators that have window frame startings different
        // than `UNBOUNDED PRECEDING`, such as `1 PRECEEDING`, need to
        // implement retract_batch method in order to run correctly
        // currently in DataFusion.
        //
        // If this `retract_batches` is not present, there is no way
        // to calculate result correctly. For example, the query
        //
        // ```sql
        // SELECT
        //  SUM(a) OVER(ORDER BY a ROWS BETWEEN 1 PRECEDING AND 1 FOLLOWING) AS sum_a
        // FROM
        //  t
        // ```
        //
        // 1. First sum value will be the sum of rows between `[0, 1)`,
        //
        // 2. Second sum value will be the sum of rows between `[0, 2)`
        //
        // 3. Third sum value will be the sum of rows between `[1, 3)`, etc.
        //
        // Since the accumulator keeps the running sum:
        //
        // 1. First sum we add to the state sum value between `[0, 1)`
        //
        // 2. Second sum we add to the state sum value between `[1, 2)`
        // (`[0, 1)` is already in the state sum, hence running sum will
        // cover `[0, 2)` range)
        //
        // 3. Third sum we add to the state sum value between `[2, 3)`
        // (`[0, 2)` is already in the state sum).  Also we need to
        // retract values between `[0, 1)` by this way we can obtain sum
        // between [1, 3) which is indeed the apropriate range.
        //
        // When we use `UNBOUNDED PRECEDING` in the query starting
        // index will always be 0 for the desired range, and hence the
        // `retract_batch` method will not be called. In this case
        // having retract_batch is not a requirement.
        //
        // This approach is a a bit different than window function
        // approach. In window function (when they use a window frame)
        // they get all the desired range during evaluation.
        if !accumulator.supports_retract_batch() {
            return not_impl_err!(
                "Aggregate can not be used as a sliding accumulator because \
                     `retract_batch` is not implemented: {}",
                self.name
            );
        }
        Ok(accumulator)
    }

    fn name(&self) -> &str {
        &self.name
    }

    fn groups_accumulator_supported(&self) -> bool {
        let args = GroupsAccumulatorSupportedArgs {
            args_num: self.args.len(),
            is_distinct: self.is_distinct,
        };

        self.fun.groups_accumulator_supported(args)
    }

    fn create_groups_accumulator(&self) -> Result<Box<dyn GroupsAccumulator>> {
        self.fun.create_groups_accumulator()
    }

    fn order_bys(&self) -> Option<&[PhysicalSortExpr]> {
        (!self.ordering_req.is_empty()).then_some(&self.ordering_req)
    }

    fn reverse_expr(&self) -> Option<Arc<dyn AggregateExpr>> {
        match self.fun.reverse_expr() {
            ReversedUDAF::NotSupported => None,
            ReversedUDAF::Identical => Some(Arc::new(self.clone())),
            ReversedUDAF::Reversed(fun) => todo!("Reverse UDAF: {:?}", fun),
        }
    }
}

impl PartialEq<dyn Any> for AggregateFunctionExpr {
    fn eq(&self, other: &dyn Any) -> bool {
        down_cast_any_ref(other)
            .downcast_ref::<Self>()
            .map(|x| {
                self.name == x.name
                    && self.data_type == x.data_type
                    && self.fun == x.fun
                    && self.args.len() == x.args.len()
                    && self
                        .args
                        .iter()
                        .zip(x.args.iter())
                        .all(|(this_arg, other_arg)| this_arg.eq(other_arg))
            })
            .unwrap_or(false)
    }
}<|MERGE_RESOLUTION|>--- conflicted
+++ resolved
@@ -78,10 +78,6 @@
         ignore_nulls,
         ordering_fields,
         is_distinct,
-<<<<<<< HEAD
-        input_type: input_exprs_types[0].clone(),
-=======
->>>>>>> 16346022
     }))
 }
 
@@ -174,10 +170,6 @@
     ignore_nulls: bool,
     ordering_fields: Vec<Field>,
     is_distinct: bool,
-<<<<<<< HEAD
-    input_type: DataType,
-=======
->>>>>>> 16346022
 }
 
 impl AggregateFunctionExpr {
@@ -186,10 +178,7 @@
         &self.fun
     }
 
-<<<<<<< HEAD
-=======
     /// Return if the aggregation is distinct
->>>>>>> 16346022
     pub fn is_distinct(&self) -> bool {
         self.is_distinct
     }
