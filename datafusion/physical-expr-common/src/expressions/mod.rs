// Licensed to the Apache Software Foundation (ASF) under one
// or more contributor license agreements.  See the NOTICE file
// distributed with this work for additional information
// regarding copyright ownership.  The ASF licenses this file
// to you under the Apache License, Version 2.0 (the
// "License"); you may not use this file except in compliance
// with the License.  You may obtain a copy of the License at
//
//   http://www.apache.org/licenses/LICENSE-2.0
//
// Unless required by applicable law or agreed to in writing,
// software distributed under the License is distributed on an
// "AS IS" BASIS, WITHOUT WARRANTIES OR CONDITIONS OF ANY
// KIND, either express or implied.  See the License for the
// specific language governing permissions and limitations
// under the License.

mod cast;
pub mod column;
<<<<<<< HEAD
pub mod literal;
=======
mod literal;
>>>>>>> 2f434764

pub use cast::{cast, cast_with_options, CastExpr};
pub use literal::{lit, Literal};<|MERGE_RESOLUTION|>--- conflicted
+++ resolved
@@ -17,11 +17,7 @@
 
 mod cast;
 pub mod column;
-<<<<<<< HEAD
 pub mod literal;
-=======
-mod literal;
->>>>>>> 2f434764
 
 pub use cast::{cast, cast_with_options, CastExpr};
 pub use literal::{lit, Literal};