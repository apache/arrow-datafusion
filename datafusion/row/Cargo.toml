# Licensed to the Apache Software Foundation (ASF) under one
# or more contributor license agreements.  See the NOTICE file
# distributed with this work for additional information
# regarding copyright ownership.  The ASF licenses this file
# to you under the Apache License, Version 2.0 (the
# "License"); you may not use this file except in compliance
# with the License.  You may obtain a copy of the License at
#
#   http://www.apache.org/licenses/LICENSE-2.0
#
# Unless required by applicable law or agreed to in writing,
# software distributed under the License is distributed on an
# "AS IS" BASIS, WITHOUT WARRANTIES OR CONDITIONS OF ANY
# KIND, either express or implied.  See the License for the
# specific language governing permissions and limitations
# under the License.

[package]
name = "datafusion-row"
description = "Row backed by raw bytes for DataFusion query engine"
version = "18.0.0"
homepage = "https://github.com/apache/arrow-datafusion"
repository = "https://github.com/apache/arrow-datafusion"
readme = "README.md"
authors = ["Apache Arrow <dev@arrow.apache.org>"]
license = "Apache-2.0"
keywords = [ "arrow", "query", "sql" ]
edition = "2021"
rust-version = "1.62"

[lib]
name = "datafusion_row"
path = "src/lib.rs"

[features]
# Used to enable JIT code generation
jit = ["datafusion-jit"]

[dependencies]
<<<<<<< HEAD
arrow = "33.0.0"
datafusion-common = { path = "../common", version = "17.0.0" }
datafusion-jit = { path = "../jit", version = "17.0.0", optional = true }
=======
arrow = "32.0.0"
datafusion-common = { path = "../common", version = "18.0.0" }
datafusion-jit = { path = "../jit", version = "18.0.0", optional = true }
>>>>>>> 0a5e8ae2
paste = "^1.0"
rand = "0.8"<|MERGE_RESOLUTION|>--- conflicted
+++ resolved
@@ -37,14 +37,8 @@
 jit = ["datafusion-jit"]
 
 [dependencies]
-<<<<<<< HEAD
 arrow = "33.0.0"
-datafusion-common = { path = "../common", version = "17.0.0" }
-datafusion-jit = { path = "../jit", version = "17.0.0", optional = true }
-=======
-arrow = "32.0.0"
 datafusion-common = { path = "../common", version = "18.0.0" }
 datafusion-jit = { path = "../jit", version = "18.0.0", optional = true }
->>>>>>> 0a5e8ae2
 paste = "^1.0"
 rand = "0.8"