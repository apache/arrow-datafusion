// Licensed to the Apache Software Foundation (ASF) under one
// or more contributor license agreements.  See the NOTICE file
// distributed with this work for additional information
// regarding copyright ownership.  The ASF licenses this file
// to you under the Apache License, Version 2.0 (the
// "License"); you may not use this file except in compliance
// with the License.  You may obtain a copy of the License at
//
//   http://www.apache.org/licenses/LICENSE-2.0
//
// Unless required by applicable law or agreed to in writing,
// software distributed under the License is distributed on an
// "AS IS" BASIS, WITHOUT WARRANTIES OR CONDITIONS OF ANY
// KIND, either express or implied.  See the License for the
// specific language governing permissions and limitations
// under the License.

//! "math" DataFusion functions

use datafusion_expr::ScalarUDF;
use std::sync::Arc;

pub mod abs;
pub mod cot;
pub mod gcd;
mod iszero;
pub mod lcm;
pub mod log;
pub mod nans;
pub mod pi;
<<<<<<< HEAD
pub mod round;
pub mod trunc;
=======
pub mod power;
>>>>>>> ad0abe91

// Create UDFs
make_udf_function!(abs::AbsFunc, ABS, abs);
<<<<<<< HEAD
=======
make_udf_function!(log::LogFunc, LOG, log);
make_udf_function!(power::PowerFunc, POWER, power);
make_udf_function!(gcd::GcdFunc, GCD, gcd);
make_udf_function!(lcm::LcmFunc, LCM, lcm);
make_udf_function!(pi::PiFunc, PI, pi);

make_math_unary_udf!(Log2Func, LOG2, log2, log2, Some(vec![Some(true)]));
make_math_unary_udf!(Log10Func, LOG10, log10, log10, Some(vec![Some(true)]));
make_math_unary_udf!(LnFunc, LN, ln, ln, Some(vec![Some(true)]));

make_math_unary_udf!(TanhFunc, TANH, tanh, tanh, None);
>>>>>>> ad0abe91
make_math_unary_udf!(AcosFunc, ACOS, acos, acos, None);
make_math_unary_udf!(AcoshFunc, ACOSH, acosh, acosh, Some(vec![Some(true)]));
make_math_unary_udf!(AsinFunc, ASIN, asin, asin, None);
make_math_unary_udf!(AsinhFunc, ASINH, asinh, asinh, Some(vec![Some(true)]));
make_math_unary_udf!(AtanFunc, ATAN, atan, atan, Some(vec![Some(true)]));
make_math_unary_udf!(AtanhFunc, ATANH, atanh, atanh, Some(vec![Some(true)]));
make_math_binary_udf!(Atan2, ATAN2, atan2, atan2, Some(vec![Some(true)]));
make_math_unary_udf!(CbrtFunc, CBRT, cbrt, cbrt, None);
make_math_unary_udf!(CosFunc, COS, cos, cos, None);
make_math_unary_udf!(CoshFunc, COSH, cosh, cosh, None);
make_udf_function!(cot::CotFunc, COT, cot);
make_math_unary_udf!(DegreesFunc, DEGREES, degrees, to_degrees, None);
make_math_unary_udf!(FloorFunc, FLOOR, floor, floor, Some(vec![Some(true)]));
make_udf_function!(gcd::GcdFunc, GCD, gcd);
make_udf_function!(nans::IsNanFunc, ISNAN, isnan);
make_udf_function!(iszero::IsZeroFunc, ISZERO, iszero);
make_udf_function!(lcm::LcmFunc, LCM, lcm);
make_math_unary_udf!(LnFunc, LN, ln, ln, Some(vec![Some(true)]));
make_math_unary_udf!(Log2Func, LOG2, log2, log2, Some(vec![Some(true)]));
make_math_unary_udf!(Log10Func, LOG10, log10, log10, Some(vec![Some(true)]));
make_udf_function!(pi::PiFunc, PI, pi);
make_math_unary_udf!(RadiansFunc, RADIANS, radians, to_radians, None);
make_udf_function!(round::RoundFunc, ROUND, round);
make_math_unary_udf!(SignumFunc, SIGNUM, signum, signum, None);
make_math_unary_udf!(SinFunc, SIN, sin, sin, None);
make_math_unary_udf!(SinhFunc, SINH, sinh, sinh, None);
make_math_unary_udf!(SqrtFunc, SQRT, sqrt, sqrt, None);
make_math_unary_udf!(TanFunc, TAN, tan, tan, None);
make_math_unary_udf!(TanhFunc, TANH, tanh, tanh, None);
make_udf_function!(trunc::TruncFunc, TRUNC, trunc);

pub mod expr_fn {
    use datafusion_expr::Expr;

    #[doc = "returns the absolute value of a given number"]
    pub fn abs(num: Expr) -> Expr {
        super::abs().call(vec![num])
    }

    #[doc = "returns the arc cosine or inverse cosine of a number"]
    pub fn acos(num: Expr) -> Expr {
        super::acos().call(vec![num])
    }

    #[doc = "returns inverse hyperbolic cosine"]
    pub fn acosh(num: Expr) -> Expr {
        super::acosh().call(vec![num])
    }

    #[doc = "returns the arc sine or inverse sine of a number"]
    pub fn asin(num: Expr) -> Expr {
        super::asin().call(vec![num])
    }

    #[doc = "returns inverse hyperbolic sine"]
    pub fn asinh(num: Expr) -> Expr {
        super::asinh().call(vec![num])
    }

    #[doc = "returns inverse tangent"]
    pub fn atan(num: Expr) -> Expr {
        super::atan().call(vec![num])
    }

    #[doc = "returns inverse tangent of a division given in the argument"]
    pub fn atan2(y: Expr, x: Expr) -> Expr {
        super::atan2().call(vec![y, x])
    }

    #[doc = "returns inverse hyperbolic tangent"]
    pub fn atanh(num: Expr) -> Expr {
        super::atanh().call(vec![num])
    }

    #[doc = "cube root of a number"]
    pub fn cbrt(num: Expr) -> Expr {
        super::cbrt().call(vec![num])
    }

    #[doc = "cosine"]
    pub fn cos(num: Expr) -> Expr {
        super::cos().call(vec![num])
    }

    #[doc = "hyperbolic cosine"]
    pub fn cosh(num: Expr) -> Expr {
        super::cosh().call(vec![num])
    }

    #[doc = "cotangent of a number"]
    pub fn cot(num: Expr) -> Expr {
        super::cot().call(vec![num])
    }

    #[doc = "converts radians to degrees"]
    pub fn degrees(num: Expr) -> Expr {
        super::degrees().call(vec![num])
    }

    #[doc = "nearest integer less than or equal to argument"]
    pub fn floor(num: Expr) -> Expr {
        super::floor().call(vec![num])
    }

    #[doc = "greatest common divisor"]
    pub fn gcd(x: Expr, y: Expr) -> Expr {
        super::gcd().call(vec![x, y])
    }

    #[doc = "returns true if a given number is +NaN or -NaN otherwise returns false"]
    pub fn isnan(num: Expr) -> Expr {
        super::isnan().call(vec![num])
    }

    #[doc = "returns true if a given number is +0.0 or -0.0 otherwise returns false"]
    pub fn iszero(num: Expr) -> Expr {
        super::iszero().call(vec![num])
    }

    #[doc = "least common multiple"]
    pub fn lcm(x: Expr, y: Expr) -> Expr {
        super::lcm().call(vec![x, y])
    }

    #[doc = "natural logarithm (base e) of a number"]
    pub fn ln(num: Expr) -> Expr {
        super::ln().call(vec![num])
    }

    #[doc = "base 2 logarithm of a number"]
    pub fn log2(num: Expr) -> Expr {
        super::log2().call(vec![num])
    }

    #[doc = "base 10 logarithm of a number"]
    pub fn log10(num: Expr) -> Expr {
        super::log10().call(vec![num])
    }

    #[doc = "Returns an approximate value of π"]
    pub fn pi() -> Expr {
        super::pi().call(vec![])
    }

    #[doc = "converts degrees to radians"]
    pub fn radians(num: Expr) -> Expr {
        super::radians().call(vec![num])
    }

    #[doc = "round to nearest integer"]
    pub fn round(args: Vec<Expr>) -> Expr {
        super::round().call(args)
    }

    #[doc = "sign of the argument (-1, 0, +1)"]
    pub fn signum(num: Expr) -> Expr {
        super::signum().call(vec![num])
    }

    #[doc = "sine"]
    pub fn sin(num: Expr) -> Expr {
        super::sin().call(vec![num])
    }

    #[doc = "hyperbolic sine"]
    pub fn sinh(num: Expr) -> Expr {
        super::sinh().call(vec![num])
    }

    #[doc = "square root of a number"]
    pub fn sqrt(num: Expr) -> Expr {
        super::sqrt().call(vec![num])
    }

    #[doc = "returns the tangent of a number"]
    pub fn tan(num: Expr) -> Expr {
        super::tan().call(vec![num])
    }

    #[doc = "returns the hyperbolic tangent of a number"]
    pub fn tanh(num: Expr) -> Expr {
        super::tanh().call(vec![num])
    }

    #[doc = "truncate toward zero, with optional precision"]
    pub fn trunc(args: Vec<Expr>) -> Expr {
        super::trunc().call(args)
    }
}

<<<<<<< HEAD
///   Return a list of all functions in this package
pub fn functions() -> Vec<Arc<ScalarUDF>> {
    vec![
        abs(),
        acos(),
        acosh(),
        asin(),
        asinh(),
        atan(),
        atan2(),
        atanh(),
        cbrt(),
        cos(),
        cosh(),
        cot(),
        degrees(),
        floor(),
        gcd(),
        isnan(),
        iszero(),
        lcm(),
        ln(),
        log2(),
        log10(),
        pi(),
        radians(),
        round(),
        signum(),
        sin(),
        sinh(),
        sqrt(),
        tan(),
        tanh(),
        trunc(),
    ]
}
=======
// Export the functions out of this package, both as expr_fn as well as a list of functions
export_functions!(
    (
        isnan,
        num,
        "returns true if a given number is +NaN or -NaN otherwise returns false"
    ),
    (abs, num, "returns the absolute value of a given number"),
    (power, base exponent, "`base` raised to the power of `exponent`"),
    (log, base num, "logarithm of a number for a particular `base`"),
    (log2, num, "base 2 logarithm of a number"),
    (log10, num, "base 10 logarithm of a number"),
    (ln, num, "natural logarithm (base e) of a number"),
    (
        acos,
        num,
        "returns the arc cosine or inverse cosine of a number"
    ),
    (
        asin,
        num,
        "returns the arc sine or inverse sine of a number"
    ),
    (tan, num, "returns the tangent of a number"),
    (tanh, num, "returns the hyperbolic tangent of a number"),
    (atanh, num, "returns inverse hyperbolic tangent"),
    (asinh, num, "returns inverse hyperbolic sine"),
    (acosh, num, "returns inverse hyperbolic cosine"),
    (atan, num, "returns inverse tangent"),
    (atan2, y x, "returns inverse tangent of a division given in the argument"),
    (radians, num, "converts degrees to radians"),
    (signum, num, "sign of the argument (-1, 0, +1)"),
    (sin, num, "sine"),
    (sinh, num, "hyperbolic sine"),
    (sqrt, num, "square root of a number"),
    (cbrt, num, "cube root of a number"),
    (cos, num, "cosine"),
    (cosh, num, "hyperbolic cosine"),
    (degrees, num, "converts radians to degrees"),
    (gcd, x y, "greatest common divisor"),
    (lcm, x y, "least common multiple"),
    (floor, num, "nearest integer less than or equal to argument"),
    (pi, , "Returns an approximate value of π")
);
>>>>>>> ad0abe91
<|MERGE_RESOLUTION|>--- conflicted
+++ resolved
@@ -28,29 +28,12 @@
 pub mod log;
 pub mod nans;
 pub mod pi;
-<<<<<<< HEAD
+pub mod power;
 pub mod round;
 pub mod trunc;
-=======
-pub mod power;
->>>>>>> ad0abe91
 
 // Create UDFs
 make_udf_function!(abs::AbsFunc, ABS, abs);
-<<<<<<< HEAD
-=======
-make_udf_function!(log::LogFunc, LOG, log);
-make_udf_function!(power::PowerFunc, POWER, power);
-make_udf_function!(gcd::GcdFunc, GCD, gcd);
-make_udf_function!(lcm::LcmFunc, LCM, lcm);
-make_udf_function!(pi::PiFunc, PI, pi);
-
-make_math_unary_udf!(Log2Func, LOG2, log2, log2, Some(vec![Some(true)]));
-make_math_unary_udf!(Log10Func, LOG10, log10, log10, Some(vec![Some(true)]));
-make_math_unary_udf!(LnFunc, LN, ln, ln, Some(vec![Some(true)]));
-
-make_math_unary_udf!(TanhFunc, TANH, tanh, tanh, None);
->>>>>>> ad0abe91
 make_math_unary_udf!(AcosFunc, ACOS, acos, acos, None);
 make_math_unary_udf!(AcoshFunc, ACOSH, acosh, acosh, Some(vec![Some(true)]));
 make_math_unary_udf!(AsinFunc, ASIN, asin, asin, None);
@@ -64,6 +47,8 @@
 make_udf_function!(cot::CotFunc, COT, cot);
 make_math_unary_udf!(DegreesFunc, DEGREES, degrees, to_degrees, None);
 make_math_unary_udf!(FloorFunc, FLOOR, floor, floor, Some(vec![Some(true)]));
+make_udf_function!(log::LogFunc, LOG, log);
+make_udf_function!(power::PowerFunc, POWER, power);
 make_udf_function!(gcd::GcdFunc, GCD, gcd);
 make_udf_function!(nans::IsNanFunc, ISNAN, isnan);
 make_udf_function!(iszero::IsZeroFunc, ISZERO, iszero);
@@ -180,6 +165,11 @@
         super::ln().call(vec![num])
     }
 
+    #[doc = "logarithm of a number for a particular `base`"]
+    pub fn log(base: Expr, num: Expr) -> Expr {
+        super::log().call(vec![base, num])
+    }
+
     #[doc = "base 2 logarithm of a number"]
     pub fn log2(num: Expr) -> Expr {
         super::log2().call(vec![num])
@@ -195,6 +185,11 @@
         super::pi().call(vec![])
     }
 
+    #[doc = "`base` raised to the power of `exponent`"]
+    pub fn power(base: Expr, exponent: Expr) -> Expr {
+        super::power().call(vec![base, exponent])
+    }
+
     #[doc = "converts degrees to radians"]
     pub fn radians(num: Expr) -> Expr {
         super::radians().call(vec![num])
@@ -241,7 +236,6 @@
     }
 }
 
-<<<<<<< HEAD
 ///   Return a list of all functions in this package
 pub fn functions() -> Vec<Arc<ScalarUDF>> {
     vec![
@@ -264,9 +258,11 @@
         iszero(),
         lcm(),
         ln(),
+        log(),
         log2(),
         log10(),
         pi(),
+        power(),
         radians(),
         round(),
         signum(),
@@ -277,50 +273,4 @@
         tanh(),
         trunc(),
     ]
-}
-=======
-// Export the functions out of this package, both as expr_fn as well as a list of functions
-export_functions!(
-    (
-        isnan,
-        num,
-        "returns true if a given number is +NaN or -NaN otherwise returns false"
-    ),
-    (abs, num, "returns the absolute value of a given number"),
-    (power, base exponent, "`base` raised to the power of `exponent`"),
-    (log, base num, "logarithm of a number for a particular `base`"),
-    (log2, num, "base 2 logarithm of a number"),
-    (log10, num, "base 10 logarithm of a number"),
-    (ln, num, "natural logarithm (base e) of a number"),
-    (
-        acos,
-        num,
-        "returns the arc cosine or inverse cosine of a number"
-    ),
-    (
-        asin,
-        num,
-        "returns the arc sine or inverse sine of a number"
-    ),
-    (tan, num, "returns the tangent of a number"),
-    (tanh, num, "returns the hyperbolic tangent of a number"),
-    (atanh, num, "returns inverse hyperbolic tangent"),
-    (asinh, num, "returns inverse hyperbolic sine"),
-    (acosh, num, "returns inverse hyperbolic cosine"),
-    (atan, num, "returns inverse tangent"),
-    (atan2, y x, "returns inverse tangent of a division given in the argument"),
-    (radians, num, "converts degrees to radians"),
-    (signum, num, "sign of the argument (-1, 0, +1)"),
-    (sin, num, "sine"),
-    (sinh, num, "hyperbolic sine"),
-    (sqrt, num, "square root of a number"),
-    (cbrt, num, "cube root of a number"),
-    (cos, num, "cosine"),
-    (cosh, num, "hyperbolic cosine"),
-    (degrees, num, "converts radians to degrees"),
-    (gcd, x y, "greatest common divisor"),
-    (lcm, x y, "least common multiple"),
-    (floor, num, "nearest integer less than or equal to argument"),
-    (pi, , "Returns an approximate value of π")
-);
->>>>>>> ad0abe91
+}