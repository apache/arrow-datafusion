// Licensed to the Apache Software Foundation (ASF) under one
// or more contributor license agreements.  See the NOTICE file
// distributed with this work for additional information
// regarding copyright ownership.  The ASF licenses this file
// to you under the Apache License, Version 2.0 (the
// "License"); you may not use this file except in compliance
// with the License.  You may obtain a copy of the License at
//
//   http://www.apache.org/licenses/LICENSE-2.0
//
// Unless required by applicable law or agreed to in writing,
// software distributed under the License is distributed on an
// "AS IS" BASIS, WITHOUT WARRANTIES OR CONDITIONS OF ANY
// KIND, either express or implied.  See the License for the
// specific language governing permissions and limitations
// under the License.

use std::any::Any;

use arrow::array::{new_null_array, BooleanArray};
use arrow::compute::kernels::zip::zip;
use arrow::compute::{and, is_not_null, is_null};
use arrow::datatypes::DataType;

<<<<<<< HEAD
use datafusion_common::{exec_err, Result};
=======
use datafusion_common::{exec_err, internal_err, Result};
use datafusion_expr::type_coercion::binary::comparison_coercion;
>>>>>>> 1eff714e
use datafusion_expr::ColumnarValue;
use datafusion_expr::{ScalarUDFImpl, Signature, Volatility};

#[derive(Debug)]
pub struct CoalesceFunc {
    signature: Signature,
}

impl Default for CoalesceFunc {
    fn default() -> Self {
        CoalesceFunc::new()
    }
}

impl CoalesceFunc {
    pub fn new() -> Self {
        Self {
<<<<<<< HEAD
            signature: Signature::union_variadic(Volatility::Immutable),
=======
            signature: Signature::user_defined(Volatility::Immutable),
>>>>>>> 1eff714e
        }
    }
}

impl ScalarUDFImpl for CoalesceFunc {
    fn as_any(&self) -> &dyn Any {
        self
    }

    fn name(&self) -> &str {
        "coalesce"
    }

    fn signature(&self) -> &Signature {
        &self.signature
    }

    fn return_type(&self, arg_types: &[DataType]) -> Result<DataType> {
<<<<<<< HEAD
        // arg_types are coerced, so we can just return the first one.
=======
>>>>>>> 1eff714e
        Ok(arg_types[0].clone())
    }

    /// coalesce evaluates to the first value which is not NULL
    fn invoke(&self, args: &[ColumnarValue]) -> Result<ColumnarValue> {
        // do not accept 0 arguments.
        if args.is_empty() {
            return exec_err!(
                "coalesce was called with {} arguments. It requires at least 1.",
                args.len()
            );
        }

        let return_type = args[0].data_type();
        let mut return_array = args.iter().filter_map(|x| match x {
            ColumnarValue::Array(array) => Some(array.len()),
            _ => None,
        });

        if let Some(size) = return_array.next() {
            // start with nulls as default output
            let mut current_value = new_null_array(&return_type, size);
            let mut remainder = BooleanArray::from(vec![true; size]);

            for arg in args {
                match arg {
                    ColumnarValue::Array(ref array) => {
                        let to_apply = and(&remainder, &is_not_null(array.as_ref())?)?;
                        current_value = zip(&to_apply, array, &current_value)?;
                        remainder = and(&remainder, &is_null(array)?)?;
                    }
                    ColumnarValue::Scalar(value) => {
                        if value.is_null() {
                            continue;
                        } else {
                            let last_value = value.to_scalar()?;
                            current_value = zip(&remainder, &last_value, &current_value)?;
                            break;
                        }
                    }
                }
                if remainder.iter().all(|x| x == Some(false)) {
                    break;
                }
            }
            Ok(ColumnarValue::Array(current_value))
        } else {
            let result = args
                .iter()
                .filter_map(|x| match x {
                    ColumnarValue::Scalar(s) if !s.is_null() => Some(x.clone()),
                    _ => None,
                })
                .next()
                .unwrap_or_else(|| args[0].clone());
            Ok(result)
        }
    }

    fn short_circuits(&self) -> bool {
        true
    }

    fn coerce_types(&self, arg_types: &[DataType]) -> Result<Vec<DataType>> {
        let new_type = arg_types.iter().skip(1).try_fold(
            arg_types.first().unwrap().clone(),
            |acc, x| {
                // The coerced types found by `comparison_coercion` are not guaranteed to be
                // coercible for the arguments. `comparison_coercion` returns more loose
                // types that can be coerced to both `acc` and `x` for comparison purpose.
                // See `maybe_data_types` for the actual coercion.
                let coerced_type = comparison_coercion(&acc, x);
                if let Some(coerced_type) = coerced_type {
                    Ok(coerced_type)
                } else {
                    internal_err!("Coercion from {acc:?} to {x:?} failed.")
                }
            },
        )?;
        Ok(vec![new_type; arg_types.len()])
    }
}

#[cfg(test)]
mod test {
    use arrow::datatypes::DataType;

    use datafusion_expr::ScalarUDFImpl;

    use crate::core;

    #[test]
    fn test_coalesce_return_types() {
        let coalesce = core::coalesce::CoalesceFunc::new();
        let return_type = coalesce
            .return_type(&[DataType::Date32, DataType::Date32])
            .unwrap();
        assert_eq!(return_type, DataType::Date32);
    }
}<|MERGE_RESOLUTION|>--- conflicted
+++ resolved
@@ -22,12 +22,8 @@
 use arrow::compute::{and, is_not_null, is_null};
 use arrow::datatypes::DataType;
 
-<<<<<<< HEAD
-use datafusion_common::{exec_err, Result};
-=======
 use datafusion_common::{exec_err, internal_err, Result};
 use datafusion_expr::type_coercion::binary::comparison_coercion;
->>>>>>> 1eff714e
 use datafusion_expr::ColumnarValue;
 use datafusion_expr::{ScalarUDFImpl, Signature, Volatility};
 
@@ -45,11 +41,7 @@
 impl CoalesceFunc {
     pub fn new() -> Self {
         Self {
-<<<<<<< HEAD
-            signature: Signature::union_variadic(Volatility::Immutable),
-=======
             signature: Signature::user_defined(Volatility::Immutable),
->>>>>>> 1eff714e
         }
     }
 }
@@ -68,10 +60,6 @@
     }
 
     fn return_type(&self, arg_types: &[DataType]) -> Result<DataType> {
-<<<<<<< HEAD
-        // arg_types are coerced, so we can just return the first one.
-=======
->>>>>>> 1eff714e
         Ok(arg_types[0].clone())
     }
 
