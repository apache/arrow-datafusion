--- conflicted
+++ resolved
@@ -16,10 +16,7 @@
 // under the License.
 
 //! [`VarianceSample`]: variance sample aggregations.
-<<<<<<< HEAD
-=======
 //! [`VariancePopulation`]: variance population aggregations.
->>>>>>> 59120255
 
 use std::fmt::Debug;
 
