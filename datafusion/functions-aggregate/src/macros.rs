// Licensed to the Apache Software Foundation (ASF) under one
// or more contributor license agreements.  See the NOTICE file
// distributed with this work for additional information
// regarding copyright ownership.  The ASF licenses this file
// to you under the Apache License, Version 2.0 (the
// "License"); you may not use this file except in compliance
// with the License.  You may obtain a copy of the License at
//
//   http://www.apache.org/licenses/LICENSE-2.0
//
// Unless required by applicable law or agreed to in writing,
// software distributed under the License is distributed on an
// "AS IS" BASIS, WITHOUT WARRANTIES OR CONDITIONS OF ANY
// KIND, either express or implied.  See the License for the
// specific language governing permissions and limitations
// under the License.

// Licensed to the Apache Software Foundation (ASF) under one
// or more contributor license agreements.  See the NOTICE file
// distributed with this work for additional information
// regarding copyright ownership.  The ASF licenses this file
// to you under the Apache License, Version 2.0 (the
// "License"); you may not use this file except in compliance
// with the License.  You may obtain a copy of the License at
//
//   http://www.apache.org/licenses/LICENSE-2.0
//
// Unless required by applicable law or agreed to in writing,
// software distributed under the License is distributed on an
// "AS IS" BASIS, WITHOUT WARRANTIES OR CONDITIONS OF ANY
// KIND, either express or implied.  See the License for the
// specific language governing permissions and limitations
// under the License.

macro_rules! make_udaf_expr_and_func {
    ($UDAF:ty, $EXPR_FN:ident, $($arg:ident)*, $DOC:expr, $AGGREGATE_UDF_FN:ident) => {
        // "fluent expr_fn" style function
        #[doc = $DOC]
        pub fn $EXPR_FN(
            $($arg: datafusion_expr::Expr,)*
        ) -> datafusion_expr::Expr {
            datafusion_expr::Expr::AggregateFunction(datafusion_expr::expr::AggregateFunction::new_udf(
                $AGGREGATE_UDF_FN(),
                vec![$($arg),*],
                false,
                None,
                None,
                None,
            ))
        }
        create_func!($UDAF, $AGGREGATE_UDF_FN);
    };
    ($UDAF:ty, $EXPR_FN:ident, $($arg:ident)*, $distinct:ident, $DOC:expr, $AGGREGATE_UDF_FN:ident) => {
        // "fluent expr_fn" style function
        #[doc = $DOC]
        pub fn $EXPR_FN(
            $($arg: datafusion_expr::Expr,)*
<<<<<<< HEAD
            distinct: bool,
        ) -> datafusion_expr::Expr {
            datafusion_expr::Expr::AggregateFunction(datafusion_expr::expr::AggregateFunction::new_udf(
                $AGGREGATE_UDF_FN(),
                vec![$($arg),*],
                distinct,
                None,
                None,
                None
            ))
        }
        create_func!($UDAF, $AGGREGATE_UDF_FN);
    };
    ($UDAF:ty, $EXPR_FN:ident, $($arg:ident)*, $distinct:ident, $filter:ident, $order_by:ident, $null_treatment:ident, $DOC:expr, $AGGREGATE_UDF_FN:ident) => {
        // "fluent expr_fn" style function
        #[doc = $DOC]
        pub fn $EXPR_FN(
            $($arg: datafusion_expr::Expr,)*
=======
>>>>>>> 16346022
            distinct: bool,
        ) -> datafusion_expr::Expr {
            datafusion_expr::Expr::AggregateFunction(datafusion_expr::expr::AggregateFunction::new_udf(
                $AGGREGATE_UDF_FN(),
                vec![$($arg),*],
                distinct,
                None,
                None,
                None
            ))
        }
        create_func!($UDAF, $AGGREGATE_UDF_FN);
    };
    ($UDAF:ty, $EXPR_FN:ident, $DOC:expr, $AGGREGATE_UDF_FN:ident) => {
        // "fluent expr_fn" style function
        #[doc = $DOC]
        pub fn $EXPR_FN(
            args: Vec<datafusion_expr::Expr>,
            distinct: bool,
            filter: Option<Box<datafusion_expr::Expr>>,
            order_by: Option<Vec<datafusion_expr::Expr>>,
            null_treatment: Option<sqlparser::ast::NullTreatment>
        ) -> datafusion_expr::Expr {
            datafusion_expr::Expr::AggregateFunction(datafusion_expr::expr::AggregateFunction::new_udf(
                $AGGREGATE_UDF_FN(),
                args,
                distinct,
                filter,
                order_by,
                null_treatment,
            ))
        }
        create_func!($UDAF, $AGGREGATE_UDF_FN);
    };
}

macro_rules! create_func {
    ($UDAF:ty, $AGGREGATE_UDF_FN:ident) => {
        paste::paste! {
            /// Singleton instance of [$UDAF], ensures the UDAF is only created once
            /// named STATIC_$(UDAF). For example `STATIC_FirstValue`
            #[allow(non_upper_case_globals)]
            static [< STATIC_ $UDAF >]: std::sync::OnceLock<std::sync::Arc<datafusion_expr::AggregateUDF>> =
            std::sync::OnceLock::new();

            /// AggregateFunction that returns a [AggregateUDF] for [$UDAF]
            ///
            /// [AggregateUDF]: datafusion_expr::AggregateUDF
            pub fn $AGGREGATE_UDF_FN() -> std::sync::Arc<datafusion_expr::AggregateUDF> {
                [< STATIC_ $UDAF >]
                    .get_or_init(|| {
                        std::sync::Arc::new(datafusion_expr::AggregateUDF::from(<$UDAF>::default()))
                    })
                    .clone()
            }
        }
    }
}<|MERGE_RESOLUTION|>--- conflicted
+++ resolved
@@ -55,27 +55,6 @@
         #[doc = $DOC]
         pub fn $EXPR_FN(
             $($arg: datafusion_expr::Expr,)*
-<<<<<<< HEAD
-            distinct: bool,
-        ) -> datafusion_expr::Expr {
-            datafusion_expr::Expr::AggregateFunction(datafusion_expr::expr::AggregateFunction::new_udf(
-                $AGGREGATE_UDF_FN(),
-                vec![$($arg),*],
-                distinct,
-                None,
-                None,
-                None
-            ))
-        }
-        create_func!($UDAF, $AGGREGATE_UDF_FN);
-    };
-    ($UDAF:ty, $EXPR_FN:ident, $($arg:ident)*, $distinct:ident, $filter:ident, $order_by:ident, $null_treatment:ident, $DOC:expr, $AGGREGATE_UDF_FN:ident) => {
-        // "fluent expr_fn" style function
-        #[doc = $DOC]
-        pub fn $EXPR_FN(
-            $($arg: datafusion_expr::Expr,)*
-=======
->>>>>>> 16346022
             distinct: bool,
         ) -> datafusion_expr::Expr {
             datafusion_expr::Expr::AggregateFunction(datafusion_expr::expr::AggregateFunction::new_udf(
