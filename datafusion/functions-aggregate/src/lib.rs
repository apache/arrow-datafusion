// Licensed to the Apache Software Foundation (ASF) under one
// or more contributor license agreements.  See the NOTICE file
// distributed with this work for additional information
// regarding copyright ownership.  The ASF licenses this file
// to you under the Apache License, Version 2.0 (the
// "License"); you may not use this file except in compliance
// with the License.  You may obtain a copy of the License at
//
//   http://www.apache.org/licenses/LICENSE-2.0
//
// Unless required by applicable law or agreed to in writing,
// software distributed under the License is distributed on an
// "AS IS" BASIS, WITHOUT WARRANTIES OR CONDITIONS OF ANY
// KIND, either express or implied.  See the License for the
// specific language governing permissions and limitations
// under the License.

//! Aggregate Function packages for [DataFusion].
//!
//! This crate contains a collection of various aggregate function packages for DataFusion,
//! implemented using the extension API. Users may wish to control which functions
//! are available to control the binary size of their application as well as
//! use dialect specific implementations of functions (e.g. Spark vs Postgres)
//!
//! Each package is implemented as a separate
//! module, activated by a feature flag.
//!
//! [DataFusion]: https://crates.io/crates/datafusion
//!
//! # Available Packages
//! See the list of [modules](#modules) in this crate for available packages.
//!
//! # Using A Package
//! You can register all functions in all packages using the [`register_all`] function.
//!
//! Each package also exports an `expr_fn` submodule to help create [`Expr`]s that invoke
//! functions using a fluent style. For example:
//!
//![`Expr`]: datafusion_expr::Expr
//!
//! # Implementing A New Package
//!
//! To add a new package to this crate, you should follow the model of existing
//! packages. The high level steps are:
//!
//! 1. Create a new module with the appropriate [AggregateUDF] implementations.
//!
//! 2. Use the macros in [`macros`] to create standard entry points.
//!
//! 3. Add a new feature to `Cargo.toml`, with any optional dependencies
//!
//! 4. Use the `make_package!` macro to expose the module when the
//! feature is enabled.

#[macro_use]
pub mod macros;

pub mod approx_distinct;
pub mod count;
pub mod covariance;
pub mod first_last;
pub mod hyperloglog;
pub mod median;
pub mod regr;
pub mod stddev;
pub mod sum;
pub mod variance;

pub mod approx_median;
pub mod approx_percentile_cont;
<<<<<<< HEAD
pub mod bit_and_or_xor;
=======
pub mod approx_percentile_cont_with_weight;
>>>>>>> c884bdb6

use crate::approx_percentile_cont::approx_percentile_cont_udaf;
use crate::approx_percentile_cont_with_weight::approx_percentile_cont_with_weight_udaf;
use datafusion_common::Result;
use datafusion_execution::FunctionRegistry;
use datafusion_expr::AggregateUDF;
use log::debug;
use std::sync::Arc;

/// Fluent-style API for creating `Expr`s
pub mod expr_fn {
    pub use super::approx_distinct;
    pub use super::approx_median::approx_median;
    pub use super::approx_percentile_cont::approx_percentile_cont;
    pub use super::approx_percentile_cont_with_weight::approx_percentile_cont_with_weight;
    pub use super::count::count;
    pub use super::count::count_distinct;
    pub use super::covariance::covar_pop;
    pub use super::covariance::covar_samp;
    pub use super::first_last::first_value;
    pub use super::first_last::last_value;
    pub use super::median::median;
    pub use super::regr::regr_avgx;
    pub use super::regr::regr_avgy;
    pub use super::regr::regr_count;
    pub use super::regr::regr_intercept;
    pub use super::regr::regr_r2;
    pub use super::regr::regr_slope;
    pub use super::regr::regr_sxx;
    pub use super::regr::regr_sxy;
    pub use super::regr::regr_syy;
    pub use super::stddev::stddev;
    pub use super::stddev::stddev_pop;
    pub use super::sum::sum;
    pub use super::variance::var_pop;
    pub use super::variance::var_sample;
    pub use super::bit_and_or_xor::bit_and;
    pub use super::bit_and_or_xor::bit_or;
    pub use super::bit_and_or_xor::bit_xor;
}

/// Returns all default aggregate functions
pub fn all_default_aggregate_functions() -> Vec<Arc<AggregateUDF>> {
    vec![
        first_last::first_value_udaf(),
        first_last::last_value_udaf(),
        covariance::covar_samp_udaf(),
        sum::sum_udaf(),
        covariance::covar_pop_udaf(),
        median::median_udaf(),
        count::count_udaf(),
        regr::regr_slope_udaf(),
        regr::regr_intercept_udaf(),
        regr::regr_count_udaf(),
        regr::regr_r2_udaf(),
        regr::regr_avgx_udaf(),
        regr::regr_avgy_udaf(),
        regr::regr_sxx_udaf(),
        regr::regr_syy_udaf(),
        regr::regr_sxy_udaf(),
        variance::var_samp_udaf(),
        variance::var_pop_udaf(),
        stddev::stddev_udaf(),
        stddev::stddev_pop_udaf(),
        approx_median::approx_median_udaf(),
        approx_distinct::approx_distinct_udaf(),
<<<<<<< HEAD
        bit_and_or_xor::bit_and_udaf(),
        bit_and_or_xor::bit_or_udaf(),
        bit_and_or_xor::bit_xor_udaf()
=======
        approx_percentile_cont_udaf(),
        approx_percentile_cont_with_weight_udaf(),
>>>>>>> c884bdb6
    ]
}

/// Registers all enabled packages with a [`FunctionRegistry`]
pub fn register_all(registry: &mut dyn FunctionRegistry) -> Result<()> {
    let functions: Vec<Arc<AggregateUDF>> = all_default_aggregate_functions();

    functions.into_iter().try_for_each(|udf| {
        let existing_udaf = registry.register_udaf(udf)?;
        if let Some(existing_udaf) = existing_udaf {
            debug!("Overwrite existing UDAF: {}", existing_udaf.name());
        }
        Ok(()) as Result<()>
    })?;

    Ok(())
}

#[cfg(test)]
mod tests {
    use crate::all_default_aggregate_functions;
    use datafusion_common::Result;
    use std::collections::HashSet;

    #[test]
    fn test_no_duplicate_name() -> Result<()> {
        let mut names = HashSet::new();
        for func in all_default_aggregate_functions() {
            // TODO: remove this
            // These functions are in intermidiate migration state, skip them
            if func.name().to_lowercase() == "count" {
                continue;
            }
            assert!(
                names.insert(func.name().to_string().to_lowercase()),
                "duplicate function name: {}",
                func.name()
            );
            for alias in func.aliases() {
                assert!(
                    names.insert(alias.to_string().to_lowercase()),
                    "duplicate function name: {}",
                    alias
                );
            }
        }
        Ok(())
    }
}<|MERGE_RESOLUTION|>--- conflicted
+++ resolved
@@ -68,11 +68,8 @@
 
 pub mod approx_median;
 pub mod approx_percentile_cont;
-<<<<<<< HEAD
+pub mod approx_percentile_cont_with_weight;
 pub mod bit_and_or_xor;
-=======
-pub mod approx_percentile_cont_with_weight;
->>>>>>> c884bdb6
 
 use crate::approx_percentile_cont::approx_percentile_cont_udaf;
 use crate::approx_percentile_cont_with_weight::approx_percentile_cont_with_weight_udaf;
@@ -139,14 +136,11 @@
         stddev::stddev_pop_udaf(),
         approx_median::approx_median_udaf(),
         approx_distinct::approx_distinct_udaf(),
-<<<<<<< HEAD
+        approx_percentile_cont_udaf(),
+        approx_percentile_cont_with_weight_udaf(),
         bit_and_or_xor::bit_and_udaf(),
         bit_and_or_xor::bit_or_udaf(),
-        bit_and_or_xor::bit_xor_udaf()
-=======
-        approx_percentile_cont_udaf(),
-        approx_percentile_cont_with_weight_udaf(),
->>>>>>> c884bdb6
+        bit_and_or_xor::bit_xor_udaf(),
     ]
 }
 
