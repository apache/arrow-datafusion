--- conflicted
+++ resolved
@@ -59,7 +59,6 @@
 
 use datafusion_common::Result;
 use datafusion_execution::FunctionRegistry;
-<<<<<<< HEAD
 use datafusion_expr::{
     function::AccumulatorArgs, type_coercion::aggregates::check_arg_count, Accumulator,
     AggregateUDF, Expr, GroupsAccumulator,
@@ -68,9 +67,6 @@
     physical_expr::PhysicalExpr,
     sort_expr::{LexOrdering, PhysicalSortExpr},
 };
-=======
-use datafusion_expr::AggregateUDF;
->>>>>>> 38b2ce72
 use log::debug;
 use std::sync::Arc;
 
@@ -95,275 +91,4 @@
     })?;
 
     Ok(())
-<<<<<<< HEAD
-}
-
-/// Creates a physical expression of the UDAF, that includes all necessary type coercion.
-/// This function errors when `args`' can't be coerced to a valid argument type of the UDAF.
-pub fn create_aggregate_expr(
-    fun: &AggregateUDF,
-    input_phy_exprs: &[Arc<dyn PhysicalExpr>],
-    sort_exprs: &[Expr],
-    ordering_req: &[PhysicalSortExpr],
-    schema: &Schema,
-    name: impl Into<String>,
-    ignore_nulls: bool,
-) -> Result<Arc<dyn AggregateExpr>> {
-    let input_exprs_types = input_phy_exprs
-        .iter()
-        .map(|arg| arg.data_type(schema))
-        .collect::<Result<Vec<_>>>()?;
-
-    // check with signature
-    check_arg_count(
-        fun.name(),
-        &input_exprs_types,
-        &fun.signature().type_signature,
-    )?;
-
-    let ordering_types = ordering_req
-        .iter()
-        .map(|e| e.expr.data_type(schema))
-        .collect::<Result<Vec<_>>>()?;
-
-    let ordering_fields = ordering_fields(ordering_req, &ordering_types);
-
-    Ok(Arc::new(AggregateFunctionExpr {
-        fun: fun.clone(),
-        args: input_phy_exprs.to_vec(),
-        data_type: fun.return_type(&input_exprs_types)?,
-        name: name.into(),
-        schema: schema.clone(),
-        sort_exprs: sort_exprs.to_vec(),
-        ordering_req: ordering_req.to_vec(),
-        ignore_nulls,
-        ordering_fields,
-    }))
-}
-
-/// An aggregate expression that:
-/// * knows its resulting field
-/// * knows how to create its accumulator
-/// * knows its accumulator's state's field
-/// * knows the expressions from whose its accumulator will receive values
-///
-/// Any implementation of this trait also needs to implement the
-/// `PartialEq<dyn Any>` to allows comparing equality between the
-/// trait objects.
-pub trait AggregateExpr: Send + Sync + Debug + PartialEq<dyn Any> {
-    /// Returns the aggregate expression as [`Any`] so that it can be
-    /// downcast to a specific implementation.
-    fn as_any(&self) -> &dyn Any;
-
-    /// the field of the final result of this aggregation.
-    fn field(&self) -> Result<Field>;
-
-    /// the accumulator used to accumulate values from the expressions.
-    /// the accumulator expects the same number of arguments as `expressions` and must
-    /// return states with the same description as `state_fields`
-    fn create_accumulator(&self) -> Result<Box<dyn Accumulator>>;
-
-    /// the fields that encapsulate the Accumulator's state
-    /// the number of fields here equals the number of states that the accumulator contains
-    fn state_fields(&self) -> Result<Vec<Field>>;
-
-    /// expressions that are passed to the Accumulator.
-    /// Single-column aggregations such as `sum` return a single value, others (e.g. `cov`) return many.
-    fn expressions(&self) -> Vec<Arc<dyn PhysicalExpr>>;
-
-    /// Order by requirements for the aggregate function
-    /// By default it is `None` (there is no requirement)
-    /// Order-sensitive aggregators, such as `FIRST_VALUE(x ORDER BY y)` should implement this
-    fn order_bys(&self) -> Option<&[PhysicalSortExpr]> {
-        None
-    }
-
-    /// Human readable name such as `"MIN(c2)"`. The default
-    /// implementation returns placeholder text.
-    fn name(&self) -> &str {
-        "AggregateExpr: default name"
-    }
-
-    /// If the aggregate expression has a specialized
-    /// [`GroupsAccumulator`] implementation. If this returns true,
-    /// `[Self::create_groups_accumulator`] will be called.
-    fn groups_accumulator_supported(&self) -> bool {
-        false
-    }
-
-    /// Return a specialized [`GroupsAccumulator`] that manages state
-    /// for all groups.
-    ///
-    /// For maximum performance, a [`GroupsAccumulator`] should be
-    /// implemented in addition to [`Accumulator`].
-    fn create_groups_accumulator(&self) -> Result<Box<dyn GroupsAccumulator>> {
-        not_impl_err!("GroupsAccumulator hasn't been implemented for {self:?} yet")
-    }
-
-    /// Construct an expression that calculates the aggregate in reverse.
-    /// Typically the "reverse" expression is itself (e.g. SUM, COUNT).
-    /// For aggregates that do not support calculation in reverse,
-    /// returns None (which is the default value).
-    fn reverse_expr(&self) -> Option<Arc<dyn AggregateExpr>> {
-        None
-    }
-
-    /// Creates accumulator implementation that supports retract
-    fn create_sliding_accumulator(&self) -> Result<Box<dyn Accumulator>> {
-        not_impl_err!("Retractable Accumulator hasn't been implemented for {self:?} yet")
-    }
-}
-
-/// Physical aggregate expression of a UDAF.
-#[derive(Debug)]
-pub struct AggregateFunctionExpr {
-    fun: AggregateUDF,
-    args: Vec<Arc<dyn PhysicalExpr>>,
-    /// Output / return type of this aggregate
-    data_type: DataType,
-    name: String,
-    schema: Schema,
-    // The logical order by expressions
-    sort_exprs: Vec<Expr>,
-    // The physical order by expressions
-    ordering_req: LexOrdering,
-    ignore_nulls: bool,
-    ordering_fields: Vec<Field>,
-}
-
-impl AggregateFunctionExpr {
-    /// Return the `AggregateUDF` used by this `AggregateFunctionExpr`
-    pub fn fun(&self) -> &AggregateUDF {
-        &self.fun
-    }
-}
-
-impl AggregateExpr for AggregateFunctionExpr {
-    /// Return a reference to Any that can be used for downcasting
-    fn as_any(&self) -> &dyn Any {
-        self
-    }
-
-    fn expressions(&self) -> Vec<Arc<dyn PhysicalExpr>> {
-        self.args.clone()
-    }
-
-    fn state_fields(&self) -> Result<Vec<Field>> {
-        self.fun.state_fields(
-            self.name(),
-            self.data_type.clone(),
-            self.ordering_fields.clone(),
-        )
-    }
-
-    fn field(&self) -> Result<Field> {
-        Ok(Field::new(&self.name, self.data_type.clone(), true))
-    }
-
-    fn create_accumulator(&self) -> Result<Box<dyn Accumulator>> {
-        let acc_args = AccumulatorArgs::new(
-            &self.data_type,
-            &self.schema,
-            self.ignore_nulls,
-            &self.sort_exprs,
-        );
-
-        self.fun.accumulator(acc_args)
-    }
-
-    fn create_sliding_accumulator(&self) -> Result<Box<dyn Accumulator>> {
-        let accumulator = self.create_accumulator()?;
-
-        // Accumulators that have window frame startings different
-        // than `UNBOUNDED PRECEDING`, such as `1 PRECEEDING`, need to
-        // implement retract_batch method in order to run correctly
-        // currently in DataFusion.
-        //
-        // If this `retract_batches` is not present, there is no way
-        // to calculate result correctly. For example, the query
-        //
-        // ```sql
-        // SELECT
-        //  SUM(a) OVER(ORDER BY a ROWS BETWEEN 1 PRECEDING AND 1 FOLLOWING) AS sum_a
-        // FROM
-        //  t
-        // ```
-        //
-        // 1. First sum value will be the sum of rows between `[0, 1)`,
-        //
-        // 2. Second sum value will be the sum of rows between `[0, 2)`
-        //
-        // 3. Third sum value will be the sum of rows between `[1, 3)`, etc.
-        //
-        // Since the accumulator keeps the running sum:
-        //
-        // 1. First sum we add to the state sum value between `[0, 1)`
-        //
-        // 2. Second sum we add to the state sum value between `[1, 2)`
-        // (`[0, 1)` is already in the state sum, hence running sum will
-        // cover `[0, 2)` range)
-        //
-        // 3. Third sum we add to the state sum value between `[2, 3)`
-        // (`[0, 2)` is already in the state sum).  Also we need to
-        // retract values between `[0, 1)` by this way we can obtain sum
-        // between [1, 3) which is indeed the apropriate range.
-        //
-        // When we use `UNBOUNDED PRECEDING` in the query starting
-        // index will always be 0 for the desired range, and hence the
-        // `retract_batch` method will not be called. In this case
-        // having retract_batch is not a requirement.
-        //
-        // This approach is a a bit different than window function
-        // approach. In window function (when they use a window frame)
-        // they get all the desired range during evaluation.
-        if !accumulator.supports_retract_batch() {
-            return not_impl_err!(
-                "Aggregate can not be used as a sliding accumulator because \
-                     `retract_batch` is not implemented: {}",
-                self.name
-            );
-        }
-        Ok(accumulator)
-    }
-
-    fn name(&self) -> &str {
-        &self.name
-    }
-
-    fn groups_accumulator_supported(&self) -> bool {
-        self.fun.groups_accumulator_supported()
-    }
-
-    fn create_groups_accumulator(&self) -> Result<Box<dyn GroupsAccumulator>> {
-        self.fun.create_groups_accumulator()
-    }
-
-    fn order_bys(&self) -> Option<&[PhysicalSortExpr]> {
-        (!self.ordering_req.is_empty()).then_some(&self.ordering_req)
-    }
-
-    fn reverse_expr(&self) -> Option<Self> {
-        self.fun.reverse_expr()
-    }
-}
-
-impl PartialEq<dyn Any> for AggregateFunctionExpr {
-    fn eq(&self, other: &dyn Any) -> bool {
-        down_cast_any_ref(other)
-            .downcast_ref::<Self>()
-            .map(|x| {
-                self.name == x.name
-                    && self.data_type == x.data_type
-                    && self.fun == x.fun
-                    && self.args.len() == x.args.len()
-                    && self
-                        .args
-                        .iter()
-                        .zip(x.args.iter())
-                        .all(|(this_arg, other_arg)| this_arg.eq(other_arg))
-            })
-            .unwrap_or(false)
-    }
-=======
->>>>>>> 38b2ce72
 }