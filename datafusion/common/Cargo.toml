--- conflicted
+++ resolved
@@ -53,12 +53,8 @@
 arrow-schema = { workspace = true }
 chrono = { workspace = true }
 half = { version = "2.1", default-features = false }
-<<<<<<< HEAD
 libc = "0.2.140"
-num_cpus = "1.13.0"
-=======
 num_cpus = { workspace = true }
->>>>>>> b54990d7
 object_store = { version = "0.7.0", default-features = false, optional = true }
 parquet = { workspace = true, optional = true }
 pyo3 = { version = "0.20.0", optional = true }
