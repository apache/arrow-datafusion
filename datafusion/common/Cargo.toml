--- conflicted
+++ resolved
@@ -40,12 +40,8 @@
 
 [dependencies]
 apache-avro = { version = "0.14", default-features = false, features = ["snappy"], optional = true }
-<<<<<<< HEAD
-arrow = { version = "24.0.0", default-features = false }
+arrow = { version = "25.0.0", default-features = false }
 chrono = { version = "0.4", default-features = false }
-=======
-arrow = { version = "25.0.0", default-features = false }
->>>>>>> feff5dc8
 cranelift-module = { version = "0.88.0", optional = true }
 object_store = { version = "0.5.0", default-features = false, optional = true }
 ordered-float = "3.0"
