--- conflicted
+++ resolved
@@ -40,12 +40,8 @@
 [dependencies]
 arrow = { version = "16.0.0", features = ["prettyprint"] }
 avro-rs = { version = "0.13", features = ["snappy"], optional = true }
-<<<<<<< HEAD
-cranelift-module = { version = "0.84.0", optional = true }
-object_store = { version = "0.2", optional = true }
-=======
 cranelift-module = { version = "0.85.0", optional = true }
->>>>>>> 7afd4377
+object_store = { version = "0.3", optional = true }
 ordered-float = "3.0"
 parquet = { version = "16.0.0", features = ["arrow"], optional = true }
 pyo3 = { version = "0.16", optional = true }
