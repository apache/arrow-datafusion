# Licensed to the Apache Software Foundation (ASF) under one
# or more contributor license agreements.  See the NOTICE file
# distributed with this work for additional information
# regarding copyright ownership.  The ASF licenses this file
# to you under the Apache License, Version 2.0 (the
# "License"); you may not use this file except in compliance
# with the License.  You may obtain a copy of the License at
#
#   http://www.apache.org/licenses/LICENSE-2.0
#
# Unless required by applicable law or agreed to in writing,
# software distributed under the License is distributed on an
# "AS IS" BASIS, WITHOUT WARRANTIES OR CONDITIONS OF ANY
# KIND, either express or implied.  See the License for the
# specific language governing permissions and limitations
# under the License.

[package]
name = "datafusion-common"
description = "Common functionality for DataFusion query engine"
version = "10.0.0"
homepage = "https://github.com/apache/arrow-datafusion"
repository = "https://github.com/apache/arrow-datafusion"
readme = "README.md"
authors = ["Apache Arrow <dev@arrow.apache.org>"]
license = "Apache-2.0"
keywords = ["arrow", "query", "sql"]
edition = "2021"
rust-version = "1.59"

[lib]
name = "datafusion_common"
path = "src/lib.rs"

[features]
avro = ["apache-avro"]
jit = ["cranelift-module"]
pyarrow = ["pyo3"]

[dependencies]
<<<<<<< HEAD
apache-avro = { version = "0.14", features = ["snappy"], optional = true }
arrow = { version = "16.0.0", features = ["prettyprint"] }
cranelift-module = { version = "0.85.0", optional = true }
=======
arrow = { version = "19.0.0", features = ["prettyprint"] }
avro-rs = { version = "0.13", features = ["snappy"], optional = true }
cranelift-module = { version = "0.86.1", optional = true }
object_store = { version = "0.3", optional = true }
>>>>>>> c57fc863
ordered-float = "3.0"
parquet = { version = "19.0.0", features = ["arrow"], optional = true }
pyo3 = { version = "0.16", optional = true }
sqlparser = "0.19"<|MERGE_RESOLUTION|>--- conflicted
+++ resolved
@@ -38,16 +38,10 @@
 pyarrow = ["pyo3"]
 
 [dependencies]
-<<<<<<< HEAD
 apache-avro = { version = "0.14", features = ["snappy"], optional = true }
-arrow = { version = "16.0.0", features = ["prettyprint"] }
-cranelift-module = { version = "0.85.0", optional = true }
-=======
 arrow = { version = "19.0.0", features = ["prettyprint"] }
-avro-rs = { version = "0.13", features = ["snappy"], optional = true }
 cranelift-module = { version = "0.86.1", optional = true }
 object_store = { version = "0.3", optional = true }
->>>>>>> c57fc863
 ordered-float = "3.0"
 parquet = { version = "19.0.0", features = ["arrow"], optional = true }
 pyo3 = { version = "0.16", optional = true }
