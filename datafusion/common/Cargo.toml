# Licensed to the Apache Software Foundation (ASF) under one
# or more contributor license agreements.  See the NOTICE file
# distributed with this work for additional information
# regarding copyright ownership.  The ASF licenses this file
# to you under the Apache License, Version 2.0 (the
# "License"); you may not use this file except in compliance
# with the License.  You may obtain a copy of the License at
#
#   http://www.apache.org/licenses/LICENSE-2.0
#
# Unless required by applicable law or agreed to in writing,
# software distributed under the License is distributed on an
# "AS IS" BASIS, WITHOUT WARRANTIES OR CONDITIONS OF ANY
# KIND, either express or implied.  See the License for the
# specific language governing permissions and limitations
# under the License.

[package]
name = "datafusion-common"
description = "Common functionality for DataFusion query engine"
version = "12.0.0"
homepage = "https://github.com/apache/arrow-datafusion"
repository = "https://github.com/apache/arrow-datafusion"
readme = "README.md"
authors = ["Apache Arrow <dev@arrow.apache.org>"]
license = "Apache-2.0"
keywords = ["arrow", "query", "sql"]
edition = "2021"
rust-version = "1.62"

[lib]
name = "datafusion_common"
path = "src/lib.rs"

[features]
avro = ["apache-avro"]
default = []
jit = ["cranelift-module"]
pyarrow = ["pyo3", "arrow/pyarrow"]

[dependencies]
apache-avro = { version = "0.14", default-features = false, features = ["snappy"], optional = true }
<<<<<<< HEAD
arrow = { path = "../../../arrow-rs/arrow", default-features = false }
cranelift-module = { version = "0.87.0", optional = true }
=======
arrow = { version = "23.0.0", default-features = false }
cranelift-module = { version = "0.88.0", optional = true }
>>>>>>> add10a67
object_store = { version = "0.5.0", default-features = false, optional = true }
ordered-float = "3.0"
parquet = { path = "../../../arrow-rs/parquet", default-features = false, optional = true }
pyo3 = { version = "0.17.1", optional = true }
sqlparser = "0.23"<|MERGE_RESOLUTION|>--- conflicted
+++ resolved
@@ -40,13 +40,8 @@
 
 [dependencies]
 apache-avro = { version = "0.14", default-features = false, features = ["snappy"], optional = true }
-<<<<<<< HEAD
 arrow = { path = "../../../arrow-rs/arrow", default-features = false }
-cranelift-module = { version = "0.87.0", optional = true }
-=======
-arrow = { version = "23.0.0", default-features = false }
 cranelift-module = { version = "0.88.0", optional = true }
->>>>>>> add10a67
 object_store = { version = "0.5.0", default-features = false, optional = true }
 ordered-float = "3.0"
 parquet = { path = "../../../arrow-rs/parquet", default-features = false, optional = true }
