--- conflicted
+++ resolved
@@ -47,11 +47,7 @@
 object_store = { version = "0.5.4", default-features = false, optional = true }
 parquet = { workspace = true, optional = true }
 pyo3 = { version = "0.18.0", optional = true }
-<<<<<<< HEAD
-sqlparser = { git = "https://github.com/synnada-ai/sqlparser-rs.git", rev = "b759a95", features = ["visitor"] }
-=======
 sqlparser = "0.34"
 
->>>>>>> c62fe9f5
 [dev-dependencies]
 rand = "0.8.4"