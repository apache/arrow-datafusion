--- conflicted
+++ resolved
@@ -53,11 +53,8 @@
 pub use schema_reference::{OwnedSchemaReference, SchemaReference};
 pub use stats::{ColumnStatistics, Statistics};
 pub use table_reference::{OwnedTableReference, ResolvedTableReference, TableReference};
-<<<<<<< HEAD
 pub use unnest::UnnestOptions;
-=======
 pub use utils::project_schema;
->>>>>>> c08c30f9
 
 /// Downcast an Arrow Array to a concrete type, return an `DataFusionError::Internal` if the cast is
 /// not possible. In normal usage of DataFusion the downcast should always succeed.
