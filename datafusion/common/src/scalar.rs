// Licensed to the Apache Software Foundation (ASF) under one
// or more contributor license agreements.  See the NOTICE file
// distributed with this work for additional information
// regarding copyright ownership.  The ASF licenses this file
// to you under the Apache License, Version 2.0 (the
// "License"); you may not use this file except in compliance
// with the License.  You may obtain a copy of the License at
//
//   http://www.apache.org/licenses/LICENSE-2.0
//
// Unless required by applicable law or agreed to in writing,
// software distributed under the License is distributed on an
// "AS IS" BASIS, WITHOUT WARRANTIES OR CONDITIONS OF ANY
// KIND, either express or implied.  See the License for the
// specific language governing permissions and limitations
// under the License.

//! This module provides ScalarValue, an enum that can be used for storage of single elements

use std::borrow::Borrow;
use std::cmp::{max, Ordering};
use std::collections::HashSet;
use std::convert::{Infallible, TryInto};
use std::ops::{Add, Sub};
use std::str::FromStr;
use std::{convert::TryFrom, fmt, iter::repeat, sync::Arc};

use crate::cast::{
    as_decimal128_array, as_dictionary_array, as_fixed_size_binary_array,
    as_fixed_size_list_array, as_list_array, as_struct_array,
};
use crate::delta::shift_months;
use crate::error::{DataFusionError, Result};
use arrow::{
    array::*,
    compute::kernels::cast::{cast, cast_with_options, CastOptions},
    datatypes::{
        ArrowDictionaryKeyType, ArrowNativeType, DataType, Field, Float32Type,
        Float64Type, Int16Type, Int32Type, Int64Type, Int8Type, IntervalDayTimeType,
        IntervalMonthDayNanoType, IntervalUnit, IntervalYearMonthType, TimeUnit,
        TimestampMicrosecondType, TimestampMillisecondType, TimestampNanosecondType,
        TimestampSecondType, UInt16Type, UInt32Type, UInt64Type, UInt8Type,
        DECIMAL128_MAX_PRECISION,
    },
};
use arrow_array::timezone::Tz;
use chrono::{Datelike, Duration, NaiveDate, NaiveDateTime};

// Constants we use throughout this file:
const MILLISECS_IN_ONE_DAY: i64 = 86_400_000;
const NANOSECS_IN_ONE_DAY: i64 = 86_400_000_000_000;
const SECS_IN_ONE_MONTH: i64 = 2_592_000; // assuming 30 days.
const MILLISECS_IN_ONE_MONTH: i64 = 2_592_000_000; // assuming 30 days.
const MICROSECS_IN_ONE_MONTH: i64 = 2_592_000_000_000; // assuming 30 days.
const NANOSECS_IN_ONE_MONTH: i128 = 2_592_000_000_000_000; // assuming 30 days.

/// Represents a dynamically typed, nullable single value.
/// This is the single-valued counter-part to arrow's [`Array`].
///
/// See [datatypes](https://arrow.apache.org/docs/python/api/datatypes.html) for
/// details on datatypes and the [format](https://github.com/apache/arrow/blob/master/format/Schema.fbs#L354-L375)
/// for the definitive reference.
#[derive(Clone)]
pub enum ScalarValue {
    /// represents `DataType::Null` (castable to/from any other type)
    Null,
    /// true or false value
    Boolean(Option<bool>),
    /// 32bit float
    Float32(Option<f32>),
    /// 64bit float
    Float64(Option<f64>),
    /// 128bit decimal, using the i128 to represent the decimal, precision scale
    Decimal128(Option<i128>, u8, i8),
    /// signed 8bit int
    Int8(Option<i8>),
    /// signed 16bit int
    Int16(Option<i16>),
    /// signed 32bit int
    Int32(Option<i32>),
    /// signed 64bit int
    Int64(Option<i64>),
    /// unsigned 8bit int
    UInt8(Option<u8>),
    /// unsigned 16bit int
    UInt16(Option<u16>),
    /// unsigned 32bit int
    UInt32(Option<u32>),
    /// unsigned 64bit int
    UInt64(Option<u64>),
    /// utf-8 encoded string.
    Utf8(Option<String>),
    /// utf-8 encoded string representing a LargeString's arrow type.
    LargeUtf8(Option<String>),
    /// binary
    Binary(Option<Vec<u8>>),
    /// fixed size binary
    FixedSizeBinary(i32, Option<Vec<u8>>),
    /// large binary
    LargeBinary(Option<Vec<u8>>),
    /// list of nested ScalarValue
    List(Option<Vec<ScalarValue>>, Box<Field>),
    /// Date stored as a signed 32bit int days since UNIX epoch 1970-01-01
    Date32(Option<i32>),
    /// Date stored as a signed 64bit int milliseconds since UNIX epoch 1970-01-01
    Date64(Option<i64>),
    /// Time stored as a signed 32bit int as seconds since midnight
    Time32Second(Option<i32>),
    /// Time stored as a signed 32bit int as milliseconds since midnight
    Time32Millisecond(Option<i32>),
    /// Time stored as a signed 64bit int as microseconds since midnight
    Time64Microsecond(Option<i64>),
    /// Time stored as a signed 64bit int as nanoseconds since midnight
    Time64Nanosecond(Option<i64>),
    /// Timestamp Second
    TimestampSecond(Option<i64>, Option<String>),
    /// Timestamp Milliseconds
    TimestampMillisecond(Option<i64>, Option<String>),
    /// Timestamp Microseconds
    TimestampMicrosecond(Option<i64>, Option<String>),
    /// Timestamp Nanoseconds
    TimestampNanosecond(Option<i64>, Option<String>),
    /// Number of elapsed whole months
    IntervalYearMonth(Option<i32>),
    /// Number of elapsed days and milliseconds (no leap seconds)
    /// stored as 2 contiguous 32-bit signed integers
    IntervalDayTime(Option<i64>),
    /// A triple of the number of elapsed months, days, and nanoseconds.
    /// Months and days are encoded as 32-bit signed integers.
    /// Nanoseconds is encoded as a 64-bit signed integer (no leap seconds).
    IntervalMonthDayNano(Option<i128>),
    /// struct of nested ScalarValue
    Struct(Option<Vec<ScalarValue>>, Box<Vec<Field>>),
    /// Dictionary type: index type and value
    Dictionary(Box<DataType>, Box<ScalarValue>),
}

// manual implementation of `PartialEq`
impl PartialEq for ScalarValue {
    fn eq(&self, other: &Self) -> bool {
        use ScalarValue::*;
        // This purposely doesn't have a catch-all "(_, _)" so that
        // any newly added enum variant will require editing this list
        // or else face a compile error
        match (self, other) {
            (Decimal128(v1, p1, s1), Decimal128(v2, p2, s2)) => {
                v1.eq(v2) && p1.eq(p2) && s1.eq(s2)
            }
            (Decimal128(_, _, _), _) => false,
            (Boolean(v1), Boolean(v2)) => v1.eq(v2),
            (Boolean(_), _) => false,
            (Float32(v1), Float32(v2)) => match (v1, v2) {
                (Some(f1), Some(f2)) => f1.to_bits() == f2.to_bits(),
                _ => v1.eq(v2),
            },
            (Float32(_), _) => false,
            (Float64(v1), Float64(v2)) => match (v1, v2) {
                (Some(f1), Some(f2)) => f1.to_bits() == f2.to_bits(),
                _ => v1.eq(v2),
            },
            (Float64(_), _) => false,
            (Int8(v1), Int8(v2)) => v1.eq(v2),
            (Int8(_), _) => false,
            (Int16(v1), Int16(v2)) => v1.eq(v2),
            (Int16(_), _) => false,
            (Int32(v1), Int32(v2)) => v1.eq(v2),
            (Int32(_), _) => false,
            (Int64(v1), Int64(v2)) => v1.eq(v2),
            (Int64(_), _) => false,
            (UInt8(v1), UInt8(v2)) => v1.eq(v2),
            (UInt8(_), _) => false,
            (UInt16(v1), UInt16(v2)) => v1.eq(v2),
            (UInt16(_), _) => false,
            (UInt32(v1), UInt32(v2)) => v1.eq(v2),
            (UInt32(_), _) => false,
            (UInt64(v1), UInt64(v2)) => v1.eq(v2),
            (UInt64(_), _) => false,
            (Utf8(v1), Utf8(v2)) => v1.eq(v2),
            (Utf8(_), _) => false,
            (LargeUtf8(v1), LargeUtf8(v2)) => v1.eq(v2),
            (LargeUtf8(_), _) => false,
            (Binary(v1), Binary(v2)) => v1.eq(v2),
            (Binary(_), _) => false,
            (FixedSizeBinary(_, v1), FixedSizeBinary(_, v2)) => v1.eq(v2),
            (FixedSizeBinary(_, _), _) => false,
            (LargeBinary(v1), LargeBinary(v2)) => v1.eq(v2),
            (LargeBinary(_), _) => false,
            (List(v1, t1), List(v2, t2)) => v1.eq(v2) && t1.eq(t2),
            (List(_, _), _) => false,
            (Date32(v1), Date32(v2)) => v1.eq(v2),
            (Date32(_), _) => false,
            (Date64(v1), Date64(v2)) => v1.eq(v2),
            (Date64(_), _) => false,
            (Time32Second(v1), Time32Second(v2)) => v1.eq(v2),
            (Time32Second(_), _) => false,
            (Time32Millisecond(v1), Time32Millisecond(v2)) => v1.eq(v2),
            (Time32Millisecond(_), _) => false,
            (Time64Microsecond(v1), Time64Microsecond(v2)) => v1.eq(v2),
            (Time64Microsecond(_), _) => false,
            (Time64Nanosecond(v1), Time64Nanosecond(v2)) => v1.eq(v2),
            (Time64Nanosecond(_), _) => false,
            (TimestampSecond(v1, _), TimestampSecond(v2, _)) => v1.eq(v2),
            (TimestampSecond(_, _), _) => false,
            (TimestampMillisecond(v1, _), TimestampMillisecond(v2, _)) => v1.eq(v2),
            (TimestampMillisecond(_, _), _) => false,
            (TimestampMicrosecond(v1, _), TimestampMicrosecond(v2, _)) => v1.eq(v2),
            (TimestampMicrosecond(_, _), _) => false,
            (TimestampNanosecond(v1, _), TimestampNanosecond(v2, _)) => v1.eq(v2),
            (TimestampNanosecond(_, _), _) => false,
            (IntervalYearMonth(v1), IntervalYearMonth(v2)) => v1.eq(v2),
            (IntervalYearMonth(v1), IntervalDayTime(v2)) => {
                ym_to_milli(v1).eq(&dt_to_milli(v2))
            }
            (IntervalYearMonth(v1), IntervalMonthDayNano(v2)) => {
                ym_to_nano(v1).eq(&mdn_to_nano(v2))
            }
            (IntervalYearMonth(_), _) => false,
            (IntervalDayTime(v1), IntervalDayTime(v2)) => v1.eq(v2),
            (IntervalDayTime(v1), IntervalYearMonth(v2)) => {
                dt_to_milli(v1).eq(&ym_to_milli(v2))
            }
            (IntervalDayTime(v1), IntervalMonthDayNano(v2)) => {
                dt_to_nano(v1).eq(&mdn_to_nano(v2))
            }
            (IntervalDayTime(_), _) => false,
            (IntervalMonthDayNano(v1), IntervalMonthDayNano(v2)) => v1.eq(v2),
            (IntervalMonthDayNano(v1), IntervalYearMonth(v2)) => {
                mdn_to_nano(v1).eq(&ym_to_nano(v2))
            }
            (IntervalMonthDayNano(v1), IntervalDayTime(v2)) => {
                mdn_to_nano(v1).eq(&dt_to_nano(v2))
            }
            (IntervalMonthDayNano(_), _) => false,
            (Struct(v1, t1), Struct(v2, t2)) => v1.eq(v2) && t1.eq(t2),
            (Struct(_, _), _) => false,
            (Dictionary(k1, v1), Dictionary(k2, v2)) => k1.eq(k2) && v1.eq(v2),
            (Dictionary(_, _), _) => false,
            (Null, Null) => true,
            (Null, _) => false,
        }
    }
}

// manual implementation of `PartialOrd`
impl PartialOrd for ScalarValue {
    fn partial_cmp(&self, other: &Self) -> Option<Ordering> {
        use ScalarValue::*;
        // This purposely doesn't have a catch-all "(_, _)" so that
        // any newly added enum variant will require editing this list
        // or else face a compile error
        match (self, other) {
            (Decimal128(v1, p1, s1), Decimal128(v2, p2, s2)) => {
                if p1.eq(p2) && s1.eq(s2) {
                    v1.partial_cmp(v2)
                } else {
                    // Two decimal values can be compared if they have the same precision and scale.
                    None
                }
            }
            (Decimal128(_, _, _), _) => None,
            (Boolean(v1), Boolean(v2)) => v1.partial_cmp(v2),
            (Boolean(_), _) => None,
            (Float32(v1), Float32(v2)) => match (v1, v2) {
                (Some(f1), Some(f2)) => Some(f1.total_cmp(f2)),
                _ => v1.partial_cmp(v2),
            },
            (Float32(_), _) => None,
            (Float64(v1), Float64(v2)) => match (v1, v2) {
                (Some(f1), Some(f2)) => Some(f1.total_cmp(f2)),
                _ => v1.partial_cmp(v2),
            },
            (Float64(_), _) => None,
            (Int8(v1), Int8(v2)) => v1.partial_cmp(v2),
            (Int8(_), _) => None,
            (Int16(v1), Int16(v2)) => v1.partial_cmp(v2),
            (Int16(_), _) => None,
            (Int32(v1), Int32(v2)) => v1.partial_cmp(v2),
            (Int32(_), _) => None,
            (Int64(v1), Int64(v2)) => v1.partial_cmp(v2),
            (Int64(_), _) => None,
            (UInt8(v1), UInt8(v2)) => v1.partial_cmp(v2),
            (UInt8(_), _) => None,
            (UInt16(v1), UInt16(v2)) => v1.partial_cmp(v2),
            (UInt16(_), _) => None,
            (UInt32(v1), UInt32(v2)) => v1.partial_cmp(v2),
            (UInt32(_), _) => None,
            (UInt64(v1), UInt64(v2)) => v1.partial_cmp(v2),
            (UInt64(_), _) => None,
            (Utf8(v1), Utf8(v2)) => v1.partial_cmp(v2),
            (Utf8(_), _) => None,
            (LargeUtf8(v1), LargeUtf8(v2)) => v1.partial_cmp(v2),
            (LargeUtf8(_), _) => None,
            (Binary(v1), Binary(v2)) => v1.partial_cmp(v2),
            (Binary(_), _) => None,
            (FixedSizeBinary(_, v1), FixedSizeBinary(_, v2)) => v1.partial_cmp(v2),
            (FixedSizeBinary(_, _), _) => None,
            (LargeBinary(v1), LargeBinary(v2)) => v1.partial_cmp(v2),
            (LargeBinary(_), _) => None,
            (List(v1, t1), List(v2, t2)) => {
                if t1.eq(t2) {
                    v1.partial_cmp(v2)
                } else {
                    None
                }
            }
            (List(_, _), _) => None,
            (Date32(v1), Date32(v2)) => v1.partial_cmp(v2),
            (Date32(_), _) => None,
            (Date64(v1), Date64(v2)) => v1.partial_cmp(v2),
            (Date64(_), _) => None,
            (Time32Second(v1), Time32Second(v2)) => v1.partial_cmp(v2),
            (Time32Second(_), _) => None,
            (Time32Millisecond(v1), Time32Millisecond(v2)) => v1.partial_cmp(v2),
            (Time32Millisecond(_), _) => None,
            (Time64Microsecond(v1), Time64Microsecond(v2)) => v1.partial_cmp(v2),
            (Time64Microsecond(_), _) => None,
            (Time64Nanosecond(v1), Time64Nanosecond(v2)) => v1.partial_cmp(v2),
            (Time64Nanosecond(_), _) => None,
            (TimestampSecond(v1, _), TimestampSecond(v2, _)) => v1.partial_cmp(v2),
            (TimestampSecond(_, _), _) => None,
            (TimestampMillisecond(v1, _), TimestampMillisecond(v2, _)) => {
                v1.partial_cmp(v2)
            }
            (TimestampMillisecond(_, _), _) => None,
            (TimestampMicrosecond(v1, _), TimestampMicrosecond(v2, _)) => {
                v1.partial_cmp(v2)
            }
            (TimestampMicrosecond(_, _), _) => None,
            (TimestampNanosecond(v1, _), TimestampNanosecond(v2, _)) => {
                v1.partial_cmp(v2)
            }
            (TimestampNanosecond(_, _), _) => None,
            (IntervalYearMonth(v1), IntervalYearMonth(v2)) => v1.partial_cmp(v2),
            (IntervalYearMonth(v1), IntervalDayTime(v2)) => {
                ym_to_milli(v1).partial_cmp(&dt_to_milli(v2))
            }
            (IntervalYearMonth(v1), IntervalMonthDayNano(v2)) => {
                ym_to_nano(v1).partial_cmp(&mdn_to_nano(v2))
            }
            (IntervalYearMonth(_), _) => None,
            (IntervalDayTime(v1), IntervalDayTime(v2)) => v1.partial_cmp(v2),
            (IntervalDayTime(v1), IntervalYearMonth(v2)) => {
                dt_to_milli(v1).partial_cmp(&ym_to_milli(v2))
            }
            (IntervalDayTime(v1), IntervalMonthDayNano(v2)) => {
                dt_to_nano(v1).partial_cmp(&mdn_to_nano(v2))
            }
            (IntervalDayTime(_), _) => None,
            (IntervalMonthDayNano(v1), IntervalMonthDayNano(v2)) => v1.partial_cmp(v2),
            (IntervalMonthDayNano(v1), IntervalYearMonth(v2)) => {
                mdn_to_nano(v1).partial_cmp(&ym_to_nano(v2))
            }
            (IntervalMonthDayNano(v1), IntervalDayTime(v2)) => {
                mdn_to_nano(v1).partial_cmp(&dt_to_nano(v2))
            }
            (IntervalMonthDayNano(_), _) => None,
            (Struct(v1, t1), Struct(v2, t2)) => {
                if t1.eq(t2) {
                    v1.partial_cmp(v2)
                } else {
                    None
                }
            }
            (Struct(_, _), _) => None,
            (Dictionary(k1, v1), Dictionary(k2, v2)) => {
                // Don't compare if the key types don't match (it is effectively a different datatype)
                if k1 == k2 {
                    v1.partial_cmp(v2)
                } else {
                    None
                }
            }
            (Dictionary(_, _), _) => None,
            (Null, Null) => Some(Ordering::Equal),
            (Null, _) => None,
        }
    }
}

/// This function computes the duration (in milliseconds) of the given
/// year-month-interval.
#[inline]
pub fn ym_to_sec(val: &Option<i32>) -> Option<i64> {
    val.map(|value| (value as i64) * SECS_IN_ONE_MONTH)
}

/// This function computes the duration (in milliseconds) of the given
/// year-month-interval.
#[inline]
pub fn ym_to_milli(val: &Option<i32>) -> Option<i64> {
    val.map(|value| (value as i64) * MILLISECS_IN_ONE_MONTH)
}

/// This function computes the duration (in milliseconds) of the given
/// year-month-interval.
#[inline]
pub fn ym_to_micro(val: &Option<i32>) -> Option<i64> {
    val.map(|value| (value as i64) * MICROSECS_IN_ONE_MONTH)
}

/// This function computes the duration (in nanoseconds) of the given
/// year-month-interval.
#[inline]
pub fn ym_to_nano(val: &Option<i32>) -> Option<i128> {
    val.map(|value| (value as i128) * NANOSECS_IN_ONE_MONTH)
}

/// This function computes the duration (in seconds) of the given
/// daytime-interval.
#[inline]
pub fn dt_to_sec(val: &Option<i64>) -> Option<i64> {
    val.map(|val| {
        let (days, millis) = IntervalDayTimeType::to_parts(val);
        (days as i64) * MILLISECS_IN_ONE_DAY + (millis as i64 / 1_000)
    })
}

/// This function computes the duration (in milliseconds) of the given
/// daytime-interval.
#[inline]
pub fn dt_to_milli(val: &Option<i64>) -> Option<i64> {
    val.map(|val| {
        let (days, millis) = IntervalDayTimeType::to_parts(val);
        (days as i64) * MILLISECS_IN_ONE_DAY + (millis as i64)
    })
}

/// This function computes the duration (in microseconds) of the given
/// daytime-interval.
#[inline]
pub fn dt_to_micro(val: &Option<i64>) -> Option<i128> {
    val.map(|val| {
        let (days, millis) = IntervalDayTimeType::to_parts(val);
        (days as i128) * (NANOSECS_IN_ONE_DAY as i128) + (millis as i128) * 1_000
    })
}

/// This function computes the duration (in nanoseconds) of the given
/// daytime-interval.
#[inline]
pub fn dt_to_nano(val: &Option<i64>) -> Option<i128> {
    val.map(|val| {
        let (days, millis) = IntervalDayTimeType::to_parts(val);
        (days as i128) * (NANOSECS_IN_ONE_DAY as i128) + (millis as i128) * 1_000_000
    })
}

/// This function computes the duration (in seconds) of the given
/// month-day-nano-interval. Assumes a month is 30 days long.
#[inline]
pub fn mdn_to_sec(val: &Option<i128>) -> Option<i128> {
    val.map(|val| {
        let (months, days, nanos) = IntervalMonthDayNanoType::to_parts(val);
        (months as i128) * NANOSECS_IN_ONE_MONTH
            + (days as i128) * (NANOSECS_IN_ONE_DAY as i128)
            + (nanos as i128) / 1_000_000_000
    })
}

/// This function computes the duration (in milliseconds) of the given
/// month-day-nano-interval. Assumes a month is 30 days long.
#[inline]
pub fn mdn_to_milli(val: &Option<i128>) -> Option<i128> {
    val.map(|val| {
        let (months, days, nanos) = IntervalMonthDayNanoType::to_parts(val);
        (months as i128) * NANOSECS_IN_ONE_MONTH
            + (days as i128) * (NANOSECS_IN_ONE_DAY as i128)
            + (nanos as i128) / 1_000_000
    })
}

/// This function computes the duration (in microseconds) of the given
/// month-day-nano-interval. Assumes a month is 30 days long.
#[inline]
pub fn mdn_to_micro(val: &Option<i128>) -> Option<i128> {
    val.map(|val| {
        let (months, days, nanos) = IntervalMonthDayNanoType::to_parts(val);
        (months as i128) * NANOSECS_IN_ONE_MONTH
            + (days as i128) * (NANOSECS_IN_ONE_DAY as i128)
            + (nanos as i128) / 1_000
    })
}

/// This function computes the duration (in nanoseconds) of the given
/// month-day-nano-interval. Assumes a month is 30 days long.
#[inline]
pub fn mdn_to_nano(val: &Option<i128>) -> Option<i128> {
    val.map(|val| {
        let (months, days, nanos) = IntervalMonthDayNanoType::to_parts(val);
        (months as i128) * NANOSECS_IN_ONE_MONTH
            + (days as i128) * (NANOSECS_IN_ONE_DAY as i128)
            + (nanos as i128)
    })
}

impl Eq for ScalarValue {}

// TODO implement this in arrow-rs with simd
// https://github.com/apache/arrow-rs/issues/1010
macro_rules! decimal_op {
    ($LHS:expr, $RHS:expr, $PRECISION:expr, $LHS_SCALE:expr, $RHS_SCALE:expr, $OPERATION:tt) => {{
        let (difference, side) = if $LHS_SCALE > $RHS_SCALE {
            ($LHS_SCALE - $RHS_SCALE, true)
        } else {
            ($RHS_SCALE - $LHS_SCALE, false)
        };
        let scale = max($LHS_SCALE, $RHS_SCALE);
        Ok(match ($LHS, $RHS, difference) {
            (None, None, _) => ScalarValue::Decimal128(None, $PRECISION, scale),
            (lhs, None, 0) => ScalarValue::Decimal128(*lhs, $PRECISION, scale),
            (Some(lhs_value), None, _) => {
                let mut new_value = *lhs_value;
                if !side {
                    new_value *= 10_i128.pow(difference as u32)
                }
                ScalarValue::Decimal128(Some(new_value), $PRECISION, scale)
            }
            (None, Some(rhs_value), 0) => {
                let value = decimal_right!(*rhs_value, $OPERATION);
                ScalarValue::Decimal128(Some(value), $PRECISION, scale)
            }
            (None, Some(rhs_value), _) => {
                let mut new_value = decimal_right!(*rhs_value, $OPERATION);
                if side {
                    new_value *= 10_i128.pow(difference as u32)
                };
                ScalarValue::Decimal128(Some(new_value), $PRECISION, scale)
            }
            (Some(lhs_value), Some(rhs_value), 0) => {
                decimal_binary_op!(lhs_value, rhs_value, $OPERATION, $PRECISION, scale)
            }
            (Some(lhs_value), Some(rhs_value), _) => {
                let (left_arg, right_arg) = if side {
                    (*lhs_value, rhs_value * 10_i128.pow(difference as u32))
                } else {
                    (lhs_value * 10_i128.pow(difference as u32), *rhs_value)
                };
                decimal_binary_op!(left_arg, right_arg, $OPERATION, $PRECISION, scale)
            }
        })
    }};
}

macro_rules! decimal_binary_op {
    ($LHS:expr, $RHS:expr, $OPERATION:tt, $PRECISION:expr, $SCALE:expr) => {
        // TODO: This simple implementation loses precision for calculations like
        //       multiplication and division. Improve this implementation for such
        //       operations.
        ScalarValue::Decimal128(Some($LHS $OPERATION $RHS), $PRECISION, $SCALE)
    };
}

macro_rules! decimal_right {
    ($TERM:expr, +) => {
        $TERM
    };
    ($TERM:expr, *) => {
        $TERM
    };
    ($TERM:expr, -) => {
        -$TERM
    };
    ($TERM:expr, /) => {
        Err(DataFusionError::NotImplemented(format!(
            "Decimal reciprocation not yet supported",
        )))
    };
}

// Returns the result of applying operation to two scalar values.
macro_rules! primitive_op {
    ($LEFT:expr, $RIGHT:expr, $SCALAR:ident, $OPERATION:tt) => {
        match ($LEFT, $RIGHT) {
            (lhs, None) => Ok(ScalarValue::$SCALAR(*lhs)),
            #[allow(unused_variables)]
            (None, Some(b)) => { primitive_right!(*b, $OPERATION, $SCALAR) },
            (Some(a), Some(b)) => Ok(ScalarValue::$SCALAR(Some(*a $OPERATION *b))),
        }
    };
}

macro_rules! primitive_right {
    ($TERM:expr, +, $SCALAR:ident) => {
        Ok(ScalarValue::$SCALAR(Some($TERM)))
    };
    ($TERM:expr, *, $SCALAR:ident) => {
        Ok(ScalarValue::$SCALAR(Some($TERM)))
    };
    ($TERM:expr, -, UInt64) => {
        unsigned_subtraction_error!("UInt64")
    };
    ($TERM:expr, -, UInt32) => {
        unsigned_subtraction_error!("UInt32")
    };
    ($TERM:expr, -, UInt16) => {
        unsigned_subtraction_error!("UInt16")
    };
    ($TERM:expr, -, UInt8) => {
        unsigned_subtraction_error!("UInt8")
    };
    ($TERM:expr, -, $SCALAR:ident) => {
        Ok(ScalarValue::$SCALAR(Some(-$TERM)))
    };
    ($TERM:expr, /, Float64) => {
        Ok(ScalarValue::$SCALAR(Some($TERM.recip())))
    };
    ($TERM:expr, /, Float32) => {
        Ok(ScalarValue::$SCALAR(Some($TERM.recip())))
    };
    ($TERM:expr, /, $SCALAR:ident) => {
        Err(DataFusionError::Internal(format!(
            "Can not divide an uninitialized value to a non-floating point value",
        )))
    };
}

macro_rules! unsigned_subtraction_error {
    ($SCALAR:expr) => {{
        let msg = format!(
            "Can not subtract a {} value from an uninitialized value",
            $SCALAR
        );
        Err(DataFusionError::Internal(msg))
    }};
}

macro_rules! impl_op {
    ($LHS:expr, $RHS:expr, +) => {
        impl_op_arithmetic!($LHS, $RHS, +)
    };
    ($LHS:expr, $RHS:expr, -) => {
        match ($LHS, $RHS) {
            (
                ScalarValue::TimestampSecond(Some(ts_lhs), tz_lhs),
                ScalarValue::TimestampSecond(Some(ts_rhs), tz_rhs),
            ) => {
                let err = || {
                    DataFusionError::Execution(
                        "Overflow while converting seconds to milliseconds".to_string(),
                    )
                };
                ts_sub_to_interval::<MILLISECOND_MODE>(
                    ts_lhs.checked_mul(1_000).ok_or_else(err)?,
                    ts_rhs.checked_mul(1_000).ok_or_else(err)?,
                    &tz_lhs,
                    &tz_rhs,
                )
            },
            (
                ScalarValue::TimestampMillisecond(Some(ts_lhs), tz_lhs),
                ScalarValue::TimestampMillisecond(Some(ts_rhs), tz_rhs),
            ) => ts_sub_to_interval::<MILLISECOND_MODE>(
                *ts_lhs,
                *ts_rhs,
                tz_lhs,
                tz_rhs,
            ),
            (
                ScalarValue::TimestampMicrosecond(Some(ts_lhs), tz_lhs),
                ScalarValue::TimestampMicrosecond(Some(ts_rhs), tz_rhs),
            ) => {
                let err = || {
                    DataFusionError::Execution(
                        "Overflow while converting microseconds to nanoseconds".to_string(),
                    )
                };
                ts_sub_to_interval::<NANOSECOND_MODE>(
                    ts_lhs.checked_mul(1_000).ok_or_else(err)?,
                    ts_rhs.checked_mul(1_000).ok_or_else(err)?,
                    tz_lhs,
                    tz_rhs,
                )
            },
            (
                ScalarValue::TimestampNanosecond(Some(ts_lhs), tz_lhs),
                ScalarValue::TimestampNanosecond(Some(ts_rhs), tz_rhs),
            ) => ts_sub_to_interval::<NANOSECOND_MODE>(
                *ts_lhs,
                *ts_rhs,
                tz_lhs,
                tz_rhs,
            ),
            _ => impl_op_arithmetic!($LHS, $RHS, -)
        }
    };
}

macro_rules! impl_op_arithmetic {
    ($LHS:expr, $RHS:expr, $OPERATION:tt) => {
        match ($LHS, $RHS) {
            // Binary operations on arguments with the same type:
            (
                ScalarValue::Decimal128(v1, p1, s1),
                ScalarValue::Decimal128(v2, p2, s2),
            ) => {
                decimal_op!(v1, v2, *p1.max(p2), *s1, *s2, $OPERATION)
            }
            (ScalarValue::Float64(lhs), ScalarValue::Float64(rhs)) => {
                primitive_op!(lhs, rhs, Float64, $OPERATION)
            }
            (ScalarValue::Float32(lhs), ScalarValue::Float32(rhs)) => {
                primitive_op!(lhs, rhs, Float32, $OPERATION)
            }
            (ScalarValue::UInt64(lhs), ScalarValue::UInt64(rhs)) => {
                primitive_op!(lhs, rhs, UInt64, $OPERATION)
            }
            (ScalarValue::Int64(lhs), ScalarValue::Int64(rhs)) => {
                primitive_op!(lhs, rhs, Int64, $OPERATION)
            }
            (ScalarValue::UInt32(lhs), ScalarValue::UInt32(rhs)) => {
                primitive_op!(lhs, rhs, UInt32, $OPERATION)
            }
            (ScalarValue::Int32(lhs), ScalarValue::Int32(rhs)) => {
                primitive_op!(lhs, rhs, Int32, $OPERATION)
            }
            (ScalarValue::UInt16(lhs), ScalarValue::UInt16(rhs)) => {
                primitive_op!(lhs, rhs, UInt16, $OPERATION)
            }
            (ScalarValue::Int16(lhs), ScalarValue::Int16(rhs)) => {
                primitive_op!(lhs, rhs, Int16, $OPERATION)
            }
            (ScalarValue::UInt8(lhs), ScalarValue::UInt8(rhs)) => {
                primitive_op!(lhs, rhs, UInt8, $OPERATION)
            }
            (ScalarValue::Int8(lhs), ScalarValue::Int8(rhs)) => {
                primitive_op!(lhs, rhs, Int8, $OPERATION)
            }
            (
                ScalarValue::IntervalYearMonth(Some(lhs)),
                ScalarValue::IntervalYearMonth(Some(rhs)),
            ) => Ok(ScalarValue::IntervalYearMonth(Some(op_ym(
                *lhs,
                *rhs,
                get_sign!($OPERATION),
            )))),
            (
                ScalarValue::IntervalDayTime(Some(lhs)),
                ScalarValue::IntervalDayTime(Some(rhs)),
            ) => Ok(ScalarValue::IntervalDayTime(Some(op_dt(
                *lhs,
                *rhs,
                get_sign!($OPERATION),
            )))),
            (
                ScalarValue::IntervalMonthDayNano(Some(lhs)),
                ScalarValue::IntervalMonthDayNano(Some(rhs)),
            ) => Ok(ScalarValue::IntervalMonthDayNano(Some(op_mdn(
                *lhs,
                *rhs,
                get_sign!($OPERATION),
            )))),
            // Binary operations on arguments with different types:
            (ScalarValue::Date32(Some(days)), _) => {
                let value = date32_add(*days, $RHS, get_sign!($OPERATION))?;
                Ok(ScalarValue::Date32(Some(value)))
            }
            (ScalarValue::Date64(Some(ms)), _) => {
                let value = date64_add(*ms, $RHS, get_sign!($OPERATION))?;
                Ok(ScalarValue::Date64(Some(value)))
            }
            (ScalarValue::TimestampSecond(Some(ts_s), zone), _) => {
                let value = seconds_add(*ts_s, $RHS, get_sign!($OPERATION))?;
                Ok(ScalarValue::TimestampSecond(Some(value), zone.clone()))
            }
            (_, ScalarValue::TimestampSecond(Some(ts_s), zone)) => {
                let value = seconds_add(*ts_s, $LHS, get_sign!($OPERATION))?;
                Ok(ScalarValue::TimestampSecond(Some(value), zone.clone()))
            }
            (ScalarValue::TimestampMillisecond(Some(ts_ms), zone), _) => {
                let value = milliseconds_add(*ts_ms, $RHS, get_sign!($OPERATION))?;
                Ok(ScalarValue::TimestampMillisecond(Some(value), zone.clone()))
            }
            (_, ScalarValue::TimestampMillisecond(Some(ts_ms), zone)) => {
                let value = milliseconds_add(*ts_ms, $LHS, get_sign!($OPERATION))?;
                Ok(ScalarValue::TimestampMillisecond(Some(value), zone.clone()))
            }
            (ScalarValue::TimestampMicrosecond(Some(ts_us), zone), _) => {
                let value = microseconds_add(*ts_us, $RHS, get_sign!($OPERATION))?;
                Ok(ScalarValue::TimestampMicrosecond(Some(value), zone.clone()))
            }
            (_, ScalarValue::TimestampMicrosecond(Some(ts_us), zone)) => {
                let value = microseconds_add(*ts_us, $LHS, get_sign!($OPERATION))?;
                Ok(ScalarValue::TimestampMicrosecond(Some(value), zone.clone()))
            }
            (ScalarValue::TimestampNanosecond(Some(ts_ns), zone), _) => {
                let value = nanoseconds_add(*ts_ns, $RHS, get_sign!($OPERATION))?;
                Ok(ScalarValue::TimestampNanosecond(Some(value), zone.clone()))
            }
            (_, ScalarValue::TimestampNanosecond(Some(ts_ns), zone)) => {
                let value = nanoseconds_add(*ts_ns, $LHS, get_sign!($OPERATION))?;
                Ok(ScalarValue::TimestampNanosecond(Some(value), zone.clone()))
            }
            (
                ScalarValue::IntervalYearMonth(Some(lhs)),
                ScalarValue::IntervalDayTime(Some(rhs)),
            ) => Ok(ScalarValue::IntervalMonthDayNano(Some(op_ym_dt(
                *lhs,
                *rhs,
                get_sign!($OPERATION),
                false,
            )))),
            (
                ScalarValue::IntervalYearMonth(Some(lhs)),
                ScalarValue::IntervalMonthDayNano(Some(rhs)),
            ) => Ok(ScalarValue::IntervalMonthDayNano(Some(op_ym_mdn(
                *lhs,
                *rhs,
                get_sign!($OPERATION),
                false,
            )))),
            (
                ScalarValue::IntervalDayTime(Some(lhs)),
                ScalarValue::IntervalYearMonth(Some(rhs)),
            ) => Ok(ScalarValue::IntervalMonthDayNano(Some(op_ym_dt(
                *rhs,
                *lhs,
                get_sign!($OPERATION),
                true,
            )))),
            (
                ScalarValue::IntervalDayTime(Some(lhs)),
                ScalarValue::IntervalMonthDayNano(Some(rhs)),
            ) => Ok(ScalarValue::IntervalMonthDayNano(Some(op_dt_mdn(
                *lhs,
                *rhs,
                get_sign!($OPERATION),
                false,
            )))),
            (
                ScalarValue::IntervalMonthDayNano(Some(lhs)),
                ScalarValue::IntervalYearMonth(Some(rhs)),
            ) => Ok(ScalarValue::IntervalMonthDayNano(Some(op_ym_mdn(
                *rhs,
                *lhs,
                get_sign!($OPERATION),
                true,
            )))),
            (
                ScalarValue::IntervalMonthDayNano(Some(lhs)),
                ScalarValue::IntervalDayTime(Some(rhs)),
            ) => Ok(ScalarValue::IntervalMonthDayNano(Some(op_dt_mdn(
                *rhs,
                *lhs,
                get_sign!($OPERATION),
                true,
            )))),
            _ => Err(DataFusionError::Internal(format!(
                "Operator {} is not implemented for types {:?} and {:?}",
                stringify!($OPERATION),
                $LHS,
                $RHS
            ))),
        }
    };
}

/// This function adds/subtracts two "raw" intervals (`lhs` and `rhs`) of different
/// types ([`IntervalYearMonthType`] and [`IntervalDayTimeType`], respectively).
/// The argument `sign` chooses between addition and subtraction, the argument
/// `commute` swaps `lhs` and `rhs`. The return value is an 128-bit integer.
/// It can be involved in a [`IntervalMonthDayNanoType`] in the outer scope.
#[inline]
pub fn op_ym_dt(mut lhs: i32, rhs: i64, sign: i32, commute: bool) -> i128 {
    let (mut days, millis) = IntervalDayTimeType::to_parts(rhs);
    let mut nanos = (millis as i64) * 1_000_000;
    if commute {
        lhs *= sign;
    } else {
        days *= sign;
        nanos *= sign as i64;
    };
    IntervalMonthDayNanoType::make_value(lhs, days, nanos)
}

/// This function adds/subtracts two "raw" intervals (`lhs` and `rhs`) of different
/// types ([`IntervalYearMonthType`] and [`IntervalMonthDayNanoType`], respectively).
/// The argument `sign` chooses between addition and subtraction, the argument
/// `commute` swaps `lhs` and `rhs`. The return value is an 128-bit integer.
/// It can be involved in a [`IntervalMonthDayNanoType`] in the outer scope.
#[inline]
pub fn op_ym_mdn(lhs: i32, rhs: i128, sign: i32, commute: bool) -> i128 {
    let (mut months, mut days, mut nanos) = IntervalMonthDayNanoType::to_parts(rhs);
    if commute {
        months += lhs * sign;
    } else {
        months = lhs + (months * sign);
        days *= sign;
        nanos *= sign as i64;
    }
    IntervalMonthDayNanoType::make_value(months, days, nanos)
}

/// This function adds/subtracts two "raw" intervals (`lhs` and `rhs`) of different
/// types ([`IntervalDayTimeType`] and [`IntervalMonthDayNanoType`], respectively).
/// The argument `sign` chooses between addition and subtraction, the argument
/// `commute` swaps `lhs` and `rhs`. The return value is an 128-bit integer.
/// It can be involved in a [`IntervalMonthDayNanoType`] in the outer scope.
#[inline]
pub fn op_dt_mdn(lhs: i64, rhs: i128, sign: i32, commute: bool) -> i128 {
    let (lhs_days, lhs_millis) = IntervalDayTimeType::to_parts(lhs);
    let (rhs_months, rhs_days, rhs_nanos) = IntervalMonthDayNanoType::to_parts(rhs);
    if commute {
        IntervalMonthDayNanoType::make_value(
            rhs_months,
            lhs_days * sign + rhs_days,
            (lhs_millis * sign) as i64 * 1_000_000 + rhs_nanos,
        )
    } else {
        IntervalMonthDayNanoType::make_value(
            rhs_months * sign,
            lhs_days + rhs_days * sign,
            (lhs_millis as i64) * 1_000_000 + rhs_nanos * (sign as i64),
        )
    }
}

/// This function adds/subtracts two "raw" intervals (`lhs` and `rhs`) of
/// the same type [`IntervalYearMonthType`]. The argument `sign` chooses between
/// addition and subtraction. The return value is an 32-bit integer. It can be
/// involved in a [`IntervalYearMonthType`] in the outer scope.
#[inline]
pub fn op_ym(lhs: i32, rhs: i32, sign: i32) -> i32 {
    lhs + rhs * sign
}

/// This function adds/subtracts two "raw" intervals (`lhs` and `rhs`) of
/// the same type [`IntervalDayTimeType`]. The argument `sign` chooses between
/// addition and subtraction. The return value is an 64-bit integer. It can be
/// involved in a [`IntervalDayTimeType`] in the outer scope.
#[inline]
pub fn op_dt(lhs: i64, rhs: i64, sign: i32) -> i64 {
    let (lhs_days, lhs_millis) = IntervalDayTimeType::to_parts(lhs);
    let (rhs_days, rhs_millis) = IntervalDayTimeType::to_parts(rhs);
    IntervalDayTimeType::make_value(
        lhs_days + rhs_days * sign,
        lhs_millis + rhs_millis * sign,
    )
}

/// This function adds/subtracts two "raw" intervals (`lhs` and `rhs`) of
/// the same type [`IntervalMonthDayNanoType`]. The argument `sign` chooses between
/// addition and subtraction. The return value is an 128-bit integer. It can be
/// involved in a [`IntervalMonthDayNanoType`] in the outer scope.
#[inline]
pub fn op_mdn(lhs: i128, rhs: i128, sign: i32) -> i128 {
    let (lhs_months, lhs_days, lhs_nanos) = IntervalMonthDayNanoType::to_parts(lhs);
    let (rhs_months, rhs_days, rhs_nanos) = IntervalMonthDayNanoType::to_parts(rhs);
    IntervalMonthDayNanoType::make_value(
        lhs_months + rhs_months * sign,
        lhs_days + rhs_days * sign,
        lhs_nanos + rhs_nanos * (sign as i64),
    )
}

macro_rules! get_sign {
    (+) => {
        1
    };
    (-) => {
        -1
    };
}

pub const YM_MODE: i8 = 0;
pub const DT_MODE: i8 = 1;
pub const MDN_MODE: i8 = 2;

pub const MILLISECOND_MODE: bool = false;
pub const NANOSECOND_MODE: bool = true;
/// This function computes subtracts `rhs_ts` from `lhs_ts`, taking timezones
/// into account when given. Units of the resulting interval is specified by
/// the constant `TIME_MODE`.
/// The default behavior of Datafusion is the following:
/// - When subtracting timestamps at seconds/milliseconds precision, the output
///   interval will have the type [`IntervalDayTimeType`].
/// - When subtracting timestamps at microseconds/nanoseconds precision, the
///   output interval will have the type [`IntervalMonthDayNanoType`].
fn ts_sub_to_interval<const TIME_MODE: bool>(
    lhs_ts: i64,
    rhs_ts: i64,
    lhs_tz: &Option<String>,
    rhs_tz: &Option<String>,
) -> Result<ScalarValue> {
    let parsed_lhs_tz = parse_timezones(lhs_tz)?;
    let parsed_rhs_tz = parse_timezones(rhs_tz)?;

    let (naive_lhs, naive_rhs) =
        calculate_naives::<TIME_MODE>(lhs_ts, parsed_lhs_tz, rhs_ts, parsed_rhs_tz)?;
    let delta_secs = naive_lhs.signed_duration_since(naive_rhs);

    match TIME_MODE {
        MILLISECOND_MODE => {
            let as_millisecs = delta_secs.num_milliseconds();
            Ok(ScalarValue::new_interval_dt(
                (as_millisecs / MILLISECS_IN_ONE_DAY) as i32,
                (as_millisecs % MILLISECS_IN_ONE_DAY) as i32,
            ))
        }
        NANOSECOND_MODE => {
            let as_nanosecs = delta_secs.num_nanoseconds().ok_or_else(|| {
                DataFusionError::Execution(String::from(
                    "Can not compute timestamp differences with nanosecond precision",
                ))
            })?;
            Ok(ScalarValue::new_interval_mdn(
                0,
                (as_nanosecs / NANOSECS_IN_ONE_DAY) as i32,
                as_nanosecs % NANOSECS_IN_ONE_DAY,
            ))
        }
    }
}

/// This function parses the timezone from string to Tz.
/// If it cannot parse or timezone field is [`None`], it returns [`None`].
pub fn parse_timezones(tz: &Option<String>) -> Result<Option<Tz>> {
    if let Some(tz) = tz {
        let parsed_tz: Tz = FromStr::from_str(tz).map_err(|_| {
            DataFusionError::Execution(format!("cannot parse '{tz}' as timezone"))
        })?;
        Ok(Some(parsed_tz))
    } else {
        Ok(None)
    }
}

/// This function takes two timestamps with an optional timezone,
/// and returns the duration between them. If one of the timestamps
/// has a [`None`] timezone, the other one is also treated as having [`None`].
pub fn calculate_naives<const TIME_MODE: bool>(
    lhs_ts: i64,
    parsed_lhs_tz: Option<Tz>,
    rhs_ts: i64,
    parsed_rhs_tz: Option<Tz>,
) -> Result<(NaiveDateTime, NaiveDateTime)> {
    let err = || {
        DataFusionError::Execution(String::from(
            "error while converting Int64 to DateTime in timestamp subtraction",
        ))
    };
    match (parsed_lhs_tz, parsed_rhs_tz, TIME_MODE) {
        (Some(lhs_tz), Some(rhs_tz), MILLISECOND_MODE) => {
            let lhs = arrow_array::temporal_conversions::as_datetime_with_timezone::<
                arrow_array::types::TimestampMillisecondType,
            >(lhs_ts, rhs_tz)
            .ok_or_else(err)?
            .naive_local();
            let rhs = arrow_array::temporal_conversions::as_datetime_with_timezone::<
                arrow_array::types::TimestampMillisecondType,
            >(rhs_ts, lhs_tz)
            .ok_or_else(err)?
            .naive_local();
            Ok((lhs, rhs))
        }
        (Some(lhs_tz), Some(rhs_tz), NANOSECOND_MODE) => {
            let lhs = arrow_array::temporal_conversions::as_datetime_with_timezone::<
                arrow_array::types::TimestampNanosecondType,
            >(lhs_ts, rhs_tz)
            .ok_or_else(err)?
            .naive_local();
            let rhs = arrow_array::temporal_conversions::as_datetime_with_timezone::<
                arrow_array::types::TimestampNanosecondType,
            >(rhs_ts, lhs_tz)
            .ok_or_else(err)?
            .naive_local();
            Ok((lhs, rhs))
        }
        (_, _, MILLISECOND_MODE) => {
            let lhs = arrow_array::temporal_conversions::as_datetime::<
                arrow_array::types::TimestampMillisecondType,
            >(lhs_ts)
            .ok_or_else(err)?;
            let rhs = arrow_array::temporal_conversions::as_datetime::<
                arrow_array::types::TimestampMillisecondType,
            >(rhs_ts)
            .ok_or_else(err)?;
            Ok((lhs, rhs))
        }
        (_, _, NANOSECOND_MODE) => {
            let lhs = arrow_array::temporal_conversions::as_datetime::<
                arrow_array::types::TimestampNanosecondType,
            >(lhs_ts)
            .ok_or_else(err)?;
            let rhs = arrow_array::temporal_conversions::as_datetime::<
                arrow_array::types::TimestampNanosecondType,
            >(rhs_ts)
            .ok_or_else(err)?;
            Ok((lhs, rhs))
        }
    }
}

#[inline]
pub fn date32_add(days: i32, scalar: &ScalarValue, sign: i32) -> Result<i32> {
    let epoch = NaiveDate::from_ymd_opt(1970, 1, 1).unwrap();
    let prior = epoch.add(Duration::days(days as i64));
    do_date_math(prior, scalar, sign).map(|d| d.sub(epoch).num_days() as i32)
}

#[inline]
pub fn date64_add(ms: i64, scalar: &ScalarValue, sign: i32) -> Result<i64> {
    let epoch = NaiveDate::from_ymd_opt(1970, 1, 1).unwrap();
    let prior = epoch.add(Duration::milliseconds(ms));
    do_date_math(prior, scalar, sign).map(|d| d.sub(epoch).num_milliseconds())
}

#[inline]
pub fn seconds_add(ts_s: i64, scalar: &ScalarValue, sign: i32) -> Result<i64> {
    do_date_time_math(ts_s, 0, scalar, sign).map(|dt| dt.timestamp())
}

#[inline]
pub fn seconds_add_array<const INTERVAL_MODE: i8>(
    ts_s: i64,
    interval: i128,
    sign: i32,
) -> Result<i64> {
    do_date_time_math_array::<INTERVAL_MODE>(ts_s, 0, interval, sign)
        .map(|dt| dt.timestamp())
}

#[inline]
pub fn milliseconds_add(ts_ms: i64, scalar: &ScalarValue, sign: i32) -> Result<i64> {
    let mut secs = ts_ms / 1000;
    let mut nsecs = ((ts_ms % 1000) * 1_000_000) as i32;
    if nsecs < 0 {
        secs -= 1;
        nsecs += 1_000_000_000;
    }
    do_date_time_math(secs, nsecs as u32, scalar, sign).map(|dt| dt.timestamp_millis())
}

#[inline]
pub fn milliseconds_add_array<const INTERVAL_MODE: i8>(
    ts_ms: i64,
    interval: i128,
    sign: i32,
) -> Result<i64> {
    let mut secs = ts_ms / 1000;
    let mut nsecs = ((ts_ms % 1000) * 1_000_000) as i32;
    if nsecs < 0 {
        secs -= 1;
        nsecs += 1_000_000_000;
    }
    do_date_time_math_array::<INTERVAL_MODE>(secs, nsecs as u32, interval, sign)
        .map(|dt| dt.timestamp_millis())
}

#[inline]
pub fn milliseconds_add_array<const INTERVAL_MODE: i8>(
    ts_ms: i64,
    interval: i128,
    sign: i32,
) -> Result<i64> {
    let mut secs = ts_ms / 1000;
    let mut nsecs = ((ts_ms % 1000) * 1_000_000) as i32;
    if nsecs < 0 {
        secs -= 1;
        nsecs += 1_000_000_000;
    }
    do_date_time_math_array::<INTERVAL_MODE>(secs, nsecs as u32, interval, sign)
        .map(|dt| dt.timestamp_millis())
}

#[inline]
pub fn microseconds_add(ts_us: i64, scalar: &ScalarValue, sign: i32) -> Result<i64> {
    let mut secs = ts_us / 1_000_000;
    let mut nsecs = ((ts_us % 1_000_000) * 1000) as i32;
    if nsecs < 0 {
        secs -= 1;
        nsecs += 1_000_000_000;
    }
    do_date_time_math(secs, nsecs as u32, scalar, sign)
        .map(|dt| dt.timestamp_nanos() / 1000)
}

#[inline]
pub fn microseconds_add_array<const INTERVAL_MODE: i8>(
    ts_us: i64,
    interval: i128,
    sign: i32,
) -> Result<i64> {
    let mut secs = ts_us / 1_000_000;
    let mut nsecs = ((ts_us % 1_000_000) * 1000) as i32;
    if nsecs < 0 {
        secs -= 1;
        nsecs += 1_000_000_000;
    }
    do_date_time_math_array::<INTERVAL_MODE>(secs, nsecs as u32, interval, sign)
        .map(|dt| dt.timestamp_nanos() / 1000)
}

#[inline]
pub fn microseconds_add_array<const INTERVAL_MODE: i8>(
    ts_us: i64,
    interval: i128,
    sign: i32,
) -> Result<i64> {
    let mut secs = ts_us / 1_000_000;
    let mut nsecs = ((ts_us % 1_000_000) * 1000) as i32;
    if nsecs < 0 {
        secs -= 1;
        nsecs += 1_000_000_000;
    }
    do_date_time_math_array::<INTERVAL_MODE>(secs, nsecs as u32, interval, sign)
        .map(|dt| dt.timestamp_nanos() / 1000)
}

#[inline]
pub fn nanoseconds_add(ts_ns: i64, scalar: &ScalarValue, sign: i32) -> Result<i64> {
    let mut secs = ts_ns / 1_000_000_000;
    let mut nsecs = (ts_ns % 1_000_000_000) as i32;
    if nsecs < 0 {
        secs -= 1;
        nsecs += 1_000_000_000;
    }
    do_date_time_math(secs, nsecs as u32, scalar, sign).map(|dt| dt.timestamp_nanos())
}

#[inline]
pub fn nanoseconds_add_array<const INTERVAL_MODE: i8>(
    ts_ns: i64,
    interval: i128,
    sign: i32,
) -> Result<i64> {
    let mut secs = ts_ns / 1_000_000_000;
    let mut nsecs = (ts_ns % 1_000_000_000) as i32;
    if nsecs < 0 {
        secs -= 1;
        nsecs += 1_000_000_000;
    }
    do_date_time_math_array::<INTERVAL_MODE>(secs, nsecs as u32, interval, sign)
        .map(|dt| dt.timestamp_nanos())
}

#[inline]
pub fn seconds_sub(ts_lhs: i64, ts_rhs: i64) -> i64 {
    let diff_ms = (ts_lhs - ts_rhs) * 1000;
    let days = (diff_ms / MILLISECS_IN_ONE_DAY) as i32;
    let millis = (diff_ms % MILLISECS_IN_ONE_DAY) as i32;
    IntervalDayTimeType::make_value(days, millis)
}
#[inline]
pub fn milliseconds_sub(ts_lhs: i64, ts_rhs: i64) -> i64 {
    let diff_ms = ts_lhs - ts_rhs;
    let days = (diff_ms / MILLISECS_IN_ONE_DAY) as i32;
    let millis = (diff_ms % MILLISECS_IN_ONE_DAY) as i32;
    IntervalDayTimeType::make_value(days, millis)
}
#[inline]
pub fn microseconds_sub(ts_lhs: i64, ts_rhs: i64) -> i128 {
    let diff_ns = (ts_lhs - ts_rhs) * 1000;
    let days = (diff_ns / NANOSECS_IN_ONE_DAY) as i32;
    let nanos = diff_ns % NANOSECS_IN_ONE_DAY;
    IntervalMonthDayNanoType::make_value(0, days, nanos)
}
#[inline]
pub fn nanoseconds_sub(ts_lhs: i64, ts_rhs: i64) -> i128 {
    let diff_ns = ts_lhs - ts_rhs;
    let days = (diff_ns / NANOSECS_IN_ONE_DAY) as i32;
    let nanos = diff_ns % NANOSECS_IN_ONE_DAY;
    IntervalMonthDayNanoType::make_value(0, days, nanos)
}

#[inline]
pub fn nanoseconds_add_array<const INTERVAL_MODE: i8>(
    ts_ns: i64,
    interval: i128,
    sign: i32,
) -> Result<i64> {
    let mut secs = ts_ns / 1_000_000_000;
    let mut nsecs = (ts_ns % 1_000_000_000) as i32;
    if nsecs < 0 {
        secs -= 1;
        nsecs += 1_000_000_000;
    }
    do_date_time_math_array::<INTERVAL_MODE>(secs, nsecs as u32, interval, sign)
        .map(|dt| dt.timestamp_nanos())
}

#[inline]
pub fn seconds_sub(ts_lhs: i64, ts_rhs: i64) -> i64 {
    let diff_ms = (ts_lhs - ts_rhs) * 1000;
    let days = (diff_ms / MILLISECS_IN_ONE_DAY) as i32;
    let millis = (diff_ms % MILLISECS_IN_ONE_DAY) as i32;
    IntervalDayTimeType::make_value(days, millis)
}
#[inline]
pub fn milliseconds_sub(ts_lhs: i64, ts_rhs: i64) -> i64 {
    let diff_ms = ts_lhs - ts_rhs;
    let days = (diff_ms / MILLISECS_IN_ONE_DAY) as i32;
    let millis = (diff_ms % MILLISECS_IN_ONE_DAY) as i32;
    IntervalDayTimeType::make_value(days, millis)
}
#[inline]
pub fn microseconds_sub(ts_lhs: i64, ts_rhs: i64) -> i128 {
    let diff_ns = (ts_lhs - ts_rhs) * 1000;
    let days = (diff_ns / NANOSECS_IN_ONE_DAY) as i32;
    let nanos = diff_ns % NANOSECS_IN_ONE_DAY;
    IntervalMonthDayNanoType::make_value(0, days, nanos)
}
#[inline]
pub fn nanoseconds_sub(ts_lhs: i64, ts_rhs: i64) -> i128 {
    let diff_ns = ts_lhs - ts_rhs;
    let days = (diff_ns / NANOSECS_IN_ONE_DAY) as i32;
    let nanos = diff_ns % NANOSECS_IN_ONE_DAY;
    IntervalMonthDayNanoType::make_value(0, days, nanos)
}

#[inline]
fn do_date_time_math(
    secs: i64,
    nsecs: u32,
    scalar: &ScalarValue,
    sign: i32,
) -> Result<NaiveDateTime> {
    let prior = NaiveDateTime::from_timestamp_opt(secs, nsecs).ok_or_else(|| {
        DataFusionError::Internal(format!(
            "Could not convert to NaiveDateTime: secs {secs} nsecs {nsecs} scalar {scalar:?} sign {sign}"
        ))
    })?;
    do_date_math(prior, scalar, sign)
}

#[inline]
fn do_date_time_math_array<const INTERVAL_MODE: i8>(
    secs: i64,
    nsecs: u32,
    interval: i128,
    sign: i32,
) -> Result<NaiveDateTime> {
    let prior = NaiveDateTime::from_timestamp_opt(secs, nsecs).ok_or_else(|| {
        DataFusionError::Internal(format!(
<<<<<<< HEAD
            "Could not convert to NaiveDateTime: secs {secs} nsecs {nsecs}"
=======
            "Could not conert to NaiveDateTime: secs {secs} nsecs {nsecs}"
>>>>>>> a7f828dc
        ))
    })?;
    do_date_math_array::<_, INTERVAL_MODE>(prior, interval, sign)
}

fn do_date_math<D>(prior: D, scalar: &ScalarValue, sign: i32) -> Result<D>
where
    D: Datelike + Add<Duration, Output = D>,
{
    Ok(match scalar {
        ScalarValue::IntervalDayTime(Some(i)) => add_day_time(prior, *i, sign),
        ScalarValue::IntervalYearMonth(Some(i)) => shift_months(prior, *i * sign),
        ScalarValue::IntervalMonthDayNano(Some(i)) => add_m_d_nano(prior, *i, sign),
        other => Err(DataFusionError::Execution(format!(
            "DateIntervalExpr does not support non-interval type {other:?}"
        )))?,
    })
}

fn do_date_math_array<D, const INTERVAL_MODE: i8>(
    prior: D,
    interval: i128,
    sign: i32,
) -> Result<D>
where
    D: Datelike + Add<Duration, Output = D>,
{
    Ok(match INTERVAL_MODE {
        YM_MODE => shift_months(prior, interval as i32 * sign),
        DT_MODE => add_day_time(prior, interval as i64, sign),
        MDN_MODE => add_m_d_nano(prior, interval, sign),
        _ => {
            return Err(DataFusionError::Internal(
                "Undefined interval mode for interval calculations".to_string(),
            ));
        }
    })
}

// Can remove once chrono:0.4.23 is released
fn add_m_d_nano<D>(prior: D, interval: i128, sign: i32) -> D
where
    D: Datelike + Add<Duration, Output = D>,
{
    let (months, days, nanos) = IntervalMonthDayNanoType::to_parts(interval);
    let months = months * sign;
    let days = days * sign;
    let nanos = nanos * sign as i64;
    let a = shift_months(prior, months);
    let b = a.add(Duration::days(days as i64));
    b.add(Duration::nanoseconds(nanos))
}

// Can remove once chrono:0.4.23 is released
fn add_day_time<D>(prior: D, interval: i64, sign: i32) -> D
where
    D: Datelike + Add<Duration, Output = D>,
{
    let (days, ms) = IntervalDayTimeType::to_parts(interval);
    let days = days * sign;
    let ms = ms * sign;
    let intermediate = prior.add(Duration::days(days as i64));
    intermediate.add(Duration::milliseconds(ms as i64))
}

//Float wrapper over f32/f64. Just because we cannot build std::hash::Hash for floats directly we have to do it through type wrapper
struct Fl<T>(T);

macro_rules! hash_float_value {
    ($(($t:ty, $i:ty)),+) => {
        $(impl std::hash::Hash for Fl<$t> {
            #[inline]
            fn hash<H: std::hash::Hasher>(&self, state: &mut H) {
                state.write(&<$i>::from_ne_bytes(self.0.to_ne_bytes()).to_ne_bytes())
            }
        })+
    };
}

hash_float_value!((f64, u64), (f32, u32));

// manual implementation of `Hash`
impl std::hash::Hash for ScalarValue {
    fn hash<H: std::hash::Hasher>(&self, state: &mut H) {
        use ScalarValue::*;
        match self {
            Decimal128(v, p, s) => {
                v.hash(state);
                p.hash(state);
                s.hash(state)
            }
            Boolean(v) => v.hash(state),
            Float32(v) => v.map(Fl).hash(state),
            Float64(v) => v.map(Fl).hash(state),
            Int8(v) => v.hash(state),
            Int16(v) => v.hash(state),
            Int32(v) => v.hash(state),
            Int64(v) => v.hash(state),
            UInt8(v) => v.hash(state),
            UInt16(v) => v.hash(state),
            UInt32(v) => v.hash(state),
            UInt64(v) => v.hash(state),
            Utf8(v) => v.hash(state),
            LargeUtf8(v) => v.hash(state),
            Binary(v) => v.hash(state),
            FixedSizeBinary(_, v) => v.hash(state),
            LargeBinary(v) => v.hash(state),
            List(v, t) => {
                v.hash(state);
                t.hash(state);
            }
            Date32(v) => v.hash(state),
            Date64(v) => v.hash(state),
            Time32Second(v) => v.hash(state),
            Time32Millisecond(v) => v.hash(state),
            Time64Microsecond(v) => v.hash(state),
            Time64Nanosecond(v) => v.hash(state),
            TimestampSecond(v, _) => v.hash(state),
            TimestampMillisecond(v, _) => v.hash(state),
            TimestampMicrosecond(v, _) => v.hash(state),
            TimestampNanosecond(v, _) => v.hash(state),
            IntervalYearMonth(v) => v.hash(state),
            IntervalDayTime(v) => v.hash(state),
            IntervalMonthDayNano(v) => v.hash(state),
            Struct(v, t) => {
                v.hash(state);
                t.hash(state);
            }
            Dictionary(k, v) => {
                k.hash(state);
                v.hash(state);
            }
            // stable hash for Null value
            Null => 1.hash(state),
        }
    }
}

/// return a reference to the values array and the index into it for a
/// dictionary array
#[inline]
fn get_dict_value<K: ArrowDictionaryKeyType>(
    array: &dyn Array,
    index: usize,
) -> (&ArrayRef, Option<usize>) {
    let dict_array = as_dictionary_array::<K>(array).unwrap();
    (dict_array.values(), dict_array.key(index))
}

/// Create a dictionary array representing `value` repeated `size`
/// times
fn dict_from_scalar<K: ArrowDictionaryKeyType>(
    value: &ScalarValue,
    size: usize,
) -> ArrayRef {
    // values array is one element long (the value)
    let values_array = value.to_array_of_size(1);

    // Create a key array with `size` elements, each of 0
    let key_array: PrimitiveArray<K> = std::iter::repeat(Some(K::default_value()))
        .take(size)
        .collect();

    // create a new DictionaryArray
    //
    // Note: this path could be made faster by using the ArrayData
    // APIs and skipping validation, if it every comes up in
    // performance traces.
    Arc::new(
        DictionaryArray::<K>::try_new(&key_array, &values_array)
            // should always be valid by construction above
            .expect("Can not construct dictionary array"),
    )
}

/// Create a dictionary array representing all the values in values
fn dict_from_values<K: ArrowDictionaryKeyType>(
    values_array: &dyn Array,
) -> Result<ArrayRef> {
    // Create a key array with `size` elements of 0..array_len for all
    // non-null value elements
    let key_array: PrimitiveArray<K> = (0..values_array.len())
        .map(|index| {
            if values_array.is_valid(index) {
                let native_index = K::Native::from_usize(index).ok_or_else(|| {
                    DataFusionError::Internal(format!(
                        "Can not create index of type {} from value {}",
                        K::DATA_TYPE,
                        index
                    ))
                })?;
                Ok(Some(native_index))
            } else {
                Ok(None)
            }
        })
        .collect::<Result<Vec<_>>>()?
        .into_iter()
        .collect();

    // create a new DictionaryArray
    //
    // Note: this path could be made faster by using the ArrayData
    // APIs and skipping validation, if it every comes up in
    // performance traces.
    let dict_array = DictionaryArray::<K>::try_new(&key_array, values_array)?;
    Ok(Arc::new(dict_array))
}

macro_rules! typed_cast_tz {
    ($array:expr, $index:expr, $ARRAYTYPE:ident, $SCALAR:ident, $TZ:expr) => {{
        let array = $array.as_any().downcast_ref::<$ARRAYTYPE>().unwrap();
        ScalarValue::$SCALAR(
            match array.is_null($index) {
                true => None,
                false => Some(array.value($index).into()),
            },
            $TZ.clone(),
        )
    }};
}

macro_rules! typed_cast {
    ($array:expr, $index:expr, $ARRAYTYPE:ident, $SCALAR:ident) => {{
        let array = $array.as_any().downcast_ref::<$ARRAYTYPE>().unwrap();
        ScalarValue::$SCALAR(match array.is_null($index) {
            true => None,
            false => Some(array.value($index).into()),
        })
    }};
}

// keep until https://github.com/apache/arrow-rs/issues/2054 is finished
macro_rules! build_list {
    ($VALUE_BUILDER_TY:ident, $SCALAR_TY:ident, $VALUES:expr, $SIZE:expr) => {{
        match $VALUES {
            // the return on the macro is necessary, to short-circuit and return ArrayRef
            None => {
                return new_null_array(
                    &DataType::List(Box::new(Field::new(
                        "item",
                        DataType::$SCALAR_TY,
                        true,
                    ))),
                    $SIZE,
                )
            }
            Some(values) => {
                build_values_list!($VALUE_BUILDER_TY, $SCALAR_TY, values, $SIZE)
            }
        }
    }};
}

macro_rules! build_timestamp_list {
    ($TIME_UNIT:expr, $TIME_ZONE:expr, $VALUES:expr, $SIZE:expr) => {{
        match $VALUES {
            // the return on the macro is necessary, to short-circuit and return ArrayRef
            None => {
                return new_null_array(
                    &DataType::List(Box::new(Field::new(
                        "item",
                        DataType::Timestamp($TIME_UNIT, $TIME_ZONE),
                        true,
                    ))),
                    $SIZE,
                )
            }
            Some(values) => match $TIME_UNIT {
                TimeUnit::Second => {
                    build_values_list_tz!(
                        TimestampSecondBuilder,
                        TimestampSecond,
                        values,
                        $SIZE
                    )
                }
                TimeUnit::Microsecond => build_values_list_tz!(
                    TimestampMillisecondBuilder,
                    TimestampMillisecond,
                    values,
                    $SIZE
                ),
                TimeUnit::Millisecond => build_values_list_tz!(
                    TimestampMicrosecondBuilder,
                    TimestampMicrosecond,
                    values,
                    $SIZE
                ),
                TimeUnit::Nanosecond => build_values_list_tz!(
                    TimestampNanosecondBuilder,
                    TimestampNanosecond,
                    values,
                    $SIZE
                ),
            },
        }
    }};
}

macro_rules! new_builder {
    (StringBuilder, $len:expr) => {
        StringBuilder::new()
    };
    (LargeStringBuilder, $len:expr) => {
        LargeStringBuilder::new()
    };
    ($el:ident, $len:expr) => {{
        <$el>::with_capacity($len)
    }};
}

macro_rules! build_values_list {
    ($VALUE_BUILDER_TY:ident, $SCALAR_TY:ident, $VALUES:expr, $SIZE:expr) => {{
        let builder = new_builder!($VALUE_BUILDER_TY, $VALUES.len());
        let mut builder = ListBuilder::new(builder);

        for _ in 0..$SIZE {
            for scalar_value in $VALUES {
                match scalar_value {
                    ScalarValue::$SCALAR_TY(Some(v)) => {
                        builder.values().append_value(v.clone());
                    }
                    ScalarValue::$SCALAR_TY(None) => {
                        builder.values().append_null();
                    }
                    _ => panic!("Incompatible ScalarValue for list"),
                };
            }
            builder.append(true);
        }

        builder.finish()
    }};
}

macro_rules! build_values_list_tz {
    ($VALUE_BUILDER_TY:ident, $SCALAR_TY:ident, $VALUES:expr, $SIZE:expr) => {{
        let mut builder =
            ListBuilder::new($VALUE_BUILDER_TY::with_capacity($VALUES.len()));

        for _ in 0..$SIZE {
            for scalar_value in $VALUES {
                match scalar_value {
                    ScalarValue::$SCALAR_TY(Some(v), _) => {
                        builder.values().append_value(v.clone());
                    }
                    ScalarValue::$SCALAR_TY(None, _) => {
                        builder.values().append_null();
                    }
                    _ => panic!("Incompatible ScalarValue for list"),
                };
            }
            builder.append(true);
        }

        builder.finish()
    }};
}

macro_rules! build_array_from_option {
    ($DATA_TYPE:ident, $ARRAY_TYPE:ident, $EXPR:expr, $SIZE:expr) => {{
        match $EXPR {
            Some(value) => Arc::new($ARRAY_TYPE::from_value(*value, $SIZE)),
            None => new_null_array(&DataType::$DATA_TYPE, $SIZE),
        }
    }};
    ($DATA_TYPE:ident, $ENUM:expr, $ARRAY_TYPE:ident, $EXPR:expr, $SIZE:expr) => {{
        match $EXPR {
            Some(value) => Arc::new($ARRAY_TYPE::from_value(*value, $SIZE)),
            None => new_null_array(&DataType::$DATA_TYPE($ENUM), $SIZE),
        }
    }};
    ($DATA_TYPE:ident, $ENUM:expr, $ENUM2:expr, $ARRAY_TYPE:ident, $EXPR:expr, $SIZE:expr) => {{
        match $EXPR {
            Some(value) => {
                let array: ArrayRef = Arc::new($ARRAY_TYPE::from_value(*value, $SIZE));
                // Need to call cast to cast to final data type with timezone/extra param
                cast(&array, &DataType::$DATA_TYPE($ENUM, $ENUM2))
                    .expect("cannot do temporal cast")
            }
            None => new_null_array(&DataType::$DATA_TYPE($ENUM, $ENUM2), $SIZE),
        }
    }};
}

macro_rules! eq_array_primitive {
    ($array:expr, $index:expr, $ARRAYTYPE:ident, $VALUE:expr) => {{
        let array = $array.as_any().downcast_ref::<$ARRAYTYPE>().unwrap();
        let is_valid = array.is_valid($index);
        match $VALUE {
            Some(val) => is_valid && &array.value($index) == val,
            None => !is_valid,
        }
    }};
}

impl ScalarValue {
    /// Create a decimal Scalar from value/precision and scale.
    pub fn try_new_decimal128(value: i128, precision: u8, scale: i8) -> Result<Self> {
        // make sure the precision and scale is valid
        if precision <= DECIMAL128_MAX_PRECISION && scale.unsigned_abs() <= precision {
            return Ok(ScalarValue::Decimal128(Some(value), precision, scale));
        }
        Err(DataFusionError::Internal(format!(
            "Can not new a decimal type ScalarValue for precision {precision} and scale {scale}"
        )))
    }

    /// Returns a [`ScalarValue::Utf8`] representing `val`
    pub fn new_utf8(val: impl Into<String>) -> Self {
        ScalarValue::Utf8(Some(val.into()))
    }

    /// Returns a [`ScalarValue::IntervalYearMonth`] representing
    /// `years` years and `months` months
    pub fn new_interval_ym(years: i32, months: i32) -> Self {
        let val = IntervalYearMonthType::make_value(years, months);
        ScalarValue::IntervalYearMonth(Some(val))
    }

    /// Returns a [`ScalarValue::IntervalDayTime`] representing
    /// `days` days and `millis` milliseconds
    pub fn new_interval_dt(days: i32, millis: i32) -> Self {
        let val = IntervalDayTimeType::make_value(days, millis);
        Self::IntervalDayTime(Some(val))
    }

    /// Returns a [`ScalarValue::IntervalMonthDayNano`] representing
    /// `months` months and `days` days, and `nanos` nanoseconds
    pub fn new_interval_mdn(months: i32, days: i32, nanos: i64) -> Self {
        let val = IntervalMonthDayNanoType::make_value(months, days, nanos);
        ScalarValue::IntervalMonthDayNano(Some(val))
    }

    /// Create a new nullable ScalarValue::List with the specified child_type
    pub fn new_list(scalars: Option<Vec<Self>>, child_type: DataType) -> Self {
        Self::List(scalars, Box::new(Field::new("item", child_type, true)))
    }

    /// Create a zero value in the given type.
    pub fn new_zero(datatype: &DataType) -> Result<ScalarValue> {
        assert!(datatype.is_primitive());
        Ok(match datatype {
            DataType::Boolean => ScalarValue::Boolean(Some(false)),
            DataType::Int8 => ScalarValue::Int8(Some(0)),
            DataType::Int16 => ScalarValue::Int16(Some(0)),
            DataType::Int32 => ScalarValue::Int32(Some(0)),
            DataType::Int64 => ScalarValue::Int64(Some(0)),
            DataType::UInt8 => ScalarValue::UInt8(Some(0)),
            DataType::UInt16 => ScalarValue::UInt16(Some(0)),
            DataType::UInt32 => ScalarValue::UInt32(Some(0)),
            DataType::UInt64 => ScalarValue::UInt64(Some(0)),
            DataType::Float32 => ScalarValue::Float32(Some(0.0)),
            DataType::Float64 => ScalarValue::Float64(Some(0.0)),
            DataType::Timestamp(TimeUnit::Second, tz) => {
                ScalarValue::TimestampSecond(Some(0), tz.clone())
            }
            DataType::Timestamp(TimeUnit::Millisecond, tz) => {
                ScalarValue::TimestampMillisecond(Some(0), tz.clone())
            }
            DataType::Timestamp(TimeUnit::Microsecond, tz) => {
                ScalarValue::TimestampMicrosecond(Some(0), tz.clone())
            }
            DataType::Timestamp(TimeUnit::Nanosecond, tz) => {
                ScalarValue::TimestampNanosecond(Some(0), tz.clone())
            }
            DataType::Interval(IntervalUnit::YearMonth) => {
                ScalarValue::IntervalYearMonth(Some(0))
            }
            DataType::Interval(IntervalUnit::DayTime) => {
                ScalarValue::IntervalDayTime(Some(0))
            }
            DataType::Interval(IntervalUnit::MonthDayNano) => {
                ScalarValue::IntervalMonthDayNano(Some(0))
            }
            _ => {
                return Err(DataFusionError::NotImplemented(format!(
                    "Can't create a zero scalar from data_type \"{datatype:?}\""
                )));
            }
        })
    }

    /// Create a negative one value in the given type.
    pub fn new_negative_one(datatype: &DataType) -> Result<ScalarValue> {
        assert!(datatype.is_primitive());
        Ok(match datatype {
            DataType::Int8 | DataType::UInt8 => ScalarValue::Int8(Some(-1)),
            DataType::Int16 | DataType::UInt16 => ScalarValue::Int16(Some(-1)),
            DataType::Int32 | DataType::UInt32 => ScalarValue::Int32(Some(-1)),
            DataType::Int64 | DataType::UInt64 => ScalarValue::Int64(Some(-1)),
            DataType::Float32 => ScalarValue::Float32(Some(-1.0)),
            DataType::Float64 => ScalarValue::Float64(Some(-1.0)),
            _ => {
                return Err(DataFusionError::NotImplemented(format!(
                    "Can't create a negative one scalar from data_type \"{datatype:?}\""
                )));
            }
        })
    }

    /// Getter for the `DataType` of the value
    pub fn get_datatype(&self) -> DataType {
        match self {
            ScalarValue::Boolean(_) => DataType::Boolean,
            ScalarValue::UInt8(_) => DataType::UInt8,
            ScalarValue::UInt16(_) => DataType::UInt16,
            ScalarValue::UInt32(_) => DataType::UInt32,
            ScalarValue::UInt64(_) => DataType::UInt64,
            ScalarValue::Int8(_) => DataType::Int8,
            ScalarValue::Int16(_) => DataType::Int16,
            ScalarValue::Int32(_) => DataType::Int32,
            ScalarValue::Int64(_) => DataType::Int64,
            ScalarValue::Decimal128(_, precision, scale) => {
                DataType::Decimal128(*precision, *scale)
            }
            ScalarValue::TimestampSecond(_, tz_opt) => {
                DataType::Timestamp(TimeUnit::Second, tz_opt.clone())
            }
            ScalarValue::TimestampMillisecond(_, tz_opt) => {
                DataType::Timestamp(TimeUnit::Millisecond, tz_opt.clone())
            }
            ScalarValue::TimestampMicrosecond(_, tz_opt) => {
                DataType::Timestamp(TimeUnit::Microsecond, tz_opt.clone())
            }
            ScalarValue::TimestampNanosecond(_, tz_opt) => {
                DataType::Timestamp(TimeUnit::Nanosecond, tz_opt.clone())
            }
            ScalarValue::Float32(_) => DataType::Float32,
            ScalarValue::Float64(_) => DataType::Float64,
            ScalarValue::Utf8(_) => DataType::Utf8,
            ScalarValue::LargeUtf8(_) => DataType::LargeUtf8,
            ScalarValue::Binary(_) => DataType::Binary,
            ScalarValue::FixedSizeBinary(sz, _) => DataType::FixedSizeBinary(*sz),
            ScalarValue::LargeBinary(_) => DataType::LargeBinary,
            ScalarValue::List(_, field) => DataType::List(Box::new(Field::new(
                "item",
                field.data_type().clone(),
                true,
            ))),
            ScalarValue::Date32(_) => DataType::Date32,
            ScalarValue::Date64(_) => DataType::Date64,
            ScalarValue::Time32Second(_) => DataType::Time32(TimeUnit::Second),
            ScalarValue::Time32Millisecond(_) => DataType::Time32(TimeUnit::Millisecond),
            ScalarValue::Time64Microsecond(_) => DataType::Time64(TimeUnit::Microsecond),
            ScalarValue::Time64Nanosecond(_) => DataType::Time64(TimeUnit::Nanosecond),
            ScalarValue::IntervalYearMonth(_) => {
                DataType::Interval(IntervalUnit::YearMonth)
            }
            ScalarValue::IntervalDayTime(_) => DataType::Interval(IntervalUnit::DayTime),
            ScalarValue::IntervalMonthDayNano(_) => {
                DataType::Interval(IntervalUnit::MonthDayNano)
            }
            ScalarValue::Struct(_, fields) => DataType::Struct(fields.as_ref().clone()),
            ScalarValue::Dictionary(k, v) => {
                DataType::Dictionary(k.clone(), Box::new(v.get_datatype()))
            }
            ScalarValue::Null => DataType::Null,
        }
    }

    /// Calculate arithmetic negation for a scalar value
    pub fn arithmetic_negate(&self) -> Result<Self> {
        match self {
            ScalarValue::Int8(None)
            | ScalarValue::Int16(None)
            | ScalarValue::Int32(None)
            | ScalarValue::Int64(None)
            | ScalarValue::Float32(None) => Ok(self.clone()),
            ScalarValue::Float64(Some(v)) => Ok(ScalarValue::Float64(Some(-v))),
            ScalarValue::Float32(Some(v)) => Ok(ScalarValue::Float32(Some(-v))),
            ScalarValue::Int8(Some(v)) => Ok(ScalarValue::Int8(Some(-v))),
            ScalarValue::Int16(Some(v)) => Ok(ScalarValue::Int16(Some(-v))),
            ScalarValue::Int32(Some(v)) => Ok(ScalarValue::Int32(Some(-v))),
            ScalarValue::Int64(Some(v)) => Ok(ScalarValue::Int64(Some(-v))),
            ScalarValue::Decimal128(Some(v), precision, scale) => {
                Ok(ScalarValue::Decimal128(Some(-v), *precision, *scale))
            }
            value => Err(DataFusionError::Internal(format!(
                "Can not run arithmetic negative on scalar value {value:?}"
            ))),
        }
    }

    pub fn add<T: Borrow<ScalarValue>>(&self, other: T) -> Result<ScalarValue> {
        let rhs = other.borrow();
        impl_op!(self, rhs, +)
    }

    pub fn sub<T: Borrow<ScalarValue>>(&self, other: T) -> Result<ScalarValue> {
        let rhs = other.borrow();
        impl_op!(self, rhs, -)
    }

    pub fn is_unsigned(&self) -> bool {
        matches!(
            self,
            ScalarValue::UInt8(_)
                | ScalarValue::UInt16(_)
                | ScalarValue::UInt32(_)
                | ScalarValue::UInt64(_)
        )
    }

    /// whether this value is null or not.
    pub fn is_null(&self) -> bool {
        match self {
            ScalarValue::Boolean(v) => v.is_none(),
            ScalarValue::Null => true,
            ScalarValue::Float32(v) => v.is_none(),
            ScalarValue::Float64(v) => v.is_none(),
            ScalarValue::Decimal128(v, _, _) => v.is_none(),
            ScalarValue::Int8(v) => v.is_none(),
            ScalarValue::Int16(v) => v.is_none(),
            ScalarValue::Int32(v) => v.is_none(),
            ScalarValue::Int64(v) => v.is_none(),
            ScalarValue::UInt8(v) => v.is_none(),
            ScalarValue::UInt16(v) => v.is_none(),
            ScalarValue::UInt32(v) => v.is_none(),
            ScalarValue::UInt64(v) => v.is_none(),
            ScalarValue::Utf8(v) => v.is_none(),
            ScalarValue::LargeUtf8(v) => v.is_none(),
            ScalarValue::Binary(v) => v.is_none(),
            ScalarValue::FixedSizeBinary(_, v) => v.is_none(),
            ScalarValue::LargeBinary(v) => v.is_none(),
            ScalarValue::List(v, _) => v.is_none(),
            ScalarValue::Date32(v) => v.is_none(),
            ScalarValue::Date64(v) => v.is_none(),
            ScalarValue::Time32Second(v) => v.is_none(),
            ScalarValue::Time32Millisecond(v) => v.is_none(),
            ScalarValue::Time64Microsecond(v) => v.is_none(),
            ScalarValue::Time64Nanosecond(v) => v.is_none(),
            ScalarValue::TimestampSecond(v, _) => v.is_none(),
            ScalarValue::TimestampMillisecond(v, _) => v.is_none(),
            ScalarValue::TimestampMicrosecond(v, _) => v.is_none(),
            ScalarValue::TimestampNanosecond(v, _) => v.is_none(),
            ScalarValue::IntervalYearMonth(v) => v.is_none(),
            ScalarValue::IntervalDayTime(v) => v.is_none(),
            ScalarValue::IntervalMonthDayNano(v) => v.is_none(),
            ScalarValue::Struct(v, _) => v.is_none(),
            ScalarValue::Dictionary(_, v) => v.is_null(),
        }
    }

    /// Absolute distance between two numeric values (of the same type). This method will return
    /// None if either one of the arguments are null. It might also return None if the resulting
    /// distance is greater than [`usize::MAX`]. If the type is a float, then the distance will be
    /// rounded to the nearest integer.
    ///
    ///
    /// Note: the datatype itself must support subtraction.
    pub fn distance(&self, other: &ScalarValue) -> Option<usize> {
        // Having an explicit null check here is important because the
        // subtraction for scalar values will return a real value even
        // if one side is null.
        if self.is_null() || other.is_null() {
            return None;
        }

        let distance = if self > other {
            self.sub(other).ok()?
        } else {
            other.sub(self).ok()?
        };

        match distance {
            ScalarValue::Int8(Some(v)) => usize::try_from(v).ok(),
            ScalarValue::Int16(Some(v)) => usize::try_from(v).ok(),
            ScalarValue::Int32(Some(v)) => usize::try_from(v).ok(),
            ScalarValue::Int64(Some(v)) => usize::try_from(v).ok(),
            ScalarValue::UInt8(Some(v)) => Some(v as usize),
            ScalarValue::UInt16(Some(v)) => Some(v as usize),
            ScalarValue::UInt32(Some(v)) => usize::try_from(v).ok(),
            ScalarValue::UInt64(Some(v)) => usize::try_from(v).ok(),
            // TODO: we might want to look into supporting ceil/floor here for floats.
            ScalarValue::Float32(Some(v)) => Some(v.round() as usize),
            ScalarValue::Float64(Some(v)) => Some(v.round() as usize),
            _ => None,
        }
    }

    /// Converts a scalar value into an 1-row array.
    pub fn to_array(&self) -> ArrayRef {
        self.to_array_of_size(1)
    }

    /// Converts an iterator of references [`ScalarValue`] into an [`ArrayRef`]
    /// corresponding to those values. For example,
    ///
    /// Returns an error if the iterator is empty or if the
    /// [`ScalarValue`]s are not all the same type
    ///
    /// Example
    /// ```
    /// use datafusion_common::ScalarValue;
    /// use arrow::array::{ArrayRef, BooleanArray};
    ///
    /// let scalars = vec![
    ///   ScalarValue::Boolean(Some(true)),
    ///   ScalarValue::Boolean(None),
    ///   ScalarValue::Boolean(Some(false)),
    /// ];
    ///
    /// // Build an Array from the list of ScalarValues
    /// let array = ScalarValue::iter_to_array(scalars.into_iter())
    ///   .unwrap();
    ///
    /// let expected: ArrayRef = std::sync::Arc::new(
    ///   BooleanArray::from(vec![
    ///     Some(true),
    ///     None,
    ///     Some(false)
    ///   ]
    /// ));
    ///
    /// assert_eq!(&array, &expected);
    /// ```
    pub fn iter_to_array(
        scalars: impl IntoIterator<Item = ScalarValue>,
    ) -> Result<ArrayRef> {
        let mut scalars = scalars.into_iter().peekable();

        // figure out the type based on the first element
        let data_type = match scalars.peek() {
            None => {
                return Err(DataFusionError::Internal(
                    "Empty iterator passed to ScalarValue::iter_to_array".to_string(),
                ));
            }
            Some(sv) => sv.get_datatype(),
        };

        /// Creates an array of $ARRAY_TY by unpacking values of
        /// SCALAR_TY for primitive types
        macro_rules! build_array_primitive {
            ($ARRAY_TY:ident, $SCALAR_TY:ident) => {{
                {
                    let array = scalars.map(|sv| {
                        if let ScalarValue::$SCALAR_TY(v) = sv {
                            Ok(v)
                        } else {
                            Err(DataFusionError::Internal(format!(
                                "Inconsistent types in ScalarValue::iter_to_array. \
                                    Expected {:?}, got {:?}",
                                data_type, sv
                            )))
                        }
                    })
                    .collect::<Result<$ARRAY_TY>>()?;
                    Arc::new(array)
                }
            }};
        }

        macro_rules! build_array_primitive_tz {
            ($ARRAY_TY:ident, $SCALAR_TY:ident, $TZ:expr) => {{
                {
                    let array = scalars.map(|sv| {
                        if let ScalarValue::$SCALAR_TY(v, _) = sv {
                            Ok(v)
                        } else {
                            Err(DataFusionError::Internal(format!(
                                "Inconsistent types in ScalarValue::iter_to_array. \
                                    Expected {:?}, got {:?}",
                                data_type, sv
                            )))
                        }
                    })
                    .collect::<Result<$ARRAY_TY>>()?;
                    Arc::new(array.with_timezone_opt($TZ.clone()))
                }
            }};
        }

        /// Creates an array of $ARRAY_TY by unpacking values of
        /// SCALAR_TY for "string-like" types.
        macro_rules! build_array_string {
            ($ARRAY_TY:ident, $SCALAR_TY:ident) => {{
                {
                    let array = scalars.map(|sv| {
                        if let ScalarValue::$SCALAR_TY(v) = sv {
                            Ok(v)
                        } else {
                            Err(DataFusionError::Internal(format!(
                                "Inconsistent types in ScalarValue::iter_to_array. \
                                    Expected {:?}, got {:?}",
                                data_type, sv
                            )))
                        }
                    })
                    .collect::<Result<$ARRAY_TY>>()?;
                    Arc::new(array)
                }
            }};
        }

        macro_rules! build_array_list_primitive {
            ($ARRAY_TY:ident, $SCALAR_TY:ident, $NATIVE_TYPE:ident) => {{
                Arc::new(ListArray::from_iter_primitive::<$ARRAY_TY, _, _>(
                    scalars.into_iter().map(|x| match x {
                        ScalarValue::List(xs, _) => xs.map(|x| {
                            x.iter().map(|x| match x {
                                ScalarValue::$SCALAR_TY(i) => *i,
                                sv => panic!(
                                    "Inconsistent types in ScalarValue::iter_to_array. \
                                        Expected {:?}, got {:?}",
                                    data_type, sv
                                ),
                            })
                            .collect::<Vec<Option<$NATIVE_TYPE>>>()
                        }),
                        sv => panic!(
                            "Inconsistent types in ScalarValue::iter_to_array. \
                                Expected {:?}, got {:?}",
                            data_type, sv
                        ),
                    }),
                ))
            }};
        }

        macro_rules! build_array_list_string {
            ($BUILDER:ident, $SCALAR_TY:ident) => {{
                let mut builder = ListBuilder::new($BUILDER::new());
                for scalar in scalars.into_iter() {
                    match scalar {
                        ScalarValue::List(Some(xs), _) => {
                            for s in xs {
                                match s {
                                    ScalarValue::$SCALAR_TY(Some(val)) => {
                                        builder.values().append_value(val);
                                    }
                                    ScalarValue::$SCALAR_TY(None) => {
                                        builder.values().append_null();
                                    }
                                    sv => {
                                        return Err(DataFusionError::Internal(format!(
                                            "Inconsistent types in ScalarValue::iter_to_array. \
                                                Expected Utf8, got {:?}",
                                            sv
                                        )))
                                    }
                                }
                            }
                            builder.append(true);
                        }
                        ScalarValue::List(None, _) => {
                            builder.append(false);
                        }
                        sv => {
                            return Err(DataFusionError::Internal(format!(
                                "Inconsistent types in ScalarValue::iter_to_array. \
                                    Expected List, got {:?}",
                                sv
                            )))
                        }
                    }
                }
                Arc::new(builder.finish())
            }};
        }

        let array: ArrayRef = match &data_type {
            DataType::Decimal128(precision, scale) => {
                let decimal_array =
                    ScalarValue::iter_to_decimal_array(scalars, *precision, *scale)?;
                Arc::new(decimal_array)
            }
            DataType::Decimal256(_, _) => {
                return Err(DataFusionError::Internal(
                    "Decimal256 is not supported for ScalarValue".to_string(),
                ));
            }
            DataType::Null => ScalarValue::iter_to_null_array(scalars),
            DataType::Boolean => build_array_primitive!(BooleanArray, Boolean),
            DataType::Float32 => build_array_primitive!(Float32Array, Float32),
            DataType::Float64 => build_array_primitive!(Float64Array, Float64),
            DataType::Int8 => build_array_primitive!(Int8Array, Int8),
            DataType::Int16 => build_array_primitive!(Int16Array, Int16),
            DataType::Int32 => build_array_primitive!(Int32Array, Int32),
            DataType::Int64 => build_array_primitive!(Int64Array, Int64),
            DataType::UInt8 => build_array_primitive!(UInt8Array, UInt8),
            DataType::UInt16 => build_array_primitive!(UInt16Array, UInt16),
            DataType::UInt32 => build_array_primitive!(UInt32Array, UInt32),
            DataType::UInt64 => build_array_primitive!(UInt64Array, UInt64),
            DataType::Utf8 => build_array_string!(StringArray, Utf8),
            DataType::LargeUtf8 => build_array_string!(LargeStringArray, LargeUtf8),
            DataType::Binary => build_array_string!(BinaryArray, Binary),
            DataType::LargeBinary => build_array_string!(LargeBinaryArray, LargeBinary),
            DataType::Date32 => build_array_primitive!(Date32Array, Date32),
            DataType::Date64 => build_array_primitive!(Date64Array, Date64),
            DataType::Time32(TimeUnit::Second) => {
                build_array_primitive!(Time32SecondArray, Time32Second)
            }
            DataType::Time32(TimeUnit::Millisecond) => {
                build_array_primitive!(Time32MillisecondArray, Time32Millisecond)
            }
            DataType::Time64(TimeUnit::Microsecond) => {
                build_array_primitive!(Time64MicrosecondArray, Time64Microsecond)
            }
            DataType::Time64(TimeUnit::Nanosecond) => {
                build_array_primitive!(Time64NanosecondArray, Time64Nanosecond)
            }
            DataType::Timestamp(TimeUnit::Second, tz) => {
                build_array_primitive_tz!(TimestampSecondArray, TimestampSecond, tz)
            }
            DataType::Timestamp(TimeUnit::Millisecond, tz) => {
                build_array_primitive_tz!(
                    TimestampMillisecondArray,
                    TimestampMillisecond,
                    tz
                )
            }
            DataType::Timestamp(TimeUnit::Microsecond, tz) => {
                build_array_primitive_tz!(
                    TimestampMicrosecondArray,
                    TimestampMicrosecond,
                    tz
                )
            }
            DataType::Timestamp(TimeUnit::Nanosecond, tz) => {
                build_array_primitive_tz!(
                    TimestampNanosecondArray,
                    TimestampNanosecond,
                    tz
                )
            }
            DataType::Interval(IntervalUnit::DayTime) => {
                build_array_primitive!(IntervalDayTimeArray, IntervalDayTime)
            }
            DataType::Interval(IntervalUnit::YearMonth) => {
                build_array_primitive!(IntervalYearMonthArray, IntervalYearMonth)
            }
            DataType::Interval(IntervalUnit::MonthDayNano) => {
                build_array_primitive!(IntervalMonthDayNanoArray, IntervalMonthDayNano)
            }
            DataType::List(fields) if fields.data_type() == &DataType::Int8 => {
                build_array_list_primitive!(Int8Type, Int8, i8)
            }
            DataType::List(fields) if fields.data_type() == &DataType::Int16 => {
                build_array_list_primitive!(Int16Type, Int16, i16)
            }
            DataType::List(fields) if fields.data_type() == &DataType::Int32 => {
                build_array_list_primitive!(Int32Type, Int32, i32)
            }
            DataType::List(fields) if fields.data_type() == &DataType::Int64 => {
                build_array_list_primitive!(Int64Type, Int64, i64)
            }
            DataType::List(fields) if fields.data_type() == &DataType::UInt8 => {
                build_array_list_primitive!(UInt8Type, UInt8, u8)
            }
            DataType::List(fields) if fields.data_type() == &DataType::UInt16 => {
                build_array_list_primitive!(UInt16Type, UInt16, u16)
            }
            DataType::List(fields) if fields.data_type() == &DataType::UInt32 => {
                build_array_list_primitive!(UInt32Type, UInt32, u32)
            }
            DataType::List(fields) if fields.data_type() == &DataType::UInt64 => {
                build_array_list_primitive!(UInt64Type, UInt64, u64)
            }
            DataType::List(fields) if fields.data_type() == &DataType::Float32 => {
                build_array_list_primitive!(Float32Type, Float32, f32)
            }
            DataType::List(fields) if fields.data_type() == &DataType::Float64 => {
                build_array_list_primitive!(Float64Type, Float64, f64)
            }
            DataType::List(fields) if fields.data_type() == &DataType::Utf8 => {
                build_array_list_string!(StringBuilder, Utf8)
            }
            DataType::List(fields) if fields.data_type() == &DataType::LargeUtf8 => {
                build_array_list_string!(LargeStringBuilder, LargeUtf8)
            }
            DataType::List(_) => {
                // Fallback case handling homogeneous lists with any ScalarValue element type
                let list_array = ScalarValue::iter_to_array_list(scalars, &data_type)?;
                Arc::new(list_array)
            }
            DataType::Struct(fields) => {
                // Initialize a Vector to store the ScalarValues for each column
                let mut columns: Vec<Vec<ScalarValue>> =
                    (0..fields.len()).map(|_| Vec::new()).collect();

                // Iterate over scalars to populate the column scalars for each row
                for scalar in scalars {
                    if let ScalarValue::Struct(values, fields) = scalar {
                        match values {
                            Some(values) => {
                                // Push value for each field
                                for (column, value) in columns.iter_mut().zip(values) {
                                    column.push(value.clone());
                                }
                            }
                            None => {
                                // Push NULL of the appropriate type for each field
                                for (column, field) in
                                    columns.iter_mut().zip(fields.as_ref())
                                {
                                    column
                                        .push(ScalarValue::try_from(field.data_type())?);
                                }
                            }
                        };
                    } else {
                        return Err(DataFusionError::Internal(format!(
                            "Expected Struct but found: {scalar}"
                        )));
                    };
                }

                // Call iter_to_array recursively to convert the scalars for each column into Arrow arrays
                let field_values = fields
                    .iter()
                    .zip(columns)
                    .map(|(field, column)| -> Result<(Field, ArrayRef)> {
                        Ok((field.clone(), Self::iter_to_array(column)?))
                    })
                    .collect::<Result<Vec<_>>>()?;

                Arc::new(StructArray::from(field_values))
            }
            DataType::Dictionary(key_type, value_type) => {
                // create the values array
                let value_scalars = scalars
                    .map(|scalar| match scalar {
                        ScalarValue::Dictionary(inner_key_type, scalar) => {
                            if &inner_key_type == key_type {
                                Ok(*scalar)
                            } else {
                                panic!("Expected inner key type of {key_type} but found: {inner_key_type}, value was ({scalar:?})");
                            }
                        }
                        _ => {
                            Err(DataFusionError::Internal(format!(
                                "Expected scalar of type {value_type} but found: {scalar} {scalar:?}"
                            )))
                        }
                    })
                    .collect::<Result<Vec<_>>>()?;

                let values = Self::iter_to_array(value_scalars)?;
                assert_eq!(values.data_type(), value_type.as_ref());

                match key_type.as_ref() {
                    DataType::Int8 => dict_from_values::<Int8Type>(&values)?,
                    DataType::Int16 => dict_from_values::<Int16Type>(&values)?,
                    DataType::Int32 => dict_from_values::<Int32Type>(&values)?,
                    DataType::Int64 => dict_from_values::<Int64Type>(&values)?,
                    DataType::UInt8 => dict_from_values::<UInt8Type>(&values)?,
                    DataType::UInt16 => dict_from_values::<UInt16Type>(&values)?,
                    DataType::UInt32 => dict_from_values::<UInt32Type>(&values)?,
                    DataType::UInt64 => dict_from_values::<UInt64Type>(&values)?,
                    _ => unreachable!("Invalid dictionary keys type: {:?}", key_type),
                }
            }
            DataType::FixedSizeBinary(size) => {
                let array = scalars
                    .map(|sv| {
                        if let ScalarValue::FixedSizeBinary(_, v) = sv {
                            Ok(v)
                        } else {
                            Err(DataFusionError::Internal(format!(
                                "Inconsistent types in ScalarValue::iter_to_array. \
                                Expected {data_type:?}, got {sv:?}"
                            )))
                        }
                    })
                    .collect::<Result<Vec<_>>>()?;
                let array = FixedSizeBinaryArray::try_from_sparse_iter_with_size(
                    array.into_iter(),
                    *size,
                )?;
                Arc::new(array)
            }
            // explicitly enumerate unsupported types so newly added
            // types must be aknowledged, Time32 and Time64 types are
            // not supported if the TimeUnit is not valid (Time32 can
            // only be used with Second and Millisecond, Time64 only
            // with Microsecond and Nanosecond)
            DataType::Float16
            | DataType::Time32(TimeUnit::Microsecond)
            | DataType::Time32(TimeUnit::Nanosecond)
            | DataType::Time64(TimeUnit::Second)
            | DataType::Time64(TimeUnit::Millisecond)
            | DataType::Duration(_)
            | DataType::FixedSizeList(_, _)
            | DataType::LargeList(_)
            | DataType::Union(_, _, _)
            | DataType::Map(_, _)
            | DataType::RunEndEncoded(_, _) => {
                return Err(DataFusionError::Internal(format!(
                    "Unsupported creation of {:?} array from ScalarValue {:?}",
                    data_type,
                    scalars.peek()
                )));
            }
        };

        Ok(array)
    }

    fn iter_to_null_array(scalars: impl IntoIterator<Item = ScalarValue>) -> ArrayRef {
        let length =
            scalars
                .into_iter()
                .fold(0usize, |r, element: ScalarValue| match element {
                    ScalarValue::Null => r + 1,
                    _ => unreachable!(),
                });
        new_null_array(&DataType::Null, length)
    }

    fn iter_to_decimal_array(
        scalars: impl IntoIterator<Item = ScalarValue>,
        precision: u8,
        scale: i8,
    ) -> Result<Decimal128Array> {
        let array = scalars
            .into_iter()
            .map(|element: ScalarValue| match element {
                ScalarValue::Decimal128(v1, _, _) => v1,
                _ => unreachable!(),
            })
            .collect::<Decimal128Array>()
            .with_precision_and_scale(precision, scale)?;
        Ok(array)
    }

    fn iter_to_array_list(
        scalars: impl IntoIterator<Item = ScalarValue>,
        data_type: &DataType,
    ) -> Result<GenericListArray<i32>> {
        let mut offsets = Int32Array::builder(0);
        offsets.append_value(0);

        let mut elements: Vec<ArrayRef> = Vec::new();
        let mut valid = BooleanBufferBuilder::new(0);
        let mut flat_len = 0i32;
        for scalar in scalars {
            if let ScalarValue::List(values, field) = scalar {
                match values {
                    Some(values) => {
                        let element_array = if !values.is_empty() {
                            ScalarValue::iter_to_array(values)?
                        } else {
                            arrow::array::new_empty_array(field.data_type())
                        };

                        // Add new offset index
                        flat_len += element_array.len() as i32;
                        offsets.append_value(flat_len);

                        elements.push(element_array);

                        // Element is valid
                        valid.append(true);
                    }
                    None => {
                        // Repeat previous offset index
                        offsets.append_value(flat_len);

                        // Element is null
                        valid.append(false);
                    }
                }
            } else {
                return Err(DataFusionError::Internal(format!(
                    "Expected ScalarValue::List element. Received {scalar:?}"
                )));
            }
        }

        // Concatenate element arrays to create single flat array
        let element_arrays: Vec<&dyn Array> =
            elements.iter().map(|a| a.as_ref()).collect();
        let flat_array = match arrow::compute::concat(&element_arrays) {
            Ok(flat_array) => flat_array,
            Err(err) => return Err(DataFusionError::ArrowError(err)),
        };

        // Build ListArray using ArrayData so we can specify a flat inner array, and offset indices
        let offsets_array = offsets.finish();
        let array_data = ArrayDataBuilder::new(data_type.clone())
            .len(offsets_array.len() - 1)
            .null_bit_buffer(Some(valid.finish()))
            .add_buffer(offsets_array.data().buffers()[0].clone())
            .add_child_data(flat_array.data().clone());

        let list_array = ListArray::from(array_data.build()?);
        Ok(list_array)
    }

    fn build_decimal_array(
        value: Option<i128>,
        precision: u8,
        scale: i8,
        size: usize,
    ) -> Decimal128Array {
        std::iter::repeat(value)
            .take(size)
            .collect::<Decimal128Array>()
            .with_precision_and_scale(precision, scale)
            .unwrap()
    }

    /// Converts a scalar value into an array of `size` rows.
    pub fn to_array_of_size(&self, size: usize) -> ArrayRef {
        match self {
            ScalarValue::Decimal128(e, precision, scale) => Arc::new(
                ScalarValue::build_decimal_array(*e, *precision, *scale, size),
            ),
            ScalarValue::Boolean(e) => {
                Arc::new(BooleanArray::from(vec![*e; size])) as ArrayRef
            }
            ScalarValue::Float64(e) => {
                build_array_from_option!(Float64, Float64Array, e, size)
            }
            ScalarValue::Float32(e) => {
                build_array_from_option!(Float32, Float32Array, e, size)
            }
            ScalarValue::Int8(e) => build_array_from_option!(Int8, Int8Array, e, size),
            ScalarValue::Int16(e) => build_array_from_option!(Int16, Int16Array, e, size),
            ScalarValue::Int32(e) => build_array_from_option!(Int32, Int32Array, e, size),
            ScalarValue::Int64(e) => build_array_from_option!(Int64, Int64Array, e, size),
            ScalarValue::UInt8(e) => build_array_from_option!(UInt8, UInt8Array, e, size),
            ScalarValue::UInt16(e) => {
                build_array_from_option!(UInt16, UInt16Array, e, size)
            }
            ScalarValue::UInt32(e) => {
                build_array_from_option!(UInt32, UInt32Array, e, size)
            }
            ScalarValue::UInt64(e) => {
                build_array_from_option!(UInt64, UInt64Array, e, size)
            }
            ScalarValue::TimestampSecond(e, tz_opt) => build_array_from_option!(
                Timestamp,
                TimeUnit::Second,
                tz_opt.clone(),
                TimestampSecondArray,
                e,
                size
            ),
            ScalarValue::TimestampMillisecond(e, tz_opt) => build_array_from_option!(
                Timestamp,
                TimeUnit::Millisecond,
                tz_opt.clone(),
                TimestampMillisecondArray,
                e,
                size
            ),

            ScalarValue::TimestampMicrosecond(e, tz_opt) => build_array_from_option!(
                Timestamp,
                TimeUnit::Microsecond,
                tz_opt.clone(),
                TimestampMicrosecondArray,
                e,
                size
            ),
            ScalarValue::TimestampNanosecond(e, tz_opt) => build_array_from_option!(
                Timestamp,
                TimeUnit::Nanosecond,
                tz_opt.clone(),
                TimestampNanosecondArray,
                e,
                size
            ),
            ScalarValue::Utf8(e) => match e {
                Some(value) => {
                    Arc::new(StringArray::from_iter_values(repeat(value).take(size)))
                }
                None => new_null_array(&DataType::Utf8, size),
            },
            ScalarValue::LargeUtf8(e) => match e {
                Some(value) => {
                    Arc::new(LargeStringArray::from_iter_values(repeat(value).take(size)))
                }
                None => new_null_array(&DataType::LargeUtf8, size),
            },
            ScalarValue::Binary(e) => match e {
                Some(value) => Arc::new(
                    repeat(Some(value.as_slice()))
                        .take(size)
                        .collect::<BinaryArray>(),
                ),
                None => {
                    Arc::new(repeat(None::<&str>).take(size).collect::<BinaryArray>())
                }
            },
            ScalarValue::FixedSizeBinary(s, e) => match e {
                Some(value) => Arc::new(
                    FixedSizeBinaryArray::try_from_sparse_iter_with_size(
                        repeat(Some(value.as_slice())).take(size),
                        *s,
                    )
                    .unwrap(),
                ),
                None => Arc::new(
                    FixedSizeBinaryArray::try_from_sparse_iter_with_size(
                        repeat(None::<&[u8]>).take(size),
                        *s,
                    )
                    .unwrap(),
                ),
            },
            ScalarValue::LargeBinary(e) => match e {
                Some(value) => Arc::new(
                    repeat(Some(value.as_slice()))
                        .take(size)
                        .collect::<LargeBinaryArray>(),
                ),
                None => Arc::new(
                    repeat(None::<&str>)
                        .take(size)
                        .collect::<LargeBinaryArray>(),
                ),
            },
            ScalarValue::List(values, field) => Arc::new(match field.data_type() {
                DataType::Boolean => build_list!(BooleanBuilder, Boolean, values, size),
                DataType::Int8 => build_list!(Int8Builder, Int8, values, size),
                DataType::Int16 => build_list!(Int16Builder, Int16, values, size),
                DataType::Int32 => build_list!(Int32Builder, Int32, values, size),
                DataType::Int64 => build_list!(Int64Builder, Int64, values, size),
                DataType::UInt8 => build_list!(UInt8Builder, UInt8, values, size),
                DataType::UInt16 => build_list!(UInt16Builder, UInt16, values, size),
                DataType::UInt32 => build_list!(UInt32Builder, UInt32, values, size),
                DataType::UInt64 => build_list!(UInt64Builder, UInt64, values, size),
                DataType::Utf8 => build_list!(StringBuilder, Utf8, values, size),
                DataType::Float32 => build_list!(Float32Builder, Float32, values, size),
                DataType::Float64 => build_list!(Float64Builder, Float64, values, size),
                DataType::Timestamp(unit, tz) => {
                    build_timestamp_list!(unit.clone(), tz.clone(), values, size)
                }
                &DataType::LargeUtf8 => {
                    build_list!(LargeStringBuilder, LargeUtf8, values, size)
                }
                _ => ScalarValue::iter_to_array_list(
                    repeat(self.clone()).take(size),
                    &DataType::List(Box::new(Field::new(
                        "item",
                        field.data_type().clone(),
                        true,
                    ))),
                )
                .unwrap(),
            }),
            ScalarValue::Date32(e) => {
                build_array_from_option!(Date32, Date32Array, e, size)
            }
            ScalarValue::Date64(e) => {
                build_array_from_option!(Date64, Date64Array, e, size)
            }
            ScalarValue::Time32Second(e) => {
                build_array_from_option!(
                    Time32,
                    TimeUnit::Second,
                    Time32SecondArray,
                    e,
                    size
                )
            }
            ScalarValue::Time32Millisecond(e) => {
                build_array_from_option!(
                    Time32,
                    TimeUnit::Millisecond,
                    Time32MillisecondArray,
                    e,
                    size
                )
            }
            ScalarValue::Time64Microsecond(e) => {
                build_array_from_option!(
                    Time64,
                    TimeUnit::Microsecond,
                    Time64MicrosecondArray,
                    e,
                    size
                )
            }
            ScalarValue::Time64Nanosecond(e) => {
                build_array_from_option!(
                    Time64,
                    TimeUnit::Nanosecond,
                    Time64NanosecondArray,
                    e,
                    size
                )
            }
            ScalarValue::IntervalDayTime(e) => build_array_from_option!(
                Interval,
                IntervalUnit::DayTime,
                IntervalDayTimeArray,
                e,
                size
            ),
            ScalarValue::IntervalYearMonth(e) => build_array_from_option!(
                Interval,
                IntervalUnit::YearMonth,
                IntervalYearMonthArray,
                e,
                size
            ),
            ScalarValue::IntervalMonthDayNano(e) => build_array_from_option!(
                Interval,
                IntervalUnit::MonthDayNano,
                IntervalMonthDayNanoArray,
                e,
                size
            ),
            ScalarValue::Struct(values, fields) => match values {
                Some(values) => {
                    let field_values: Vec<_> = fields
                        .iter()
                        .zip(values.iter())
                        .map(|(field, value)| {
                            (field.clone(), value.to_array_of_size(size))
                        })
                        .collect();

                    Arc::new(StructArray::from(field_values))
                }
                None => {
                    let field_values: Vec<_> = fields
                        .iter()
                        .map(|field| {
                            let none_field = Self::try_from(field.data_type())
                                .expect("Failed to construct null ScalarValue from Struct field type");
                            (field.clone(), none_field.to_array_of_size(size))
                        })
                        .collect();

                    Arc::new(StructArray::from(field_values))
                }
            },
            ScalarValue::Dictionary(key_type, v) => {
                // values array is one element long (the value)
                match key_type.as_ref() {
                    DataType::Int8 => dict_from_scalar::<Int8Type>(v, size),
                    DataType::Int16 => dict_from_scalar::<Int16Type>(v, size),
                    DataType::Int32 => dict_from_scalar::<Int32Type>(v, size),
                    DataType::Int64 => dict_from_scalar::<Int64Type>(v, size),
                    DataType::UInt8 => dict_from_scalar::<UInt8Type>(v, size),
                    DataType::UInt16 => dict_from_scalar::<UInt16Type>(v, size),
                    DataType::UInt32 => dict_from_scalar::<UInt32Type>(v, size),
                    DataType::UInt64 => dict_from_scalar::<UInt64Type>(v, size),
                    _ => unreachable!("Invalid dictionary keys type: {:?}", key_type),
                }
            }
            ScalarValue::Null => new_null_array(&DataType::Null, size),
        }
    }

    fn get_decimal_value_from_array(
        array: &dyn Array,
        index: usize,
        precision: u8,
        scale: i8,
    ) -> Result<ScalarValue> {
        let array = as_decimal128_array(array)?;
        if array.is_null(index) {
            Ok(ScalarValue::Decimal128(None, precision, scale))
        } else {
            let value = array.value(index);
            Ok(ScalarValue::Decimal128(Some(value), precision, scale))
        }
    }

    /// Converts a value in `array` at `index` into a ScalarValue
    pub fn try_from_array(array: &dyn Array, index: usize) -> Result<Self> {
        // handle NULL value
        if !array.is_valid(index) {
            return array.data_type().try_into();
        }

        Ok(match array.data_type() {
            DataType::Null => ScalarValue::Null,
            DataType::Decimal128(precision, scale) => {
                ScalarValue::get_decimal_value_from_array(
                    array, index, *precision, *scale,
                )?
            }
            DataType::Boolean => typed_cast!(array, index, BooleanArray, Boolean),
            DataType::Float64 => typed_cast!(array, index, Float64Array, Float64),
            DataType::Float32 => typed_cast!(array, index, Float32Array, Float32),
            DataType::UInt64 => typed_cast!(array, index, UInt64Array, UInt64),
            DataType::UInt32 => typed_cast!(array, index, UInt32Array, UInt32),
            DataType::UInt16 => typed_cast!(array, index, UInt16Array, UInt16),
            DataType::UInt8 => typed_cast!(array, index, UInt8Array, UInt8),
            DataType::Int64 => typed_cast!(array, index, Int64Array, Int64),
            DataType::Int32 => typed_cast!(array, index, Int32Array, Int32),
            DataType::Int16 => typed_cast!(array, index, Int16Array, Int16),
            DataType::Int8 => typed_cast!(array, index, Int8Array, Int8),
            DataType::Binary => typed_cast!(array, index, BinaryArray, Binary),
            DataType::LargeBinary => {
                typed_cast!(array, index, LargeBinaryArray, LargeBinary)
            }
            DataType::Utf8 => typed_cast!(array, index, StringArray, Utf8),
            DataType::LargeUtf8 => typed_cast!(array, index, LargeStringArray, LargeUtf8),
            DataType::List(nested_type) => {
                let list_array = as_list_array(array)?;
                let value = match list_array.is_null(index) {
                    true => None,
                    false => {
                        let nested_array = list_array.value(index);
                        let scalar_vec = (0..nested_array.len())
                            .map(|i| ScalarValue::try_from_array(&nested_array, i))
                            .collect::<Result<Vec<_>>>()?;
                        Some(scalar_vec)
                    }
                };
                ScalarValue::new_list(value, nested_type.data_type().clone())
            }
            DataType::Date32 => {
                typed_cast!(array, index, Date32Array, Date32)
            }
            DataType::Date64 => {
                typed_cast!(array, index, Date64Array, Date64)
            }
            DataType::Time32(TimeUnit::Second) => {
                typed_cast!(array, index, Time32SecondArray, Time32Second)
            }
            DataType::Time32(TimeUnit::Millisecond) => {
                typed_cast!(array, index, Time32MillisecondArray, Time32Millisecond)
            }
            DataType::Time64(TimeUnit::Microsecond) => {
                typed_cast!(array, index, Time64MicrosecondArray, Time64Microsecond)
            }
            DataType::Time64(TimeUnit::Nanosecond) => {
                typed_cast!(array, index, Time64NanosecondArray, Time64Nanosecond)
            }
            DataType::Timestamp(TimeUnit::Second, tz_opt) => {
                typed_cast_tz!(
                    array,
                    index,
                    TimestampSecondArray,
                    TimestampSecond,
                    tz_opt
                )
            }
            DataType::Timestamp(TimeUnit::Millisecond, tz_opt) => {
                typed_cast_tz!(
                    array,
                    index,
                    TimestampMillisecondArray,
                    TimestampMillisecond,
                    tz_opt
                )
            }
            DataType::Timestamp(TimeUnit::Microsecond, tz_opt) => {
                typed_cast_tz!(
                    array,
                    index,
                    TimestampMicrosecondArray,
                    TimestampMicrosecond,
                    tz_opt
                )
            }
            DataType::Timestamp(TimeUnit::Nanosecond, tz_opt) => {
                typed_cast_tz!(
                    array,
                    index,
                    TimestampNanosecondArray,
                    TimestampNanosecond,
                    tz_opt
                )
            }
            DataType::Interval(IntervalUnit::YearMonth) => {
                typed_cast!(array, index, IntervalYearMonthArray, IntervalYearMonth)
            }
            DataType::Interval(IntervalUnit::DayTime) => {
                typed_cast!(array, index, IntervalDayTimeArray, IntervalDayTime)
            }
            DataType::Interval(IntervalUnit::MonthDayNano) => {
                typed_cast!(
                    array,
                    index,
                    IntervalMonthDayNanoArray,
                    IntervalMonthDayNano
                )
            }
            DataType::Dictionary(key_type, _) => {
                let (values_array, values_index) = match key_type.as_ref() {
                    DataType::Int8 => get_dict_value::<Int8Type>(array, index),
                    DataType::Int16 => get_dict_value::<Int16Type>(array, index),
                    DataType::Int32 => get_dict_value::<Int32Type>(array, index),
                    DataType::Int64 => get_dict_value::<Int64Type>(array, index),
                    DataType::UInt8 => get_dict_value::<UInt8Type>(array, index),
                    DataType::UInt16 => get_dict_value::<UInt16Type>(array, index),
                    DataType::UInt32 => get_dict_value::<UInt32Type>(array, index),
                    DataType::UInt64 => get_dict_value::<UInt64Type>(array, index),
                    _ => unreachable!("Invalid dictionary keys type: {:?}", key_type),
                };
                // look up the index in the values dictionary
                let value = match values_index {
                    Some(values_index) => {
                        ScalarValue::try_from_array(values_array, values_index)
                    }
                    // else entry was null, so return null
                    None => values_array.data_type().try_into(),
                }?;

                Self::Dictionary(key_type.clone(), Box::new(value))
            }
            DataType::Struct(fields) => {
                let array = as_struct_array(array)?;
                let mut field_values: Vec<ScalarValue> = Vec::new();
                for col_index in 0..array.num_columns() {
                    let col_array = array.column(col_index);
                    let col_scalar = ScalarValue::try_from_array(col_array, index)?;
                    field_values.push(col_scalar);
                }
                Self::Struct(Some(field_values), Box::new(fields.clone()))
            }
            DataType::FixedSizeList(nested_type, _len) => {
                let list_array = as_fixed_size_list_array(array)?;
                let value = match list_array.is_null(index) {
                    true => None,
                    false => {
                        let nested_array = list_array.value(index);
                        let scalar_vec = (0..nested_array.len())
                            .map(|i| ScalarValue::try_from_array(&nested_array, i))
                            .collect::<Result<Vec<_>>>()?;
                        Some(scalar_vec)
                    }
                };
                ScalarValue::new_list(value, nested_type.data_type().clone())
            }
            DataType::FixedSizeBinary(_) => {
                let array = as_fixed_size_binary_array(array)?;
                let size = match array.data_type() {
                    DataType::FixedSizeBinary(size) => *size,
                    _ => unreachable!(),
                };
                ScalarValue::FixedSizeBinary(
                    size,
                    match array.is_null(index) {
                        true => None,
                        false => Some(array.value(index).into()),
                    },
                )
            }
            DataType::Interval(IntervalUnit::DayTime) => {
                typed_cast!(array, index, IntervalDayTimeArray, IntervalDayTime)
            }
            DataType::Interval(IntervalUnit::YearMonth) => {
                typed_cast!(array, index, IntervalYearMonthArray, IntervalYearMonth)
            }
            DataType::Interval(IntervalUnit::MonthDayNano) => {
                typed_cast!(
                    array,
                    index,
                    IntervalMonthDayNanoArray,
                    IntervalMonthDayNano
                )
            }
            other => {
                return Err(DataFusionError::NotImplemented(format!(
                    "Can't create a scalar from array of type \"{other:?}\""
                )));
            }
        })
    }

    /// Try to parse `value` into a ScalarValue of type `target_type`
    pub fn try_from_string(value: String, target_type: &DataType) -> Result<Self> {
        let value = ScalarValue::Utf8(Some(value));
        let cast_options = CastOptions { safe: false };
        let cast_arr = cast_with_options(&value.to_array(), target_type, &cast_options)?;
        ScalarValue::try_from_array(&cast_arr, 0)
    }

    fn eq_array_decimal(
        array: &ArrayRef,
        index: usize,
        value: Option<&i128>,
        precision: u8,
        scale: i8,
    ) -> Result<bool> {
        let array = as_decimal128_array(array)?;
        if array.precision() != precision || array.scale() != scale {
            return Ok(false);
        }
        let is_null = array.is_null(index);
        if let Some(v) = value {
            Ok(!array.is_null(index) && array.value(index) == *v)
        } else {
            Ok(is_null)
        }
    }

    /// Compares a single row of array @ index for equality with self,
    /// in an optimized fashion.
    ///
    /// This method implements an optimized version of:
    ///
    /// ```text
    ///     let arr_scalar = Self::try_from_array(array, index).unwrap();
    ///     arr_scalar.eq(self)
    /// ```
    ///
    /// *Performance note*: the arrow compute kernels should be
    /// preferred over this function if at all possible as they can be
    /// vectorized and are generally much faster.
    ///
    /// This function has a few narrow usescases such as hash table key
    /// comparisons where comparing a single row at a time is necessary.
    #[inline]
    pub fn eq_array(&self, array: &ArrayRef, index: usize) -> bool {
        match self {
            ScalarValue::Decimal128(v, precision, scale) => {
                ScalarValue::eq_array_decimal(
                    array,
                    index,
                    v.as_ref(),
                    *precision,
                    *scale,
                )
                .unwrap()
            }
            ScalarValue::Boolean(val) => {
                eq_array_primitive!(array, index, BooleanArray, val)
            }
            ScalarValue::Float32(val) => {
                eq_array_primitive!(array, index, Float32Array, val)
            }
            ScalarValue::Float64(val) => {
                eq_array_primitive!(array, index, Float64Array, val)
            }
            ScalarValue::Int8(val) => eq_array_primitive!(array, index, Int8Array, val),
            ScalarValue::Int16(val) => eq_array_primitive!(array, index, Int16Array, val),
            ScalarValue::Int32(val) => eq_array_primitive!(array, index, Int32Array, val),
            ScalarValue::Int64(val) => eq_array_primitive!(array, index, Int64Array, val),
            ScalarValue::UInt8(val) => eq_array_primitive!(array, index, UInt8Array, val),
            ScalarValue::UInt16(val) => {
                eq_array_primitive!(array, index, UInt16Array, val)
            }
            ScalarValue::UInt32(val) => {
                eq_array_primitive!(array, index, UInt32Array, val)
            }
            ScalarValue::UInt64(val) => {
                eq_array_primitive!(array, index, UInt64Array, val)
            }
            ScalarValue::Utf8(val) => eq_array_primitive!(array, index, StringArray, val),
            ScalarValue::LargeUtf8(val) => {
                eq_array_primitive!(array, index, LargeStringArray, val)
            }
            ScalarValue::Binary(val) => {
                eq_array_primitive!(array, index, BinaryArray, val)
            }
            ScalarValue::FixedSizeBinary(_, val) => {
                eq_array_primitive!(array, index, FixedSizeBinaryArray, val)
            }
            ScalarValue::LargeBinary(val) => {
                eq_array_primitive!(array, index, LargeBinaryArray, val)
            }
            ScalarValue::List(_, _) => unimplemented!(),
            ScalarValue::Date32(val) => {
                eq_array_primitive!(array, index, Date32Array, val)
            }
            ScalarValue::Date64(val) => {
                eq_array_primitive!(array, index, Date64Array, val)
            }
            ScalarValue::Time32Second(val) => {
                eq_array_primitive!(array, index, Time32SecondArray, val)
            }
            ScalarValue::Time32Millisecond(val) => {
                eq_array_primitive!(array, index, Time32MillisecondArray, val)
            }
            ScalarValue::Time64Microsecond(val) => {
                eq_array_primitive!(array, index, Time64MicrosecondArray, val)
            }
            ScalarValue::Time64Nanosecond(val) => {
                eq_array_primitive!(array, index, Time64NanosecondArray, val)
            }
            ScalarValue::TimestampSecond(val, _) => {
                eq_array_primitive!(array, index, TimestampSecondArray, val)
            }
            ScalarValue::TimestampMillisecond(val, _) => {
                eq_array_primitive!(array, index, TimestampMillisecondArray, val)
            }
            ScalarValue::TimestampMicrosecond(val, _) => {
                eq_array_primitive!(array, index, TimestampMicrosecondArray, val)
            }
            ScalarValue::TimestampNanosecond(val, _) => {
                eq_array_primitive!(array, index, TimestampNanosecondArray, val)
            }
            ScalarValue::IntervalYearMonth(val) => {
                eq_array_primitive!(array, index, IntervalYearMonthArray, val)
            }
            ScalarValue::IntervalDayTime(val) => {
                eq_array_primitive!(array, index, IntervalDayTimeArray, val)
            }
            ScalarValue::IntervalMonthDayNano(val) => {
                eq_array_primitive!(array, index, IntervalMonthDayNanoArray, val)
            }
            ScalarValue::Struct(_, _) => unimplemented!(),
            ScalarValue::Dictionary(key_type, v) => {
                let (values_array, values_index) = match key_type.as_ref() {
                    DataType::Int8 => get_dict_value::<Int8Type>(array, index),
                    DataType::Int16 => get_dict_value::<Int16Type>(array, index),
                    DataType::Int32 => get_dict_value::<Int32Type>(array, index),
                    DataType::Int64 => get_dict_value::<Int64Type>(array, index),
                    DataType::UInt8 => get_dict_value::<UInt8Type>(array, index),
                    DataType::UInt16 => get_dict_value::<UInt16Type>(array, index),
                    DataType::UInt32 => get_dict_value::<UInt32Type>(array, index),
                    DataType::UInt64 => get_dict_value::<UInt64Type>(array, index),
                    _ => unreachable!("Invalid dictionary keys type: {:?}", key_type),
                };
                // was the value in the array non null?
                match values_index {
                    Some(values_index) => v.eq_array(values_array, values_index),
                    None => v.is_null(),
                }
            }
            ScalarValue::Null => array.is_null(index),
        }
    }

    /// Estimate size if bytes including `Self`. For values with internal containers such as `String`
    /// includes the allocated size (`capacity`) rather than the current length (`len`)
    pub fn size(&self) -> usize {
        std::mem::size_of_val(self)
            + match self {
                ScalarValue::Null
                | ScalarValue::Boolean(_)
                | ScalarValue::Float32(_)
                | ScalarValue::Float64(_)
                | ScalarValue::Decimal128(_, _, _)
                | ScalarValue::Int8(_)
                | ScalarValue::Int16(_)
                | ScalarValue::Int32(_)
                | ScalarValue::Int64(_)
                | ScalarValue::UInt8(_)
                | ScalarValue::UInt16(_)
                | ScalarValue::UInt32(_)
                | ScalarValue::UInt64(_)
                | ScalarValue::Date32(_)
                | ScalarValue::Date64(_)
                | ScalarValue::Time32Second(_)
                | ScalarValue::Time32Millisecond(_)
                | ScalarValue::Time64Microsecond(_)
                | ScalarValue::Time64Nanosecond(_)
                | ScalarValue::IntervalYearMonth(_)
                | ScalarValue::IntervalDayTime(_)
                | ScalarValue::IntervalMonthDayNano(_) => 0,
                ScalarValue::Utf8(s)
                | ScalarValue::LargeUtf8(s)
                | ScalarValue::TimestampSecond(_, s)
                | ScalarValue::TimestampMillisecond(_, s)
                | ScalarValue::TimestampMicrosecond(_, s)
                | ScalarValue::TimestampNanosecond(_, s) => {
                    s.as_ref().map(|s| s.capacity()).unwrap_or_default()
                }
                ScalarValue::Binary(b)
                | ScalarValue::FixedSizeBinary(_, b)
                | ScalarValue::LargeBinary(b) => {
                    b.as_ref().map(|b| b.capacity()).unwrap_or_default()
                }
                ScalarValue::List(vals, field) => {
                    vals.as_ref()
                        .map(|vals| Self::size_of_vec(vals) - std::mem::size_of_val(vals))
                        .unwrap_or_default()
                        // `field` is boxed, so it is NOT already included in `self`
                        + field.size()
                }
                ScalarValue::Struct(vals, fields) => {
                    vals.as_ref()
                        .map(|vals| {
                            vals.iter()
                                .map(|sv| sv.size() - std::mem::size_of_val(sv))
                                .sum::<usize>()
                                + (std::mem::size_of::<ScalarValue>() * vals.capacity())
                        })
                        .unwrap_or_default()
                        // `fields` is boxed, so it is NOT already included in `self`
                        + std::mem::size_of_val(fields)
                        + (std::mem::size_of::<Field>() * fields.capacity())
                        + fields.iter().map(|field| field.size() - std::mem::size_of_val(field)).sum::<usize>()
                }
                ScalarValue::Dictionary(dt, sv) => {
                    // `dt` and `sv` are boxed, so they are NOT already included in `self`
                    dt.size() + sv.size()
                }
            }
    }

    /// Estimates [size](Self::size) of [`Vec`] in bytes.
    ///
    /// Includes the size of the [`Vec`] container itself.
    pub fn size_of_vec(vec: &Vec<Self>) -> usize {
        std::mem::size_of_val(vec)
            + (std::mem::size_of::<ScalarValue>() * vec.capacity())
            + vec
                .iter()
                .map(|sv| sv.size() - std::mem::size_of_val(sv))
                .sum::<usize>()
    }

    /// Estimates [size](Self::size) of [`HashSet`] in bytes.
    ///
    /// Includes the size of the [`HashSet`] container itself.
    pub fn size_of_hashset<S>(set: &HashSet<Self, S>) -> usize {
        std::mem::size_of_val(set)
            + (std::mem::size_of::<ScalarValue>() * set.capacity())
            + set
                .iter()
                .map(|sv| sv.size() - std::mem::size_of_val(sv))
                .sum::<usize>()
    }
}

macro_rules! impl_scalar {
    ($ty:ty, $scalar:tt) => {
        impl From<$ty> for ScalarValue {
            fn from(value: $ty) -> Self {
                ScalarValue::$scalar(Some(value))
            }
        }

        impl From<Option<$ty>> for ScalarValue {
            fn from(value: Option<$ty>) -> Self {
                ScalarValue::$scalar(value)
            }
        }
    };
}

impl_scalar!(f64, Float64);
impl_scalar!(f32, Float32);
impl_scalar!(i8, Int8);
impl_scalar!(i16, Int16);
impl_scalar!(i32, Int32);
impl_scalar!(i64, Int64);
impl_scalar!(bool, Boolean);
impl_scalar!(u8, UInt8);
impl_scalar!(u16, UInt16);
impl_scalar!(u32, UInt32);
impl_scalar!(u64, UInt64);

impl From<&str> for ScalarValue {
    fn from(value: &str) -> Self {
        Some(value).into()
    }
}

impl From<Option<&str>> for ScalarValue {
    fn from(value: Option<&str>) -> Self {
        let value = value.map(|s| s.to_string());
        ScalarValue::Utf8(value)
    }
}

impl FromStr for ScalarValue {
    type Err = Infallible;

    fn from_str(s: &str) -> Result<Self, Self::Err> {
        Ok(s.into())
    }
}

impl From<Vec<(&str, ScalarValue)>> for ScalarValue {
    fn from(value: Vec<(&str, ScalarValue)>) -> Self {
        let (fields, scalars): (Vec<_>, Vec<_>) = value
            .into_iter()
            .map(|(name, scalar)| {
                (Field::new(name, scalar.get_datatype(), false), scalar)
            })
            .unzip();

        Self::Struct(Some(scalars), Box::new(fields))
    }
}

macro_rules! impl_try_from {
    ($SCALAR:ident, $NATIVE:ident) => {
        impl TryFrom<ScalarValue> for $NATIVE {
            type Error = DataFusionError;

            fn try_from(value: ScalarValue) -> Result<Self> {
                match value {
                    ScalarValue::$SCALAR(Some(inner_value)) => Ok(inner_value),
                    _ => Err(DataFusionError::Internal(format!(
                        "Cannot convert {:?} to {}",
                        value,
                        std::any::type_name::<Self>()
                    ))),
                }
            }
        }
    };
}

impl_try_from!(Int8, i8);
impl_try_from!(Int16, i16);

// special implementation for i32 because of Date32 and Time32
impl TryFrom<ScalarValue> for i32 {
    type Error = DataFusionError;

    fn try_from(value: ScalarValue) -> Result<Self> {
        match value {
            ScalarValue::Int32(Some(inner_value))
            | ScalarValue::Date32(Some(inner_value))
            | ScalarValue::Time32Second(Some(inner_value))
            | ScalarValue::Time32Millisecond(Some(inner_value)) => Ok(inner_value),
            _ => Err(DataFusionError::Internal(format!(
                "Cannot convert {:?} to {}",
                value,
                std::any::type_name::<Self>()
            ))),
        }
    }
}

// special implementation for i64 because of Date64, Time64 and Timestamp
impl TryFrom<ScalarValue> for i64 {
    type Error = DataFusionError;

    fn try_from(value: ScalarValue) -> Result<Self> {
        match value {
            ScalarValue::Int64(Some(inner_value))
            | ScalarValue::Date64(Some(inner_value))
            | ScalarValue::Time64Microsecond(Some(inner_value))
            | ScalarValue::Time64Nanosecond(Some(inner_value))
            | ScalarValue::TimestampNanosecond(Some(inner_value), _)
            | ScalarValue::TimestampMicrosecond(Some(inner_value), _)
            | ScalarValue::TimestampMillisecond(Some(inner_value), _)
            | ScalarValue::TimestampSecond(Some(inner_value), _) => Ok(inner_value),
            _ => Err(DataFusionError::Internal(format!(
                "Cannot convert {:?} to {}",
                value,
                std::any::type_name::<Self>()
            ))),
        }
    }
}

// special implementation for i128 because of Decimal128
impl TryFrom<ScalarValue> for i128 {
    type Error = DataFusionError;

    fn try_from(value: ScalarValue) -> Result<Self> {
        match value {
            ScalarValue::Decimal128(Some(inner_value), _, _) => Ok(inner_value),
            _ => Err(DataFusionError::Internal(format!(
                "Cannot convert {:?} to {}",
                value,
                std::any::type_name::<Self>()
            ))),
        }
    }
}

impl_try_from!(UInt8, u8);
impl_try_from!(UInt16, u16);
impl_try_from!(UInt32, u32);
impl_try_from!(UInt64, u64);
impl_try_from!(Float32, f32);
impl_try_from!(Float64, f64);
impl_try_from!(Boolean, bool);

impl TryFrom<DataType> for ScalarValue {
    type Error = DataFusionError;

    /// Create a Null instance of ScalarValue for this datatype
    fn try_from(datatype: DataType) -> Result<Self> {
        (&datatype).try_into()
    }
}

impl TryFrom<&DataType> for ScalarValue {
    type Error = DataFusionError;

    /// Create a Null instance of ScalarValue for this datatype
    fn try_from(datatype: &DataType) -> Result<Self> {
        Ok(match datatype {
            DataType::Boolean => ScalarValue::Boolean(None),
            DataType::Float64 => ScalarValue::Float64(None),
            DataType::Float32 => ScalarValue::Float32(None),
            DataType::Int8 => ScalarValue::Int8(None),
            DataType::Int16 => ScalarValue::Int16(None),
            DataType::Int32 => ScalarValue::Int32(None),
            DataType::Int64 => ScalarValue::Int64(None),
            DataType::UInt8 => ScalarValue::UInt8(None),
            DataType::UInt16 => ScalarValue::UInt16(None),
            DataType::UInt32 => ScalarValue::UInt32(None),
            DataType::UInt64 => ScalarValue::UInt64(None),
            DataType::Decimal128(precision, scale) => {
                ScalarValue::Decimal128(None, *precision, *scale)
            }
            DataType::Utf8 => ScalarValue::Utf8(None),
            DataType::LargeUtf8 => ScalarValue::LargeUtf8(None),
            DataType::Binary => ScalarValue::Binary(None),
            DataType::FixedSizeBinary(len) => ScalarValue::FixedSizeBinary(*len, None),
            DataType::LargeBinary => ScalarValue::LargeBinary(None),
            DataType::Date32 => ScalarValue::Date32(None),
            DataType::Date64 => ScalarValue::Date64(None),
            DataType::Time32(TimeUnit::Second) => ScalarValue::Time32Second(None),
            DataType::Time32(TimeUnit::Millisecond) => {
                ScalarValue::Time32Millisecond(None)
            }
            DataType::Time64(TimeUnit::Microsecond) => {
                ScalarValue::Time64Microsecond(None)
            }
            DataType::Time64(TimeUnit::Nanosecond) => ScalarValue::Time64Nanosecond(None),
            DataType::Timestamp(TimeUnit::Second, tz_opt) => {
                ScalarValue::TimestampSecond(None, tz_opt.clone())
            }
            DataType::Timestamp(TimeUnit::Millisecond, tz_opt) => {
                ScalarValue::TimestampMillisecond(None, tz_opt.clone())
            }
            DataType::Timestamp(TimeUnit::Microsecond, tz_opt) => {
                ScalarValue::TimestampMicrosecond(None, tz_opt.clone())
            }
            DataType::Timestamp(TimeUnit::Nanosecond, tz_opt) => {
                ScalarValue::TimestampNanosecond(None, tz_opt.clone())
            }
            DataType::Interval(IntervalUnit::YearMonth) => {
                ScalarValue::IntervalYearMonth(None)
            }
            DataType::Interval(IntervalUnit::DayTime) => {
                ScalarValue::IntervalDayTime(None)
            }
            DataType::Interval(IntervalUnit::MonthDayNano) => {
                ScalarValue::IntervalMonthDayNano(None)
            }
            DataType::Dictionary(index_type, value_type) => ScalarValue::Dictionary(
                index_type.clone(),
                Box::new(value_type.as_ref().try_into()?),
            ),
            DataType::List(ref nested_type) => {
                ScalarValue::new_list(None, nested_type.data_type().clone())
            }
            DataType::Struct(fields) => {
                ScalarValue::Struct(None, Box::new(fields.clone()))
            }
            DataType::Null => ScalarValue::Null,
            _ => {
                return Err(DataFusionError::NotImplemented(format!(
                    "Can't create a scalar from data_type \"{datatype:?}\""
                )));
            }
        })
    }
}

macro_rules! format_option {
    ($F:expr, $EXPR:expr) => {{
        match $EXPR {
            Some(e) => write!($F, "{e}"),
            None => write!($F, "NULL"),
        }
    }};
}

impl fmt::Display for ScalarValue {
    fn fmt(&self, f: &mut fmt::Formatter) -> fmt::Result {
        match self {
            ScalarValue::Decimal128(v, p, s) => {
                write!(f, "{v:?},{p:?},{s:?}")?;
            }
            ScalarValue::Boolean(e) => format_option!(f, e)?,
            ScalarValue::Float32(e) => format_option!(f, e)?,
            ScalarValue::Float64(e) => format_option!(f, e)?,
            ScalarValue::Int8(e) => format_option!(f, e)?,
            ScalarValue::Int16(e) => format_option!(f, e)?,
            ScalarValue::Int32(e) => format_option!(f, e)?,
            ScalarValue::Int64(e) => format_option!(f, e)?,
            ScalarValue::UInt8(e) => format_option!(f, e)?,
            ScalarValue::UInt16(e) => format_option!(f, e)?,
            ScalarValue::UInt32(e) => format_option!(f, e)?,
            ScalarValue::UInt64(e) => format_option!(f, e)?,
            ScalarValue::TimestampSecond(e, _) => format_option!(f, e)?,
            ScalarValue::TimestampMillisecond(e, _) => format_option!(f, e)?,
            ScalarValue::TimestampMicrosecond(e, _) => format_option!(f, e)?,
            ScalarValue::TimestampNanosecond(e, _) => format_option!(f, e)?,
            ScalarValue::Utf8(e) => format_option!(f, e)?,
            ScalarValue::LargeUtf8(e) => format_option!(f, e)?,
            ScalarValue::Binary(e) => match e {
                Some(l) => write!(
                    f,
                    "{}",
                    l.iter()
                        .map(|v| format!("{v}"))
                        .collect::<Vec<_>>()
                        .join(",")
                )?,
                None => write!(f, "NULL")?,
            },
            ScalarValue::FixedSizeBinary(_, e) => match e {
                Some(l) => write!(
                    f,
                    "{}",
                    l.iter()
                        .map(|v| format!("{v}"))
                        .collect::<Vec<_>>()
                        .join(",")
                )?,
                None => write!(f, "NULL")?,
            },
            ScalarValue::LargeBinary(e) => match e {
                Some(l) => write!(
                    f,
                    "{}",
                    l.iter()
                        .map(|v| format!("{v}"))
                        .collect::<Vec<_>>()
                        .join(",")
                )?,
                None => write!(f, "NULL")?,
            },
            ScalarValue::List(e, _) => match e {
                Some(l) => write!(
                    f,
                    "{}",
                    l.iter()
                        .map(|v| format!("{v}"))
                        .collect::<Vec<_>>()
                        .join(",")
                )?,
                None => write!(f, "NULL")?,
            },
            ScalarValue::Date32(e) => format_option!(f, e)?,
            ScalarValue::Date64(e) => format_option!(f, e)?,
            ScalarValue::Time32Second(e) => format_option!(f, e)?,
            ScalarValue::Time32Millisecond(e) => format_option!(f, e)?,
            ScalarValue::Time64Microsecond(e) => format_option!(f, e)?,
            ScalarValue::Time64Nanosecond(e) => format_option!(f, e)?,
            ScalarValue::IntervalDayTime(e) => format_option!(f, e)?,
            ScalarValue::IntervalYearMonth(e) => format_option!(f, e)?,
            ScalarValue::IntervalMonthDayNano(e) => format_option!(f, e)?,
            ScalarValue::Struct(e, fields) => match e {
                Some(l) => write!(
                    f,
                    "{{{}}}",
                    l.iter()
                        .zip(fields.iter())
                        .map(|(value, field)| format!("{}:{}", field.name(), value))
                        .collect::<Vec<_>>()
                        .join(",")
                )?,
                None => write!(f, "NULL")?,
            },
            ScalarValue::Dictionary(_k, v) => write!(f, "{v}")?,
            ScalarValue::Null => write!(f, "NULL")?,
        };
        Ok(())
    }
}

impl fmt::Debug for ScalarValue {
    fn fmt(&self, f: &mut fmt::Formatter) -> fmt::Result {
        match self {
            ScalarValue::Decimal128(_, _, _) => write!(f, "Decimal128({self})"),
            ScalarValue::Boolean(_) => write!(f, "Boolean({self})"),
            ScalarValue::Float32(_) => write!(f, "Float32({self})"),
            ScalarValue::Float64(_) => write!(f, "Float64({self})"),
            ScalarValue::Int8(_) => write!(f, "Int8({self})"),
            ScalarValue::Int16(_) => write!(f, "Int16({self})"),
            ScalarValue::Int32(_) => write!(f, "Int32({self})"),
            ScalarValue::Int64(_) => write!(f, "Int64({self})"),
            ScalarValue::UInt8(_) => write!(f, "UInt8({self})"),
            ScalarValue::UInt16(_) => write!(f, "UInt16({self})"),
            ScalarValue::UInt32(_) => write!(f, "UInt32({self})"),
            ScalarValue::UInt64(_) => write!(f, "UInt64({self})"),
            ScalarValue::TimestampSecond(_, tz_opt) => {
                write!(f, "TimestampSecond({self}, {tz_opt:?})")
            }
            ScalarValue::TimestampMillisecond(_, tz_opt) => {
                write!(f, "TimestampMillisecond({self}, {tz_opt:?})")
            }
            ScalarValue::TimestampMicrosecond(_, tz_opt) => {
                write!(f, "TimestampMicrosecond({self}, {tz_opt:?})")
            }
            ScalarValue::TimestampNanosecond(_, tz_opt) => {
                write!(f, "TimestampNanosecond({self}, {tz_opt:?})")
            }
            ScalarValue::Utf8(None) => write!(f, "Utf8({self})"),
            ScalarValue::Utf8(Some(_)) => write!(f, "Utf8(\"{self}\")"),
            ScalarValue::LargeUtf8(None) => write!(f, "LargeUtf8({self})"),
            ScalarValue::LargeUtf8(Some(_)) => write!(f, "LargeUtf8(\"{self}\")"),
            ScalarValue::Binary(None) => write!(f, "Binary({self})"),
            ScalarValue::Binary(Some(_)) => write!(f, "Binary(\"{self}\")"),
            ScalarValue::FixedSizeBinary(size, None) => {
                write!(f, "FixedSizeBinary({size}, {self})")
            }
            ScalarValue::FixedSizeBinary(size, Some(_)) => {
                write!(f, "FixedSizeBinary({size}, \"{self}\")")
            }
            ScalarValue::LargeBinary(None) => write!(f, "LargeBinary({self})"),
            ScalarValue::LargeBinary(Some(_)) => write!(f, "LargeBinary(\"{self}\")"),
            ScalarValue::List(_, _) => write!(f, "List([{self}])"),
            ScalarValue::Date32(_) => write!(f, "Date32(\"{self}\")"),
            ScalarValue::Date64(_) => write!(f, "Date64(\"{self}\")"),
            ScalarValue::Time32Second(_) => write!(f, "Time32Second(\"{self}\")"),
            ScalarValue::Time32Millisecond(_) => {
                write!(f, "Time32Millisecond(\"{self}\")")
            }
            ScalarValue::Time64Microsecond(_) => {
                write!(f, "Time64Microsecond(\"{self}\")")
            }
            ScalarValue::Time64Nanosecond(_) => {
                write!(f, "Time64Nanosecond(\"{self}\")")
            }
            ScalarValue::IntervalDayTime(_) => {
                write!(f, "IntervalDayTime(\"{self}\")")
            }
            ScalarValue::IntervalYearMonth(_) => {
                write!(f, "IntervalYearMonth(\"{self}\")")
            }
            ScalarValue::IntervalMonthDayNano(_) => {
                write!(f, "IntervalMonthDayNano(\"{self}\")")
            }
            ScalarValue::Struct(e, fields) => {
                // Use Debug representation of field values
                match e {
                    Some(l) => write!(
                        f,
                        "Struct({{{}}})",
                        l.iter()
                            .zip(fields.iter())
                            .map(|(value, field)| format!("{}:{:?}", field.name(), value))
                            .collect::<Vec<_>>()
                            .join(",")
                    ),
                    None => write!(f, "Struct(NULL)"),
                }
            }
            ScalarValue::Dictionary(k, v) => write!(f, "Dictionary({k:?}, {v:?})"),
            ScalarValue::Null => write!(f, "NULL"),
        }
    }
}

/// Trait used to map a NativeTime to a ScalarType.
pub trait ScalarType<T: ArrowNativeType> {
    /// returns a scalar from an optional T
    fn scalar(r: Option<T>) -> ScalarValue;
}

impl ScalarType<f32> for Float32Type {
    fn scalar(r: Option<f32>) -> ScalarValue {
        ScalarValue::Float32(r)
    }
}

impl ScalarType<i64> for TimestampSecondType {
    fn scalar(r: Option<i64>) -> ScalarValue {
        ScalarValue::TimestampSecond(r, None)
    }
}

impl ScalarType<i64> for TimestampMillisecondType {
    fn scalar(r: Option<i64>) -> ScalarValue {
        ScalarValue::TimestampMillisecond(r, None)
    }
}

impl ScalarType<i64> for TimestampMicrosecondType {
    fn scalar(r: Option<i64>) -> ScalarValue {
        ScalarValue::TimestampMicrosecond(r, None)
    }
}

impl ScalarType<i64> for TimestampNanosecondType {
    fn scalar(r: Option<i64>) -> ScalarValue {
        ScalarValue::TimestampNanosecond(r, None)
    }
}

#[cfg(test)]
mod tests {
    use std::cmp::Ordering;
    use std::sync::Arc;

    use arrow::compute::kernels;
    use arrow::datatypes::ArrowPrimitiveType;
    use rand::Rng;

    use crate::cast::{as_string_array, as_uint32_array, as_uint64_array};
    use crate::from_slice::FromSlice;

    use super::*;

    #[test]
    fn scalar_add_trait_test() -> Result<()> {
        let float_value = ScalarValue::Float64(Some(123.));
        let float_value_2 = ScalarValue::Float64(Some(123.));
        assert_eq!(
            (float_value.add(&float_value_2))?,
            ScalarValue::Float64(Some(246.))
        );
        assert_eq!(
            (float_value.add(float_value_2))?,
            ScalarValue::Float64(Some(246.))
        );
        Ok(())
    }

    #[test]
    fn scalar_sub_trait_test() -> Result<()> {
        let float_value = ScalarValue::Float64(Some(123.));
        let float_value_2 = ScalarValue::Float64(Some(123.));
        assert_eq!(
            float_value.sub(&float_value_2)?,
            ScalarValue::Float64(Some(0.))
        );
        assert_eq!(
            float_value.sub(float_value_2)?,
            ScalarValue::Float64(Some(0.))
        );
        Ok(())
    }

    #[test]
    fn test_interval_add_timestamp() -> Result<()> {
        let interval = ScalarValue::IntervalMonthDayNano(Some(123));
        let timestamp = ScalarValue::TimestampNanosecond(Some(123), None);
        let result = interval.add(&timestamp)?;
        let expect = timestamp.add(&interval)?;
        assert_eq!(result, expect);

        let interval = ScalarValue::IntervalYearMonth(Some(123));
        let timestamp = ScalarValue::TimestampNanosecond(Some(123), None);
        let result = interval.add(&timestamp)?;
        let expect = timestamp.add(&interval)?;
        assert_eq!(result, expect);

        let interval = ScalarValue::IntervalDayTime(Some(123));
        let timestamp = ScalarValue::TimestampNanosecond(Some(123), None);
        let result = interval.add(&timestamp)?;
        let expect = timestamp.add(&interval)?;
        assert_eq!(result, expect);
        Ok(())
    }

    #[test]
    fn scalar_decimal_test() -> Result<()> {
        let decimal_value = ScalarValue::Decimal128(Some(123), 10, 1);
        assert_eq!(DataType::Decimal128(10, 1), decimal_value.get_datatype());
        let try_into_value: i128 = decimal_value.clone().try_into().unwrap();
        assert_eq!(123_i128, try_into_value);
        assert!(!decimal_value.is_null());
        let neg_decimal_value = decimal_value.arithmetic_negate()?;
        match neg_decimal_value {
            ScalarValue::Decimal128(v, _, _) => {
                assert_eq!(-123, v.unwrap());
            }
            _ => {
                unreachable!();
            }
        }

        // decimal scalar to array
        let array = decimal_value.to_array();
        let array = as_decimal128_array(&array)?;
        assert_eq!(1, array.len());
        assert_eq!(DataType::Decimal128(10, 1), array.data_type().clone());
        assert_eq!(123i128, array.value(0));

        // decimal scalar to array with size
        let array = decimal_value.to_array_of_size(10);
        let array_decimal = as_decimal128_array(&array)?;
        assert_eq!(10, array.len());
        assert_eq!(DataType::Decimal128(10, 1), array.data_type().clone());
        assert_eq!(123i128, array_decimal.value(0));
        assert_eq!(123i128, array_decimal.value(9));
        // test eq array
        assert!(decimal_value.eq_array(&array, 1));
        assert!(decimal_value.eq_array(&array, 5));
        // test try from array
        assert_eq!(
            decimal_value,
            ScalarValue::try_from_array(&array, 5).unwrap()
        );

        assert_eq!(
            decimal_value,
            ScalarValue::try_new_decimal128(123, 10, 1).unwrap()
        );

        // test compare
        let left = ScalarValue::Decimal128(Some(123), 10, 2);
        let right = ScalarValue::Decimal128(Some(124), 10, 2);
        assert!(!left.eq(&right));
        let result = left < right;
        assert!(result);
        let result = left <= right;
        assert!(result);
        let right = ScalarValue::Decimal128(Some(124), 10, 3);
        // make sure that two decimals with diff datatype can't be compared.
        let result = left.partial_cmp(&right);
        assert_eq!(None, result);

        let decimal_vec = vec![
            ScalarValue::Decimal128(Some(1), 10, 2),
            ScalarValue::Decimal128(Some(2), 10, 2),
            ScalarValue::Decimal128(Some(3), 10, 2),
        ];
        // convert the vec to decimal array and check the result
        let array = ScalarValue::iter_to_array(decimal_vec.into_iter()).unwrap();
        assert_eq!(3, array.len());
        assert_eq!(DataType::Decimal128(10, 2), array.data_type().clone());

        let decimal_vec = vec![
            ScalarValue::Decimal128(Some(1), 10, 2),
            ScalarValue::Decimal128(Some(2), 10, 2),
            ScalarValue::Decimal128(Some(3), 10, 2),
            ScalarValue::Decimal128(None, 10, 2),
        ];
        let array = ScalarValue::iter_to_array(decimal_vec.into_iter()).unwrap();
        assert_eq!(4, array.len());
        assert_eq!(DataType::Decimal128(10, 2), array.data_type().clone());

        assert!(ScalarValue::try_new_decimal128(1, 10, 2)
            .unwrap()
            .eq_array(&array, 0));
        assert!(ScalarValue::try_new_decimal128(2, 10, 2)
            .unwrap()
            .eq_array(&array, 1));
        assert!(ScalarValue::try_new_decimal128(3, 10, 2)
            .unwrap()
            .eq_array(&array, 2));
        assert_eq!(
            ScalarValue::Decimal128(None, 10, 2),
            ScalarValue::try_from_array(&array, 3).unwrap()
        );

        Ok(())
    }

    #[test]
    fn scalar_value_to_array_u64() -> Result<()> {
        let value = ScalarValue::UInt64(Some(13u64));
        let array = value.to_array();
        let array = as_uint64_array(&array)?;
        assert_eq!(array.len(), 1);
        assert!(!array.is_null(0));
        assert_eq!(array.value(0), 13);

        let value = ScalarValue::UInt64(None);
        let array = value.to_array();
        let array = as_uint64_array(&array)?;
        assert_eq!(array.len(), 1);
        assert!(array.is_null(0));
        Ok(())
    }

    #[test]
    fn scalar_value_to_array_u32() -> Result<()> {
        let value = ScalarValue::UInt32(Some(13u32));
        let array = value.to_array();
        let array = as_uint32_array(&array)?;
        assert_eq!(array.len(), 1);
        assert!(!array.is_null(0));
        assert_eq!(array.value(0), 13);

        let value = ScalarValue::UInt32(None);
        let array = value.to_array();
        let array = as_uint32_array(&array)?;
        assert_eq!(array.len(), 1);
        assert!(array.is_null(0));
        Ok(())
    }

    #[test]
    fn scalar_list_null_to_array() {
        let list_array_ref = ScalarValue::List(
            None,
            Box::new(Field::new("item", DataType::UInt64, false)),
        )
        .to_array();
        let list_array = as_list_array(&list_array_ref).unwrap();

        assert!(list_array.is_null(0));
        assert_eq!(list_array.len(), 1);
        assert_eq!(list_array.values().len(), 0);
    }

    #[test]
    fn scalar_list_to_array() -> Result<()> {
        let list_array_ref = ScalarValue::List(
            Some(vec![
                ScalarValue::UInt64(Some(100)),
                ScalarValue::UInt64(None),
                ScalarValue::UInt64(Some(101)),
            ]),
            Box::new(Field::new("item", DataType::UInt64, false)),
        )
        .to_array();

        let list_array = as_list_array(&list_array_ref)?;
        assert_eq!(list_array.len(), 1);
        assert_eq!(list_array.values().len(), 3);

        let prim_array_ref = list_array.value(0);
        let prim_array = as_uint64_array(&prim_array_ref)?;
        assert_eq!(prim_array.len(), 3);
        assert_eq!(prim_array.value(0), 100);
        assert!(prim_array.is_null(1));
        assert_eq!(prim_array.value(2), 101);
        Ok(())
    }

    /// Creates array directly and via ScalarValue and ensures they are the same
    macro_rules! check_scalar_iter {
        ($SCALAR_T:ident, $ARRAYTYPE:ident, $INPUT:expr) => {{
            let scalars: Vec<_> =
                $INPUT.iter().map(|v| ScalarValue::$SCALAR_T(*v)).collect();

            let array = ScalarValue::iter_to_array(scalars.into_iter()).unwrap();

            let expected: ArrayRef = Arc::new($ARRAYTYPE::from($INPUT));

            assert_eq!(&array, &expected);
        }};
    }

    /// Creates array directly and via ScalarValue and ensures they are the same
    /// but for variants that carry a timezone field.
    macro_rules! check_scalar_iter_tz {
        ($SCALAR_T:ident, $ARRAYTYPE:ident, $INPUT:expr) => {{
            let scalars: Vec<_> = $INPUT
                .iter()
                .map(|v| ScalarValue::$SCALAR_T(*v, None))
                .collect();

            let array = ScalarValue::iter_to_array(scalars.into_iter()).unwrap();

            let expected: ArrayRef = Arc::new($ARRAYTYPE::from($INPUT));

            assert_eq!(&array, &expected);
        }};
    }

    /// Creates array directly and via ScalarValue and ensures they
    /// are the same, for string  arrays
    macro_rules! check_scalar_iter_string {
        ($SCALAR_T:ident, $ARRAYTYPE:ident, $INPUT:expr) => {{
            let scalars: Vec<_> = $INPUT
                .iter()
                .map(|v| ScalarValue::$SCALAR_T(v.map(|v| v.to_string())))
                .collect();

            let array = ScalarValue::iter_to_array(scalars.into_iter()).unwrap();

            let expected: ArrayRef = Arc::new($ARRAYTYPE::from($INPUT));

            assert_eq!(&array, &expected);
        }};
    }

    /// Creates array directly and via ScalarValue and ensures they
    /// are the same, for binary arrays
    macro_rules! check_scalar_iter_binary {
        ($SCALAR_T:ident, $ARRAYTYPE:ident, $INPUT:expr) => {{
            let scalars: Vec<_> = $INPUT
                .iter()
                .map(|v| ScalarValue::$SCALAR_T(v.map(|v| v.to_vec())))
                .collect();

            let array = ScalarValue::iter_to_array(scalars.into_iter()).unwrap();

            let expected: $ARRAYTYPE =
                $INPUT.iter().map(|v| v.map(|v| v.to_vec())).collect();

            let expected: ArrayRef = Arc::new(expected);

            assert_eq!(&array, &expected);
        }};
    }

    #[test]
    fn scalar_iter_to_array_boolean() {
        check_scalar_iter!(Boolean, BooleanArray, vec![Some(true), None, Some(false)]);
        check_scalar_iter!(Float32, Float32Array, vec![Some(1.9), None, Some(-2.1)]);
        check_scalar_iter!(Float64, Float64Array, vec![Some(1.9), None, Some(-2.1)]);

        check_scalar_iter!(Int8, Int8Array, vec![Some(1), None, Some(3)]);
        check_scalar_iter!(Int16, Int16Array, vec![Some(1), None, Some(3)]);
        check_scalar_iter!(Int32, Int32Array, vec![Some(1), None, Some(3)]);
        check_scalar_iter!(Int64, Int64Array, vec![Some(1), None, Some(3)]);

        check_scalar_iter!(UInt8, UInt8Array, vec![Some(1), None, Some(3)]);
        check_scalar_iter!(UInt16, UInt16Array, vec![Some(1), None, Some(3)]);
        check_scalar_iter!(UInt32, UInt32Array, vec![Some(1), None, Some(3)]);
        check_scalar_iter!(UInt64, UInt64Array, vec![Some(1), None, Some(3)]);

        check_scalar_iter_tz!(
            TimestampSecond,
            TimestampSecondArray,
            vec![Some(1), None, Some(3)]
        );
        check_scalar_iter_tz!(
            TimestampMillisecond,
            TimestampMillisecondArray,
            vec![Some(1), None, Some(3)]
        );
        check_scalar_iter_tz!(
            TimestampMicrosecond,
            TimestampMicrosecondArray,
            vec![Some(1), None, Some(3)]
        );
        check_scalar_iter_tz!(
            TimestampNanosecond,
            TimestampNanosecondArray,
            vec![Some(1), None, Some(3)]
        );

        check_scalar_iter_string!(
            Utf8,
            StringArray,
            vec![Some("foo"), None, Some("bar")]
        );
        check_scalar_iter_string!(
            LargeUtf8,
            LargeStringArray,
            vec![Some("foo"), None, Some("bar")]
        );
        check_scalar_iter_binary!(
            Binary,
            BinaryArray,
            vec![Some(b"foo"), None, Some(b"bar")]
        );
        check_scalar_iter_binary!(
            LargeBinary,
            LargeBinaryArray,
            vec![Some(b"foo"), None, Some(b"bar")]
        );
    }

    #[test]
    fn scalar_iter_to_array_empty() {
        let scalars = vec![] as Vec<ScalarValue>;

        let result = ScalarValue::iter_to_array(scalars.into_iter()).unwrap_err();
        assert!(
            result
                .to_string()
                .contains("Empty iterator passed to ScalarValue::iter_to_array"),
            "{}",
            result
        );
    }

    #[test]
    fn scalar_iter_to_dictionary() {
        fn make_val(v: Option<String>) -> ScalarValue {
            let key_type = DataType::Int32;
            let value = ScalarValue::Utf8(v);
            ScalarValue::Dictionary(Box::new(key_type), Box::new(value))
        }

        let scalars = vec![
            make_val(Some("Foo".into())),
            make_val(None),
            make_val(Some("Bar".into())),
        ];

        let array = ScalarValue::iter_to_array(scalars.into_iter()).unwrap();
        let array = as_dictionary_array::<Int32Type>(&array).unwrap();
        let values_array = as_string_array(array.values()).unwrap();

        let values = array
            .keys_iter()
            .map(|k| {
                k.map(|k| {
                    assert!(values_array.is_valid(k));
                    values_array.value(k)
                })
            })
            .collect::<Vec<_>>();

        let expected = vec![Some("Foo"), None, Some("Bar")];
        assert_eq!(values, expected);
    }

    #[test]
    fn scalar_iter_to_array_mismatched_types() {
        use ScalarValue::*;
        // If the scalar values are not all the correct type, error here
        let scalars: Vec<ScalarValue> = vec![Boolean(Some(true)), Int32(Some(5))];

        let result = ScalarValue::iter_to_array(scalars.into_iter()).unwrap_err();
        assert!(result.to_string().contains("Inconsistent types in ScalarValue::iter_to_array. Expected Boolean, got Int32(5)"),
                "{}", result);
    }

    #[test]
    fn scalar_try_from_array_null() {
        let array = vec![Some(33), None].into_iter().collect::<Int64Array>();
        let array: ArrayRef = Arc::new(array);

        assert_eq!(
            ScalarValue::Int64(Some(33)),
            ScalarValue::try_from_array(&array, 0).unwrap()
        );
        assert_eq!(
            ScalarValue::Int64(None),
            ScalarValue::try_from_array(&array, 1).unwrap()
        );
    }

    #[test]
    fn scalar_try_from_dict_datatype() {
        let data_type =
            DataType::Dictionary(Box::new(DataType::Int8), Box::new(DataType::Utf8));
        let data_type = &data_type;
        let expected = ScalarValue::Dictionary(
            Box::new(DataType::Int8),
            Box::new(ScalarValue::Utf8(None)),
        );
        assert_eq!(expected, data_type.try_into().unwrap())
    }

    #[test]
    fn size_of_scalar() {
        // Since ScalarValues are used in a non trivial number of places,
        // making it larger means significant more memory consumption
        // per distinct value.
        //
        // The alignment requirements differ across architectures and
        // thus the size of the enum appears to as as well

        assert_eq!(std::mem::size_of::<ScalarValue>(), 48);
    }

    #[test]
    fn memory_size() {
        let sv = ScalarValue::Binary(Some(Vec::with_capacity(10)));
        assert_eq!(sv.size(), std::mem::size_of::<ScalarValue>() + 10,);
        let sv_size = sv.size();

        let mut v = Vec::with_capacity(10);
        // do NOT clone `sv` here because this may shrink the vector capacity
        v.push(sv);
        assert_eq!(v.capacity(), 10);
        assert_eq!(
            ScalarValue::size_of_vec(&v),
            std::mem::size_of::<Vec<ScalarValue>>()
                + (9 * std::mem::size_of::<ScalarValue>())
                + sv_size,
        );

        let mut s = HashSet::with_capacity(0);
        // do NOT clone `sv` here because this may shrink the vector capacity
        s.insert(v.pop().unwrap());
        // hashsets may easily grow during insert, so capacity is dynamic
        let s_capacity = s.capacity();
        assert_eq!(
            ScalarValue::size_of_hashset(&s),
            std::mem::size_of::<HashSet<ScalarValue>>()
                + ((s_capacity - 1) * std::mem::size_of::<ScalarValue>())
                + sv_size,
        );
    }

    #[test]
    fn scalar_eq_array() {
        // Validate that eq_array has the same semantics as ScalarValue::eq
        macro_rules! make_typed_vec {
            ($INPUT:expr, $TYPE:ident) => {{
                $INPUT
                    .iter()
                    .map(|v| v.map(|v| v as $TYPE))
                    .collect::<Vec<_>>()
            }};
        }

        let bool_vals = vec![Some(true), None, Some(false)];
        let f32_vals = vec![Some(-1.0), None, Some(1.0)];
        let f64_vals = make_typed_vec!(f32_vals, f64);

        let i8_vals = vec![Some(-1), None, Some(1)];
        let i16_vals = make_typed_vec!(i8_vals, i16);
        let i32_vals = make_typed_vec!(i8_vals, i32);
        let i64_vals = make_typed_vec!(i8_vals, i64);

        let u8_vals = vec![Some(0), None, Some(1)];
        let u16_vals = make_typed_vec!(u8_vals, u16);
        let u32_vals = make_typed_vec!(u8_vals, u32);
        let u64_vals = make_typed_vec!(u8_vals, u64);

        let str_vals = vec![Some("foo"), None, Some("bar")];

        /// Test each value in `scalar` with the corresponding element
        /// at `array`. Assumes each element is unique (aka not equal
        /// with all other indexes)
        #[derive(Debug)]
        struct TestCase {
            array: ArrayRef,
            scalars: Vec<ScalarValue>,
        }

        /// Create a test case for casing the input to the specified array type
        macro_rules! make_test_case {
            ($INPUT:expr, $ARRAY_TY:ident, $SCALAR_TY:ident) => {{
                TestCase {
                    array: Arc::new($INPUT.iter().collect::<$ARRAY_TY>()),
                    scalars: $INPUT.iter().map(|v| ScalarValue::$SCALAR_TY(*v)).collect(),
                }
            }};

            ($INPUT:expr, $ARRAY_TY:ident, $SCALAR_TY:ident, $TZ:expr) => {{
                let tz = $TZ;
                TestCase {
                    array: Arc::new($INPUT.iter().collect::<$ARRAY_TY>()),
                    scalars: $INPUT
                        .iter()
                        .map(|v| ScalarValue::$SCALAR_TY(*v, tz.clone()))
                        .collect(),
                }
            }};
        }

        macro_rules! make_str_test_case {
            ($INPUT:expr, $ARRAY_TY:ident, $SCALAR_TY:ident) => {{
                TestCase {
                    array: Arc::new($INPUT.iter().cloned().collect::<$ARRAY_TY>()),
                    scalars: $INPUT
                        .iter()
                        .map(|v| ScalarValue::$SCALAR_TY(v.map(|v| v.to_string())))
                        .collect(),
                }
            }};
        }

        macro_rules! make_binary_test_case {
            ($INPUT:expr, $ARRAY_TY:ident, $SCALAR_TY:ident) => {{
                TestCase {
                    array: Arc::new($INPUT.iter().cloned().collect::<$ARRAY_TY>()),
                    scalars: $INPUT
                        .iter()
                        .map(|v| {
                            ScalarValue::$SCALAR_TY(v.map(|v| v.as_bytes().to_vec()))
                        })
                        .collect(),
                }
            }};
        }

        /// create a test case for DictionaryArray<$INDEX_TY>
        macro_rules! make_str_dict_test_case {
            ($INPUT:expr, $INDEX_TY:ident) => {{
                TestCase {
                    array: Arc::new(
                        $INPUT
                            .iter()
                            .cloned()
                            .collect::<DictionaryArray<$INDEX_TY>>(),
                    ),
                    scalars: $INPUT
                        .iter()
                        .map(|v| {
                            ScalarValue::Dictionary(
                                Box::new($INDEX_TY::DATA_TYPE),
                                Box::new(ScalarValue::Utf8(v.map(|v| v.to_string()))),
                            )
                        })
                        .collect(),
                }
            }};
        }

        let cases = vec![
            make_test_case!(bool_vals, BooleanArray, Boolean),
            make_test_case!(f32_vals, Float32Array, Float32),
            make_test_case!(f64_vals, Float64Array, Float64),
            make_test_case!(i8_vals, Int8Array, Int8),
            make_test_case!(i16_vals, Int16Array, Int16),
            make_test_case!(i32_vals, Int32Array, Int32),
            make_test_case!(i64_vals, Int64Array, Int64),
            make_test_case!(u8_vals, UInt8Array, UInt8),
            make_test_case!(u16_vals, UInt16Array, UInt16),
            make_test_case!(u32_vals, UInt32Array, UInt32),
            make_test_case!(u64_vals, UInt64Array, UInt64),
            make_str_test_case!(str_vals, StringArray, Utf8),
            make_str_test_case!(str_vals, LargeStringArray, LargeUtf8),
            make_binary_test_case!(str_vals, BinaryArray, Binary),
            make_binary_test_case!(str_vals, LargeBinaryArray, LargeBinary),
            make_test_case!(i32_vals, Date32Array, Date32),
            make_test_case!(i64_vals, Date64Array, Date64),
            make_test_case!(i32_vals, Time32SecondArray, Time32Second),
            make_test_case!(i32_vals, Time32MillisecondArray, Time32Millisecond),
            make_test_case!(i64_vals, Time64MicrosecondArray, Time64Microsecond),
            make_test_case!(i64_vals, Time64NanosecondArray, Time64Nanosecond),
            make_test_case!(i64_vals, TimestampSecondArray, TimestampSecond, None),
            make_test_case!(
                i64_vals,
                TimestampSecondArray,
                TimestampSecond,
                Some("UTC".to_owned())
            ),
            make_test_case!(
                i64_vals,
                TimestampMillisecondArray,
                TimestampMillisecond,
                None
            ),
            make_test_case!(
                i64_vals,
                TimestampMillisecondArray,
                TimestampMillisecond,
                Some("UTC".to_owned())
            ),
            make_test_case!(
                i64_vals,
                TimestampMicrosecondArray,
                TimestampMicrosecond,
                None
            ),
            make_test_case!(
                i64_vals,
                TimestampMicrosecondArray,
                TimestampMicrosecond,
                Some("UTC".to_owned())
            ),
            make_test_case!(
                i64_vals,
                TimestampNanosecondArray,
                TimestampNanosecond,
                None
            ),
            make_test_case!(
                i64_vals,
                TimestampNanosecondArray,
                TimestampNanosecond,
                Some("UTC".to_owned())
            ),
            make_test_case!(i32_vals, IntervalYearMonthArray, IntervalYearMonth),
            make_test_case!(i64_vals, IntervalDayTimeArray, IntervalDayTime),
            make_str_dict_test_case!(str_vals, Int8Type),
            make_str_dict_test_case!(str_vals, Int16Type),
            make_str_dict_test_case!(str_vals, Int32Type),
            make_str_dict_test_case!(str_vals, Int64Type),
            make_str_dict_test_case!(str_vals, UInt8Type),
            make_str_dict_test_case!(str_vals, UInt16Type),
            make_str_dict_test_case!(str_vals, UInt32Type),
            make_str_dict_test_case!(str_vals, UInt64Type),
        ];

        for case in cases {
            println!("**** Test Case *****");
            let TestCase { array, scalars } = case;
            println!("Input array type: {}", array.data_type());
            println!("Input scalars: {scalars:#?}");
            assert_eq!(array.len(), scalars.len());

            for (index, scalar) in scalars.into_iter().enumerate() {
                assert!(
                    scalar.eq_array(&array, index),
                    "Expected {scalar:?} to be equal to {array:?} at index {index}"
                );

                // test that all other elements are *not* equal
                for other_index in 0..array.len() {
                    if index != other_index {
                        assert!(
                            !scalar.eq_array(&array, other_index),
                            "Expected {scalar:?} to be NOT equal to {array:?} at index {other_index}"
                        );
                    }
                }
            }
        }
    }

    #[test]
    fn scalar_partial_ordering() {
        use ScalarValue::*;

        assert_eq!(
            Int64(Some(33)).partial_cmp(&Int64(Some(0))),
            Some(Ordering::Greater)
        );
        assert_eq!(
            Int64(Some(0)).partial_cmp(&Int64(Some(33))),
            Some(Ordering::Less)
        );
        assert_eq!(
            Int64(Some(33)).partial_cmp(&Int64(Some(33))),
            Some(Ordering::Equal)
        );
        // For different data type, `partial_cmp` returns None.
        assert_eq!(Int64(Some(33)).partial_cmp(&Int32(Some(33))), None);
        assert_eq!(Int32(Some(33)).partial_cmp(&Int64(Some(33))), None);

        assert_eq!(
            List(
                Some(vec![Int32(Some(1)), Int32(Some(5))]),
                Box::new(Field::new("item", DataType::Int32, false)),
            )
            .partial_cmp(&List(
                Some(vec![Int32(Some(1)), Int32(Some(5))]),
                Box::new(Field::new("item", DataType::Int32, false)),
            )),
            Some(Ordering::Equal)
        );

        assert_eq!(
            List(
                Some(vec![Int32(Some(10)), Int32(Some(5))]),
                Box::new(Field::new("item", DataType::Int32, false)),
            )
            .partial_cmp(&List(
                Some(vec![Int32(Some(1)), Int32(Some(5))]),
                Box::new(Field::new("item", DataType::Int32, false)),
            )),
            Some(Ordering::Greater)
        );

        assert_eq!(
            List(
                Some(vec![Int32(Some(1)), Int32(Some(5))]),
                Box::new(Field::new("item", DataType::Int32, false)),
            )
            .partial_cmp(&List(
                Some(vec![Int32(Some(10)), Int32(Some(5))]),
                Box::new(Field::new("item", DataType::Int32, false)),
            )),
            Some(Ordering::Less)
        );

        // For different data type, `partial_cmp` returns None.
        assert_eq!(
            List(
                Some(vec![Int64(Some(1)), Int64(Some(5))]),
                Box::new(Field::new("item", DataType::Int64, false)),
            )
            .partial_cmp(&List(
                Some(vec![Int32(Some(1)), Int32(Some(5))]),
                Box::new(Field::new("item", DataType::Int32, false)),
            )),
            None
        );

        assert_eq!(
            ScalarValue::from(vec![
                ("A", ScalarValue::from(1.0)),
                ("B", ScalarValue::from("Z")),
            ])
            .partial_cmp(&ScalarValue::from(vec![
                ("A", ScalarValue::from(2.0)),
                ("B", ScalarValue::from("A")),
            ])),
            Some(Ordering::Less)
        );

        // For different struct fields, `partial_cmp` returns None.
        assert_eq!(
            ScalarValue::from(vec![
                ("A", ScalarValue::from(1.0)),
                ("B", ScalarValue::from("Z")),
            ])
            .partial_cmp(&ScalarValue::from(vec![
                ("a", ScalarValue::from(2.0)),
                ("b", ScalarValue::from("A")),
            ])),
            None
        );
        // Different type of intervals can be compared.
        assert!(
            IntervalYearMonth(Some(IntervalYearMonthType::make_value(1, 2)))
                < IntervalMonthDayNano(Some(IntervalMonthDayNanoType::make_value(
                    14, 0, 1
                ))),
        );
        assert!(
            IntervalYearMonth(Some(IntervalYearMonthType::make_value(0, 4)))
                >= IntervalDayTime(Some(IntervalDayTimeType::make_value(119, 1)))
        );
        assert!(
            IntervalDayTime(Some(IntervalDayTimeType::make_value(12, 86_399_999)))
                >= IntervalDayTime(Some(IntervalDayTimeType::make_value(12, 0)))
        );
        assert!(
            IntervalYearMonth(Some(IntervalYearMonthType::make_value(2, 12)))
                == IntervalMonthDayNano(Some(IntervalMonthDayNanoType::make_value(
                    36, 0, 0
                ))),
        );
        assert!(
            IntervalYearMonth(Some(IntervalYearMonthType::make_value(0, 0)))
                != IntervalDayTime(Some(IntervalDayTimeType::make_value(0, 1)))
        );
        assert!(
            IntervalYearMonth(Some(IntervalYearMonthType::make_value(1, 4)))
                == IntervalYearMonth(Some(IntervalYearMonthType::make_value(0, 16))),
        );
        assert!(
            IntervalYearMonth(Some(IntervalYearMonthType::make_value(0, 3)))
                > IntervalMonthDayNano(Some(IntervalMonthDayNanoType::make_value(
                    2,
                    28,
                    999_999_999
                ))),
        );
        assert!(
            IntervalYearMonth(Some(IntervalYearMonthType::make_value(0, 1)))
                > IntervalDayTime(Some(IntervalDayTimeType::make_value(29, 9_999))),
        );
        assert!(
            IntervalMonthDayNano(Some(IntervalMonthDayNanoType::make_value(1, 12, 34)))
                > IntervalMonthDayNano(Some(IntervalMonthDayNanoType::make_value(
                    0, 142, 34
                )))
        );
    }

    #[test]
    fn test_scalar_struct() {
        let field_a = Field::new("A", DataType::Int32, false);
        let field_b = Field::new("B", DataType::Boolean, false);
        let field_c = Field::new("C", DataType::Utf8, false);

        let field_e = Field::new("e", DataType::Int16, false);
        let field_f = Field::new("f", DataType::Int64, false);
        let field_d = Field::new(
            "D",
            DataType::Struct(vec![field_e.clone(), field_f.clone()]),
            false,
        );

        let scalar = ScalarValue::Struct(
            Some(vec![
                ScalarValue::Int32(Some(23)),
                ScalarValue::Boolean(Some(false)),
                ScalarValue::Utf8(Some("Hello".to_string())),
                ScalarValue::from(vec![
                    ("e", ScalarValue::from(2i16)),
                    ("f", ScalarValue::from(3i64)),
                ]),
            ]),
            Box::new(vec![
                field_a.clone(),
                field_b.clone(),
                field_c.clone(),
                field_d.clone(),
            ]),
        );

        // Check Display
        assert_eq!(
            format!("{scalar}"),
            String::from("{A:23,B:false,C:Hello,D:{e:2,f:3}}")
        );

        // Check Debug
        assert_eq!(
            format!("{scalar:?}"),
            String::from(
                r#"Struct({A:Int32(23),B:Boolean(false),C:Utf8("Hello"),D:Struct({e:Int16(2),f:Int64(3)})})"#
            )
        );

        // Convert to length-2 array
        let array = scalar.to_array_of_size(2);

        let expected = Arc::new(StructArray::from(vec![
            (
                field_a.clone(),
                Arc::new(Int32Array::from_slice([23, 23])) as ArrayRef,
            ),
            (
                field_b.clone(),
                Arc::new(BooleanArray::from_slice([false, false])) as ArrayRef,
            ),
            (
                field_c.clone(),
                Arc::new(StringArray::from_slice(["Hello", "Hello"])) as ArrayRef,
            ),
            (
                field_d.clone(),
                Arc::new(StructArray::from(vec![
                    (
                        field_e.clone(),
                        Arc::new(Int16Array::from_slice([2, 2])) as ArrayRef,
                    ),
                    (
                        field_f.clone(),
                        Arc::new(Int64Array::from_slice([3, 3])) as ArrayRef,
                    ),
                ])) as ArrayRef,
            ),
        ])) as ArrayRef;

        assert_eq!(&array, &expected);

        // Construct from second element of ArrayRef
        let constructed = ScalarValue::try_from_array(&expected, 1).unwrap();
        assert_eq!(constructed, scalar);

        // None version
        let none_scalar = ScalarValue::try_from(array.data_type()).unwrap();
        assert!(none_scalar.is_null());
        assert_eq!(format!("{none_scalar:?}"), String::from("Struct(NULL)"));

        // Construct with convenience From<Vec<(&str, ScalarValue)>>
        let constructed = ScalarValue::from(vec![
            ("A", ScalarValue::from(23)),
            ("B", ScalarValue::from(false)),
            ("C", ScalarValue::from("Hello")),
            (
                "D",
                ScalarValue::from(vec![
                    ("e", ScalarValue::from(2i16)),
                    ("f", ScalarValue::from(3i64)),
                ]),
            ),
        ]);
        assert_eq!(constructed, scalar);

        // Build Array from Vec of structs
        let scalars = vec![
            ScalarValue::from(vec![
                ("A", ScalarValue::from(23)),
                ("B", ScalarValue::from(false)),
                ("C", ScalarValue::from("Hello")),
                (
                    "D",
                    ScalarValue::from(vec![
                        ("e", ScalarValue::from(2i16)),
                        ("f", ScalarValue::from(3i64)),
                    ]),
                ),
            ]),
            ScalarValue::from(vec![
                ("A", ScalarValue::from(7)),
                ("B", ScalarValue::from(true)),
                ("C", ScalarValue::from("World")),
                (
                    "D",
                    ScalarValue::from(vec![
                        ("e", ScalarValue::from(4i16)),
                        ("f", ScalarValue::from(5i64)),
                    ]),
                ),
            ]),
            ScalarValue::from(vec![
                ("A", ScalarValue::from(-1000)),
                ("B", ScalarValue::from(true)),
                ("C", ScalarValue::from("!!!!!")),
                (
                    "D",
                    ScalarValue::from(vec![
                        ("e", ScalarValue::from(6i16)),
                        ("f", ScalarValue::from(7i64)),
                    ]),
                ),
            ]),
        ];
        let array = ScalarValue::iter_to_array(scalars).unwrap();

        let expected = Arc::new(StructArray::from(vec![
            (
                field_a,
                Arc::new(Int32Array::from_slice([23, 7, -1000])) as ArrayRef,
            ),
            (
                field_b,
                Arc::new(BooleanArray::from_slice([false, true, true])) as ArrayRef,
            ),
            (
                field_c,
                Arc::new(StringArray::from_slice(["Hello", "World", "!!!!!"]))
                    as ArrayRef,
            ),
            (
                field_d,
                Arc::new(StructArray::from(vec![
                    (
                        field_e,
                        Arc::new(Int16Array::from_slice([2, 4, 6])) as ArrayRef,
                    ),
                    (
                        field_f,
                        Arc::new(Int64Array::from_slice([3, 5, 7])) as ArrayRef,
                    ),
                ])) as ArrayRef,
            ),
        ])) as ArrayRef;

        assert_eq!(&array, &expected);
    }

    #[test]
    fn test_lists_in_struct() {
        let field_a = Field::new("A", DataType::Utf8, false);
        let field_primitive_list = Field::new(
            "primitive_list",
            DataType::List(Box::new(Field::new("item", DataType::Int32, true))),
            false,
        );

        // Define primitive list scalars
        let l0 = ScalarValue::List(
            Some(vec![
                ScalarValue::from(1i32),
                ScalarValue::from(2i32),
                ScalarValue::from(3i32),
            ]),
            Box::new(Field::new("item", DataType::Int32, false)),
        );

        let l1 = ScalarValue::List(
            Some(vec![ScalarValue::from(4i32), ScalarValue::from(5i32)]),
            Box::new(Field::new("item", DataType::Int32, false)),
        );

        let l2 = ScalarValue::List(
            Some(vec![ScalarValue::from(6i32)]),
            Box::new(Field::new("item", DataType::Int32, false)),
        );

        // Define struct scalars
        let s0 = ScalarValue::from(vec![
            ("A", ScalarValue::Utf8(Some(String::from("First")))),
            ("primitive_list", l0),
        ]);

        let s1 = ScalarValue::from(vec![
            ("A", ScalarValue::Utf8(Some(String::from("Second")))),
            ("primitive_list", l1),
        ]);

        let s2 = ScalarValue::from(vec![
            ("A", ScalarValue::Utf8(Some(String::from("Third")))),
            ("primitive_list", l2),
        ]);

        // iter_to_array for struct scalars
        let array =
            ScalarValue::iter_to_array(vec![s0.clone(), s1.clone(), s2.clone()]).unwrap();
        let array = as_struct_array(&array).unwrap();
        let expected = StructArray::from(vec![
            (
                field_a.clone(),
                Arc::new(StringArray::from_slice(["First", "Second", "Third"]))
                    as ArrayRef,
            ),
            (
                field_primitive_list.clone(),
                Arc::new(ListArray::from_iter_primitive::<Int32Type, _, _>(vec![
                    Some(vec![Some(1), Some(2), Some(3)]),
                    Some(vec![Some(4), Some(5)]),
                    Some(vec![Some(6)]),
                ])),
            ),
        ]);

        assert_eq!(array, &expected);

        // Define list-of-structs scalars
        let nl0 =
            ScalarValue::new_list(Some(vec![s0.clone(), s1.clone()]), s0.get_datatype());

        let nl1 = ScalarValue::new_list(Some(vec![s2]), s0.get_datatype());

        let nl2 = ScalarValue::new_list(Some(vec![s1]), s0.get_datatype());
        // iter_to_array for list-of-struct
        let array = ScalarValue::iter_to_array(vec![nl0, nl1, nl2]).unwrap();
        let array = as_list_array(&array).unwrap();

        // Construct expected array with array builders
        let field_a_builder = StringBuilder::with_capacity(4, 1024);
        let primitive_value_builder = Int32Array::builder(8);
        let field_primitive_list_builder = ListBuilder::new(primitive_value_builder);

        let element_builder = StructBuilder::new(
            vec![field_a, field_primitive_list],
            vec![
                Box::new(field_a_builder),
                Box::new(field_primitive_list_builder),
            ],
        );
        let mut list_builder = ListBuilder::new(element_builder);

        list_builder
            .values()
            .field_builder::<StringBuilder>(0)
            .unwrap()
            .append_value("First");
        list_builder
            .values()
            .field_builder::<ListBuilder<PrimitiveBuilder<Int32Type>>>(1)
            .unwrap()
            .values()
            .append_value(1);
        list_builder
            .values()
            .field_builder::<ListBuilder<PrimitiveBuilder<Int32Type>>>(1)
            .unwrap()
            .values()
            .append_value(2);
        list_builder
            .values()
            .field_builder::<ListBuilder<PrimitiveBuilder<Int32Type>>>(1)
            .unwrap()
            .values()
            .append_value(3);
        list_builder
            .values()
            .field_builder::<ListBuilder<PrimitiveBuilder<Int32Type>>>(1)
            .unwrap()
            .append(true);
        list_builder.values().append(true);

        list_builder
            .values()
            .field_builder::<StringBuilder>(0)
            .unwrap()
            .append_value("Second");
        list_builder
            .values()
            .field_builder::<ListBuilder<PrimitiveBuilder<Int32Type>>>(1)
            .unwrap()
            .values()
            .append_value(4);
        list_builder
            .values()
            .field_builder::<ListBuilder<PrimitiveBuilder<Int32Type>>>(1)
            .unwrap()
            .values()
            .append_value(5);
        list_builder
            .values()
            .field_builder::<ListBuilder<PrimitiveBuilder<Int32Type>>>(1)
            .unwrap()
            .append(true);
        list_builder.values().append(true);
        list_builder.append(true);

        list_builder
            .values()
            .field_builder::<StringBuilder>(0)
            .unwrap()
            .append_value("Third");
        list_builder
            .values()
            .field_builder::<ListBuilder<PrimitiveBuilder<Int32Type>>>(1)
            .unwrap()
            .values()
            .append_value(6);
        list_builder
            .values()
            .field_builder::<ListBuilder<PrimitiveBuilder<Int32Type>>>(1)
            .unwrap()
            .append(true);
        list_builder.values().append(true);
        list_builder.append(true);

        list_builder
            .values()
            .field_builder::<StringBuilder>(0)
            .unwrap()
            .append_value("Second");
        list_builder
            .values()
            .field_builder::<ListBuilder<PrimitiveBuilder<Int32Type>>>(1)
            .unwrap()
            .values()
            .append_value(4);
        list_builder
            .values()
            .field_builder::<ListBuilder<PrimitiveBuilder<Int32Type>>>(1)
            .unwrap()
            .values()
            .append_value(5);
        list_builder
            .values()
            .field_builder::<ListBuilder<PrimitiveBuilder<Int32Type>>>(1)
            .unwrap()
            .append(true);
        list_builder.values().append(true);
        list_builder.append(true);

        let expected = list_builder.finish();

        assert_eq!(array, &expected);
    }

    #[test]
    fn test_nested_lists() {
        // Define inner list scalars
        let l1 = ScalarValue::new_list(
            Some(vec![
                ScalarValue::new_list(
                    Some(vec![
                        ScalarValue::from(1i32),
                        ScalarValue::from(2i32),
                        ScalarValue::from(3i32),
                    ]),
                    DataType::Int32,
                ),
                ScalarValue::new_list(
                    Some(vec![ScalarValue::from(4i32), ScalarValue::from(5i32)]),
                    DataType::Int32,
                ),
            ]),
            DataType::List(Box::new(Field::new("item", DataType::Int32, true))),
        );

        let l2 = ScalarValue::new_list(
            Some(vec![
                ScalarValue::new_list(
                    Some(vec![ScalarValue::from(6i32)]),
                    DataType::Int32,
                ),
                ScalarValue::new_list(
                    Some(vec![ScalarValue::from(7i32), ScalarValue::from(8i32)]),
                    DataType::Int32,
                ),
            ]),
            DataType::List(Box::new(Field::new("item", DataType::Int32, true))),
        );

        let l3 = ScalarValue::new_list(
            Some(vec![ScalarValue::new_list(
                Some(vec![ScalarValue::from(9i32)]),
                DataType::Int32,
            )]),
            DataType::List(Box::new(Field::new("item", DataType::Int32, true))),
        );

        let array = ScalarValue::iter_to_array(vec![l1, l2, l3]).unwrap();
        let array = as_list_array(&array).unwrap();

        // Construct expected array with array builders
        let inner_builder = Int32Array::builder(8);
        let middle_builder = ListBuilder::new(inner_builder);
        let mut outer_builder = ListBuilder::new(middle_builder);

        outer_builder.values().values().append_value(1);
        outer_builder.values().values().append_value(2);
        outer_builder.values().values().append_value(3);
        outer_builder.values().append(true);

        outer_builder.values().values().append_value(4);
        outer_builder.values().values().append_value(5);
        outer_builder.values().append(true);
        outer_builder.append(true);

        outer_builder.values().values().append_value(6);
        outer_builder.values().append(true);

        outer_builder.values().values().append_value(7);
        outer_builder.values().values().append_value(8);
        outer_builder.values().append(true);
        outer_builder.append(true);

        outer_builder.values().values().append_value(9);
        outer_builder.values().append(true);
        outer_builder.append(true);

        let expected = outer_builder.finish();

        assert_eq!(array, &expected);
    }

    #[test]
    fn scalar_timestamp_ns_utc_timezone() {
        let scalar = ScalarValue::TimestampNanosecond(
            Some(1599566400000000000),
            Some("UTC".to_owned()),
        );

        assert_eq!(
            scalar.get_datatype(),
            DataType::Timestamp(TimeUnit::Nanosecond, Some("UTC".to_owned()))
        );

        let array = scalar.to_array();
        assert_eq!(array.len(), 1);
        assert_eq!(
            array.data_type(),
            &DataType::Timestamp(TimeUnit::Nanosecond, Some("UTC".to_owned()))
        );

        let newscalar = ScalarValue::try_from_array(&array, 0).unwrap();
        assert_eq!(
            newscalar.get_datatype(),
            DataType::Timestamp(TimeUnit::Nanosecond, Some("UTC".to_owned()))
        );
    }

    #[test]
    fn cast_round_trip() {
        check_scalar_cast(ScalarValue::Int8(Some(5)), DataType::Int16);
        check_scalar_cast(ScalarValue::Int8(None), DataType::Int16);

        check_scalar_cast(ScalarValue::Float64(Some(5.5)), DataType::Int16);

        check_scalar_cast(ScalarValue::Float64(None), DataType::Int16);

        check_scalar_cast(
            ScalarValue::Utf8(Some("foo".to_string())),
            DataType::Dictionary(Box::new(DataType::Int32), Box::new(DataType::Utf8)),
        );

        check_scalar_cast(
            ScalarValue::Utf8(None),
            DataType::Dictionary(Box::new(DataType::Int32), Box::new(DataType::Utf8)),
        );
    }

    // mimics how casting work on scalar values by `casting` `scalar` to `desired_type`
    fn check_scalar_cast(scalar: ScalarValue, desired_type: DataType) {
        // convert from scalar --> Array to call cast
        let scalar_array = scalar.to_array();
        // cast the actual value
        let cast_array = kernels::cast::cast(&scalar_array, &desired_type).unwrap();

        // turn it back to a scalar
        let cast_scalar = ScalarValue::try_from_array(&cast_array, 0).unwrap();
        assert_eq!(cast_scalar.get_datatype(), desired_type);

        // Some time later the "cast" scalar is turned back into an array:
        let array = cast_scalar.to_array_of_size(10);

        // The datatype should be "Dictionary" but is actually Utf8!!!
        assert_eq!(array.data_type(), &desired_type)
    }

    #[test]
    fn test_scalar_negative() -> Result<()> {
        // positive test
        let value = ScalarValue::Int32(Some(12));
        assert_eq!(ScalarValue::Int32(Some(-12)), value.arithmetic_negate()?);
        let value = ScalarValue::Int32(None);
        assert_eq!(ScalarValue::Int32(None), value.arithmetic_negate()?);

        // negative test
        let value = ScalarValue::UInt8(Some(12));
        assert!(value.arithmetic_negate().is_err());
        let value = ScalarValue::Boolean(None);
        assert!(value.arithmetic_negate().is_err());
        Ok(())
    }

    macro_rules! expect_operation_error {
        ($TEST_NAME:ident, $FUNCTION:ident, $EXPECTED_ERROR:expr) => {
            #[test]
            fn $TEST_NAME() {
                let lhs = ScalarValue::UInt64(Some(12));
                let rhs = ScalarValue::Int32(Some(-3));
                match lhs.$FUNCTION(&rhs) {
                    Ok(_result) => {
                        panic!(
                            "Expected binary operation error between lhs: '{:?}', rhs: {:?}",
                            lhs, rhs
                        );
                    }
                    Err(e) => {
                        let error_message = e.to_string();
                        assert!(
                            error_message.contains($EXPECTED_ERROR),
                            "Expected error '{}' not found in actual error '{}'",
                            $EXPECTED_ERROR,
                            error_message
                        );
                    }
                }
            }
        };
    }

    expect_operation_error!(expect_add_error, add, "Operator + is not implemented");
    expect_operation_error!(expect_sub_error, sub, "Operator - is not implemented");

    macro_rules! decimal_op_test_cases {
    ($OPERATION:ident, [$([$L_VALUE:expr, $L_PRECISION:expr, $L_SCALE:expr, $R_VALUE:expr, $R_PRECISION:expr, $R_SCALE:expr, $O_VALUE:expr, $O_PRECISION:expr, $O_SCALE:expr]),+]) => {
            $(

                let left = ScalarValue::Decimal128($L_VALUE, $L_PRECISION, $L_SCALE);
                let right = ScalarValue::Decimal128($R_VALUE, $R_PRECISION, $R_SCALE);
                let result = left.$OPERATION(&right).unwrap();
                assert_eq!(ScalarValue::Decimal128($O_VALUE, $O_PRECISION, $O_SCALE), result);

            )+
        };
    }

    #[test]
    fn decimal_operations() {
        decimal_op_test_cases!(
            add,
            [
                [Some(123), 10, 2, Some(124), 10, 2, Some(123 + 124), 10, 2],
                // test sum decimal with diff scale
                [
                    Some(123),
                    10,
                    3,
                    Some(124),
                    10,
                    2,
                    Some(123 + 124 * 10_i128.pow(1)),
                    10,
                    3
                ],
                // diff precision and scale for decimal data type
                [
                    Some(123),
                    10,
                    2,
                    Some(124),
                    11,
                    3,
                    Some(123 * 10_i128.pow(3 - 2) + 124),
                    11,
                    3
                ]
            ]
        );
    }

    #[test]
    fn decimal_operations_with_nulls() {
        decimal_op_test_cases!(
            add,
            [
                // Case: (None, Some, 0)
                [None, 10, 2, Some(123), 10, 2, Some(123), 10, 2],
                // Case: (Some, None, 0)
                [Some(123), 10, 2, None, 10, 2, Some(123), 10, 2],
                // Case: (Some, None, _) + Side=False
                [Some(123), 8, 2, None, 10, 3, Some(1230), 10, 3],
                // Case: (None, Some, _) + Side=False
                [None, 8, 2, Some(123), 10, 3, Some(123), 10, 3],
                // Case: (Some, None, _) + Side=True
                [Some(123), 8, 4, None, 10, 3, Some(123), 10, 4],
                // Case: (None, Some, _) + Side=True
                [None, 10, 3, Some(123), 8, 4, Some(123), 10, 4]
            ]
        );
    }

    #[test]
    fn test_scalar_distance() {
        let cases = [
            // scalar (lhs), scalar (rhs), expected distance
            // ---------------------------------------------
            (ScalarValue::Int8(Some(1)), ScalarValue::Int8(Some(2)), 1),
            (ScalarValue::Int8(Some(2)), ScalarValue::Int8(Some(1)), 1),
            (
                ScalarValue::Int16(Some(-5)),
                ScalarValue::Int16(Some(5)),
                10,
            ),
            (
                ScalarValue::Int16(Some(5)),
                ScalarValue::Int16(Some(-5)),
                10,
            ),
            (ScalarValue::Int32(Some(0)), ScalarValue::Int32(Some(0)), 0),
            (
                ScalarValue::Int32(Some(-5)),
                ScalarValue::Int32(Some(-10)),
                5,
            ),
            (
                ScalarValue::Int64(Some(-10)),
                ScalarValue::Int64(Some(-5)),
                5,
            ),
            (ScalarValue::UInt8(Some(1)), ScalarValue::UInt8(Some(2)), 1),
            (ScalarValue::UInt8(Some(0)), ScalarValue::UInt8(Some(0)), 0),
            (
                ScalarValue::UInt16(Some(5)),
                ScalarValue::UInt16(Some(10)),
                5,
            ),
            (
                ScalarValue::UInt32(Some(10)),
                ScalarValue::UInt32(Some(5)),
                5,
            ),
            (
                ScalarValue::UInt64(Some(5)),
                ScalarValue::UInt64(Some(10)),
                5,
            ),
            (
                ScalarValue::Float32(Some(1.0)),
                ScalarValue::Float32(Some(2.0)),
                1,
            ),
            (
                ScalarValue::Float32(Some(2.0)),
                ScalarValue::Float32(Some(1.0)),
                1,
            ),
            (
                ScalarValue::Float64(Some(0.0)),
                ScalarValue::Float64(Some(0.0)),
                0,
            ),
            (
                ScalarValue::Float64(Some(-5.0)),
                ScalarValue::Float64(Some(-10.0)),
                5,
            ),
            (
                ScalarValue::Float64(Some(-10.0)),
                ScalarValue::Float64(Some(-5.0)),
                5,
            ),
            // Floats are currently special cased to f64/f32 and the result is rounded
            // rather than ceiled/floored. In the future we might want to take a mode
            // which specified the rounding behavior.
            (
                ScalarValue::Float32(Some(1.2)),
                ScalarValue::Float32(Some(1.3)),
                0,
            ),
            (
                ScalarValue::Float32(Some(1.1)),
                ScalarValue::Float32(Some(1.9)),
                1,
            ),
            (
                ScalarValue::Float64(Some(-5.3)),
                ScalarValue::Float64(Some(-9.2)),
                4,
            ),
            (
                ScalarValue::Float64(Some(-5.3)),
                ScalarValue::Float64(Some(-9.7)),
                4,
            ),
            (
                ScalarValue::Float64(Some(-5.3)),
                ScalarValue::Float64(Some(-9.9)),
                5,
            ),
        ];
        for (lhs, rhs, expected) in cases.iter() {
            let distance = lhs.distance(rhs).unwrap();
            assert_eq!(distance, *expected);
        }
    }

    #[test]
    fn test_scalar_distance_invalid() {
        let cases = [
            // scalar (lhs), scalar (rhs)
            // --------------------------
            // Same type but with nulls
            (ScalarValue::Int8(None), ScalarValue::Int8(None)),
            (ScalarValue::Int8(None), ScalarValue::Int8(Some(1))),
            (ScalarValue::Int8(Some(1)), ScalarValue::Int8(None)),
            // Different type
            (ScalarValue::Int8(Some(1)), ScalarValue::Int16(Some(1))),
            (ScalarValue::Int8(Some(1)), ScalarValue::Float32(Some(1.0))),
            (
                ScalarValue::Float64(Some(1.1)),
                ScalarValue::Float32(Some(2.2)),
            ),
            (
                ScalarValue::UInt64(Some(777)),
                ScalarValue::Int32(Some(111)),
            ),
            // Different types with nulls
            (ScalarValue::Int8(None), ScalarValue::Int16(Some(1))),
            (ScalarValue::Int8(Some(1)), ScalarValue::Int16(None)),
            // Unsupported types
            (
                ScalarValue::Utf8(Some("foo".to_string())),
                ScalarValue::Utf8(Some("bar".to_string())),
            ),
            (
                ScalarValue::Boolean(Some(true)),
                ScalarValue::Boolean(Some(false)),
            ),
            (ScalarValue::Date32(Some(0)), ScalarValue::Date32(Some(1))),
            (ScalarValue::Date64(Some(0)), ScalarValue::Date64(Some(1))),
            (
                ScalarValue::Decimal128(Some(123), 5, 5),
                ScalarValue::Decimal128(Some(120), 5, 5),
            ),
        ];
        for (lhs, rhs) in cases {
            let distance = lhs.distance(&rhs);
            assert!(distance.is_none());
        }
    }

    #[test]
    fn test_scalar_interval_add() {
        let cases = [
            (
                ScalarValue::new_interval_ym(1, 12),
                ScalarValue::new_interval_ym(1, 12),
                ScalarValue::new_interval_ym(2, 24),
            ),
            (
                ScalarValue::new_interval_dt(1, 999),
                ScalarValue::new_interval_dt(1, 999),
                ScalarValue::new_interval_dt(2, 1998),
            ),
            (
                ScalarValue::new_interval_mdn(12, 15, 123_456),
                ScalarValue::new_interval_mdn(12, 15, 123_456),
                ScalarValue::new_interval_mdn(24, 30, 246_912),
            ),
            (
                ScalarValue::new_interval_ym(0, 1),
                ScalarValue::new_interval_dt(29, 86_390),
                ScalarValue::new_interval_mdn(1, 29, 86_390_000_000),
            ),
            (
                ScalarValue::new_interval_ym(0, 1),
                ScalarValue::new_interval_mdn(2, 10, 999_999_999),
                ScalarValue::new_interval_mdn(3, 10, 999_999_999),
            ),
            (
                ScalarValue::new_interval_dt(400, 123_456),
                ScalarValue::new_interval_ym(1, 1),
                ScalarValue::new_interval_mdn(13, 400, 123_456_000_000),
            ),
            (
                ScalarValue::new_interval_dt(65, 321),
                ScalarValue::new_interval_mdn(2, 5, 1_000_000),
                ScalarValue::new_interval_mdn(2, 70, 322_000_000),
            ),
            (
                ScalarValue::new_interval_mdn(12, 15, 123_456),
                ScalarValue::new_interval_ym(2, 0),
                ScalarValue::new_interval_mdn(36, 15, 123_456),
            ),
            (
                ScalarValue::new_interval_mdn(12, 15, 100_000),
                ScalarValue::new_interval_dt(370, 1),
                ScalarValue::new_interval_mdn(12, 385, 1_100_000),
            ),
        ];
        for (lhs, rhs, expected) in cases.iter() {
            let result = lhs.add(rhs).unwrap();
            let result_commute = rhs.add(lhs).unwrap();
            assert_eq!(*expected, result, "lhs:{lhs:?} + rhs:{rhs:?}");
            assert_eq!(*expected, result_commute, "lhs:{rhs:?} + rhs:{lhs:?}");
        }
    }

    #[test]
    fn test_scalar_interval_sub() {
        let cases = [
            (
                ScalarValue::new_interval_ym(1, 12),
                ScalarValue::new_interval_ym(1, 12),
                ScalarValue::new_interval_ym(0, 0),
            ),
            (
                ScalarValue::new_interval_dt(1, 999),
                ScalarValue::new_interval_dt(1, 999),
                ScalarValue::new_interval_dt(0, 0),
            ),
            (
                ScalarValue::new_interval_mdn(12, 15, 123_456),
                ScalarValue::new_interval_mdn(12, 15, 123_456),
                ScalarValue::new_interval_mdn(0, 0, 0),
            ),
            (
                ScalarValue::new_interval_ym(0, 1),
                ScalarValue::new_interval_dt(29, 999_999),
                ScalarValue::new_interval_mdn(1, -29, -999_999_000_000),
            ),
            (
                ScalarValue::new_interval_ym(0, 1),
                ScalarValue::new_interval_mdn(2, 10, 999_999_999),
                ScalarValue::new_interval_mdn(-1, -10, -999_999_999),
            ),
            (
                ScalarValue::new_interval_dt(400, 123_456),
                ScalarValue::new_interval_ym(1, 1),
                ScalarValue::new_interval_mdn(-13, 400, 123_456_000_000),
            ),
            (
                ScalarValue::new_interval_dt(65, 321),
                ScalarValue::new_interval_mdn(2, 5, 1_000_000),
                ScalarValue::new_interval_mdn(-2, 60, 320_000_000),
            ),
            (
                ScalarValue::new_interval_mdn(12, 15, 123_456),
                ScalarValue::new_interval_ym(2, 0),
                ScalarValue::new_interval_mdn(-12, 15, 123_456),
            ),
            (
                ScalarValue::new_interval_mdn(12, 15, 100_000),
                ScalarValue::new_interval_dt(370, 1),
                ScalarValue::new_interval_mdn(12, -355, -900_000),
            ),
        ];
        for (lhs, rhs, expected) in cases.iter() {
            let result = lhs.sub(rhs).unwrap();
            assert_eq!(*expected, result, "lhs:{lhs:?} - rhs:{rhs:?}");
        }
    }

    #[test]
    fn timestamp_op_tests() {
        // positive interval, edge cases
        let test_data = get_timestamp_test_data(1);
        for (lhs, rhs, expected) in test_data.into_iter() {
            assert_eq!(expected, lhs.sub(rhs).unwrap())
        }

        // negative interval, edge cases
        let test_data = get_timestamp_test_data(-1);
        for (rhs, lhs, expected) in test_data.into_iter() {
            assert_eq!(expected, lhs.sub(rhs).unwrap());
        }
    }
    #[test]
    fn timestamp_op_random_tests() {
        // timestamp1 + (or -) interval = timestamp2
        // timestamp2 - timestamp1 (or timestamp1 - timestamp2) = interval ?
        let sample_size = 1000000;
        let timestamps1 = get_random_timestamps(sample_size);
        let intervals = get_random_intervals(sample_size);
        // ts(sec) + interval(ns) = ts(sec); however,
        // ts(sec) - ts(sec) cannot be = interval(ns). Therefore,
        // timestamps are more precise than intervals in tests.
        for (idx, ts1) in timestamps1.iter().enumerate() {
            if idx % 2 == 0 {
                let timestamp2 = ts1.add(intervals[idx].clone()).unwrap();
                assert_eq!(
                    intervals[idx],
                    timestamp2.sub(ts1).unwrap(),
                    "index:{idx}, operands: {timestamp2:?} (-) {ts1:?}"
                );
            } else {
                let timestamp2 = ts1.sub(intervals[idx].clone()).unwrap();
                assert_eq!(
                    intervals[idx],
                    ts1.sub(timestamp2.clone()).unwrap(),
                    "index:{idx}, operands: {ts1:?} (-) {timestamp2:?}"
                );
            };
        }
    }

    fn get_timestamp_test_data(
        sign: i32,
    ) -> Vec<(ScalarValue, ScalarValue, ScalarValue)> {
        vec![
            (
                // 1st test case, having the same time but different with timezones
                // Since they are timestamps with nanosecond precision, expected type is
                // [`IntervalMonthDayNanoType`]
                ScalarValue::TimestampNanosecond(
                    Some(
                        NaiveDate::from_ymd_opt(2023, 1, 1)
                            .unwrap()
                            .and_hms_nano_opt(12, 0, 0, 000_000_000)
                            .unwrap()
                            .timestamp_nanos(),
                    ),
                    Some("+12:00".to_string()),
                ),
                ScalarValue::TimestampNanosecond(
                    Some(
                        NaiveDate::from_ymd_opt(2023, 1, 1)
                            .unwrap()
                            .and_hms_nano_opt(0, 0, 0, 000_000_000)
                            .unwrap()
                            .timestamp_nanos(),
                    ),
                    Some("+00:00".to_string()),
                ),
                ScalarValue::new_interval_mdn(0, 0, 0),
            ),
            // 2nd test case, january with 31 days plus february with 28 days, with timezone
            (
                ScalarValue::TimestampMicrosecond(
                    Some(
                        NaiveDate::from_ymd_opt(2023, 3, 1)
                            .unwrap()
                            .and_hms_micro_opt(2, 0, 0, 000_000)
                            .unwrap()
                            .timestamp_micros(),
                    ),
                    Some("+01:00".to_string()),
                ),
                ScalarValue::TimestampMicrosecond(
                    Some(
                        NaiveDate::from_ymd_opt(2023, 1, 1)
                            .unwrap()
                            .and_hms_micro_opt(0, 0, 0, 000_000)
                            .unwrap()
                            .timestamp_micros(),
                    ),
                    Some("-01:00".to_string()),
                ),
                ScalarValue::new_interval_mdn(0, sign * 59, 0),
            ),
            // 3rd test case, 29-days long february minus previous, year with timezone
            (
                ScalarValue::TimestampMillisecond(
                    Some(
                        NaiveDate::from_ymd_opt(2024, 2, 29)
                            .unwrap()
                            .and_hms_milli_opt(10, 10, 0, 000)
                            .unwrap()
                            .timestamp_millis(),
                    ),
                    Some("+10:10".to_string()),
                ),
                ScalarValue::TimestampMillisecond(
                    Some(
                        NaiveDate::from_ymd_opt(2023, 12, 31)
                            .unwrap()
                            .and_hms_milli_opt(1, 0, 0, 000)
                            .unwrap()
                            .timestamp_millis(),
                    ),
                    Some("+01:00".to_string()),
                ),
                ScalarValue::new_interval_dt(sign * 60, 0),
            ),
            // 4th test case, leap years occur mostly every 4 years, but every 100 years
            // we skip a leap year unless the year is divisible by 400, so 31 + 28 = 59
            (
                ScalarValue::TimestampSecond(
                    Some(
                        NaiveDate::from_ymd_opt(2100, 3, 1)
                            .unwrap()
                            .and_hms_opt(0, 0, 0)
                            .unwrap()
                            .timestamp(),
                    ),
                    Some("-11:59".to_string()),
                ),
                ScalarValue::TimestampSecond(
                    Some(
                        NaiveDate::from_ymd_opt(2100, 1, 1)
                            .unwrap()
                            .and_hms_opt(23, 58, 0)
                            .unwrap()
                            .timestamp(),
                    ),
                    Some("+11:59".to_string()),
                ),
                ScalarValue::new_interval_dt(sign * 59, 0),
            ),
            // 5th test case, without timezone positively seemed, but with timezone,
            // negative resulting interval
            (
                ScalarValue::TimestampMillisecond(
                    Some(
                        NaiveDate::from_ymd_opt(2023, 1, 1)
                            .unwrap()
                            .and_hms_milli_opt(6, 00, 0, 000)
                            .unwrap()
                            .timestamp_millis(),
                    ),
                    Some("+06:00".to_string()),
                ),
                ScalarValue::TimestampMillisecond(
                    Some(
                        NaiveDate::from_ymd_opt(2023, 1, 1)
                            .unwrap()
                            .and_hms_milli_opt(0, 0, 0, 000)
                            .unwrap()
                            .timestamp_millis(),
                    ),
                    Some("-12:00".to_string()),
                ),
                ScalarValue::new_interval_dt(0, sign * -43_200_000),
            ),
            // 6th test case, no problem before unix epoch beginning
            (
                ScalarValue::TimestampMicrosecond(
                    Some(
                        NaiveDate::from_ymd_opt(1970, 1, 1)
                            .unwrap()
                            .and_hms_micro_opt(1, 2, 3, 15)
                            .unwrap()
                            .timestamp_micros(),
                    ),
                    None,
                ),
                ScalarValue::TimestampMicrosecond(
                    Some(
                        NaiveDate::from_ymd_opt(1969, 1, 1)
                            .unwrap()
                            .and_hms_micro_opt(0, 0, 0, 000_000)
                            .unwrap()
                            .timestamp_micros(),
                    ),
                    None,
                ),
                ScalarValue::new_interval_mdn(
                    0,
                    365 * sign,
                    sign as i64 * 3_723_000_015_000,
                ),
            ),
            // 7th test case, no problem with big intervals
            (
                ScalarValue::TimestampNanosecond(
                    Some(
                        NaiveDate::from_ymd_opt(2100, 1, 1)
                            .unwrap()
                            .and_hms_nano_opt(0, 0, 0, 0)
                            .unwrap()
                            .timestamp_nanos(),
                    ),
                    None,
                ),
                ScalarValue::TimestampNanosecond(
                    Some(
                        NaiveDate::from_ymd_opt(2000, 1, 1)
                            .unwrap()
                            .and_hms_nano_opt(0, 0, 0, 000_000_000)
                            .unwrap()
                            .timestamp_nanos(),
                    ),
                    None,
                ),
                ScalarValue::new_interval_mdn(0, sign * 36525, 0),
            ),
            // 8th test case, no problem detecting 366-days long years
            (
                ScalarValue::TimestampSecond(
                    Some(
                        NaiveDate::from_ymd_opt(2041, 1, 1)
                            .unwrap()
                            .and_hms_opt(0, 0, 0)
                            .unwrap()
                            .timestamp(),
                    ),
                    None,
                ),
                ScalarValue::TimestampSecond(
                    Some(
                        NaiveDate::from_ymd_opt(2040, 1, 1)
                            .unwrap()
                            .and_hms_opt(0, 0, 0)
                            .unwrap()
                            .timestamp(),
                    ),
                    None,
                ),
                ScalarValue::new_interval_dt(sign * 366, 0),
            ),
            // 9th test case, no problem with unrealistic timezones
            (
                ScalarValue::TimestampSecond(
                    Some(
                        NaiveDate::from_ymd_opt(2023, 1, 3)
                            .unwrap()
                            .and_hms_opt(0, 0, 0)
                            .unwrap()
                            .timestamp(),
                    ),
                    Some("+23:59".to_string()),
                ),
                ScalarValue::TimestampSecond(
                    Some(
                        NaiveDate::from_ymd_opt(2023, 1, 1)
                            .unwrap()
                            .and_hms_opt(0, 2, 0)
                            .unwrap()
                            .timestamp(),
                    ),
                    Some("-23:59".to_string()),
                ),
                ScalarValue::new_interval_dt(0, 0),
            ),
            // 10th test case, parsing different types of timezone input
            (
                ScalarValue::TimestampSecond(
                    Some(
                        NaiveDate::from_ymd_opt(2023, 3, 17)
                            .unwrap()
                            .and_hms_opt(14, 10, 0)
                            .unwrap()
                            .timestamp(),
                    ),
                    Some("Europe/Istanbul".to_string()),
                ),
                ScalarValue::TimestampSecond(
                    Some(
                        NaiveDate::from_ymd_opt(2023, 3, 17)
                            .unwrap()
                            .and_hms_opt(4, 10, 0)
                            .unwrap()
                            .timestamp(),
                    ),
                    Some("America/Los_Angeles".to_string()),
                ),
                ScalarValue::new_interval_dt(0, 0),
            ),
            // 11th test case, negative results
            (
                ScalarValue::TimestampMillisecond(
                    Some(
                        NaiveDate::from_ymd_opt(2023, 3, 17)
                            .unwrap()
                            .and_hms_milli_opt(4, 10, 0, 0)
                            .unwrap()
                            .timestamp_millis(),
                    ),
                    None,
                ),
                ScalarValue::TimestampMillisecond(
                    Some(
                        NaiveDate::from_ymd_opt(2023, 3, 17)
                            .unwrap()
                            .and_hms_milli_opt(4, 10, 0, 1)
                            .unwrap()
                            .timestamp_millis(),
                    ),
                    None,
                ),
                ScalarValue::new_interval_dt(0, -sign),
            ),
        ]
    }

    fn get_random_timestamps(sample_size: u64) -> Vec<ScalarValue> {
        let vector_size = sample_size;
        let mut timestamp = vec![];
        let mut rng = rand::thread_rng();
        for i in 0..vector_size {
            let year = rng.gen_range(1995..=2050);
            let month = rng.gen_range(1..=12);
            let day = rng.gen_range(1..=28); // to exclude invalid dates
            let hour = rng.gen_range(0..=23);
            let minute = rng.gen_range(0..=59);
            let second = rng.gen_range(0..=59);
            if i % 4 == 0 {
                timestamp.push(ScalarValue::TimestampSecond(
                    Some(
                        NaiveDate::from_ymd_opt(year, month, day)
                            .unwrap()
                            .and_hms_opt(hour, minute, second)
                            .unwrap()
                            .timestamp(),
                    ),
                    None,
                ))
            } else if i % 4 == 1 {
                let millisec = rng.gen_range(0..=999);
                timestamp.push(ScalarValue::TimestampMillisecond(
                    Some(
                        NaiveDate::from_ymd_opt(year, month, day)
                            .unwrap()
                            .and_hms_milli_opt(hour, minute, second, millisec)
                            .unwrap()
                            .timestamp_millis(),
                    ),
                    None,
                ))
            } else if i % 4 == 2 {
                let microsec = rng.gen_range(0..=999_999);
                timestamp.push(ScalarValue::TimestampMicrosecond(
                    Some(
                        NaiveDate::from_ymd_opt(year, month, day)
                            .unwrap()
                            .and_hms_micro_opt(hour, minute, second, microsec)
                            .unwrap()
                            .timestamp_micros(),
                    ),
                    None,
                ))
            } else if i % 4 == 3 {
                let nanosec = rng.gen_range(0..=999_999_999);
                timestamp.push(ScalarValue::TimestampNanosecond(
                    Some(
                        NaiveDate::from_ymd_opt(year, month, day)
                            .unwrap()
                            .and_hms_nano_opt(hour, minute, second, nanosec)
                            .unwrap()
                            .timestamp_nanos(),
                    ),
                    None,
                ))
            }
        }
        timestamp
    }

    fn get_random_intervals(sample_size: u64) -> Vec<ScalarValue> {
        let vector_size = sample_size;
        let mut intervals = vec![];
        let mut rng = rand::thread_rng();
        const SECS_IN_ONE_DAY: i32 = 86_400;
        const MICROSECS_IN_ONE_DAY: i64 = 86_400_000_000;
        for i in 0..vector_size {
            if i % 4 == 0 {
                let days = rng.gen_range(0..5000);
                // to not break second precision
                let millis = rng.gen_range(0..SECS_IN_ONE_DAY) * 1000;
                intervals.push(ScalarValue::new_interval_dt(days, millis));
            } else if i % 4 == 1 {
                let days = rng.gen_range(0..5000);
                let millisec = rng.gen_range(0..(MILLISECS_IN_ONE_DAY as i32));
                intervals.push(ScalarValue::new_interval_dt(days, millisec));
            } else if i % 4 == 2 {
                let days = rng.gen_range(0..5000);
                // to not break microsec precision
                let nanosec = rng.gen_range(0..MICROSECS_IN_ONE_DAY) * 1000;
                intervals.push(ScalarValue::new_interval_mdn(0, days, nanosec));
            } else {
                let days = rng.gen_range(0..5000);
                let nanosec = rng.gen_range(0..NANOSECS_IN_ONE_DAY);
                intervals.push(ScalarValue::new_interval_mdn(0, days, nanosec));
            }
        }
        intervals
    }
}<|MERGE_RESOLUTION|>--- conflicted
+++ resolved
@@ -1331,11 +1331,7 @@
 ) -> Result<NaiveDateTime> {
     let prior = NaiveDateTime::from_timestamp_opt(secs, nsecs).ok_or_else(|| {
         DataFusionError::Internal(format!(
-<<<<<<< HEAD
             "Could not convert to NaiveDateTime: secs {secs} nsecs {nsecs}"
-=======
-            "Could not conert to NaiveDateTime: secs {secs} nsecs {nsecs}"
->>>>>>> a7f828dc
         ))
     })?;
     do_date_math_array::<_, INTERVAL_MODE>(prior, interval, sign)
