--- conflicted
+++ resolved
@@ -594,12 +594,8 @@
             ScalarValue::IntervalMonthDayNano(_) => {
                 DataType::Interval(IntervalUnit::MonthDayNano)
             }
-<<<<<<< HEAD
             ScalarValue::Struct(_, fields) => DataType::Struct(fields.clone()),
-=======
-            ScalarValue::Struct(_, fields) => DataType::Struct(fields.as_ref().clone()),
             ScalarValue::Null => DataType::Null,
->>>>>>> b9f6e6b7
         }
     }
 
@@ -1759,11 +1755,8 @@
             DataType::List(ref nested_type) => {
                 ScalarValue::List(None, nested_type.data_type().clone())
             }
-<<<<<<< HEAD
             DataType::Struct(fields) => ScalarValue::Struct(None, fields.clone()),
-=======
             DataType::Null => ScalarValue::Null,
->>>>>>> b9f6e6b7
             _ => {
                 return Err(DataFusionError::NotImplemented(format!(
                     "Can't create a scalar from data_type \"{:?}\"",
