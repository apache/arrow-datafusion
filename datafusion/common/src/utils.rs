// Licensed to the Apache Software Foundation (ASF) under one
// or more contributor license agreements.  See the NOTICE file
// distributed with this work for additional information
// regarding copyright ownership.  The ASF licenses this file
// to you under the Apache License, Version 2.0 (the
// "License"); you may not use this file except in compliance
// with the License.  You may obtain a copy of the License at
//
//   http://www.apache.org/licenses/LICENSE-2.0
//
// Unless required by applicable law or agreed to in writing,
// software distributed under the License is distributed on an
// "AS IS" BASIS, WITHOUT WARRANTIES OR CONDITIONS OF ANY
// KIND, either express or implied.  See the License for the
// specific language governing permissions and limitations
// under the License.

//! This module provides the bisect function, which implements binary search.

use crate::{DataFusionError, Result, ScalarValue};
use arrow::array::ArrayRef;
use arrow::compute;
use arrow::compute::{lexicographical_partition_ranges, SortColumn, SortOptions};
use arrow_array::types::UInt32Type;
use arrow_array::PrimitiveArray;
use sqlparser::ast::Ident;
use sqlparser::dialect::GenericDialect;
use sqlparser::parser::{Parser, ParserError};
use sqlparser::tokenizer::{Token, TokenWithLocation};
use std::borrow::{Borrow, Cow};
use std::cmp::Ordering;
use std::ops::Range;

/// Given column vectors, returns row at `idx`.
pub fn get_row_at_idx(columns: &[ArrayRef], idx: usize) -> Result<Vec<ScalarValue>> {
    columns
        .iter()
        .map(|arr| ScalarValue::try_from_array(arr, idx))
        .collect()
}

/// This function compares two tuples depending on the given sort options.
pub fn compare_rows(
    x: &[ScalarValue],
    y: &[ScalarValue],
    sort_options: &[SortOptions],
) -> Result<Ordering> {
    let zip_it = x.iter().zip(y.iter()).zip(sort_options.iter());
    // Preserving lexical ordering.
    for ((lhs, rhs), sort_options) in zip_it {
        // Consider all combinations of NULLS FIRST/LAST and ASC/DESC configurations.
        let result = match (lhs.is_null(), rhs.is_null(), sort_options.nulls_first) {
            (true, false, false) | (false, true, true) => Ordering::Greater,
            (true, false, true) | (false, true, false) => Ordering::Less,
            (false, false, _) => if sort_options.descending {
                rhs.partial_cmp(lhs)
            } else {
                lhs.partial_cmp(rhs)
            }
            .ok_or_else(|| {
                DataFusionError::Internal("Column array shouldn't be empty".to_string())
            })?,
            (true, true, _) => continue,
        };
        if result != Ordering::Equal {
            return Ok(result);
        }
    }
    Ok(Ordering::Equal)
}

/// This function searches for a tuple of given values (`target`) among the given
/// rows (`item_columns`) using the bisection algorithm. It assumes that `item_columns`
/// is sorted according to `sort_options` and returns the insertion index of `target`.
/// Template argument `SIDE` being `true`/`false` means left/right insertion.
pub fn bisect<const SIDE: bool>(
    item_columns: &[ArrayRef],
    target: &[ScalarValue],
    sort_options: &[SortOptions],
) -> Result<usize> {
    let low: usize = 0;
    let high: usize = item_columns
        .get(0)
        .ok_or_else(|| {
            DataFusionError::Internal("Column array shouldn't be empty".to_string())
        })?
        .len();
    let compare_fn = |current: &[ScalarValue], target: &[ScalarValue]| {
        let cmp = compare_rows(current, target, sort_options)?;
        Ok(if SIDE { cmp.is_lt() } else { cmp.is_le() })
    };
    find_bisect_point(item_columns, target, compare_fn, low, high)
}

/// This function searches for a tuple of given values (`target`) among a slice of
/// the given rows (`item_columns`) using the bisection algorithm. The slice starts
/// at the index `low` and ends at the index `high`. The boolean-valued function
/// `compare_fn` specifies whether we bisect on the left (by returning `false`),
/// or on the right (by returning `true`) when we compare the target value with
/// the current value as we iteratively bisect the input.
pub fn find_bisect_point<F>(
    item_columns: &[ArrayRef],
    target: &[ScalarValue],
    compare_fn: F,
    mut low: usize,
    mut high: usize,
) -> Result<usize>
where
    F: Fn(&[ScalarValue], &[ScalarValue]) -> Result<bool>,
{
    while low < high {
        let mid = ((high - low) / 2) + low;
        let val = get_row_at_idx(item_columns, mid)?;
        if compare_fn(&val, target)? {
            low = mid + 1;
        } else {
            high = mid;
        }
    }
    Ok(low)
}

/// This function searches for a tuple of given values (`target`) among the given
/// rows (`item_columns`) via a linear scan. It assumes that `item_columns` is sorted
/// according to `sort_options` and returns the insertion index of `target`.
/// Template argument `SIDE` being `true`/`false` means left/right insertion.
pub fn linear_search<const SIDE: bool>(
    item_columns: &[ArrayRef],
    target: &[ScalarValue],
    sort_options: &[SortOptions],
) -> Result<usize> {
    let low: usize = 0;
    let high: usize = item_columns
        .get(0)
        .ok_or_else(|| {
            DataFusionError::Internal("Column array shouldn't be empty".to_string())
        })?
        .len();
    let compare_fn = |current: &[ScalarValue], target: &[ScalarValue]| {
        let cmp = compare_rows(current, target, sort_options)?;
        Ok(if SIDE { cmp.is_lt() } else { cmp.is_le() })
    };
    search_in_slice(item_columns, target, compare_fn, low, high)
}

/// This function searches for a tuple of given values (`target`) among a slice of
/// the given rows (`item_columns`) via a linear scan. The slice starts at the index
/// `low` and ends at the index `high`. The boolean-valued function `compare_fn`
/// specifies the stopping criterion.
pub fn search_in_slice<F>(
    item_columns: &[ArrayRef],
    target: &[ScalarValue],
    compare_fn: F,
    mut low: usize,
    high: usize,
) -> Result<usize>
where
    F: Fn(&[ScalarValue], &[ScalarValue]) -> Result<bool>,
{
    while low < high {
        let val = get_row_at_idx(item_columns, low)?;
        if !compare_fn(&val, target)? {
            break;
        }
        low += 1;
    }
    Ok(low)
}

/// This function finds the partition points according to `partition_columns`.
/// If there are no sort columns, then the result will be a single element
/// vector containing one partition range spanning all data.
pub fn evaluate_partition_ranges(
    num_rows: usize,
    partition_columns: &[SortColumn],
) -> Result<Vec<Range<usize>>> {
    Ok(if partition_columns.is_empty() {
        vec![Range {
            start: 0,
            end: num_rows,
        }]
    } else {
        lexicographical_partition_ranges(partition_columns)?.collect()
    })
}

/// Wraps identifier string in double quotes, escaping any double quotes in
/// the identifier by replacing it with two double quotes
///
/// e.g. identifier `tab.le"name` becomes `"tab.le""name"`
pub fn quote_identifier(s: &str) -> Cow<str> {
    if needs_quotes(s) {
        Cow::Owned(format!("\"{}\"", s.replace('"', "\"\"")))
    } else {
        Cow::Borrowed(s)
    }
}

/// returns true if this identifier needs quotes
fn needs_quotes(s: &str) -> bool {
    let mut chars = s.chars();

    // first char can not be a number unless escaped
    if let Some(first_char) = chars.next() {
        if !(first_char.is_ascii_lowercase() || first_char == '_') {
            return true;
        }
    }

    !chars.all(|c| c.is_ascii_lowercase() || c.is_ascii_digit() || c == '_')
}

// TODO: remove when can use https://github.com/sqlparser-rs/sqlparser-rs/issues/805
pub(crate) fn parse_identifiers(s: &str) -> Result<Vec<Ident>> {
    let dialect = GenericDialect;
    let mut parser = Parser::new(&dialect).try_with_sql(s)?;
    let mut idents = vec![];

    // expecting at least one word for identifier
    match parser.next_token_no_skip() {
        Some(TokenWithLocation {
            token: Token::Word(w),
            ..
        }) => idents.push(w.to_ident()),
        Some(TokenWithLocation { token, .. }) => {
            return Err(ParserError::ParserError(format!(
                "Unexpected token in identifier: {token}"
            )))?
        }
        None => {
            return Err(ParserError::ParserError(
                "Empty input when parsing identifier".to_string(),
            ))?
        }
    };

    while let Some(TokenWithLocation { token, .. }) = parser.next_token_no_skip() {
        match token {
            // ensure that optional period is succeeded by another identifier
            Token::Period => match parser.next_token_no_skip() {
                Some(TokenWithLocation {
                    token: Token::Word(w),
                    ..
                }) => idents.push(w.to_ident()),
                Some(TokenWithLocation { token, .. }) => {
                    return Err(ParserError::ParserError(format!(
                        "Unexpected token following period in identifier: {token}"
                    )))?
                }
                None => {
                    return Err(ParserError::ParserError(
                        "Trailing period in identifier".to_string(),
                    ))?
                }
            },
            _ => {
                return Err(ParserError::ParserError(format!(
                    "Unexpected token in identifier: {token}"
                )))?
            }
        }
    }
    Ok(idents)
}

/// Construct a new Vec<ArrayRef> from the rows of the `arrays` at the `indices`.
pub fn get_arrayref_at_indices(
    arrays: &[ArrayRef],
    indices: &PrimitiveArray<UInt32Type>,
) -> Result<Vec<ArrayRef>> {
    arrays
        .iter()
        .map(|array| {
            compute::take(
                array.as_ref(),
                indices,
                None, // None: no index check
            )
            .map_err(DataFusionError::ArrowError)
        })
        .collect()
}

pub(crate) fn parse_identifiers_normalized(s: &str) -> Vec<String> {
    parse_identifiers(s)
        .unwrap_or_default()
        .into_iter()
        .map(|id| match id.quote_style {
            Some(_) => id.value,
            None => id.value.to_ascii_lowercase(),
        })
        .collect::<Vec<_>>()
}

/// This function "takes" the elements at `indices` from the slice `items`.
pub fn get_at_indices<T: Clone, I: Borrow<usize>>(
    items: &[T],
    indices: impl IntoIterator<Item = I>,
) -> Result<Vec<T>> {
    indices
        .into_iter()
        .map(|idx| items.get(*idx.borrow()).cloned())
        .collect::<Option<Vec<T>>>()
        .ok_or_else(|| {
            DataFusionError::Execution(
                "Expects indices to be in the range of searched vector".to_string(),
            )
        })
}

/// This function finds the longest prefix of the form 0, 1, 2, ... within the
/// collection `sequence`. Examples:
/// - For 0, 1, 2, 4, 5; we would produce 3, meaning 0, 1, 2 is the longest satisfying
/// prefix.
/// - For 1, 2, 3, 4; we would produce 0, meaning there is no such prefix.
pub fn longest_consecutive_prefix<T: Borrow<usize>>(
    sequence: impl IntoIterator<Item = T>,
) -> usize {
    let mut count = 0;
    for item in sequence {
        if !count.eq(item.borrow()) {
            break;
        }
        count += 1;
    }
    count
}

#[cfg(test)]
mod tests {
    use arrow::array::Float64Array;
    use arrow_array::Array;
    use std::ops::Range;
    use std::sync::Arc;

    use crate::from_slice::FromSlice;
    use crate::ScalarValue;
    use crate::ScalarValue::Null;

    use super::*;

    #[test]
    fn test_bisect_linear_left_and_right() -> Result<()> {
        let arrays: Vec<ArrayRef> = vec![
            Arc::new(Float64Array::from_slice([5.0, 7.0, 8.0, 9., 10.])),
            Arc::new(Float64Array::from_slice([2.0, 3.0, 3.0, 4.0, 5.0])),
            Arc::new(Float64Array::from_slice([5.0, 7.0, 8.0, 10., 11.0])),
            Arc::new(Float64Array::from_slice([15.0, 13.0, 8.0, 5., 0.0])),
        ];
        let search_tuple: Vec<ScalarValue> = vec![
            ScalarValue::Float64(Some(8.0)),
            ScalarValue::Float64(Some(3.0)),
            ScalarValue::Float64(Some(8.0)),
            ScalarValue::Float64(Some(8.0)),
        ];
        let ords = [
            SortOptions {
                descending: false,
                nulls_first: true,
            },
            SortOptions {
                descending: false,
                nulls_first: true,
            },
            SortOptions {
                descending: false,
                nulls_first: true,
            },
            SortOptions {
                descending: true,
                nulls_first: true,
            },
        ];
        let res = bisect::<true>(&arrays, &search_tuple, &ords)?;
        assert_eq!(res, 2);
        let res = bisect::<false>(&arrays, &search_tuple, &ords)?;
        assert_eq!(res, 3);
        let res = linear_search::<true>(&arrays, &search_tuple, &ords)?;
        assert_eq!(res, 2);
        let res = linear_search::<false>(&arrays, &search_tuple, &ords)?;
        assert_eq!(res, 3);
        Ok(())
    }

    #[test]
    fn vector_ord() {
        assert!(vec![1, 0, 0, 0, 0, 0, 0, 1] < vec![1, 0, 0, 0, 0, 0, 0, 2]);
        assert!(vec![1, 0, 0, 0, 0, 0, 1, 1] > vec![1, 0, 0, 0, 0, 0, 0, 2]);
        assert!(
            vec![
                ScalarValue::Int32(Some(2)),
                Null,
                ScalarValue::Int32(Some(0)),
            ] < vec![
                ScalarValue::Int32(Some(2)),
                Null,
                ScalarValue::Int32(Some(1)),
            ]
        );
        assert!(
            vec![
                ScalarValue::Int32(Some(2)),
                ScalarValue::Int32(None),
                ScalarValue::Int32(Some(0)),
            ] < vec![
                ScalarValue::Int32(Some(2)),
                ScalarValue::Int32(None),
                ScalarValue::Int32(Some(1)),
            ]
        );
    }

    #[test]
    fn ord_same_type() {
        assert!((ScalarValue::Int32(Some(2)) < ScalarValue::Int32(Some(3))));
    }

    #[test]
    fn test_bisect_linear_left_and_right_diff_sort() -> Result<()> {
        // Descending, left
        let arrays: Vec<ArrayRef> = vec![Arc::new(Float64Array::from_slice([
            4.0, 3.0, 2.0, 1.0, 0.0,
        ]))];
        let search_tuple: Vec<ScalarValue> = vec![ScalarValue::Float64(Some(4.0))];
        let ords = [SortOptions {
            descending: true,
            nulls_first: true,
        }];
        let res = bisect::<true>(&arrays, &search_tuple, &ords)?;
        assert_eq!(res, 0);
        let res = linear_search::<true>(&arrays, &search_tuple, &ords)?;
        assert_eq!(res, 0);

        // Descending, right
        let arrays: Vec<ArrayRef> = vec![Arc::new(Float64Array::from_slice([
            4.0, 3.0, 2.0, 1.0, 0.0,
        ]))];
        let search_tuple: Vec<ScalarValue> = vec![ScalarValue::Float64(Some(4.0))];
        let ords = [SortOptions {
            descending: true,
            nulls_first: true,
        }];
        let res = bisect::<false>(&arrays, &search_tuple, &ords)?;
        assert_eq!(res, 1);
        let res = linear_search::<false>(&arrays, &search_tuple, &ords)?;
        assert_eq!(res, 1);

        // Ascending, left
        let arrays: Vec<ArrayRef> =
            vec![Arc::new(Float64Array::from_slice([5.0, 7.0, 8.0, 9., 10.]))];
        let search_tuple: Vec<ScalarValue> = vec![ScalarValue::Float64(Some(7.0))];
        let ords = [SortOptions {
            descending: false,
            nulls_first: true,
        }];
        let res = bisect::<true>(&arrays, &search_tuple, &ords)?;
        assert_eq!(res, 1);
        let res = linear_search::<true>(&arrays, &search_tuple, &ords)?;
        assert_eq!(res, 1);

        // Ascending, right
        let arrays: Vec<ArrayRef> =
            vec![Arc::new(Float64Array::from_slice([5.0, 7.0, 8.0, 9., 10.]))];
        let search_tuple: Vec<ScalarValue> = vec![ScalarValue::Float64(Some(7.0))];
        let ords = [SortOptions {
            descending: false,
            nulls_first: true,
        }];
        let res = bisect::<false>(&arrays, &search_tuple, &ords)?;
        assert_eq!(res, 2);
        let res = linear_search::<false>(&arrays, &search_tuple, &ords)?;
        assert_eq!(res, 2);

        let arrays: Vec<ArrayRef> = vec![
            Arc::new(Float64Array::from_slice([5.0, 7.0, 8.0, 8.0, 9., 10.])),
            Arc::new(Float64Array::from_slice([10.0, 9.0, 8.0, 7.5, 7., 6.])),
        ];
        let search_tuple: Vec<ScalarValue> = vec![
            ScalarValue::Float64(Some(8.0)),
            ScalarValue::Float64(Some(8.0)),
        ];
        let ords = [
            SortOptions {
                descending: false,
                nulls_first: true,
            },
            SortOptions {
                descending: true,
                nulls_first: true,
            },
        ];
        let res = bisect::<false>(&arrays, &search_tuple, &ords)?;
        assert_eq!(res, 3);
        let res = linear_search::<false>(&arrays, &search_tuple, &ords)?;
        assert_eq!(res, 3);

        let res = bisect::<true>(&arrays, &search_tuple, &ords)?;
        assert_eq!(res, 2);
        let res = linear_search::<true>(&arrays, &search_tuple, &ords)?;
        assert_eq!(res, 2);
        Ok(())
    }

    #[test]
    fn test_evaluate_partition_ranges() -> Result<()> {
        let arrays: Vec<ArrayRef> = vec![
            Arc::new(Float64Array::from_slice([1.0, 1.0, 1.0, 2.0, 2.0, 2.0])),
            Arc::new(Float64Array::from_slice([4.0, 4.0, 3.0, 2.0, 1.0, 1.0])),
        ];
        let n_row = arrays[0].len();
        let options: Vec<SortOptions> = vec![
            SortOptions {
                descending: false,
                nulls_first: false,
            },
            SortOptions {
                descending: true,
                nulls_first: false,
            },
        ];
        let sort_columns = arrays
            .into_iter()
            .zip(options)
            .map(|(values, options)| SortColumn {
                values,
                options: Some(options),
            })
            .collect::<Vec<_>>();
        let ranges = evaluate_partition_ranges(n_row, &sort_columns)?;
        assert_eq!(ranges.len(), 4);
        assert_eq!(ranges[0], Range { start: 0, end: 2 });
        assert_eq!(ranges[1], Range { start: 2, end: 3 });
        assert_eq!(ranges[2], Range { start: 3, end: 4 });
        assert_eq!(ranges[3], Range { start: 4, end: 6 });
        Ok(())
    }

    #[test]
    fn test_parse_identifiers() -> Result<()> {
        let s = "CATALOG.\"F(o)o. \"\"bar\".table";
        let actual = parse_identifiers(s)?;
        let expected = vec![
            Ident {
                value: "CATALOG".to_string(),
                quote_style: None,
            },
            Ident {
                value: "F(o)o. \"bar".to_string(),
                quote_style: Some('"'),
            },
            Ident {
                value: "table".to_string(),
                quote_style: None,
            },
        ];
        assert_eq!(expected, actual);

        let s = "";
        let err = parse_identifiers(s).expect_err("didn't fail to parse");
        assert_eq!(
            "SQL(ParserError(\"Empty input when parsing identifier\"))",
            format!("{err:?}")
        );

        let s = "*schema.table";
        let err = parse_identifiers(s).expect_err("didn't fail to parse");
        assert_eq!(
            "SQL(ParserError(\"Unexpected token in identifier: *\"))",
            format!("{err:?}")
        );

        let s = "schema.table*";
        let err = parse_identifiers(s).expect_err("didn't fail to parse");
        assert_eq!(
            "SQL(ParserError(\"Unexpected token in identifier: *\"))",
            format!("{err:?}")
        );

        let s = "schema.table.";
        let err = parse_identifiers(s).expect_err("didn't fail to parse");
        assert_eq!(
            "SQL(ParserError(\"Trailing period in identifier\"))",
            format!("{err:?}")
        );

        let s = "schema.*";
        let err = parse_identifiers(s).expect_err("didn't fail to parse");
        assert_eq!(
            "SQL(ParserError(\"Unexpected token following period in identifier: *\"))",
            format!("{err:?}")
        );

        Ok(())
    }

    #[test]
    fn test_quote_identifier() -> Result<()> {
        let cases = vec![
            ("foo", r#"foo"#),
            ("_foo", r#"_foo"#),
            ("foo_bar", r#"foo_bar"#),
            ("foo-bar", r#""foo-bar""#),
            // name itself has a period, needs to be quoted
            ("foo.bar", r#""foo.bar""#),
            ("Foo", r#""Foo""#),
            ("Foo.Bar", r#""Foo.Bar""#),
            // name starting with a number needs to be quoted
            ("test1", r#"test1"#),
            ("1test", r#""1test""#),
        ];

        for (identifier, quoted_identifier) in cases {
            println!("input: \n{identifier}\nquoted_identifier:\n{quoted_identifier}");

            assert_eq!(quote_identifier(identifier), quoted_identifier);

            // When parsing the quoted identifier, it should be a
            // a single identifier without normalization, and not in multiple parts
            let quote_style = if quoted_identifier.starts_with('"') {
                Some('"')
            } else {
                None
            };

            let expected_parsed = vec![Ident {
                value: identifier.to_string(),
                quote_style,
            }];

            assert_eq!(
                parse_identifiers(quoted_identifier).unwrap(),
                expected_parsed
            );
        }

        Ok(())
    }

    #[test]
<<<<<<< HEAD
    fn test_get_at_indices() -> Result<()> {
        let in_vec = vec![1, 2, 3, 4, 5, 6, 7];
        assert_eq!(get_at_indices(&in_vec, [0, 2])?, vec![1, 3]);
        assert_eq!(get_at_indices(&in_vec, [4, 2])?, vec![5, 3]);
        // 7 is outside the range
        assert!(get_at_indices(&in_vec, [7]).is_err());
        Ok(())
    }

    #[test]
    fn test_longest_consecutive_prefix() {
        assert_eq!(longest_consecutive_prefix([0, 3, 4]), 1);
        assert_eq!(longest_consecutive_prefix([0, 1, 3, 4]), 2);
        assert_eq!(longest_consecutive_prefix([0, 1, 2, 3, 4]), 5);
        assert_eq!(longest_consecutive_prefix([1, 2, 3, 4]), 0);
=======
    fn test_get_arrayref_at_indices() -> Result<()> {
        let arrays: Vec<ArrayRef> = vec![
            Arc::new(Float64Array::from_slice([5.0, 7.0, 8.0, 9., 10.])),
            Arc::new(Float64Array::from_slice([2.0, 3.0, 3.0, 4.0, 5.0])),
            Arc::new(Float64Array::from_slice([5.0, 7.0, 8.0, 10., 11.0])),
            Arc::new(Float64Array::from_slice([15.0, 13.0, 8.0, 5., 0.0])),
        ];

        let row_indices_vec: Vec<Vec<u32>> = vec![
            // Get rows 0 and 1
            vec![0, 1],
            // Get rows 0 and 1
            vec![0, 2],
            // Get rows 1 and 3
            vec![1, 3],
            // Get rows 2 and 4
            vec![2, 4],
        ];
        for row_indices in row_indices_vec {
            let indices = PrimitiveArray::from_iter_values(row_indices.iter().cloned());
            let chunk = get_arrayref_at_indices(&arrays, &indices)?;
            for (arr_orig, arr_chunk) in arrays.iter().zip(&chunk) {
                for (idx, orig_idx) in row_indices.iter().enumerate() {
                    let res1 = ScalarValue::try_from_array(arr_orig, *orig_idx as usize)?;
                    let res2 = ScalarValue::try_from_array(arr_chunk, idx)?;
                    assert_eq!(res1, res2);
                }
            }
        }
        Ok(())
>>>>>>> 52fa2285
    }
}<|MERGE_RESOLUTION|>--- conflicted
+++ resolved
@@ -637,23 +637,6 @@
     }
 
     #[test]
-<<<<<<< HEAD
-    fn test_get_at_indices() -> Result<()> {
-        let in_vec = vec![1, 2, 3, 4, 5, 6, 7];
-        assert_eq!(get_at_indices(&in_vec, [0, 2])?, vec![1, 3]);
-        assert_eq!(get_at_indices(&in_vec, [4, 2])?, vec![5, 3]);
-        // 7 is outside the range
-        assert!(get_at_indices(&in_vec, [7]).is_err());
-        Ok(())
-    }
-
-    #[test]
-    fn test_longest_consecutive_prefix() {
-        assert_eq!(longest_consecutive_prefix([0, 3, 4]), 1);
-        assert_eq!(longest_consecutive_prefix([0, 1, 3, 4]), 2);
-        assert_eq!(longest_consecutive_prefix([0, 1, 2, 3, 4]), 5);
-        assert_eq!(longest_consecutive_prefix([1, 2, 3, 4]), 0);
-=======
     fn test_get_arrayref_at_indices() -> Result<()> {
         let arrays: Vec<ArrayRef> = vec![
             Arc::new(Float64Array::from_slice([5.0, 7.0, 8.0, 9., 10.])),
@@ -684,6 +667,23 @@
             }
         }
         Ok(())
->>>>>>> 52fa2285
+    }
+
+    #[test]
+    fn test_get_at_indices() -> Result<()> {
+        let in_vec = vec![1, 2, 3, 4, 5, 6, 7];
+        assert_eq!(get_at_indices(&in_vec, [0, 2])?, vec![1, 3]);
+        assert_eq!(get_at_indices(&in_vec, [4, 2])?, vec![5, 3]);
+        // 7 is outside the range
+        assert!(get_at_indices(&in_vec, [7]).is_err());
+        Ok(())
+    }
+
+    #[test]
+    fn test_longest_consecutive_prefix() {
+        assert_eq!(longest_consecutive_prefix([0, 3, 4]), 1);
+        assert_eq!(longest_consecutive_prefix([0, 1, 3, 4]), 2);
+        assert_eq!(longest_consecutive_prefix([0, 1, 2, 3, 4]), 5);
+        assert_eq!(longest_consecutive_prefix([1, 2, 3, 4]), 0);
     }
 }