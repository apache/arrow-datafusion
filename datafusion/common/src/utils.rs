--- conflicted
+++ resolved
@@ -27,7 +27,6 @@
 use std::borrow::Cow;
 use std::cmp::Ordering;
 use std::ops::Range;
-<<<<<<< HEAD
 
 /// Create a new vector from the elements at the `indices` of `searched` vector
 pub fn get_at_indices<T: Clone>(searched: &[T], indices: &[usize]) -> Result<Vec<T>> {
@@ -41,8 +40,6 @@
         )
     })
 }
-=======
->>>>>>> e84ef374
 
 /// Given column vectors, returns row at `idx`.
 pub fn get_row_at_idx(columns: &[ArrayRef], idx: usize) -> Result<Vec<ScalarValue>> {
@@ -183,11 +180,7 @@
 /// This function finds the partition points according to `partition_columns`.
 /// If there are no sort columns, then the result will be a single element
 /// vector containing one partition range spanning all data.
-<<<<<<< HEAD
-pub fn evaluate_partition_points(
-=======
 pub fn evaluate_partition_ranges(
->>>>>>> e84ef374
     num_rows: usize,
     partition_columns: &[SortColumn],
 ) -> Result<Vec<Range<usize>>> {
@@ -294,11 +287,8 @@
 #[cfg(test)]
 mod tests {
     use arrow::array::Float64Array;
-<<<<<<< HEAD
+    use arrow_array::Array;
     use std::ops::Range;
-=======
-    use arrow_array::Array;
->>>>>>> e84ef374
     use std::sync::Arc;
 
     use crate::from_slice::FromSlice;
@@ -480,11 +470,7 @@
     }
 
     #[test]
-<<<<<<< HEAD
-    fn test_evaluate_partition_points() -> Result<()> {
-=======
     fn test_evaluate_partition_ranges() -> Result<()> {
->>>>>>> e84ef374
         let arrays: Vec<ArrayRef> = vec![
             Arc::new(Float64Array::from_slice([1.0, 1.0, 1.0, 2.0, 2.0, 2.0])),
             Arc::new(Float64Array::from_slice([4.0, 4.0, 3.0, 2.0, 1.0, 1.0])),
@@ -508,11 +494,7 @@
                 options: Some(options),
             })
             .collect::<Vec<_>>();
-<<<<<<< HEAD
-        let ranges = evaluate_partition_points(n_row, &sort_columns)?;
-=======
         let ranges = evaluate_partition_ranges(n_row, &sort_columns)?;
->>>>>>> e84ef374
         assert_eq!(ranges.len(), 4);
         assert_eq!(ranges[0], Range { start: 0, end: 2 });
         assert_eq!(ranges[1], Range { start: 2, end: 3 });
