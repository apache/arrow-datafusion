--- conflicted
+++ resolved
@@ -678,10 +678,6 @@
         }
         Ok(())
     }
-<<<<<<< HEAD
-=======
-
->>>>>>> ebb83906
     #[test]
     fn test_get_at_indices() -> Result<()> {
         let in_vec = vec![1, 2, 3, 4, 5, 6, 7];
