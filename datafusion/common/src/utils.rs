// Licensed to the Apache Software Foundation (ASF) under one
// or more contributor license agreements.  See the NOTICE file
// distributed with this work for additional information
// regarding copyright ownership.  The ASF licenses this file
// to you under the Apache License, Version 2.0 (the
// "License"); you may not use this file except in compliance
// with the License.  You may obtain a copy of the License at
//
//   http://www.apache.org/licenses/LICENSE-2.0
//
// Unless required by applicable law or agreed to in writing,
// software distributed under the License is distributed on an
// "AS IS" BASIS, WITHOUT WARRANTIES OR CONDITIONS OF ANY
// KIND, either express or implied.  See the License for the
// specific language governing permissions and limitations
// under the License.

//! This module provides the bisect function, which implements binary search.

use crate::{DataFusionError, Result, ScalarValue};
use arrow::array::ArrayRef;
use arrow::compute;
use arrow::compute::{lexicographical_partition_ranges, SortColumn, SortOptions};
use arrow_array::types::UInt32Type;
use arrow_array::PrimitiveArray;
use sqlparser::ast::Ident;
use sqlparser::dialect::GenericDialect;
use sqlparser::parser::{Parser, ParserError};
use sqlparser::tokenizer::{Token, TokenWithLocation};
use std::borrow::{Borrow, Cow};
use std::cmp::Ordering;
use std::ops::Range;

/// Given column vectors, returns row at `idx`.
pub fn get_row_at_idx(columns: &[ArrayRef], idx: usize) -> Result<Vec<ScalarValue>> {
    columns
        .iter()
        .map(|arr| ScalarValue::try_from_array(arr, idx))
        .collect()
}

/// This function compares two tuples depending on the given sort options.
pub fn compare_rows(
    x: &[ScalarValue],
    y: &[ScalarValue],
    sort_options: &[SortOptions],
) -> Result<Ordering> {
    let zip_it = x.iter().zip(y.iter()).zip(sort_options.iter());
    // Preserving lexical ordering.
    for ((lhs, rhs), sort_options) in zip_it {
        // Consider all combinations of NULLS FIRST/LAST and ASC/DESC configurations.
        let result = match (lhs.is_null(), rhs.is_null(), sort_options.nulls_first) {
            (true, false, false) | (false, true, true) => Ordering::Greater,
            (true, false, true) | (false, true, false) => Ordering::Less,
            (false, false, _) => if sort_options.descending {
                rhs.partial_cmp(lhs)
            } else {
                lhs.partial_cmp(rhs)
            }
            .ok_or_else(|| {
                DataFusionError::Internal("Column array shouldn't be empty".to_string())
            })?,
            (true, true, _) => continue,
        };
        if result != Ordering::Equal {
            return Ok(result);
        }
    }
    Ok(Ordering::Equal)
}

/// This function searches for a tuple of given values (`target`) among the given
/// rows (`item_columns`) using the bisection algorithm. It assumes that `item_columns`
/// is sorted according to `sort_options` and returns the insertion index of `target`.
/// Template argument `SIDE` being `true`/`false` means left/right insertion.
pub fn bisect<const SIDE: bool>(
    item_columns: &[ArrayRef],
    target: &[ScalarValue],
    sort_options: &[SortOptions],
) -> Result<usize> {
    let low: usize = 0;
    let high: usize = item_columns
        .get(0)
        .ok_or_else(|| {
            DataFusionError::Internal("Column array shouldn't be empty".to_string())
        })?
        .len();
    let compare_fn = |current: &[ScalarValue], target: &[ScalarValue]| {
        let cmp = compare_rows(current, target, sort_options)?;
        Ok(if SIDE { cmp.is_lt() } else { cmp.is_le() })
    };
    find_bisect_point(item_columns, target, compare_fn, low, high)
}

/// This function searches for a tuple of given values (`target`) among a slice of
/// the given rows (`item_columns`) using the bisection algorithm. The slice starts
/// at the index `low` and ends at the index `high`. The boolean-valued function
/// `compare_fn` specifies whether we bisect on the left (by returning `false`),
/// or on the right (by returning `true`) when we compare the target value with
/// the current value as we iteratively bisect the input.
pub fn find_bisect_point<F>(
    item_columns: &[ArrayRef],
    target: &[ScalarValue],
    compare_fn: F,
    mut low: usize,
    mut high: usize,
) -> Result<usize>
where
    F: Fn(&[ScalarValue], &[ScalarValue]) -> Result<bool>,
{
    while low < high {
        let mid = ((high - low) / 2) + low;
        let val = get_row_at_idx(item_columns, mid)?;
        if compare_fn(&val, target)? {
            low = mid + 1;
        } else {
            high = mid;
        }
    }
    Ok(low)
}

/// This function searches for a tuple of given values (`target`) among the given
/// rows (`item_columns`) via a linear scan. It assumes that `item_columns` is sorted
/// according to `sort_options` and returns the insertion index of `target`.
/// Template argument `SIDE` being `true`/`false` means left/right insertion.
pub fn linear_search<const SIDE: bool>(
    item_columns: &[ArrayRef],
    target: &[ScalarValue],
    sort_options: &[SortOptions],
) -> Result<usize> {
    let low: usize = 0;
    let high: usize = item_columns
        .get(0)
        .ok_or_else(|| {
            DataFusionError::Internal("Column array shouldn't be empty".to_string())
        })?
        .len();
    let compare_fn = |current: &[ScalarValue], target: &[ScalarValue]| {
        let cmp = compare_rows(current, target, sort_options)?;
        Ok(if SIDE { cmp.is_lt() } else { cmp.is_le() })
    };
    search_in_slice(item_columns, target, compare_fn, low, high)
}

/// This function searches for a tuple of given values (`target`) among a slice of
/// the given rows (`item_columns`) via a linear scan. The slice starts at the index
/// `low` and ends at the index `high`. The boolean-valued function `compare_fn`
/// specifies the stopping criterion.
pub fn search_in_slice<F>(
    item_columns: &[ArrayRef],
    target: &[ScalarValue],
    compare_fn: F,
    mut low: usize,
    high: usize,
) -> Result<usize>
where
    F: Fn(&[ScalarValue], &[ScalarValue]) -> Result<bool>,
{
    while low < high {
        let val = get_row_at_idx(item_columns, low)?;
        if !compare_fn(&val, target)? {
            break;
        }
        low += 1;
    }
    Ok(low)
}

/// This function finds the partition points according to `partition_columns`.
/// If there are no sort columns, then the result will be a single element
/// vector containing one partition range spanning all data.
pub fn evaluate_partition_ranges(
    num_rows: usize,
    partition_columns: &[SortColumn],
) -> Result<Vec<Range<usize>>> {
    Ok(if partition_columns.is_empty() {
        vec![Range {
            start: 0,
            end: num_rows,
        }]
    } else {
        lexicographical_partition_ranges(partition_columns)?.collect()
    })
}

/// Wraps identifier string in double quotes, escaping any double quotes in
/// the identifier by replacing it with two double quotes
///
/// e.g. identifier `tab.le"name` becomes `"tab.le""name"`
pub fn quote_identifier(s: &str) -> Cow<str> {
    if needs_quotes(s) {
        Cow::Owned(format!("\"{}\"", s.replace('"', "\"\"")))
    } else {
        Cow::Borrowed(s)
    }
}

/// returns true if this identifier needs quotes
fn needs_quotes(s: &str) -> bool {
    let mut chars = s.chars();

    // first char can not be a number unless escaped
    if let Some(first_char) = chars.next() {
        if !(first_char.is_ascii_lowercase() || first_char == '_') {
            return true;
        }
    }

    !chars.all(|c| c.is_ascii_lowercase() || c.is_ascii_digit() || c == '_')
}

// TODO: remove when can use https://github.com/sqlparser-rs/sqlparser-rs/issues/805
pub(crate) fn parse_identifiers(s: &str) -> Result<Vec<Ident>> {
    let dialect = GenericDialect;
    let mut parser = Parser::new(&dialect).try_with_sql(s)?;
    let mut idents = vec![];

    // expecting at least one word for identifier
    match parser.next_token_no_skip() {
        Some(TokenWithLocation {
            token: Token::Word(w),
            ..
        }) => idents.push(w.to_ident()),
        Some(TokenWithLocation { token, .. }) => {
            return Err(ParserError::ParserError(format!(
                "Unexpected token in identifier: {token}"
            )))?
        }
        None => {
            return Err(ParserError::ParserError(
                "Empty input when parsing identifier".to_string(),
            ))?
        }
    };

    while let Some(TokenWithLocation { token, .. }) = parser.next_token_no_skip() {
        match token {
            // ensure that optional period is succeeded by another identifier
            Token::Period => match parser.next_token_no_skip() {
                Some(TokenWithLocation {
                    token: Token::Word(w),
                    ..
                }) => idents.push(w.to_ident()),
                Some(TokenWithLocation { token, .. }) => {
                    return Err(ParserError::ParserError(format!(
                        "Unexpected token following period in identifier: {token}"
                    )))?
                }
                None => {
                    return Err(ParserError::ParserError(
                        "Trailing period in identifier".to_string(),
                    ))?
                }
            },
            _ => {
                return Err(ParserError::ParserError(format!(
                    "Unexpected token in identifier: {token}"
                )))?
            }
        }
    }
    Ok(idents)
}

/// Construct a new Vec<ArrayRef> from the rows of the `arrays` at the `indices`.
pub fn get_arrayref_at_indices(
    arrays: &[ArrayRef],
    indices: &PrimitiveArray<UInt32Type>,
) -> Result<Vec<ArrayRef>> {
    arrays
        .iter()
        .map(|array| {
            compute::take(
                array.as_ref(),
                indices,
                None, // None: no index check
            )
            .map_err(DataFusionError::ArrowError)
        })
        .collect()
}

pub(crate) fn parse_identifiers_normalized(s: &str) -> Vec<String> {
    parse_identifiers(s)
        .unwrap_or_default()
        .into_iter()
        .map(|id| match id.quote_style {
            Some(_) => id.value,
            None => id.value.to_ascii_lowercase(),
        })
        .collect::<Vec<_>>()
}

<<<<<<< HEAD
=======
/// This function "takes" the elements at `indices` from the slice `items`.
pub fn get_at_indices<T: Clone, I: Borrow<usize>>(
    items: &[T],
    indices: impl IntoIterator<Item = I>,
) -> Result<Vec<T>> {
    indices
        .into_iter()
        .map(|idx| items.get(*idx.borrow()).cloned())
        .collect::<Option<Vec<T>>>()
        .ok_or_else(|| {
            DataFusionError::Execution(
                "Expects indices to be in the range of searched vector".to_string(),
            )
        })
}

>>>>>>> ebb83906
/// This function finds the longest prefix of the form 0, 1, 2, ... within the
/// collection `sequence`. Examples:
/// - For 0, 1, 2, 4, 5; we would produce 3, meaning 0, 1, 2 is the longest satisfying
/// prefix.
/// - For 1, 2, 3, 4; we would produce 0, meaning there is no such prefix.
pub fn longest_consecutive_prefix<T: Borrow<usize>>(
    sequence: impl IntoIterator<Item = T>,
) -> usize {
    let mut count = 0;
    for item in sequence {
        if !count.eq(item.borrow()) {
            break;
        }
        count += 1;
    }
    count
}

#[cfg(test)]
mod tests {
    use arrow::array::Float64Array;
    use arrow_array::Array;
    use std::ops::Range;
    use std::sync::Arc;

    use crate::from_slice::FromSlice;
    use crate::ScalarValue;
    use crate::ScalarValue::Null;

    use super::*;

    #[test]
    fn test_bisect_linear_left_and_right() -> Result<()> {
        let arrays: Vec<ArrayRef> = vec![
            Arc::new(Float64Array::from_slice([5.0, 7.0, 8.0, 9., 10.])),
            Arc::new(Float64Array::from_slice([2.0, 3.0, 3.0, 4.0, 5.0])),
            Arc::new(Float64Array::from_slice([5.0, 7.0, 8.0, 10., 11.0])),
            Arc::new(Float64Array::from_slice([15.0, 13.0, 8.0, 5., 0.0])),
        ];
        let search_tuple: Vec<ScalarValue> = vec![
            ScalarValue::Float64(Some(8.0)),
            ScalarValue::Float64(Some(3.0)),
            ScalarValue::Float64(Some(8.0)),
            ScalarValue::Float64(Some(8.0)),
        ];
        let ords = [
            SortOptions {
                descending: false,
                nulls_first: true,
            },
            SortOptions {
                descending: false,
                nulls_first: true,
            },
            SortOptions {
                descending: false,
                nulls_first: true,
            },
            SortOptions {
                descending: true,
                nulls_first: true,
            },
        ];
        let res = bisect::<true>(&arrays, &search_tuple, &ords)?;
        assert_eq!(res, 2);
        let res = bisect::<false>(&arrays, &search_tuple, &ords)?;
        assert_eq!(res, 3);
        let res = linear_search::<true>(&arrays, &search_tuple, &ords)?;
        assert_eq!(res, 2);
        let res = linear_search::<false>(&arrays, &search_tuple, &ords)?;
        assert_eq!(res, 3);
        Ok(())
    }

    #[test]
    fn vector_ord() {
        assert!(vec![1, 0, 0, 0, 0, 0, 0, 1] < vec![1, 0, 0, 0, 0, 0, 0, 2]);
        assert!(vec![1, 0, 0, 0, 0, 0, 1, 1] > vec![1, 0, 0, 0, 0, 0, 0, 2]);
        assert!(
            vec![
                ScalarValue::Int32(Some(2)),
                Null,
                ScalarValue::Int32(Some(0)),
            ] < vec![
                ScalarValue::Int32(Some(2)),
                Null,
                ScalarValue::Int32(Some(1)),
            ]
        );
        assert!(
            vec![
                ScalarValue::Int32(Some(2)),
                ScalarValue::Int32(None),
                ScalarValue::Int32(Some(0)),
            ] < vec![
                ScalarValue::Int32(Some(2)),
                ScalarValue::Int32(None),
                ScalarValue::Int32(Some(1)),
            ]
        );
    }

    #[test]
    fn ord_same_type() {
        assert!((ScalarValue::Int32(Some(2)) < ScalarValue::Int32(Some(3))));
    }

    #[test]
    fn test_bisect_linear_left_and_right_diff_sort() -> Result<()> {
        // Descending, left
        let arrays: Vec<ArrayRef> = vec![Arc::new(Float64Array::from_slice([
            4.0, 3.0, 2.0, 1.0, 0.0,
        ]))];
        let search_tuple: Vec<ScalarValue> = vec![ScalarValue::Float64(Some(4.0))];
        let ords = [SortOptions {
            descending: true,
            nulls_first: true,
        }];
        let res = bisect::<true>(&arrays, &search_tuple, &ords)?;
        assert_eq!(res, 0);
        let res = linear_search::<true>(&arrays, &search_tuple, &ords)?;
        assert_eq!(res, 0);

        // Descending, right
        let arrays: Vec<ArrayRef> = vec![Arc::new(Float64Array::from_slice([
            4.0, 3.0, 2.0, 1.0, 0.0,
        ]))];
        let search_tuple: Vec<ScalarValue> = vec![ScalarValue::Float64(Some(4.0))];
        let ords = [SortOptions {
            descending: true,
            nulls_first: true,
        }];
        let res = bisect::<false>(&arrays, &search_tuple, &ords)?;
        assert_eq!(res, 1);
        let res = linear_search::<false>(&arrays, &search_tuple, &ords)?;
        assert_eq!(res, 1);

        // Ascending, left
        let arrays: Vec<ArrayRef> =
            vec![Arc::new(Float64Array::from_slice([5.0, 7.0, 8.0, 9., 10.]))];
        let search_tuple: Vec<ScalarValue> = vec![ScalarValue::Float64(Some(7.0))];
        let ords = [SortOptions {
            descending: false,
            nulls_first: true,
        }];
        let res = bisect::<true>(&arrays, &search_tuple, &ords)?;
        assert_eq!(res, 1);
        let res = linear_search::<true>(&arrays, &search_tuple, &ords)?;
        assert_eq!(res, 1);

        // Ascending, right
        let arrays: Vec<ArrayRef> =
            vec![Arc::new(Float64Array::from_slice([5.0, 7.0, 8.0, 9., 10.]))];
        let search_tuple: Vec<ScalarValue> = vec![ScalarValue::Float64(Some(7.0))];
        let ords = [SortOptions {
            descending: false,
            nulls_first: true,
        }];
        let res = bisect::<false>(&arrays, &search_tuple, &ords)?;
        assert_eq!(res, 2);
        let res = linear_search::<false>(&arrays, &search_tuple, &ords)?;
        assert_eq!(res, 2);

        let arrays: Vec<ArrayRef> = vec![
            Arc::new(Float64Array::from_slice([5.0, 7.0, 8.0, 8.0, 9., 10.])),
            Arc::new(Float64Array::from_slice([10.0, 9.0, 8.0, 7.5, 7., 6.])),
        ];
        let search_tuple: Vec<ScalarValue> = vec![
            ScalarValue::Float64(Some(8.0)),
            ScalarValue::Float64(Some(8.0)),
        ];
        let ords = [
            SortOptions {
                descending: false,
                nulls_first: true,
            },
            SortOptions {
                descending: true,
                nulls_first: true,
            },
        ];
        let res = bisect::<false>(&arrays, &search_tuple, &ords)?;
        assert_eq!(res, 3);
        let res = linear_search::<false>(&arrays, &search_tuple, &ords)?;
        assert_eq!(res, 3);

        let res = bisect::<true>(&arrays, &search_tuple, &ords)?;
        assert_eq!(res, 2);
        let res = linear_search::<true>(&arrays, &search_tuple, &ords)?;
        assert_eq!(res, 2);
        Ok(())
    }

    #[test]
    fn test_evaluate_partition_ranges() -> Result<()> {
        let arrays: Vec<ArrayRef> = vec![
            Arc::new(Float64Array::from_slice([1.0, 1.0, 1.0, 2.0, 2.0, 2.0])),
            Arc::new(Float64Array::from_slice([4.0, 4.0, 3.0, 2.0, 1.0, 1.0])),
        ];
        let n_row = arrays[0].len();
        let options: Vec<SortOptions> = vec![
            SortOptions {
                descending: false,
                nulls_first: false,
            },
            SortOptions {
                descending: true,
                nulls_first: false,
            },
        ];
        let sort_columns = arrays
            .into_iter()
            .zip(options)
            .map(|(values, options)| SortColumn {
                values,
                options: Some(options),
            })
            .collect::<Vec<_>>();
        let ranges = evaluate_partition_ranges(n_row, &sort_columns)?;
        assert_eq!(ranges.len(), 4);
        assert_eq!(ranges[0], Range { start: 0, end: 2 });
        assert_eq!(ranges[1], Range { start: 2, end: 3 });
        assert_eq!(ranges[2], Range { start: 3, end: 4 });
        assert_eq!(ranges[3], Range { start: 4, end: 6 });
        Ok(())
    }

    #[test]
    fn test_parse_identifiers() -> Result<()> {
        let s = "CATALOG.\"F(o)o. \"\"bar\".table";
        let actual = parse_identifiers(s)?;
        let expected = vec![
            Ident {
                value: "CATALOG".to_string(),
                quote_style: None,
            },
            Ident {
                value: "F(o)o. \"bar".to_string(),
                quote_style: Some('"'),
            },
            Ident {
                value: "table".to_string(),
                quote_style: None,
            },
        ];
        assert_eq!(expected, actual);

        let s = "";
        let err = parse_identifiers(s).expect_err("didn't fail to parse");
        assert_eq!(
            "SQL(ParserError(\"Empty input when parsing identifier\"))",
            format!("{err:?}")
        );

        let s = "*schema.table";
        let err = parse_identifiers(s).expect_err("didn't fail to parse");
        assert_eq!(
            "SQL(ParserError(\"Unexpected token in identifier: *\"))",
            format!("{err:?}")
        );

        let s = "schema.table*";
        let err = parse_identifiers(s).expect_err("didn't fail to parse");
        assert_eq!(
            "SQL(ParserError(\"Unexpected token in identifier: *\"))",
            format!("{err:?}")
        );

        let s = "schema.table.";
        let err = parse_identifiers(s).expect_err("didn't fail to parse");
        assert_eq!(
            "SQL(ParserError(\"Trailing period in identifier\"))",
            format!("{err:?}")
        );

        let s = "schema.*";
        let err = parse_identifiers(s).expect_err("didn't fail to parse");
        assert_eq!(
            "SQL(ParserError(\"Unexpected token following period in identifier: *\"))",
            format!("{err:?}")
        );

        Ok(())
    }

    #[test]
    fn test_quote_identifier() -> Result<()> {
        let cases = vec![
            ("foo", r#"foo"#),
            ("_foo", r#"_foo"#),
            ("foo_bar", r#"foo_bar"#),
            ("foo-bar", r#""foo-bar""#),
            // name itself has a period, needs to be quoted
            ("foo.bar", r#""foo.bar""#),
            ("Foo", r#""Foo""#),
            ("Foo.Bar", r#""Foo.Bar""#),
            // name starting with a number needs to be quoted
            ("test1", r#"test1"#),
            ("1test", r#""1test""#),
        ];

        for (identifier, quoted_identifier) in cases {
            println!("input: \n{identifier}\nquoted_identifier:\n{quoted_identifier}");

            assert_eq!(quote_identifier(identifier), quoted_identifier);

            // When parsing the quoted identifier, it should be a
            // a single identifier without normalization, and not in multiple parts
            let quote_style = if quoted_identifier.starts_with('"') {
                Some('"')
            } else {
                None
            };

            let expected_parsed = vec![Ident {
                value: identifier.to_string(),
                quote_style,
            }];

            assert_eq!(
                parse_identifiers(quoted_identifier).unwrap(),
                expected_parsed
            );
        }
        Ok(())
    }

    #[test]
    fn test_longest_consecutive_prefix() {
        assert_eq!(longest_consecutive_prefix([0, 3, 4]), 1);
        assert_eq!(longest_consecutive_prefix([0, 1, 3, 4]), 2);
        assert_eq!(longest_consecutive_prefix([0, 1, 2, 3, 4]), 5);
        assert_eq!(longest_consecutive_prefix([1, 2, 3, 4]), 0);
    }

    #[test]
    fn test_get_arrayref_at_indices() -> Result<()> {
        let arrays: Vec<ArrayRef> = vec![
            Arc::new(Float64Array::from_slice([5.0, 7.0, 8.0, 9., 10.])),
            Arc::new(Float64Array::from_slice([2.0, 3.0, 3.0, 4.0, 5.0])),
            Arc::new(Float64Array::from_slice([5.0, 7.0, 8.0, 10., 11.0])),
            Arc::new(Float64Array::from_slice([15.0, 13.0, 8.0, 5., 0.0])),
        ];

        let row_indices_vec: Vec<Vec<u32>> = vec![
            // Get rows 0 and 1
            vec![0, 1],
            // Get rows 0 and 1
            vec![0, 2],
            // Get rows 1 and 3
            vec![1, 3],
            // Get rows 2 and 4
            vec![2, 4],
        ];
        for row_indices in row_indices_vec {
            let indices = PrimitiveArray::from_iter_values(row_indices.iter().cloned());
            let chunk = get_arrayref_at_indices(&arrays, &indices)?;
            for (arr_orig, arr_chunk) in arrays.iter().zip(&chunk) {
                for (idx, orig_idx) in row_indices.iter().enumerate() {
                    let res1 = ScalarValue::try_from_array(arr_orig, *orig_idx as usize)?;
                    let res2 = ScalarValue::try_from_array(arr_chunk, idx)?;
                    assert_eq!(res1, res2);
                }
            }
        }
        Ok(())
    }

    #[test]
    fn test_get_at_indices() -> Result<()> {
        let in_vec = vec![1, 2, 3, 4, 5, 6, 7];
        assert_eq!(get_at_indices(&in_vec, [0, 2])?, vec![1, 3]);
        assert_eq!(get_at_indices(&in_vec, [4, 2])?, vec![5, 3]);
        // 7 is outside the range
        assert!(get_at_indices(&in_vec, [7]).is_err());
        Ok(())
    }

    #[test]
    fn test_longest_consecutive_prefix() {
        assert_eq!(longest_consecutive_prefix([0, 3, 4]), 1);
        assert_eq!(longest_consecutive_prefix([0, 1, 3, 4]), 2);
        assert_eq!(longest_consecutive_prefix([0, 1, 2, 3, 4]), 5);
        assert_eq!(longest_consecutive_prefix([1, 2, 3, 4]), 0);
    }
}<|MERGE_RESOLUTION|>--- conflicted
+++ resolved
@@ -292,8 +292,6 @@
         .collect::<Vec<_>>()
 }
 
-<<<<<<< HEAD
-=======
 /// This function "takes" the elements at `indices` from the slice `items`.
 pub fn get_at_indices<T: Clone, I: Borrow<usize>>(
     items: &[T],
@@ -310,7 +308,6 @@
         })
 }
 
->>>>>>> ebb83906
 /// This function finds the longest prefix of the form 0, 1, 2, ... within the
 /// collection `sequence`. Examples:
 /// - For 0, 1, 2, 4, 5; we would produce 3, meaning 0, 1, 2 is the longest satisfying
@@ -639,14 +636,6 @@
     }
 
     #[test]
-    fn test_longest_consecutive_prefix() {
-        assert_eq!(longest_consecutive_prefix([0, 3, 4]), 1);
-        assert_eq!(longest_consecutive_prefix([0, 1, 3, 4]), 2);
-        assert_eq!(longest_consecutive_prefix([0, 1, 2, 3, 4]), 5);
-        assert_eq!(longest_consecutive_prefix([1, 2, 3, 4]), 0);
-    }
-
-    #[test]
     fn test_get_arrayref_at_indices() -> Result<()> {
         let arrays: Vec<ArrayRef> = vec![
             Arc::new(Float64Array::from_slice([5.0, 7.0, 8.0, 9., 10.])),
