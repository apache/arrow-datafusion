--- conflicted
+++ resolved
@@ -19,14 +19,10 @@
 
 use crate::{DataFusionError, Result, ScalarValue};
 use arrow::array::ArrayRef;
-<<<<<<< HEAD
 use arrow::compute;
 use arrow::compute::{lexicographical_partition_ranges, SortColumn, SortOptions};
 use arrow_array::types::UInt32Type;
 use arrow_array::PrimitiveArray;
-=======
-use arrow::compute::{lexicographical_partition_ranges, SortColumn, SortOptions};
->>>>>>> f00ef9d5
 use sqlparser::ast::Ident;
 use sqlparser::dialect::GenericDialect;
 use sqlparser::parser::{Parser, ParserError};
@@ -603,37 +599,6 @@
     }
 
     #[test]
-<<<<<<< HEAD
-    fn test_get_arrayref_at_indices() -> Result<()> {
-        let arrays: Vec<ArrayRef> = vec![
-            Arc::new(Float64Array::from_slice([5.0, 7.0, 8.0, 9., 10.])),
-            Arc::new(Float64Array::from_slice([2.0, 3.0, 3.0, 4.0, 5.0])),
-            Arc::new(Float64Array::from_slice([5.0, 7.0, 8.0, 10., 11.0])),
-            Arc::new(Float64Array::from_slice([15.0, 13.0, 8.0, 5., 0.0])),
-        ];
-
-        let row_indices_vec: Vec<Vec<u32>> = vec![
-            // Get rows 0 and 1
-            vec![0, 1],
-            // Get rows 0 and 1
-            vec![0, 2],
-            // Get rows 1 and 3
-            vec![1, 3],
-            // Get rows 2 and 4
-            vec![2, 4],
-        ];
-        for row_indices in row_indices_vec {
-            let indices = PrimitiveArray::from_iter_values(row_indices.iter().cloned());
-            let chunk = get_arrayref_at_indices(&arrays, &indices)?;
-            for (arr_orig, arr_chunk) in arrays.iter().zip(&chunk) {
-                for (idx, orig_idx) in row_indices.iter().enumerate() {
-                    let res1 = ScalarValue::try_from_array(arr_orig, *orig_idx as usize)?;
-                    let res2 = ScalarValue::try_from_array(arr_chunk, idx)?;
-                    assert_eq!(res1, res2);
-                }
-            }
-        }
-=======
     fn test_quote_identifier() -> Result<()> {
         let cases = vec![
             ("foo", r#"foo"#),
@@ -672,8 +637,39 @@
                 expected_parsed
             );
         }
-
->>>>>>> f00ef9d5
         Ok(())
     }
+
+    #[test]
+    fn test_get_arrayref_at_indices() -> Result<()> {
+        let arrays: Vec<ArrayRef> = vec![
+            Arc::new(Float64Array::from_slice([5.0, 7.0, 8.0, 9., 10.])),
+            Arc::new(Float64Array::from_slice([2.0, 3.0, 3.0, 4.0, 5.0])),
+            Arc::new(Float64Array::from_slice([5.0, 7.0, 8.0, 10., 11.0])),
+            Arc::new(Float64Array::from_slice([15.0, 13.0, 8.0, 5., 0.0])),
+        ];
+
+        let row_indices_vec: Vec<Vec<u32>> = vec![
+            // Get rows 0 and 1
+            vec![0, 1],
+            // Get rows 0 and 1
+            vec![0, 2],
+            // Get rows 1 and 3
+            vec![1, 3],
+            // Get rows 2 and 4
+            vec![2, 4],
+        ];
+        for row_indices in row_indices_vec {
+            let indices = PrimitiveArray::from_iter_values(row_indices.iter().cloned());
+            let chunk = get_arrayref_at_indices(&arrays, &indices)?;
+            for (arr_orig, arr_chunk) in arrays.iter().zip(&chunk) {
+                for (idx, orig_idx) in row_indices.iter().enumerate() {
+                    let res1 = ScalarValue::try_from_array(arr_orig, *orig_idx as usize)?;
+                    let res2 = ScalarValue::try_from_array(arr_chunk, idx)?;
+                    assert_eq!(res1, res2);
+                }
+            }
+        }
+        Ok(())
+    }
 }