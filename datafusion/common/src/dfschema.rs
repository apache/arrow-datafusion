--- conflicted
+++ resolved
@@ -18,11 +18,7 @@
 //! DFSchema is an extended schema struct that DataFusion uses to provide support for
 //! fields with optional relation names.
 
-<<<<<<< HEAD
 use std::collections::{BTreeSet, HashMap};
-=======
-use std::collections::{BTreeSet, HashMap, HashSet};
->>>>>>> cf0f8eec
 use std::convert::TryFrom;
 use std::fmt::{Display, Formatter};
 use std::hash::Hash;
@@ -197,15 +193,10 @@
         qualified_fields: Vec<(Option<OwnedTableReference>, Arc<Field>)>,
         metadata: HashMap<String, String>,
     ) -> Result<Self> {
-<<<<<<< HEAD
         let (qualifiers, fields): (Vec<Option<OwnedTableReference>>, Vec<Arc<Field>>) =
             qualified_fields.into_iter().unzip();
 
         let schema = Arc::new(Schema::new_with_metadata(fields, metadata));
-=======
-        let mut qualified_names = BTreeSet::new();
-        let mut unqualified_names = BTreeSet::new();
->>>>>>> cf0f8eec
 
         let dfschema = Self {
             inner: schema,
@@ -230,13 +221,7 @@
             }
         }
 
-<<<<<<< HEAD
         for (qualifier, name) in qualified_names {
-=======
-        // Check for mix of qualified and unqualified fields with same unqualified name.
-        // The BTreeSet storage makes sure that errors are reported in deterministic order.
-        for (qualifier, name) in &qualified_names {
->>>>>>> cf0f8eec
             if unqualified_names.contains(name) {
                 return _schema_err!(SchemaError::AmbiguousReference {
                     field: Column::new(Some(qualifier.to_owned_reference()), name)
@@ -311,14 +296,9 @@
         if other_schema.inner.fields.is_empty() {
             return;
         }
-<<<<<<< HEAD
         let mut schema_builder = SchemaBuilder::from(self.inner.fields.clone());
         let mut qualifiers = Vec::new();
         for (qualifier, field) in other_schema.iter() {
-            // skip duplicate columns
-            let duplicated_field = match qualifier {
-                Some(q) => self.has_column_with_qualified_name(q, field.name()),
-=======
 
         let self_fields: HashSet<&DFField> = self.fields.iter().collect();
         let self_unqualified_names: HashSet<&str> =
@@ -328,17 +308,16 @@
 
         for field in other_schema.fields() {
             // skip duplicate columns
-            let duplicated_field = match field.qualifier() {
+            let duplicated_field = match qualifier {
                 Some(_) => self_fields.contains(field),
->>>>>>> cf0f8eec
                 // for unqualified columns, check as unqualified name
                 None => self_unqualified_names.contains(field.name().as_str()),
             };
             if !duplicated_field {
-<<<<<<< HEAD
                 // self.inner.fields.push(field.clone());
                 schema_builder.push(field.clone());
                 qualifiers.push(qualifier.cloned());
+                fields_to_add.push(field.clone());
             }
         }
         let mut metadata = self.inner.metadata.clone();
@@ -348,13 +327,8 @@
         let finished_with_metadata = finished.with_metadata(metadata);
         self.inner = finished_with_metadata.into();
         self.field_qualifiers.extend(qualifiers);
-=======
-                fields_to_add.push(field.clone());
-            }
-        }
         self.fields.extend(fields_to_add);
         self.metadata.extend(other_schema.metadata.clone())
->>>>>>> cf0f8eec
     }
 
     /// Get a list of fields
