// Licensed to the Apache Software Foundation (ASF) under one
// or more contributor license agreements.  See the NOTICE file
// distributed with this work for additional information
// regarding copyright ownership.  The ASF licenses this file
// to you under the Apache License, Version 2.0 (the
// "License"); you may not use this file except in compliance
// with the License.  You may obtain a copy of the License at
//
//   http://www.apache.org/licenses/LICENSE-2.0
//
// Unless required by applicable law or agreed to in writing,
// software distributed under the License is distributed on an
// "AS IS" BASIS, WITHOUT WARRANTIES OR CONDITIONS OF ANY
// KIND, either express or implied.  See the License for the
// specific language governing permissions and limitations
// under the License.

//! DataFusion Configuration Options

use crate::{DataFusionError, Result};
use std::any::Any;
use std::collections::BTreeMap;
use std::fmt::Display;

/// A macro that wraps a configuration struct and automatically derives
/// [`Default`] and [`ConfigField`] for it, allowing it to be used
/// in the [`ConfigOptions`] configuration tree
///
/// For example,
///
/// ```ignore
/// config_namespace! {
///    /// Amazing config
///    pub struct MyConfig {
///        /// Field 1 doc
///        field1: String, default = "".to_string()
///
///        /// Field 2 doc
///        field2: usize, default = 232
///
///        /// Field 3 doc
///        field3: Option<usize>, default = None
///    }
///}
/// ```
///
/// Will generate
///
/// ```ignore
/// /// Amazing config
/// #[derive(Debug, Clone)]
/// #[non_exhaustive]
/// pub struct MyConfig {
///     /// Field 1 doc
///     field1: String,
///     /// Field 2 doc
///     field2: usize,
///     /// Field 3 doc
///     field3: Option<usize>,
/// }
/// impl ConfigField for MyConfig {
///     fn set(&mut self, key: &str, value: &str) -> Result<()> {
///         let (key, rem) = key.split_once('.').unwrap_or((key, ""));
///         match key {
///             "field1" => self.field1.set(rem, value),
///             "field2" => self.field2.set(rem, value),
///             "field3" => self.field3.set(rem, value),
///             _ => Err(DataFusionError::Internal(format!(
///                 "Config value \"{}\" not found on MyConfig",
///                 key
///             ))),
///         }
///     }
///
///     fn visit<V: Visit>(&self, v: &mut V, key_prefix: &str, _description: &'static str) {
///         let key = format!("{}.field1", key_prefix);
///         let desc = "Field 1 doc";
///         self.field1.visit(v, key.as_str(), desc);
///         let key = format!("{}.field2", key_prefix);
///         let desc = "Field 2 doc";
///         self.field2.visit(v, key.as_str(), desc);
///         let key = format!("{}.field3", key_prefix);
///         let desc = "Field 3 doc";
///         self.field3.visit(v, key.as_str(), desc);
///     }
/// }
///
/// impl Default for MyConfig {
///     fn default() -> Self {
///         Self {
///             field1: "".to_string(),
///             field2: 232,
///             field3: None,
///         }
///     }
/// }
/// ```
///
/// NB: Misplaced commas may result in nonsensical errors
///
macro_rules! config_namespace {
    (
     $(#[doc = $struct_d:tt])*
     $vis:vis struct $struct_name:ident {
        $(
        $(#[doc = $d:tt])*
        $field_vis:vis $field_name:ident : $field_type:ty, default = $default:expr
        )*$(,)*
    }
    ) => {

        $(#[doc = $struct_d])*
        #[derive(Debug, Clone)]
        #[non_exhaustive]
        $vis struct $struct_name{
            $(
            $(#[doc = $d])*
            $field_vis $field_name : $field_type,
            )*
        }

        impl ConfigField for $struct_name {
            fn set(&mut self, key: &str, value: &str) -> Result<()> {
                let (key, rem) = key.split_once('.').unwrap_or((key, ""));
                match key {
                    $(
                       stringify!($field_name) => self.$field_name.set(rem, value),
                    )*
                    _ => Err(DataFusionError::Internal(
                        format!(concat!("Config value \"{}\" not found on ", stringify!($struct_name)), key)
                    ))
                }
            }

            fn visit<V: Visit>(&self, v: &mut V, key_prefix: &str, _description: &'static str) {
                $(
                let key = format!(concat!("{}.", stringify!($field_name)), key_prefix);
                let desc = concat!($($d),*).trim();
                self.$field_name.visit(v, key.as_str(), desc);
                )*
            }
        }

        impl Default for $struct_name {
            fn default() -> Self {
                Self {
                    $($field_name: $default),*
                }
            }
        }
    }
}

config_namespace! {
    /// Options related to catalog and directory scanning
    pub struct CatalogOptions {
        /// Whether the default catalog and schema should be created automatically.
        pub create_default_catalog_and_schema: bool, default = true

        /// The default catalog name - this impacts what SQL queries use if not specified
        pub default_catalog: String, default = "datafusion".to_string()

        /// The default schema name - this impacts what SQL queries use if not specified
        pub default_schema: String, default = "public".to_string()

        /// Should DataFusion provide access to `information_schema`
        /// virtual tables for displaying schema information
        pub information_schema: bool, default = false

        /// Location scanned to load tables for `default` schema
        pub location: Option<String>, default = None

        /// Type of `TableProvider` to use when loading `default` schema
        pub format: Option<String>, default = None

        /// If the file has a header
        pub has_header: bool, default = false
    }
}

config_namespace! {
    /// Options related to SQL parser
    pub struct SqlParserOptions {
        /// When set to true, SQL parser will parse float as decimal type
        pub parse_float_as_decimal: bool, default = false

        /// When set to true, SQL parser will normalize ident (convert ident to lowercase when not quoted)
        pub enable_ident_normalization: bool, default = true

    }
}

config_namespace! {
    /// Options related to query execution
    pub struct ExecutionOptions {
        /// Default batch size while creating new batches, it's especially useful for
        /// buffer-in-memory batches since creating tiny batches would result in too much
        /// metadata memory consumption
        pub batch_size: usize, default = 8192

        /// When set to true, record batches will be examined between each operator and
        /// small batches will be coalesced into larger batches. This is helpful when there
        /// are highly selective filters or joins that could produce tiny output batches. The
        /// target batch size is determined by the configuration setting
        pub coalesce_batches: bool, default = true

        /// Should DataFusion collect statistics after listing files
        pub collect_statistics: bool, default = false

        /// Number of partitions for query execution. Increasing partitions can increase
        /// concurrency. Defaults to the number of CPU cores on the system
        pub target_partitions: usize, default = num_cpus::get()

        /// The default time zone
        ///
        /// Some functions, e.g. `EXTRACT(HOUR from SOME_TIME)`, shift the underlying datetime
        /// according to this time zone, and then extract the hour
        pub time_zone: Option<String>, default = Some("+00:00".into())

        /// Parquet options
        pub parquet: ParquetOptions, default = Default::default()
    }
}

config_namespace! {
    /// Options related to reading of parquet files
    pub struct ParquetOptions {
        /// If true, uses parquet data page level metadata (Page Index) statistics
        /// to reduce the number of rows decoded.
        pub enable_page_index: bool, default = false

        /// If true, the parquet reader attempts to skip entire row groups based
        /// on the predicate in the query and the metadata (min/max values) stored in
        /// the parquet file
        pub pruning: bool, default = true

        /// If true, the parquet reader skip the optional embedded metadata that may be in
        /// the file Schema. This setting can help avoid schema conflicts when querying
        /// multiple parquet files with schemas containing compatible types but different metadata
        pub skip_metadata: bool, default = true

        /// If specified, the parquet reader will try and fetch the last `size_hint`
        /// bytes of the parquet file optimistically. If not specified, two reads are required:
        /// One read to fetch the 8-byte parquet footer and
        /// another to fetch the metadata length encoded in the footer
        pub metadata_size_hint: Option<usize>, default = None

        /// If true, filter expressions are be applied during the parquet decoding operation to
        /// reduce the number of rows decoded
        pub pushdown_filters: bool, default = false

        /// If true, filter expressions evaluated during the parquet decoding operation
        /// will be reordered heuristically to minimize the cost of evaluation. If false,
        /// the filters are applied in the same order as written in the query
        pub reorder_filters: bool, default = false
    }
}

config_namespace! {
    /// Options related to query optimization
    pub struct OptimizerOptions {
        /// When set to true, the physical plan optimizer will try to add round robin
        /// repartitioning to increase parallelism to leverage more CPU cores
        pub enable_round_robin_repartition: bool, default = true

        /// When set to true, the optimizer will insert filters before a join between
        /// a nullable and non-nullable column to filter out nulls on the nullable side. This
        /// filter can add additional overhead when the file format does not fully support
        /// predicate push down.
        pub filter_null_join_keys: bool, default = false

        /// Should DataFusion repartition data using the aggregate keys to execute aggregates
        /// in parallel using the provided `target_partitions` level
        pub repartition_aggregations: bool, default = true

        /// Minimum total files size in bytes to perform file scan repartitioning.
        pub repartition_file_min_size: usize, default = 10 * 1024 * 1024

        /// Should DataFusion repartition data using the join keys to execute joins in parallel
        /// using the provided `target_partitions` level
        pub repartition_joins: bool, default = true

        /// Should DataFusion allow symmetric hash joins for unbounded data sources even when
<<<<<<< HEAD
        /// its inputs do not have any ordering or filtering
=======
        /// its inputs do not have any ordering or filtering If the flag is not enabled,
        /// the SymmetricHashJoin operator will be unable to prune its internal buffers,
        /// resulting in certain join types - such as Full, Left, LeftAnti, LeftSemi, Right,
        /// RightAnti, and RightSemi - being produced only at the end of the execution.
        /// This is not typical in stream processing. Additionally, without proper design for
        /// long runner execution, all types of joins may encounter out-of-memory errors.
>>>>>>> e86c83eb
        pub allow_symmetric_joins_without_pruning: bool, default = true

        /// When set to true, file groups will be repartitioned to achieve maximum parallelism.
        /// Currently supported only for Parquet format in which case
        /// multiple row groups from the same file may be read concurrently. If false then each
        /// row group is read serially, though different files may be read in parallel.
        pub repartition_file_scans: bool, default = true

        /// Should DataFusion repartition data using the partitions keys to execute window
        /// functions in parallel using the provided `target_partitions` level
        pub repartition_windows: bool, default = true

        /// Should DataFusion execute sorts in a per-partition fashion and merge
        /// afterwards instead of coalescing first and sorting globally.
        /// With this flag is enabled, plans in the form below
        ///      "SortExec: [a@0 ASC]",
        ///      "  CoalescePartitionsExec",
        ///      "    RepartitionExec: partitioning=RoundRobinBatch(8), input_partitions=1",
        /// would turn into the plan below which performs better in multithreaded environments
        ///      "SortPreservingMergeExec: [a@0 ASC]",
        ///      "  SortExec: [a@0 ASC]",
        ///      "    RepartitionExec: partitioning=RoundRobinBatch(8), input_partitions=1",
        pub repartition_sorts: bool, default = true

        /// When set to true, the logical plan optimizer will produce warning
        /// messages if any optimization rules produce errors and then proceed to the next
        /// rule. When set to false, any rules that produce errors will cause the query to fail
        pub skip_failed_rules: bool, default = true

        /// Number of times that the optimizer will attempt to optimize the plan
        pub max_passes: usize, default = 3

        /// When set to true, the physical plan optimizer will run a top down
        /// process to reorder the join keys
        pub top_down_join_key_reordering: bool, default = true

        /// When set to true, the physical plan optimizer will prefer HashJoin over SortMergeJoin.
        /// HashJoin can work more efficiently than SortMergeJoin but consumes more memory
        pub prefer_hash_join: bool, default = true

        /// The maximum estimated size in bytes for one input side of a HashJoin
        /// will be collected into a single partition
        pub hash_join_single_partition_threshold: usize, default = 1024 * 1024
    }
}

config_namespace! {
    /// Options controlling explain output
    pub struct ExplainOptions {
        /// When set to true, the explain statement will only print logical plans
        pub logical_plan_only: bool, default = false

        /// When set to true, the explain statement will only print physical plans
        pub physical_plan_only: bool, default = false
    }
}

/// A key value pair, with a corresponding description
#[derive(Debug)]
pub struct ConfigEntry {
    /// A unique string to identify this config value
    pub key: String,

    /// The value if any
    pub value: Option<String>,

    /// A description of this configuration entry
    pub description: &'static str,
}

/// Configuration options struct, able to store both built-in configuration and custom options
#[derive(Debug, Clone, Default)]
#[non_exhaustive]
pub struct ConfigOptions {
    /// Catalog options
    pub catalog: CatalogOptions,
    /// Execution options
    pub execution: ExecutionOptions,
    /// Optimizer options
    pub optimizer: OptimizerOptions,
    /// SQL parser options
    pub sql_parser: SqlParserOptions,
    /// Explain options
    pub explain: ExplainOptions,
    /// Optional extensions registered using [`Extensions::insert`]
    pub extensions: Extensions,
}

impl ConfigField for ConfigOptions {
    fn set(&mut self, key: &str, value: &str) -> Result<()> {
        // Extensions are handled in the public `ConfigOptions::set`
        let (key, rem) = key.split_once('.').unwrap_or((key, ""));
        match key {
            "catalog" => self.catalog.set(rem, value),
            "execution" => self.execution.set(rem, value),
            "optimizer" => self.optimizer.set(rem, value),
            "explain" => self.explain.set(rem, value),
            "sql_parser" => self.sql_parser.set(rem, value),
            _ => Err(DataFusionError::Internal(format!(
                "Config value \"{key}\" not found on ConfigOptions"
            ))),
        }
    }

    fn visit<V: Visit>(&self, v: &mut V, _key_prefix: &str, _description: &'static str) {
        self.catalog.visit(v, "datafusion.catalog", "");
        self.execution.visit(v, "datafusion.execution", "");
        self.optimizer.visit(v, "datafusion.optimizer", "");
        self.explain.visit(v, "datafusion.explain", "");
        self.sql_parser.visit(v, "datafusion.sql_parser", "");
    }
}

impl ConfigOptions {
    /// Creates a new [`ConfigOptions`] with default values
    pub fn new() -> Self {
        Self::default()
    }

    /// Set extensions to provided value
    pub fn with_extensions(mut self, extensions: Extensions) -> Self {
        self.extensions = extensions;
        self
    }

    /// Set a configuration option
    pub fn set(&mut self, key: &str, value: &str) -> Result<()> {
        let (prefix, key) = key.split_once('.').ok_or_else(|| {
            DataFusionError::External(
                format!("could not find config namespace for key \"{key}\"",).into(),
            )
        })?;

        if prefix == "datafusion" {
            return ConfigField::set(self, key, value);
        }

        let e = self.extensions.0.get_mut(prefix);
        let e = e.ok_or_else(|| {
            DataFusionError::External(
                format!("Could not find config namespace \"{prefix}\"",).into(),
            )
        })?;
        e.0.set(key, value)
    }

    /// Create new ConfigOptions struct, taking values from
    /// environment variables where possible.
    ///
    /// For example, setting `DATAFUSION_EXECUTION_BATCH_SIZE` will
    /// control `datafusion.execution.batch_size`.
    pub fn from_env() -> Result<Self> {
        struct Visitor(Vec<String>);

        impl Visit for Visitor {
            fn some<V: Display>(&mut self, key: &str, _: V, _: &'static str) {
                self.0.push(key.to_string())
            }

            fn none(&mut self, key: &str, _: &'static str) {
                self.0.push(key.to_string())
            }
        }

        // Extract the names of all fields and then look up the corresponding
        // environment variables. This isn't hugely efficient but avoids
        // ambiguity between `a.b` and `a_b` which would both correspond
        // to an environment variable of `A_B`

        let mut keys = Visitor(vec![]);
        let mut ret = Self::default();
        ret.visit(&mut keys, "datafusion", "");

        for key in keys.0 {
            let env = key.to_uppercase().replace('.', "_");
            if let Some(var) = std::env::var_os(env) {
                ret.set(&key, var.to_string_lossy().as_ref())?;
            }
        }

        Ok(ret)
    }

    /// Returns the [`ConfigEntry`] stored within this [`ConfigOptions`]
    pub fn entries(&self) -> Vec<ConfigEntry> {
        struct Visitor(Vec<ConfigEntry>);

        impl Visit for Visitor {
            fn some<V: Display>(
                &mut self,
                key: &str,
                value: V,
                description: &'static str,
            ) {
                self.0.push(ConfigEntry {
                    key: key.to_string(),
                    value: Some(value.to_string()),
                    description,
                })
            }

            fn none(&mut self, key: &str, description: &'static str) {
                self.0.push(ConfigEntry {
                    key: key.to_string(),
                    value: None,
                    description,
                })
            }
        }

        let mut v = Visitor(vec![]);
        self.visit(&mut v, "datafusion", "");

        v.0.extend(self.extensions.0.values().flat_map(|e| e.0.entries()));
        v.0
    }

    /// Generate documentation that can be included in the user guide
    pub fn generate_config_markdown() -> String {
        use std::fmt::Write as _;

        let mut s = Self::default();
        s.execution.target_partitions = 0; // Normalize for display

        let mut docs = "| key | default | description |\n".to_string();
        docs += "|-----|---------|-------------|\n";
        let mut entries = s.entries();
        entries.sort_unstable_by(|a, b| a.key.cmp(&b.key));

        for entry in s.entries() {
            let _ = writeln!(
                &mut docs,
                "| {} | {} | {} |",
                entry.key,
                entry.value.as_deref().unwrap_or("NULL"),
                entry.description
            );
        }
        docs
    }
}

/// [`ConfigExtension`] provides a mechanism to store third-party configuration within DataFusion
///
/// Unfortunately associated constants are not currently object-safe, and so this
/// extends the object-safe [`ExtensionOptions`]
pub trait ConfigExtension: ExtensionOptions {
    /// Configuration namespace prefix to use
    ///
    /// All values under this will be prefixed with `$PREFIX + "."`
    const PREFIX: &'static str;
}

/// An object-safe API for storing arbitrary configuration
pub trait ExtensionOptions: Send + Sync + std::fmt::Debug + 'static {
    /// Return `self` as [`Any`]
    ///
    /// This is needed until trait upcasting is stabilised
    fn as_any(&self) -> &dyn Any;

    /// Return `self` as [`Any`]
    ///
    /// This is needed until trait upcasting is stabilised
    fn as_any_mut(&mut self) -> &mut dyn Any;

    /// Return a deep clone of this [`ExtensionOptions`]
    ///
    /// It is important this does not share mutable state to avoid consistency issues
    /// with configuration changing whilst queries are executing
    fn cloned(&self) -> Box<dyn ExtensionOptions>;

    /// Set the given `key`, `value` pair
    fn set(&mut self, key: &str, value: &str) -> Result<()>;

    /// Returns the [`ConfigEntry`] stored in this [`ExtensionOptions`]
    fn entries(&self) -> Vec<ConfigEntry>;
}

/// A type-safe container for [`ConfigExtension`]
#[derive(Debug, Default, Clone)]
pub struct Extensions(BTreeMap<&'static str, ExtensionBox>);

impl Extensions {
    /// Create a new, empty [`Extensions`]
    pub fn new() -> Self {
        Self(BTreeMap::new())
    }

    /// Registers a [`ConfigExtension`] with this [`ConfigOptions`]
    pub fn insert<T: ConfigExtension>(&mut self, extension: T) {
        assert_ne!(T::PREFIX, "datafusion");
        let e = ExtensionBox(Box::new(extension));
        self.0.insert(T::PREFIX, e);
    }

    /// Retrieves the extension of the given type if any
    pub fn get<T: ConfigExtension>(&self) -> Option<&T> {
        self.0.get(T::PREFIX)?.0.as_any().downcast_ref()
    }

    /// Retrieves the extension of the given type if any
    pub fn get_mut<T: ConfigExtension>(&mut self) -> Option<&mut T> {
        let e = self.0.get_mut(T::PREFIX)?;
        e.0.as_any_mut().downcast_mut()
    }
}

#[derive(Debug)]
struct ExtensionBox(Box<dyn ExtensionOptions>);

impl Clone for ExtensionBox {
    fn clone(&self) -> Self {
        Self(self.0.cloned())
    }
}

/// A trait implemented by `config_namespace` and for field types that provides
/// the ability to walk and mutate the configuration tree
trait ConfigField {
    fn visit<V: Visit>(&self, v: &mut V, key: &str, description: &'static str);

    fn set(&mut self, key: &str, value: &str) -> Result<()>;
}

impl<F: ConfigField + Default> ConfigField for Option<F> {
    fn visit<V: Visit>(&self, v: &mut V, key: &str, description: &'static str) {
        match self {
            Some(s) => s.visit(v, key, description),
            None => v.none(key, description),
        }
    }

    fn set(&mut self, key: &str, value: &str) -> Result<()> {
        self.get_or_insert_with(Default::default).set(key, value)
    }
}

macro_rules! config_field {
    ($t:ty) => {
        impl ConfigField for $t {
            fn visit<V: Visit>(&self, v: &mut V, key: &str, description: &'static str) {
                v.some(key, self, description)
            }

            fn set(&mut self, _: &str, value: &str) -> Result<()> {
                *self = value.parse().map_err(|e| {
                    DataFusionError::Context(
                        format!(concat!("Error parsing {} as ", stringify!($t),), value),
                        Box::new(DataFusionError::External(Box::new(e))),
                    )
                })?;
                Ok(())
            }
        }
    };
}

config_field!(String);
config_field!(bool);
config_field!(usize);

/// An implementation trait used to recursively walk configuration
trait Visit {
    fn some<V: Display>(&mut self, key: &str, value: V, description: &'static str);

    fn none(&mut self, key: &str, description: &'static str);
}

/// Convenience macro to create [`ExtensionsOptions`].
///
/// The created structure implements the following traits:
///
/// - [`Clone`]
/// - [`Debug`]
/// - [`Default`]
/// - [`ExtensionOptions`]
///
/// # Usage
/// The syntax is:
///
/// ```text
/// extensions_options! {
///      /// Struct docs (optional).
///     [<vis>] struct <StructName> {
///         /// Field docs (optional)
///         [<vis>] <field_name>: <field_type>, default = <default_value>
///
///         ... more fields
///     }
/// }
/// ```
///
/// The placeholders are:
/// - `[<vis>]`: Optional visibility modifier like `pub` or `pub(crate)`.
/// - `<StructName>`: Struct name like `MyStruct`.
/// - `<field_name>`: Field name like `my_field`.
/// - `<field_type>`: Field type like `u8`.
/// - `<default_value>`: Default value matching the field type like `42`.
///
/// # Example
/// ```
/// use datafusion_common::extensions_options;
///
/// extensions_options! {
///     /// My own config options.
///     pub struct MyConfig {
///         /// Should "foo" be replaced by "bar"?
///         pub foo_to_bar: bool, default = true
///
///         /// How many "baz" should be created?
///         pub baz_count: usize, default = 1337
///     }
/// }
/// ```
///
///
/// [`Debug`]: std::fmt::Debug
/// [`ExtensionsOptions`]: crate::config::ExtensionOptions
#[macro_export]
macro_rules! extensions_options {
    (
     $(#[doc = $struct_d:tt])*
     $vis:vis struct $struct_name:ident {
        $(
        $(#[doc = $d:tt])*
        $field_vis:vis $field_name:ident : $field_type:ty, default = $default:expr
        )*$(,)*
    }
    ) => {
        $(#[doc = $struct_d])*
        #[derive(Debug, Clone)]
        #[non_exhaustive]
        $vis struct $struct_name{
            $(
            $(#[doc = $d])*
            $field_vis $field_name : $field_type,
            )*
        }

        impl Default for $struct_name {
            fn default() -> Self {
                Self {
                    $($field_name: $default),*
                }
            }
        }

        impl $crate::config::ExtensionOptions for $struct_name {
            fn as_any(&self) -> &dyn ::std::any::Any {
                self
            }

            fn as_any_mut(&mut self) -> &mut dyn ::std::any::Any {
                self
            }

            fn cloned(&self) -> Box<dyn $crate::config::ExtensionOptions> {
                Box::new(self.clone())
            }

            fn set(&mut self, key: &str, value: &str) -> $crate::Result<()> {
                match key {
                    $(
                       stringify!($field_name) => {
                        self.$field_name = value.parse().map_err(|e| {
                            $crate::DataFusionError::Context(
                                format!(concat!("Error parsing {} as ", stringify!($t),), value),
                                Box::new($crate::DataFusionError::External(Box::new(e))),
                            )
                        })?;
                        Ok(())
                       }
                    )*
                    _ => Err($crate::DataFusionError::Internal(
                        format!(concat!("Config value \"{}\" not found on ", stringify!($struct_name)), key)
                    ))
                }
            }

            fn entries(&self) -> Vec<$crate::config::ConfigEntry> {
                vec![
                    $(
                        $crate::config::ConfigEntry {
                            key: stringify!($field_name).to_owned(),
                            value: (self.$field_name != $default).then(|| self.$field_name.to_string()),
                            description: concat!($($d),*).trim(),
                        },
                    )*
                ]
            }
        }
    }
}<|MERGE_RESOLUTION|>--- conflicted
+++ resolved
@@ -281,16 +281,12 @@
         pub repartition_joins: bool, default = true
 
         /// Should DataFusion allow symmetric hash joins for unbounded data sources even when
-<<<<<<< HEAD
-        /// its inputs do not have any ordering or filtering
-=======
         /// its inputs do not have any ordering or filtering If the flag is not enabled,
         /// the SymmetricHashJoin operator will be unable to prune its internal buffers,
         /// resulting in certain join types - such as Full, Left, LeftAnti, LeftSemi, Right,
         /// RightAnti, and RightSemi - being produced only at the end of the execution.
         /// This is not typical in stream processing. Additionally, without proper design for
         /// long runner execution, all types of joins may encounter out-of-memory errors.
->>>>>>> e86c83eb
         pub allow_symmetric_joins_without_pruning: bool, default = true
 
         /// When set to true, file groups will be repartitioned to achieve maximum parallelism.
