--- conflicted
+++ resolved
@@ -253,7 +253,6 @@
                 let mut group_expr = vec![];
                 let mut aggr_expr = vec![];
 
-<<<<<<< HEAD
                 match agg.groupings.len() {
                     1 => {
                         for e in &agg.groupings[0].grouping_expressions {
@@ -281,13 +280,6 @@
                             grouping_sets,
                         )));
                     }
-=======
-                let groupings = match agg.groupings.len() {
-                    1 => Ok(&agg.groupings[0]),
-                    _ => not_impl_err!(
-                        "Aggregate with multiple grouping sets is not supported"
-                    ),
->>>>>>> 18a03bdb
                 };
 
                 for m in &agg.measures {
