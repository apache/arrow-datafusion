--- conflicted
+++ resolved
@@ -616,11 +616,6 @@
                 ))),
             }
         }
-<<<<<<< HEAD
-        Some(RexType::Literal(lit)) => match &lit.literal_type {
-            Some(LiteralType::I8(n)) => {
-                Ok(Arc::new(Expr::Literal(ScalarValue::Int8(Some(*n as i8)))))
-=======
         Some(RexType::Literal(lit)) => {
             match &lit.literal_type {
                 Some(LiteralType::I8(n)) => {
@@ -724,65 +719,8 @@
                     "Unsupported literal_type: {:?}",
                     lit.literal_type
                 ))),
->>>>>>> 6bfede0e
-            }
-            Some(LiteralType::I16(n)) => {
-                Ok(Arc::new(Expr::Literal(ScalarValue::Int16(Some(*n as i16)))))
-            }
-            Some(LiteralType::I32(n)) => {
-                Ok(Arc::new(Expr::Literal(ScalarValue::Int32(Some(*n)))))
-            }
-            Some(LiteralType::I64(n)) => {
-                Ok(Arc::new(Expr::Literal(ScalarValue::Int64(Some(*n)))))
-            }
-            Some(LiteralType::Boolean(b)) => {
-                Ok(Arc::new(Expr::Literal(ScalarValue::Boolean(Some(*b)))))
-            }
-            Some(LiteralType::Date(d)) => {
-                Ok(Arc::new(Expr::Literal(ScalarValue::Date32(Some(*d)))))
-            }
-            Some(LiteralType::Fp32(f)) => {
-                Ok(Arc::new(Expr::Literal(ScalarValue::Float32(Some(*f)))))
-            }
-            Some(LiteralType::Fp64(f)) => {
-                Ok(Arc::new(Expr::Literal(ScalarValue::Float64(Some(*f)))))
-            }
-            Some(LiteralType::Decimal(d)) => {
-                let value: [u8; 16] = d.value.clone().try_into().map_err(|_| {
-                    DataFusionError::Substrait(
-                        "Failed to parse decimal value".to_string(),
-                    )
-                })?;
-                let p = d.precision.try_into().map_err(|e| {
-                    DataFusionError::Substrait(format!(
-                        "Failed to parse decimal precision: {e}"
-                    ))
-                })?;
-                let s = d.scale.try_into().map_err(|e| {
-                    DataFusionError::Substrait(format!(
-                        "Failed to parse decimal scale: {e}"
-                    ))
-                })?;
-                Ok(Arc::new(Expr::Literal(ScalarValue::Decimal128(
-                    Some(std::primitive::i128::from_le_bytes(value)),
-                    p,
-                    s,
-                ))))
-            }
-            Some(LiteralType::String(s)) => {
-                Ok(Arc::new(Expr::Literal(ScalarValue::Utf8(Some(s.clone())))))
-            }
-            Some(LiteralType::Binary(b)) => Ok(Arc::new(Expr::Literal(
-                ScalarValue::Binary(Some(b.clone())),
-            ))),
-            Some(LiteralType::Null(ntype)) => {
-                Ok(Arc::new(Expr::Literal(from_substrait_null(ntype)?)))
-            }
-            _ => Err(DataFusionError::NotImplemented(format!(
-                "Unsupported literal_type: {:?}",
-                lit.literal_type
-            ))),
-        },
+            }
+        }
         _ => Err(DataFusionError::NotImplemented(
             "unsupported rex_type".to_string(),
         )),
