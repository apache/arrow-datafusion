--- conflicted
+++ resolved
@@ -1462,13 +1462,8 @@
     for (i, f) in s.types.iter().enumerate() {
         let field = Field::new(
             next_struct_field_name(i, dfs_names, name_idx)?,
-<<<<<<< HEAD
             from_substrait_type(f, dfs_names, name_idx)?.physical().clone(),
-            is_substrait_type_nullable(f)?,
-=======
-            from_substrait_type(f, dfs_names, name_idx)?,
             true, // We assume everything to be nullable since that's easier than ensuring it matches
->>>>>>> ab8761d8
         );
         fields.push(field);
     }
