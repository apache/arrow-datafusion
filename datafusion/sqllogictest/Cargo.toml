--- conflicted
+++ resolved
@@ -36,12 +36,8 @@
 bigdecimal = { workspace = true }
 bytes = { version = "1.4.0", optional = true }
 chrono = { workspace = true, optional = true }
-<<<<<<< HEAD
 clap = { version = "4.4.8", features = ["derive", "env"] }
-datafusion = { path = "../core", version = "33.0.0" }
-=======
 datafusion = { path = "../core", version = "34.0.0" }
->>>>>>> 26a8000f
 datafusion-common = { workspace = true }
 futures = { version = "0.3.28" }
 half = { workspace = true }
