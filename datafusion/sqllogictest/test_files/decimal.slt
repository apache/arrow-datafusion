# Licensed to the Apache Software Foundation (ASF) under one
# or more contributor license agreements.See the NOTICE file
# distributed with this work for additional information
# regarding copyright ownership.The ASF licenses this file
# to you under the Apache License, Version 2.0 (the
# "License"); you may not use this file except in compliance
# with the License.You may obtain a copy of the License at

# http://www.apache.org/licenses/LICENSE-2.0

# Unless required by applicable law or agreed to in writing,
# software distributed under the License is distributed on an
# "AS IS" BASIS, WITHOUT WARRANTIES OR CONDITIONS OF ANY
# KIND, either express or implied.See the License for the
# specific language governing permissions and limitations
# under the License.

query TR
select arrow_typeof(cast(1.23 as decimal(10,4))),
       cast(1.23 as decimal(10,4));
----
Decimal128(10, 4) 1.23


query TR
select arrow_typeof(cast(cast(1.23 as decimal(10,3)) as decimal(10,4))),
       cast(cast(1.23 as decimal(10,3)) as decimal(10,4));
----
Decimal128(10, 4) 1.23


query TR
select arrow_typeof(cast(1.2345 as decimal(24,2))), cast(1.2345 as decimal(24,2));
----
Decimal128(24, 2) 1.23


statement ok
CREATE EXTERNAL TABLE decimal_simple (
c1 DECIMAL(10,6) NOT NULL,
c2 DOUBLE NOT NULL,
c3 BIGINT NOT NULL,
c4 BOOLEAN NOT NULL,
c5 DECIMAL(12,7) NOT NULL
)
STORED AS CSV
WITH HEADER ROW
LOCATION '../core/tests/data/decimal_data.csv';


query TT
select arrow_typeof(c1), arrow_typeof(c5) from decimal_simple where c1 > c5 limit 1;
----
Decimal128(10, 6) Decimal128(12, 7)


query R rowsort
SELECT c1 from decimal_simple;
----
0.00001
0.00002
0.00002
0.00003
0.00003
0.00003
0.00004
0.00004
0.00004
0.00004
0.00005
0.00005
0.00005
0.00005
0.00005


query R rowsort
select c1 from decimal_simple where c1 > 0.000030;
----
0.00004
0.00004
0.00004
0.00004
0.00005
0.00005
0.00005
0.00005
0.00005


query RRIBR rowsort
select * from decimal_simple where c1 > c5;
----
0.00002 0.000000000002 3 false 0.000019
0.00003 0.000000000003 5 true 0.000011
0.00005 0.000000000005 8 false 0.000033


query TR
select arrow_typeof(min(c1)), min(c1) from decimal_simple where c4=false;
----
Decimal128(10, 6) 0.00002


query TR
select arrow_typeof(max(c1)), max(c1) from decimal_simple where c4=false;
----
Decimal128(10, 6) 0.00005


# inferred precision is 10+10
# inferred scale is the original scale
query TR
select arrow_typeof(sum(c1)), sum(c1) from decimal_simple;
----
Decimal128(20, 6) 0.00055


# inferred precision is original precision + 4
# inferred scale is the original scale + 4
query TR
select arrow_typeof(avg(c1)), avg(c1) from decimal_simple;
----
Decimal128(14, 10) 0.0000366666


query TR
select arrow_typeof(median(c1)), median(c1) from decimal_simple;
----
Decimal128(10, 6) 0.00004


query RRIBR rowsort
select * from decimal_simple where c1=CAST(0.00002 as Decimal(10,8));
----
0.00002 0.000000000002 2 true 0.000025
0.00002 0.000000000002 3 false 0.000019


query RI rowsort
select c2,c3 from decimal_simple where c1!=0.00002;
----
0.000000000001 1
0.000000000003 4
0.000000000003 5
0.000000000003 5
0.000000000004 12
0.000000000004 14
0.000000000004 5
0.000000000004 8
0.000000000005 1
0.000000000005 100
0.000000000005 4
0.000000000005 8
0.000000000005 9


query RRIBR
select * from decimal_simple where 0.00002 > c1;
----
0.00001 0.000000000001 1 true 0.000014


query RRIBR rowsort
select * from decimal_simple where c1 <= 0.00002;
----
0.00001 0.000000000001 1 true 0.000014
0.00002 0.000000000002 2 true 0.000025
0.00002 0.000000000002 3 false 0.000019


query RRIBR rowsort
select * from decimal_simple where c1 > 0.00002;
----
0.00003 0.000000000003 4 true 0.000032
0.00003 0.000000000003 5 false 0.000035
0.00003 0.000000000003 5 true 0.000011
0.00004 0.000000000004 12 false 0.00004
0.00004 0.000000000004 14 true 0.00004
0.00004 0.000000000004 5 true 0.000044
0.00004 0.000000000004 8 false 0.000044
0.00005 0.000000000005 1 false 0.0001
0.00005 0.000000000005 100 true 0.000068
0.00005 0.000000000005 4 true 0.000078
0.00005 0.000000000005 8 false 0.000033
0.00005 0.000000000005 9 true 0.000052


query RRIBR rowsort
select * from decimal_simple where c1 >= 0.00002;
----
0.00002 0.000000000002 2 true 0.000025
0.00002 0.000000000002 3 false 0.000019
0.00003 0.000000000003 4 true 0.000032
0.00003 0.000000000003 5 false 0.000035
0.00003 0.000000000003 5 true 0.000011
0.00004 0.000000000004 12 false 0.00004
0.00004 0.000000000004 14 true 0.00004
0.00004 0.000000000004 5 true 0.000044
0.00004 0.000000000004 8 false 0.000044
0.00005 0.000000000005 1 false 0.0001
0.00005 0.000000000005 100 true 0.000068
0.00005 0.000000000005 4 true 0.000078
0.00005 0.000000000005 8 false 0.000033
0.00005 0.000000000005 9 true 0.000052


query T
select arrow_typeof(c1+1) from decimal_simple limit 1;
----
Decimal128(27, 6)


query R rowsort
select c1+1 from decimal_simple;
----
1.00001
1.00002
1.00002
1.00003
1.00003
1.00003
1.00004
1.00004
1.00004
1.00004
1.00005
1.00005
1.00005
1.00005
1.00005


# array decimal(10,6) + array decimal(12,7) => decimal(13,7)
query T
select arrow_typeof(c1+c5) from decimal_simple limit 1;
----
Decimal128(13, 7)


query R rowsort
select c1+c5 from decimal_simple;
----
0.000024
0.000039
0.000041
0.000045
0.000062
0.000065
0.00008
0.00008
0.000083
0.000084
0.000084
0.000102
0.000118
0.000128
0.00015


query T
select arrow_typeof(c1-1) from decimal_simple limit 1;
----
Decimal128(27, 6)


query R rowsort
select c1-1 from decimal_simple;
----
-0.99995
-0.99995
-0.99995
-0.99995
-0.99995
-0.99996
-0.99996
-0.99996
-0.99996
-0.99997
-0.99997
-0.99997
-0.99998
-0.99998
-0.99999


query T
select arrow_typeof(c1-c5) from decimal_simple limit 1;
----
Decimal128(13, 7)


query R rowsort
select c1-c5 from decimal_simple;
----
-0.000002
-0.000002
-0.000004
-0.000004
-0.000004
-0.000005
-0.000005
-0.000018
-0.000028
-0.00005
0
0
0.000001
0.000017
0.000019


query T
select arrow_typeof(c1*20) from decimal_simple limit 1;
----
Decimal128(31, 6)


query R rowsort
select c1*20 from decimal_simple;
----
0.0002
0.0004
0.0004
0.0006
0.0006
0.0006
0.0008
0.0008
0.0008
0.0008
0.001
0.001
0.001
0.001
0.001


query T
select arrow_typeof(c1*c5) from decimal_simple limit 1;
----
Decimal128(23, 13)


query R rowsort
select c1*c5 from decimal_simple;
----
0.00000000014
0.00000000033
0.00000000038
0.0000000005
0.00000000096
0.00000000105
0.0000000016
0.0000000016
0.00000000165
0.00000000176
0.00000000176
0.0000000026
0.0000000034
0.0000000039
0.000000005


query T
select arrow_typeof(c1/cast(0.00001 as decimal(5,5))) from decimal_simple limit 1;
----
Decimal128(19, 10)


query R rowsort
select c1/cast(0.00001 as decimal(5,5)) from decimal_simple;
----
1
2
2
3
3
3
4
4
4
4
5
5
5
5
5


query T
select arrow_typeof(c1/c5) from decimal_simple limit 1;
----
Decimal128(21, 10)


query R rowsort
select c1/c5 from decimal_simple;
----
0.5
0.641025641
0.7142857142
0.7352941176
0.8
0.8571428571
0.909090909
0.909090909
0.9375
0.9615384615
1
1
1.0526315789
1.5151515151
2.7272727272


query T
select arrow_typeof(c5%cast(0.00001 as decimal(5,5))) from decimal_simple limit 1;
----
Decimal128(7, 7)


query R rowsort
select c5%cast(0.00001 as decimal(5,5)) from decimal_simple;
----
0
0
0
0.000001
0.000002
0.000002
0.000003
0.000004
0.000004
0.000004
0.000005
0.000005
0.000008
0.000008
0.000009


query T
select arrow_typeof(c1%c5) from decimal_simple limit 1;
----
Decimal128(11, 7)


query R rowsort
select c1%c5 from decimal_simple;
----
0
0
0.000001
0.000008
0.00001
0.000017
0.00002
0.00003
0.00003
0.00004
0.00004
0.00005
0.00005
0.00005
0.00005


query T
select arrow_typeof(abs(c1)) from decimal_simple limit 1;
----
Float64


query R rowsort
SELECT abs(c1) from decimal_simple;
----
0.00001
0.00002
0.00002
0.00003
0.00003
0.00003
0.00004
0.00004
0.00004
0.00004
0.00005
0.00005
0.00005
0.00005
0.00005


query RRIBR
select * from decimal_simple where c1 >= 0.00004 order by c1;
----
0.00004 0.000000000004 5 true 0.000044
0.00004 0.000000000004 12 false 0.00004
0.00004 0.000000000004 14 true 0.00004
0.00004 0.000000000004 8 false 0.000044
0.00005 0.000000000005 9 true 0.000052
0.00005 0.000000000005 4 true 0.000078
0.00005 0.000000000005 8 false 0.000033
0.00005 0.000000000005 100 true 0.000068
0.00005 0.000000000005 1 false 0.0001


query RRIBR
select * from decimal_simple where c1 >= 0.00004 order by c1 limit 10;
----
0.00004 0.000000000004 5 true 0.000044
0.00004 0.000000000004 12 false 0.00004
0.00004 0.000000000004 14 true 0.00004
0.00004 0.000000000004 8 false 0.000044
0.00005 0.000000000005 9 true 0.000052
0.00005 0.000000000005 4 true 0.000078
0.00005 0.000000000005 8 false 0.000033
0.00005 0.000000000005 100 true 0.000068
0.00005 0.000000000005 1 false 0.0001


query RRIBR
select * from decimal_simple where c1 >= 0.00004 order by c1 limit 5;
----
0.00004 0.000000000004 5 true 0.000044
0.00004 0.000000000004 12 false 0.00004
0.00004 0.000000000004 14 true 0.00004
0.00004 0.000000000004 8 false 0.000044
0.00005 0.000000000005 9 true 0.000052


query RRIBR
select * from decimal_simple where c1 >= 0.00004 order by c1 desc;
----
0.00005 0.000000000005 9 true 0.000052
0.00005 0.000000000005 4 true 0.000078
0.00005 0.000000000005 8 false 0.000033
0.00005 0.000000000005 100 true 0.000068
0.00005 0.000000000005 1 false 0.0001
0.00004 0.000000000004 5 true 0.000044
0.00004 0.000000000004 12 false 0.00004
0.00004 0.000000000004 14 true 0.00004
0.00004 0.000000000004 8 false 0.000044


query RRIBR
select * from decimal_simple where c1 < 0.00003 order by c1 desc,c4;
----
0.00002 0.000000000002 3 false 0.000019
0.00002 0.000000000002 2 true 0.000025
0.00001 0.000000000001 1 true 0.000014


query IR
select count(*),c1 from decimal_simple group by c1 order by c1;
----
1 0.00001
2 0.00002
3 0.00003
4 0.00004
5 0.00005


query IRB
select count(*),c1,c4 from decimal_simple group by c1,c4 order by c1,c4;
----
1 0.00001 true
1 0.00002 false
1 0.00002 true
1 0.00003 false
2 0.00003 true
2 0.00004 false
2 0.00004 true
2 0.00005 false
3 0.00005 true


query TR
select arrow_typeof(cast(400420638.54 as decimal(12,2))), cast(400420638.54 as decimal(12,2));
----
Decimal128(12, 2) 400420638.54


query TR
select arrow_typeof(cast(400420638.54 as decimal(12,2)) * 1.0), cast(400420638.54 as decimal(12,2)) * 1.0;
----
Float64 400420638.54


query TB
select arrow_typeof(a < null), a < null from (values (1.1::decimal)) as t(a);
----
Boolean NULL


query TB
select arrow_typeof(null <= a), null <= a from (values (1.1::decimal)) as t(a);
----
Boolean NULL

query R
select try_cast(1234567 as decimal(7,3));
----
NULL

statement ok
create table foo (a DECIMAL(38, 20), b DECIMAL(38, 0));

statement ok
insert into foo VALUES (1, 5);

query R
select a / b from foo;
----
0.2

statement ok
create table t as values (arrow_cast(123, 'Decimal256(5,2)'));

<<<<<<< HEAD
# make sure query below runs in single partition
# otherwise error message may not be deterministic
statement ok
set datafusion.execution.target_partitions = 1;

query error DataFusion error: Internal error: Operator \+ is not implemented for types Decimal256\(None,15,2\) and Decimal256\(Some\(12300\),15,2\)\. This was likely caused by a bug in DataFusion's code and we would welcome that you file an bug report in our issue tracker
=======
query error DataFusion error: This feature is not implemented: AvgAccumulator for \(Decimal256\(5, 2\) \-\-> Decimal256\(9, 6\)\)
>>>>>>> 58fc80ed
select AVG(column1) from t;

statement ok
drop table t;<|MERGE_RESOLUTION|>--- conflicted
+++ resolved
@@ -618,16 +618,12 @@
 statement ok
 create table t as values (arrow_cast(123, 'Decimal256(5,2)'));
 
-<<<<<<< HEAD
 # make sure query below runs in single partition
 # otherwise error message may not be deterministic
 statement ok
 set datafusion.execution.target_partitions = 1;
 
-query error DataFusion error: Internal error: Operator \+ is not implemented for types Decimal256\(None,15,2\) and Decimal256\(Some\(12300\),15,2\)\. This was likely caused by a bug in DataFusion's code and we would welcome that you file an bug report in our issue tracker
-=======
-query error DataFusion error: This feature is not implemented: AvgAccumulator for \(Decimal256\(5, 2\) \-\-> Decimal256\(9, 6\)\)
->>>>>>> 58fc80ed
+query error DataFusion error: This feature is not implemented: AvgAccumulator for \(Decimal256\(5, 2\) --> Decimal256\(9, 6\)\)
 select AVG(column1) from t;
 
 statement ok
