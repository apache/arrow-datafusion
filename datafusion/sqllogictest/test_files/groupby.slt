# Licensed to the Apache Software Foundation (ASF) under one
# or more contributor license agreements.  See the NOTICE file
# distributed with this work for additional information
# regarding copyright ownership.  The ASF licenses this file
# to you under the Apache License, Version 2.0 (the
# "License"); you may not use this file except in compliance
# with the License.  You may obtain a copy of the License at

#   http://www.apache.org/licenses/LICENSE-2.0

# Unless required by applicable law or agreed to in writing,
# software distributed under the License is distributed on an
# "AS IS" BASIS, WITHOUT WARRANTIES OR CONDITIONS OF ANY
# KIND, either express or implied.  See the License for the
# specific language governing permissions and limitations
# under the License.


statement ok
CREATE TABLE tab0(col0 INTEGER, col1 INTEGER, col2 INTEGER)

statement ok
CREATE TABLE tab1(col0 INTEGER, col1 INTEGER, col2 INTEGER)

statement ok
CREATE TABLE tab2(col0 INTEGER, col1 INTEGER, col2 INTEGER)

statement ok
INSERT INTO tab0 VALUES(83,0,38)

statement ok
INSERT INTO tab0 VALUES(26,0,79)

statement ok
INSERT INTO tab0 VALUES(43,81,24)

statement ok
INSERT INTO tab1 VALUES(22,6,8)

statement ok
INSERT INTO tab1 VALUES(28,57,45)

statement ok
INSERT INTO tab1 VALUES(82,44,71)

statement ok
INSERT INTO tab2 VALUES(15,61,87)

statement ok
INSERT INTO tab2 VALUES(91,59,79)

statement ok
INSERT INTO tab2 VALUES(92,41,58)

query I rowsort
SELECT - tab1.col0 * 84 + + 38 AS col2 FROM tab1 GROUP BY tab1.col0
----
-1810
-2314
-6850

query I rowsort
SELECT + cor0.col2 FROM tab2 AS cor0 GROUP BY cor0.col2
----
58
79
87

query I rowsort
SELECT DISTINCT - ( + col1 ) + - 51 AS col0 FROM tab1 AS cor0 GROUP BY col1
----
-108
-57
-95

query I rowsort
SELECT col1 * cor0.col1 * 56 AS col1 FROM tab2 AS cor0 GROUP BY cor0.col1
----
194936
208376
94136

query I rowsort label-4
SELECT ALL + tab2.col1 / tab2.col1 FROM tab2 GROUP BY col1
----
1
1
1

query I rowsort
SELECT ALL + tab1.col0 FROM tab1 GROUP BY col0
----
22
28
82

query I rowsort
SELECT DISTINCT tab1.col0 AS col1 FROM tab1 GROUP BY tab1.col0
----
22
28
82

query I rowsort
SELECT ALL col2 FROM tab1 GROUP BY col2
----
45
71
8

query I rowsort
SELECT ALL + cor0.col0 FROM tab0 AS cor0 GROUP BY cor0.col0, cor0.col2
----
26
43
83

query III rowsort
SELECT DISTINCT * FROM tab0 AS cor0 GROUP BY cor0.col1, cor0.col2, cor0.col0
----
26 0 79
43 81 24
83 0 38

query III rowsort
SELECT * FROM tab0 AS cor0 GROUP BY cor0.col1, cor0.col2, cor0.col0
----
26 0 79
43 81 24
83 0 38

query I rowsort
SELECT - 9 * cor0.col1 FROM tab2 AS cor0 GROUP BY cor0.col1
----
-369
-531
-549

query I rowsort
SELECT DISTINCT - 21 FROM tab2 GROUP BY col2
----
-21

query I rowsort
SELECT DISTINCT - 97 AS col2 FROM tab1 GROUP BY col0
----
-97

query I rowsort
SELECT + ( - 1 ) AS col0 FROM tab2 AS cor0 GROUP BY cor0.col1
----
-1
-1
-1

query I rowsort
SELECT - + cor0.col1 FROM tab0, tab0 cor0 GROUP BY cor0.col1
----
-81
0

query I rowsort
SELECT + cor0.col0 + 36 AS col2 FROM tab0 AS cor0 GROUP BY col0
----
119
62
79

query I rowsort
SELECT cor0.col1 AS col1 FROM tab0 AS cor0 GROUP BY col1
----
0
81

query I rowsort
SELECT DISTINCT + cor0.col1 FROM tab2 cor0 GROUP BY cor0.col1
----
41
59
61

query I rowsort
SELECT ALL + cor0.col0 + - col0 col1 FROM tab1 AS cor0 GROUP BY col0
----
0
0
0

query I rowsort
SELECT ALL 54 AS col0 FROM tab1 AS cor0 GROUP BY cor0.col0
----
54
54
54

query I rowsort
SELECT 40 AS col1 FROM tab1 cor0 GROUP BY cor0.col0
----
40
40
40

query I rowsort
SELECT DISTINCT ( cor0.col0 ) AS col0 FROM tab0 AS cor0 GROUP BY cor0.col0
----
26
43
83

query I rowsort
SELECT 62 AS col1 FROM tab1 AS cor0 GROUP BY cor0.col0
----
62
62
62

query I rowsort
SELECT 23 FROM tab2 GROUP BY tab2.col2
----
23
23
23

query I rowsort
SELECT + ( - tab0.col0 ) col2 FROM tab0, tab0 AS cor0 GROUP BY tab0.col0
----
-26
-43
-83

query I rowsort
SELECT + cor0.col1 FROM tab1 AS cor0 GROUP BY cor0.col1
----
44
57
6

query I rowsort
SELECT cor0.col1 FROM tab2 AS cor0 GROUP BY cor0.col1, cor0.col2
----
41
59
61

query I rowsort
SELECT DISTINCT + 80 + cor0.col2 AS col0 FROM tab0 AS cor0 GROUP BY cor0.col2
----
104
118
159

query I rowsort
SELECT DISTINCT 30 * - 9 AS col2 FROM tab2 AS cor0 GROUP BY cor0.col2
----
-270

query I rowsort
SELECT DISTINCT - col2 FROM tab1 AS cor0 GROUP BY col2
----
-45
-71
-8

query I rowsort
SELECT ALL - col2 AS col0 FROM tab1 AS cor0 GROUP BY cor0.col2
----
-45
-71
-8

query I rowsort
SELECT DISTINCT + 82 AS col1 FROM tab1 AS cor0 GROUP BY cor0.col2
----
82

query I rowsort
SELECT 79 * 19 AS col0 FROM tab2 AS cor0 GROUP BY cor0.col2
----
1501
1501
1501

query I rowsort
SELECT ALL ( + 68 ) FROM tab1 cor0 GROUP BY cor0.col2
----
68
68
68

query I rowsort
SELECT - col0 AS col0 FROM tab1 AS cor0 GROUP BY cor0.col0
----
-22
-28
-82

query I rowsort
SELECT + 81 col2 FROM tab2 AS cor0 GROUP BY cor0.col0
----
81
81
81

query I rowsort
SELECT ALL cor0.col2 AS col1 FROM tab2 cor0 GROUP BY cor0.col2
----
58
79
87

query I rowsort
SELECT ALL + cor0.col0 AS col1 FROM tab1 AS cor0 GROUP BY cor0.col1, cor0.col0
----
22
28
82

query I rowsort
SELECT - cor0.col2 AS col0 FROM tab0 cor0 GROUP BY cor0.col2
----
-24
-38
-79

query I rowsort
SELECT cor0.col0 FROM tab1 AS cor0 GROUP BY col0, cor0.col1, cor0.col1
----
22
28
82

query I rowsort
SELECT 58 AS col0 FROM tab0 AS cor0 GROUP BY cor0.col1
----
58
58

query I rowsort
SELECT ALL cor0.col1 + - 20 AS col1 FROM tab0 cor0 GROUP BY cor0.col1
----
-20
61

query I rowsort
SELECT ALL + col1 col0 FROM tab2 AS cor0 GROUP BY cor0.col1
----
41
59
61

query I rowsort
SELECT DISTINCT - - 56 FROM tab2, tab0 AS cor0 GROUP BY cor0.col1
----
56

query I rowsort
SELECT - 10 AS col0 FROM tab2, tab1 AS cor0, tab2 AS cor1 GROUP BY cor1.col0
----
-10
-10
-10

query I rowsort
SELECT 31 AS col2 FROM tab2 AS cor0 GROUP BY cor0.col1
----
31
31
31

query I rowsort
SELECT col2 AS col0 FROM tab0 cor0 GROUP BY cor0.col2
----
24
38
79

query I rowsort
SELECT + 70 AS col1 FROM tab0 GROUP BY col0
----
70
70
70

query I rowsort
SELECT DISTINCT cor0.col1 AS col0 FROM tab2 AS cor0 GROUP BY cor0.col1
----
41
59
61

query I rowsort
SELECT - cor0.col1 FROM tab2, tab2 AS cor0 GROUP BY cor0.col1
----
-41
-59
-61

query I rowsort
SELECT DISTINCT + tab0.col0 col1 FROM tab0 GROUP BY tab0.col0
----
26
43
83

query I rowsort
SELECT DISTINCT - cor0.col2 FROM tab0 AS cor0 GROUP BY cor0.col2
----
-24
-38
-79

query I rowsort
SELECT + cor0.col0 FROM tab1 AS cor0 GROUP BY cor0.col0
----
22
28
82

query I rowsort
SELECT - 5 AS col2 FROM tab2, tab2 AS cor0, tab2 AS cor1 GROUP BY tab2.col1
----
-5
-5
-5

query I rowsort
SELECT DISTINCT 0 AS col2 FROM tab1 AS cor0 GROUP BY cor0.col0
----
0

query I rowsort
SELECT DISTINCT - - tab2.col0 FROM tab2 GROUP BY col0
----
15
91
92

query III rowsort
SELECT DISTINCT * FROM tab2 AS cor0 GROUP BY cor0.col0, col1, cor0.col2
----
15 61 87
91 59 79
92 41 58

query I rowsort label-58
SELECT 9 / + cor0.col0 AS col1 FROM tab0 AS cor0 GROUP BY cor0.col0, cor0.col2
----
0
0
0

query I rowsort
SELECT ( - 72 ) AS col1 FROM tab1 cor0 GROUP BY cor0.col0, cor0.col2
----
-72
-72
-72

query I rowsort
SELECT cor0.col0 AS col2 FROM tab1 AS cor0 GROUP BY cor0.col0
----
22
28
82

query I rowsort
SELECT ( col0 ) FROM tab1 AS cor0 GROUP BY cor0.col0
----
22
28
82

query I rowsort label-62
SELECT ALL 59 / 26 FROM tab2 AS cor0 GROUP BY cor0.col0
----
2
2
2

query I rowsort
SELECT 15 FROM tab1 AS cor0 GROUP BY col2, col2
----
15
15
15

query I rowsort
SELECT CAST ( NULL AS INTEGER ) FROM tab0 AS cor0 GROUP BY cor0.col2, cor0.col2
----
NULL
NULL
NULL

query I rowsort
SELECT ALL - 79 AS col2 FROM tab0 AS cor0 GROUP BY cor0.col2
----
-79
-79
-79

query I rowsort
SELECT ALL 69 AS col0 FROM tab2 AS cor0 GROUP BY cor0.col2
----
69
69
69

query I rowsort
SELECT ALL 37 col1 FROM tab0 AS cor0 GROUP BY cor0.col1
----
37
37

query I rowsort
SELECT ALL 55 * 15 AS col0 FROM tab1 AS cor0 GROUP BY cor0.col2
----
825
825
825

query I rowsort
SELECT ( 63 ) FROM tab1 AS cor0 GROUP BY cor0.col2
----
63
63
63

query I rowsort
SELECT - cor0.col2 AS col1 FROM tab1 AS cor0 GROUP BY cor0.col2
----
-45
-71
-8

query I rowsort
SELECT - col2 FROM tab2 AS cor0 GROUP BY cor0.col2
----
-58
-79
-87

query I rowsort
SELECT ALL 81 * 11 FROM tab2 AS cor0 GROUP BY col1, cor0.col0
----
891
891
891

query I rowsort
SELECT ALL 9 FROM tab2 AS cor0 GROUP BY col2
----
9
9
9

query I rowsort
SELECT DISTINCT ( - 31 ) col1 FROM tab1 GROUP BY tab1.col0
----
-31

query I rowsort label-75
SELECT + + cor0.col0 / - cor0.col0 FROM tab1, tab0 AS cor0 GROUP BY cor0.col0
----
-1
-1
-1

query I rowsort
SELECT cor0.col2 AS col1 FROM tab2 AS cor0 GROUP BY cor0.col2
----
58
79
87

query I rowsort
SELECT ALL cor0.col1 FROM tab0 AS cor0 GROUP BY cor0.col1
----
0
81

query I rowsort
SELECT ALL + - ( - tab0.col2 ) AS col0 FROM tab0 GROUP BY tab0.col2
----
24
38
79

query I rowsort
SELECT 72 AS col1 FROM tab0 AS cor0 GROUP BY cor0.col1
----
72
72

query I rowsort
SELECT - 20 - + col1 FROM tab0 AS cor0 GROUP BY cor0.col1
----
-101
-20

query I rowsort
SELECT - - 63 FROM tab1 GROUP BY tab1.col0
----
63
63
63

query I rowsort
SELECT cor0.col2 FROM tab1 AS cor0 GROUP BY cor0.col2, cor0.col2, col1
----
45
71
8

query I rowsort
SELECT + cor0.col1 FROM tab0 AS cor0 GROUP BY cor0.col1
----
0
81

query I rowsort
SELECT DISTINCT cor0.col1 FROM tab1 AS cor0 GROUP BY cor0.col1, cor0.col1
----
44
57
6

query I rowsort
SELECT cor0.col0 - col0 FROM tab1 AS cor0 GROUP BY cor0.col0
----
0
0
0

query I rowsort
SELECT 50 FROM tab0 AS cor0 GROUP BY cor0.col0
----
50
50
50

query I rowsort
SELECT - 18 AS col0 FROM tab1 cor0 GROUP BY cor0.col2
----
-18
-18
-18

query I rowsort
SELECT + cor0.col2 * cor0.col2 FROM tab0 AS cor0 GROUP BY cor0.col0, cor0.col2
----
1444
576
6241

query I rowsort
SELECT ALL 91 / cor0.col1 FROM tab2 AS cor0 GROUP BY col1, cor0.col1
----
1
1
2

query I rowsort
SELECT cor0.col2 AS col2 FROM tab0 AS cor0 GROUP BY col2
----
24
38
79

query I rowsort
SELECT ALL + 85 AS col1 FROM tab1 AS cor0 GROUP BY cor0.col0
----
85
85
85

query I rowsort
SELECT + 49 AS col2 FROM tab0 cor0 GROUP BY cor0.col0
----
49
49
49

query I rowsort
SELECT cor0.col2 AS col2 FROM tab1 AS cor0 GROUP BY cor0.col2
----
45
71
8

query I rowsort
SELECT - col0 AS col0 FROM tab2 AS cor0 GROUP BY cor0.col0
----
-15
-91
-92

query I rowsort
SELECT DISTINCT - 87 AS col1 FROM tab0 AS cor0 GROUP BY col0
----
-87

query I rowsort
SELECT + 39 FROM tab0 AS cor0 GROUP BY col1
----
39
39

query I rowsort
SELECT ALL cor0.col2 * + col2 FROM tab2 AS cor0 GROUP BY cor0.col2
----
3364
6241
7569

query I rowsort
SELECT 40 FROM tab0 GROUP BY tab0.col1
----
40
40

query I rowsort
SELECT tab1.col2 AS col0 FROM tab1 GROUP BY tab1.col2
----
45
71
8

query I rowsort
SELECT tab2.col0 FROM tab2 GROUP BY tab2.col0
----
15
91
92

query I rowsort
SELECT + col0 * + col0 FROM tab0 GROUP BY tab0.col0
----
1849
676
6889

query I rowsort
SELECT ALL cor0.col2 + cor0.col2 FROM tab0 AS cor0 GROUP BY cor0.col2
----
158
48
76

query I rowsort
SELECT DISTINCT cor0.col2 FROM tab1 cor0 GROUP BY cor0.col2
----
45
71
8

query I rowsort
SELECT ALL + cor0.col2 FROM tab0 AS cor0 GROUP BY cor0.col2
----
24
38
79

query I rowsort
SELECT cor0.col2 AS col2 FROM tab0 AS cor0 GROUP BY cor0.col2
----
24
38
79

query I rowsort label-106
SELECT - 53 / cor0.col0 col0 FROM tab1 cor0 GROUP BY cor0.col0
----
-1
-2
0

query I rowsort
SELECT cor0.col1 AS col1 FROM tab0 AS cor0 GROUP BY cor0.col1
----
0
81

query I rowsort
SELECT DISTINCT + cor0.col1 col0 FROM tab2 cor0 GROUP BY cor0.col1, cor0.col0
----
41
59
61

query I rowsort
SELECT - cor0.col2 AS col1 FROM tab1 AS cor0 GROUP BY cor0.col0, cor0.col2
----
-45
-71
-8

query I rowsort
SELECT cor0.col1 AS col2 FROM tab0 AS cor0 GROUP BY cor0.col1, cor0.col1
----
0
81

query I rowsort
SELECT 25 AS col1 FROM tab2 cor0 GROUP BY cor0.col0
----
25
25
25

query I rowsort
SELECT cor0.col0 FROM tab1 AS cor0 GROUP BY cor0.col0
----
22
28
82

query I rowsort
SELECT DISTINCT + 6 FROM tab1 cor0 GROUP BY col2, cor0.col0
----
6

query I rowsort
SELECT cor0.col2 AS col2 FROM tab2 AS cor0 GROUP BY cor0.col2
----
58
79
87

query I rowsort
SELECT ALL 72 AS col2 FROM tab1 AS cor0 GROUP BY cor0.col0
----
72
72
72

query I rowsort
SELECT ALL + 73 AS col2 FROM tab0 AS cor0 GROUP BY cor0.col0
----
73
73
73

query I rowsort
SELECT tab1.col0 AS col2 FROM tab1 GROUP BY col0
----
22
28
82

query I rowsort
SELECT + cor0.col1 AS col0 FROM tab2 AS cor0 GROUP BY cor0.col1
----
41
59
61

query I rowsort
SELECT DISTINCT - cor0.col1 col1 FROM tab0 AS cor0 GROUP BY cor0.col1
----
-81
0

query I rowsort
SELECT cor0.col0 * 51 FROM tab1 AS cor0 GROUP BY col0
----
1122
1428
4182

query I rowsort
SELECT ALL + 89 FROM tab2, tab1 AS cor0, tab1 AS cor1 GROUP BY cor0.col2
----
89
89
89

query I rowsort
SELECT ALL + cor0.col0 - + cor0.col0 FROM tab2 AS cor0 GROUP BY cor0.col0
----
0
0
0

query I rowsort
SELECT ALL 71 AS col0 FROM tab0 GROUP BY col1
----
71
71

query I rowsort
SELECT - ( + cor0.col0 ) AS col1 FROM tab0 AS cor0 GROUP BY cor0.col0
----
-26
-43
-83

query I rowsort
SELECT 62 FROM tab1 AS cor0 GROUP BY cor0.col0
----
62
62
62

query I rowsort
SELECT ALL - 97 AS col1 FROM tab0 AS cor0 GROUP BY cor0.col0
----
-97
-97
-97

query I rowsort
SELECT DISTINCT + 29 * ( cor0.col0 ) + + 47 FROM tab1 cor0 GROUP BY cor0.col0
----
2425
685
859

query I rowsort
SELECT DISTINCT col2 AS col2 FROM tab2 AS cor0 GROUP BY cor0.col2
----
58
79
87

query I rowsort
SELECT ALL 40 AS col1 FROM tab0 AS cor0 GROUP BY cor0.col2
----
40
40
40

query I rowsort
SELECT cor0.col1 + cor0.col1 AS col2 FROM tab2 cor0 GROUP BY cor0.col1
----
118
122
82

query I rowsort
SELECT ( + cor0.col1 ) FROM tab2 AS cor0 GROUP BY cor0.col1, cor0.col1
----
41
59
61

query I rowsort
SELECT cor0.col1 * + cor0.col1 col1 FROM tab1 AS cor0 GROUP BY cor0.col1
----
1936
3249
36

query I rowsort
SELECT ALL + cor0.col0 FROM tab1 AS cor0 GROUP BY cor0.col2, cor0.col0
----
22
28
82

query I rowsort
SELECT - 9 FROM tab2 AS cor0 GROUP BY cor0.col1, cor0.col1, col2
----
-9
-9
-9

query I rowsort
SELECT ALL - 7 * cor0.col1 FROM tab1 AS cor0 GROUP BY cor0.col0, cor0.col1
----
-308
-399
-42

query I rowsort
SELECT - 21 AS col2 FROM tab1 cor0 GROUP BY cor0.col1, cor0.col1
----
-21
-21
-21

query I rowsort
SELECT DISTINCT tab1.col2 FROM tab1 GROUP BY tab1.col2
----
45
71
8

query I rowsort
SELECT DISTINCT - 76 FROM tab2 GROUP BY tab2.col2
----
-76

query I rowsort
SELECT DISTINCT - cor0.col1 AS col2 FROM tab2 AS cor0 GROUP BY cor0.col1
----
-41
-59
-61

query I rowsort
SELECT cor0.col1 FROM tab0 AS cor0 GROUP BY cor0.col1
----
0
81

query I rowsort
SELECT ALL - cor0.col2 + - 55 AS col1 FROM tab0 AS cor0 GROUP BY col2
----
-134
-79
-93

query I rowsort
SELECT - + 28 FROM tab0, tab2 cor0 GROUP BY tab0.col1
----
-28
-28

query I rowsort
SELECT ALL col1 AS col1 FROM tab2 AS cor0 GROUP BY cor0.col1
----
41
59
61

query I rowsort
SELECT ALL + 35 * 14 AS col1 FROM tab2 GROUP BY tab2.col1
----
490
490
490

query I rowsort
SELECT ALL cor0.col0 FROM tab2 AS cor0 GROUP BY cor0.col0, cor0.col1
----
15
91
92

query I rowsort
SELECT DISTINCT - cor0.col2 * 18 + + 56 FROM tab2 AS cor0 GROUP BY col2
----
-1366
-1510
-988

query I rowsort
SELECT cor0.col0 FROM tab0 cor0 GROUP BY col0
----
26
43
83

query I rowsort
SELECT ALL - 38 AS col1 FROM tab2 GROUP BY tab2.col2
----
-38
-38
-38

query I rowsort
SELECT - 79 FROM tab0, tab0 cor0, tab0 AS cor1 GROUP BY cor1.col0
----
-79
-79
-79

query I rowsort
SELECT + cor0.col2 FROM tab1 cor0 GROUP BY cor0.col2, cor0.col1
----
45
71
8

query I rowsort
SELECT cor0.col0 FROM tab0 AS cor0 GROUP BY cor0.col2, cor0.col0
----
26
43
83

query I rowsort
SELECT cor0.col2 AS col0 FROM tab0 AS cor0 GROUP BY cor0.col2, cor0.col0
----
24
38
79

query I rowsort
SELECT + - 57 AS col1 FROM tab2 GROUP BY tab2.col2
----
-57
-57
-57

query I rowsort
SELECT ALL - cor0.col1 FROM tab2 cor0 GROUP BY cor0.col1
----
-41
-59
-61

query I rowsort
SELECT DISTINCT cor0.col2 FROM tab2 AS cor0 GROUP BY cor0.col2
----
58
79
87

query I rowsort
SELECT - cor0.col0 FROM tab0 AS cor0 GROUP BY cor0.col0
----
-26
-43
-83

query I rowsort
SELECT ( - cor0.col1 ) FROM tab1 AS cor0 GROUP BY cor0.col1
----
-44
-57
-6

query I rowsort
SELECT DISTINCT - cor0.col2 FROM tab0 cor0 GROUP BY cor0.col2, cor0.col2
----
-24
-38
-79

query I rowsort
SELECT DISTINCT tab1.col1 * ( + tab1.col1 ) FROM tab1 GROUP BY col1
----
1936
3249
36

query I rowsort
SELECT - cor0.col1 FROM tab2 AS cor0 GROUP BY cor0.col1
----
-41
-59
-61

query III rowsort
SELECT * FROM tab2 AS cor0 GROUP BY cor0.col1, cor0.col2, cor0.col0
----
15 61 87
91 59 79
92 41 58

query I rowsort
SELECT + 83 AS col2 FROM tab0 AS cor0 GROUP BY cor0.col2
----
83
83
83

query I rowsort
SELECT + ( 97 ) + - tab0.col1 FROM tab0, tab1 AS cor0 GROUP BY tab0.col1
----
16
97

query I rowsort
SELECT 61 AS col0 FROM tab1 AS cor0 GROUP BY cor0.col2
----
61
61
61

query I rowsort
SELECT ALL cor0.col2 FROM tab0 cor0 GROUP BY cor0.col2
----
24
38
79

query I rowsort
SELECT cor0.col2 FROM tab0, tab1 AS cor0 GROUP BY cor0.col2
----
45
71
8

query I rowsort
SELECT + - 3 FROM tab2 GROUP BY col1
----
-3
-3
-3

query I rowsort
SELECT DISTINCT + 96 FROM tab2 GROUP BY tab2.col1
----
96

query I rowsort
SELECT ALL 81 FROM tab1 AS cor0 GROUP BY cor0.col1
----
81
81
81

query I rowsort
SELECT cor0.col0 AS col1 FROM tab0 AS cor0 GROUP BY cor0.col0
----
26
43
83

query I rowsort
SELECT - + 51 col2 FROM tab2, tab2 AS cor0 GROUP BY cor0.col1
----
-51
-51
-51

query I rowsort
SELECT cor0.col1 + - cor0.col1 FROM tab2 AS cor0 GROUP BY cor0.col1
----
0
0
0

query I rowsort
SELECT 35 AS col2 FROM tab1 AS cor0 GROUP BY cor0.col1
----
35
35
35

query I rowsort
SELECT + tab2.col1 col0 FROM tab2 GROUP BY tab2.col1
----
41
59
61

query I rowsort
SELECT 37 AS col1 FROM tab0 AS cor0 GROUP BY col0
----
37
37
37

query I rowsort
SELECT + cor0.col1 AS col1 FROM tab2 AS cor0 GROUP BY cor0.col1
----
41
59
61

query I rowsort
SELECT cor0.col1 FROM tab2, tab1 AS cor0 GROUP BY cor0.col1
----
44
57
6

query I rowsort
SELECT ALL - col0 AS col2 FROM tab1 AS cor0 GROUP BY cor0.col0
----
-22
-28
-82

query I rowsort
SELECT + 77 AS col1 FROM tab1 AS cor0 CROSS JOIN tab0 AS cor1 GROUP BY cor0.col2
----
77
77
77

query I rowsort
SELECT ALL cor0.col0 col1 FROM tab1 AS cor0 GROUP BY cor0.col0
----
22
28
82

query I rowsort
SELECT + cor0.col2 * + cor0.col0 FROM tab0 AS cor0 GROUP BY cor0.col0, cor0.col2
----
1032
2054
3154

query I rowsort
SELECT DISTINCT 39 FROM tab0 AS cor0 GROUP BY cor0.col0
----
39

query III rowsort
SELECT DISTINCT * FROM tab1 AS cor0 GROUP BY cor0.col0, cor0.col2, cor0.col1
----
22 6 8
28 57 45
82 44 71

query I rowsort
SELECT ALL + 28 FROM tab2 cor0 GROUP BY cor0.col0
----
28
28
28

query I rowsort
SELECT cor0.col0 AS col0 FROM tab1 AS cor0 GROUP BY cor0.col2, cor0.col0
----
22
28
82

query I rowsort
SELECT ALL cor0.col2 AS col0 FROM tab1 AS cor0 GROUP BY cor0.col2, cor0.col2
----
45
71
8

query I rowsort
SELECT + ( col0 ) * col0 AS col2 FROM tab2 AS cor0 GROUP BY cor0.col0
----
225
8281
8464

query I rowsort label-188
SELECT - 21 - + 57 / cor0.col0 FROM tab0 AS cor0 GROUP BY cor0.col0
----
-21
-22
-23

query I rowsort
SELECT + 37 + cor0.col0 * cor0.col2 FROM tab2 AS cor0 GROUP BY cor0.col2, col0
----
1342
5373
7226

query I rowsort
SELECT ALL cor0.col2 FROM tab1 AS cor0 GROUP BY cor0.col2, cor0.col0
----
45
71
8

query III rowsort
SELECT * FROM tab1 AS cor0 GROUP BY col2, cor0.col1, cor0.col0
----
22 6 8
28 57 45
82 44 71

query I rowsort
SELECT ( cor0.col2 ) AS col2 FROM tab0 AS cor0 GROUP BY cor0.col2
----
24
38
79

query I rowsort
SELECT DISTINCT 28 FROM tab0 AS cor0 GROUP BY cor0.col0
----
28

query I rowsort
SELECT ALL - 18 FROM tab0, tab1 AS cor0 GROUP BY cor0.col0
----
-18
-18
-18

query I rowsort
SELECT DISTINCT cor0.col2 FROM tab0 AS cor0 GROUP BY cor0.col2
----
24
38
79

query I rowsort
SELECT + col2 FROM tab2 AS cor0 GROUP BY cor0.col2
----
58
79
87

query I rowsort
SELECT - cor0.col0 AS col0 FROM tab1 AS cor0 GROUP BY cor0.col1, cor0.col0
----
-22
-28
-82

query I rowsort
SELECT 29 FROM tab1 AS cor0 GROUP BY cor0.col1, cor0.col0
----
29
29
29

query I rowsort
SELECT - + cor0.col0 - 39 AS col0 FROM tab0, tab0 cor0 GROUP BY cor0.col0
----
-122
-65
-82

query I rowsort
SELECT ALL 45 AS col0 FROM tab0 GROUP BY tab0.col0
----
45
45
45

query I rowsort
SELECT + 74 AS col1 FROM tab1 GROUP BY tab1.col0
----
74
74
74

query I rowsort
SELECT cor0.col2 FROM tab2 AS cor0 GROUP BY cor0.col2
----
58
79
87

query I rowsort label-203
SELECT - cor0.col2 + CAST ( 80 AS INTEGER ) FROM tab1 AS cor0 GROUP BY col2
----
35
72
9

query I rowsort
SELECT DISTINCT - cor0.col1 FROM tab0 AS cor0 GROUP BY cor0.col1
----
-81
0

query I rowsort
SELECT - 51 * + cor0.col2 FROM tab0, tab2 cor0, tab1 AS cor1 GROUP BY cor0.col2
----
-2958
-4029
-4437

query I rowsort
SELECT ALL + col0 * cor0.col0 FROM tab2 AS cor0 GROUP BY cor0.col0
----
225
8281
8464

query I rowsort
SELECT DISTINCT ( col0 ) FROM tab0 AS cor0 GROUP BY cor0.col0
----
26
43
83

query I rowsort
SELECT 87 AS col0 FROM tab2 AS cor0 GROUP BY cor0.col1
----
87
87
87

query I rowsort
SELECT + cor0.col0 AS col2 FROM tab1 AS cor0 GROUP BY cor0.col0
----
22
28
82

query I rowsort
SELECT DISTINCT + 45 col0 FROM tab1 AS cor0 GROUP BY col0
----
45

query I rowsort label-211
SELECT ALL CAST ( NULL AS INTEGER ) FROM tab2 AS cor0 GROUP BY col1
----
NULL
NULL
NULL

query I rowsort
SELECT ALL cor0.col1 + col1 AS col0 FROM tab0 AS cor0 GROUP BY cor0.col1
----
0
162

query I rowsort
SELECT - cor0.col1 FROM tab0 AS cor0 GROUP BY cor0.col1
----
-81
0

query I rowsort
SELECT DISTINCT + 99 * 76 + + tab2.col1 AS col2 FROM tab2 GROUP BY col1
----
7565
7583
7585

query I rowsort
SELECT ALL 54 AS col2 FROM tab2 AS cor0 GROUP BY cor0.col2
----
54
54
54

query I rowsort
SELECT + cor0.col2 AS col0 FROM tab2 AS cor0 GROUP BY cor0.col2, cor0.col0
----
58
79
87

query I rowsort
SELECT cor0.col0 + + 87 FROM tab1 AS cor0 GROUP BY cor0.col0
----
109
115
169

query I rowsort
SELECT cor0.col0 FROM tab2 AS cor0 GROUP BY cor0.col0, cor0.col1, cor0.col0
----
15
91
92

query I rowsort
SELECT ALL col0 FROM tab1 AS cor0 GROUP BY cor0.col0
----
22
28
82

query I rowsort
SELECT DISTINCT - cor0.col0 - + cor0.col0 FROM tab2 AS cor0 GROUP BY cor0.col0
----
-182
-184
-30

query I rowsort
SELECT ALL - 68 * + cor0.col1 FROM tab0 AS cor0 GROUP BY cor0.col1, cor0.col1
----
-5508
0

query I rowsort
SELECT col2 AS col2 FROM tab0 AS cor0 GROUP BY cor0.col1, cor0.col2
----
24
38
79

query I rowsort
SELECT ALL - 11 AS col1 FROM tab1 AS cor0 GROUP BY cor0.col2
----
-11
-11
-11

query I rowsort
SELECT 66 AS col1 FROM tab1 AS cor0 GROUP BY cor0.col2
----
66
66
66

query I rowsort
SELECT - cor0.col2 FROM tab2 AS cor0 GROUP BY cor0.col2
----
-58
-79
-87

query I rowsort
SELECT ALL 37 FROM tab2, tab0 AS cor0 GROUP BY cor0.col1
----
37
37

query I rowsort
SELECT DISTINCT + 20 col2 FROM tab0 GROUP BY tab0.col1
----
20

query I rowsort
SELECT 42 FROM tab0 cor0 GROUP BY col2
----
42
42
42

query I rowsort
SELECT ALL - cor0.col1 AS col1 FROM tab1 cor0 GROUP BY cor0.col1
----
-44
-57
-6

query I rowsort
SELECT - col2 AS col1 FROM tab2 AS cor0 GROUP BY cor0.col2
----
-58
-79
-87

query I rowsort
SELECT DISTINCT + 86 FROM tab1 GROUP BY tab1.col2
----
86

query I rowsort
SELECT + cor0.col1 AS col1 FROM tab2, tab0 cor0 GROUP BY cor0.col1
----
0
81

query I rowsort
SELECT - 13 FROM tab0 cor0 GROUP BY cor0.col1
----
-13
-13

query I rowsort
SELECT tab1.col0 AS col1 FROM tab1 GROUP BY tab1.col0
----
22
28
82

query I rowsort
SELECT ALL cor0.col1 * cor0.col1 AS col0 FROM tab2 AS cor0 GROUP BY cor0.col1
----
1681
3481
3721

query I rowsort
SELECT - cor0.col0 AS col1 FROM tab2 AS cor0 GROUP BY cor0.col0
----
-15
-91
-92

query I rowsort
SELECT cor0.col2 FROM tab1 AS cor0 GROUP BY cor0.col0, cor0.col2
----
45
71
8

query I rowsort
SELECT ALL - 67 AS col0 FROM tab2 AS cor0 GROUP BY cor0.col0
----
-67
-67
-67

query I rowsort
SELECT + 75 AS col2 FROM tab1 cor0 GROUP BY cor0.col0
----
75
75
75

query I rowsort
SELECT ALL cor0.col1 FROM tab0 AS cor0 GROUP BY col0, cor0.col1
----
0
0
81

query I rowsort
SELECT ALL + cor0.col1 FROM tab0 AS cor0 GROUP BY col1
----
0
81

query I rowsort
SELECT DISTINCT - 38 - - cor0.col0 AS col0 FROM tab0 AS cor0 GROUP BY cor0.col0
----
-12
45
5

query I rowsort
SELECT + cor0.col0 + - col0 + 21 AS col0 FROM tab0 AS cor0 GROUP BY cor0.col0
----
21
21
21

query I rowsort
SELECT + cor0.col0 FROM tab1 AS cor0 GROUP BY cor0.col2, cor0.col0, cor0.col0
----
22
28
82

query I rowsort
SELECT ALL - cor0.col0 FROM tab0 AS cor0 GROUP BY cor0.col0, cor0.col0
----
-26
-43
-83

query III rowsort
SELECT * FROM tab0 AS cor0 GROUP BY cor0.col2, cor0.col1, cor0.col0
----
26 0 79
43 81 24
83 0 38

query I rowsort
SELECT DISTINCT + + tab2.col2 FROM tab2, tab1 AS cor0 GROUP BY tab2.col2
----
58
79
87

query I rowsort
SELECT cor0.col0 AS col1 FROM tab2 AS cor0 GROUP BY cor0.col0
----
15
91
92

query I rowsort
SELECT col0 AS col0 FROM tab2 AS cor0 GROUP BY cor0.col0
----
15
91
92

query I rowsort
SELECT - cor0.col0 AS col1 FROM tab1 AS cor0 GROUP BY col0
----
-22
-28
-82

query I rowsort
SELECT DISTINCT ( + 71 ) col1 FROM tab1 GROUP BY tab1.col2
----
71

query I rowsort
SELECT + 96 * 29 col1 FROM tab2, tab1 AS cor0 GROUP BY tab2.col0
----
2784
2784
2784

query I rowsort
SELECT + 3 FROM tab2 AS cor0 GROUP BY cor0.col2
----
3
3
3

query I rowsort
SELECT 37 FROM tab0 AS cor0 GROUP BY col0
----
37
37
37

query I rowsort
SELECT 82 FROM tab0 cor0 GROUP BY cor0.col1
----
82
82

query I rowsort
SELECT cor0.col2 FROM tab2 cor0 GROUP BY cor0.col2
----
58
79
87

query I rowsort
SELECT DISTINCT - 87 FROM tab1, tab2 AS cor0, tab2 AS cor1 GROUP BY tab1.col0
----
-87

query I rowsort
SELECT 55 FROM tab1 AS cor0 GROUP BY cor0.col2, cor0.col1
----
55
55
55

query I rowsort
SELECT DISTINCT 35 FROM tab0 cor0 GROUP BY cor0.col2, cor0.col0
----
35

query I rowsort
SELECT cor0.col0 FROM tab2 cor0 GROUP BY col0
----
15
91
92

query I rowsort
SELECT - cor0.col2 AS col1 FROM tab1 AS cor0 GROUP BY col2
----
-45
-71
-8

query I rowsort
SELECT ALL ( cor0.col2 ) AS col1 FROM tab2, tab1 AS cor0 GROUP BY cor0.col2
----
45
71
8

query I rowsort
SELECT DISTINCT - col2 FROM tab1 GROUP BY tab1.col2
----
-45
-71
-8

query I rowsort
SELECT 38 FROM tab1 AS cor0 GROUP BY cor0.col1, cor0.col1
----
38
38
38

query I rowsort
SELECT - 16 * - cor0.col0 * 47 FROM tab0 AS cor0 GROUP BY cor0.col0
----
19552
32336
62416

query I rowsort
SELECT - 31 FROM tab2 AS cor0 GROUP BY cor0.col2
----
-31
-31
-31

query I rowsort
SELECT ( + 34 ) AS col1 FROM tab1 AS cor0 GROUP BY cor0.col2
----
34
34
34

query I rowsort
SELECT cor0.col2 AS col0 FROM tab1 AS cor0 GROUP BY cor0.col2
----
45
71
8

query I rowsort
SELECT DISTINCT 21 FROM tab0 AS cor0 GROUP BY cor0.col2
----
21

query I rowsort
SELECT 62 AS col2 FROM tab0 cor0 GROUP BY cor0.col1, cor0.col2
----
62
62
62

query I rowsort
SELECT cor0.col0 FROM tab1 cor0 GROUP BY cor0.col0, cor0.col1
----
22
28
82

query I rowsort
SELECT DISTINCT cor0.col0 FROM tab2 AS cor0 GROUP BY cor0.col0, col1
----
15
91
92

query I rowsort
SELECT DISTINCT cor0.col0 AS col2 FROM tab1 AS cor0 GROUP BY cor0.col0
----
22
28
82

query I rowsort
SELECT ALL - ( 30 ) * + cor0.col1 AS col2 FROM tab2 AS cor0 GROUP BY cor0.col1
----
-1230
-1770
-1830

query I rowsort
SELECT DISTINCT 94 AS col1 FROM tab0 AS cor0 GROUP BY cor0.col1
----
94

query I rowsort
SELECT DISTINCT + col1 FROM tab2 AS cor0 GROUP BY cor0.col1
----
41
59
61

# Group By All tests
statement ok
CREATE TABLE tab3(col0 INTEGER, col1 INTEGER, col2 INTEGER, col3 INTEGER)

statement ok
INSERT INTO tab3 VALUES(0,1,12,-1)

statement ok
INSERT INTO tab3 VALUES(0,2,13,-1)

statement ok
INSERT INTO tab3 VALUES(0,1,10,-2)

statement ok
INSERT INTO tab3 VALUES(0,2,15,-2)

statement ok
INSERT INTO tab3 VALUES(1, NULL, 10, -2)

query IRI rowsort
SELECT col1, AVG(col2), col0 FROM tab3 GROUP BY ALL
----
1 11 0
2 14 0
NULL 10 1

query IIR rowsort
SELECT sub.col1, sub.col0, AVG(sub.col2) AS avg_col2
FROM (
  SELECT col1, col0, col2
  FROM tab3
  WHERe col3 = -1
  GROUP BY ALL
) AS sub
GROUP BY ALL;
----
1 0 12
2 0 13

query IIR rowsort
SELECT sub.col1, sub.col0, sub."AVG(tab3.col2)" AS avg_col2
FROM (
  SELECT col1, AVG(col2), col0 FROM tab3 GROUP BY ALL
) AS sub
GROUP BY ALL;
----
1 0 11
2 0 14
NULL 1 10

query IIII rowsort
SELECT col0, col1, COUNT(col2), SUM(col3) FROM tab3 GROUP BY ALL
----
0 1 2 -3
0 2 2 -3
1 NULL 1 -2

# query below should work in multi partition, successfully.
query II
SELECT l.col0, LAST_VALUE(r.col1 ORDER BY r.col0) as last_col1
FROM tab0 as l
JOIN tab0 as r
ON l.col0 = r.col0
GROUP BY l.col0, l.col1, l.col2
ORDER BY l.col0;
----
26 0
43 81
83 0

# assert that above query works in indeed multi partitions
# physical plan for this query should contain RepartitionExecs.
# Aggregation should be in two stages, Partial + FinalPartitioned stages.
query TT
EXPLAIN SELECT l.col0, LAST_VALUE(r.col1 ORDER BY r.col0) as last_col1
FROM tab0 as l
JOIN tab0 as r
ON l.col0 = r.col0
GROUP BY l.col0, l.col1, l.col2
ORDER BY l.col0;
----
logical_plan
Sort: l.col0 ASC NULLS LAST
--Projection: l.col0, LAST_VALUE(r.col1) ORDER BY [r.col0 ASC NULLS LAST] AS last_col1
----Aggregate: groupBy=[[l.col0, l.col1, l.col2]], aggr=[[LAST_VALUE(r.col1) ORDER BY [r.col0 ASC NULLS LAST]]]
------Inner Join: l.col0 = r.col0
--------SubqueryAlias: l
----------TableScan: tab0 projection=[col0, col1, col2]
--------SubqueryAlias: r
----------TableScan: tab0 projection=[col0, col1]
physical_plan
SortPreservingMergeExec: [col0@0 ASC NULLS LAST]
--SortExec: expr=[col0@0 ASC NULLS LAST]
----ProjectionExec: expr=[col0@0 as col0, LAST_VALUE(r.col1) ORDER BY [r.col0 ASC NULLS LAST]@3 as last_col1]
------AggregateExec: mode=FinalPartitioned, gby=[col0@0 as col0, col1@1 as col1, col2@2 as col2], aggr=[LAST_VALUE(r.col1)]
--------CoalesceBatchesExec: target_batch_size=8192
----------RepartitionExec: partitioning=Hash([col0@0, col1@1, col2@2], 4), input_partitions=4
------------AggregateExec: mode=Partial, gby=[col0@0 as col0, col1@1 as col1, col2@2 as col2], aggr=[LAST_VALUE(r.col1)], ordering_mode=PartiallySorted([0])
--------------SortExec: expr=[col0@3 ASC NULLS LAST]
----------------CoalesceBatchesExec: target_batch_size=8192
------------------HashJoinExec: mode=Partitioned, join_type=Inner, on=[(col0@0, col0@0)]
--------------------CoalesceBatchesExec: target_batch_size=8192
----------------------RepartitionExec: partitioning=Hash([col0@0], 4), input_partitions=1
------------------------MemoryExec: partitions=1, partition_sizes=[3]
--------------------CoalesceBatchesExec: target_batch_size=8192
----------------------RepartitionExec: partitioning=Hash([col0@0], 4), input_partitions=1
------------------------MemoryExec: partitions=1, partition_sizes=[3]

# Columns in the table are a,b,c,d. Source is CsvExec which is ordered by
# a,b,c column. Column a has cardinality 2, column b has cardinality 4.
# Column c has cardinality 100 (unique entries). Column d has cardinality 5.
statement ok
CREATE UNBOUNDED EXTERNAL TABLE annotated_data_infinite2 (
  a0 INTEGER,
  a INTEGER,
  b INTEGER,
  c INTEGER,
  d INTEGER
)
STORED AS CSV
WITH HEADER ROW
WITH ORDER (a ASC, b ASC, c ASC)
LOCATION '../core/tests/data/window_2.csv';

# Create a table with 2 ordered columns.
# In the next step, we will expect to observe the removed sort execs.
statement ok
CREATE EXTERNAL TABLE multiple_ordered_table (
  a0 INTEGER,
  a INTEGER,
  b INTEGER,
  c INTEGER,
  d INTEGER
)
STORED AS CSV
WITH HEADER ROW
WITH ORDER (a ASC, b ASC)
WITH ORDER (c ASC)
LOCATION '../core/tests/data/window_2.csv';

# Expected a sort exec for b DESC
query TT
EXPLAIN SELECT a FROM multiple_ordered_table ORDER BY b DESC;
----
logical_plan
Projection: multiple_ordered_table.a
--Sort: multiple_ordered_table.b DESC NULLS FIRST
----TableScan: multiple_ordered_table projection=[a, b]
physical_plan
ProjectionExec: expr=[a@0 as a]
--SortExec: expr=[b@1 DESC]
----CsvExec: file_groups={1 group: [[WORKSPACE_ROOT/datafusion/core/tests/data/window_2.csv]]}, projection=[a, b], output_ordering=[a@0 ASC NULLS LAST, b@1 ASC NULLS LAST], has_header=true

# Final plan shouldn't have SortExec c ASC,
# because table already satisfies this ordering.
query TT
EXPLAIN SELECT a FROM multiple_ordered_table ORDER BY c ASC;
----
logical_plan
Projection: multiple_ordered_table.a
--Sort: multiple_ordered_table.c ASC NULLS LAST
----TableScan: multiple_ordered_table projection=[a, c]
physical_plan CsvExec: file_groups={1 group: [[WORKSPACE_ROOT/datafusion/core/tests/data/window_2.csv]]}, projection=[a], output_ordering=[a@0 ASC NULLS LAST], has_header=true

# Final plan shouldn't have SortExec a ASC, b ASC,
# because table already satisfies this ordering.
query TT
EXPLAIN SELECT a FROM multiple_ordered_table ORDER BY a ASC, b ASC;
----
logical_plan
Projection: multiple_ordered_table.a
--Sort: multiple_ordered_table.a ASC NULLS LAST, multiple_ordered_table.b ASC NULLS LAST
----TableScan: multiple_ordered_table projection=[a, b]
physical_plan CsvExec: file_groups={1 group: [[WORKSPACE_ROOT/datafusion/core/tests/data/window_2.csv]]}, projection=[a], output_ordering=[a@0 ASC NULLS LAST], has_header=true

# test_window_agg_sort
statement ok
set datafusion.execution.target_partitions = 1;

# test_source_sorted_groupby
query TT
EXPLAIN SELECT a, b,
 SUM(c) as summation1
 FROM annotated_data_infinite2
 GROUP BY b, a
----
logical_plan
Projection: annotated_data_infinite2.a, annotated_data_infinite2.b, SUM(annotated_data_infinite2.c) AS summation1
--Aggregate: groupBy=[[annotated_data_infinite2.b, annotated_data_infinite2.a]], aggr=[[SUM(CAST(annotated_data_infinite2.c AS Int64))]]
----TableScan: annotated_data_infinite2 projection=[a, b, c]
physical_plan
ProjectionExec: expr=[a@1 as a, b@0 as b, SUM(annotated_data_infinite2.c)@2 as summation1]
--AggregateExec: mode=Single, gby=[b@1 as b, a@0 as a], aggr=[SUM(annotated_data_infinite2.c)], ordering_mode=Sorted
----StreamingTableExec: partition_sizes=1, projection=[a, b, c], infinite_source=true, output_ordering=[a@0 ASC NULLS LAST, b@1 ASC NULLS LAST, c@2 ASC NULLS LAST]


query III
 SELECT a, b,
 SUM(c) as summation1
 FROM annotated_data_infinite2
 GROUP BY b, a
----
0 0 300
0 1 925
1 2 1550
1 3 2175


# test_source_sorted_groupby2
# If ordering is not important for the aggregation function, we should ignore the ordering requirement. Hence
# "ORDER BY a DESC" should have no effect.
query TT
EXPLAIN SELECT a, d,
 SUM(c ORDER BY a DESC) as summation1
 FROM annotated_data_infinite2
 GROUP BY d, a
----
logical_plan
Projection: annotated_data_infinite2.a, annotated_data_infinite2.d, SUM(annotated_data_infinite2.c) ORDER BY [annotated_data_infinite2.a DESC NULLS FIRST] AS summation1
--Aggregate: groupBy=[[annotated_data_infinite2.d, annotated_data_infinite2.a]], aggr=[[SUM(CAST(annotated_data_infinite2.c AS Int64)) ORDER BY [annotated_data_infinite2.a DESC NULLS FIRST]]]
----TableScan: annotated_data_infinite2 projection=[a, c, d]
physical_plan
ProjectionExec: expr=[a@1 as a, d@0 as d, SUM(annotated_data_infinite2.c) ORDER BY [annotated_data_infinite2.a DESC NULLS FIRST]@2 as summation1]
--AggregateExec: mode=Single, gby=[d@2 as d, a@0 as a], aggr=[SUM(annotated_data_infinite2.c)], ordering_mode=PartiallySorted([1])
----StreamingTableExec: partition_sizes=1, projection=[a, c, d], infinite_source=true, output_ordering=[a@0 ASC NULLS LAST]

query III
SELECT a, d,
 SUM(c ORDER BY a DESC) as summation1
 FROM annotated_data_infinite2
 GROUP BY d, a
----
0 0 292
0 2 196
0 1 315
0 4 164
0 3 258
1 0 622
1 3 299
1 1 1043
1 4 913
1 2 848

# test_source_sorted_groupby3

query TT
EXPLAIN SELECT a, b, FIRST_VALUE(c ORDER BY a DESC) as first_c
  FROM annotated_data_infinite2
  GROUP BY a, b
----
logical_plan
Projection: annotated_data_infinite2.a, annotated_data_infinite2.b, FIRST_VALUE(annotated_data_infinite2.c) ORDER BY [annotated_data_infinite2.a DESC NULLS FIRST] AS first_c
--Aggregate: groupBy=[[annotated_data_infinite2.a, annotated_data_infinite2.b]], aggr=[[FIRST_VALUE(annotated_data_infinite2.c) ORDER BY [annotated_data_infinite2.a DESC NULLS FIRST]]]
----TableScan: annotated_data_infinite2 projection=[a, b, c]
physical_plan
ProjectionExec: expr=[a@0 as a, b@1 as b, FIRST_VALUE(annotated_data_infinite2.c) ORDER BY [annotated_data_infinite2.a DESC NULLS FIRST]@2 as first_c]
--AggregateExec: mode=Single, gby=[a@0 as a, b@1 as b], aggr=[FIRST_VALUE(annotated_data_infinite2.c)], ordering_mode=Sorted
----StreamingTableExec: partition_sizes=1, projection=[a, b, c], infinite_source=true, output_ordering=[a@0 ASC NULLS LAST, b@1 ASC NULLS LAST, c@2 ASC NULLS LAST]

query III
SELECT a, b, FIRST_VALUE(c ORDER BY a DESC) as first_c
  FROM annotated_data_infinite2
  GROUP BY a, b
----
0 0 0
0 1 25
1 2 50
1 3 75

# test_source_sorted_groupby4

query TT
EXPLAIN SELECT a, b, LAST_VALUE(c ORDER BY a DESC) as last_c
  FROM annotated_data_infinite2
  GROUP BY a, b
----
logical_plan
Projection: annotated_data_infinite2.a, annotated_data_infinite2.b, LAST_VALUE(annotated_data_infinite2.c) ORDER BY [annotated_data_infinite2.a DESC NULLS FIRST] AS last_c
--Aggregate: groupBy=[[annotated_data_infinite2.a, annotated_data_infinite2.b]], aggr=[[LAST_VALUE(annotated_data_infinite2.c) ORDER BY [annotated_data_infinite2.a DESC NULLS FIRST]]]
----TableScan: annotated_data_infinite2 projection=[a, b, c]
physical_plan
ProjectionExec: expr=[a@0 as a, b@1 as b, LAST_VALUE(annotated_data_infinite2.c) ORDER BY [annotated_data_infinite2.a DESC NULLS FIRST]@2 as last_c]
--AggregateExec: mode=Single, gby=[a@0 as a, b@1 as b], aggr=[LAST_VALUE(annotated_data_infinite2.c)], ordering_mode=Sorted
----StreamingTableExec: partition_sizes=1, projection=[a, b, c], infinite_source=true, output_ordering=[a@0 ASC NULLS LAST, b@1 ASC NULLS LAST, c@2 ASC NULLS LAST]

query III
SELECT a, b, LAST_VALUE(c ORDER BY a DESC) as last_c
  FROM annotated_data_infinite2
  GROUP BY a, b
----
0 0 24
0 1 49
1 2 74
1 3 99

# when LAST_VALUE, or FIRST_VALUE value do not contain ordering requirement
# queries should still work, However, result depends on the scanning order and
# not deterministic
query TT
EXPLAIN SELECT a, b, LAST_VALUE(c) as last_c
  FROM annotated_data_infinite2
  GROUP BY a, b
----
logical_plan
Projection: annotated_data_infinite2.a, annotated_data_infinite2.b, LAST_VALUE(annotated_data_infinite2.c) AS last_c
--Aggregate: groupBy=[[annotated_data_infinite2.a, annotated_data_infinite2.b]], aggr=[[LAST_VALUE(annotated_data_infinite2.c)]]
----TableScan: annotated_data_infinite2 projection=[a, b, c]
physical_plan
ProjectionExec: expr=[a@0 as a, b@1 as b, LAST_VALUE(annotated_data_infinite2.c)@2 as last_c]
--AggregateExec: mode=Single, gby=[a@0 as a, b@1 as b], aggr=[LAST_VALUE(annotated_data_infinite2.c)], ordering_mode=Sorted
----StreamingTableExec: partition_sizes=1, projection=[a, b, c], infinite_source=true, output_ordering=[a@0 ASC NULLS LAST, b@1 ASC NULLS LAST, c@2 ASC NULLS LAST]

query III
SELECT a, b, LAST_VALUE(c) as last_c
  FROM annotated_data_infinite2
  GROUP BY a, b
----
0 0 24
0 1 49
1 2 74
1 3 99

statement ok
drop table annotated_data_infinite2;

# create a table for testing
statement ok
CREATE TABLE sales_global (zip_code INT,
          country VARCHAR(3),
          sn INT,
          ts TIMESTAMP,
          currency VARCHAR(3),
          amount FLOAT
        ) as VALUES
          (0, 'GRC', 0, '2022-01-01 06:00:00'::timestamp, 'EUR', 30.0),
          (1, 'FRA', 1, '2022-01-01 08:00:00'::timestamp, 'EUR', 50.0),
          (1, 'TUR', 2, '2022-01-01 11:30:00'::timestamp, 'TRY', 75.0),
          (1, 'FRA', 3, '2022-01-02 12:00:00'::timestamp, 'EUR', 200.0),
          (1, 'TUR', 4, '2022-01-03 10:00:00'::timestamp, 'TRY', 100.0),
          (0, 'GRC', 4, '2022-01-03 10:00:00'::timestamp, 'EUR', 80.0)

# create a new table named exchange rates
statement ok
CREATE TABLE exchange_rates (
    sn INTEGER,
    ts TIMESTAMP,
    currency_from VARCHAR(3),
    currency_to VARCHAR(3),
    rate DECIMAL(10,2)
) as VALUES
    (0, '2022-01-01 06:00:00'::timestamp, 'EUR', 'USD', 1.10),
    (1, '2022-01-01 08:00:00'::timestamp, 'TRY', 'USD', 0.10),
    (2, '2022-01-01 11:30:00'::timestamp, 'EUR', 'USD', 1.12),
    (3, '2022-01-02 12:00:00'::timestamp, 'TRY', 'USD', 0.11),
    (4, '2022-01-03 10:00:00'::timestamp, 'EUR', 'USD', 1.12)

# test_ordering_sensitive_aggregation
# ordering sensitive requirement should add a SortExec in the final plan. To satisfy amount ASC
# in the aggregation
statement ok
set datafusion.execution.target_partitions = 1;

query TT
EXPLAIN SELECT country, (ARRAY_AGG(amount ORDER BY amount ASC)) AS amounts
  FROM sales_global
  GROUP BY country
----
logical_plan
Projection: sales_global.country, ARRAY_AGG(sales_global.amount) ORDER BY [sales_global.amount ASC NULLS LAST] AS amounts
--Aggregate: groupBy=[[sales_global.country]], aggr=[[ARRAY_AGG(sales_global.amount) ORDER BY [sales_global.amount ASC NULLS LAST]]]
----TableScan: sales_global projection=[country, amount]
physical_plan
ProjectionExec: expr=[country@0 as country, ARRAY_AGG(sales_global.amount) ORDER BY [sales_global.amount ASC NULLS LAST]@1 as amounts]
--AggregateExec: mode=Single, gby=[country@0 as country], aggr=[ARRAY_AGG(sales_global.amount)]
----SortExec: expr=[amount@1 ASC NULLS LAST]
------MemoryExec: partitions=1, partition_sizes=[1]


query T?
SELECT country, (ARRAY_AGG(amount ORDER BY amount ASC)) AS amounts
  FROM sales_global
  GROUP BY country
----
GRC [30.0, 80.0]
FRA [50.0, 200.0]
TUR [75.0, 100.0]

# test_ordering_sensitive_aggregation2
# We should be able to satisfy the finest requirement among all aggregators, when we have multiple aggregators.
# Hence final plan should have SortExec: expr=[amount@1 DESC] to satisfy array_agg requirement.
query TT
EXPLAIN SELECT s.country, ARRAY_AGG(s.amount ORDER BY s.amount DESC) AS amounts,
          SUM(s.amount) AS sum1
        FROM sales_global AS s
        GROUP BY s.country
----
logical_plan
Projection: s.country, ARRAY_AGG(s.amount) ORDER BY [s.amount DESC NULLS FIRST] AS amounts, SUM(s.amount) AS sum1
--Aggregate: groupBy=[[s.country]], aggr=[[ARRAY_AGG(s.amount) ORDER BY [s.amount DESC NULLS FIRST], SUM(CAST(s.amount AS Float64))]]
----SubqueryAlias: s
------TableScan: sales_global projection=[country, amount]
physical_plan
ProjectionExec: expr=[country@0 as country, ARRAY_AGG(s.amount) ORDER BY [s.amount DESC NULLS FIRST]@1 as amounts, SUM(s.amount)@2 as sum1]
--AggregateExec: mode=Single, gby=[country@0 as country], aggr=[ARRAY_AGG(s.amount), SUM(s.amount)]
----SortExec: expr=[amount@1 DESC]
------MemoryExec: partitions=1, partition_sizes=[1]

query T?R
SELECT s.country, ARRAY_AGG(s.amount ORDER BY s.amount DESC) AS amounts,
    SUM(s.amount) AS sum1
  FROM sales_global AS s
  GROUP BY s.country
----
FRA [200.0, 50.0] 250
TUR [100.0, 75.0] 175
GRC [80.0, 30.0] 110

# test_ordering_sensitive_aggregation3
# When different aggregators have conflicting requirements, we cannot satisfy all of them in current implementation.
# test below should raise Plan Error.
statement error DataFusion error: This feature is not implemented: Conflicting ordering requirements in aggregate functions is not supported
SELECT ARRAY_AGG(s.amount ORDER BY s.amount DESC) AS amounts,
    ARRAY_AGG(s.amount ORDER BY s.amount ASC) AS amounts2,
    ARRAY_AGG(s.amount ORDER BY s.sn ASC) AS amounts3
  FROM sales_global AS s
  GROUP BY s.country

# test_ordering_sensitive_aggregation4
# If aggregators can work with bounded memory (Sorted or PartiallySorted mode), we should append requirement to
# the existing ordering. This enables us to still work with bounded memory, and also satisfy aggregation requirement.
# This test checks for whether we can satisfy aggregation requirement in Sorted mode.
query TT
EXPLAIN SELECT s.country, ARRAY_AGG(s.amount ORDER BY s.amount DESC) AS amounts,
        SUM(s.amount) AS sum1
          FROM (SELECT *
            FROM sales_global
            ORDER BY country) AS s
          GROUP BY s.country
----
logical_plan
Projection: s.country, ARRAY_AGG(s.amount) ORDER BY [s.amount DESC NULLS FIRST] AS amounts, SUM(s.amount) AS sum1
--Aggregate: groupBy=[[s.country]], aggr=[[ARRAY_AGG(s.amount) ORDER BY [s.amount DESC NULLS FIRST], SUM(CAST(s.amount AS Float64))]]
----SubqueryAlias: s
------Sort: sales_global.country ASC NULLS LAST
--------TableScan: sales_global projection=[country, amount]
physical_plan
ProjectionExec: expr=[country@0 as country, ARRAY_AGG(s.amount) ORDER BY [s.amount DESC NULLS FIRST]@1 as amounts, SUM(s.amount)@2 as sum1]
--AggregateExec: mode=Single, gby=[country@0 as country], aggr=[ARRAY_AGG(s.amount), SUM(s.amount)], ordering_mode=Sorted
----SortExec: expr=[country@0 ASC NULLS LAST,amount@1 DESC]
------MemoryExec: partitions=1, partition_sizes=[1]

query T?R
SELECT s.country, ARRAY_AGG(s.amount ORDER BY s.amount DESC) AS amounts,
  SUM(s.amount) AS sum1
    FROM (SELECT *
      FROM sales_global
      ORDER BY country) AS s
    GROUP BY s.country
----
FRA [200.0, 50.0] 250
GRC [80.0, 30.0] 110
TUR [100.0, 75.0] 175

# test_ordering_sensitive_aggregation5
# If aggregators can work with bounded memory (Sorted or PartiallySorted mode), we should be append requirement to
# the existing ordering. This enables us to still work with bounded memory, and also satisfy aggregation requirement.
# This test checks for whether we can satisfy aggregation requirement in PartiallySorted mode.
query TT
EXPLAIN SELECT s.country, s.zip_code, ARRAY_AGG(s.amount ORDER BY s.amount DESC) AS amounts,
        SUM(s.amount) AS sum1
          FROM (SELECT *
            FROM sales_global
            ORDER BY country) AS s
          GROUP BY s.country, s.zip_code
----
logical_plan
Projection: s.country, s.zip_code, ARRAY_AGG(s.amount) ORDER BY [s.amount DESC NULLS FIRST] AS amounts, SUM(s.amount) AS sum1
--Aggregate: groupBy=[[s.country, s.zip_code]], aggr=[[ARRAY_AGG(s.amount) ORDER BY [s.amount DESC NULLS FIRST], SUM(CAST(s.amount AS Float64))]]
----SubqueryAlias: s
------Sort: sales_global.country ASC NULLS LAST
--------TableScan: sales_global projection=[zip_code, country, amount]
physical_plan
ProjectionExec: expr=[country@0 as country, zip_code@1 as zip_code, ARRAY_AGG(s.amount) ORDER BY [s.amount DESC NULLS FIRST]@2 as amounts, SUM(s.amount)@3 as sum1]
--AggregateExec: mode=Single, gby=[country@1 as country, zip_code@0 as zip_code], aggr=[ARRAY_AGG(s.amount), SUM(s.amount)], ordering_mode=PartiallySorted([0])
----SortExec: expr=[country@1 ASC NULLS LAST,amount@2 DESC]
------MemoryExec: partitions=1, partition_sizes=[1]

query TI?R
SELECT s.country, s.zip_code, ARRAY_AGG(s.amount ORDER BY s.amount DESC) AS amounts,
    SUM(s.amount) AS sum1
      FROM (SELECT *
        FROM sales_global
        ORDER BY country) AS s
      GROUP BY s.country, s.zip_code
----
FRA 1 [200.0, 50.0] 250
GRC 0 [80.0, 30.0] 110
TUR 1 [100.0, 75.0] 175

# test_ordering_sensitive_aggregation6
# If aggregators can work with bounded memory (FullySorted or PartiallySorted mode), we should be append requirement to
# the existing ordering. When group by expressions contain aggregation requirement, we shouldn't append redundant expression.
# Hence in the final plan SortExec should be SortExec: expr=[country@0 DESC] not SortExec: expr=[country@0 ASC NULLS LAST,country@0 DESC]
query TT
EXPLAIN SELECT s.country, ARRAY_AGG(s.amount ORDER BY s.country DESC) AS amounts,
        SUM(s.amount) AS sum1
          FROM (SELECT *
            FROM sales_global
            ORDER BY country) AS s
          GROUP BY s.country
----
logical_plan
Projection: s.country, ARRAY_AGG(s.amount) ORDER BY [s.country DESC NULLS FIRST] AS amounts, SUM(s.amount) AS sum1
--Aggregate: groupBy=[[s.country]], aggr=[[ARRAY_AGG(s.amount) ORDER BY [s.country DESC NULLS FIRST], SUM(CAST(s.amount AS Float64))]]
----SubqueryAlias: s
------Sort: sales_global.country ASC NULLS LAST
--------TableScan: sales_global projection=[country, amount]
physical_plan
ProjectionExec: expr=[country@0 as country, ARRAY_AGG(s.amount) ORDER BY [s.country DESC NULLS FIRST]@1 as amounts, SUM(s.amount)@2 as sum1]
--AggregateExec: mode=Single, gby=[country@0 as country], aggr=[ARRAY_AGG(s.amount), SUM(s.amount)], ordering_mode=Sorted
----SortExec: expr=[country@0 ASC NULLS LAST]
------MemoryExec: partitions=1, partition_sizes=[1]

query T?R
SELECT s.country, ARRAY_AGG(s.amount ORDER BY s.amount DESC) AS amounts,
  SUM(s.amount) AS sum1
    FROM (SELECT *
      FROM sales_global
      ORDER BY country) AS s
    GROUP BY s.country
----
FRA [200.0, 50.0] 250
GRC [80.0, 30.0] 110
TUR [100.0, 75.0] 175

# test_ordering_sensitive_aggregation7
# Lexicographical ordering requirement can be given as
# argument to the aggregate functions
query TT
EXPLAIN SELECT s.country, ARRAY_AGG(s.amount ORDER BY s.country DESC, s.amount DESC) AS amounts,
        SUM(s.amount) AS sum1
          FROM (SELECT *
            FROM sales_global
            ORDER BY country) AS s
          GROUP BY s.country
----
logical_plan
Projection: s.country, ARRAY_AGG(s.amount) ORDER BY [s.country DESC NULLS FIRST, s.amount DESC NULLS FIRST] AS amounts, SUM(s.amount) AS sum1
--Aggregate: groupBy=[[s.country]], aggr=[[ARRAY_AGG(s.amount) ORDER BY [s.country DESC NULLS FIRST, s.amount DESC NULLS FIRST], SUM(CAST(s.amount AS Float64))]]
----SubqueryAlias: s
------Sort: sales_global.country ASC NULLS LAST
--------TableScan: sales_global projection=[country, amount]
physical_plan
ProjectionExec: expr=[country@0 as country, ARRAY_AGG(s.amount) ORDER BY [s.country DESC NULLS FIRST, s.amount DESC NULLS FIRST]@1 as amounts, SUM(s.amount)@2 as sum1]
--AggregateExec: mode=Single, gby=[country@0 as country], aggr=[ARRAY_AGG(s.amount), SUM(s.amount)], ordering_mode=Sorted
----SortExec: expr=[country@0 ASC NULLS LAST,amount@1 DESC]
------MemoryExec: partitions=1, partition_sizes=[1]

query T?R
SELECT s.country, ARRAY_AGG(s.amount ORDER BY s.country DESC, s.amount DESC) AS amounts,
  SUM(s.amount) AS sum1
    FROM (SELECT *
      FROM sales_global
      ORDER BY country) AS s
    GROUP BY s.country
----
FRA [200.0, 50.0] 250
GRC [80.0, 30.0] 110
TUR [100.0, 75.0] 175

# test_reverse_aggregate_expr
# Some of the Aggregators can be reversed, by this way we can still run aggregators without re-ordering
# that have contradictory requirements at first glance.
query TT
EXPLAIN SELECT country, ARRAY_AGG(amount ORDER BY amount DESC) AS amounts,
  FIRST_VALUE(amount ORDER BY amount ASC) AS fv1,
  LAST_VALUE(amount ORDER BY amount DESC) AS fv2
  FROM sales_global
  GROUP BY country
----
logical_plan
Projection: sales_global.country, ARRAY_AGG(sales_global.amount) ORDER BY [sales_global.amount DESC NULLS FIRST] AS amounts, FIRST_VALUE(sales_global.amount) ORDER BY [sales_global.amount ASC NULLS LAST] AS fv1, LAST_VALUE(sales_global.amount) ORDER BY [sales_global.amount DESC NULLS FIRST] AS fv2
--Aggregate: groupBy=[[sales_global.country]], aggr=[[ARRAY_AGG(sales_global.amount) ORDER BY [sales_global.amount DESC NULLS FIRST], FIRST_VALUE(sales_global.amount) ORDER BY [sales_global.amount ASC NULLS LAST], LAST_VALUE(sales_global.amount) ORDER BY [sales_global.amount DESC NULLS FIRST]]]
----TableScan: sales_global projection=[country, amount]
physical_plan
ProjectionExec: expr=[country@0 as country, ARRAY_AGG(sales_global.amount) ORDER BY [sales_global.amount DESC NULLS FIRST]@1 as amounts, FIRST_VALUE(sales_global.amount) ORDER BY [sales_global.amount ASC NULLS LAST]@2 as fv1, LAST_VALUE(sales_global.amount) ORDER BY [sales_global.amount DESC NULLS FIRST]@3 as fv2]
--AggregateExec: mode=Single, gby=[country@0 as country], aggr=[ARRAY_AGG(sales_global.amount), LAST_VALUE(sales_global.amount), LAST_VALUE(sales_global.amount)]
----SortExec: expr=[amount@1 DESC]
------MemoryExec: partitions=1, partition_sizes=[1]

query T?RR
SELECT country, ARRAY_AGG(amount ORDER BY amount DESC) AS amounts,
  FIRST_VALUE(amount ORDER BY amount ASC) AS fv1,
  LAST_VALUE(amount ORDER BY amount DESC) AS fv2
  FROM sales_global
  GROUP BY country
----
FRA [200.0, 50.0] 50 50
TUR [100.0, 75.0] 75 75
GRC [80.0, 30.0] 30 30

# test_reverse_aggregate_expr2
# Some of the Aggregators can be reversed, by this way we can still run aggregators without re-ordering
# that have contradictory requirements at first glance.
query TT
EXPLAIN SELECT country, ARRAY_AGG(amount ORDER BY amount ASC) AS amounts,
  FIRST_VALUE(amount ORDER BY amount ASC) AS fv1,
  LAST_VALUE(amount ORDER BY amount DESC) AS fv2
  FROM sales_global
  GROUP BY country
----
logical_plan
Projection: sales_global.country, ARRAY_AGG(sales_global.amount) ORDER BY [sales_global.amount ASC NULLS LAST] AS amounts, FIRST_VALUE(sales_global.amount) ORDER BY [sales_global.amount ASC NULLS LAST] AS fv1, LAST_VALUE(sales_global.amount) ORDER BY [sales_global.amount DESC NULLS FIRST] AS fv2
--Aggregate: groupBy=[[sales_global.country]], aggr=[[ARRAY_AGG(sales_global.amount) ORDER BY [sales_global.amount ASC NULLS LAST], FIRST_VALUE(sales_global.amount) ORDER BY [sales_global.amount ASC NULLS LAST], LAST_VALUE(sales_global.amount) ORDER BY [sales_global.amount DESC NULLS FIRST]]]
----TableScan: sales_global projection=[country, amount]
physical_plan
ProjectionExec: expr=[country@0 as country, ARRAY_AGG(sales_global.amount) ORDER BY [sales_global.amount ASC NULLS LAST]@1 as amounts, FIRST_VALUE(sales_global.amount) ORDER BY [sales_global.amount ASC NULLS LAST]@2 as fv1, LAST_VALUE(sales_global.amount) ORDER BY [sales_global.amount DESC NULLS FIRST]@3 as fv2]
--AggregateExec: mode=Single, gby=[country@0 as country], aggr=[ARRAY_AGG(sales_global.amount), FIRST_VALUE(sales_global.amount), FIRST_VALUE(sales_global.amount)]
----SortExec: expr=[amount@1 ASC NULLS LAST]
------MemoryExec: partitions=1, partition_sizes=[1]

query T?RR
SELECT country, ARRAY_AGG(amount ORDER BY amount ASC) AS amounts,
  FIRST_VALUE(amount ORDER BY amount ASC) AS fv1,
  LAST_VALUE(amount ORDER BY amount DESC) AS fv2
  FROM sales_global
  GROUP BY country
----
GRC [30.0, 80.0] 30 30
FRA [50.0, 200.0] 50 50
TUR [75.0, 100.0] 75 75

# test_reverse_aggregate_expr3
# Some of the Aggregators can be reversed, by this way we can still run aggregators without re-ordering
# that have contradictory requirements at first glance. This algorithm shouldn't depend
# on the order of the aggregation expressions.
query TT
EXPLAIN SELECT country, FIRST_VALUE(amount ORDER BY amount ASC) AS fv1,
  LAST_VALUE(amount ORDER BY amount DESC) AS fv2,
  ARRAY_AGG(amount ORDER BY amount ASC) AS amounts
  FROM sales_global
  GROUP BY country
----
logical_plan
Projection: sales_global.country, FIRST_VALUE(sales_global.amount) ORDER BY [sales_global.amount ASC NULLS LAST] AS fv1, LAST_VALUE(sales_global.amount) ORDER BY [sales_global.amount DESC NULLS FIRST] AS fv2, ARRAY_AGG(sales_global.amount) ORDER BY [sales_global.amount ASC NULLS LAST] AS amounts
--Aggregate: groupBy=[[sales_global.country]], aggr=[[FIRST_VALUE(sales_global.amount) ORDER BY [sales_global.amount ASC NULLS LAST], LAST_VALUE(sales_global.amount) ORDER BY [sales_global.amount DESC NULLS FIRST], ARRAY_AGG(sales_global.amount) ORDER BY [sales_global.amount ASC NULLS LAST]]]
----TableScan: sales_global projection=[country, amount]
physical_plan
ProjectionExec: expr=[country@0 as country, FIRST_VALUE(sales_global.amount) ORDER BY [sales_global.amount ASC NULLS LAST]@1 as fv1, LAST_VALUE(sales_global.amount) ORDER BY [sales_global.amount DESC NULLS FIRST]@2 as fv2, ARRAY_AGG(sales_global.amount) ORDER BY [sales_global.amount ASC NULLS LAST]@3 as amounts]
--AggregateExec: mode=Single, gby=[country@0 as country], aggr=[FIRST_VALUE(sales_global.amount), FIRST_VALUE(sales_global.amount), ARRAY_AGG(sales_global.amount)]
----SortExec: expr=[amount@1 ASC NULLS LAST]
------MemoryExec: partitions=1, partition_sizes=[1]

query TRR?
SELECT country, FIRST_VALUE(amount ORDER BY amount ASC) AS fv1,
  LAST_VALUE(amount ORDER BY amount DESC) AS fv2,
  ARRAY_AGG(amount ORDER BY amount ASC) AS amounts
  FROM sales_global
  GROUP BY country
----
GRC 30 30 [30.0, 80.0]
FRA 50 50 [50.0, 200.0]
TUR 75 75 [75.0, 100.0]

# test_reverse_aggregate_expr4
# Ordering requirement by the ordering insensitive aggregators shouldn't have effect on
# final plan. Hence seemingly conflicting requirements by SUM and ARRAY_AGG shouldn't raise error.
query TT
EXPLAIN SELECT country, SUM(amount ORDER BY ts DESC) AS sum1,
  ARRAY_AGG(amount ORDER BY amount ASC) AS amounts
  FROM sales_global
  GROUP BY country
----
logical_plan
Projection: sales_global.country, SUM(sales_global.amount) ORDER BY [sales_global.ts DESC NULLS FIRST] AS sum1, ARRAY_AGG(sales_global.amount) ORDER BY [sales_global.amount ASC NULLS LAST] AS amounts
--Aggregate: groupBy=[[sales_global.country]], aggr=[[SUM(CAST(sales_global.amount AS Float64)) ORDER BY [sales_global.ts DESC NULLS FIRST], ARRAY_AGG(sales_global.amount) ORDER BY [sales_global.amount ASC NULLS LAST]]]
----TableScan: sales_global projection=[country, ts, amount]
physical_plan
ProjectionExec: expr=[country@0 as country, SUM(sales_global.amount) ORDER BY [sales_global.ts DESC NULLS FIRST]@1 as sum1, ARRAY_AGG(sales_global.amount) ORDER BY [sales_global.amount ASC NULLS LAST]@2 as amounts]
--AggregateExec: mode=Single, gby=[country@0 as country], aggr=[SUM(sales_global.amount), ARRAY_AGG(sales_global.amount)]
----SortExec: expr=[amount@2 ASC NULLS LAST]
------MemoryExec: partitions=1, partition_sizes=[1]

query TR?
SELECT country, SUM(amount ORDER BY ts DESC) AS sum1,
  ARRAY_AGG(amount ORDER BY amount ASC) AS amounts
  FROM sales_global
  GROUP BY country
----
GRC 110 [30.0, 80.0]
FRA 250 [50.0, 200.0]
TUR 175 [75.0, 100.0]

# test_reverse_aggregate_expr5
# If all of the ordering sensitive aggregation functions are reversible
# we should be able to reverse requirements, if this helps to remove a SortExec.
# Hence in query below, FIRST_VALUE, and LAST_VALUE should be reversed to calculate its result according to `ts ASC` ordering.
# Please note that after `ts ASC` ordering because of inner query. There is no SortExec in the final plan.
query TT
EXPLAIN SELECT country, FIRST_VALUE(amount ORDER BY ts DESC) as fv1,
  LAST_VALUE(amount ORDER BY ts DESC) as lv1,
  SUM(amount ORDER BY ts DESC) as sum1
  FROM (SELECT *
    FROM sales_global
    ORDER BY ts ASC)
  GROUP BY country
----
logical_plan
Projection: sales_global.country, FIRST_VALUE(sales_global.amount) ORDER BY [sales_global.ts DESC NULLS FIRST] AS fv1, LAST_VALUE(sales_global.amount) ORDER BY [sales_global.ts DESC NULLS FIRST] AS lv1, SUM(sales_global.amount) ORDER BY [sales_global.ts DESC NULLS FIRST] AS sum1
--Aggregate: groupBy=[[sales_global.country]], aggr=[[FIRST_VALUE(sales_global.amount) ORDER BY [sales_global.ts DESC NULLS FIRST], LAST_VALUE(sales_global.amount) ORDER BY [sales_global.ts DESC NULLS FIRST], SUM(CAST(sales_global.amount AS Float64)) ORDER BY [sales_global.ts DESC NULLS FIRST]]]
----Sort: sales_global.ts ASC NULLS LAST
------TableScan: sales_global projection=[country, ts, amount]
physical_plan
ProjectionExec: expr=[country@0 as country, FIRST_VALUE(sales_global.amount) ORDER BY [sales_global.ts DESC NULLS FIRST]@1 as fv1, LAST_VALUE(sales_global.amount) ORDER BY [sales_global.ts DESC NULLS FIRST]@2 as lv1, SUM(sales_global.amount) ORDER BY [sales_global.ts DESC NULLS FIRST]@3 as sum1]
--AggregateExec: mode=Single, gby=[country@0 as country], aggr=[LAST_VALUE(sales_global.amount), FIRST_VALUE(sales_global.amount), SUM(sales_global.amount)]
----SortExec: expr=[ts@1 ASC NULLS LAST]
------MemoryExec: partitions=1, partition_sizes=[1]

query TRRR
SELECT country, FIRST_VALUE(amount ORDER BY ts DESC) as fv1,
  LAST_VALUE(amount ORDER BY ts DESC) as lv1,
  SUM(amount ORDER BY ts DESC) as sum1
  FROM (SELECT *
    FROM sales_global
    ORDER BY ts ASC)
  GROUP BY country
----
GRC 80 30 110
FRA 200 50 250
TUR 100 75 175

# If existing ordering doesn't satisfy requirement, we should do calculations
# on naive requirement (by convention, otherwise the final plan will be unintuitive),
# even if reverse ordering is possible.
# hence, below query should add `SortExec(ts DESC)` to the final plan.
query TT
EXPLAIN SELECT country, FIRST_VALUE(amount ORDER BY ts DESC) as fv1,
    LAST_VALUE(amount ORDER BY ts DESC) as lv1,
    SUM(amount ORDER BY ts DESC) as sum1
  FROM sales_global
  GROUP BY country
----
logical_plan
Projection: sales_global.country, FIRST_VALUE(sales_global.amount) ORDER BY [sales_global.ts DESC NULLS FIRST] AS fv1, LAST_VALUE(sales_global.amount) ORDER BY [sales_global.ts DESC NULLS FIRST] AS lv1, SUM(sales_global.amount) ORDER BY [sales_global.ts DESC NULLS FIRST] AS sum1
--Aggregate: groupBy=[[sales_global.country]], aggr=[[FIRST_VALUE(sales_global.amount) ORDER BY [sales_global.ts DESC NULLS FIRST], LAST_VALUE(sales_global.amount) ORDER BY [sales_global.ts DESC NULLS FIRST], SUM(CAST(sales_global.amount AS Float64)) ORDER BY [sales_global.ts DESC NULLS FIRST]]]
----TableScan: sales_global projection=[country, ts, amount]
physical_plan
ProjectionExec: expr=[country@0 as country, FIRST_VALUE(sales_global.amount) ORDER BY [sales_global.ts DESC NULLS FIRST]@1 as fv1, LAST_VALUE(sales_global.amount) ORDER BY [sales_global.ts DESC NULLS FIRST]@2 as lv1, SUM(sales_global.amount) ORDER BY [sales_global.ts DESC NULLS FIRST]@3 as sum1]
--AggregateExec: mode=Single, gby=[country@0 as country], aggr=[FIRST_VALUE(sales_global.amount), LAST_VALUE(sales_global.amount), SUM(sales_global.amount)]
----SortExec: expr=[ts@1 DESC]
------MemoryExec: partitions=1, partition_sizes=[1]

query TRRR
SELECT country, FIRST_VALUE(amount ORDER BY ts DESC) as fv1,
    LAST_VALUE(amount ORDER BY ts DESC) as lv1,
    SUM(amount ORDER BY ts DESC) as sum1
  FROM sales_global
  GROUP BY country
----
TUR 100 75 175
GRC 80 30 110
FRA 200 50 250

query TT
EXPLAIN SELECT s.zip_code, s.country, s.sn, s.ts, s.currency, LAST_VALUE(e.amount ORDER BY e.sn) AS last_rate
FROM sales_global AS s
JOIN sales_global AS e
  ON s.currency = e.currency AND
  s.ts >= e.ts
GROUP BY s.sn, s.zip_code, s.country, s.ts, s.currency
ORDER BY s.sn
----
logical_plan
Sort: s.sn ASC NULLS LAST
--Projection: s.zip_code, s.country, s.sn, s.ts, s.currency, LAST_VALUE(e.amount) ORDER BY [e.sn ASC NULLS LAST] AS last_rate
----Aggregate: groupBy=[[s.sn, s.zip_code, s.country, s.ts, s.currency]], aggr=[[LAST_VALUE(e.amount) ORDER BY [e.sn ASC NULLS LAST]]]
------Projection: s.zip_code, s.country, s.sn, s.ts, s.currency, e.sn, e.amount
--------Inner Join: s.currency = e.currency Filter: s.ts >= e.ts
----------SubqueryAlias: s
------------TableScan: sales_global projection=[zip_code, country, sn, ts, currency]
----------SubqueryAlias: e
------------TableScan: sales_global projection=[sn, ts, currency, amount]
physical_plan
SortExec: expr=[sn@2 ASC NULLS LAST]
--ProjectionExec: expr=[zip_code@1 as zip_code, country@2 as country, sn@0 as sn, ts@3 as ts, currency@4 as currency, LAST_VALUE(e.amount) ORDER BY [e.sn ASC NULLS LAST]@5 as last_rate]
----AggregateExec: mode=Single, gby=[sn@2 as sn, zip_code@0 as zip_code, country@1 as country, ts@3 as ts, currency@4 as currency], aggr=[LAST_VALUE(e.amount)]
------SortExec: expr=[sn@5 ASC NULLS LAST]
--------ProjectionExec: expr=[zip_code@0 as zip_code, country@1 as country, sn@2 as sn, ts@3 as ts, currency@4 as currency, sn@5 as sn, amount@8 as amount]
----------CoalesceBatchesExec: target_batch_size=8192
------------HashJoinExec: mode=CollectLeft, join_type=Inner, on=[(currency@4, currency@2)], filter=ts@0 >= ts@1
--------------MemoryExec: partitions=1, partition_sizes=[1]
--------------MemoryExec: partitions=1, partition_sizes=[1]

query ITIPTR
SELECT s.zip_code, s.country, s.sn, s.ts, s.currency, LAST_VALUE(e.amount ORDER BY e.sn) AS last_rate
FROM sales_global AS s
JOIN sales_global AS e
  ON s.currency = e.currency AND
  s.ts >= e.ts
GROUP BY s.sn, s.zip_code, s.country, s.ts, s.currency
ORDER BY s.sn
----
0 GRC 0 2022-01-01T06:00:00 EUR 30
1 FRA 1 2022-01-01T08:00:00 EUR 50
1 TUR 2 2022-01-01T11:30:00 TRY 75
1 FRA 3 2022-01-02T12:00:00 EUR 200
0 GRC 4 2022-01-03T10:00:00 EUR 80
1 TUR 4 2022-01-03T10:00:00 TRY 100

# Run order-sensitive aggregators in multiple partitions
statement ok
set datafusion.execution.target_partitions = 8;

# order-sensitive FIRST_VALUE and LAST_VALUE aggregators should work in
# multi-partitions without group by also.
query TT
EXPLAIN SELECT country, FIRST_VALUE(amount ORDER BY ts ASC) AS fv1,
  LAST_VALUE(amount ORDER BY ts ASC) AS fv2
  FROM sales_global
  GROUP BY country
  ORDER BY country
----
logical_plan
Sort: sales_global.country ASC NULLS LAST
--Projection: sales_global.country, FIRST_VALUE(sales_global.amount) ORDER BY [sales_global.ts ASC NULLS LAST] AS fv1, LAST_VALUE(sales_global.amount) ORDER BY [sales_global.ts ASC NULLS LAST] AS fv2
----Aggregate: groupBy=[[sales_global.country]], aggr=[[FIRST_VALUE(sales_global.amount) ORDER BY [sales_global.ts ASC NULLS LAST], LAST_VALUE(sales_global.amount) ORDER BY [sales_global.ts ASC NULLS LAST]]]
------TableScan: sales_global projection=[country, ts, amount]
physical_plan
SortPreservingMergeExec: [country@0 ASC NULLS LAST]
--SortExec: expr=[country@0 ASC NULLS LAST]
----ProjectionExec: expr=[country@0 as country, FIRST_VALUE(sales_global.amount) ORDER BY [sales_global.ts ASC NULLS LAST]@1 as fv1, LAST_VALUE(sales_global.amount) ORDER BY [sales_global.ts ASC NULLS LAST]@2 as fv2]
------AggregateExec: mode=FinalPartitioned, gby=[country@0 as country], aggr=[FIRST_VALUE(sales_global.amount), LAST_VALUE(sales_global.amount)]
--------CoalesceBatchesExec: target_batch_size=8192
----------RepartitionExec: partitioning=Hash([country@0], 8), input_partitions=8
------------RepartitionExec: partitioning=RoundRobinBatch(8), input_partitions=1
--------------AggregateExec: mode=Partial, gby=[country@0 as country], aggr=[FIRST_VALUE(sales_global.amount), LAST_VALUE(sales_global.amount)]
----------------SortExec: expr=[ts@1 ASC NULLS LAST]
------------------MemoryExec: partitions=1, partition_sizes=[1]

query TRR
SELECT country, FIRST_VALUE(amount ORDER BY ts ASC) AS fv1,
  LAST_VALUE(amount ORDER BY ts ASC) AS fv2
  FROM sales_global
  GROUP BY country
  ORDER BY country
----
FRA 50 200
GRC 30 80
TUR 75 100

# Conversion in between FIRST_VALUE and LAST_VALUE to resolve
# contradictory requirements should work in multi partitions.
query TT
EXPLAIN SELECT country, FIRST_VALUE(amount ORDER BY ts ASC) AS fv1,
  LAST_VALUE(amount ORDER BY ts DESC) AS fv2
  FROM sales_global
  GROUP BY country
  ORDER BY country
----
logical_plan
Sort: sales_global.country ASC NULLS LAST
--Projection: sales_global.country, FIRST_VALUE(sales_global.amount) ORDER BY [sales_global.ts ASC NULLS LAST] AS fv1, LAST_VALUE(sales_global.amount) ORDER BY [sales_global.ts DESC NULLS FIRST] AS fv2
----Aggregate: groupBy=[[sales_global.country]], aggr=[[FIRST_VALUE(sales_global.amount) ORDER BY [sales_global.ts ASC NULLS LAST], LAST_VALUE(sales_global.amount) ORDER BY [sales_global.ts DESC NULLS FIRST]]]
------TableScan: sales_global projection=[country, ts, amount]
physical_plan
SortPreservingMergeExec: [country@0 ASC NULLS LAST]
--SortExec: expr=[country@0 ASC NULLS LAST]
----ProjectionExec: expr=[country@0 as country, FIRST_VALUE(sales_global.amount) ORDER BY [sales_global.ts ASC NULLS LAST]@1 as fv1, LAST_VALUE(sales_global.amount) ORDER BY [sales_global.ts DESC NULLS FIRST]@2 as fv2]
------AggregateExec: mode=FinalPartitioned, gby=[country@0 as country], aggr=[FIRST_VALUE(sales_global.amount), FIRST_VALUE(sales_global.amount)]
--------CoalesceBatchesExec: target_batch_size=8192
----------RepartitionExec: partitioning=Hash([country@0], 8), input_partitions=8
------------RepartitionExec: partitioning=RoundRobinBatch(8), input_partitions=1
--------------AggregateExec: mode=Partial, gby=[country@0 as country], aggr=[FIRST_VALUE(sales_global.amount), FIRST_VALUE(sales_global.amount)]
----------------SortExec: expr=[ts@1 ASC NULLS LAST]
------------------MemoryExec: partitions=1, partition_sizes=[1]

query TRR
SELECT country, FIRST_VALUE(amount ORDER BY ts ASC) AS fv1,
  LAST_VALUE(amount ORDER BY ts DESC) AS fv2
  FROM sales_global
  GROUP BY country
  ORDER BY country
----
FRA 50 50
GRC 30 30
TUR 75 75

# make sure that batch size is small. So that query below runs in multi partitions
# row number of the sales_global is 5. Hence we choose batch size 4 to make is smaller.
statement ok
set datafusion.execution.batch_size = 4;

# order-sensitive FIRST_VALUE and LAST_VALUE aggregators should work in
# multi-partitions without group by also.
query TT
EXPLAIN SELECT FIRST_VALUE(amount ORDER BY ts ASC) AS fv1,
  LAST_VALUE(amount ORDER BY ts ASC) AS fv2
  FROM sales_global
----
logical_plan
Projection: FIRST_VALUE(sales_global.amount) ORDER BY [sales_global.ts ASC NULLS LAST] AS fv1, LAST_VALUE(sales_global.amount) ORDER BY [sales_global.ts ASC NULLS LAST] AS fv2
--Aggregate: groupBy=[[]], aggr=[[FIRST_VALUE(sales_global.amount) ORDER BY [sales_global.ts ASC NULLS LAST], LAST_VALUE(sales_global.amount) ORDER BY [sales_global.ts ASC NULLS LAST]]]
----TableScan: sales_global projection=[ts, amount]
physical_plan
ProjectionExec: expr=[FIRST_VALUE(sales_global.amount) ORDER BY [sales_global.ts ASC NULLS LAST]@0 as fv1, LAST_VALUE(sales_global.amount) ORDER BY [sales_global.ts ASC NULLS LAST]@1 as fv2]
--AggregateExec: mode=Final, gby=[], aggr=[FIRST_VALUE(sales_global.amount), LAST_VALUE(sales_global.amount)]
----CoalescePartitionsExec
------AggregateExec: mode=Partial, gby=[], aggr=[FIRST_VALUE(sales_global.amount), LAST_VALUE(sales_global.amount)]
--------SortExec: expr=[ts@0 ASC NULLS LAST]
----------RepartitionExec: partitioning=RoundRobinBatch(8), input_partitions=1
------------MemoryExec: partitions=1, partition_sizes=[1]

query RR
SELECT FIRST_VALUE(amount ORDER BY ts ASC) AS fv1,
  LAST_VALUE(amount ORDER BY ts ASC) AS fv2
  FROM sales_global
----
30 80

# Conversion in between FIRST_VALUE and LAST_VALUE to resolve
# contradictory requirements should work in multi partitions.
query TT
EXPLAIN SELECT FIRST_VALUE(amount ORDER BY ts ASC) AS fv1,
  LAST_VALUE(amount ORDER BY ts DESC) AS fv2
  FROM sales_global
----
logical_plan
Projection: FIRST_VALUE(sales_global.amount) ORDER BY [sales_global.ts ASC NULLS LAST] AS fv1, LAST_VALUE(sales_global.amount) ORDER BY [sales_global.ts DESC NULLS FIRST] AS fv2
--Aggregate: groupBy=[[]], aggr=[[FIRST_VALUE(sales_global.amount) ORDER BY [sales_global.ts ASC NULLS LAST], LAST_VALUE(sales_global.amount) ORDER BY [sales_global.ts DESC NULLS FIRST]]]
----TableScan: sales_global projection=[ts, amount]
physical_plan
ProjectionExec: expr=[FIRST_VALUE(sales_global.amount) ORDER BY [sales_global.ts ASC NULLS LAST]@0 as fv1, LAST_VALUE(sales_global.amount) ORDER BY [sales_global.ts DESC NULLS FIRST]@1 as fv2]
--AggregateExec: mode=Final, gby=[], aggr=[FIRST_VALUE(sales_global.amount), FIRST_VALUE(sales_global.amount)]
----CoalescePartitionsExec
------AggregateExec: mode=Partial, gby=[], aggr=[FIRST_VALUE(sales_global.amount), FIRST_VALUE(sales_global.amount)]
--------SortExec: expr=[ts@0 ASC NULLS LAST]
----------RepartitionExec: partitioning=RoundRobinBatch(8), input_partitions=1
------------MemoryExec: partitions=1, partition_sizes=[1]

query RR
SELECT FIRST_VALUE(amount ORDER BY ts ASC) AS fv1,
  LAST_VALUE(amount ORDER BY ts DESC) AS fv2
  FROM sales_global
----
30 30

# ARRAY_AGG should work in multiple partitions
query TT
EXPLAIN SELECT ARRAY_AGG(amount ORDER BY ts ASC) AS array_agg1
  FROM sales_global
----
logical_plan
Projection: ARRAY_AGG(sales_global.amount) ORDER BY [sales_global.ts ASC NULLS LAST] AS array_agg1
--Aggregate: groupBy=[[]], aggr=[[ARRAY_AGG(sales_global.amount) ORDER BY [sales_global.ts ASC NULLS LAST]]]
----TableScan: sales_global projection=[ts, amount]
physical_plan
ProjectionExec: expr=[ARRAY_AGG(sales_global.amount) ORDER BY [sales_global.ts ASC NULLS LAST]@0 as array_agg1]
--AggregateExec: mode=Final, gby=[], aggr=[ARRAY_AGG(sales_global.amount)]
----CoalescePartitionsExec
------AggregateExec: mode=Partial, gby=[], aggr=[ARRAY_AGG(sales_global.amount)]
--------SortExec: expr=[ts@0 ASC NULLS LAST]
----------RepartitionExec: partitioning=RoundRobinBatch(8), input_partitions=1
------------MemoryExec: partitions=1, partition_sizes=[1]

query ?
SELECT ARRAY_AGG(amount ORDER BY ts ASC) AS array_agg1
  FROM sales_global
----
[30.0, 50.0, 75.0, 200.0, 100.0, 80.0]

# ARRAY_AGG should work in multiple partitions
query TT
EXPLAIN SELECT ARRAY_AGG(amount ORDER BY ts DESC) AS array_agg1
  FROM sales_global
----
logical_plan
Projection: ARRAY_AGG(sales_global.amount) ORDER BY [sales_global.ts DESC NULLS FIRST] AS array_agg1
--Aggregate: groupBy=[[]], aggr=[[ARRAY_AGG(sales_global.amount) ORDER BY [sales_global.ts DESC NULLS FIRST]]]
----TableScan: sales_global projection=[ts, amount]
physical_plan
ProjectionExec: expr=[ARRAY_AGG(sales_global.amount) ORDER BY [sales_global.ts DESC NULLS FIRST]@0 as array_agg1]
--AggregateExec: mode=Final, gby=[], aggr=[ARRAY_AGG(sales_global.amount)]
----CoalescePartitionsExec
------AggregateExec: mode=Partial, gby=[], aggr=[ARRAY_AGG(sales_global.amount)]
--------SortExec: expr=[ts@0 DESC]
----------RepartitionExec: partitioning=RoundRobinBatch(8), input_partitions=1
------------MemoryExec: partitions=1, partition_sizes=[1]

query ?
SELECT ARRAY_AGG(amount ORDER BY ts DESC) AS array_agg1
  FROM sales_global
----
[100.0, 80.0, 200.0, 75.0, 50.0, 30.0]

# ARRAY_AGG should work in multiple partitions
query TT
EXPLAIN SELECT ARRAY_AGG(amount ORDER BY amount ASC) AS array_agg1
  FROM sales_global
----
logical_plan
Projection: ARRAY_AGG(sales_global.amount) ORDER BY [sales_global.amount ASC NULLS LAST] AS array_agg1
--Aggregate: groupBy=[[]], aggr=[[ARRAY_AGG(sales_global.amount) ORDER BY [sales_global.amount ASC NULLS LAST]]]
----TableScan: sales_global projection=[amount]
physical_plan
ProjectionExec: expr=[ARRAY_AGG(sales_global.amount) ORDER BY [sales_global.amount ASC NULLS LAST]@0 as array_agg1]
--AggregateExec: mode=Final, gby=[], aggr=[ARRAY_AGG(sales_global.amount)]
----CoalescePartitionsExec
------AggregateExec: mode=Partial, gby=[], aggr=[ARRAY_AGG(sales_global.amount)]
--------SortExec: expr=[amount@0 ASC NULLS LAST]
----------RepartitionExec: partitioning=RoundRobinBatch(8), input_partitions=1
------------MemoryExec: partitions=1, partition_sizes=[1]

query ?
SELECT ARRAY_AGG(amount ORDER BY amount ASC) AS array_agg1
  FROM sales_global
----
[30.0, 50.0, 75.0, 80.0, 100.0, 200.0]

# ARRAY_AGG should work in multiple partitions
query TT
EXPLAIN SELECT country, ARRAY_AGG(amount ORDER BY amount ASC) AS array_agg1
  FROM sales_global
  GROUP BY country
  ORDER BY country
----
logical_plan
Sort: sales_global.country ASC NULLS LAST
--Projection: sales_global.country, ARRAY_AGG(sales_global.amount) ORDER BY [sales_global.amount ASC NULLS LAST] AS array_agg1
----Aggregate: groupBy=[[sales_global.country]], aggr=[[ARRAY_AGG(sales_global.amount) ORDER BY [sales_global.amount ASC NULLS LAST]]]
------TableScan: sales_global projection=[country, amount]
physical_plan
SortPreservingMergeExec: [country@0 ASC NULLS LAST]
--SortExec: expr=[country@0 ASC NULLS LAST]
----ProjectionExec: expr=[country@0 as country, ARRAY_AGG(sales_global.amount) ORDER BY [sales_global.amount ASC NULLS LAST]@1 as array_agg1]
------AggregateExec: mode=FinalPartitioned, gby=[country@0 as country], aggr=[ARRAY_AGG(sales_global.amount)]
--------CoalesceBatchesExec: target_batch_size=4
----------RepartitionExec: partitioning=Hash([country@0], 8), input_partitions=8
------------AggregateExec: mode=Partial, gby=[country@0 as country], aggr=[ARRAY_AGG(sales_global.amount)]
--------------SortExec: expr=[amount@1 ASC NULLS LAST]
----------------RepartitionExec: partitioning=RoundRobinBatch(8), input_partitions=1
------------------MemoryExec: partitions=1, partition_sizes=[1]

query T?
SELECT country, ARRAY_AGG(amount ORDER BY amount ASC) AS array_agg1
  FROM sales_global
  GROUP BY country
  ORDER BY country
----
FRA [50.0, 200.0]
GRC [30.0, 80.0]
TUR [75.0, 100.0]

# ARRAY_AGG, FIRST_VALUE, LAST_VALUE should work in multiple partitions
query TT
EXPLAIN SELECT country, ARRAY_AGG(amount ORDER BY amount DESC) AS amounts,
  FIRST_VALUE(amount ORDER BY amount ASC) AS fv1,
  LAST_VALUE(amount ORDER BY amount DESC) AS fv2
  FROM sales_global
  GROUP BY country
  ORDER BY country
----
logical_plan
Sort: sales_global.country ASC NULLS LAST
--Projection: sales_global.country, ARRAY_AGG(sales_global.amount) ORDER BY [sales_global.amount DESC NULLS FIRST] AS amounts, FIRST_VALUE(sales_global.amount) ORDER BY [sales_global.amount ASC NULLS LAST] AS fv1, LAST_VALUE(sales_global.amount) ORDER BY [sales_global.amount DESC NULLS FIRST] AS fv2
----Aggregate: groupBy=[[sales_global.country]], aggr=[[ARRAY_AGG(sales_global.amount) ORDER BY [sales_global.amount DESC NULLS FIRST], FIRST_VALUE(sales_global.amount) ORDER BY [sales_global.amount ASC NULLS LAST], LAST_VALUE(sales_global.amount) ORDER BY [sales_global.amount DESC NULLS FIRST]]]
------TableScan: sales_global projection=[country, amount]
physical_plan
SortPreservingMergeExec: [country@0 ASC NULLS LAST]
--SortExec: expr=[country@0 ASC NULLS LAST]
----ProjectionExec: expr=[country@0 as country, ARRAY_AGG(sales_global.amount) ORDER BY [sales_global.amount DESC NULLS FIRST]@1 as amounts, FIRST_VALUE(sales_global.amount) ORDER BY [sales_global.amount ASC NULLS LAST]@2 as fv1, LAST_VALUE(sales_global.amount) ORDER BY [sales_global.amount DESC NULLS FIRST]@3 as fv2]
------AggregateExec: mode=FinalPartitioned, gby=[country@0 as country], aggr=[ARRAY_AGG(sales_global.amount), LAST_VALUE(sales_global.amount), LAST_VALUE(sales_global.amount)]
--------CoalesceBatchesExec: target_batch_size=4
----------RepartitionExec: partitioning=Hash([country@0], 8), input_partitions=8
------------AggregateExec: mode=Partial, gby=[country@0 as country], aggr=[ARRAY_AGG(sales_global.amount), LAST_VALUE(sales_global.amount), LAST_VALUE(sales_global.amount)]
--------------SortExec: expr=[amount@1 DESC]
----------------RepartitionExec: partitioning=RoundRobinBatch(8), input_partitions=1
------------------MemoryExec: partitions=1, partition_sizes=[1]

query T?RR
SELECT country, ARRAY_AGG(amount ORDER BY amount DESC) AS amounts,
  FIRST_VALUE(amount ORDER BY amount ASC) AS fv1,
  LAST_VALUE(amount ORDER BY amount DESC) AS fv2
  FROM sales_global
  GROUP BY country
  ORDER BY country
----
FRA [200.0, 50.0] 50 50
GRC [80.0, 30.0] 30 30
TUR [100.0, 75.0] 75 75

# make sure that query below runs in multi partitions
statement ok
set datafusion.execution.target_partitions = 8;

query ?
SELECT ARRAY_AGG(e.rate ORDER BY e.sn)
FROM sales_global AS s
JOIN exchange_rates AS e
ON s.currency = e.currency_from AND
   e.currency_to = 'USD' AND
   s.ts >= e.ts
GROUP BY s.sn
ORDER BY s.sn;
----
[1.10]
[1.10]
[0.10]
[1.10, 1.12]
[1.10, 0.10, 1.12, 0.11, 1.12]


query I
SELECT FIRST_VALUE(C order by c ASC) as first_c
FROM multiple_ordered_table
GROUP BY d
ORDER BY first_c
----
0
1
4
9
15

query ITIPTR
SELECT s.zip_code, s.country, s.sn, s.ts, s.currency, LAST_VALUE(e.amount ORDER BY e.sn) AS last_rate
FROM sales_global AS s
JOIN sales_global AS e
  ON s.currency = e.currency AND
  s.ts >= e.ts
GROUP BY s.sn, s.zip_code, s.country, s.ts, s.currency
ORDER BY s.sn
----
0 GRC 0 2022-01-01T06:00:00 EUR 30
1 FRA 1 2022-01-01T08:00:00 EUR 50
1 TUR 2 2022-01-01T11:30:00 TRY 75
1 FRA 3 2022-01-02T12:00:00 EUR 200
0 GRC 4 2022-01-03T10:00:00 EUR 80
1 TUR 4 2022-01-03T10:00:00 TRY 100

# create a table for testing
statement ok
CREATE TABLE sales_global_with_pk (zip_code INT,
          country VARCHAR(3),
          sn INT,
          ts TIMESTAMP,
          currency VARCHAR(3),
          amount FLOAT,
          primary key(sn)
        ) as VALUES
          (0, 'GRC', 0, '2022-01-01 06:00:00'::timestamp, 'EUR', 30.0),
          (1, 'FRA', 1, '2022-01-01 08:00:00'::timestamp, 'EUR', 50.0),
          (1, 'TUR', 2, '2022-01-01 11:30:00'::timestamp, 'TRY', 75.0),
          (1, 'FRA', 3, '2022-01-02 12:00:00'::timestamp, 'EUR', 200.0),
          (1, 'TUR', 4, '2022-01-03 10:00:00'::timestamp, 'TRY', 100.0)

# create a table for testing, with primary key alternate syntax
statement ok
CREATE TABLE sales_global_with_pk_alternate (zip_code INT,
          country VARCHAR(3),
          sn INT primary key,
          ts TIMESTAMP,
          currency VARCHAR(3),
          amount FLOAT
        ) as VALUES
          (0, 'GRC', 0, '2022-01-01 06:00:00'::timestamp, 'EUR', 30.0),
          (1, 'FRA', 1, '2022-01-01 08:00:00'::timestamp, 'EUR', 50.0),
          (1, 'TUR', 2, '2022-01-01 11:30:00'::timestamp, 'TRY', 75.0),
          (1, 'FRA', 3, '2022-01-02 12:00:00'::timestamp, 'EUR', 200.0),
          (1, 'TUR', 4, '2022-01-03 10:00:00'::timestamp, 'TRY', 100.0)

# we do not currently support foreign key constraints.
statement error DataFusion error: Error during planning: Foreign key constraints are not currently supported
CREATE TABLE sales_global_with_foreign_key (zip_code INT,
  country VARCHAR(3),
  sn INT references sales_global_with_pk_alternate(sn),
  ts TIMESTAMP,
  currency VARCHAR(3),
  amount FLOAT
) as VALUES
  (0, 'GRC', 0, '2022-01-01 06:00:00'::timestamp, 'EUR', 30.0),
  (1, 'FRA', 1, '2022-01-01 08:00:00'::timestamp, 'EUR', 50.0),
  (1, 'TUR', 2, '2022-01-01 11:30:00'::timestamp, 'TRY', 75.0),
  (1, 'FRA', 3, '2022-01-02 12:00:00'::timestamp, 'EUR', 200.0),
  (1, 'TUR', 4, '2022-01-03 10:00:00'::timestamp, 'TRY', 100.0)

# we do not currently support foreign key
statement error DataFusion error: Error during planning: Foreign key constraints are not currently supported
CREATE TABLE sales_global_with_foreign_key (zip_code INT,
  country VARCHAR(3),
  sn INT REFERENCES sales_global_with_pk_alternate(sn),
  ts TIMESTAMP,
  currency VARCHAR(3),
  amount FLOAT
) as VALUES
  (0, 'GRC', 0, '2022-01-01 06:00:00'::timestamp, 'EUR', 30.0),
  (1, 'FRA', 1, '2022-01-01 08:00:00'::timestamp, 'EUR', 50.0),
  (1, 'TUR', 2, '2022-01-01 11:30:00'::timestamp, 'TRY', 75.0),
  (1, 'FRA', 3, '2022-01-02 12:00:00'::timestamp, 'EUR', 200.0),
  (1, 'TUR', 4, '2022-01-03 10:00:00'::timestamp, 'TRY', 100.0)

# we do not currently support foreign key
# foreign key can be defined with a different syntax.
# we should get the same error.
statement error DataFusion error: Error during planning: Foreign key constraints are not currently supported
CREATE TABLE sales_global_with_foreign_key (zip_code INT,
  country VARCHAR(3),
  sn INT,
  ts TIMESTAMP,
  currency VARCHAR(3),
  amount FLOAT,
  FOREIGN KEY (sn)
  REFERENCES sales_global_with_pk_alternate(sn)
) as VALUES
  (0, 'GRC', 0, '2022-01-01 06:00:00'::timestamp, 'EUR', 30.0),
  (1, 'FRA', 1, '2022-01-01 08:00:00'::timestamp, 'EUR', 50.0),
  (1, 'TUR', 2, '2022-01-01 11:30:00'::timestamp, 'TRY', 75.0),
  (1, 'FRA', 3, '2022-01-02 12:00:00'::timestamp, 'EUR', 200.0),
  (1, 'TUR', 4, '2022-01-03 10:00:00'::timestamp, 'TRY', 100.0)

# create a table for testing, where primary key is composite
statement ok
CREATE TABLE sales_global_with_composite_pk (zip_code INT,
          country VARCHAR(3),
          sn INT,
          ts TIMESTAMP,
          currency VARCHAR(3),
          amount FLOAT,
          primary key(sn, ts)
        ) as VALUES
          (0, 'GRC', 0, '2022-01-01 06:00:00'::timestamp, 'EUR', 30.0),
          (1, 'FRA', 1, '2022-01-01 08:00:00'::timestamp, 'EUR', 50.0),
          (1, 'TUR', 2, '2022-01-01 11:30:00'::timestamp, 'TRY', 75.0),
          (1, 'FRA', 3, '2022-01-02 12:00:00'::timestamp, 'EUR', 200.0),
          (1, 'TUR', 4, '2022-01-03 10:00:00'::timestamp, 'TRY', 100.0)

# create a table for testing, where sn is unique key
statement ok
CREATE TABLE sales_global_with_unique (zip_code INT,
          country VARCHAR(3),
          sn INT,
          ts TIMESTAMP,
          currency VARCHAR(3),
          amount FLOAT,
          unique(sn)
        ) as VALUES
          (0, 'GRC', 0, '2022-01-01 06:00:00'::timestamp, 'EUR', 30.0),
          (1, 'FRA', 1, '2022-01-01 08:00:00'::timestamp, 'EUR', 50.0),
          (1, 'TUR', 2, '2022-01-01 11:30:00'::timestamp, 'TRY', 75.0),
          (1, 'FRA', 3, '2022-01-02 12:00:00'::timestamp, 'EUR', 200.0),
          (1, 'TUR', 4, '2022-01-03 10:00:00'::timestamp, 'TRY', 100.0),
          (1, 'TUR', NULL, '2022-01-03 10:00:00'::timestamp, 'TRY', 100.0)

# when group by contains primary key expression
# we can use all the expressions in the table during selection
# (not just group by expressions + aggregation result)
query TT
EXPLAIN SELECT s.sn, s.amount, 2*s.sn
  FROM sales_global_with_pk AS s
  GROUP BY sn
  ORDER BY sn
----
logical_plan
Sort: s.sn ASC NULLS LAST
--Projection: s.sn, s.amount, Int64(2) * CAST(s.sn AS Int64)
----Aggregate: groupBy=[[s.sn, s.amount]], aggr=[[]]
------SubqueryAlias: s
--------TableScan: sales_global_with_pk projection=[sn, amount]
physical_plan
SortPreservingMergeExec: [sn@0 ASC NULLS LAST]
--SortExec: expr=[sn@0 ASC NULLS LAST]
----ProjectionExec: expr=[sn@0 as sn, amount@1 as amount, 2 * CAST(sn@0 AS Int64) as Int64(2) * s.sn]
------AggregateExec: mode=FinalPartitioned, gby=[sn@0 as sn, amount@1 as amount], aggr=[]
--------CoalesceBatchesExec: target_batch_size=4
----------RepartitionExec: partitioning=Hash([sn@0, amount@1], 8), input_partitions=8
------------AggregateExec: mode=Partial, gby=[sn@0 as sn, amount@1 as amount], aggr=[]
--------------MemoryExec: partitions=8, partition_sizes=[1, 0, 0, 0, 0, 0, 0, 0]

query IRI
SELECT s.sn, s.amount, 2*s.sn
  FROM sales_global_with_pk AS s
  GROUP BY sn
  ORDER BY sn
----
0 30 0
1 50 2
2 75 4
3 200 6
4 100 8

# we should be able to re-write group by expression
# using functional dependencies for complex expressions also.
# In this case, we use 2*s.amount instead of s.amount.
query IRI
SELECT s.sn, 2*s.amount, 2*s.sn
  FROM sales_global_with_pk AS s
  GROUP BY sn
  ORDER BY sn
----
0 60 0
1 100 2
2 150 4
3 400 6
4 200 8

query IRI
SELECT s.sn, s.amount, 2*s.sn
  FROM sales_global_with_pk_alternate AS s
  GROUP BY sn
  ORDER BY sn
----
0 30 0
1 50 2
2 75 4
3 200 6
4 100 8

# Join should propagate primary key successfully
query TT
EXPLAIN SELECT r.sn, SUM(l.amount), r.amount
  FROM sales_global_with_pk AS l
  JOIN sales_global_with_pk AS r
  ON l.sn >= r.sn
  GROUP BY r.sn
  ORDER BY r.sn
----
logical_plan
Sort: r.sn ASC NULLS LAST
--Projection: r.sn, SUM(l.amount), r.amount
----Aggregate: groupBy=[[r.sn, r.amount]], aggr=[[SUM(CAST(l.amount AS Float64))]]
------Projection: l.amount, r.sn, r.amount
--------Inner Join:  Filter: l.sn >= r.sn
----------SubqueryAlias: l
------------TableScan: sales_global_with_pk projection=[sn, amount]
----------SubqueryAlias: r
------------TableScan: sales_global_with_pk projection=[sn, amount]
physical_plan
SortPreservingMergeExec: [sn@0 ASC NULLS LAST]
--SortExec: expr=[sn@0 ASC NULLS LAST]
----ProjectionExec: expr=[sn@0 as sn, SUM(l.amount)@2 as SUM(l.amount), amount@1 as amount]
------AggregateExec: mode=FinalPartitioned, gby=[sn@0 as sn, amount@1 as amount], aggr=[SUM(l.amount)]
--------CoalesceBatchesExec: target_batch_size=4
----------RepartitionExec: partitioning=Hash([sn@0, amount@1], 8), input_partitions=8
------------AggregateExec: mode=Partial, gby=[sn@1 as sn, amount@2 as amount], aggr=[SUM(l.amount)]
--------------ProjectionExec: expr=[amount@1 as amount, sn@2 as sn, amount@3 as amount]
----------------NestedLoopJoinExec: join_type=Inner, filter=sn@0 >= sn@1
------------------MemoryExec: partitions=8, partition_sizes=[1, 0, 0, 0, 0, 0, 0, 0]
------------------CoalescePartitionsExec
--------------------MemoryExec: partitions=8, partition_sizes=[1, 0, 0, 0, 0, 0, 0, 0]

query IRR
SELECT r.sn, SUM(l.amount), r.amount
  FROM sales_global_with_pk AS l
  JOIN sales_global_with_pk AS r
  ON l.sn >= r.sn
  GROUP BY r.sn
  ORDER BY r.sn
----
0 455 30
1 425 50
2 375 75
3 300 200
4 100 100

# when primary key consists of composite columns
# to associate it with other fields, aggregate should contain all the composite columns
query IRR
SELECT r.sn, SUM(l.amount), r.amount
  FROM sales_global_with_composite_pk AS l
  JOIN sales_global_with_composite_pk AS r
  ON l.sn >= r.sn
  GROUP BY r.sn, r.ts
  ORDER BY r.sn
----
0 455 30
1 425 50
2 375 75
3 300 200
4 100 100

# when primary key consists of composite columns
# to associate it with other fields, aggregate should contain all the composite columns
# if any of the composite column is missing, we cannot use associated indices, inside select expression
# below query should fail
statement error DataFusion error: Error during planning: Projection references non-aggregate values: Expression r.amount could not be resolved from available columns: r.sn, SUM\(l.amount\)
SELECT r.sn, SUM(l.amount), r.amount
  FROM sales_global_with_composite_pk AS l
  JOIN sales_global_with_composite_pk AS r
  ON l.sn >= r.sn
  GROUP BY r.sn
  ORDER BY r.sn

# left join should propagate right side constraint,
# if right side is a primary key (unique and doesn't contain null)
query IRR
SELECT r.sn, r.amount, SUM(r.amount)
  FROM (SELECT *
    FROM sales_global_with_pk as l
    LEFT JOIN sales_global_with_pk as r
    ON l.amount >= r.amount + 10)
  GROUP BY r.sn
ORDER BY r.sn
----
0 30 120
1 50 150
2 75 150
4 100 100
NULL NULL NULL

# left join shouldn't propagate right side constraint,
# if right side is a unique key (unique and can contain null)
# Please note that, above query and this one is same except the constraint in the table.
statement error DataFusion error: Error during planning: Projection references non-aggregate values: Expression r.amount could not be resolved from available columns: r.sn, SUM\(r.amount\)
SELECT r.sn, r.amount, SUM(r.amount)
  FROM (SELECT *
    FROM sales_global_with_unique as l
    LEFT JOIN sales_global_with_unique as r
    ON l.amount >= r.amount + 10)
  GROUP BY r.sn
ORDER BY r.sn

# left semi join should propagate constraint of left side as is.
query IRR
SELECT l.sn, l.amount, SUM(l.amount)
  FROM (SELECT *
    FROM sales_global_with_unique as l
    LEFT SEMI JOIN sales_global_with_unique as r
    ON l.amount >= r.amount + 10)
  GROUP BY l.sn
ORDER BY l.sn
----
1 50 50
2 75 75
3 200 200
4 100 100
NULL 100 100

# Similarly, left anti join should propagate constraint of left side as is.
query IRR
SELECT l.sn, l.amount, SUM(l.amount)
  FROM (SELECT *
    FROM sales_global_with_unique as l
    LEFT ANTI JOIN sales_global_with_unique as r
    ON l.amount >= r.amount + 10)
  GROUP BY l.sn
ORDER BY l.sn
----
0 30 30

# Should support grouping by list column
query ?I
SELECT column1, COUNT(*) as column2 FROM (VALUES (['a', 'b'], 1), (['c', 'd', 'e'], 2), (['a', 'b'], 3)) as values0 GROUP BY column1 ORDER BY column2;
----
[c, d, e] 1
[a, b] 2


# primary key should be aware from which columns it is associated
statement error DataFusion error: Error during planning: Projection references non-aggregate values: Expression r.sn could not be resolved from available columns: l.sn, l.zip_code, l.country, l.ts, l.currency, l.amount, SUM\(l.amount\)
SELECT l.sn, r.sn, SUM(l.amount), r.amount
  FROM sales_global_with_pk AS l
  JOIN sales_global_with_pk AS r
  ON l.sn >= r.sn
  GROUP BY l.sn
  ORDER BY l.sn

# window should propagate primary key successfully
query TT
EXPLAIN SELECT *
  FROM(SELECT *, SUM(l.amount) OVER(ROWS BETWEEN 1 PRECEDING AND 1 FOLLOWING) as sum_amount
    FROM sales_global_with_pk AS l
  ) as l
  GROUP BY l.sn
  ORDER BY l.sn
----
logical_plan
Sort: l.sn ASC NULLS LAST
--Projection: l.zip_code, l.country, l.sn, l.ts, l.currency, l.amount, l.sum_amount
----Aggregate: groupBy=[[l.sn, l.zip_code, l.country, l.ts, l.currency, l.amount, l.sum_amount]], aggr=[[]]
------SubqueryAlias: l
--------Projection: l.zip_code, l.country, l.sn, l.ts, l.currency, l.amount, SUM(l.amount) ROWS BETWEEN 1 PRECEDING AND 1 FOLLOWING AS sum_amount
----------WindowAggr: windowExpr=[[SUM(CAST(l.amount AS Float64)) ROWS BETWEEN 1 PRECEDING AND 1 FOLLOWING]]
------------SubqueryAlias: l
--------------TableScan: sales_global_with_pk projection=[zip_code, country, sn, ts, currency, amount]
physical_plan
SortPreservingMergeExec: [sn@2 ASC NULLS LAST]
--SortExec: expr=[sn@2 ASC NULLS LAST]
----ProjectionExec: expr=[zip_code@1 as zip_code, country@2 as country, sn@0 as sn, ts@3 as ts, currency@4 as currency, amount@5 as amount, sum_amount@6 as sum_amount]
------AggregateExec: mode=FinalPartitioned, gby=[sn@0 as sn, zip_code@1 as zip_code, country@2 as country, ts@3 as ts, currency@4 as currency, amount@5 as amount, sum_amount@6 as sum_amount], aggr=[]
--------CoalesceBatchesExec: target_batch_size=4
----------RepartitionExec: partitioning=Hash([sn@0, zip_code@1, country@2, ts@3, currency@4, amount@5, sum_amount@6], 8), input_partitions=8
------------AggregateExec: mode=Partial, gby=[sn@2 as sn, zip_code@0 as zip_code, country@1 as country, ts@3 as ts, currency@4 as currency, amount@5 as amount, sum_amount@6 as sum_amount], aggr=[]
--------------RepartitionExec: partitioning=RoundRobinBatch(8), input_partitions=1
----------------ProjectionExec: expr=[zip_code@0 as zip_code, country@1 as country, sn@2 as sn, ts@3 as ts, currency@4 as currency, amount@5 as amount, SUM(l.amount) ROWS BETWEEN 1 PRECEDING AND 1 FOLLOWING@6 as sum_amount]
------------------BoundedWindowAggExec: wdw=[SUM(l.amount) ROWS BETWEEN 1 PRECEDING AND 1 FOLLOWING: Ok(Field { name: "SUM(l.amount) ROWS BETWEEN 1 PRECEDING AND 1 FOLLOWING", data_type: Float64, nullable: true, dict_id: 0, dict_is_ordered: false, metadata: {} }), frame: WindowFrame { units: Rows, start_bound: Preceding(UInt64(1)), end_bound: Following(UInt64(1)) }], mode=[Sorted]
--------------------CoalescePartitionsExec
----------------------MemoryExec: partitions=8, partition_sizes=[1, 0, 0, 0, 0, 0, 0, 0]


query ITIPTRR
SELECT *
  FROM(SELECT *, SUM(l.amount) OVER(ROWS BETWEEN 1 PRECEDING AND 1 FOLLOWING) as sum_amount
    FROM sales_global_with_pk AS l
  ) as l
  GROUP BY l.sn
  ORDER BY l.sn
----
0 GRC 0 2022-01-01T06:00:00 EUR 30 80
1 FRA 1 2022-01-01T08:00:00 EUR 50 155
1 TUR 2 2022-01-01T11:30:00 TRY 75 325
1 FRA 3 2022-01-02T12:00:00 EUR 200 375
1 TUR 4 2022-01-03T10:00:00 TRY 100 300

# join should propagate primary key correctly
query IRP
SELECT l.sn, SUM(l.amount), l.ts
FROM
  (SELECT *
  FROM sales_global_with_pk AS l
  JOIN sales_global_with_pk AS r ON l.sn >= r.sn)
GROUP BY l.sn
ORDER BY l.sn
----
0 30 2022-01-01T06:00:00
1 100 2022-01-01T08:00:00
2 225 2022-01-01T11:30:00
3 800 2022-01-02T12:00:00
4 500 2022-01-03T10:00:00

# Projection propagates primary keys correctly
# (we can use r.ts at the final projection, because it
# is associated with primary key r.sn)
query IRP
SELECT r.sn, SUM(r.amount), r.ts
FROM
  (SELECT r.ts, r.sn, r.amount
   FROM
     (SELECT *
      FROM sales_global_with_pk AS l
      JOIN sales_global_with_pk AS r ON l.sn >= r.sn))
GROUP BY r.sn
ORDER BY r.sn
----
0 150 2022-01-01T06:00:00
1 200 2022-01-01T08:00:00
2 225 2022-01-01T11:30:00
3 400 2022-01-02T12:00:00
4 100 2022-01-03T10:00:00

# after join, new window expressions shouldn't be associated with primary keys
statement error DataFusion error: Error during planning: Projection references non-aggregate values: Expression rn1 could not be resolved from available columns: r.sn, r.ts, r.amount, SUM\(r.amount\)
SELECT r.sn, SUM(r.amount), rn1
FROM
  (SELECT r.ts, r.sn, r.amount,
          ROW_NUMBER() OVER() AS rn1
   FROM
     (SELECT *
      FROM sales_global_with_pk AS l
      JOIN sales_global_with_pk AS r ON l.sn >= r.sn))
GROUP BY r.sn

# aggregate should propagate primary key successfully
query IPR
SELECT sn, ts, sum1
FROM (
  SELECT ts, sn, SUM(amount) as sum1
  FROM sales_global_with_pk
  GROUP BY sn)
GROUP BY sn
ORDER BY sn
----
0 2022-01-01T06:00:00 30
1 2022-01-01T08:00:00 50
2 2022-01-01T11:30:00 75
3 2022-01-02T12:00:00 200
4 2022-01-03T10:00:00 100

# aggregate should be able to introduce functional dependence
# (when group by contains single expression, group by expression
# becomes determinant, after aggregation; since we are sure that
# it will consist of unique values.)
# please note that ts is not primary key, still
# we can use sum1, after outer aggregation because
# after inner aggregation, ts becomes determinant
# of functional dependence.
query PR
SELECT ts, sum1
FROM (
  SELECT ts, SUM(amount) as sum1
  FROM sales_global_with_pk
  GROUP BY ts)
GROUP BY ts
ORDER BY ts
----
2022-01-01T06:00:00 30
2022-01-01T08:00:00 50
2022-01-01T11:30:00 75
2022-01-02T12:00:00 200
2022-01-03T10:00:00 100

# aggregate should update its functional dependence
# mode, if it is guaranteed that, after aggregation
# group by expressions will be unique.
query IRI
SELECT *
FROM (
  SELECT *, ROW_NUMBER() OVER(ORDER BY l.sn) AS rn1
  FROM (
    SELECT l.sn, SUM(l.amount)
    FROM (
      SELECT l.sn, l.amount, SUM(l.amount) as sum1
      FROM
        (SELECT *
        FROM sales_global_with_pk AS l
        JOIN sales_global_with_pk AS r ON l.sn >= r.sn)
      GROUP BY l.sn)
    GROUP BY l.sn)
  )
GROUP BY l.sn
ORDER BY l.sn
----
0 30 1
1 50 2
2 75 3
3 200 4
4 100 5

# create a table
statement ok
CREATE TABLE FOO (x int, y int) AS VALUES (1, 2), (2, 3), (1, 3);

# make sure that query runs in multi partitions
statement ok
set datafusion.execution.target_partitions = 8;

query I
SELECT LAST_VALUE(x)
FROM FOO;
----
1

query II
SELECT x, LAST_VALUE(x)
FROM FOO
GROUP BY x
ORDER BY x;
----
1 1
2 2

query II
SELECT y, LAST_VALUE(x)
FROM FOO
GROUP BY y
ORDER BY y;
----
2 1
3 1

# Make sure to choose a batch size smaller than, row number of the table.
# In this case we choose 2 (Row number of the table is 3).
# otherwise we won't see parallelism in tests.
statement ok
set datafusion.execution.batch_size = 2;

# plan of the query above should contain partial
# and final aggregation stages
query TT
EXPLAIN SELECT LAST_VALUE(x)
  FROM FOO;
----
logical_plan
Aggregate: groupBy=[[]], aggr=[[LAST_VALUE(foo.x)]]
--TableScan: foo projection=[x]
physical_plan
AggregateExec: mode=Final, gby=[], aggr=[LAST_VALUE(foo.x)]
--CoalescePartitionsExec
----AggregateExec: mode=Partial, gby=[], aggr=[LAST_VALUE(foo.x)]
------RepartitionExec: partitioning=RoundRobinBatch(8), input_partitions=1
--------MemoryExec: partitions=1, partition_sizes=[1]

query I
SELECT FIRST_VALUE(x)
FROM FOO;
----
1

# similarly plan of the above query should
# contain partial and final aggregation stages.
query TT
EXPLAIN SELECT FIRST_VALUE(x)
  FROM FOO;
----
logical_plan
Aggregate: groupBy=[[]], aggr=[[FIRST_VALUE(foo.x)]]
--TableScan: foo projection=[x]
physical_plan
AggregateExec: mode=Final, gby=[], aggr=[FIRST_VALUE(foo.x)]
--CoalescePartitionsExec
----AggregateExec: mode=Partial, gby=[], aggr=[FIRST_VALUE(foo.x)]
------RepartitionExec: partitioning=RoundRobinBatch(8), input_partitions=1
--------MemoryExec: partitions=1, partition_sizes=[1]

# Since both ordering requirements are satisfied, there shouldn't be
# any SortExec in the final plan.
query TT
EXPLAIN SELECT FIRST_VALUE(a ORDER BY a ASC) as first_a,
  LAST_VALUE(c ORDER BY c DESC) as last_c
FROM multiple_ordered_table
GROUP BY d;
----
logical_plan
Projection: FIRST_VALUE(multiple_ordered_table.a) ORDER BY [multiple_ordered_table.a ASC NULLS LAST] AS first_a, LAST_VALUE(multiple_ordered_table.c) ORDER BY [multiple_ordered_table.c DESC NULLS FIRST] AS last_c
--Aggregate: groupBy=[[multiple_ordered_table.d]], aggr=[[FIRST_VALUE(multiple_ordered_table.a) ORDER BY [multiple_ordered_table.a ASC NULLS LAST], LAST_VALUE(multiple_ordered_table.c) ORDER BY [multiple_ordered_table.c DESC NULLS FIRST]]]
----TableScan: multiple_ordered_table projection=[a, c, d]
physical_plan
ProjectionExec: expr=[FIRST_VALUE(multiple_ordered_table.a) ORDER BY [multiple_ordered_table.a ASC NULLS LAST]@1 as first_a, LAST_VALUE(multiple_ordered_table.c) ORDER BY [multiple_ordered_table.c DESC NULLS FIRST]@2 as last_c]
--AggregateExec: mode=FinalPartitioned, gby=[d@0 as d], aggr=[FIRST_VALUE(multiple_ordered_table.a), FIRST_VALUE(multiple_ordered_table.c)]
----CoalesceBatchesExec: target_batch_size=2
------RepartitionExec: partitioning=Hash([d@0], 8), input_partitions=8
--------AggregateExec: mode=Partial, gby=[d@2 as d], aggr=[FIRST_VALUE(multiple_ordered_table.a), FIRST_VALUE(multiple_ordered_table.c)]
----------RepartitionExec: partitioning=RoundRobinBatch(8), input_partitions=1
------------CsvExec: file_groups={1 group: [[WORKSPACE_ROOT/datafusion/core/tests/data/window_2.csv]]}, projection=[a, c, d], output_ordering=[a@0 ASC NULLS LAST], has_header=true

query II rowsort
SELECT FIRST_VALUE(a ORDER BY a ASC) as first_a,
  LAST_VALUE(c ORDER BY c DESC) as last_c
FROM multiple_ordered_table
GROUP BY d;
----
0 0
0 1
0 15
0 4
0 9

query III rowsort
SELECT d, FIRST_VALUE(c ORDER BY a DESC, c DESC) as first_a,
  LAST_VALUE(c ORDER BY c DESC) as last_c
FROM multiple_ordered_table
GROUP BY d;
----
0 95 0
1 90 4
2 97 1
3 99 15
4 98 9

query TT
EXPLAIN SELECT c
FROM multiple_ordered_table
ORDER BY c ASC;
----
logical_plan
Sort: multiple_ordered_table.c ASC NULLS LAST
--TableScan: multiple_ordered_table projection=[c]
physical_plan CsvExec: file_groups={1 group: [[WORKSPACE_ROOT/datafusion/core/tests/data/window_2.csv]]}, projection=[c], output_ordering=[c@0 ASC NULLS LAST], has_header=true

statement ok
set datafusion.execution.target_partitions = 1;

query TT
EXPLAIN SELECT LAST_VALUE(l.d ORDER BY l.a) AS amount_usd
FROM multiple_ordered_table AS l
INNER JOIN (
    SELECT *, ROW_NUMBER() OVER (ORDER BY r.a) as row_n FROM multiple_ordered_table AS r
)
ON l.d = r.d AND
      l.a >= r.a - 10
GROUP BY row_n
ORDER BY row_n
----
logical_plan
Projection: amount_usd
--Sort: row_n ASC NULLS LAST
----Projection: LAST_VALUE(l.d) ORDER BY [l.a ASC NULLS LAST] AS amount_usd, row_n
------Aggregate: groupBy=[[row_n]], aggr=[[LAST_VALUE(l.d) ORDER BY [l.a ASC NULLS LAST]]]
--------Projection: l.a, l.d, row_n
----------Inner Join: l.d = r.d Filter: CAST(l.a AS Int64) >= CAST(r.a AS Int64) - Int64(10)
------------SubqueryAlias: l
--------------TableScan: multiple_ordered_table projection=[a, d]
------------Projection: r.a, r.d, ROW_NUMBER() ORDER BY [r.a ASC NULLS LAST] RANGE BETWEEN UNBOUNDED PRECEDING AND CURRENT ROW AS row_n
--------------WindowAggr: windowExpr=[[ROW_NUMBER() ORDER BY [r.a ASC NULLS LAST] RANGE BETWEEN UNBOUNDED PRECEDING AND CURRENT ROW]]
----------------SubqueryAlias: r
------------------TableScan: multiple_ordered_table projection=[a, d]
physical_plan
ProjectionExec: expr=[LAST_VALUE(l.d) ORDER BY [l.a ASC NULLS LAST]@1 as amount_usd]
--AggregateExec: mode=Single, gby=[row_n@2 as row_n], aggr=[LAST_VALUE(l.d)], ordering_mode=Sorted
----ProjectionExec: expr=[a@0 as a, d@1 as d, row_n@4 as row_n]
------CoalesceBatchesExec: target_batch_size=2
--------HashJoinExec: mode=CollectLeft, join_type=Inner, on=[(d@1, d@1)], filter=CAST(a@0 AS Int64) >= CAST(a@1 AS Int64) - 10
----------CsvExec: file_groups={1 group: [[WORKSPACE_ROOT/datafusion/core/tests/data/window_2.csv]]}, projection=[a, d], output_ordering=[a@0 ASC NULLS LAST], has_header=true
----------ProjectionExec: expr=[a@0 as a, d@1 as d, ROW_NUMBER() ORDER BY [r.a ASC NULLS LAST] RANGE BETWEEN UNBOUNDED PRECEDING AND CURRENT ROW@2 as row_n]
------------BoundedWindowAggExec: wdw=[ROW_NUMBER() ORDER BY [r.a ASC NULLS LAST] RANGE BETWEEN UNBOUNDED PRECEDING AND CURRENT ROW: Ok(Field { name: "ROW_NUMBER() ORDER BY [r.a ASC NULLS LAST] RANGE BETWEEN UNBOUNDED PRECEDING AND CURRENT ROW", data_type: UInt64, nullable: false, dict_id: 0, dict_is_ordered: false, metadata: {} }), frame: WindowFrame { units: Range, start_bound: Preceding(Int32(NULL)), end_bound: CurrentRow }], mode=[Sorted]
--------------CsvExec: file_groups={1 group: [[WORKSPACE_ROOT/datafusion/core/tests/data/window_2.csv]]}, projection=[a, d], output_ordering=[a@0 ASC NULLS LAST], has_header=true

# reset partition number to 8.
statement ok
set datafusion.execution.target_partitions = 8;

# Create an external table with primary key
# column c
statement ok
CREATE EXTERNAL TABLE multiple_ordered_table_with_pk (
  a0 INTEGER,
  a INTEGER,
  b INTEGER,
  c INTEGER,
  d INTEGER,
  primary key(c)
)
STORED AS CSV
WITH HEADER ROW
WITH ORDER (a ASC, b ASC)
WITH ORDER (c ASC)
LOCATION '../core/tests/data/window_2.csv';

# We can use column b during selection
# even if it is not among group by expressions
# because column c is primary key.
query TT
EXPLAIN SELECT c, b, SUM(d)
FROM multiple_ordered_table_with_pk
GROUP BY c;
----
logical_plan
Aggregate: groupBy=[[multiple_ordered_table_with_pk.c, multiple_ordered_table_with_pk.b]], aggr=[[SUM(CAST(multiple_ordered_table_with_pk.d AS Int64))]]
--TableScan: multiple_ordered_table_with_pk projection=[b, c, d]
physical_plan
AggregateExec: mode=FinalPartitioned, gby=[c@0 as c, b@1 as b], aggr=[SUM(multiple_ordered_table_with_pk.d)], ordering_mode=PartiallySorted([0])
--SortExec: expr=[c@0 ASC NULLS LAST]
----CoalesceBatchesExec: target_batch_size=2
------RepartitionExec: partitioning=Hash([c@0, b@1], 8), input_partitions=8
--------AggregateExec: mode=Partial, gby=[c@1 as c, b@0 as b], aggr=[SUM(multiple_ordered_table_with_pk.d)], ordering_mode=PartiallySorted([0])
----------RepartitionExec: partitioning=RoundRobinBatch(8), input_partitions=1
------------CsvExec: file_groups={1 group: [[WORKSPACE_ROOT/datafusion/core/tests/data/window_2.csv]]}, projection=[b, c, d], output_ordering=[c@1 ASC NULLS LAST], has_header=true

# drop table multiple_ordered_table_with_pk
statement ok
drop table multiple_ordered_table_with_pk;

# Create an external table with primary key
# column c, in this case use alternative syntax
# for defining primary key
statement ok
CREATE EXTERNAL TABLE multiple_ordered_table_with_pk (
  a0 INTEGER,
  a INTEGER,
  b INTEGER,
  c INTEGER primary key,
  d INTEGER
)
STORED AS CSV
WITH HEADER ROW
WITH ORDER (a ASC, b ASC)
WITH ORDER (c ASC)
LOCATION '../core/tests/data/window_2.csv';

# We can use column b during selection
# even if it is not among group by expressions
# because column c is primary key.
query TT
EXPLAIN SELECT c, b, SUM(d)
FROM multiple_ordered_table_with_pk
GROUP BY c;
----
logical_plan
Aggregate: groupBy=[[multiple_ordered_table_with_pk.c, multiple_ordered_table_with_pk.b]], aggr=[[SUM(CAST(multiple_ordered_table_with_pk.d AS Int64))]]
--TableScan: multiple_ordered_table_with_pk projection=[b, c, d]
physical_plan
AggregateExec: mode=FinalPartitioned, gby=[c@0 as c, b@1 as b], aggr=[SUM(multiple_ordered_table_with_pk.d)], ordering_mode=PartiallySorted([0])
--SortExec: expr=[c@0 ASC NULLS LAST]
----CoalesceBatchesExec: target_batch_size=2
------RepartitionExec: partitioning=Hash([c@0, b@1], 8), input_partitions=8
--------AggregateExec: mode=Partial, gby=[c@1 as c, b@0 as b], aggr=[SUM(multiple_ordered_table_with_pk.d)], ordering_mode=PartiallySorted([0])
----------RepartitionExec: partitioning=RoundRobinBatch(8), input_partitions=1
------------CsvExec: file_groups={1 group: [[WORKSPACE_ROOT/datafusion/core/tests/data/window_2.csv]]}, projection=[b, c, d], output_ordering=[c@1 ASC NULLS LAST], has_header=true

statement ok
set datafusion.execution.target_partitions = 1;

query TT
EXPLAIN SELECT c, sum1
  FROM
    (SELECT c, b, a, SUM(d) as sum1
    FROM multiple_ordered_table_with_pk
    GROUP BY c)
GROUP BY c;
----
logical_plan
Aggregate: groupBy=[[multiple_ordered_table_with_pk.c, sum1]], aggr=[[]]
--Projection: multiple_ordered_table_with_pk.c, SUM(multiple_ordered_table_with_pk.d) AS sum1
----Aggregate: groupBy=[[multiple_ordered_table_with_pk.c]], aggr=[[SUM(CAST(multiple_ordered_table_with_pk.d AS Int64))]]
------TableScan: multiple_ordered_table_with_pk projection=[c, d]
physical_plan
AggregateExec: mode=Single, gby=[c@0 as c, sum1@1 as sum1], aggr=[], ordering_mode=PartiallySorted([0])
--ProjectionExec: expr=[c@0 as c, SUM(multiple_ordered_table_with_pk.d)@1 as sum1]
----AggregateExec: mode=Single, gby=[c@0 as c], aggr=[SUM(multiple_ordered_table_with_pk.d)], ordering_mode=Sorted
------CsvExec: file_groups={1 group: [[WORKSPACE_ROOT/datafusion/core/tests/data/window_2.csv]]}, projection=[c, d], output_ordering=[c@0 ASC NULLS LAST], has_header=true

query TT
EXPLAIN SELECT c, sum1, SUM(b) OVER() as sumb
  FROM
    (SELECT c, b, a, SUM(d) as sum1
    FROM multiple_ordered_table_with_pk
    GROUP BY c);
----
logical_plan
Projection: multiple_ordered_table_with_pk.c, sum1, SUM(multiple_ordered_table_with_pk.b) ROWS BETWEEN UNBOUNDED PRECEDING AND UNBOUNDED FOLLOWING AS sumb
--WindowAggr: windowExpr=[[SUM(CAST(multiple_ordered_table_with_pk.b AS Int64)) ROWS BETWEEN UNBOUNDED PRECEDING AND UNBOUNDED FOLLOWING]]
----Projection: multiple_ordered_table_with_pk.c, multiple_ordered_table_with_pk.b, SUM(multiple_ordered_table_with_pk.d) AS sum1
------Aggregate: groupBy=[[multiple_ordered_table_with_pk.c, multiple_ordered_table_with_pk.b]], aggr=[[SUM(CAST(multiple_ordered_table_with_pk.d AS Int64))]]
--------TableScan: multiple_ordered_table_with_pk projection=[b, c, d]
physical_plan
ProjectionExec: expr=[c@0 as c, sum1@2 as sum1, SUM(multiple_ordered_table_with_pk.b) ROWS BETWEEN UNBOUNDED PRECEDING AND UNBOUNDED FOLLOWING@3 as sumb]
--WindowAggExec: wdw=[SUM(multiple_ordered_table_with_pk.b) ROWS BETWEEN UNBOUNDED PRECEDING AND UNBOUNDED FOLLOWING: Ok(Field { name: "SUM(multiple_ordered_table_with_pk.b) ROWS BETWEEN UNBOUNDED PRECEDING AND UNBOUNDED FOLLOWING", data_type: Int64, nullable: true, dict_id: 0, dict_is_ordered: false, metadata: {} }), frame: WindowFrame { units: Rows, start_bound: Preceding(UInt64(NULL)), end_bound: Following(UInt64(NULL)) }]
----ProjectionExec: expr=[c@0 as c, b@1 as b, SUM(multiple_ordered_table_with_pk.d)@2 as sum1]
------AggregateExec: mode=Single, gby=[c@1 as c, b@0 as b], aggr=[SUM(multiple_ordered_table_with_pk.d)], ordering_mode=PartiallySorted([0])
--------CsvExec: file_groups={1 group: [[WORKSPACE_ROOT/datafusion/core/tests/data/window_2.csv]]}, projection=[b, c, d], output_ordering=[c@1 ASC NULLS LAST], has_header=true

query TT
EXPLAIN SELECT lhs.c, rhs.c, lhs.sum1, rhs.sum1
  FROM
    (SELECT c, b, a, SUM(d) as sum1
    FROM multiple_ordered_table_with_pk
    GROUP BY c) as lhs
  JOIN
    (SELECT c, b, a, SUM(d) as sum1
    FROM multiple_ordered_table_with_pk
    GROUP BY c) as rhs
  ON lhs.b=rhs.b;
----
logical_plan
Projection: lhs.c, rhs.c, lhs.sum1, rhs.sum1
--Inner Join: lhs.b = rhs.b
----SubqueryAlias: lhs
------Projection: multiple_ordered_table_with_pk.c, multiple_ordered_table_with_pk.b, SUM(multiple_ordered_table_with_pk.d) AS sum1
--------Aggregate: groupBy=[[multiple_ordered_table_with_pk.c, multiple_ordered_table_with_pk.b]], aggr=[[SUM(CAST(multiple_ordered_table_with_pk.d AS Int64))]]
----------TableScan: multiple_ordered_table_with_pk projection=[b, c, d]
----SubqueryAlias: rhs
------Projection: multiple_ordered_table_with_pk.c, multiple_ordered_table_with_pk.b, SUM(multiple_ordered_table_with_pk.d) AS sum1
--------Aggregate: groupBy=[[multiple_ordered_table_with_pk.c, multiple_ordered_table_with_pk.b]], aggr=[[SUM(CAST(multiple_ordered_table_with_pk.d AS Int64))]]
----------TableScan: multiple_ordered_table_with_pk projection=[b, c, d]
physical_plan
ProjectionExec: expr=[c@0 as c, c@3 as c, sum1@2 as sum1, sum1@5 as sum1]
--CoalesceBatchesExec: target_batch_size=2
----HashJoinExec: mode=CollectLeft, join_type=Inner, on=[(b@1, b@1)]
------ProjectionExec: expr=[c@0 as c, b@1 as b, SUM(multiple_ordered_table_with_pk.d)@2 as sum1]
--------AggregateExec: mode=Single, gby=[c@1 as c, b@0 as b], aggr=[SUM(multiple_ordered_table_with_pk.d)], ordering_mode=PartiallySorted([0])
----------CsvExec: file_groups={1 group: [[WORKSPACE_ROOT/datafusion/core/tests/data/window_2.csv]]}, projection=[b, c, d], output_ordering=[c@1 ASC NULLS LAST], has_header=true
------ProjectionExec: expr=[c@0 as c, b@1 as b, SUM(multiple_ordered_table_with_pk.d)@2 as sum1]
--------AggregateExec: mode=Single, gby=[c@1 as c, b@0 as b], aggr=[SUM(multiple_ordered_table_with_pk.d)], ordering_mode=PartiallySorted([0])
----------CsvExec: file_groups={1 group: [[WORKSPACE_ROOT/datafusion/core/tests/data/window_2.csv]]}, projection=[b, c, d], output_ordering=[c@1 ASC NULLS LAST], has_header=true

query TT
EXPLAIN SELECT lhs.c, rhs.c, lhs.sum1, rhs.sum1
  FROM
    (SELECT c, b, a, SUM(d) as sum1
    FROM multiple_ordered_table_with_pk
    GROUP BY c) as lhs
  CROSS JOIN
    (SELECT c, b, a, SUM(d) as sum1
    FROM multiple_ordered_table_with_pk
    GROUP BY c) as rhs;
----
logical_plan
Projection: lhs.c, rhs.c, lhs.sum1, rhs.sum1
--CrossJoin:
----SubqueryAlias: lhs
------Projection: multiple_ordered_table_with_pk.c, SUM(multiple_ordered_table_with_pk.d) AS sum1
--------Aggregate: groupBy=[[multiple_ordered_table_with_pk.c]], aggr=[[SUM(CAST(multiple_ordered_table_with_pk.d AS Int64))]]
----------TableScan: multiple_ordered_table_with_pk projection=[c, d]
----SubqueryAlias: rhs
------Projection: multiple_ordered_table_with_pk.c, SUM(multiple_ordered_table_with_pk.d) AS sum1
--------Aggregate: groupBy=[[multiple_ordered_table_with_pk.c]], aggr=[[SUM(CAST(multiple_ordered_table_with_pk.d AS Int64))]]
----------TableScan: multiple_ordered_table_with_pk projection=[c, d]
physical_plan
ProjectionExec: expr=[c@0 as c, c@2 as c, sum1@1 as sum1, sum1@3 as sum1]
--CrossJoinExec
----ProjectionExec: expr=[c@0 as c, SUM(multiple_ordered_table_with_pk.d)@1 as sum1]
------AggregateExec: mode=Single, gby=[c@0 as c], aggr=[SUM(multiple_ordered_table_with_pk.d)], ordering_mode=Sorted
--------CsvExec: file_groups={1 group: [[WORKSPACE_ROOT/datafusion/core/tests/data/window_2.csv]]}, projection=[c, d], output_ordering=[c@0 ASC NULLS LAST], has_header=true
----ProjectionExec: expr=[c@0 as c, SUM(multiple_ordered_table_with_pk.d)@1 as sum1]
------AggregateExec: mode=Single, gby=[c@0 as c], aggr=[SUM(multiple_ordered_table_with_pk.d)], ordering_mode=Sorted
--------CsvExec: file_groups={1 group: [[WORKSPACE_ROOT/datafusion/core/tests/data/window_2.csv]]}, projection=[c, d], output_ordering=[c@0 ASC NULLS LAST], has_header=true

# we do not generate physical plan for Repartition yet (e.g Distribute By queries).
query TT
EXPLAIN SELECT a, b, sum1
FROM (SELECT c, b, a, SUM(d) as sum1
   FROM multiple_ordered_table_with_pk
   GROUP BY c)
DISTRIBUTE BY a
----
logical_plan
Repartition: DistributeBy(a)
--Projection: multiple_ordered_table_with_pk.a, multiple_ordered_table_with_pk.b, SUM(multiple_ordered_table_with_pk.d) AS sum1
----Aggregate: groupBy=[[multiple_ordered_table_with_pk.c, multiple_ordered_table_with_pk.a, multiple_ordered_table_with_pk.b]], aggr=[[SUM(CAST(multiple_ordered_table_with_pk.d AS Int64))]]
------TableScan: multiple_ordered_table_with_pk projection=[a, b, c, d]

# union with aggregate
query TT
EXPLAIN SELECT c, a, SUM(d) as sum1
 FROM multiple_ordered_table_with_pk
 GROUP BY c
UNION ALL
 SELECT c, a, SUM(d) as sum1
 FROM multiple_ordered_table_with_pk
 GROUP BY c
----
logical_plan
Union
--Projection: multiple_ordered_table_with_pk.c, multiple_ordered_table_with_pk.a, SUM(multiple_ordered_table_with_pk.d) AS sum1
----Aggregate: groupBy=[[multiple_ordered_table_with_pk.c, multiple_ordered_table_with_pk.a]], aggr=[[SUM(CAST(multiple_ordered_table_with_pk.d AS Int64))]]
------TableScan: multiple_ordered_table_with_pk projection=[a, c, d]
--Projection: multiple_ordered_table_with_pk.c, multiple_ordered_table_with_pk.a, SUM(multiple_ordered_table_with_pk.d) AS sum1
----Aggregate: groupBy=[[multiple_ordered_table_with_pk.c, multiple_ordered_table_with_pk.a]], aggr=[[SUM(CAST(multiple_ordered_table_with_pk.d AS Int64))]]
------TableScan: multiple_ordered_table_with_pk projection=[a, c, d]
physical_plan
UnionExec
--ProjectionExec: expr=[c@0 as c, a@1 as a, SUM(multiple_ordered_table_with_pk.d)@2 as sum1]
----AggregateExec: mode=Single, gby=[c@1 as c, a@0 as a], aggr=[SUM(multiple_ordered_table_with_pk.d)], ordering_mode=Sorted
------CsvExec: file_groups={1 group: [[WORKSPACE_ROOT/datafusion/core/tests/data/window_2.csv]]}, projection=[a, c, d], output_ordering=[a@0 ASC NULLS LAST], has_header=true
--ProjectionExec: expr=[c@0 as c, a@1 as a, SUM(multiple_ordered_table_with_pk.d)@2 as sum1]
----AggregateExec: mode=Single, gby=[c@1 as c, a@0 as a], aggr=[SUM(multiple_ordered_table_with_pk.d)], ordering_mode=Sorted
------CsvExec: file_groups={1 group: [[WORKSPACE_ROOT/datafusion/core/tests/data/window_2.csv]]}, projection=[a, c, d], output_ordering=[a@0 ASC NULLS LAST], has_header=true

# table scan should be simplified.
query TT
EXPLAIN SELECT c, a, SUM(d) as sum1
 FROM multiple_ordered_table_with_pk
 GROUP BY c
----
logical_plan
Projection: multiple_ordered_table_with_pk.c, multiple_ordered_table_with_pk.a, SUM(multiple_ordered_table_with_pk.d) AS sum1
--Aggregate: groupBy=[[multiple_ordered_table_with_pk.c, multiple_ordered_table_with_pk.a]], aggr=[[SUM(CAST(multiple_ordered_table_with_pk.d AS Int64))]]
----TableScan: multiple_ordered_table_with_pk projection=[a, c, d]
physical_plan
ProjectionExec: expr=[c@0 as c, a@1 as a, SUM(multiple_ordered_table_with_pk.d)@2 as sum1]
--AggregateExec: mode=Single, gby=[c@1 as c, a@0 as a], aggr=[SUM(multiple_ordered_table_with_pk.d)], ordering_mode=Sorted
----CsvExec: file_groups={1 group: [[WORKSPACE_ROOT/datafusion/core/tests/data/window_2.csv]]}, projection=[a, c, d], output_ordering=[a@0 ASC NULLS LAST], has_header=true

# limit should be simplified
query TT
EXPLAIN SELECT *
 FROM (SELECT c, a, SUM(d) as sum1
   FROM multiple_ordered_table_with_pk
   GROUP BY c
   LIMIT 5)
----
logical_plan
Projection: multiple_ordered_table_with_pk.c, multiple_ordered_table_with_pk.a, SUM(multiple_ordered_table_with_pk.d) AS sum1
--Limit: skip=0, fetch=5
----Aggregate: groupBy=[[multiple_ordered_table_with_pk.c, multiple_ordered_table_with_pk.a]], aggr=[[SUM(CAST(multiple_ordered_table_with_pk.d AS Int64))]]
------TableScan: multiple_ordered_table_with_pk projection=[a, c, d]
physical_plan
ProjectionExec: expr=[c@0 as c, a@1 as a, SUM(multiple_ordered_table_with_pk.d)@2 as sum1]
--GlobalLimitExec: skip=0, fetch=5
----AggregateExec: mode=Single, gby=[c@1 as c, a@0 as a], aggr=[SUM(multiple_ordered_table_with_pk.d)], ordering_mode=Sorted
------CsvExec: file_groups={1 group: [[WORKSPACE_ROOT/datafusion/core/tests/data/window_2.csv]]}, projection=[a, c, d], output_ordering=[a@0 ASC NULLS LAST], has_header=true

statement ok
set datafusion.execution.target_partitions = 8;

# Tests for single distinct to group by optimization rule
statement ok
CREATE TABLE t(x int) AS VALUES (1), (2), (1);

statement ok
create table t1(x bigint,y int) as values (9223372036854775807,2), (9223372036854775806,2);

query II
SELECT SUM(DISTINCT x), MAX(DISTINCT x) from t GROUP BY x ORDER BY x;
----
1 1
2 2

query II
SELECT MAX(DISTINCT x), SUM(DISTINCT x) from t GROUP BY x ORDER BY x;
----
1 1
2 2

query TT
EXPLAIN SELECT SUM(DISTINCT CAST(x AS DOUBLE)), MAX(DISTINCT x) FROM t1 GROUP BY y;
----
logical_plan
Projection: SUM(DISTINCT t1.x), MAX(DISTINCT t1.x)
--Aggregate: groupBy=[[t1.y]], aggr=[[SUM(DISTINCT CAST(t1.x AS Float64)), MAX(DISTINCT t1.x)]]
----TableScan: t1 projection=[x, y]
physical_plan
ProjectionExec: expr=[SUM(DISTINCT t1.x)@1 as SUM(DISTINCT t1.x), MAX(DISTINCT t1.x)@2 as MAX(DISTINCT t1.x)]
--AggregateExec: mode=FinalPartitioned, gby=[y@0 as y], aggr=[SUM(DISTINCT t1.x), MAX(DISTINCT t1.x)]
----CoalesceBatchesExec: target_batch_size=2
------RepartitionExec: partitioning=Hash([y@0], 8), input_partitions=8
--------RepartitionExec: partitioning=RoundRobinBatch(8), input_partitions=1
----------AggregateExec: mode=Partial, gby=[y@1 as y], aggr=[SUM(DISTINCT t1.x), MAX(DISTINCT t1.x)]
------------MemoryExec: partitions=1, partition_sizes=[1]

query TT
EXPLAIN SELECT SUM(DISTINCT CAST(x AS DOUBLE)), MAX(DISTINCT CAST(x AS DOUBLE)) FROM t1 GROUP BY y;
----
logical_plan
Projection: SUM(alias1) AS SUM(DISTINCT t1.x), MAX(alias1) AS MAX(DISTINCT t1.x)
--Aggregate: groupBy=[[t1.y]], aggr=[[SUM(alias1), MAX(alias1)]]
----Aggregate: groupBy=[[t1.y, CAST(t1.x AS Float64)t1.x AS t1.x AS alias1]], aggr=[[]]
------Projection: CAST(t1.x AS Float64) AS CAST(t1.x AS Float64)t1.x, t1.y
--------TableScan: t1 projection=[x, y]
physical_plan
ProjectionExec: expr=[SUM(alias1)@1 as SUM(DISTINCT t1.x), MAX(alias1)@2 as MAX(DISTINCT t1.x)]
--AggregateExec: mode=FinalPartitioned, gby=[y@0 as y], aggr=[SUM(alias1), MAX(alias1)]
----CoalesceBatchesExec: target_batch_size=2
------RepartitionExec: partitioning=Hash([y@0], 8), input_partitions=8
--------AggregateExec: mode=Partial, gby=[y@0 as y], aggr=[SUM(alias1), MAX(alias1)]
----------AggregateExec: mode=FinalPartitioned, gby=[y@0 as y, alias1@1 as alias1], aggr=[]
------------CoalesceBatchesExec: target_batch_size=2
--------------RepartitionExec: partitioning=Hash([y@0, alias1@1], 8), input_partitions=8
----------------RepartitionExec: partitioning=RoundRobinBatch(8), input_partitions=1
------------------AggregateExec: mode=Partial, gby=[y@1 as y, CAST(t1.x AS Float64)t1.x@0 as alias1], aggr=[]
--------------------ProjectionExec: expr=[CAST(x@0 AS Float64) as CAST(t1.x AS Float64)t1.x, y@1 as y]
----------------------MemoryExec: partitions=1, partition_sizes=[1]
<<<<<<< HEAD
=======

statement ok
drop table t1

# Reproducer for https://github.com/apache/arrow-datafusion/issues/8175

statement ok
create table t1(state string, city string, min_temp float, area int, time timestamp) as values
    ('MA', 'Boston', 70.4, 1, 50),
    ('MA', 'Bedford', 71.59, 2, 150);

query RI
select date_part('year', time) as bla, count(distinct state) as count from t1 group by bla;
----
1970 1

query PI
select date_bin(interval '1 year', time) as bla, count(distinct state) as count from t1 group by bla;
----
1970-01-01T00:00:00 1

statement ok
drop table t1
>>>>>>> 7618e4d9
<|MERGE_RESOLUTION|>--- conflicted
+++ resolved
@@ -4042,8 +4042,6 @@
 ------------------AggregateExec: mode=Partial, gby=[y@1 as y, CAST(t1.x AS Float64)t1.x@0 as alias1], aggr=[]
 --------------------ProjectionExec: expr=[CAST(x@0 AS Float64) as CAST(t1.x AS Float64)t1.x, y@1 as y]
 ----------------------MemoryExec: partitions=1, partition_sizes=[1]
-<<<<<<< HEAD
-=======
 
 statement ok
 drop table t1
@@ -4066,5 +4064,4 @@
 1970-01-01T00:00:00 1
 
 statement ok
-drop table t1
->>>>>>> 7618e4d9
+drop table t1