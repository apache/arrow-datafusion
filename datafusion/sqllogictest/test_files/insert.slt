--- conflicted
+++ resolved
@@ -315,7 +315,45 @@
 statement ok
 drop table table_without_values;
 
-<<<<<<< HEAD
+
+### Test for creating tables into directories that do not already exist
+# note use of `scratch` directory (which is cleared between runs)
+
+statement ok
+create external table new_empty_table(x int) stored as parquet  location 'test_files/scratch/insert/new_empty_table/'; -- needs trailing slash
+
+# should start empty
+query I
+select * from new_empty_table;
+----
+
+# should succeed and the table should create the direectory
+statement ok
+insert into new_empty_table values (1);
+
+# Now has values
+query I
+select * from new_empty_table;
+----
+1
+
+statement ok
+drop table new_empty_table;
+
+## test we get an error if the path doesn't end in slash
+statement ok
+create external table bad_new_empty_table(x int) stored as parquet  location 'test_files/scratch/insert/bad_new_empty_table'; -- no trailing slash
+
+# should fail
+query error DataFusion error: Error during planning: Inserting into a ListingTable backed by a single file is not supported, URL is possibly missing a trailing `/`\. To append to an existing file use StreamTable, e\.g\. by using CREATE UNBOUNDED EXTERNAL TABLE
+insert into bad_new_empty_table values (1);
+
+statement ok
+drop table bad_new_empty_table;
+
+
+### Test for specifying column's default value
+
 statement ok
 create table test_column_defaults(
   a int,
@@ -373,41 +411,4 @@
 drop table test_column_defaults
 
 statement error DataFusion error: Error during planning: Column reference is not allowed in the DEFAULT expression : Schema error: No field named a.
-create table test_column_defaults(a int, b int default a+1)
-=======
-
-### Test for creating tables into directories that do not already exist
-# note use of `scratch` directory (which is cleared between runs)
-
-statement ok
-create external table new_empty_table(x int) stored as parquet  location 'test_files/scratch/insert/new_empty_table/'; -- needs trailing slash
-
-# should start empty
-query I
-select * from new_empty_table;
-----
-
-# should succeed and the table should create the direectory
-statement ok
-insert into new_empty_table values (1);
-
-# Now has values
-query I
-select * from new_empty_table;
-----
-1
-
-statement ok
-drop table new_empty_table;
-
-## test we get an error if the path doesn't end in slash
-statement ok
-create external table bad_new_empty_table(x int) stored as parquet  location 'test_files/scratch/insert/bad_new_empty_table'; -- no trailing slash
-
-# should fail
-query error DataFusion error: Error during planning: Inserting into a ListingTable backed by a single file is not supported, URL is possibly missing a trailing `/`\. To append to an existing file use StreamTable, e\.g\. by using CREATE UNBOUNDED EXTERNAL TABLE
-insert into bad_new_empty_table values (1);
-
-statement ok
-drop table bad_new_empty_table;
->>>>>>> 4195f2f3
+create table test_column_defaults(a int, b int default a+1)