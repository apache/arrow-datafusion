--- conflicted
+++ resolved
@@ -215,11 +215,8 @@
 --TableScan: simple_explain_test projection=[a, b, c]
 logical_plan after eliminate_projection TableScan: simple_explain_test projection=[a, b, c]
 logical_plan after push_down_limit SAME TEXT AS ABOVE
-<<<<<<< HEAD
 logical_plan after RemoveUnusedColumns SAME TEXT AS ABOVE
-=======
 logical_plan after eliminate_nested_union SAME TEXT AS ABOVE
->>>>>>> 37d6bf08
 logical_plan after simplify_expressions SAME TEXT AS ABOVE
 logical_plan after unwrap_cast_in_comparison SAME TEXT AS ABOVE
 logical_plan after replace_distinct_aggregate SAME TEXT AS ABOVE
