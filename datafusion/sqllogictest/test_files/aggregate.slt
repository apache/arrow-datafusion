# Licensed to the Apache Software Foundation (ASF) under one
# or more contributor license agreements.  See the NOTICE file
# distributed with this work for additional information
# regarding copyright ownership.  The ASF licenses this file
# to you under the Apache License, Version 2.0 (the
# "License"); you may not use this file except in compliance
# with the License.  You may obtain a copy of the License at

#   http://www.apache.org/licenses/LICENSE-2.0

# Unless required by applicable law or agreed to in writing,
# software distributed under the License is distributed on an
# "AS IS" BASIS, WITHOUT WARRANTIES OR CONDITIONS OF ANY
# KIND, either express or implied.  See the License for the
# specific language governing permissions and limitations
# under the License.

#######
# Setup test data table
#######
statement ok
CREATE EXTERNAL TABLE aggregate_test_100 (
  c1  VARCHAR NOT NULL,
  c2  TINYINT NOT NULL,
  c3  SMALLINT NOT NULL,
  c4  SMALLINT,
  c5  INT,
  c6  BIGINT NOT NULL,
  c7  SMALLINT NOT NULL,
  c8  INT NOT NULL,
  c9  INT UNSIGNED NOT NULL,
  c10 BIGINT UNSIGNED NOT NULL,
  c11 FLOAT NOT NULL,
  c12 DOUBLE NOT NULL,
  c13 VARCHAR NOT NULL
)
STORED AS CSV
LOCATION '../../testing/data/csv/aggregate_test_100.csv'
OPTIONS ('format.has_header' 'true');

statement ok
CREATE TABLE d_table (c1 decimal(10,3), c2 varchar)
as values
(110.000, 'A'), (110.001, 'A'), (110.002, 'A'), (110.003, 'A'), (110.004, 'A'), (110.005, 'A'), (110.006, 'A'), (110.007, 'A'), (110.008, 'A'), (110.009, 'A'),
(-100.000, 'B'),(-100.001, 'B'),(-100.002, 'B'),(-100.003, 'B'),(-100.004, 'B'),(-100.005, 'B'),(-100.006, 'B'),(-100.007, 'B'),(-100.008, 'B'),(-100.009, 'B')

statement ok
CREATE TABLE median_table (
    col_i8 TINYINT,
    col_i16 SMALLINT,
    col_i32 INT,
    col_i64 BIGINT,
    col_u8 TINYINT UNSIGNED,
    col_u16 SMALLINT UNSIGNED,
    col_u32 INT UNSIGNED,
    col_u64 BIGINT UNSIGNED,
    col_f32 FLOAT,
    col_f64 DOUBLE,
    col_f64_nan DOUBLE
) as VALUES
( -128, -32768, -2147483648, arrow_cast(-9223372036854775808,'Int64'), 0, 0, 0, arrow_cast(0,'UInt64'), 1.1, 1.1, 1.1 ),
( -128, -32768, -2147483648, arrow_cast(-9223372036854775808,'Int64'), 0, 0, 0, arrow_cast(0,'UInt64'), 4.4, 4.4, arrow_cast('NAN','Float64') ),
( 100,  100,    100,         arrow_cast(100,'Int64'),              100,100,100, arrow_cast(100,'UInt64'), 3.3, 3.3, arrow_cast('NAN','Float64') ),
( 127, 32767, 2147483647, arrow_cast(9223372036854775807,'Int64'), 255, 65535,  4294967295, 18446744073709551615, 2.2, 2.2, arrow_cast('NAN','Float64') )

statement ok
CREATE TABLE test (c1 BIGINT,c2 BIGINT) as values
(0,null), (1,1), (null,1), (3,2), (3,2)

#######
# Error tests
#######

# https://github.com/apache/datafusion/issues/3353
statement error DataFusion error: Schema error: Schema contains duplicate unqualified field name "APPROX_DISTINCT\(aggregate_test_100\.c9\)"
SELECT approx_distinct(c9) count_c9, approx_distinct(cast(c9 as varchar)) count_c9_str FROM aggregate_test_100

# csv_query_approx_percentile_cont_with_weight
statement error DataFusion error: Error during planning: No function matches the given name and argument types 'APPROX_PERCENTILE_CONT_WITH_WEIGHT\(Utf8, Int8, Float64\)'. You might need to add explicit type casts.
SELECT approx_percentile_cont_with_weight(c1, c2, 0.95) FROM aggregate_test_100

statement error DataFusion error: Error during planning: No function matches the given name and argument types 'APPROX_PERCENTILE_CONT_WITH_WEIGHT\(Int16, Utf8, Float64\)'\. You might need to add explicit type casts\.
SELECT approx_percentile_cont_with_weight(c3, c1, 0.95) FROM aggregate_test_100

statement error DataFusion error: Error during planning: No function matches the given name and argument types 'APPROX_PERCENTILE_CONT_WITH_WEIGHT\(Int16, Int8, Utf8\)'\. You might need to add explicit type casts\.
SELECT approx_percentile_cont_with_weight(c3, c2, c1) FROM aggregate_test_100

# csv_query_approx_percentile_cont_with_histogram_bins
statement error This feature is not implemented: Tdigest max_size value for 'APPROX_PERCENTILE_CONT' must be UInt > 0 literal \(got data type Int64\).
SELECT c1, approx_percentile_cont(c3, 0.95, -1000) AS c3_p95 FROM aggregate_test_100 GROUP BY 1 ORDER BY 1

statement error DataFusion error: Error during planning: No function matches the given name and argument types 'APPROX_PERCENTILE_CONT\(Int16, Float64, Utf8\)'\. You might need to add explicit type casts\.
SELECT approx_percentile_cont(c3, 0.95, c1) FROM aggregate_test_100

statement error DataFusion error: Error during planning: No function matches the given name and argument types 'APPROX_PERCENTILE_CONT\(Int16, Float64, Float64\)'\. You might need to add explicit type casts\.
SELECT approx_percentile_cont(c3, 0.95, 111.1) FROM aggregate_test_100

statement error DataFusion error: Error during planning: No function matches the given name and argument types 'APPROX_PERCENTILE_CONT\(Float64, Float64, Float64\)'\. You might need to add explicit type casts\.
SELECT approx_percentile_cont(c12, 0.95, 111.1) FROM aggregate_test_100

# array agg can use order by
query ?
SELECT array_agg(c13 ORDER BY c13)
FROM
  (SELECT *
  FROM aggregate_test_100
  ORDER BY c13
  LIMIT 5) as t1
----
[0VVIHzxWtNOFLtnhjHEKjXaJOSLJfm, 0keZ5G8BffGwgF2RwQD59TFzMStxCB, 0og6hSkhbX8AC1ktFS4kounvTzy8Vo, 1aOcrEGd0cOqZe2I5XBOm0nDcwtBZO, 2T3wSlHdEmASmO0xcXHnndkKEt6bz8]

statement ok
CREATE EXTERNAL TABLE agg_order (
c1 INT NOT NULL,
c2 INT NOT NULL,
c3 INT NOT NULL
)
STORED AS CSV
LOCATION '../core/tests/data/aggregate_agg_multi_order.csv'
OPTIONS ('format.has_header' 'true');

# test array_agg with order by multiple columns
query ?
select array_agg(c1 order by c2 desc, c3) from agg_order;
----
[5, 6, 7, 8, 9, 1, 2, 3, 4, 10]

query TT
explain select array_agg(c1 order by c2 desc, c3) from agg_order;
----
logical_plan
01)Aggregate: groupBy=[[]], aggr=[[ARRAY_AGG(agg_order.c1) ORDER BY [agg_order.c2 DESC NULLS FIRST, agg_order.c3 ASC NULLS LAST]]]
02)--TableScan: agg_order projection=[c1, c2, c3]
physical_plan
01)AggregateExec: mode=Final, gby=[], aggr=[ARRAY_AGG(agg_order.c1) ORDER BY [agg_order.c2 DESC NULLS FIRST, agg_order.c3 ASC NULLS LAST]]
02)--CoalescePartitionsExec
03)----AggregateExec: mode=Partial, gby=[], aggr=[ARRAY_AGG(agg_order.c1) ORDER BY [agg_order.c2 DESC NULLS FIRST, agg_order.c3 ASC NULLS LAST]]
04)------SortExec: expr=[c2@1 DESC,c3@2 ASC NULLS LAST], preserve_partitioning=[true]
05)--------RepartitionExec: partitioning=RoundRobinBatch(4), input_partitions=1
06)----------CsvExec: file_groups={1 group: [[WORKSPACE_ROOT/datafusion/core/tests/data/aggregate_agg_multi_order.csv]]}, projection=[c1, c2, c3], has_header=true

# test array_agg_order with list data type
statement ok
CREATE TABLE array_agg_order_list_table AS VALUES
  ('w', 2, [1,2,3], 10),
  ('w', 1, [9,5,2], 20),
  ('w', 1, [3,2,5], 30),
  ('b', 2, [4,5,6], 20),
  ('b', 1, [7,8,9], 30)
;

query T? rowsort
select column1, array_agg(column3 order by column2, column4 desc) from array_agg_order_list_table group by column1;
----
b [[7, 8, 9], [4, 5, 6]]
w [[3, 2, 5], [9, 5, 2], [1, 2, 3]]

query T?? rowsort
select column1, first_value(column3 order by column2, column4 desc), last_value(column3 order by column2, column4 desc) from array_agg_order_list_table group by column1;
----
b [7, 8, 9] [4, 5, 6]
w [3, 2, 5] [1, 2, 3]

query T? rowsort
select column1, nth_value(column3, 2 order by column2, column4 desc) from array_agg_order_list_table group by column1;
----
b [4, 5, 6]
w [9, 5, 2]

statement ok
drop table array_agg_order_list_table;

# test array_agg_distinct with list data type
statement ok
CREATE TABLE array_agg_distinct_list_table AS VALUES
  ('w', [0,1]),
  ('w', [0,1]),
  ('w', [1,0]),
  ('b', [1,0]),
  ('b', [1,0]),
  ('b', [1,0]),
  ('b', [0,1])
;

# Apply array_sort to have deterministic result, higher dimension nested array also works but not for array sort,
# so they are covered in `datafusion/physical-expr/src/aggregate/array_agg_distinct.rs`
query ??
select array_sort(c1), array_sort(c2) from (
  select array_agg(distinct column1) as c1, array_agg(distinct column2) as c2 from array_agg_distinct_list_table
);
----
[b, w] [[0, 1], [1, 0]]

statement ok
drop table array_agg_distinct_list_table;

statement error This feature is not implemented: LIMIT not supported in ARRAY_AGG: 1
SELECT array_agg(c13 LIMIT 1) FROM aggregate_test_100


# Test distinct aggregate function with merge batch
query II
with A as (
    select 1 as id, 2 as foo
    UNION ALL
    select 1, null
    UNION ALL
    select 1, null
    UNION ALL
    select 1, 3
    UNION ALL
    select 1, 2
    ---- The order is non-deterministic, verify with length
) select array_length(array_agg(distinct a.foo)), sum(distinct 1) from A a group by a.id;
----
3 1

# It has only AggregateExec with FinalPartitioned mode, so `merge_batch` is used
# If the plan is changed, whether the `merge_batch` is used should be verified to ensure the test coverage
query TT
explain with A as (
    select 1 as id, 2 as foo
    UNION ALL
    select 1, null
    UNION ALL
    select 1, null
    UNION ALL
    select 1, 3
    UNION ALL
    select 1, 2
) select array_length(array_agg(distinct a.foo)), sum(distinct 1) from A a group by a.id;
----
logical_plan
01)Projection: array_length(ARRAY_AGG(DISTINCT a.foo)), SUM(DISTINCT Int64(1))
02)--Aggregate: groupBy=[[a.id]], aggr=[[ARRAY_AGG(DISTINCT a.foo), SUM(DISTINCT Int64(1))]]
03)----SubqueryAlias: a
04)------SubqueryAlias: a
05)--------Union
06)----------Projection: Int64(1) AS id, Int64(2) AS foo
07)------------EmptyRelation
08)----------Projection: Int64(1) AS id, Int64(NULL) AS foo
09)------------EmptyRelation
10)----------Projection: Int64(1) AS id, Int64(NULL) AS foo
11)------------EmptyRelation
12)----------Projection: Int64(1) AS id, Int64(3) AS foo
13)------------EmptyRelation
14)----------Projection: Int64(1) AS id, Int64(2) AS foo
15)------------EmptyRelation
physical_plan
01)ProjectionExec: expr=[array_length(ARRAY_AGG(DISTINCT a.foo)@1) as array_length(ARRAY_AGG(DISTINCT a.foo)), SUM(DISTINCT Int64(1))@2 as SUM(DISTINCT Int64(1))]
02)--AggregateExec: mode=FinalPartitioned, gby=[id@0 as id], aggr=[ARRAY_AGG(DISTINCT a.foo), SUM(DISTINCT Int64(1))]
03)----CoalesceBatchesExec: target_batch_size=8192
04)------RepartitionExec: partitioning=Hash([id@0], 4), input_partitions=5
05)--------AggregateExec: mode=Partial, gby=[id@0 as id], aggr=[ARRAY_AGG(DISTINCT a.foo), SUM(DISTINCT Int64(1))]
06)----------UnionExec
07)------------ProjectionExec: expr=[1 as id, 2 as foo]
08)--------------PlaceholderRowExec
09)------------ProjectionExec: expr=[1 as id, NULL as foo]
10)--------------PlaceholderRowExec
11)------------ProjectionExec: expr=[1 as id, NULL as foo]
12)--------------PlaceholderRowExec
13)------------ProjectionExec: expr=[1 as id, 3 as foo]
14)--------------PlaceholderRowExec
15)------------ProjectionExec: expr=[1 as id, 2 as foo]
16)--------------PlaceholderRowExec


# FIX: custom absolute values
# csv_query_avg_multi_batch

# csv_query_avg
query R
SELECT avg(c12) FROM aggregate_test_100
----
0.508972509913

# csv_query_bit_and
query IIIII
SELECT bit_and(c5), bit_and(c6), bit_and(c7), bit_and(c8), bit_and(c9) FROM aggregate_test_100
----
0 0 0 0 0

# csv_query_bit_and_distinct
query IIIII
SELECT bit_and(distinct c5), bit_and(distinct c6), bit_and(distinct c7), bit_and(distinct c8), bit_and(distinct c9) FROM aggregate_test_100
----
0 0 0 0 0

# csv_query_bit_or
query IIIII
SELECT bit_or(c5), bit_or(c6), bit_or(c7), bit_or(c8), bit_or(c9) FROM aggregate_test_100
----
-1 -1 255 65535 4294967295

# csv_query_bit_or_distinct
query IIIII
SELECT bit_or(distinct c5), bit_or(distinct c6), bit_or(distinct c7), bit_or(distinct c8), bit_or(distinct c9) FROM aggregate_test_100
----
-1 -1 255 65535 4294967295

# csv_query_bit_xor
query IIIII
SELECT bit_xor(c5), bit_xor(c6), bit_xor(c7), bit_xor(c8), bit_xor(c9) FROM aggregate_test_100
----
1632751011 5960911605712039654 148 54789 169634700

# csv_query_bit_xor_distinct (should be different than above)
query IIIII
SELECT bit_xor(distinct c5), bit_xor(distinct c6), bit_xor(distinct c7), bit_xor(distinct c8), bit_xor(distinct c9) FROM aggregate_test_100
----
1632751011 5960911605712039654 196 54789 169634700

# csv_query_bit_xor_distinct_expr
query I
SELECT bit_xor(distinct c5 % 2) FROM aggregate_test_100
----
-2

# csv_query_covariance_1
query R
SELECT covar_pop(c2, c12) FROM aggregate_test_100
----
-0.079169322354

# csv_query_covariance_2
query R
SELECT covar(c2, c12) FROM aggregate_test_100
----
-0.079969012479

# single_row_query_covar_1
query R
select covar_samp(sq.column1, sq.column2) from (values (1.1, 2.2)) as sq
----
NULL

# single_row_query_covar_2
query R
select covar_pop(sq.column1, sq.column2) from (values (1.1, 2.2)) as sq
----
0

# all_nulls_query_covar
query RR
with data as (
  select null::int as f, null::int as b
  union all
  select null::int as f, null::int as b
)
select covar_samp(f, b), covar_pop(f, b)
from data
----
NULL NULL

# covar_query_with_nulls
query RR
with data as (
  select 1 as f,       4 as b
  union all
  select null as f,   99 as b
  union all
  select 2 as f,       5 as b
  union all
  select 98 as f,   null as b
  union all
  select 3 as f,       6 as b
  union all
  select null as f, null as b
)
select covar_samp(f, b), covar_pop(f, b)
from data
----
1 0.666666666667

# csv_query_correlation
query R
SELECT corr(c2, c12) FROM aggregate_test_100
----
-0.190645441906

# single_row_query_correlation
query R
select corr(sq.column1, sq.column2) from (values (1.1, 2.2)) as sq
----
0

# all_nulls_query_correlation
query R
with data as (
  select null::int as f, null::int as b
  union all
  select null::int as f, null::int as b
)
select corr(f, b)
from data
----
NULL

# correlation_query_with_nulls
query R
with data as (
  select 1 as f,       4 as b
  union all
  select null as f,   99 as b
  union all
  select 2 as f,       5 as b
  union all
  select 98 as f,   null as b
  union all
  select 3 as f,       6 as b
  union all
  select null as f, null as b
)
select corr(f, b)
from data
----
1

# csv_query_variance_1
query R
SELECT var_pop(c2) FROM aggregate_test_100
----
1.8675

# csv_query_variance_2
query R
SELECT var_pop(c6) FROM aggregate_test_100
----
26156334342021890000000000000000000000

# csv_query_variance_3
query R
SELECT var_pop(c12) FROM aggregate_test_100
----
0.092342237216

# csv_query_variance_4
query R
SELECT var(c2) FROM aggregate_test_100
----
1.886363636364

# csv_query_distinct_variance
query R
SELECT var(distinct c2) FROM aggregate_test_100
----
2.5

statement error DataFusion error: This feature is not implemented: VAR\(DISTINCT\) aggregations are not available
SELECT var(c2), var(distinct c2) FROM aggregate_test_100

# csv_query_variance_5
query R
SELECT var_samp(c2) FROM aggregate_test_100
----
1.886363636364

# csv_query_stddev_1
query R
SELECT stddev_pop(c2) FROM aggregate_test_100
----
1.366565036872

# csv_query_stddev_2
query R
SELECT stddev_pop(c6) FROM aggregate_test_100
----
5114326382039172000

# csv_query_stddev_3
query R
SELECT stddev_pop(c12) FROM aggregate_test_100
----
0.303878655413

# csv_query_stddev_4
query R
SELECT stddev(c12) FROM aggregate_test_100
----
0.305409539941

# csv_query_stddev_5
query R
SELECT stddev_samp(c12) FROM aggregate_test_100
----
0.305409539941

# csv_query_stddev_6
query R
select stddev(sq.column1) from (values (1.1), (2.0), (3.0)) as sq
----
0.950438495292

# csv_query_approx_median_1
query I
SELECT approx_median(c2) FROM aggregate_test_100
----
3

# csv_query_approx_median_2
query I
SELECT approx_median(c6) FROM aggregate_test_100
----
1146409980542786560

# csv_query_approx_median_3
query R
SELECT approx_median(c12) FROM aggregate_test_100
----
0.555006541052

# csv_query_median_1
query I
SELECT median(c2) FROM aggregate_test_100
----
3

# csv_query_median_2
query I
SELECT median(c6) FROM aggregate_test_100
----
1125553990140691277

# csv_query_median_3
query R
SELECT median(c12) FROM aggregate_test_100
----
0.551390054439

# median_i8
query I
SELECT median(col_i8) FROM median_table
----
-14

# distinct_median_i8
query I
SELECT median(distinct col_i8) FROM median_table
----
100

query II
SELECT median(col_i8), median(distinct col_i8) FROM median_table
----
-14 100

# approx_distinct_median_i8
query I
SELECT approx_median(distinct col_i8) FROM median_table
----
100

statement error DataFusion error: This feature is not implemented: APPROX_MEDIAN\(DISTINCT\) aggregations are not available
SELECT approx_median(col_i8), approx_median(distinct col_i8) FROM median_table

# median_i16
query I
SELECT median(col_i16) FROM median_table
----
-16334

# median_i32
query I
SELECT median(col_i32) FROM median_table
----
-1073741774

# median_i64
query I
SELECT median(col_i64) FROM median_table
----
-4611686018427387854

# median_u8
query I
SELECT median(col_u8) FROM median_table
----
50

# median_u16
query I
SELECT median(col_u16) FROM median_table
----
50

# median_u32
query I
SELECT median(col_u32) FROM median_table
----
50

# median_u64
query I
SELECT median(col_u64) FROM median_table
----
50

# median_f32
query R
SELECT median(col_f32) FROM median_table
----
2.75

# median_f64
query R
SELECT median(col_f64) FROM median_table
----
2.75

# median_f64_nan
query R
SELECT median(col_f64_nan) FROM median_table
----
NaN

# approx_median_f64_nan
query R
SELECT approx_median(col_f64_nan) FROM median_table
----
NaN

# median decimal
statement ok
create table t(c decimal(10, 4)) as values (0.0001), (0.0002), (0.0003), (0.0004), (0.0005), (0.0006);

query RT
select median(c), arrow_typeof(median(c)) from t;
----
0.0003 Decimal128(10, 4)

statement ok
drop table t;

# median decimal with nulls
statement ok
create table t(c decimal(10, 4)) as values (0.0001), (null), (0.0003), (0.0004), (0.0005);

query RT
select median(c), arrow_typeof(median(c)) from t;
----
0.0003 Decimal128(10, 4)

statement ok
drop table t;

# median decimal with all nulls
statement ok
create table t(c decimal(10, 4)) as values (null), (null), (null);

query RT
select median(c), arrow_typeof(median(c)) from t;
----
NULL Decimal128(10, 4)

statement ok
drop table t;

# median odd
statement ok
create table t(c int) as values (1), (2), (3), (4), (5);

query I
select median(c) from t;
----
3

statement ok
drop table t;

# median even
statement ok
create table t(c int) as values (1), (2), (3), (4), (5), (6);

query I
select median(c) from t;
----
3

statement ok
drop table t;

# median with nulls
statement ok
create table t(c int) as values (1), (null), (3), (4), (5);

query I
select median(c) from t;
----
3

statement ok
drop table t;

# median with all nulls
statement ok
create table t(c int) as values (null), (null), (null);

query I
select median(c) from t;
----
NULL

statement ok
drop table t;

# median u32
statement ok
create table t(c int unsigned) as values (1), (2), (3), (4), (5);

query I
select median(c) from t;
----
3

statement ok
drop table t;

# median f32
statement ok
create table t(c float) as values (1.1), (2.2), (3.3), (4.4), (5.5);

query R
select median(c) from t;
----
3.3

statement ok
drop table t;

# median distinct decimal
statement ok
create table t(c decimal(10, 4)) as values (0.0001), (0.0001), (0.0001), (0.0001), (0.0002), (0.0002), (0.0003), (0.0003);

query R
select median(distinct c) from t;
----
0.0002

statement ok
drop table t;

# median distinct decimal with nulls
statement ok
create table t(c decimal(10, 4)) as values (0.0001), (0.0001), (0.0001), (null), (null), (0.0002), (0.0003), (0.0003);

query R
select median(distinct c) from t;
----
0.0002

statement ok
drop table t;

# distinct median i32 odd
statement ok
create table t(c int) as values (2), (1), (1), (2), (1), (3);

query I
select median(distinct c) from t;
----
2

statement ok
drop table t;

# distinct median i32 even
statement ok
create table t(c int) as values (1), (1), (3), (1), (1);

query I
select median(distinct c) from t;
----
2

statement ok
drop table t;

# distinct median i32 with nulls
statement ok
create table t(c int) as values (1), (null), (1), (1), (3);

query I
select median(distinct c) from t;
----
2

statement ok
drop table t;

# distinct median u32 odd
statement ok
create table t(c int unsigned) as values (1), (1), (2), (1), (3);

query I
select median(distinct c) from t;
----
2

statement ok
drop table t;

# distinct median u32 even
statement ok
create table t(c int unsigned) as values (1), (1), (1), (1), (3), (3);

query I
select median(distinct c) from t;
----
2

statement ok
drop table t;

# distinct median f32 odd
statement ok
create table t(c float) as values (3), (2), (1), (1), (1);

query R
select median(distinct c) from t;
----
2

statement ok
drop table t;

# distinct median f32 even
statement ok
create table t(c float) as values (1), (1), (1), (1), (2);

query R
select median(distinct c) from t;
----
1.5

statement ok
drop table t;

# distinct median f64 odd
statement ok
create table t(c double) as values (1), (1), (1), (2), (3);

query R
select median(distinct c) from t;
----
2

statement ok
drop table t;

# distinct median f64 even
statement ok
create table t(c double) as values (1), (1), (1), (1), (2);

query R
select median(distinct c) from t;
----
1.5

statement ok
drop table t;

# distinct median i32
statement ok
create table t(c int) as values (1), (1), (1), (1), (2), (2), (3), (3);

query I
select median(distinct c) from t;
----
2

statement ok
drop table t;

# optimize distinct median to group by
statement ok
create table t(c int) as values (1), (1), (1), (1), (2), (2), (3), (3);

query TT
explain select median(distinct c) from t;
----
logical_plan
01)Projection: median(alias1) AS median(DISTINCT t.c)
02)--Aggregate: groupBy=[[]], aggr=[[median(alias1)]]
03)----Aggregate: groupBy=[[t.c AS alias1]], aggr=[[]]
04)------TableScan: t projection=[c]
physical_plan
01)ProjectionExec: expr=[median(alias1)@0 as median(DISTINCT t.c)]
02)--AggregateExec: mode=Final, gby=[], aggr=[median(alias1)]
03)----CoalescePartitionsExec
04)------AggregateExec: mode=Partial, gby=[], aggr=[median(alias1)]
05)--------AggregateExec: mode=FinalPartitioned, gby=[alias1@0 as alias1], aggr=[]
06)----------CoalesceBatchesExec: target_batch_size=8192
07)------------RepartitionExec: partitioning=Hash([alias1@0], 4), input_partitions=4
08)--------------RepartitionExec: partitioning=RoundRobinBatch(4), input_partitions=1
09)----------------AggregateExec: mode=Partial, gby=[c@0 as alias1], aggr=[]
10)------------------MemoryExec: partitions=1, partition_sizes=[1]

statement ok
drop table t;

# median_multi
# test case for https://github.com/apache/datafusion/issues/3105
# has an intermediate grouping
statement ok
create table cpu (host string, usage float) as select * from (values
('host0', 90.1),
('host1', 90.2),
('host1', 90.4)
);

query TR rowsort
select host, median(usage) from cpu group by host;
----
host0 90.1
host1 90.3

statement ok
drop table cpu;

# this test is to show create table as and select into works in the same way
statement ok
SELECT * INTO cpu
FROM (VALUES
    ('host0', 90.1),
    ('host1', 90.2),
    ('host1', 90.4)
  ) AS cpu (host, usage);

query TR rowsort
select host, median(usage) from cpu group by host;
----
host0 90.1
host1 90.3

query R
select median(usage) from cpu;
----
90.2

statement ok
drop table cpu;

# median_multi_odd

# data is not sorted and has an odd number of values per group
statement ok
create table cpu (host string, usage float) as select * from (values
  ('host0', 90.2),
  ('host1', 90.1),
  ('host1', 90.5),
  ('host0', 90.5),
  ('host1', 90.0),
  ('host1', 90.3),
  ('host0', 87.9),
  ('host1', 89.3)
);

query TR rowsort
select host, median(usage) from cpu group by host;
----
host0 90.2
host1 90.1


statement ok
drop table cpu;

# median_multi_even
# data is not sorted and has an odd number of values per group
statement ok
create table cpu (host string, usage float) as select * from (values ('host0', 90.2), ('host1', 90.1), ('host1', 90.5), ('host0', 90.5), ('host1', 90.0), ('host1', 90.3), ('host1', 90.2), ('host1', 90.3));

query TR rowsort
select host, median(usage) from cpu group by host;
----
host0 90.35
host1 90.25

statement ok
drop table cpu

# csv_query_external_table_count
query I
SELECT COUNT(c12) FROM aggregate_test_100
----
100

# csv_query_external_table_sum
query II
SELECT SUM(CAST(c7 AS BIGINT)), SUM(CAST(c8 AS BIGINT)) FROM aggregate_test_100
----
13060 3017641

# csv_query_count
query I
SELECT count(c12) FROM aggregate_test_100
----
100

# csv_query_count_distinct
query I
SELECT count(distinct c2) FROM aggregate_test_100
----
5

# csv_query_count_distinct_expr
query I
SELECT count(distinct c2 % 2) FROM aggregate_test_100
----
2

# csv_query_count_star
query I
SELECT COUNT(*) FROM aggregate_test_100
----
100

# csv_query_count_literal
query I
SELECT COUNT(2) FROM aggregate_test_100
----
100

# csv_query_approx_count
# FIX: https://github.com/apache/datafusion/issues/3353
# query II
# SELECT approx_distinct(c9) AS count_c9, approx_distinct(cast(c9 as varchar)) count_c9_str FROM aggregate_test_100
# ----
# 100 99

# csv_query_approx_count_dupe_expr_aliased
query II
SELECT approx_distinct(c9) AS a, approx_distinct(c9) AS b FROM aggregate_test_100
----
100 100

## This test executes the APPROX_PERCENTILE_CONT aggregation against the test
## data, asserting the estimated quantiles are ±5% their actual values.
##
## Actual quantiles calculated with:
##
## ```r
## read_csv("./testing/data/csv/aggregate_test_100.csv") |>
##     select_if(is.numeric) |>
##     summarise_all(~ quantile(., c(0.1, 0.5, 0.9)))
## ```
##
## Giving:
##
## ```text
##      c2    c3      c4           c5       c6    c7     c8          c9     c10   c11    c12
##   <dbl> <dbl>   <dbl>        <dbl>    <dbl> <dbl>  <dbl>       <dbl>   <dbl> <dbl>  <dbl>
## 1     1 -95.3 -22925. -1882606710  -7.25e18  18.9  2671.  472608672. 1.83e18 0.109 0.0714
## 2     3  15.5   4599    377164262   1.13e18 134.  30634  2365817608. 9.30e18 0.491 0.551
## 3     5 102.   25334.  1991374996.  7.37e18 231   57518. 3776538487. 1.61e19 0.834 0.946
## ```
##
## Column `c12` is omitted due to a large relative error (~10%) due to the small
## float values.

#csv_query_approx_percentile_cont (c2)
query B
SELECT (ABS(1 - CAST(approx_percentile_cont(c2, 0.1) AS DOUBLE) / 1.0) < 0.05) AS q FROM aggregate_test_100
----
true

query B
SELECT (ABS(1 - CAST(approx_percentile_cont(c2, 0.5) AS DOUBLE) / 3.0) < 0.05) AS q FROM aggregate_test_100
----
true

query B
SELECT (ABS(1 - CAST(approx_percentile_cont(c2, 0.9) AS DOUBLE) / 5.0) < 0.05) AS q FROM aggregate_test_100
----
true

# csv_query_approx_percentile_cont (c3)
query B
SELECT (ABS(1 - CAST(approx_percentile_cont(c3, 0.1) AS DOUBLE) / -95.3) < 0.05) AS q FROM aggregate_test_100
----
true

query B
SELECT (ABS(1 - CAST(approx_percentile_cont(c3, 0.5) AS DOUBLE) / 15.5) < 0.05) AS q FROM aggregate_test_100
----
true

query B
SELECT (ABS(1 - CAST(approx_percentile_cont(c3, 0.9) AS DOUBLE) / 102.0) < 0.05) AS q FROM aggregate_test_100
----
true

# csv_query_approx_percentile_cont (c4)
query B
SELECT (ABS(1 - CAST(approx_percentile_cont(c4, 0.1) AS DOUBLE) / -22925.0) < 0.05) AS q FROM aggregate_test_100
----
true

query B
SELECT (ABS(1 - CAST(approx_percentile_cont(c4, 0.5) AS DOUBLE) / 4599.0) < 0.05) AS q FROM aggregate_test_100
----
true

query B
SELECT (ABS(1 - CAST(approx_percentile_cont(c4, 0.9) AS DOUBLE) / 25334.0) < 0.05) AS q FROM aggregate_test_100
----
true

# csv_query_approx_percentile_cont (c5)
query B
SELECT (ABS(1 - CAST(approx_percentile_cont(c5, 0.1) AS DOUBLE) / -1882606710.0) < 0.05) AS q FROM aggregate_test_100
----
true

query B
SELECT (ABS(1 - CAST(approx_percentile_cont(c5, 0.5) AS DOUBLE) / 377164262.0) < 0.05) AS q FROM aggregate_test_100
----
true

query B
SELECT (ABS(1 - CAST(approx_percentile_cont(c5, 0.9) AS DOUBLE) / 1991374996.0) < 0.05) AS q FROM aggregate_test_100
----
true

# csv_query_approx_percentile_cont (c6)
query B
SELECT (ABS(1 - CAST(approx_percentile_cont(c6, 0.1) AS DOUBLE) / -7250000000000000000) < 0.05) AS q FROM aggregate_test_100
----
true

query B
SELECT (ABS(1 - CAST(approx_percentile_cont(c6, 0.5) AS DOUBLE) / 1130000000000000000) < 0.05) AS q FROM aggregate_test_100
----
true

query B
SELECT (ABS(1 - CAST(approx_percentile_cont(c6, 0.9) AS DOUBLE) / 7370000000000000000) < 0.05) AS q FROM aggregate_test_100
----
true

# csv_query_approx_percentile_cont (c7)
query B
SELECT (ABS(1 - CAST(approx_percentile_cont(c7, 0.1) AS DOUBLE) / 18.9) < 0.05) AS q FROM aggregate_test_100
----
true

query B
SELECT (ABS(1 - CAST(approx_percentile_cont(c7, 0.5) AS DOUBLE) / 134.0) < 0.05) AS q FROM aggregate_test_100
----
true

query B
SELECT (ABS(1 - CAST(approx_percentile_cont(c7, 0.9) AS DOUBLE) / 231.0) < 0.05) AS q FROM aggregate_test_100
----
true

# csv_query_approx_percentile_cont (c8)
query B
SELECT (ABS(1 - CAST(approx_percentile_cont(c8, 0.1) AS DOUBLE) / 2671.0) < 0.05) AS q FROM aggregate_test_100
----
true

query B
SELECT (ABS(1 - CAST(approx_percentile_cont(c8, 0.5) AS DOUBLE) / 30634.0) < 0.05) AS q FROM aggregate_test_100
----
true

query B
SELECT (ABS(1 - CAST(approx_percentile_cont(c8, 0.9) AS DOUBLE) / 57518.0) < 0.05) AS q FROM aggregate_test_100
----
true

# csv_query_approx_percentile_cont (c9)
query B
SELECT (ABS(1 - CAST(approx_percentile_cont(c9, 0.1) AS DOUBLE) / 472608672.0) < 0.05) AS q FROM aggregate_test_100
----
true

query B
SELECT (ABS(1 - CAST(approx_percentile_cont(c9, 0.5) AS DOUBLE) / 2365817608.0) < 0.05) AS q FROM aggregate_test_100
----
true

query B
SELECT (ABS(1 - CAST(approx_percentile_cont(c9, 0.9) AS DOUBLE) / 3776538487.0) < 0.05) AS q FROM aggregate_test_100
----
true

# csv_query_approx_percentile_cont (c10)
query B
SELECT (ABS(1 - CAST(approx_percentile_cont(c10, 0.1) AS DOUBLE) / 1830000000000000000) < 0.05) AS q FROM aggregate_test_100
----
true

query B
SELECT (ABS(1 - CAST(approx_percentile_cont(c10, 0.5) AS DOUBLE) / 9300000000000000000) < 0.05) AS q FROM aggregate_test_100
----
true

query B
SELECT (ABS(1 - CAST(approx_percentile_cont(c10, 0.9) AS DOUBLE) / 16100000000000000000) < 0.05) AS q FROM aggregate_test_100
----
true

# csv_query_approx_percentile_cont (c11)
query B
SELECT (ABS(1 - CAST(approx_percentile_cont(c11, 0.1) AS DOUBLE) /  0.109) < 0.05) AS q FROM aggregate_test_100
----
true

query B
SELECT (ABS(1 - CAST(approx_percentile_cont(c11, 0.5) AS DOUBLE) / 0.491) < 0.05) AS q FROM aggregate_test_100
----
true

query B
SELECT (ABS(1 - CAST(approx_percentile_cont(c11, 0.9) AS DOUBLE) / 0.834) < 0.05) AS q FROM aggregate_test_100
----
true

# csv_query_cube_avg
query TIR
SELECT c1, c2, AVG(c3) FROM aggregate_test_100 GROUP BY CUBE (c1, c2) ORDER BY c1, c2
----
a 1 -17.6
a 2 -15.333333333333
a 3 -4.5
a 4 -32
a 5 -32
a NULL -18.333333333333
b 1 31.666666666667
b 2 25.5
b 3 -42
b 4 -44.6
b 5 -0.2
b NULL -5.842105263158
c 1 47.5
c 2 -55.571428571429
c 3 47.5
c 4 -10.75
c 5 12
c NULL -1.333333333333
d 1 -8.142857142857
d 2 109.333333333333
d 3 41.333333333333
d 4 54
d 5 -49.5
d NULL 25.444444444444
e 1 75.666666666667
e 2 37.8
e 3 48
e 4 37.285714285714
e 5 -11
e NULL 40.333333333333
NULL 1 16.681818181818
NULL 2 8.363636363636
NULL 3 20.789473684211
NULL 4 1.260869565217
NULL 5 -13.857142857143
NULL NULL 7.81

# csv_query_rollup_avg
query TIIR
SELECT c1, c2, c3, AVG(c4) FROM aggregate_test_100 WHERE c1 IN ('a', 'b', NULL) GROUP BY ROLLUP (c1, c2, c3) ORDER BY c1, c2, c3
----
a 1 -85 -15154
a 1 -56 8692
a 1 -25 15295
a 1 -5 12636
a 1 83 -14704
a 1 NULL 1353
a 2 -48 -18025
a 2 -43 13080
a 2 45 15673
a 2 NULL 3576
a 3 -72 -11122
a 3 -12 -9168
a 3 13 22338.5
a 3 14 28162
a 3 17 -22796
a 3 NULL 4958.833333333333
a 4 -101 11640
a 4 -54 -2376
a 4 -38 20744
a 4 65 -28462
a 4 NULL 386.5
a 5 -101 -12484
a 5 -31 -12907
a 5 36 -16974
a 5 NULL -14121.666666666666
a NULL NULL 306.047619047619
b 1 12 7652
b 1 29 -18218
b 1 54 -18410
b 1 NULL -9658.666666666666
b 2 -60 -21739
b 2 31 23127
b 2 63 21456
b 2 68 15874
b 2 NULL 9679.5
b 3 -101 -13217
b 3 17 14457
b 3 NULL 620
b 4 -117 19316
b 4 -111 -1967
b 4 -59 25286
b 4 17 -28070
b 4 47 20690
b 4 NULL 7051
b 5 -82 22080
b 5 -44 15788
b 5 -5 24896
b 5 62 16337
b 5 68 21576
b 5 NULL 20135.4
b NULL NULL 7732.315789473684
NULL NULL NULL 3833.525

# csv_query_groupingsets_avg
query TIIR
SELECT c1, c2, c3, AVG(c4)
FROM aggregate_test_100
WHERE c1 IN ('a', 'b', NULL)
GROUP BY GROUPING SETS ((c1), (c1,c2), (c1,c2,c3))
ORDER BY c1, c2, c3
----
a 1 -85 -15154
a 1 -56 8692
a 1 -25 15295
a 1 -5 12636
a 1 83 -14704
a 1 NULL 1353
a 2 -48 -18025
a 2 -43 13080
a 2 45 15673
a 2 NULL 3576
a 3 -72 -11122
a 3 -12 -9168
a 3 13 22338.5
a 3 14 28162
a 3 17 -22796
a 3 NULL 4958.833333333333
a 4 -101 11640
a 4 -54 -2376
a 4 -38 20744
a 4 65 -28462
a 4 NULL 386.5
a 5 -101 -12484
a 5 -31 -12907
a 5 36 -16974
a 5 NULL -14121.666666666666
a NULL NULL 306.047619047619
b 1 12 7652
b 1 29 -18218
b 1 54 -18410
b 1 NULL -9658.666666666666
b 2 -60 -21739
b 2 31 23127
b 2 63 21456
b 2 68 15874
b 2 NULL 9679.5
b 3 -101 -13217
b 3 17 14457
b 3 NULL 620
b 4 -117 19316
b 4 -111 -1967
b 4 -59 25286
b 4 17 -28070
b 4 47 20690
b 4 NULL 7051
b 5 -82 22080
b 5 -44 15788
b 5 -5 24896
b 5 62 16337
b 5 68 21576
b 5 NULL 20135.4
b NULL NULL 7732.315789473684

# csv_query_singlecol_with_rollup_avg
query TIIR
SELECT c1, c2, c3, AVG(c4)
FROM aggregate_test_100
WHERE c1 IN ('a', 'b', NULL)
GROUP BY c1, ROLLUP (c2, c3)
ORDER BY c1, c2, c3
----
a 1 -85 -15154
a 1 -56 8692
a 1 -25 15295
a 1 -5 12636
a 1 83 -14704
a 1 NULL 1353
a 2 -48 -18025
a 2 -43 13080
a 2 45 15673
a 2 NULL 3576
a 3 -72 -11122
a 3 -12 -9168
a 3 13 22338.5
a 3 14 28162
a 3 17 -22796
a 3 NULL 4958.833333333333
a 4 -101 11640
a 4 -54 -2376
a 4 -38 20744
a 4 65 -28462
a 4 NULL 386.5
a 5 -101 -12484
a 5 -31 -12907
a 5 36 -16974
a 5 NULL -14121.666666666666
a NULL NULL 306.047619047619
b 1 12 7652
b 1 29 -18218
b 1 54 -18410
b 1 NULL -9658.666666666666
b 2 -60 -21739
b 2 31 23127
b 2 63 21456
b 2 68 15874
b 2 NULL 9679.5
b 3 -101 -13217
b 3 17 14457
b 3 NULL 620
b 4 -117 19316
b 4 -111 -1967
b 4 -59 25286
b 4 17 -28070
b 4 47 20690
b 4 NULL 7051
b 5 -82 22080
b 5 -44 15788
b 5 -5 24896
b 5 62 16337
b 5 68 21576
b 5 NULL 20135.4
b NULL NULL 7732.315789473684

# csv_query_approx_percentile_cont_with_weight
query TI
SELECT c1, approx_percentile_cont(c3, 0.95) AS c3_p95 FROM aggregate_test_100 GROUP BY 1 ORDER BY 1
----
a 73
b 68
c 122
d 124
e 115

# csv_query_approx_percentile_cont_with_weight (2)
query TI
SELECT c1, approx_percentile_cont_with_weight(c3, 1, 0.95) AS c3_p95 FROM aggregate_test_100 GROUP BY 1 ORDER BY 1
----
a 73
b 68
c 122
d 124
e 115

# csv_query_approx_percentile_cont_with_histogram_bins
query TI
SELECT c1, approx_percentile_cont(c3, 0.95, 200) AS c3_p95 FROM aggregate_test_100 GROUP BY 1 ORDER BY 1
----
a 73
b 68
c 122
d 124
e 115

query TI
SELECT c1, approx_percentile_cont_with_weight(c3, c2, 0.95) AS c3_p95 FROM aggregate_test_100 GROUP BY 1 ORDER BY 1
----
a 74
b 68
c 123
d 124
e 115

# csv_query_sum_crossjoin
query TTI
SELECT a.c1, b.c1, SUM(a.c2) FROM aggregate_test_100 as a CROSS JOIN aggregate_test_100 as b GROUP BY a.c1, b.c1 ORDER BY a.c1, b.c1
----
a a 1260
a b 1140
a c 1260
a d 1080
a e 1260
b a 1302
b b 1178
b c 1302
b d 1116
b e 1302
c a 1176
c b 1064
c c 1176
c d 1008
c e 1176
d a 924
d b 836
d c 924
d d 792
d e 924
e a 1323
e b 1197
e c 1323
e d 1134
e e 1323

# csv_query_cube_sum_crossjoin
query TTI
SELECT a.c1, b.c1, SUM(a.c2) FROM aggregate_test_100 as a CROSS JOIN aggregate_test_100 as b GROUP BY CUBE (a.c1, b.c1) ORDER BY a.c1, b.c1
----
a    a    1260
a    b    1140
a    c    1260
a    d    1080
a    e    1260
a    NULL 6000
b    a    1302
b    b    1178
b    c    1302
b    d    1116
b    e    1302
b    NULL 6200
c    a    1176
c    b    1064
c    c    1176
c    d    1008
c    e    1176
c    NULL 5600
d    a    924
d    b    836
d    c    924
d    d    792
d    e    924
d    NULL 4400
e    a    1323
e    b    1197
e    c    1323
e    d    1134
e    e    1323
e    NULL 6300
NULL a    5985
NULL b    5415
NULL c    5985
NULL d    5130
NULL e    5985
NULL NULL 28500

# csv_query_cube_distinct_count
query TII
SELECT c1, c2, COUNT(DISTINCT c3) FROM aggregate_test_100 GROUP BY CUBE (c1,c2) ORDER BY c1,c2
----
a    1    5
a    2    3
a    3    5
a    4    4
a    5    3
a    NULL 19
b    1    3
b    2    4
b    3    2
b    4    5
b    5    5
b    NULL 17
c    1    4
c    2    7
c    3    4
c    4    4
c    5    2
c    NULL 21
d    1    7
d    2    3
d    3    3
d    4    3
d    5    2
d    NULL 18
e    1    3
e    2    4
e    3    4
e    4    7
e    5    2
e    NULL 18
NULL 1    22
NULL 2    20
NULL 3    17
NULL 4    23
NULL 5    14
NULL NULL 80

# csv_query_rollup_distinct_count
query TII
SELECT c1, c2, COUNT(DISTINCT c3) FROM aggregate_test_100 GROUP BY ROLLUP (c1,c2) ORDER BY c1,c2
----
a    1    5
a    2    3
a    3    5
a    4    4
a    5    3
a    NULL 19
b    1    3
b    2    4
b    3    2
b    4    5
b    5    5
b    NULL 17
c    1    4
c    2    7
c    3    4
c    4    4
c    5    2
c    NULL 21
d    1    7
d    2    3
d    3    3
d    4    3
d    5    2
d    NULL 18
e    1    3
e    2    4
e    3    4
e    4    7
e    5    2
e    NULL 18
NULL NULL 80

# csv_query_rollup_sum_crossjoin
query TTI
SELECT a.c1, b.c1, SUM(a.c2) FROM aggregate_test_100 as a CROSS JOIN aggregate_test_100 as b GROUP BY ROLLUP (a.c1, b.c1) ORDER BY a.c1, b.c1
----
a    a    1260
a    b    1140
a    c    1260
a    d    1080
a    e    1260
a    NULL 6000
b    a    1302
b    b    1178
b    c    1302
b    d    1116
b    e    1302
b    NULL 6200
c    a    1176
c    b    1064
c    c    1176
c    d    1008
c    e    1176
c    NULL 5600
d    a    924
d    b    836
d    c    924
d    d    792
d    e    924
d    NULL 4400
e    a    1323
e    b    1197
e    c    1323
e    d    1134
e    e    1323
e    NULL 6300
NULL NULL 28500

# query_count_without_from
query I
SELECT count(1 + 1)
----
1

# csv_query_array_agg
query ?
SELECT array_agg(c13) FROM (SELECT * FROM aggregate_test_100 ORDER BY c13 LIMIT 2) test
----
[0VVIHzxWtNOFLtnhjHEKjXaJOSLJfm, 0keZ5G8BffGwgF2RwQD59TFzMStxCB]

# csv_query_array_agg_empty
query ?
SELECT array_agg(c13) FROM (SELECT * FROM aggregate_test_100 LIMIT 0) test
----
[]

# csv_query_array_agg_one
query ?
SELECT array_agg(c13) FROM (SELECT * FROM aggregate_test_100 ORDER BY c13 LIMIT 1) test
----
[0VVIHzxWtNOFLtnhjHEKjXaJOSLJfm]

# csv_query_array_agg_with_overflow
query IIRIII
select c2, sum(c3) sum_c3, avg(c3) avg_c3, max(c3) max_c3, min(c3) min_c3, count(c3) count_c3 from aggregate_test_100 group by c2 order by c2
----
1 367 16.681818181818 125 -99 22
2 184 8.363636363636 122 -117 22
3 395 20.789473684211 123 -101 19
4 29 1.260869565217 123 -117 23
5 -194 -13.857142857143 118 -101 14

# csv_query_array_cube_agg_with_overflow
query TIIRIII
select c1, c2, sum(c3) sum_c3, avg(c3) avg_c3, max(c3) max_c3, min(c3) min_c3, count(c3) count_c3 from aggregate_test_100 group by CUBE (c1,c2) order by c1, c2
----
a 1 -88 -17.6 83 -85 5
a 2 -46 -15.333333333333 45 -48 3
a 3 -27 -4.5 17 -72 6
a 4 -128 -32 65 -101 4
a 5 -96 -32 36 -101 3
a NULL -385 -18.333333333333 83 -101 21
b 1 95 31.666666666667 54 12 3
b 2 102 25.5 68 -60 4
b 3 -84 -42 17 -101 2
b 4 -223 -44.6 47 -117 5
b 5 -1 -0.2 68 -82 5
b NULL -111 -5.842105263158 68 -117 19
c 1 190 47.5 103 -24 4
c 2 -389 -55.571428571429 29 -117 7
c 3 190 47.5 97 -2 4
c 4 -43 -10.75 123 -90 4
c 5 24 12 118 -94 2
c NULL -28 -1.333333333333 123 -117 21
d 1 -57 -8.142857142857 125 -99 7
d 2 328 109.333333333333 122 93 3
d 3 124 41.333333333333 123 -76 3
d 4 162 54 102 5 3
d 5 -99 -49.5 -40 -59 2
d NULL 458 25.444444444444 125 -99 18
e 1 227 75.666666666667 120 36 3
e 2 189 37.8 97 -61 5
e 3 192 48 112 -95 4
e 4 261 37.285714285714 97 -56 7
e 5 -22 -11 64 -86 2
e NULL 847 40.333333333333 120 -95 21
NULL 1 367 16.681818181818 125 -99 22
NULL 2 184 8.363636363636 122 -117 22
NULL 3 395 20.789473684211 123 -101 19
NULL 4 29 1.260869565217 123 -117 23
NULL 5 -194 -13.857142857143 118 -101 14
NULL NULL 781 7.81 125 -117 100

# TODO: array_agg_distinct output is non-deterministic -- rewrite with array_sort(list_sort)
#       unnest is also not available, so manually unnesting via CROSS JOIN
# additional count(1) forces array_agg_distinct instead of array_agg over aggregated by c2 data
#
# csv_query_array_agg_distinct
query III
WITH indices AS (
  SELECT 1 AS idx UNION ALL
  SELECT 2 AS idx UNION ALL
  SELECT 3 AS idx UNION ALL
  SELECT 4 AS idx UNION ALL
  SELECT 5 AS idx
)
SELECT data.arr[indices.idx] as element, array_length(data.arr) as array_len, dummy
FROM (
  SELECT array_agg(distinct c2) as arr, count(1) as dummy FROM aggregate_test_100
) data
  CROSS JOIN indices
ORDER BY 1
----
1 5 100
2 5 100
3 5 100
4 5 100
5 5 100

# aggregate_time_min_and_max
query TT
select min(t), max(t) from  (select '00:00:00' as t union select '00:00:01' union select '00:00:02')
----
00:00:00 00:00:02

# aggregate_decimal_min
query RT
select min(c1), arrow_typeof(min(c1)) from d_table
----
-100.009 Decimal128(10, 3)

# aggregate_decimal_max
query RT
select max(c1), arrow_typeof(max(c1)) from d_table
----
110.009 Decimal128(10, 3)

# aggregate_decimal_sum
query RT
select sum(c1), arrow_typeof(sum(c1)) from d_table
----
100 Decimal128(20, 3)

# aggregate_decimal_avg
query RT
select avg(c1), arrow_typeof(avg(c1)) from d_table
----
5 Decimal128(14, 7)


# aggregate
query II
SELECT SUM(c1), SUM(c2) FROM test
----
7 6

# aggregate_empty

query II
SELECT SUM(c1), SUM(c2) FROM test where c1 > 100000
----
NULL NULL

# aggregate_avg
query RR
SELECT AVG(c1), AVG(c2) FROM test
----
1.75 1.5

# aggregate_max
query II
SELECT MAX(c1), MAX(c2) FROM test
----
3 2

# aggregate_min
query II
SELECT MIN(c1), MIN(c2) FROM test
----
0 1

# aggregate_grouped
query II
SELECT c1, SUM(c2) FROM test GROUP BY c1 order by c1
----
0 NULL
1 1
3 4
NULL 1

# aggregate_grouped_avg
query IR
SELECT c1, AVG(c2) FROM test GROUP BY c1 order by c1
----
0 NULL
1 1
3 2
NULL 1

# aggregate_grouped_empty
query IR
SELECT c1, AVG(c2) FROM test WHERE c1 = 123 GROUP BY c1
----

# aggregate_grouped_max
query II
SELECT c1, MAX(c2) FROM test GROUP BY c1 order by c1
----
0 NULL
1 1
3 2
NULL 1

# aggregate_grouped_min
query II
SELECT c1, MIN(c2) FROM test GROUP BY c1 order by c1
----
0 NULL
1 1
3 2
NULL 1

# aggregate_min_max_w_custom_window_frames
query RR
SELECT
MIN(c12) OVER (ORDER BY C12 RANGE BETWEEN 0.3 PRECEDING AND 0.2 FOLLOWING) as min1,
MAX(c12) OVER (ORDER BY C11 RANGE BETWEEN 0.1 PRECEDING AND 0.2 FOLLOWING) as max1
FROM aggregate_test_100
ORDER BY C9
LIMIT 5
----
0.014793053078 0.996540038759
0.014793053078 0.980019341044
0.014793053078 0.970671228336
0.266717779508 0.996540038759
0.360076636233 0.970671228336

# aggregate_min_max_with_custom_window_frames_unbounded_start
query RR
SELECT
MIN(c12) OVER (ORDER BY C12 RANGE BETWEEN UNBOUNDED PRECEDING AND 0.2 FOLLOWING) as min1,
MAX(c12) OVER (ORDER BY C11 RANGE BETWEEN UNBOUNDED PRECEDING AND 0.2 FOLLOWING) as max1
FROM aggregate_test_100
ORDER BY C9
LIMIT 5
----
0.014793053078 0.996540038759
0.014793053078 0.980019341044
0.014793053078 0.980019341044
0.014793053078 0.996540038759
0.014793053078 0.980019341044

# aggregate_avg_add
query RRRR
SELECT AVG(c1), AVG(c1) + 1, AVG(c1) + 2, 1 + AVG(c1) FROM test
----
1.75 2.75 3.75 2.75

# case_sensitive_identifiers_aggregates
query I
SELECT max(c1) FROM test;
----
3



# count_basic
statement ok
create table t (c int) as values (1), (2), (null), (3), (null), (4), (5);

query IT
select count(c), arrow_typeof(count(c)) from t;
----
5 Int64

statement ok
drop table t;

# test count with all nulls
statement ok
create table t (c int) as values (null), (null), (null), (null), (null);

query IT
select count(c), arrow_typeof(count(c)) from t;
----
0 Int64

statement ok
drop table t;

# test with empty
statement ok
create table t (c int);

query IT
select count(c), arrow_typeof(count(c)) from t;
----
0 Int64

statement ok
drop table t;

# test count with string
statement ok
create table t (c string) as values ('a'), ('b'), (null), ('c'), (null), ('d'), ('e');

query IT
select count(c), arrow_typeof(count(c)) from t;
----
5 Int64

statement ok
drop table t;

# test count with largeutf8
statement ok
create table t (c string) as values 
  (arrow_cast('a', 'LargeUtf8')),
  (arrow_cast('b', 'LargeUtf8')),
  (arrow_cast(null, 'LargeUtf8')),
  (arrow_cast('c', 'LargeUtf8'))
;

query T
select arrow_typeof(c) from t;
----
Utf8
Utf8
Utf8
Utf8

query IT
select count(c), arrow_typeof(count(c)) from t;
----
3 Int64

statement ok
drop table t;

# test count with multiple columns
statement ok
create table t (c1 int, c2 int) as values (1, 1), (2, null), (null, 2), (null, null), (3, 3), (null, 4);

query IT
select count(c1, c2), arrow_typeof(count(c1, c2)) from t;
----
2 Int64

statement ok
drop table t;


query II
SELECT COUNT(c1), COUNT(c2) FROM test
----
4 4

# TODO: count_partitioned

# TODO: count_aggregated

# TODO: count_aggregated_cube

# count_multi_expr
query I
SELECT count(c1, c2) FROM test
----
3

# count_null
query III
SELECT count(null), count(null, null), count(distinct null) FROM test
----
0 0 0

# count_multi_expr_group_by
query I
SELECT count(c1, c2) FROM test group by c1 order by c1
----
0
1
2
0

# count_null_group_by
query III
SELECT count(null), count(null, null), count(distinct null) FROM test group by c1 order by c1
----
0 0 0
0 0 0
0 0 0
0 0 0

# aggreggte_with_alias
query II
select c1, sum(c2) as `Total Salary` from test group by c1 order by c1
----
0 NULL
1 1
3 4
NULL 1

# simple_avg

query R
select avg(c1) from test
----
1.75

# avg_decimal
statement ok
create table t (c1 decimal(10, 0)) as values (1), (2), (3), (4), (5), (6);

query RT
select avg(c1), arrow_typeof(avg(c1)) from t;
----
3.5 Decimal128(14, 4)

statement ok
drop table t;

# avg_decimal_with_nulls
statement ok
create table t (c1 decimal(10, 0)) as values (1), (NULL), (3), (4), (5);

query RT
select avg(c1), arrow_typeof(avg(c1)) from t;
----
3.25 Decimal128(14, 4)

statement ok
drop table t;

# avg_decimal_all_nulls
statement ok
create table t (c1 decimal(10, 0)) as values (NULL), (NULL), (NULL), (NULL), (NULL), (NULL);

query RT
select avg(c1), arrow_typeof(avg(c1)) from t;
----
NULL Decimal128(14, 4)

statement ok
drop table t;

# avg_i32
statement ok
create table t (c1 int) as values (1), (2), (3), (4), (5);

query RT
select avg(c1), arrow_typeof(avg(c1)) from t;
----
3 Float64

statement ok
drop table t;

# avg_i32_with_nulls
statement ok
create table t (c1 int) as values (1), (NULL), (3), (4), (5);

query RT
select avg(c1), arrow_typeof(avg(c1)) from t;
----
3.25 Float64

statement ok
drop table t;

# avg_i32_all_nulls
statement ok
create table t (c1 int) as values (NULL), (NULL);

query RT
select avg(c1), arrow_typeof(avg(c1)) from t;
----
NULL Float64

statement ok
drop table t;

# avg_u32
statement ok
create table t (c1 int unsigned) as values (1), (2), (3), (4), (5);

query RT
select avg(c1), arrow_typeof(avg(c1)) from t;
----
3 Float64

statement ok
drop table t;

# avg_f32
statement ok
create table t (c1 float) as values (1), (2), (3), (4), (5);

query RT
select avg(c1), arrow_typeof(avg(c1)) from t;
----
3 Float64

statement ok
drop table t;

# avg_f64
statement ok
create table t (c1 double) as values (1), (2), (3), (4), (5);

query RT
select avg(c1), arrow_typeof(avg(c1)) from t;
----
3 Float64

statement ok
drop table t;

# covariance_f64_1
statement ok
create table t (c1 double, c2 double) as values (1, 4), (2, 5), (3, 6);

query RT
select covar_pop(c1, c2), arrow_typeof(covar_pop(c1, c2)) from t;
----
0.666666666667 Float64

statement ok
drop table t;

# covariance_f64_2
statement ok
create table t (c1 double, c2 double) as values (1, 4), (2, 5), (3, 6);

query RT
select covar_samp(c1, c2), arrow_typeof(covar_samp(c1, c2)) from t;
----
1 Float64

statement ok
drop table t;

# covariance_f64_4
statement ok
create table t (c1 double, c2 double) as values (1.1, 4.1), (2.0, 5.0), (3.0, 6.0);

query RT
select covar_samp(c1, c2), arrow_typeof(covar_samp(c1, c2)) from t;
----
0.903333333333 Float64

statement ok
drop table t;

# covariance_f64_5
statement ok
create table t (c1 double, c2 double) as values (1.1, 4.1), (2.0, 5.0), (3.0, 6.0);

query RT
select covar_pop(c1, c2), arrow_typeof(covar_pop(c1, c2)) from t;
----
0.602222222222 Float64

statement ok
drop table t;

# covariance_f64_6
statement ok
create table t (c1 double, c2 double) as values (1.0, 4.0), (2.0, 5.0), (3.0, 6.0), (1.1, 4.4), (2.2, 5.5), (3.3, 6.6);

query RT
select covar_pop(c1, c2), arrow_typeof(covar_pop(c1, c2)) from t;
----
0.761666666667 Float64

statement ok
drop table t;

# covariance_i32
statement ok
create table t (c1 int, c2 int) as values (1, 4), (2, 5), (3, 6);

query RT
select covar_pop(c1, c2), arrow_typeof(covar_pop(c1, c2)) from t;
----
0.666666666667 Float64

statement ok
drop table t;

# covariance_u32
statement ok
create table t (c1 int unsigned, c2 int unsigned) as values (1, 4), (2, 5), (3, 6);

query RT
select covar_pop(c1, c2), arrow_typeof(covar_pop(c1, c2)) from t;
----
0.666666666667 Float64

statement ok
drop table t;

# covariance_f32
statement ok
create table t (c1 float, c2 float) as values (1, 4), (2, 5), (3, 6);

query RT
select covar_pop(c1, c2), arrow_typeof(covar_pop(c1, c2)) from t;
----
0.666666666667 Float64

statement ok
drop table t;

# covariance_i32_with_nulls_1
statement ok
create table t (c1 int, c2 int) as values (1, 4), (null, null), (3, 6);

query RT
select covar_pop(c1, c2), arrow_typeof(covar_pop(c1, c2)) from t;
----
1 Float64

statement ok
drop table t;

# covariance_i32_with_nulls_2
statement ok
create table t (c1 int, c2 int) as values (1, 4), (null, 9), (2, 5), (null, 8), (3, 6), (null, null);

query RT
select covar_pop(c1, c2), arrow_typeof(covar_pop(c1, c2)) from t;
----
0.666666666667 Float64

statement ok
drop table t;

# covariance_i32_with_nulls_3
statement ok
create table t (c1 int, c2 int) as values (1, 4), (null, 9), (2, 5), (null, 8), (3, 6), (null, null);

query RT
select covar_samp(c1, c2), arrow_typeof(covar_samp(c1, c2)) from t;
----
1 Float64

statement ok
drop table t;

# covariance_i32_all_nulls
statement ok
create table t (c1 int, c2 int) as values (null, null), (null, null);

query RT
select covar_samp(c1, c2), arrow_typeof(covar_samp(c1, c2)) from t;
----
NULL Float64

statement ok
drop table t;

# covariance_pop_i32_all_nulls
statement ok
create table t (c1 int, c2 int) as values (null, null), (null, null);

query RT
select covar_pop(c1, c2), arrow_typeof(covar_pop(c1, c2)) from t;
----
NULL Float64

statement ok
drop table t;

# covariance_1_input
statement ok
create table t (c1 double, c2 double) as values (1, 2);

query RT
select covar_samp(c1, c2), arrow_typeof(covar_samp(c1, c2)) from t;
----
NULL Float64

statement ok
drop table t;

# covariance_pop_1_input
statement ok
create table t (c1 double, c2 double) as values (1, 2);

query RT
select covar_pop(c1, c2), arrow_typeof(covar_pop(c1, c2)) from t;
----
0 Float64

statement ok
drop table t;

<<<<<<< HEAD
# variance_f64_1
statement ok
create table t (c double) as values (1), (2), (3), (4), (5);

query RT
select var(c), arrow_typeof(var(c)) from t;
=======
# aggregate stddev f64_1
statement ok
create table t (c1 double) as values (1), (2);

query RT
select stddev_pop(c1), arrow_typeof(stddev_pop(c1)) from t;
----
0.5 Float64

statement ok
drop table t;

# aggregate stddev f64_2
statement ok
create table t (c1 double) as values (1.1), (2), (3);

query RT
select stddev_pop(c1), arrow_typeof(stddev_pop(c1)) from t;
----
0.776029781788 Float64

statement ok
drop table t;

# aggregate stddev f64_3
statement ok
create table t (c1 double) as values (1), (2), (3), (4), (5);

query RT
select stddev_pop(c1), arrow_typeof(stddev_pop(c1)) from t;
----
1.414213562373 Float64

statement ok
drop table t;

# aggregate stddev f64_4
statement ok
create table t (c1 double) as values (1.1), (2), (3);

query RT
select stddev(c1), arrow_typeof(stddev(c1)) from t;
----
0.950438495292 Float64

statement ok
drop table t;

# aggregate stddev i32
statement ok
create table t (c1 int) as values (1), (2), (3), (4), (5);

query RT
select stddev_pop(c1), arrow_typeof(stddev_pop(c1)) from t;
----
1.414213562373 Float64

statement ok
drop table t;

# aggregate stddev u32
statement ok
create table t (c1 int unsigned) as values (1), (2), (3), (4), (5);

query RT
select stddev_pop(c1), arrow_typeof(stddev_pop(c1)) from t;
----
1.414213562373 Float64

statement ok
drop table t;

# aggregate stddev f32
statement ok
create table t (c1 float) as values (1), (2), (3), (4), (5);

query RT
select stddev_pop(c1), arrow_typeof(stddev_pop(c1)) from t;
----
1.414213562373 Float64

statement ok
drop table t;

# aggregate stddev single_input
statement ok
create table t (c1 double) as values (1);

query RT
select stddev_pop(c1), arrow_typeof(stddev_pop(c1)) from t;
----
0 Float64

statement ok
drop table t;

# aggregate stddev with_nulls
statement ok
create table t (c1 int) as values (1), (null), (3), (4), (5);

query RT
select stddev_pop(c1), arrow_typeof(stddev_pop(c1)) from t;
----
1.479019945775 Float64

statement ok
drop table t;

# aggregate stddev all_nulls
statement ok
create table t (c1 int) as values (null), (null);

query RT
select stddev_pop(c1), arrow_typeof(stddev_pop(c1)) from t;
----
NULL Float64

statement ok
drop table t;

# aggregate variance f64_1
statement ok
create table t (c1 double) as values (1), (2);

query RT
select var_pop(c1), arrow_typeof(var_pop(c1)) from t;
----
0.25 Float64

statement ok
drop table t;

# aggregate variance f64_2
statement ok
create table t (c1 double) as values (1), (2), (3), (4), (5);

query RT
select var_pop(c1), arrow_typeof(var_pop(c1)) from t;
----
2 Float64

statement ok
drop table t;

# aggregate variance f64_3
statement ok
create table t (c1 double) as values (1), (2), (3), (4), (5);

query RT
select var(c1), arrow_typeof(var(c1)) from t;
>>>>>>> fe536495
----
2.5 Float64

statement ok
drop table t;

<<<<<<< HEAD
# variance_f64_2
statement ok
create table t (c double) as values (1.1), (2), (3);

query RT
select var(c), arrow_typeof(var(c)) from t;
=======
# aggregate variance f64_4
statement ok
create table t (c1 double) as values (1.1), (2), (3);

query RT
select var(c1), arrow_typeof(var(c1)) from t;
>>>>>>> fe536495
----
0.903333333333 Float64

statement ok
drop table t;

<<<<<<< HEAD
# variance_1_input
statement ok
create table t (a double not null) as values (1);

query RT
select var(a), arrow_typeof(var(a)) from t;
----
NULL Float64
=======
# aggregate variance i32
statement ok
create table t (c1 int) as values (1), (2), (3), (4), (5);

query RT
select var_pop(c1), arrow_typeof(var_pop(c1)) from t;
----
2 Float64

statement ok
drop table t;

# aggregate variance u32
statement ok
create table t (c1 int unsigned) as values (1), (2), (3), (4), (5);

query RT
select var_pop(c1), arrow_typeof(var_pop(c1)) from t;
----
2 Float64

statement ok
drop table t;

# aggregate variance f32
statement ok
create table t (c1 float) as values (1), (2), (3), (4), (5);

query RT
select var_pop(c1), arrow_typeof(var_pop(c1)) from t;
----
2 Float64

statement ok
drop table t;

# aggregate single input
statement ok
create table t (c1 double) as values (1);

query RT
select var_pop(c1), arrow_typeof(var_pop(c1)) from t;
----
0 Float64

statement ok
drop table t;

# aggregate i32 with nulls
statement ok
create table t (c1 int) as values (1), (null), (3), (4), (5);

query RT
select var_pop(c1), arrow_typeof(var_pop(c1)) from t;
----
2.1875 Float64
>>>>>>> fe536495

statement ok
drop table t;

<<<<<<< HEAD
# variance_i32_all_nulls
statement ok
create table t (a int) as values (null), (null);

query RT
select var(a), arrow_typeof(var(a)) from t;
=======
# aggregate i32 all nulls
statement ok
create table t (c1 int) as values (null), (null);

query RT
select var_pop(c1), arrow_typeof(var_pop(c1)) from t;
>>>>>>> fe536495
----
NULL Float64

statement ok
drop table t;

# simple_mean
query R
select mean(c1) from test
----
1.75

# aggregate sum distinct, coerced result from i32 to i64
statement ok
create table t (c int) as values (1), (2), (1), (3), (null), (null), (-3), (-3);

query IT
select sum(distinct c), arrow_typeof(sum(distinct c)) from t;
----
3 Int64

statement ok
drop table t;

# aggregate sum distinct, coerced result from u32 to u64
statement ok
create table t (c int unsigned) as values (1), (2), (1), (3), (null), (null), (3);

query IT
select sum(distinct c), arrow_typeof(sum(distinct c)) from t;
----
6 UInt64

statement ok
drop table t;

# aggregate sum distinct, coerced result from f32 to f64
statement ok
create table t (c float) as values (1.0), (2.2), (1.0), (3.3), (null), (null), (3.3), (-2.0);

query RT
select sum(distinct c), arrow_typeof(sum(distinct c)) from t;
----
4.5 Float64

statement ok
drop table t;

# aggregate sum distinct with decimal
statement ok
create table t (c decimal(35, 0)) as values (1), (2), (1), (3), (null), (null), (3), (-2);

query RT
select sum(distinct c), arrow_typeof(sum(distinct c)) from t;
----
4 Decimal128(38, 0)

statement ok
drop table t;

# query_sum_distinct - 2 different aggregate functions: avg and sum(distinct)
query RI
SELECT AVG(c1), SUM(DISTINCT c2) FROM test
----
1.75 3

# query_sum_distinct - 2 sum(distinct) functions
query II
SELECT SUM(DISTINCT c1), SUM(DISTINCT c2) FROM test
----
4 3

# # query_count_distinct
query I
SELECT COUNT(DISTINCT c1) FROM test
----
3

# TODO: count_distinct_integers_aggregated_single_partition

# TODO: count_distinct_integers_aggregated_multiple_partitions

# TODO: aggregate_with_alias

# array_agg_zero
query ?
SELECT ARRAY_AGG([])
----
[[]]

# array_agg_one
query ?
SELECT ARRAY_AGG([1])
----
[[1]]

# test_approx_percentile_cont_decimal_support
query TI
SELECT c1, approx_percentile_cont(c2, cast(0.85 as decimal(10,2))) apc FROM aggregate_test_100 GROUP BY 1 ORDER BY 1
----
a 4
b 5
c 4
d 4
e 4


# array_agg_zero
query ?
SELECT ARRAY_AGG([]);
----
[[]]

# array_agg_one
query ?
SELECT ARRAY_AGG([1]);
----
[[1]]

# array_agg_i32
statement ok
create table t (c1 int) as values (1), (2), (3), (4), (5);

query ?
select array_agg(c1) from t;
----
[1, 2, 3, 4, 5]

statement ok
drop table t;

# array_agg_nested
statement ok
create table t as values (make_array([1, 2, 3], [4, 5])), (make_array([6], [7, 8])), (make_array([9]));

query ?
select array_agg(column1) from t;
----
[[[1, 2, 3], [4, 5]], [[6], [7, 8]], [[9]]]

statement ok
drop table t;

# variance_single_value
query RRRR
select var(sq.column1), var_pop(sq.column1), stddev(sq.column1), stddev_pop(sq.column1) from (values (1.0)) as sq;
----
NULL 0 NULL 0

# variance_two_values
query RRRR
select var(sq.column1), var_pop(sq.column1), stddev(sq.column1), stddev_pop(sq.column1) from (values (1.0), (3.0)) as sq;
----
2 1 1.414213562373 1



# aggregates on empty tables
statement ok
CREATE TABLE empty (column1 bigint, column2 int);

# no group by column
query IIRIIIII
SELECT
  count(column1), -- counts should be zero, even for nulls
  sum(column1),   -- other aggregates should be null
  avg(column1),
  min(column1),
  max(column1),
  bit_and(column1),
  bit_or(column1),
  bit_xor(column1)
FROM empty
----
0 NULL NULL NULL NULL NULL NULL NULL

# Same query but with grouping (no groups, so no output)
query IIRIIIIII
SELECT
  count(column1),
  sum(column1),
  avg(column1),
  min(column1),
  max(column1),
  bit_and(column1),
  bit_or(column1),
  bit_xor(column1),
  column2
FROM empty
GROUP BY column2
ORDER BY column2;
----


statement ok
drop table empty

# aggregates on all nulls
statement ok
CREATE TABLE the_nulls
AS VALUES
  (null::bigint, 1),
  (null::bigint, 1),
  (null::bigint, 2);

query II
select * from the_nulls
----
NULL 1
NULL 1
NULL 2

# no group by column
query IIRIIIII
SELECT
  count(column1), -- counts should be zero, even for nulls
  sum(column1),   -- other aggregates should be null
  avg(column1),
  min(column1),
  max(column1),
  bit_and(column1),
  bit_or(column1),
  bit_xor(column1)
FROM the_nulls
----
0 NULL NULL NULL NULL NULL NULL NULL

# Same query but with grouping
query IIRIIIIII
SELECT
  count(column1), -- counts should be zero, even for nulls
  sum(column1),   -- other aggregates should be null
  avg(column1),
  min(column1),
  max(column1),
  bit_and(column1),
  bit_or(column1),
  bit_xor(column1),
  column2
FROM the_nulls
GROUP BY column2
ORDER BY column2;
----
0 NULL NULL NULL NULL NULL NULL NULL 1
0 NULL NULL NULL NULL NULL NULL NULL 2


statement ok
drop table the_nulls;

statement ok
create table bit_aggregate_functions (
  c1 SMALLINT NOT NULL,
  c2 SMALLINT NOT NULL,
  c3 SMALLINT,
  tag varchar
)
as values
  (5,  10, 11,   'A'),
  (33, 11, null, 'B'),
  (9,  12, null, 'A');

# query_bit_and, query_bit_or, query_bit_xor
query IIIIIIIII
SELECT
  bit_and(c1),
  bit_and(c2),
  bit_and(c3),
  bit_or(c1),
  bit_or(c2),
  bit_or(c3),
  bit_xor(c1),
  bit_xor(c2),
  bit_xor(c3)
FROM bit_aggregate_functions
----
1 8 11 45 15 11 45 13 11

# query_bit_and, query_bit_or, query_bit_xor, with group
query IIIIIIIIIT
SELECT
  bit_and(c1),
  bit_and(c2),
  bit_and(c3),
  bit_or(c1),
  bit_or(c2),
  bit_or(c3),
  bit_xor(c1),
  bit_xor(c2),
  bit_xor(c3),
  tag
FROM bit_aggregate_functions
GROUP BY tag
ORDER BY tag
----
1 8 11 13 14 11 12 6 11 A
33 11 NULL 33 11 NULL 33 11 NULL B


# bit_and_i32
statement ok
create table t (c int) as values (4), (7), (15);

query IT
Select bit_and(c), arrow_typeof(bit_and(c))  from t;
----
4 Int32

statement ok
drop table t;

# bit_and_i32_with_nulls
statement ok
create table t (c int) as values (1), (NULL), (3), (5);

query IT
Select bit_and(c), arrow_typeof(bit_and(c)) from t;
----
1 Int32

statement ok
drop table t;

# bit_and_i32_all_nulls
statement ok
create table t (c int) as values (NULL), (NULL);

query IT
Select bit_and(c), arrow_typeof(bit_and(c)) from t;
----
NULL Int32

statement ok
drop table t;

# bit_and_u32
statement ok
create table t (c int unsigned) as values (4), (7), (15);

query IT
Select bit_and(c), arrow_typeof(bit_and(c)) from t;
----
4 UInt32

statement ok
drop table t;

# bit_or_i32
statement ok
create table t (c int) as values (4), (7), (15);

query IT
Select bit_or(c), arrow_typeof(bit_or(c))  from t;
----
15 Int32

statement ok
drop table t;

# bit_or_i32_with_nulls
statement ok
create table t (c int) as values (1), (NULL), (3), (5);

query IT
Select bit_or(c), arrow_typeof(bit_or(c))  from t;
----
7 Int32

statement ok
drop table t;

#bit_or_i32_all_nulls
statement ok
create table t (c int) as values (NULL), (NULL);

query IT
Select bit_or(c), arrow_typeof(bit_or(c))  from t;
----
NULL Int32

statement ok
drop table t;


#bit_or_u32
statement ok
create table t (c int unsigned) as values (4), (7), (15);

query IT
Select bit_or(c), arrow_typeof(bit_or(c))  from t;
----
15 UInt32

statement ok
drop table t;

#bit_xor_i32
statement ok
create table t (c int) as values (4), (7), (4), (7), (15);

query IT
Select bit_xor(c), arrow_typeof(bit_xor(c))  from t;
----
15 Int32

statement ok
drop table t;

# bit_xor_i32_with_nulls
statement ok
create table t (c int) as values (1), (1), (NULL), (3), (5);

query IT
Select bit_xor(c), arrow_typeof(bit_xor(c))  from t;
----
6 Int32

statement ok
drop table t;

# bit_xor_i32_all_nulls
statement ok
create table t (c int) as values (NULL), (NULL);

query IT
Select bit_xor(c), arrow_typeof(bit_xor(c))  from t;
----
NULL Int32

statement ok
drop table t;

# bit_xor_u32
statement ok
create table t (c int unsigned) as values (4), (7), (4), (7), (15);

query IT
Select bit_xor(c), arrow_typeof(bit_xor(c))  from t;
----
15 UInt32

statement ok
drop table t;

# bit_xor_distinct_i32
statement ok
create table t (c int) as values (4), (7), (4), (7), (15);

query IT
Select bit_xor(DISTINCT c), arrow_typeof(bit_xor(DISTINCT c))  from t;
----
12 Int32

statement ok
drop table t;

# bit_xor_distinct_i32_with_nulls
statement ok
create table t (c int) as values (1), (1), (NULL), (3), (5);

query IT
Select bit_xor(DISTINCT c), arrow_typeof(bit_xor(DISTINCT c))  from t;
----
7 Int32


statement ok
drop table t;

# bit_xor_distinct_i32_all_nulls
statement ok
create table t (c int ) as values (NULL), (NULL);

query IT
Select bit_xor(DISTINCT c), arrow_typeof(bit_xor(DISTINCT c))  from t;
----
NULL Int32


statement ok
drop table t;

# bit_xor_distinct_u32
statement ok
create table t (c int unsigned) as values (4), (7), (4), (7), (15);

query IT
Select bit_xor(DISTINCT c), arrow_typeof(bit_xor(DISTINCT c))  from t;
----
12 UInt32

statement ok
drop table t;

#################
# Min_Max Begin #
#################
# min_decimal, max_decimal
statement ok
CREATE TABLE decimals (value DECIMAL(10, 2));

statement ok
INSERT INTO decimals VALUES (123.0001), (124.00);

query RR
SELECT MIN(value), MAX(value) FROM decimals;
----
123 124

statement ok
DROP TABLE decimals;

statement ok
CREATE TABLE decimals_batch (value DECIMAL(10, 0));

statement ok
INSERT INTO decimals_batch VALUES (1), (2), (3), (4), (5);

query RR
SELECT MIN(value), MAX(value) FROM decimals_batch;
----
1 5

statement ok
DROP TABLE decimals_batch;

statement ok
CREATE TABLE decimals_empty (value DECIMAL(10, 0));

query RR
SELECT MIN(value), MAX(value) FROM decimals_empty;
----
NULL NULL

statement ok
DROP TABLE decimals_empty;

# min_decimal_all_nulls, max_decimal_all_nulls
statement ok
CREATE TABLE decimals_all_nulls (value DECIMAL(10, 0));

statement ok
INSERT INTO decimals_all_nulls VALUES (NULL), (NULL), (NULL), (NULL), (NULL), (NULL);

query RR
SELECT MIN(value), MAX(value) FROM decimals_all_nulls;
----
NULL NULL

statement ok
DROP TABLE decimals_all_nulls;

# min_decimal_with_nulls, max_decimal_with_nulls
statement ok
CREATE TABLE decimals_with_nulls (value DECIMAL(10, 0));

statement ok
INSERT INTO decimals_with_nulls VALUES (1), (NULL), (3), (4), (5);

query RR
SELECT MIN(value), MAX(value) FROM decimals_with_nulls;
----
1 5

statement ok
DROP TABLE decimals_with_nulls;

statement ok
CREATE TABLE decimals_error (value DECIMAL(10, 2));

statement ok
INSERT INTO decimals_error VALUES (123.00), (arrow_cast(124.001, 'Decimal128(10, 3)'));

query RR
SELECT MIN(value), MAX(value) FROM decimals_error;
----
123 124

statement ok
DROP TABLE decimals_error;

statement ok
CREATE TABLE decimals_agg (value DECIMAL(10, 0));

statement ok
INSERT INTO decimals_agg VALUES (1), (2), (3), (4), (5);

query RR
SELECT MIN(value), MAX(value) FROM decimals_agg;
----
1 5

statement ok
DROP TABLE decimals_agg;

# min_i32, max_i32
statement ok
CREATE TABLE integers (value INT);

statement ok
INSERT INTO integers VALUES (1), (2), (3), (4), (5);

query II
SELECT MIN(value), MAX(value) FROM integers
----
1 5

statement ok
DROP TABLE integers;

# min_utf8, max_utf8
statement ok
CREATE TABLE strings (value TEXT);

statement ok
INSERT INTO strings VALUES ('d'), ('a'), ('c'), ('b');

query TT
SELECT MIN(value), MAX(value) FROM strings
----
a d

statement ok
DROP TABLE strings;

# min_i32_with_nulls, max_i32_with_nulls
statement ok
CREATE TABLE integers_with_nulls (value INT);

statement ok
INSERT INTO integers_with_nulls VALUES (1), (NULL), (3), (4), (5);

query II
SELECT MIN(value), MAX(value) FROM integers_with_nulls
----
1 5

statement ok
DROP TABLE integers_with_nulls;

# min_i32_all_nulls, max_i32_all_nulls
statement ok
CREATE TABLE integers_all_nulls (value INT);

query II
SELECT MIN(value), MAX(value) FROM integers_all_nulls
----
NULL NULL

statement ok
DROP TABLE integers_all_nulls;

# min_u32, max_u32
statement ok
CREATE TABLE uintegers (value INT UNSIGNED);

statement ok
INSERT INTO uintegers VALUES (1), (2), (3), (4), (5);

query II
SELECT MIN(value), MAX(value) FROM uintegers
----
1 5

statement ok
DROP TABLE uintegers;

# min_f32, max_f32
statement ok
CREATE TABLE floats (value FLOAT);

statement ok
INSERT INTO floats VALUES (1.0), (2.0), (3.0), (4.0), (5.0);

query RR
SELECT MIN(value), MAX(value) FROM floats
----
1 5

statement ok
DROP TABLE floats;

# min_f64, max_f64
statement ok
CREATE TABLE doubles (value DOUBLE);

statement ok
INSERT INTO doubles VALUES (1.0), (2.0), (3.0), (4.0), (5.0);

query RR
SELECT MIN(value), MAX(value) FROM doubles
----
1 5

statement ok
DROP TABLE doubles;

# min_date, max_date
statement ok
CREATE TABLE dates (value DATE);

statement ok
INSERT INTO dates VALUES ('1970-01-02'), ('1970-01-03'), ('1970-01-04'), ('1970-01-05'), ('1970-01-06');

query DD
SELECT MIN(value), MAX(value) FROM dates
----
1970-01-02 1970-01-06

statement ok
DROP TABLE dates;

# min_seconds, max_seconds
statement ok
CREATE TABLE times (value TIME);

statement ok
INSERT INTO times VALUES ('00:00:01'), ('00:00:02'), ('00:00:03'), ('00:00:04'), ('00:00:05');

query DD
SELECT MIN(value), MAX(value) FROM times
----
00:00:01 00:00:05

statement ok
DROP TABLE times;

# min_milliseconds, max_milliseconds
statement ok
CREATE TABLE time32millisecond (value TIME);

statement ok
INSERT INTO time32millisecond VALUES ('00:00:00.001'), ('00:00:00.002'), ('00:00:00.003'), ('00:00:00.004'), ('00:00:00.005');

query DD
SELECT MIN(value), MAX(value) FROM time32millisecond
----
00:00:00.001 00:00:00.005

statement ok
DROP TABLE time32millisecond;

# min_microseconds, max_microseconds
statement ok
CREATE TABLE time64microsecond (value TIME);

statement ok
INSERT INTO time64microsecond VALUES ('00:00:00.000001'), ('00:00:00.000002'), ('00:00:00.000003'), ('00:00:00.000004'), ('00:00:00.000005');

query DD
SELECT MIN(value), MAX(value) FROM time64microsecond
----
00:00:00.000001 00:00:00.000005

statement ok
DROP TABLE time64microsecond;

# min_nanoseconds, max_nanoseconds
statement ok
CREATE TABLE time64nanosecond (value TIME);

statement ok
INSERT INTO time64nanosecond VALUES ('00:00:00.000000001'), ('00:00:00.000000002'), ('00:00:00.000000003'), ('00:00:00.000000004'), ('00:00:00.000000005');

query DD
SELECT MIN(value), MAX(value) FROM time64nanosecond
----
00:00:00.000000001 00:00:00.000000005

statement ok
DROP TABLE time64nanosecond;

# min_timestamp, max_timestamp
statement ok
CREATE TABLE timestampmicrosecond (value TIMESTAMP);

statement ok
INSERT INTO timestampmicrosecond VALUES ('1970-01-01 00:00:00.000001'), ('1970-01-01 00:00:00.000002'), ('1970-01-01 00:00:00.000003'), ('1970-01-01 00:00:00.000004'), ('1970-01-01 00:00:00.000005');

query PP
SELECT MIN(value), MAX(value) FROM timestampmicrosecond
----
1970-01-01T00:00:00.000001 1970-01-01T00:00:00.000005

statement ok
DROP TABLE timestampmicrosecond;

# max_bool
statement ok
CREATE TABLE max_bool (value BOOLEAN);

statement ok
INSERT INTO max_bool VALUES (false), (false);

query B
SELECT MAX(value) FROM max_bool
----
false

statement ok
DROP TABLE max_bool;

statement ok
CREATE TABLE max_bool (value BOOLEAN);

statement ok
INSERT INTO max_bool VALUES (true), (true);

query B
SELECT MAX(value) FROM max_bool
----
true

statement ok
DROP TABLE max_bool;

statement ok
CREATE TABLE max_bool (value BOOLEAN);

statement ok
INSERT INTO max_bool VALUES (false), (true), (false);

query B
SELECT MAX(value) FROM max_bool
----
true

statement ok
DROP TABLE max_bool;

statement ok
CREATE TABLE max_bool (value BOOLEAN);

statement ok
INSERT INTO max_bool VALUES (true), (false), (true);

query B
SELECT MAX(value) FROM max_bool
----
true

statement ok
DROP TABLE max_bool;

# min_bool
statement ok
CREATE TABLE min_bool (value BOOLEAN);

statement ok
INSERT INTO min_bool VALUES (false), (false);

query B
SELECT MIN(value) FROM min_bool
----
false

statement ok
DROP TABLE min_bool;

statement ok
CREATE TABLE min_bool (value BOOLEAN);

statement ok
INSERT INTO min_bool VALUES (true), (true);

query B
SELECT MIN(value) FROM min_bool
----
true

statement ok
DROP TABLE min_bool;

statement ok
CREATE TABLE min_bool (value BOOLEAN);

statement ok
INSERT INTO min_bool VALUES (false), (true), (false);

query B
SELECT MIN(value) FROM min_bool
----
false

statement ok
DROP TABLE min_bool;

statement ok
CREATE TABLE min_bool (value BOOLEAN);

statement ok
INSERT INTO min_bool VALUES (true), (false), (true);

query B
SELECT MIN(value) FROM min_bool
----
false

statement ok
DROP TABLE min_bool;

#################
# Min_Max End #
#################

statement ok
create table bool_aggregate_functions (
  c1 boolean not null,
  c2 boolean not null,
  c3 boolean not null,
  c4 boolean not null,
  c5 boolean,
  c6 boolean,
  c7 boolean,
  c8 boolean,
)
as values
  (true, true, false, false, true, true, null, null),
  (true, false, true, false, false, null, false, null),
  (true, true, false, false, null, true, false, null);

# query_bool_and
query BBBBBBBB
SELECT bool_and(c1), bool_and(c2), bool_and(c3), bool_and(c4), bool_and(c5), bool_and(c6), bool_and(c7), bool_and(c8) FROM bool_aggregate_functions
----
true false false false false true false NULL

# query_bool_and_distinct
query BBBBBBBB
SELECT bool_and(distinct c1), bool_and(distinct c2), bool_and(distinct c3), bool_and(distinct c4), bool_and(distinct c5), bool_and(distinct c6), bool_and(distinct c7), bool_and(distinct c8) FROM bool_aggregate_functions
----
true false false false false true false NULL

# query_bool_or
query BBBBBBBB
SELECT bool_or(c1), bool_or(c2), bool_or(c3), bool_or(c4), bool_or(c5), bool_or(c6), bool_or(c7), bool_or(c8) FROM bool_aggregate_functions
----
true true true false true true false NULL

# query_bool_or_distinct
query BBBBBBBB
SELECT bool_or(distinct c1), bool_or(distinct c2), bool_or(distinct c3), bool_or(distinct c4), bool_or(distinct c5), bool_or(distinct c6), bool_or(distinct c7), bool_or(distinct c8) FROM bool_aggregate_functions
----
true true true false true true false NULL

# All supported timestamp types

# "nanos" --> TimestampNanosecondArray
# "micros" --> TimestampMicrosecondArray
# "millis" --> TimestampMillisecondArray
# "secs" --> TimestampSecondArray
# "names" --> StringArray

statement ok
create table t_source
as values
 ('2018-11-13T17:11:10.011375885995', 'Row 0', 'X'),
 ('2011-12-13T11:13:10.12345',        'Row 1', 'X'),
 (null,                               'Row 2', 'Y'),
 ('2021-01-01T05:11:10.432',          'Row 3', 'Y');

statement ok
create table t as
select
  arrow_cast(column1, 'Timestamp(Nanosecond, None)') as nanos,
  arrow_cast(column1, 'Timestamp(Microsecond, None)') as micros,
  arrow_cast(column1, 'Timestamp(Millisecond, None)') as millis,
  arrow_cast(column1, 'Timestamp(Second, None)') as secs,
  arrow_cast(column1, 'Timestamp(Nanosecond, Some("UTC"))') as nanos_utc,
  arrow_cast(column1, 'Timestamp(Microsecond, Some("UTC"))') as micros_utc,
  arrow_cast(column1, 'Timestamp(Millisecond, Some("UTC"))') as millis_utc,
  arrow_cast(column1, 'Timestamp(Second, Some("UTC"))') as secs_utc,
  column2 as names,
  column3 as tag
from t_source;

# Demonstate the contents
query PPPPPPPPTT
select * from t;
----
2018-11-13T17:11:10.011375885 2018-11-13T17:11:10.011375 2018-11-13T17:11:10.011 2018-11-13T17:11:10 2018-11-13T17:11:10.011375885Z 2018-11-13T17:11:10.011375Z 2018-11-13T17:11:10.011Z 2018-11-13T17:11:10Z Row 0 X
2011-12-13T11:13:10.123450 2011-12-13T11:13:10.123450 2011-12-13T11:13:10.123 2011-12-13T11:13:10 2011-12-13T11:13:10.123450Z 2011-12-13T11:13:10.123450Z 2011-12-13T11:13:10.123Z 2011-12-13T11:13:10Z Row 1 X
NULL NULL NULL NULL NULL NULL NULL NULL Row 2 Y
2021-01-01T05:11:10.432 2021-01-01T05:11:10.432 2021-01-01T05:11:10.432 2021-01-01T05:11:10 2021-01-01T05:11:10.432Z 2021-01-01T05:11:10.432Z 2021-01-01T05:11:10.432Z 2021-01-01T05:11:10Z Row 3 Y


# aggregate_timestamps_sum
query error
SELECT sum(nanos), sum(micros), sum(millis), sum(secs) FROM t;

query error
SELECT tag, sum(nanos), sum(micros), sum(millis), sum(secs) FROM t GROUP BY tag ORDER BY tag;

# aggregate_timestamps_count
query IIII
SELECT count(nanos), count(micros), count(millis), count(secs) FROM t;
----
3 3 3 3

query TIIII
SELECT tag, count(nanos), count(micros), count(millis), count(secs) FROM t GROUP BY tag ORDER BY tag;
----
X 2 2 2 2
Y 1 1 1 1

# aggregate_timestamps_min
query PPPP
SELECT min(nanos), min(micros), min(millis), min(secs) FROM t;
----
2011-12-13T11:13:10.123450 2011-12-13T11:13:10.123450 2011-12-13T11:13:10.123 2011-12-13T11:13:10

query TPPPP
SELECT tag, min(nanos), min(micros), min(millis), min(secs) FROM t GROUP BY tag ORDER BY tag;
----
X 2011-12-13T11:13:10.123450 2011-12-13T11:13:10.123450 2011-12-13T11:13:10.123 2011-12-13T11:13:10
Y 2021-01-01T05:11:10.432 2021-01-01T05:11:10.432 2021-01-01T05:11:10.432 2021-01-01T05:11:10

# aggregate_timestamps_max
query PPPP
SELECT max(nanos), max(micros), max(millis), max(secs) FROM t;
----
2021-01-01T05:11:10.432 2021-01-01T05:11:10.432 2021-01-01T05:11:10.432 2021-01-01T05:11:10

query TPPPP
SELECT tag, max(nanos), max(micros), max(millis), max(secs) FROM t GROUP BY tag ORDER BY tag
----
X 2018-11-13T17:11:10.011375885 2018-11-13T17:11:10.011375 2018-11-13T17:11:10.011 2018-11-13T17:11:10
Y 2021-01-01T05:11:10.432 2021-01-01T05:11:10.432 2021-01-01T05:11:10.432 2021-01-01T05:11:10

# aggregate_timestamps_count_distinct_with_tz
query IIII
SELECT count(DISTINCT nanos_utc), count(DISTINCT micros_utc), count(DISTINCT millis_utc), count(DISTINCT secs_utc) FROM t;
----
3 3 3 3

query TIIII
SELECT tag, count(DISTINCT nanos_utc), count(DISTINCT micros_utc), count(DISTINCT millis_utc), count(DISTINCT secs_utc) FROM t GROUP BY tag ORDER BY tag;
----
X 2 2 2 2
Y 1 1 1 1

# aggregate_timestamps_avg
statement error DataFusion error: Error during planning: No function matches the given name and argument types 'AVG\(Timestamp\(Nanosecond, None\)\)'\. You might need to add explicit type casts\.
SELECT avg(nanos), avg(micros), avg(millis), avg(secs) FROM t

statement error DataFusion error: Error during planning: No function matches the given name and argument types 'AVG\(Timestamp\(Nanosecond, None\)\)'\. You might need to add explicit type casts\.
SELECT tag, avg(nanos), avg(micros), avg(millis), avg(secs) FROM t GROUP BY tag ORDER BY tag;

# aggregate_duration_array_agg
query T?
SELECT tag, array_agg(millis - arrow_cast(secs, 'Timestamp(Millisecond, None)')) FROM t GROUP BY tag ORDER BY tag;
----
X [0 days 0 hours 0 mins 0.011 secs, 0 days 0 hours 0 mins 0.123 secs]
Y [, 0 days 0 hours 0 mins 0.432 secs]

statement ok
drop table t_source;

statement ok
drop table t;


# All supported Date tpes

# "date32" --> Date32Array
# "date64" --> Date64Array
# "names" --> StringArray

statement ok
create table t_source
as values
 ('2018-11-13', 'Row 0', 'X'),
 ('2011-12-13', 'Row 1', 'X'),
 (null,         'Row 2', 'Y'),
 ('2021-01-01', 'Row 3', 'Y');

statement ok
create table t as
select
  arrow_cast(column1, 'Date32') as date32,
  -- Workaround https://github.com/apache/arrow-rs/issues/4512 is fixed, can use this
  -- arrow_cast(column1, 'Date64') as date64,
  arrow_cast(arrow_cast(column1, 'Date32'), 'Date64') as date64,
  column2 as names,
  column3 as tag
from t_source;

# Demonstate the contents
query DDTT
select * from t;
----
2018-11-13 2018-11-13T00:00:00 Row 0 X
2011-12-13 2011-12-13T00:00:00 Row 1 X
NULL NULL Row 2 Y
2021-01-01 2021-01-01T00:00:00 Row 3 Y


# aggregate_timestamps_sum
query error
SELECT sum(date32), sum(date64) FROM t;

query error
SELECT tag, sum(date32), sum(date64) FROM t GROUP BY tag ORDER BY tag;

# aggregate_timestamps_count
query II
SELECT count(date32), count(date64) FROM t;
----
3 3

query TII
SELECT tag, count(date32), count(date64) FROM t GROUP BY tag ORDER BY tag;
----
X 2 2
Y 1 1

# aggregate_timestamps_min
query DD
SELECT min(date32), min(date64) FROM t;
----
2011-12-13 2011-12-13T00:00:00

query TDD
SELECT tag, min(date32), min(date64) FROM t GROUP BY tag ORDER BY tag;
----
X 2011-12-13 2011-12-13T00:00:00
Y 2021-01-01 2021-01-01T00:00:00

# aggregate_timestamps_max
query DD
SELECT max(date32), max(date64) FROM t;
----
2021-01-01 2021-01-01T00:00:00

query TDD
SELECT tag, max(date32), max(date64) FROM t GROUP BY tag ORDER BY tag
----
X 2018-11-13 2018-11-13T00:00:00
Y 2021-01-01 2021-01-01T00:00:00


# aggregate_timestamps_avg
statement error DataFusion error: Error during planning: No function matches the given name and argument types 'AVG\(Date32\)'\. You might need to add explicit type casts\.
SELECT avg(date32), avg(date64) FROM t

statement error DataFusion error: Error during planning: No function matches the given name and argument types 'AVG\(Date32\)'\. You might need to add explicit type casts\.
SELECT tag, avg(date32), avg(date64) FROM t GROUP BY tag ORDER BY tag;


statement ok
drop table t_source;

statement ok
drop table t;


# All supported time types

# Columns are named:
# "nanos" --> Time64NanosecondArray
# "micros" --> Time64MicrosecondArray
# "millis" --> Time32MillisecondArray
# "secs" --> Time32SecondArray
# "names" --> StringArray

statement ok
create table t_source
as values
 ('18:06:30.243620451', 'Row 0', 'A'),
 ('20:08:28.161121654', 'Row 1', 'A'),
 ('19:11:04.156423842', 'Row 2', 'B'),
 ('21:06:28.247821084', 'Row 3', 'B');


statement ok
create table t as
select
  arrow_cast(column1, 'Time64(Nanosecond)') as nanos,
  arrow_cast(column1, 'Time64(Microsecond)') as micros,
  arrow_cast(column1, 'Time32(Millisecond)') as millis,
  arrow_cast(column1, 'Time32(Second)') as secs,
  column2 as names,
  column3 as tag
from t_source;

# Demonstate the contents
query DDDDTT
select * from t;
----
18:06:30.243620451 18:06:30.243620 18:06:30.243 18:06:30 Row 0 A
20:08:28.161121654 20:08:28.161121 20:08:28.161 20:08:28 Row 1 A
19:11:04.156423842 19:11:04.156423 19:11:04.156 19:11:04 Row 2 B
21:06:28.247821084 21:06:28.247821 21:06:28.247 21:06:28 Row 3 B

# aggregate_times_sum
query error
SELECT sum(nanos), sum(micros), sum(millis), sum(secs) FROM t

query error
SELECT tag, sum(nanos), sum(micros), sum(millis), sum(secs) FROM t GROUP BY tag ORDER BY tag

# aggregate_times_count
query IIII
SELECT count(nanos), count(micros), count(millis), count(secs) FROM t
----
4 4 4 4

query TIIII
SELECT tag, count(nanos), count(micros), count(millis), count(secs) FROM t GROUP BY tag ORDER BY tag
----
A 2 2 2 2
B 2 2 2 2


# aggregate_times_min
query DDDD
SELECT min(nanos), min(micros), min(millis), min(secs) FROM t
----
18:06:30.243620451 18:06:30.243620 18:06:30.243 18:06:30

query TDDDD
SELECT tag, min(nanos), min(micros), min(millis), min(secs) FROM t GROUP BY tag ORDER BY tag
----
A 18:06:30.243620451 18:06:30.243620 18:06:30.243 18:06:30
B 19:11:04.156423842 19:11:04.156423 19:11:04.156 19:11:04

# aggregate_times_max
query DDDD
SELECT max(nanos), max(micros), max(millis), max(secs) FROM t
----
21:06:28.247821084 21:06:28.247821 21:06:28.247 21:06:28

query TDDDD
SELECT tag, max(nanos), max(micros), max(millis), max(secs) FROM t GROUP BY tag ORDER BY tag
----
A 20:08:28.161121654 20:08:28.161121 20:08:28.161 20:08:28
B 21:06:28.247821084 21:06:28.247821 21:06:28.247 21:06:28


# aggregate_times_avg
statement error DataFusion error: Error during planning: No function matches the given name and argument types 'AVG\(Time64\(Nanosecond\)\)'\. You might need to add explicit type casts\.
SELECT avg(nanos), avg(micros), avg(millis), avg(secs) FROM t

statement error DataFusion error: Error during planning: No function matches the given name and argument types 'AVG\(Time64\(Nanosecond\)\)'\. You might need to add explicit type casts\.
SELECT tag, avg(nanos), avg(micros), avg(millis), avg(secs) FROM t GROUP BY tag ORDER BY tag;

statement ok
drop table t_source;

statement ok
drop table t;


# aggregates on strings
statement ok
create table t_source
as values
 ('Foo', 1),
 ('Bar', 2),
 (null,  2),
 ('Baz', 1);

statement ok
create table t as
select
  arrow_cast(column1, 'Utf8') as utf8,
  arrow_cast(column1, 'LargeUtf8') as largeutf8,
  column2 as tag
from t_source;

# No groupy
query TTITTI
SELECT
  min(utf8),
  max(utf8),
  count(utf8),
  min(largeutf8),
  max(largeutf8),
  count(largeutf8)
FROM t
----
Bar Foo 3 Bar Foo 3


# with groupby
query TTITTI
SELECT
  min(utf8),
  max(utf8),
  count(utf8),
  min(largeutf8),
  max(largeutf8),
  count(largeutf8)
FROM t
GROUP BY tag
ORDER BY tag
----
Baz Foo 2 Baz Foo 2
Bar Bar 1 Bar Bar 1


statement ok
drop table t_source;

statement ok
drop table t;


# aggregates on binary
statement ok
create table t_source
as values
 ('Foo', 1),
 ('Bar', 2),
 (null,  2),
 ('Baz', 1);

statement ok
create table t as
select
  arrow_cast(column1, 'Binary') as binary,
  arrow_cast(column1, 'LargeBinary') as largebinary,
  column2 as tag
from t_source;

# No groupy
query ??I??I
SELECT
  min(binary),
  max(binary),
  count(binary),
  min(largebinary),
  max(largebinary),
  count(largebinary)
FROM t
----
426172 466f6f 3 426172 466f6f 3

# with groupby
query ??I??I
SELECT
  min(binary),
  max(binary),
  count(binary),
  min(largebinary),
  max(largebinary),
  count(largebinary)
FROM t
GROUP BY tag
ORDER BY tag
----
42617a 466f6f 2 42617a 466f6f 2
426172 426172 1 426172 426172 1



statement ok
drop table t_source;

statement ok
drop table t;


query I
select median(a) from (select 1 as a where 1=0);
----
NULL

query I
select approx_median(a) from (select 1 as a where 1=0);
----
NULL

# aggregate_decimal_sum
query RT
select sum(c1), arrow_typeof(sum(c1)) from d_table;
----
100 Decimal128(20, 3)

# aggregate sum with deciaml
statement ok
create table t (c decimal(35, 3)) as values (10), (null), (20);

query RT
select sum(c), arrow_typeof(sum(c)) from t;
----
30 Decimal128(38, 3)

statement ok
drop table t;

# aggregate sum with i32, sum coerced result to i64
statement ok
create table t (c int) as values (1), (-1), (10), (null), (-11);

query IT
select sum(c), arrow_typeof(sum(c)) from t;
----
-1 Int64

statement ok
drop table t;

# aggregate sum with all nulls
statement ok
create table t (c1 decimal(10, 0), c2 int) as values (null, null), (null, null), (null, null);

query RTIT
select 
  sum(c1), arrow_typeof(sum(c1)),
  sum(c2), arrow_typeof(sum(c2))
from t;
----
NULL Decimal128(20, 0) NULL Int64

statement ok
drop table t;

# aggregate sum with u32, sum coerced result to u64
statement ok
create table t (c int unsigned) as values (1), (0), (10), (null), (4);

query IT
select sum(c), arrow_typeof(sum(c)) from t;
----
15 UInt64

statement ok
drop table t;

# aggregate sum with f32, sum coerced result to f64
statement ok
create table t (c float) as values (1.2), (0.2), (-1.2), (null), (-1.0);

query RT
select sum(c), arrow_typeof(sum(c)) from t;
----
-0.79999999702 Float64

statement ok
drop table t;

# aggregate sum with f64
statement ok
create table t (c double) as values (1.2), (0.2), (-1.2), (null), (-1.0);

query RT
select sum(c), arrow_typeof(sum(c)) from t;
----
-0.8 Float64

statement ok
drop table t;

query TRT
select c2, sum(c1), arrow_typeof(sum(c1)) from d_table GROUP BY c2 ORDER BY c2;
----
A 1100.045 Decimal128(20, 3)
B -1000.045 Decimal128(20, 3)


# aggregate_decimal_avg
query RT
select avg(c1), arrow_typeof(avg(c1)) from d_table
----
5 Decimal128(14, 7)

query TRT
select c2, avg(c1), arrow_typeof(avg(c1)) from d_table GROUP BY c2 ORDER BY c2
----
A 110.0045 Decimal128(14, 7)
B -100.0045 Decimal128(14, 7)

# aggregate_decimal_count_distinct
query I
select count(DISTINCT cast(c1 AS DECIMAL(10, 2))) from d_table
----
4

query TI
select c2, count(DISTINCT cast(c1 AS DECIMAL(10, 2))) from d_table GROUP BY c2 ORDER BY c2
----
A 2
B 2

# Use PostgresSQL dialect
statement ok
set datafusion.sql_parser.dialect = 'Postgres';

# Creating the table
statement ok
CREATE TABLE test_table (c1 INT, c2 INT, c3 INT)

# Inserting data
statement ok
INSERT INTO test_table VALUES
  (1, 10, 50),
  (1, 20, 60),
  (2, 10, 70),
  (2, 20, 80),
  (3, 10, NULL)

# query_group_by_with_filter
query III rowsort
SELECT
  c1,
  SUM(c2) FILTER (WHERE c2 >= 20),
  SUM(c2) FILTER (WHERE c2 < 1) -- no rows pass filter, so the output should be NULL
FROM test_table GROUP BY c1
----
1 20 NULL
2 20 NULL
3 NULL NULL

# query_group_by_avg_with_filter
query IRR rowsort
SELECT
  c1,
  AVG(c2) FILTER (WHERE c2 >= 20),
  AVG(c2) FILTER (WHERE c2 < 1)  -- no rows pass filter, so output should be null
FROM test_table GROUP BY c1
----
1 20 NULL
2 20 NULL
3 NULL NULL

# query_group_by_with_multiple_filters
query IIR rowsort
SELECT
  c1,
  SUM(c2) FILTER (WHERE c2 >= 20) AS sum_c2,
  AVG(c3) FILTER (WHERE c3 <= 70) AS avg_c3
FROM test_table GROUP BY c1
----
1 20 55
2 20 70
3 NULL NULL

# query_group_by_distinct_with_filter
query II rowsort
SELECT
  c1,
  COUNT(DISTINCT c2) FILTER (WHERE c2 >= 20) AS distinct_c2_count
FROM test_table GROUP BY c1
----
1 1
2 1
3 0

# query_without_group_by_with_filter
query I rowsort
SELECT
  SUM(c2) FILTER (WHERE c2 >= 20) AS sum_c2
FROM test_table
----
40

# count_without_group_by_with_filter
query I rowsort
SELECT
  COUNT(c2) FILTER (WHERE c2 >= 20) AS count_c2
FROM test_table
----
2

# query_with_and_without_filter
query III rowsort
SELECT
  c1,
  SUM(c2) FILTER (WHERE c2 >= 20) as result,
  SUM(c2) as result_no_filter
FROM test_table GROUP BY c1;
----
1 20 30
2 20 30
3 NULL 10

# query_filter_on_different_column_than_aggregate
query I rowsort
select
  sum(c1) FILTER (WHERE c2 < 30)
FROM test_table;
----
9

# query_test_empty_filter
query I rowsort
SELECT
  SUM(c2) FILTER (WHERE c2 >= 20000000) AS sum_c2
FROM test_table;
----
NULL

# Creating the decimal table
statement ok
CREATE TABLE test_decimal_table (c1 INT, c2 DECIMAL(5, 2), c3 DECIMAL(5, 1), c4 DECIMAL(5, 1))

# Inserting data
statement ok
INSERT INTO test_decimal_table VALUES (1, 10.10, 100.1, NULL), (1, 20.20, 200.2, NULL), (2, 10.10, 700.1, NULL), (2, 20.20, 700.1, NULL), (3, 10.1, 100.1, NULL), (3, 10.1, NULL, NULL)

# aggregate_decimal_with_group_by
query IIRRRRIIRR rowsort
select c1, count(c2), avg(c2), sum(c2), min(c2), max(c2), count(c3), count(c4), sum(c4), avg(c4) from test_decimal_table group by c1
----
1 2 15.15 30.3 10.1 20.2 2 0 NULL NULL
2 2 15.15 30.3 10.1 20.2 2 0 NULL NULL
3 2 10.1 20.2 10.1 10.1 1 0 NULL NULL

# aggregate_decimal_with_group_by_decimal
query RIRRRRIR rowsort
select c3, count(c2), avg(c2), sum(c2), min(c2), max(c2), count(c4), sum(c4) from test_decimal_table group by c3
----
100.1 2 10.1 20.2 10.1 10.1 0 NULL
200.2 1 20.2 20.2 20.2 20.2 0 NULL
700.1 2 15.15 30.3 10.1 20.2 0 NULL
NULL 1 10.1 10.1 10.1 10.1 0 NULL

# Restore the default dialect
statement ok
set datafusion.sql_parser.dialect = 'Generic';

## Multiple distinct aggregates and dictionaries
statement ok
create table dict_test as values (1, arrow_cast('foo', 'Dictionary(Int32, Utf8)')), (2, arrow_cast('bar', 'Dictionary(Int32, Utf8)'));

query I?
select * from dict_test;
----
1 foo
2 bar

query II
select count(distinct column1), count(distinct column2) from dict_test group by column1;
----
1 1
1 1

statement ok
drop table dict_test;


# Prepare the table with dictionary values for testing
statement ok
CREATE TABLE value(x bigint) AS VALUES (1), (2), (3), (1), (3), (4), (5), (2);

statement ok
CREATE TABLE value_dict AS SELECT arrow_cast(x, 'Dictionary(Int64, Int32)') AS x_dict FROM value;

query ?
select x_dict from value_dict;
----
1
2
3
1
3
4
5
2

query I
select sum(x_dict) from value_dict;
----
21

query R
select avg(x_dict) from value_dict;
----
2.625

# distinct_average
query R
select avg(distinct x_dict) from value_dict;
----
3

statement error DataFusion error: This feature is not implemented: AVG\(DISTINCT\) aggregations are not available
select avg(x_dict), avg(distinct x_dict) from value_dict;

query I
select min(x_dict) from value_dict;
----
1

query I
select max(x_dict) from value_dict;
----
5

query I
select sum(x_dict) from value_dict where x_dict > 3;
----
9

query R
select avg(x_dict) from value_dict where x_dict > 3;
----
4.5

query I
select min(x_dict) from value_dict where x_dict > 3;
----
4

query I
select max(x_dict) from value_dict where x_dict > 3;
----
5

query I
select sum(x_dict) from value_dict group by x_dict % 2 order by sum(x_dict);
----
8
13

query R
select avg(x_dict) from value_dict group by x_dict % 2 order by avg(x_dict);
----
2.6
2.666666666667

query I
select min(x_dict) from value_dict group by x_dict % 2 order by min(x_dict);
----
1
2

query I
select max(x_dict) from value_dict group by x_dict % 2 order by max(x_dict);
----
4
5

query T
select arrow_typeof(x_dict) from value_dict group by x_dict;
----
Dictionary(Int64, Int32)
Dictionary(Int64, Int32)
Dictionary(Int64, Int32)
Dictionary(Int64, Int32)
Dictionary(Int64, Int32)

statement ok
drop table value

statement ok
drop table value_dict


# bool aggregation
statement ok
CREATE TABLE value_bool(x boolean, g int) AS VALUES (NULL, 0), (false, 0), (true, 0), (false, 1), (true, 2), (NULL, 3);

query B
select min(x) from value_bool;
----
false

query B
select max(x) from value_bool;
----
true

query B
select min(x) from value_bool group by g order by g;
----
false
false
true
NULL

query B
select max(x) from value_bool group by g order by g;
----
true
false
true
NULL

#
# Push limit into distinct group-by aggregation tests
#

# Make results deterministic
statement ok
set datafusion.optimizer.repartition_aggregations = false;

#
query TT
EXPLAIN SELECT DISTINCT c3 FROM aggregate_test_100 group by c3 limit 5;
----
logical_plan
01)Limit: skip=0, fetch=5
02)--Aggregate: groupBy=[[aggregate_test_100.c3]], aggr=[[]]
03)----Aggregate: groupBy=[[aggregate_test_100.c3]], aggr=[[]]
04)------TableScan: aggregate_test_100 projection=[c3]
physical_plan
01)GlobalLimitExec: skip=0, fetch=5
02)--AggregateExec: mode=Final, gby=[c3@0 as c3], aggr=[], lim=[5]
03)----CoalescePartitionsExec
04)------AggregateExec: mode=Partial, gby=[c3@0 as c3], aggr=[], lim=[5]
05)--------RepartitionExec: partitioning=RoundRobinBatch(4), input_partitions=1
06)----------AggregateExec: mode=Final, gby=[c3@0 as c3], aggr=[], lim=[5]
07)------------CoalescePartitionsExec
08)--------------AggregateExec: mode=Partial, gby=[c3@0 as c3], aggr=[], lim=[5]
09)----------------RepartitionExec: partitioning=RoundRobinBatch(4), input_partitions=1
10)------------------CsvExec: file_groups={1 group: [[WORKSPACE_ROOT/testing/data/csv/aggregate_test_100.csv]]}, projection=[c3], has_header=true

query I
SELECT DISTINCT c3 FROM aggregate_test_100 group by c3 limit 5;
----
1
-40
29
-85
-82

query TT
EXPLAIN SELECT c2, c3 FROM aggregate_test_100 group by c2, c3 limit 5 offset 4;
----
logical_plan
01)Limit: skip=4, fetch=5
02)--Aggregate: groupBy=[[aggregate_test_100.c2, aggregate_test_100.c3]], aggr=[[]]
03)----TableScan: aggregate_test_100 projection=[c2, c3]
physical_plan
01)GlobalLimitExec: skip=4, fetch=5
02)--AggregateExec: mode=Final, gby=[c2@0 as c2, c3@1 as c3], aggr=[], lim=[9]
03)----CoalescePartitionsExec
04)------AggregateExec: mode=Partial, gby=[c2@0 as c2, c3@1 as c3], aggr=[], lim=[9]
05)--------RepartitionExec: partitioning=RoundRobinBatch(4), input_partitions=1
06)----------CsvExec: file_groups={1 group: [[WORKSPACE_ROOT/testing/data/csv/aggregate_test_100.csv]]}, projection=[c2, c3], has_header=true

query II
SELECT c2, c3 FROM aggregate_test_100 group by c2, c3 limit 5 offset 4;
----
5 -82
4 -111
3 104
3 13
1 38

# The limit should only apply to the aggregations which group by c3
query TT
EXPLAIN SELECT DISTINCT c3 FROM aggregate_test_100 WHERE c3 between 10 and 20 group by c2, c3 limit 4;
----
logical_plan
01)Limit: skip=0, fetch=4
02)--Aggregate: groupBy=[[aggregate_test_100.c3]], aggr=[[]]
03)----Projection: aggregate_test_100.c3
04)------Aggregate: groupBy=[[aggregate_test_100.c2, aggregate_test_100.c3]], aggr=[[]]
05)--------Filter: aggregate_test_100.c3 >= Int16(10) AND aggregate_test_100.c3 <= Int16(20)
06)----------TableScan: aggregate_test_100 projection=[c2, c3], partial_filters=[aggregate_test_100.c3 >= Int16(10), aggregate_test_100.c3 <= Int16(20)]
physical_plan
01)GlobalLimitExec: skip=0, fetch=4
02)--AggregateExec: mode=Final, gby=[c3@0 as c3], aggr=[], lim=[4]
03)----CoalescePartitionsExec
04)------AggregateExec: mode=Partial, gby=[c3@0 as c3], aggr=[], lim=[4]
05)--------RepartitionExec: partitioning=RoundRobinBatch(4), input_partitions=1
06)----------ProjectionExec: expr=[c3@1 as c3]
07)------------AggregateExec: mode=Final, gby=[c2@0 as c2, c3@1 as c3], aggr=[]
08)--------------CoalescePartitionsExec
09)----------------AggregateExec: mode=Partial, gby=[c2@0 as c2, c3@1 as c3], aggr=[]
10)------------------CoalesceBatchesExec: target_batch_size=8192
11)--------------------FilterExec: c3@1 >= 10 AND c3@1 <= 20
12)----------------------RepartitionExec: partitioning=RoundRobinBatch(4), input_partitions=1
13)------------------------CsvExec: file_groups={1 group: [[WORKSPACE_ROOT/testing/data/csv/aggregate_test_100.csv]]}, projection=[c2, c3], has_header=true

query I
SELECT DISTINCT c3 FROM aggregate_test_100 WHERE c3 between 10 and 20 group by c2, c3 limit 4;
----
13
17
12
14

# An aggregate expression causes the limit to not be pushed to the aggregation
query TT
EXPLAIN SELECT max(c1), c2, c3 FROM aggregate_test_100 group by c2, c3 limit 5;
----
logical_plan
01)Projection: MAX(aggregate_test_100.c1), aggregate_test_100.c2, aggregate_test_100.c3
02)--Limit: skip=0, fetch=5
03)----Aggregate: groupBy=[[aggregate_test_100.c2, aggregate_test_100.c3]], aggr=[[MAX(aggregate_test_100.c1)]]
04)------TableScan: aggregate_test_100 projection=[c1, c2, c3]
physical_plan
01)ProjectionExec: expr=[MAX(aggregate_test_100.c1)@2 as MAX(aggregate_test_100.c1), c2@0 as c2, c3@1 as c3]
02)--GlobalLimitExec: skip=0, fetch=5
03)----AggregateExec: mode=Final, gby=[c2@0 as c2, c3@1 as c3], aggr=[MAX(aggregate_test_100.c1)]
04)------CoalescePartitionsExec
05)--------AggregateExec: mode=Partial, gby=[c2@1 as c2, c3@2 as c3], aggr=[MAX(aggregate_test_100.c1)]
06)----------RepartitionExec: partitioning=RoundRobinBatch(4), input_partitions=1
07)------------CsvExec: file_groups={1 group: [[WORKSPACE_ROOT/testing/data/csv/aggregate_test_100.csv]]}, projection=[c1, c2, c3], has_header=true

# TODO(msirek): Extend checking in LimitedDistinctAggregation equal groupings to ignore the order of columns
# in the group-by column lists, so the limit could be pushed to the lowest AggregateExec in this case
query TT
EXPLAIN SELECT DISTINCT c3, c2 FROM aggregate_test_100 group by c2, c3 limit 3 offset 10;
----
logical_plan
01)Limit: skip=10, fetch=3
02)--Aggregate: groupBy=[[aggregate_test_100.c3, aggregate_test_100.c2]], aggr=[[]]
03)----Projection: aggregate_test_100.c3, aggregate_test_100.c2
04)------Aggregate: groupBy=[[aggregate_test_100.c2, aggregate_test_100.c3]], aggr=[[]]
05)--------TableScan: aggregate_test_100 projection=[c2, c3]
physical_plan
01)GlobalLimitExec: skip=10, fetch=3
02)--AggregateExec: mode=Final, gby=[c3@0 as c3, c2@1 as c2], aggr=[], lim=[13]
03)----CoalescePartitionsExec
04)------AggregateExec: mode=Partial, gby=[c3@0 as c3, c2@1 as c2], aggr=[], lim=[13]
05)--------RepartitionExec: partitioning=RoundRobinBatch(4), input_partitions=1
06)----------ProjectionExec: expr=[c3@1 as c3, c2@0 as c2]
07)------------AggregateExec: mode=Final, gby=[c2@0 as c2, c3@1 as c3], aggr=[]
08)--------------CoalescePartitionsExec
09)----------------AggregateExec: mode=Partial, gby=[c2@0 as c2, c3@1 as c3], aggr=[]
10)------------------RepartitionExec: partitioning=RoundRobinBatch(4), input_partitions=1
11)--------------------CsvExec: file_groups={1 group: [[WORKSPACE_ROOT/testing/data/csv/aggregate_test_100.csv]]}, projection=[c2, c3], has_header=true

query II
SELECT DISTINCT c3, c2 FROM aggregate_test_100 group by c2, c3 limit 3 offset 10;
----
57 1
-54 4
112 3

query TT
EXPLAIN SELECT c2, c3 FROM aggregate_test_100 group by rollup(c2, c3) limit 3;
----
logical_plan
01)Limit: skip=0, fetch=3
02)--Aggregate: groupBy=[[ROLLUP (aggregate_test_100.c2, aggregate_test_100.c3)]], aggr=[[]]
03)----TableScan: aggregate_test_100 projection=[c2, c3]
physical_plan
01)GlobalLimitExec: skip=0, fetch=3
02)--AggregateExec: mode=Final, gby=[c2@0 as c2, c3@1 as c3], aggr=[], lim=[3]
03)----CoalescePartitionsExec
04)------AggregateExec: mode=Partial, gby=[(NULL as c2, NULL as c3), (c2@0 as c2, NULL as c3), (c2@0 as c2, c3@1 as c3)], aggr=[]
05)--------RepartitionExec: partitioning=RoundRobinBatch(4), input_partitions=1
06)----------CsvExec: file_groups={1 group: [[WORKSPACE_ROOT/testing/data/csv/aggregate_test_100.csv]]}, projection=[c2, c3], has_header=true

query II
SELECT c2, c3 FROM aggregate_test_100 group by rollup(c2, c3) limit 3;
----
NULL NULL
2 NULL
5 NULL


statement ok
set datafusion.optimizer.enable_distinct_aggregation_soft_limit = false;

# The limit should not be pushed into the aggregations
query TT
EXPLAIN SELECT DISTINCT c3 FROM aggregate_test_100 group by c3 limit 5;
----
logical_plan
01)Limit: skip=0, fetch=5
02)--Aggregate: groupBy=[[aggregate_test_100.c3]], aggr=[[]]
03)----Aggregate: groupBy=[[aggregate_test_100.c3]], aggr=[[]]
04)------TableScan: aggregate_test_100 projection=[c3]
physical_plan
01)GlobalLimitExec: skip=0, fetch=5
02)--AggregateExec: mode=Final, gby=[c3@0 as c3], aggr=[]
03)----CoalescePartitionsExec
04)------AggregateExec: mode=Partial, gby=[c3@0 as c3], aggr=[]
05)--------RepartitionExec: partitioning=RoundRobinBatch(4), input_partitions=1
06)----------AggregateExec: mode=Final, gby=[c3@0 as c3], aggr=[]
07)------------CoalescePartitionsExec
08)--------------AggregateExec: mode=Partial, gby=[c3@0 as c3], aggr=[]
09)----------------RepartitionExec: partitioning=RoundRobinBatch(4), input_partitions=1
10)------------------CsvExec: file_groups={1 group: [[WORKSPACE_ROOT/testing/data/csv/aggregate_test_100.csv]]}, projection=[c3], has_header=true

statement ok
set datafusion.optimizer.enable_distinct_aggregation_soft_limit = true;

statement ok
set datafusion.optimizer.repartition_aggregations = true;

#
# regr_*() tests
#

# regr_*() invalid input
statement error
select regr_slope();

statement error
select regr_intercept(*);

statement error
select regr_count(*) from aggregate_test_100;

statement error
select regr_r2(1);

statement error
select regr_avgx(1,2,3);

statement error
select regr_avgy(1, 'foo');

statement error
select regr_sxx('foo', 1);

statement error
select regr_syy('foo', 'bar');

statement error
select regr_sxy(NULL, 'bar');



# regr_*() NULL results
query RRRRRRRRR
select regr_slope(1,1), regr_intercept(1,1), regr_count(1,1), regr_r2(1,1), regr_avgx(1,1), regr_avgy(1,1), regr_sxx(1,1), regr_syy(1,1), regr_sxy(1,1);
----
NULL NULL 1 NULL 1 1 0 0 0

query RRRRRRRRR
select regr_slope(1, NULL), regr_intercept(1, NULL), regr_count(1, NULL), regr_r2(1, NULL), regr_avgx(1, NULL), regr_avgy(1, NULL), regr_sxx(1, NULL), regr_syy(1, NULL), regr_sxy(1, NULL);
----
NULL NULL 0 NULL NULL NULL NULL NULL NULL

query RRRRRRRRR
select regr_slope(NULL, 1), regr_intercept(NULL, 1), regr_count(NULL, 1), regr_r2(NULL, 1), regr_avgx(NULL, 1), regr_avgy(NULL, 1), regr_sxx(NULL, 1), regr_syy(NULL, 1), regr_sxy(NULL, 1);
----
NULL NULL 0 NULL NULL NULL NULL NULL NULL

query RRRRRRRRR
select regr_slope(NULL, NULL), regr_intercept(NULL, NULL), regr_count(NULL, NULL), regr_r2(NULL, NULL), regr_avgx(NULL, NULL), regr_avgy(NULL, NULL), regr_sxx(NULL, NULL), regr_syy(NULL, NULL), regr_sxy(NULL, NULL);
----
NULL NULL 0 NULL NULL NULL NULL NULL NULL

query RRRRRRRRR
select regr_slope(column2, column1), regr_intercept(column2, column1), regr_count(column2, column1), regr_r2(column2, column1), regr_avgx(column2, column1), regr_avgy(column2, column1), regr_sxx(column2, column1), regr_syy(column2, column1), regr_sxy(column2, column1) from (values (1,2), (1,4), (1,6));
----
NULL NULL 3 NULL 1 4 0 8 0



# regr_*() basic tests
query RRRRRRRRR
select 
    regr_slope(column2, column1),
    regr_intercept(column2, column1),
    regr_count(column2, column1),
    regr_r2(column2, column1),
    regr_avgx(column2, column1),
    regr_avgy(column2, column1),
    regr_sxx(column2, column1),
    regr_syy(column2, column1),
    regr_sxy(column2, column1)
from (values (1,2), (2,4), (3,6));
----
2 0 3 1 2 4 2 8 4

query RRRRRRRRR
select 
    regr_slope(c12, c11),
    regr_intercept(c12, c11),
    regr_count(c12, c11),
    regr_r2(c12, c11),
    regr_avgx(c12, c11),
    regr_avgy(c12, c11),
    regr_sxx(c12, c11),
    regr_syy(c12, c11),
    regr_sxy(c12, c11)
from aggregate_test_100;
----
0.051534002628 0.48427355347 100 0.001929150558 0.479274948239 0.508972509913 6.707779292571 9.234223721582 0.345678715695



# regr_*() functions ignore NULLs
query RRRRRRRRR
select 
    regr_slope(column2, column1),
    regr_intercept(column2, column1),
    regr_count(column2, column1),
    regr_r2(column2, column1),
    regr_avgx(column2, column1),
    regr_avgy(column2, column1),
    regr_sxx(column2, column1),
    regr_syy(column2, column1),
    regr_sxy(column2, column1)
from (values (1,NULL), (2,4), (3,6));
----
2 0 2 1 2.5 5 0.5 2 1

query RRRRRRRRR
select 
    regr_slope(column2, column1),
    regr_intercept(column2, column1),
    regr_count(column2, column1),
    regr_r2(column2, column1),
    regr_avgx(column2, column1),
    regr_avgy(column2, column1),
    regr_sxx(column2, column1),
    regr_syy(column2, column1),
    regr_sxy(column2, column1)
from (values (1,NULL), (NULL,4), (3,6));
----
NULL NULL 1 NULL 3 6 0 0 0

query RRRRRRRRR
select 
    regr_slope(column2, column1),
    regr_intercept(column2, column1),
    regr_count(column2, column1),
    regr_r2(column2, column1),
    regr_avgx(column2, column1),
    regr_avgy(column2, column1),
    regr_sxx(column2, column1),
    regr_syy(column2, column1),
    regr_sxy(column2, column1)
from (values (1,NULL), (NULL,4), (NULL,NULL));
----
NULL NULL 0 NULL NULL NULL NULL NULL NULL

query TRRRRRRRRR rowsort
select 
    column3, 
    regr_slope(column2, column1),
    regr_intercept(column2, column1),
    regr_count(column2, column1),
    regr_r2(column2, column1),
    regr_avgx(column2, column1),
    regr_avgy(column2, column1),
    regr_sxx(column2, column1),
    regr_syy(column2, column1),
    regr_sxy(column2, column1)
from (values (1,2,'a'), (2,4,'a'), (1,3,'b'), (3,9,'b'), (1,10,'c'), (NULL,100,'c'))
group by column3;
----
a 2 0 2 1 1.5 3 0.5 2 1
b 3 0 2 1 2 6 2 18 6
c NULL NULL 1 NULL 1 10 0 0 0



# regr_*() testing merge_batch() from RegrAccumulator's internal implementation
statement ok
set datafusion.execution.batch_size = 1;

query RRRRRRRRR
select 
    regr_slope(c12, c11),
    regr_intercept(c12, c11),
    regr_count(c12, c11),
    regr_r2(c12, c11),
    regr_avgx(c12, c11),
    regr_avgy(c12, c11),
    regr_sxx(c12, c11),
    regr_syy(c12, c11),
    regr_sxy(c12, c11)
from aggregate_test_100;
----
0.051534002628 0.48427355347 100 0.001929150558 0.479274948239 0.508972509913 6.707779292571 9.234223721582 0.345678715695

statement ok
set datafusion.execution.batch_size = 2;

query RRRRRRRRR
select 
    regr_slope(c12, c11),
    regr_intercept(c12, c11),
    regr_count(c12, c11),
    regr_r2(c12, c11),
    regr_avgx(c12, c11),
    regr_avgy(c12, c11),
    regr_sxx(c12, c11),
    regr_syy(c12, c11),
    regr_sxy(c12, c11)
from aggregate_test_100;
----
0.051534002628 0.48427355347 100 0.001929150558 0.479274948239 0.508972509913 6.707779292571 9.234223721582 0.345678715695

statement ok
set datafusion.execution.batch_size = 3;

query RRRRRRRRR
select 
    regr_slope(c12, c11),
    regr_intercept(c12, c11),
    regr_count(c12, c11),
    regr_r2(c12, c11),
    regr_avgx(c12, c11),
    regr_avgy(c12, c11),
    regr_sxx(c12, c11),
    regr_syy(c12, c11),
    regr_sxy(c12, c11)
from aggregate_test_100;
----
0.051534002628 0.48427355347 100 0.001929150558 0.479274948239 0.508972509913 6.707779292571 9.234223721582 0.345678715695

statement ok
set datafusion.execution.batch_size = 8192;



# regr_*() testing retract_batch() from RegrAccumulator's internal implementation
query RRRRRRRRR
SELECT
    regr_slope(column2, column1) OVER w AS slope,
    regr_intercept(column2, column1) OVER w AS intercept,
    regr_count(column2, column1) OVER w AS count,
    regr_r2(column2, column1) OVER w AS r2,
    regr_avgx(column2, column1) OVER w AS avgx,
    regr_avgy(column2, column1) OVER w AS avgy,
    regr_sxx(column2, column1) OVER w AS sxx,
    regr_syy(column2, column1) OVER w AS syy,
    regr_sxy(column2, column1) OVER w AS sxy
FROM (VALUES (1,2), (2,4), (3,6), (4,12), (5,15), (6,18)) AS t(column1, column2)
WINDOW w AS (ORDER BY column1 ROWS BETWEEN 2 PRECEDING AND CURRENT ROW);
----
NULL NULL 1 NULL 1 2 0 0 0
2 0 2 1 1.5 3 0.5 2 1
2 0 3 1 2 4 2 8 4
4 -4.666666666667 3 0.923076923077 3 7.333333333333 2 34.666666666667 8
4.5 -7 3 0.964285714286 4 11 2 42 9
3 0 3 1 5 15 2 18 6

query RRRRRRRRR
SELECT
    regr_slope(column2, column1) OVER w AS slope,
    regr_intercept(column2, column1) OVER w AS intercept,
    regr_count(column2, column1) OVER w AS count,
    regr_r2(column2, column1) OVER w AS r2,
    regr_avgx(column2, column1) OVER w AS avgx,
    regr_avgy(column2, column1) OVER w AS avgy,
    regr_sxx(column2, column1) OVER w AS sxx,
    regr_syy(column2, column1) OVER w AS syy,
    regr_sxy(column2, column1) OVER w AS sxy
FROM (VALUES (1,2), (2,4), (3,6), (3, NULL), (4, NULL), (5,15), (6,18), (7, 21)) AS t(column1, column2)
WINDOW w AS (ORDER BY column1 ROWS BETWEEN 2 PRECEDING AND CURRENT ROW);
----
NULL NULL 1 NULL 1 2 0 0 0
2 0 2 1 1.5 3 0.5 2 1
2 0 3 1 2 4 2 8 4
2 0 2 1 2.5 5 0.5 2 1
NULL NULL 1 NULL 3 6 0 0 0
NULL NULL 1 NULL 5 15 0 0 0
3 0 2 1 5.5 16.5 0.5 4.5 1.5
3 0 3 1 6 18 2 18 6

statement error
SELECT STRING_AGG()

statement error
SELECT STRING_AGG(1,2,3)

statement error
SELECT STRING_AGG(STRING_AGG('a', ','))

query T
SELECT STRING_AGG('a', ',')
----
a

query TTTT
SELECT STRING_AGG('a',','), STRING_AGG('a', NULL), STRING_AGG(NULL, ','), STRING_AGG(NULL, NULL)
----
a a NULL NULL

query TT
select string_agg('', '|'), string_agg('a', '');
----
(empty) a

query T
SELECT STRING_AGG(column1, '|') FROM (values (''), (null), (''));
----
|

statement ok
CREATE TABLE strings(g INTEGER, x VARCHAR, y VARCHAR)

query I
INSERT INTO strings VALUES (1,'a','/'), (1,'b','-'), (2,'i','/'), (2,NULL,'-'), (2,'j','+'), (3,'p','/'), (4,'x','/'), (4,'y','-'), (4,'z','+')
----
9

query IT
SELECT g, STRING_AGG(x,'|') FROM strings GROUP BY g ORDER BY g
----
1 a|b
2 i|j
3 p
4 x|y|z

query T
SELECT STRING_AGG(x,',') FROM strings WHERE g > 100
----
NULL

statement ok
drop table strings

query T
WITH my_data as (
SELECT 'text1'::varchar(1000) as my_column union all
SELECT 'text1'::varchar(1000) as my_column union all
SELECT 'text1'::varchar(1000) as my_column
)
SELECT string_agg(my_column,', ') as my_string_agg
FROM my_data
----
text1, text1, text1

query T
WITH my_data as (
SELECT 1 as dummy,  'text1'::varchar(1000) as my_column union all
SELECT 1 as dummy,  'text1'::varchar(1000) as my_column union all
SELECT 1 as dummy,  'text1'::varchar(1000) as my_column
)
SELECT string_agg(my_column,', ') as my_string_agg
FROM my_data
GROUP BY dummy
----
text1, text1, text1

# Tests for aggregating with NaN values
statement ok
CREATE TABLE float_table (
    col_f32 FLOAT,
    col_f32_nan FLOAT,
    col_f64 DOUBLE,
    col_f64_nan DOUBLE
) as VALUES
( -128.2,  -128.2,                      -128.2,  -128.2 ),
( 32768.3, arrow_cast('NAN','Float32'), 32768.3, 32768.3 ),
( 27.3,    27.3,                        27.3,    arrow_cast('NAN','Float64') );

query RRRRI
select min(col_f32), max(col_f32), avg(col_f32), sum(col_f32), count(col_f32) from float_table;
----
-128.2 32768.3 10889.13359451294 32667.40078353882 3

query RRRRI
select min(col_f32_nan), max(col_f32_nan), avg(col_f32_nan), sum(col_f32_nan), count(col_f32_nan) from float_table;
----
-128.2 NaN NaN NaN 3

query RRRRI
select min(col_f64), max(col_f64), avg(col_f64), sum(col_f64), count(col_f64) from float_table;
----
-128.2 32768.3 10889.133333333333 32667.4 3

query RRRRI
select min(col_f64_nan), max(col_f64_nan), avg(col_f64_nan), sum(col_f64_nan), count(col_f64_nan) from float_table;
----
-128.2 NaN NaN NaN 3

statement ok
drop table float_table


# Queries with nested count(*)

query I
select count(*) from (select count(*) from (select 1));
----
1

query I
select count(*) from (select count(*) a, count(*) b from (select 1));
----
1

# Distinct Count for string
# (test for the specialized implementation of distinct count for strings)

# UTF8 string matters for string to &[u8] conversion, add it to prevent regression
statement ok
create table distinct_count_string_table as values 
    (1, 'a', 'longstringtest_a', '台灣'),
    (2, 'b', 'longstringtest_b1', '日本'),
    (2, 'b', 'longstringtest_b2', '中國'),
    (3, 'c', 'longstringtest_c1', '美國'),
    (3, 'c', 'longstringtest_c2', '歐洲'),
    (3, 'c', 'longstringtest_c3', '韓國')
;

# run through update_batch
query IIII
select count(distinct column1), count(distinct column2), count(distinct column3), count(distinct column4) from distinct_count_string_table;
----
3 3 6 6

# run through merge_batch
query IIII rowsort
select count(distinct column1), count(distinct column2), count(distinct column3), count(distinct column4) from distinct_count_string_table group by column1;
----
1 1 1 1
1 1 2 2
1 1 3 3


# test with long strings as well
statement ok
create table distinct_count_long_string_table as
SELECT column1,
  arrow_cast(column2, 'LargeUtf8') as column2,
  arrow_cast(column3, 'LargeUtf8') as column3,
  arrow_cast(column4, 'LargeUtf8') as column4
FROM distinct_count_string_table;

# run through update_batch
query IIII
select count(distinct column1), count(distinct column2), count(distinct column3), count(distinct column4) from distinct_count_long_string_table;
----
3 3 6 6

# run through merge_batch
query IIII rowsort
select count(distinct column1), count(distinct column2), count(distinct column3), count(distinct column4) from distinct_count_long_string_table group by column1;
----
1 1 1 1
1 1 2 2
1 1 3 3

statement ok
drop table distinct_count_long_string_table;


# test with binary strings as well
statement ok
create table distinct_count_binary_table as
SELECT column1,
  arrow_cast(column2, 'Binary') as column2,
  arrow_cast(column3, 'Binary') as column3,
  arrow_cast(column4, 'Binary') as column4
FROM distinct_count_string_table;

# run through update_batch
query IIII
select count(distinct column1), count(distinct column2), count(distinct column3), count(distinct column4) from distinct_count_binary_table;
----
3 3 6 6

# run through merge_batch
query IIII rowsort
select count(distinct column1), count(distinct column2), count(distinct column3), count(distinct column4) from distinct_count_binary_table group by column1;
----
1 1 1 1
1 1 2 2
1 1 3 3

statement ok
drop table distinct_count_binary_table;


# test with large binary strings as well
statement ok
create table distinct_count_large_binary_table as
SELECT column1,
  arrow_cast(column2, 'LargeBinary') as column2,
  arrow_cast(column3, 'LargeBinary') as column3,
  arrow_cast(column4, 'LargeBinary') as column4
FROM distinct_count_string_table;

# run through update_batch
query IIII
select count(distinct column1), count(distinct column2), count(distinct column3), count(distinct column4) from distinct_count_large_binary_table;
----
3 3 6 6

# run through merge_batch
query IIII rowsort
select count(distinct column1), count(distinct column2), count(distinct column3), count(distinct column4) from distinct_count_large_binary_table group by column1;
----
1 1 1 1
1 1 2 2
1 1 3 3

statement ok
drop table distinct_count_large_binary_table;



## Cleanup from distinct count tests
statement ok
drop table distinct_count_string_table;



# rule `aggregate_statistics` should not optimize MIN/MAX to wrong values on empty relation

statement ok
CREATE TABLE empty(col0 INTEGER);

query I
SELECT MIN(col0) FROM empty WHERE col0=1;
----
NULL

query I
SELECT MAX(col0) FROM empty WHERE col0=1;
----
NULL

query TT
EXPLAIN SELECT MIN(col0) FROM empty;
----
logical_plan
01)Aggregate: groupBy=[[]], aggr=[[MIN(empty.col0)]]
02)--TableScan: empty projection=[col0]
physical_plan
01)ProjectionExec: expr=[NULL as MIN(empty.col0)]
02)--PlaceholderRowExec

query TT
EXPLAIN SELECT MAX(col0) FROM empty;
----
logical_plan
01)Aggregate: groupBy=[[]], aggr=[[MAX(empty.col0)]]
02)--TableScan: empty projection=[col0]
physical_plan
01)ProjectionExec: expr=[NULL as MAX(empty.col0)]
02)--PlaceholderRowExec

statement ok
DROP TABLE empty;

statement ok
CREATE TABLE t(col0 INTEGER) as VALUES(2);

query I
SELECT MIN(col0) FROM t WHERE col0=1;
----
NULL

query I
SELECT MAX(col0) FROM t WHERE col0=1;
----
NULL

statement ok
DROP TABLE t;


# Test for the case when the column name is ambiguous
statement ok
CREATE TABLE t(a BIGINT) AS VALUES(1), (2), (3);

# The column name referenced by GROUP-BY is ambiguous, prefer the column in base plan
query I
SELECT 0 as "t.a" FROM t GROUP BY t.a;
----
0
0
0

# The column name referenced by HAVING is ambiguous, prefer the column in the base plan
query I
SELECT 0 AS "t.a" FROM t HAVING MAX(t.a) = 0;
----

# Test issue: https://github.com/apache/datafusion/issues/9161
query I rowsort
SELECT CAST(a AS INT) FROM t GROUP BY t.a;
----
1
2
3

statement ok
DROP TABLE t;

# Test for ignore null in FIRST_VALUE
statement ok
CREATE TABLE t AS VALUES (null::bigint), (3), (4);

query I
SELECT FIRST_VALUE(column1) FROM t;
----
NULL

query I
SELECT FIRST_VALUE(column1) RESPECT NULLS FROM t;
----
NULL

query I
SELECT FIRST_VALUE(column1) IGNORE NULLS FROM t;
----
3

statement ok
DROP TABLE t;

# Test for ignore null with ORDER BY in FIRST_VALUE
statement ok
CREATE TABLE t AS VALUES  (3, 4), (4, 3), (null::bigint, 1), (null::bigint, 1);

query I
SELECT column1 FROM t ORDER BY column2;
----
NULL
NULL
4
3

query I
SELECT FIRST_VALUE(column1 ORDER BY column2) FROM t;
----
NULL

query I
SELECT FIRST_VALUE(column1 ORDER BY column2) RESPECT NULLS FROM t;
----
NULL

query I
SELECT FIRST_VALUE(column1 ORDER BY column2) IGNORE NULLS FROM t;
----
4

statement ok
DROP TABLE t;

# Test for ignore null in LAST_VALUE
statement ok
CREATE TABLE t AS VALUES (3), (4), (null::bigint);

query I
SELECT LAST_VALUE(column1) FROM t;
----
NULL

query I
SELECT LAST_VALUE(column1) RESPECT NULLS FROM t;
----
NULL

query I
SELECT LAST_VALUE(column1) IGNORE NULLS FROM t;
----
4

statement ok
DROP TABLE t;

# Test for ignore null with ORDER BY in LAST_VALUE
statement ok
CREATE TABLE t AS VALUES  (3, 3), (4, 4), (null::bigint, 1), (null::bigint, 2);

query I
SELECT column1 FROM t ORDER BY column2 DESC;
----
4
3
NULL
NULL

query I
SELECT LAST_VALUE(column1 ORDER BY column2 DESC) FROM t;
----
NULL

query I
SELECT LAST_VALUE(column1 ORDER BY column2 DESC) RESPECT NULLS FROM t;
----
NULL

query I
SELECT LAST_VALUE(column1 ORDER BY column2 DESC) IGNORE NULLS FROM t;
----
3

statement ok
DROP TABLE t;

# Test Convert FirstLast optimizer rule
statement ok
CREATE EXTERNAL TABLE convert_first_last_table (
c1 INT NOT NULL,
c2 INT NOT NULL,
c3 INT NOT NULL
)
STORED AS CSV
WITH ORDER (c1 ASC)
WITH ORDER (c2 DESC)
WITH ORDER (c3 ASC)
LOCATION '../core/tests/data/convert_first_last.csv'
OPTIONS ('format.has_header' 'true');

# test first to last, the result does not show difference, we need to check the conversion by `explain`
query TT
explain select first_value(c1 order by c3 desc) from convert_first_last_table;
----
logical_plan
01)Aggregate: groupBy=[[]], aggr=[[first_value(convert_first_last_table.c1) ORDER BY [convert_first_last_table.c3 DESC NULLS FIRST]]]
02)--TableScan: convert_first_last_table projection=[c1, c3]
physical_plan
01)AggregateExec: mode=Final, gby=[], aggr=[first_value(convert_first_last_table.c1) ORDER BY [convert_first_last_table.c3 DESC NULLS FIRST]]
02)--CoalescePartitionsExec
03)----AggregateExec: mode=Partial, gby=[], aggr=[last_value(convert_first_last_table.c1) ORDER BY [convert_first_last_table.c3 ASC NULLS LAST]]
04)------RepartitionExec: partitioning=RoundRobinBatch(4), input_partitions=1
05)--------CsvExec: file_groups={1 group: [[WORKSPACE_ROOT/datafusion/core/tests/data/convert_first_last.csv]]}, projection=[c1, c3], output_orderings=[[c1@0 ASC NULLS LAST], [c3@1 ASC NULLS LAST]], has_header=true

# test last to first
query TT
explain select last_value(c1 order by c2 asc) from convert_first_last_table;
----
logical_plan
01)Aggregate: groupBy=[[]], aggr=[[last_value(convert_first_last_table.c1) ORDER BY [convert_first_last_table.c2 ASC NULLS LAST]]]
02)--TableScan: convert_first_last_table projection=[c1, c2]
physical_plan
01)AggregateExec: mode=Final, gby=[], aggr=[last_value(convert_first_last_table.c1) ORDER BY [convert_first_last_table.c2 ASC NULLS LAST]]
02)--CoalescePartitionsExec
03)----AggregateExec: mode=Partial, gby=[], aggr=[first_value(convert_first_last_table.c1) ORDER BY [convert_first_last_table.c2 DESC NULLS FIRST]]
04)------RepartitionExec: partitioning=RoundRobinBatch(4), input_partitions=1
05)--------CsvExec: file_groups={1 group: [[WORKSPACE_ROOT/datafusion/core/tests/data/convert_first_last.csv]]}, projection=[c1, c2], output_orderings=[[c1@0 ASC NULLS LAST], [c2@1 DESC]], has_header=true<|MERGE_RESOLUTION|>--- conflicted
+++ resolved
@@ -2338,14 +2338,12 @@
 statement ok
 drop table t;
 
-<<<<<<< HEAD
 # variance_f64_1
 statement ok
 create table t (c double) as values (1), (2), (3), (4), (5);
 
 query RT
 select var(c), arrow_typeof(var(c)) from t;
-=======
 # aggregate stddev f64_1
 statement ok
 create table t (c1 double) as values (1), (2);
@@ -2496,35 +2494,30 @@
 
 query RT
 select var(c1), arrow_typeof(var(c1)) from t;
->>>>>>> fe536495
 ----
 2.5 Float64
 
 statement ok
 drop table t;
 
-<<<<<<< HEAD
 # variance_f64_2
 statement ok
 create table t (c double) as values (1.1), (2), (3);
 
 query RT
 select var(c), arrow_typeof(var(c)) from t;
-=======
 # aggregate variance f64_4
 statement ok
 create table t (c1 double) as values (1.1), (2), (3);
 
 query RT
 select var(c1), arrow_typeof(var(c1)) from t;
->>>>>>> fe536495
 ----
 0.903333333333 Float64
 
 statement ok
 drop table t;
 
-<<<<<<< HEAD
 # variance_1_input
 statement ok
 create table t (a double not null) as values (1);
@@ -2533,7 +2526,16 @@
 select var(a), arrow_typeof(var(a)) from t;
 ----
 NULL Float64
-=======
+
+statement ok
+drop table t;
+
+# variance_i32_all_nulls
+statement ok
+create table t (a int) as values (null), (null);
+
+query RT
+select var(a), arrow_typeof(var(a)) from t;
 # aggregate variance i32
 statement ok
 create table t (c1 int) as values (1), (2), (3), (4), (5);
@@ -2590,26 +2592,16 @@
 select var_pop(c1), arrow_typeof(var_pop(c1)) from t;
 ----
 2.1875 Float64
->>>>>>> fe536495
-
-statement ok
-drop table t;
-
-<<<<<<< HEAD
-# variance_i32_all_nulls
-statement ok
-create table t (a int) as values (null), (null);
-
-query RT
-select var(a), arrow_typeof(var(a)) from t;
-=======
+
+statement ok
+drop table t;
+
 # aggregate i32 all nulls
 statement ok
 create table t (c1 int) as values (null), (null);
 
 query RT
 select var_pop(c1), arrow_typeof(var_pop(c1)) from t;
->>>>>>> fe536495
 ----
 NULL Float64
 
