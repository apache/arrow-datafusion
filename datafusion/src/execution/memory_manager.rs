--- conflicted
+++ resolved
@@ -19,13 +19,8 @@
 
 use crate::error::{DataFusionError, Result};
 use async_trait::async_trait;
-<<<<<<< HEAD
 use hashbrown::HashSet;
-use log::info;
-=======
-use hashbrown::HashMap;
 use log::debug;
->>>>>>> 18ced8dc
 use std::fmt;
 use std::fmt::{Debug, Display, Formatter};
 use std::sync::atomic::{AtomicUsize, Ordering};
@@ -413,6 +408,7 @@
     use super::*;
     use crate::error::Result;
     use crate::execution::runtime_env::{RuntimeConfig, RuntimeEnv};
+    use crate::execution::MemoryConsumer;
     use async_trait::async_trait;
     use std::sync::atomic::{AtomicUsize, Ordering};
     use std::sync::Arc;
