--- conflicted
+++ resolved
@@ -16,177 +16,4 @@
 // under the License.
 
 //! DataFusion error types
-<<<<<<< HEAD
-
-use std::error;
-use std::fmt::{Display, Formatter};
-use std::io;
-use std::result;
-
-use arrow::error::ArrowError;
-use parquet::error::ParquetError;
-use sqlparser::parser::ParserError;
-
-/// Result type for operations that could result in an [DataFusionError]
-pub type Result<T> = result::Result<T, DataFusionError>;
-
-/// Error type for generic operations that could result in DataFusionError::External
-pub type GenericError = Box<dyn error::Error + Send + Sync>;
-
-/// DataFusion error
-#[derive(Debug)]
-#[allow(missing_docs)]
-pub enum DataFusionError {
-    /// Error returned by arrow.
-    ArrowError(ArrowError),
-    /// Wraps an error from the Parquet crate
-    ParquetError(ParquetError),
-    /// Error associated to I/O operations and associated traits.
-    IoError(io::Error),
-    /// Error returned when SQL is syntactically incorrect.
-    SQL(ParserError),
-    /// Error returned on a branch that we know it is possible
-    /// but to which we still have no implementation for.
-    /// Often, these errors are tracked in our issue tracker.
-    NotImplemented(String),
-    /// Error returned as a consequence of an error in DataFusion.
-    /// This error should not happen in normal usage of DataFusion.
-    // DataFusions has internal invariants that we are unable to ask the compiler to check for us.
-    // This error is raised when one of those invariants is not verified during execution.
-    Internal(String),
-    /// This error happens whenever a plan is not valid. Examples include
-    /// impossible casts, schema inference not possible and non-unique column names.
-    Plan(String),
-    /// Error returned during execution of the query.
-    /// Examples include files not found, errors in parsing certain types.
-    Execution(String),
-    /// This error is thrown when a consumer cannot acquire memory from the Memory Manager
-    /// we can just cancel the execution of the partition.
-    ResourcesExhausted(String),
-    /// Errors originating from outside DataFusion's core codebase.
-    /// For example, a custom S3Error from the crate datafusion-objectstore-s3
-    External(GenericError),
-}
-
-impl From<io::Error> for DataFusionError {
-    fn from(e: io::Error) -> Self {
-        DataFusionError::IoError(e)
-    }
-}
-
-impl From<ArrowError> for DataFusionError {
-    fn from(e: ArrowError) -> Self {
-        DataFusionError::ArrowError(e)
-    }
-}
-
-impl From<DataFusionError> for ArrowError {
-    fn from(e: DataFusionError) -> Self {
-        match e {
-            DataFusionError::ArrowError(e) => e,
-            DataFusionError::External(e) => ArrowError::External("".to_string(), e),
-            other => ArrowError::External("".to_string(), Box::new(other)),
-        }
-    }
-}
-
-impl From<ParquetError> for DataFusionError {
-    fn from(e: ParquetError) -> Self {
-        DataFusionError::ParquetError(e)
-    }
-}
-
-impl From<ParserError> for DataFusionError {
-    fn from(e: ParserError) -> Self {
-        DataFusionError::SQL(e)
-    }
-}
-
-impl From<GenericError> for DataFusionError {
-    fn from(err: GenericError) -> Self {
-        DataFusionError::External(err)
-    }
-}
-
-impl Display for DataFusionError {
-    fn fmt(&self, f: &mut Formatter) -> std::fmt::Result {
-        match *self {
-            DataFusionError::ArrowError(ref desc) => write!(f, "Arrow error: {}", desc),
-            DataFusionError::ParquetError(ref desc) => {
-                write!(f, "Parquet error: {}", desc)
-            }
-            DataFusionError::IoError(ref desc) => write!(f, "IO error: {}", desc),
-            DataFusionError::SQL(ref desc) => {
-                write!(f, "SQL error: {:?}", desc)
-            }
-            DataFusionError::NotImplemented(ref desc) => {
-                write!(f, "This feature is not implemented: {}", desc)
-            }
-            DataFusionError::Internal(ref desc) => {
-                write!(f, "Internal error: {}. This was likely caused by a bug in DataFusion's \
-                    code and we would welcome that you file an bug report in our issue tracker", desc)
-            }
-            DataFusionError::Plan(ref desc) => {
-                write!(f, "Error during planning: {}", desc)
-            }
-            DataFusionError::Execution(ref desc) => {
-                write!(f, "Execution error: {}", desc)
-            }
-            DataFusionError::ResourcesExhausted(ref desc) => {
-                write!(f, "Resources exhausted: {}", desc)
-            }
-            DataFusionError::External(ref desc) => {
-                write!(f, "External error: {}", desc)
-            }
-        }
-    }
-}
-
-impl error::Error for DataFusionError {}
-
-#[cfg(test)]
-mod test {
-    use crate::error::DataFusionError;
-    use arrow::error::ArrowError;
-
-    #[test]
-    fn arrow_error_to_datafusion() {
-        let res = return_arrow_error().unwrap_err();
-        assert_eq!(
-            res.to_string(),
-            "External error: Error during planning: foo"
-        );
-    }
-
-    #[test]
-    fn datafusion_error_to_arrow() {
-        let res = return_datafusion_error().unwrap_err();
-        assert_eq!(
-            res.to_string(),
-            "Arrow error: Invalid argument error: Schema error: bar"
-        );
-    }
-
-    /// Model what happens when implementing SendableRecrordBatchStream:
-    /// DataFusion code needs to return an ArrowError
-    #[allow(clippy::try_err)]
-    fn return_arrow_error() -> arrow::error::Result<()> {
-        // Expect the '?' to work
-        let _foo = Err(DataFusionError::Plan("foo".to_string()))?;
-        Ok(())
-    }
-
-    /// Model what happens when using arrow kernels in DataFusion
-    /// code: need to turn an ArrowError into a DataFusionError
-    #[allow(clippy::try_err)]
-    fn return_datafusion_error() -> crate::error::Result<()> {
-        // Expect the '?' to work
-        let _bar = Err(ArrowError::InvalidArgumentError(
-            "Schema error: bar".to_string(),
-        ))?;
-        Ok(())
-    }
-}
-=======
-pub use datafusion_common::{DataFusionError, Result};
->>>>>>> 014e5e90
+pub use datafusion_common::{DataFusionError, Result};