// Licensed to the Apache Software Foundation (ASF) under one
// or more contributor license agreements.  See the NOTICE file
// distributed with this work for additional information
// regarding copyright ownership.  The ASF licenses this file
// to you under the Apache License, Version 2.0 (the
// "License"); you may not use this file except in compliance
// with the License.  You may obtain a copy of the License at
//
//   http://www.apache.org/licenses/LICENSE-2.0
//
// Unless required by applicable law or agreed to in writing,
// software distributed under the License is distributed on an
// "AS IS" BASIS, WITHOUT WARRANTIES OR CONDITIONS OF ANY
// KIND, either express or implied.  See the License for the
// specific language governing permissions and limitations
// under the License.

//! SQL Query Planner (produces logical plan from SQL AST)

use std::collections::HashSet;
use std::str::FromStr;
use std::sync::Arc;
use std::{convert::TryInto, vec};

use crate::catalog::TableReference;
use crate::datasource::TableProvider;
use crate::logical_plan::window_frames::{WindowFrame, WindowFrameUnits};
use crate::logical_plan::Expr::Alias;
use crate::logical_plan::{
    and, lit, union_with_alias, Column, DFSchema, Expr, LogicalPlan, LogicalPlanBuilder,
    Operator, PlanType, StringifiedPlan, ToDFSchema,
};
use crate::prelude::JoinType;
use crate::scalar::ScalarValue;
use crate::{
    error::{DataFusionError, Result},
    physical_plan::udaf::AggregateUDF,
};
use crate::{
    physical_plan::udf::ScalarUDF,
    physical_plan::{aggregates, functions, window_functions},
    sql::parser::{CreateExternalTable, FileType, Statement as DFStatement},
};
use arrow::datatypes::*;
use hashbrown::HashMap;
use sqlparser::ast::{
    BinaryOperator, DataType as SQLDataType, DateTimeField, Expr as SQLExpr, FunctionArg,
    Ident, Join, JoinConstraint, JoinOperator, ObjectName, Query, Select, SelectItem,
    SetExpr, SetOperator, ShowStatementFilter, TableFactor, TableWithJoins,
    UnaryOperator, Value,
};
use sqlparser::ast::{ColumnDef as SQLColumnDef, ColumnOption};
use sqlparser::ast::{OrderByExpr, Statement};
use sqlparser::parser::ParserError::ParserError;

use super::{
    parser::DFParser,
    utils::{
        can_columns_satisfy_exprs, expand_wildcard, expr_as_column_expr, extract_aliases,
        find_aggregate_exprs, find_column_exprs, find_window_exprs,
        group_window_expr_by_sort_keys, rebase_expr, resolve_aliases_to_exprs,
        resolve_positions_to_exprs,
    },
};

/// The ContextProvider trait allows the query planner to obtain meta-data about tables and
/// functions referenced in SQL statements
pub trait ContextProvider {
    /// Getter for a datasource
    fn get_table_provider(&self, name: TableReference) -> Option<Arc<dyn TableProvider>>;
    /// Getter for a UDF description
    fn get_function_meta(&self, name: &str) -> Option<Arc<ScalarUDF>>;
    /// Getter for a UDAF description
    fn get_aggregate_meta(&self, name: &str) -> Option<Arc<AggregateUDF>>;
}

/// SQL query planner
pub struct SqlToRel<'a, S: ContextProvider> {
    schema_provider: &'a S,
}

impl<'a, S: ContextProvider> SqlToRel<'a, S> {
    /// Create a new query planner
    pub fn new(schema_provider: &'a S) -> Self {
        SqlToRel { schema_provider }
    }

    /// Generate a logical plan from an DataFusion SQL statement
    pub fn statement_to_plan(&self, statement: &DFStatement) -> Result<LogicalPlan> {
        match statement {
            DFStatement::CreateExternalTable(s) => self.external_table_to_plan(s),
            DFStatement::Statement(s) => self.sql_statement_to_plan(s),
        }
    }

    /// Generate a logical plan from an SQL statement
    pub fn sql_statement_to_plan(&self, sql: &Statement) -> Result<LogicalPlan> {
        match sql {
            Statement::Explain {
                verbose,
                statement,
                analyze: _,
            } => self.explain_statement_to_plan(*verbose, statement),
            Statement::Query(query) => self.query_to_plan(query),
            Statement::ShowVariable { variable } => self.show_variable_to_plan(variable),
            Statement::ShowColumns {
                extended,
                full,
                table_name,
                filter,
            } => self.show_columns_to_plan(*extended, *full, table_name, filter.as_ref()),
            _ => Err(DataFusionError::NotImplemented(
                "Only SELECT statements are implemented".to_string(),
            )),
        }
    }

    /// Generate a logic plan from an SQL query
    pub fn query_to_plan(&self, query: &Query) -> Result<LogicalPlan> {
        self.query_to_plan_with_alias(query, None, &mut HashMap::new())
    }

    /// Generate a logic plan from an SQL query with optional alias
    pub fn query_to_plan_with_alias(
        &self,
        query: &Query,
        alias: Option<String>,
        ctes: &mut HashMap<String, LogicalPlan>,
    ) -> Result<LogicalPlan> {
        let set_expr = &query.body;
        if let Some(with) = &query.with {
            // Process CTEs from top to bottom
            // do not allow self-references
            for cte in &with.cte_tables {
                // create logical plan & pass backreferencing CTEs
                let logical_plan = self.query_to_plan_with_alias(
                    &cte.query,
                    Some(cte.alias.name.value.clone()),
                    &mut ctes.clone(),
                )?;
                ctes.insert(cte.alias.name.value.clone(), logical_plan);
            }
        }
        let plan = self.set_expr_to_plan(set_expr, alias, ctes)?;

        let plan = self.order_by(&plan, &query.order_by)?;

        self.limit(&plan, &query.limit)
    }

    fn set_expr_to_plan(
        &self,
        set_expr: &SetExpr,
        alias: Option<String>,
        ctes: &mut HashMap<String, LogicalPlan>,
    ) -> Result<LogicalPlan> {
        match set_expr {
            SetExpr::Select(s) => self.select_to_plan(s.as_ref(), ctes),
            SetExpr::SetOperation {
                op,
                left,
                right,
                all,
            } => match (op, all) {
                (SetOperator::Union, true) => {
                    let left_plan = self.set_expr_to_plan(left.as_ref(), None, ctes)?;
                    let right_plan = self.set_expr_to_plan(right.as_ref(), None, ctes)?;
                    union_with_alias(left_plan, right_plan, alias)
                }
                _ => Err(DataFusionError::NotImplemented(format!(
                    "Only UNION ALL is supported, found {}",
                    op
                ))),
            },
            _ => Err(DataFusionError::NotImplemented(format!(
                "Query {} not implemented yet",
                set_expr
            ))),
        }
    }

    /// Generate a logical plan from a CREATE EXTERNAL TABLE statement
    pub fn external_table_to_plan(
        &self,
        statement: &CreateExternalTable,
    ) -> Result<LogicalPlan> {
        let CreateExternalTable {
            name,
            columns,
            file_type,
            has_header,
            location,
        } = statement;

        // semantic checks
        match *file_type {
            FileType::CSV => {
                if columns.is_empty() {
                    return Err(DataFusionError::Plan(
                        "Column definitions required for CSV files. None found".into(),
                    ));
                }
            }
            FileType::Parquet => {
                if !columns.is_empty() {
                    return Err(DataFusionError::Plan(
                        "Column definitions can not be specified for PARQUET files."
                            .into(),
                    ));
                }
            }
            FileType::NdJson => {}
        };

        let schema = self.build_schema(columns)?;

        Ok(LogicalPlan::CreateExternalTable {
            schema: schema.to_dfschema_ref()?,
            name: name.clone(),
            location: location.clone(),
            file_type: *file_type,
            has_header: *has_header,
        })
    }

    /// Generate a plan for EXPLAIN ... that will print out a plan
    ///
    pub fn explain_statement_to_plan(
        &self,
        verbose: bool,
        statement: &Statement,
    ) -> Result<LogicalPlan> {
        let plan = self.sql_statement_to_plan(statement)?;

        let stringified_plans = vec![StringifiedPlan::new(
            PlanType::LogicalPlan,
            format!("{:#?}", plan),
        )];

        let schema = LogicalPlan::explain_schema();
        let plan = Arc::new(plan);

        Ok(LogicalPlan::Explain {
            verbose,
            plan,
            stringified_plans,
            schema: schema.to_dfschema_ref()?,
        })
    }

    fn build_schema(&self, columns: &[SQLColumnDef]) -> Result<Schema> {
        let mut fields = Vec::new();

        for column in columns {
            let data_type = self.make_data_type(&column.data_type)?;
            let allow_null = column
                .options
                .iter()
                .any(|x| x.option == ColumnOption::Null);
            fields.push(Field::new(&column.name.value, data_type, allow_null));
        }

        Ok(Schema::new(fields))
    }

    /// Maps the SQL type to the corresponding Arrow `DataType`
    fn make_data_type(&self, sql_type: &SQLDataType) -> Result<DataType> {
        match sql_type {
            SQLDataType::BigInt => Ok(DataType::Int64),
            SQLDataType::Int => Ok(DataType::Int32),
            SQLDataType::SmallInt => Ok(DataType::Int16),
            SQLDataType::Char(_) | SQLDataType::Varchar(_) | SQLDataType::Text => {
                Ok(DataType::Utf8)
            }
            SQLDataType::Decimal(_, _) => Ok(DataType::Float64),
            SQLDataType::Float(_) => Ok(DataType::Float32),
            SQLDataType::Real | SQLDataType::Double => Ok(DataType::Float64),
            SQLDataType::Boolean => Ok(DataType::Boolean),
            SQLDataType::Date => Ok(DataType::Date32),
            SQLDataType::Time => Ok(DataType::Time64(TimeUnit::Millisecond)),
            SQLDataType::Timestamp => Ok(DataType::Timestamp(TimeUnit::Nanosecond, None)),
            _ => Err(DataFusionError::NotImplemented(format!(
                "The SQL data type {:?} is not implemented",
                sql_type
            ))),
        }
    }

    fn plan_from_tables(
        &self,
        from: &[TableWithJoins],
        ctes: &mut HashMap<String, LogicalPlan>,
    ) -> Result<Vec<LogicalPlan>> {
        match from.len() {
            0 => Ok(vec![LogicalPlanBuilder::empty(true).build()?]),
            _ => from
                .iter()
                .map(|t| self.plan_table_with_joins(t, ctes))
                .collect::<Result<Vec<_>>>(),
        }
    }

    fn plan_table_with_joins(
        &self,
        t: &TableWithJoins,
        ctes: &mut HashMap<String, LogicalPlan>,
    ) -> Result<LogicalPlan> {
        let left = self.create_relation(&t.relation, ctes)?;
        match t.joins.len() {
            0 => Ok(left),
            n => {
                let mut left = self.parse_relation_join(&left, &t.joins[0], ctes)?;
                for i in 1..n {
                    left = self.parse_relation_join(&left, &t.joins[i], ctes)?;
                }
                Ok(left)
            }
        }
    }

    fn parse_relation_join(
        &self,
        left: &LogicalPlan,
        join: &Join,
        ctes: &mut HashMap<String, LogicalPlan>,
    ) -> Result<LogicalPlan> {
        let right = self.create_relation(&join.relation, ctes)?;
        match &join.join_operator {
            JoinOperator::LeftOuter(constraint) => {
                self.parse_join(left, &right, constraint, JoinType::Left)
            }
            JoinOperator::RightOuter(constraint) => {
                self.parse_join(left, &right, constraint, JoinType::Right)
            }
            JoinOperator::Inner(constraint) => {
                self.parse_join(left, &right, constraint, JoinType::Inner)
            }
            JoinOperator::FullOuter(constraint) => {
                self.parse_join(left, &right, constraint, JoinType::Full)
            }
            JoinOperator::CrossJoin => self.parse_cross_join(left, &right),
            other => Err(DataFusionError::NotImplemented(format!(
                "Unsupported JOIN operator {:?}",
                other
            ))),
        }
    }
    fn parse_cross_join(
        &self,
        left: &LogicalPlan,
        right: &LogicalPlan,
    ) -> Result<LogicalPlan> {
        LogicalPlanBuilder::from(left).cross_join(right)?.build()
    }

    fn parse_join(
        &self,
        left: &LogicalPlan,
        right: &LogicalPlan,
        constraint: &JoinConstraint,
        join_type: JoinType,
    ) -> Result<LogicalPlan> {
        match constraint {
            JoinConstraint::On(sql_expr) => {
                let mut keys: Vec<(Column, Column)> = vec![];
                let join_schema = left.schema().join(right.schema())?;

                // parse ON expression
                let expr = self.sql_to_rex(sql_expr, &join_schema)?;

                // extract join keys
                extract_join_keys(&expr, &mut keys)?;

                let (left_keys, right_keys): (Vec<Column>, Vec<Column>) =
                    keys.into_iter().unzip();
                // return the logical plan representing the join
                LogicalPlanBuilder::from(left)
                    .join(right, join_type, left_keys, right_keys)?
                    .build()
            }
            JoinConstraint::Using(idents) => {
                let keys: Vec<Column> = idents
                    .iter()
                    .map(|x| Column::from_name(x.value.clone()))
                    .collect();
                LogicalPlanBuilder::from(left)
                    .join_using(right, join_type, keys)?
                    .build()
            }
            JoinConstraint::Natural => {
                // https://issues.apache.org/jira/browse/ARROW-10727
                Err(DataFusionError::NotImplemented(
                    "NATURAL JOIN is not supported (https://issues.apache.org/jira/browse/ARROW-10727)".to_string(),
                ))
            }
            JoinConstraint::None => Err(DataFusionError::NotImplemented(
                "NONE constraint is not supported".to_string(),
            )),
        }
    }

    fn create_relation(
        &self,
        relation: &TableFactor,
        ctes: &mut HashMap<String, LogicalPlan>,
    ) -> Result<LogicalPlan> {
        match relation {
            TableFactor::Table { name, alias, .. } => {
                let table_name = name.to_string();
                let cte = ctes.get(&table_name);
                match (
                    cte,
                    self.schema_provider.get_table_provider(name.try_into()?),
                ) {
                    (Some(cte_plan), _) => Ok(cte_plan.clone()),
                    (_, Some(provider)) => LogicalPlanBuilder::scan(
                        // take alias into account to support `JOIN table1 as table2`
                        alias
                            .as_ref()
                            .map(|a| a.name.value.as_str())
                            .unwrap_or(&table_name),
                        provider,
                        None,
                    )?
                    .build(),
                    (None, None) => Err(DataFusionError::Plan(format!(
                        "Table or CTE with name '{}' not found",
                        name
                    ))),
                }
            }
            TableFactor::Derived {
                subquery, alias, ..
            } => self.query_to_plan_with_alias(
                subquery,
                alias.as_ref().map(|a| a.name.value.to_string()),
                ctes,
            ),
            TableFactor::NestedJoin(table_with_joins) => {
                self.plan_table_with_joins(table_with_joins, ctes)
            }
            // @todo Support TableFactory::TableFunction?
            _ => Err(DataFusionError::NotImplemented(format!(
                "Unsupported ast node {:?} in create_relation",
                relation
            ))),
        }
    }

    /// Generate a logic plan from an SQL select
    fn select_to_plan(
        &self,
        select: &Select,
        ctes: &mut HashMap<String, LogicalPlan>,
    ) -> Result<LogicalPlan> {
        let plans = self.plan_from_tables(&select.from, ctes)?;

        let plan = match &select.selection {
            Some(predicate_expr) => {
                // build join schema
                let mut fields = vec![];
                for plan in &plans {
                    fields.extend_from_slice(plan.schema().fields());
                }
                let join_schema = DFSchema::new(fields)?;

                let filter_expr = self.sql_to_rex(predicate_expr, &join_schema)?;

                // look for expressions of the form `<column> = <column>`
                let mut possible_join_keys = vec![];
                extract_possible_join_keys(&filter_expr, &mut possible_join_keys)?;

                let mut all_join_keys = HashSet::new();
                let mut left = plans[0].clone();
                for right in plans.iter().skip(1) {
                    let left_schema = left.schema();
                    let right_schema = right.schema();
                    let mut join_keys = vec![];
                    for (l, r) in &possible_join_keys {
                        if left_schema.field_from_qualified_column(l).is_ok()
                            && right_schema.field_from_qualified_column(r).is_ok()
                        {
                            join_keys.push((l.clone(), r.clone()));
                        } else if left_schema.field_from_qualified_column(r).is_ok()
                            && right_schema.field_from_qualified_column(l).is_ok()
                        {
                            join_keys.push((r.clone(), l.clone()));
                        }
                    }
                    if join_keys.is_empty() {
                        left =
                            LogicalPlanBuilder::from(&left).cross_join(right)?.build()?;
                    } else {
                        let left_keys: Vec<Column> =
                            join_keys.iter().map(|(l, _)| l.clone()).collect();
                        let right_keys: Vec<Column> =
                            join_keys.iter().map(|(_, r)| r.clone()).collect();
                        let builder = LogicalPlanBuilder::from(&left);
                        left = builder
                            .join(right, JoinType::Inner, left_keys, right_keys)?
                            .build()?;
                    }

                    all_join_keys.extend(join_keys);
                }

                // remove join expressions from filter
                match remove_join_expressions(&filter_expr, &all_join_keys)? {
                    Some(filter_expr) => {
                        LogicalPlanBuilder::from(&left).filter(filter_expr)?.build()
                    }
                    _ => Ok(left),
                }
            }
            None => {
                if plans.len() == 1 {
                    Ok(plans[0].clone())
                } else {
                    let mut left = plans[0].clone();
                    for right in plans.iter().skip(1) {
                        left =
                            LogicalPlanBuilder::from(&left).cross_join(right)?.build()?;
                    }
                    Ok(left)
                }
            }
        };
        let plan = plan?;

        // The SELECT expressions, with wildcards expanded.
        let select_exprs = self.prepare_select_exprs(&plan, &select.projection)?;

        // having and group by clause may reference aliases defined in select projection
        let projected_plan = self.project(&plan, select_exprs.clone())?;
        let mut combined_schema = (**projected_plan.schema()).clone();
        combined_schema.merge(plan.schema());

        // Optionally the HAVING expression.
        let having_expr_opt = select
            .having
            .as_ref()
            .map::<Result<Expr>, _>(|having_expr| {
                let having_expr =
                    self.sql_expr_to_logical_expr(having_expr, &combined_schema)?;

                // This step "dereferences" any aliases in the HAVING clause.
                //
                // This is how we support queries with HAVING expressions that
                // refer to aliased columns.
                //
                // For example:
                //
                //   SELECT c1 AS m FROM t HAVING m > 10;
                //   SELECT c1, MAX(c2) AS m FROM t GROUP BY c1 HAVING m > 10;
                //
                // are rewritten as, respectively:
                //
                //   SELECT c1 AS m FROM t HAVING c1 > 10;
                //   SELECT c1, MAX(c2) AS m FROM t GROUP BY c1 HAVING MAX(c2) > 10;
                //
                let having_expr = resolve_aliases_to_exprs(
                    &having_expr,
                    &extract_aliases(&select_exprs),
                )?;

                Ok(having_expr)
            })
            .transpose()?;

        // The outer expressions we will search through for
        // aggregates. Aggregates may be sourced from the SELECT...
        let mut aggr_expr_haystack = select_exprs.clone();
        // ... or from the HAVING.
        if let Some(having_expr) = &having_expr_opt {
            aggr_expr_haystack.push(having_expr.clone());
        }

        // All of the aggregate expressions (deduplicated).
        let aggr_exprs = find_aggregate_exprs(&aggr_expr_haystack);

        let alias_map = extract_aliases(&select_exprs);
        let group_by_exprs = select
            .group_by
            .iter()
            .map(|e| {
                let group_by_expr = self.sql_expr_to_logical_expr(e, &combined_schema)?;
                let group_by_expr = resolve_aliases_to_exprs(&group_by_expr, &alias_map)?;
                let group_by_expr =
                    resolve_positions_to_exprs(&group_by_expr, &select_exprs)?;
                self.validate_schema_satisfies_exprs(
                    plan.schema(),
                    &[group_by_expr.clone()],
                )?;
                Ok(group_by_expr)
            })
            .collect::<Result<Vec<Expr>>>()?;

        let (plan, select_exprs_post_aggr, having_expr_post_aggr_opt) = if !group_by_exprs
            .is_empty()
            || !aggr_exprs.is_empty()
        {
            self.aggregate(
                &plan,
                &select_exprs,
                &having_expr_opt,
                group_by_exprs,
                aggr_exprs,
            )?
        } else {
            if let Some(having_expr) = &having_expr_opt {
                let available_columns = select_exprs
                    .iter()
                    .map(|expr| expr_as_column_expr(expr, &plan))
                    .collect::<Result<Vec<Expr>>>()?;

                // Ensure the HAVING expression is using only columns
                // provided by the SELECT.
                if !can_columns_satisfy_exprs(&available_columns, &[having_expr.clone()])?
                {
                    return Err(DataFusionError::Plan(
                        "Having references column(s) not provided by the select"
                            .to_owned(),
                    ));
                }
            }

            (plan, select_exprs, having_expr_opt)
        };

        let plan = if let Some(having_expr_post_aggr) = having_expr_post_aggr_opt {
            LogicalPlanBuilder::from(&plan)
                .filter(having_expr_post_aggr)?
                .build()?
        } else {
            plan
        };

        // window function
        let window_func_exprs = find_window_exprs(&select_exprs_post_aggr);

        let (plan, exprs) = if window_func_exprs.is_empty() {
            (plan, select_exprs_post_aggr)
        } else {
            self.window(plan, window_func_exprs, &select_exprs_post_aggr)?
        };

        let plan = if select.distinct {
            return LogicalPlanBuilder::from(&plan)
                .aggregate(exprs, vec![])?
                .build();
        } else {
            plan
        };

        self.project(&plan, exprs)
    }

    /// Returns the `Expr`'s corresponding to a SQL query's SELECT expressions.
    ///
    /// Wildcards are expanded into the concrete list of columns.
    fn prepare_select_exprs(
        &self,
        plan: &LogicalPlan,
        projection: &[SelectItem],
    ) -> Result<Vec<Expr>> {
        let input_schema = plan.schema();

        Ok(projection
            .iter()
            .map(|expr| self.sql_select_to_rex(expr, input_schema))
            .collect::<Result<Vec<Expr>>>()?
            .iter()
            .flat_map(|expr| expand_wildcard(expr, input_schema))
            .collect::<Vec<Expr>>())
    }

    /// Wrap a plan in a projection
    fn project(&self, input: &LogicalPlan, expr: Vec<Expr>) -> Result<LogicalPlan> {
        self.validate_schema_satisfies_exprs(input.schema(), &expr)?;
        LogicalPlanBuilder::from(input).project(expr)?.build()
    }

    /// Wrap a plan in a window
    fn window(
        &self,
        input: LogicalPlan,
        window_exprs: Vec<Expr>,
        select_exprs: &[Expr],
    ) -> Result<(LogicalPlan, Vec<Expr>)> {
        let mut plan = input;
        let mut groups = group_window_expr_by_sort_keys(&window_exprs)?;
        // sort by sort_key len descending, so that more deeply sorted plans gets nested further
        // down as children; to further mimic the behavior of PostgreSQL, we want stable sort
        // and a reverse so that tieing sort keys are reversed in order; note that by this rule
        // if there's an empty over, it'll be at the top level
        groups.sort_by(|(key_a, _), (key_b, _)| key_a.len().cmp(&key_b.len()));
        groups.reverse();
        for (sort_keys, exprs) in groups {
            if !sort_keys.is_empty() {
                let sort_keys: Vec<Expr> = sort_keys.to_vec();
                plan = LogicalPlanBuilder::from(&plan).sort(sort_keys)?.build()?;
            }
            let window_exprs: Vec<Expr> = exprs.into_iter().cloned().collect();
            plan = LogicalPlanBuilder::from(&plan)
                .window(window_exprs)?
                .build()?;
        }
        let select_exprs = select_exprs
            .iter()
            .map(|expr| rebase_expr(expr, &window_exprs, &plan))
            .collect::<Result<Vec<_>>>()?;
        Ok((plan, select_exprs))
    }

    /// Wrap a plan in an aggregate
    fn aggregate(
        &self,
        input: &LogicalPlan,
        select_exprs: &[Expr],
        having_expr_opt: &Option<Expr>,
        group_by_exprs: Vec<Expr>,
        aggr_exprs: Vec<Expr>,
    ) -> Result<(LogicalPlan, Vec<Expr>, Option<Expr>)> {
        let aggr_projection_exprs = group_by_exprs
            .iter()
            .chain(aggr_exprs.iter())
            .cloned()
            .collect::<Vec<Expr>>();

        let plan = LogicalPlanBuilder::from(input)
            .aggregate(group_by_exprs, aggr_exprs)?
            .build()?;

        // After aggregation, these are all of the columns that will be
        // available to next phases of planning.
        let column_exprs_post_aggr = aggr_projection_exprs
            .iter()
            .map(|expr| expr_as_column_expr(expr, input))
            .collect::<Result<Vec<Expr>>>()?;

        // Rewrite the SELECT expression to use the columns produced by the
        // aggregation.
        let select_exprs_post_aggr = select_exprs
            .iter()
            .map(|expr| rebase_expr(expr, &aggr_projection_exprs, input))
            .collect::<Result<Vec<Expr>>>()?;

        if !can_columns_satisfy_exprs(&column_exprs_post_aggr, &select_exprs_post_aggr)? {
            return Err(DataFusionError::Plan(
                "Projection references non-aggregate values".to_owned(),
            ));
        }

        // Rewrite the HAVING expression to use the columns produced by the
        // aggregation.
        let having_expr_post_aggr_opt = if let Some(having_expr) = having_expr_opt {
            let having_expr_post_aggr =
                rebase_expr(having_expr, &aggr_projection_exprs, input)?;

            if !can_columns_satisfy_exprs(
                &column_exprs_post_aggr,
                &[having_expr_post_aggr.clone()],
            )? {
                return Err(DataFusionError::Plan(
                    "Having references non-aggregate values".to_owned(),
                ));
            }

            Some(having_expr_post_aggr)
        } else {
            None
        };

        Ok((plan, select_exprs_post_aggr, having_expr_post_aggr_opt))
    }

    /// Wrap a plan in a limit
    fn limit(&self, input: &LogicalPlan, limit: &Option<SQLExpr>) -> Result<LogicalPlan> {
        match *limit {
            Some(ref limit_expr) => {
                let n = match self.sql_to_rex(limit_expr, input.schema())? {
                    Expr::Literal(ScalarValue::Int64(Some(n))) => Ok(n as usize),
                    _ => Err(DataFusionError::Plan(
                        "Unexpected expression for LIMIT clause".to_string(),
                    )),
                }?;

                LogicalPlanBuilder::from(input).limit(n)?.build()
            }
            _ => Ok(input.clone()),
        }
    }

    /// Wrap the logical in a sort
    fn order_by(
        &self,
        plan: &LogicalPlan,
        order_by: &[OrderByExpr],
    ) -> Result<LogicalPlan> {
        if order_by.is_empty() {
            return Ok(plan.clone());
        }

        let order_by_rex = order_by
            .iter()
            .map(|e| self.order_by_to_sort_expr(e, plan.schema()))
            .collect::<Result<Vec<_>>>()?;

        LogicalPlanBuilder::from(plan).sort(order_by_rex)?.build()
    }

    /// convert sql OrderByExpr to Expr::Sort
    fn order_by_to_sort_expr(&self, e: &OrderByExpr, schema: &DFSchema) -> Result<Expr> {
        Ok(Expr::Sort {
            expr: Box::new(self.sql_expr_to_logical_expr(&e.expr, schema)?),
            // by default asc
            asc: e.asc.unwrap_or(true),
            // by default nulls first to be consistent with spark
            nulls_first: e.nulls_first.unwrap_or(true),
        })
    }

    /// Validate the schema provides all of the columns referenced in the expressions.
    fn validate_schema_satisfies_exprs(
        &self,
        schema: &DFSchema,
        exprs: &[Expr],
    ) -> Result<()> {
        find_column_exprs(exprs)
            .iter()
            .try_for_each(|col| match col {
                Expr::Column(col) => {
                    match &col.relation {
                        Some(r) => schema.field_with_qualified_name(r, &col.name),
                        None => schema.field_with_unqualified_name(&col.name),
                    }
                    .map_err(|_| {
                        DataFusionError::Plan(format!(
                            "Invalid identifier '{}' for schema {}",
                            col,
                            schema.to_string()
                        ))
                    })?;
                    Ok(())
                }
                _ => Err(DataFusionError::Internal("Not a column".to_string())),
            })
    }

    /// Generate a relational expression from a select SQL expression
    fn sql_select_to_rex(&self, sql: &SelectItem, schema: &DFSchema) -> Result<Expr> {
        match sql {
            SelectItem::UnnamedExpr(expr) => self.sql_to_rex(expr, schema),
            SelectItem::ExprWithAlias { expr, alias } => Ok(Alias(
                Box::new(self.sql_to_rex(expr, schema)?),
                alias.value.clone(),
            )),
            SelectItem::Wildcard => Ok(Expr::Wildcard),
            SelectItem::QualifiedWildcard(_) => Err(DataFusionError::NotImplemented(
                "Qualified wildcards are not supported".to_string(),
            )),
        }
    }

    /// Generate a relational expression from a SQL expression
    pub fn sql_to_rex(&self, sql: &SQLExpr, schema: &DFSchema) -> Result<Expr> {
        let expr = self.sql_expr_to_logical_expr(sql, schema)?;
        self.validate_schema_satisfies_exprs(schema, &[expr.clone()])?;
        Ok(expr)
    }

    fn sql_fn_arg_to_logical_expr(
        &self,
        sql: &FunctionArg,
        schema: &DFSchema,
    ) -> Result<Expr> {
        match sql {
            FunctionArg::Named { name: _, arg } => {
                self.sql_expr_to_logical_expr(arg, schema)
            }
            FunctionArg::Unnamed(value) => self.sql_expr_to_logical_expr(value, schema),
        }
    }

    fn sql_expr_to_logical_expr(&self, sql: &SQLExpr, schema: &DFSchema) -> Result<Expr> {
        match sql {
            SQLExpr::Value(Value::Number(n, _)) => match n.parse::<i64>() {
                Ok(n) => Ok(lit(n)),
                Err(_) => Ok(lit(n.parse::<f64>().unwrap())),
            },
            SQLExpr::Value(Value::SingleQuotedString(ref s)) => Ok(lit(s.clone())),

            SQLExpr::Value(Value::Boolean(n)) => Ok(lit(*n)),

            SQLExpr::Value(Value::Null) => Ok(Expr::Literal(ScalarValue::Utf8(None))),
            SQLExpr::Extract { field, expr } => Ok(Expr::ScalarFunction {
                fun: functions::BuiltinScalarFunction::DatePart,
                args: vec![
                    Expr::Literal(ScalarValue::Utf8(Some(format!("{}", field)))),
                    self.sql_expr_to_logical_expr(expr, schema)?,
                ],
            }),

            SQLExpr::Value(Value::Interval {
                value,
                leading_field,
                leading_precision,
                last_field,
                fractional_seconds_precision,
            }) => self.sql_interval_to_literal(
                value,
                leading_field,
                leading_precision,
                last_field,
                fractional_seconds_precision,
            ),

            SQLExpr::Identifier(ref id) => {
                if id.value.starts_with('@') {
                    let var_names = vec![id.value.clone()];
                    Ok(Expr::ScalarVariable(var_names))
                } else {
                    Ok(Expr::Column(
                        schema
                            .field_with_unqualified_name(&id.value)?
                            .qualified_column(),
                    ))
                }
            }

            SQLExpr::CompoundIdentifier(ids) => {
                let mut var_names = vec![];
                for id in ids {
                    var_names.push(id.value.clone());
                }
                if &var_names[0][0..1] == "@" {
                    Ok(Expr::ScalarVariable(var_names))
                } else if var_names.len() == 2 {
                    // table.column identifier
                    let name = var_names.pop().unwrap();
                    let relation = Some(var_names.pop().unwrap());
                    Ok(Expr::Column(Column { relation, name }))
                } else {
                    Err(DataFusionError::NotImplemented(format!(
                        "Unsupported compound identifier '{:?}'",
                        var_names,
                    )))
                }
            }

            SQLExpr::Wildcard => Ok(Expr::Wildcard),

            SQLExpr::Case {
                operand,
                conditions,
                results,
                else_result,
            } => {
                let expr = if let Some(e) = operand {
                    Some(Box::new(self.sql_expr_to_logical_expr(e, schema)?))
                } else {
                    None
                };
                let when_expr = conditions
                    .iter()
                    .map(|e| self.sql_expr_to_logical_expr(e, schema))
                    .collect::<Result<Vec<_>>>()?;
                let then_expr = results
                    .iter()
                    .map(|e| self.sql_expr_to_logical_expr(e, schema))
                    .collect::<Result<Vec<_>>>()?;
                let else_expr = if let Some(e) = else_result {
                    Some(Box::new(self.sql_expr_to_logical_expr(e, schema)?))
                } else {
                    None
                };

                Ok(Expr::Case {
                    expr,
                    when_then_expr: when_expr
                        .iter()
                        .zip(then_expr.iter())
                        .map(|(w, t)| (Box::new(w.to_owned()), Box::new(t.to_owned())))
                        .collect(),
                    else_expr,
                })
            }

            SQLExpr::Cast {
                ref expr,
                ref data_type,
            } => Ok(Expr::Cast {
                expr: Box::new(self.sql_expr_to_logical_expr(expr, schema)?),
                data_type: convert_data_type(data_type)?,
            }),

            SQLExpr::TryCast {
                ref expr,
                ref data_type,
            } => Ok(Expr::TryCast {
                expr: Box::new(self.sql_expr_to_logical_expr(expr, schema)?),
                data_type: convert_data_type(data_type)?,
            }),

            SQLExpr::TypedString {
                ref data_type,
                ref value,
            } => Ok(Expr::Cast {
                expr: Box::new(lit(&**value)),
                data_type: convert_data_type(data_type)?,
            }),

            SQLExpr::IsNull(ref expr) => Ok(Expr::IsNull(Box::new(
                self.sql_expr_to_logical_expr(expr, schema)?,
            ))),

            SQLExpr::IsNotNull(ref expr) => Ok(Expr::IsNotNull(Box::new(
                self.sql_expr_to_logical_expr(expr, schema)?,
            ))),

            SQLExpr::UnaryOp { ref op, ref expr } => match op {
                UnaryOperator::Not => Ok(Expr::Not(Box::new(
                    self.sql_expr_to_logical_expr(expr, schema)?,
                ))),
                UnaryOperator::Plus => Ok(self.sql_expr_to_logical_expr(expr, schema)?),
                UnaryOperator::Minus => {
                    match expr.as_ref() {
                        // optimization: if it's a number literal, we apply the negative operator
                        // here directly to calculate the new literal.
                        SQLExpr::Value(Value::Number(n,_)) => match n.parse::<i64>() {
                            Ok(n) => Ok(lit(-n)),
                            Err(_) => Ok(lit(-n
                                .parse::<f64>()
                                .map_err(|_e| {
                                    DataFusionError::Internal(format!(
                                        "negative operator can be only applied to integer and float operands, got: {}",
                                    n))
                                })?)),
                        },
                        // not a literal, apply negative operator on expression
                        _ => Ok(Expr::Negative(Box::new(self.sql_expr_to_logical_expr(expr, schema)?))),
                    }
                }
                _ => Err(DataFusionError::NotImplemented(format!(
                    "Unsupported SQL unary operator {:?}",
                    op
                ))),
            },

            SQLExpr::Between {
                ref expr,
                ref negated,
                ref low,
                ref high,
            } => Ok(Expr::Between {
                expr: Box::new(self.sql_expr_to_logical_expr(expr, schema)?),
                negated: *negated,
                low: Box::new(self.sql_expr_to_logical_expr(low, schema)?),
                high: Box::new(self.sql_expr_to_logical_expr(high, schema)?),
            }),

            SQLExpr::InList {
                ref expr,
                ref list,
                ref negated,
            } => {
                let list_expr = list
                    .iter()
                    .map(|e| self.sql_expr_to_logical_expr(e, schema))
                    .collect::<Result<Vec<_>>>()?;

                Ok(Expr::InList {
                    expr: Box::new(self.sql_expr_to_logical_expr(expr, schema)?),
                    list: list_expr,
                    negated: *negated,
                })
            }

            SQLExpr::BinaryOp {
                ref left,
                ref op,
                ref right,
            } => {
                let operator = match *op {
                    BinaryOperator::Gt => Ok(Operator::Gt),
                    BinaryOperator::GtEq => Ok(Operator::GtEq),
                    BinaryOperator::Lt => Ok(Operator::Lt),
                    BinaryOperator::LtEq => Ok(Operator::LtEq),
                    BinaryOperator::Eq => Ok(Operator::Eq),
                    BinaryOperator::NotEq => Ok(Operator::NotEq),
                    BinaryOperator::Plus => Ok(Operator::Plus),
                    BinaryOperator::Minus => Ok(Operator::Minus),
                    BinaryOperator::Multiply => Ok(Operator::Multiply),
                    BinaryOperator::Divide => Ok(Operator::Divide),
                    BinaryOperator::Modulus => Ok(Operator::Modulus),
                    BinaryOperator::And => Ok(Operator::And),
                    BinaryOperator::Or => Ok(Operator::Or),
                    BinaryOperator::Like => Ok(Operator::Like),
                    BinaryOperator::NotLike => Ok(Operator::NotLike),
                    _ => Err(DataFusionError::NotImplemented(format!(
                        "Unsupported SQL binary operator {:?}",
                        op
                    ))),
                }?;

                Ok(Expr::BinaryExpr {
                    left: Box::new(self.sql_expr_to_logical_expr(left, schema)?),
                    op: operator,
                    right: Box::new(self.sql_expr_to_logical_expr(right, schema)?),
                })
            }

            SQLExpr::Function(function) => {
                let name = if function.name.0.len() > 1 {
                    // DF doesn't handle compound identifiers
                    // (e.g. "foo.bar") for function names yet
                    function.name.to_string()
                } else {
                    // if there is a quote style, then don't normalize
                    // the name, otherwise normalize to lowercase
                    let ident = &function.name.0[0];
                    match ident.quote_style {
                        Some(_) => ident.value.clone(),
                        None => ident.value.to_ascii_lowercase(),
                    }
                };

                // first, scalar built-in
                if let Ok(fun) = functions::BuiltinScalarFunction::from_str(&name) {
                    let args = self.function_args_to_expr(function, schema)?;

                    return Ok(Expr::ScalarFunction { fun, args });
                };

                // then, window function
                if let Some(window) = &function.over {
                    let partition_by = window
                        .partition_by
                        .iter()
                        .map(|e| self.sql_expr_to_logical_expr(e, schema))
                        .collect::<Result<Vec<_>>>()?;
                    let order_by = window
                        .order_by
                        .iter()
                        .map(|e| self.order_by_to_sort_expr(e, schema))
                        .collect::<Result<Vec<_>>>()?;
                    let window_frame = window
                        .window_frame
                        .as_ref()
                        .map(|window_frame| {
                            let window_frame: WindowFrame = window_frame.clone().try_into()?;
                            if WindowFrameUnits::Range == window_frame.units
                                && order_by.len() != 1
                            {
                                Err(DataFusionError::Plan(format!(
                                    "With window frame of type RANGE, the order by expression must be of length 1, got {}", order_by.len())))
                            } else {
                                Ok(window_frame)
                            }

                        })
                        .transpose()?;
                    let fun = window_functions::WindowFunction::from_str(&name)?;
                    match fun {
                        window_functions::WindowFunction::AggregateFunction(
                            aggregate_fun,
                        ) => {
                            return Ok(Expr::WindowFunction {
                                fun: window_functions::WindowFunction::AggregateFunction(
                                    aggregate_fun.clone(),
                                ),
                                args: self.aggregate_fn_to_expr(
                                    &aggregate_fun,
                                    function,
                                    schema,
                                )?,
                                partition_by,
                                order_by,
                                window_frame,
                            });
                        }
                        window_functions::WindowFunction::BuiltInWindowFunction(
                            window_fun,
                        ) => {
                            return Ok(Expr::WindowFunction {
                                fun: window_functions::WindowFunction::BuiltInWindowFunction(
                                    window_fun,
                                ),
                                args:self.function_args_to_expr(function, schema)?,
                                partition_by,
                                order_by,
                                window_frame,
                            });
                        }
                    }
                }

                // next, aggregate built-ins
                if let Ok(fun) = aggregates::AggregateFunction::from_str(&name) {
                    let args = self.aggregate_fn_to_expr(&fun, function, schema)?;
                    return Ok(Expr::AggregateFunction {
                        fun,
                        distinct: function.distinct,
                        args,
                    });
                };

                // finally, user-defined functions (UDF) and UDAF
                match self.schema_provider.get_function_meta(&name) {
                    Some(fm) => {
                        let args = self.function_args_to_expr(function, schema)?;

                        Ok(Expr::ScalarUDF { fun: fm, args })
                    }
                    None => match self.schema_provider.get_aggregate_meta(&name) {
                        Some(fm) => {
                            let args = self.function_args_to_expr(function, schema)?;
                            Ok(Expr::AggregateUDF { fun: fm, args })
                        }
                        _ => Err(DataFusionError::Plan(format!(
                            "Invalid function '{}'",
                            name
                        ))),
                    },
                }
            }

            SQLExpr::Nested(e) => self.sql_expr_to_logical_expr(e, schema),

            _ => Err(DataFusionError::NotImplemented(format!(
                "Unsupported ast node {:?} in sqltorel",
                sql
            ))),
        }
    }

    fn function_args_to_expr(
        &self,
        function: &sqlparser::ast::Function,
        schema: &DFSchema,
    ) -> Result<Vec<Expr>> {
        function
            .args
            .iter()
            .map(|a| self.sql_fn_arg_to_logical_expr(a, schema))
            .collect::<Result<Vec<Expr>>>()
    }

    fn aggregate_fn_to_expr(
        &self,
        fun: &aggregates::AggregateFunction,
        function: &sqlparser::ast::Function,
        schema: &DFSchema,
    ) -> Result<Vec<Expr>> {
        if *fun == aggregates::AggregateFunction::Count {
            function
                .args
                .iter()
                .map(|a| match a {
                    FunctionArg::Unnamed(SQLExpr::Value(Value::Number(_, _))) => {
                        Ok(lit(1_u8))
                    }
                    FunctionArg::Unnamed(SQLExpr::Wildcard) => Ok(lit(1_u8)),
                    _ => self.sql_fn_arg_to_logical_expr(a, schema),
                })
                .collect::<Result<Vec<Expr>>>()
        } else {
            self.function_args_to_expr(function, schema)
        }
    }

    fn sql_interval_to_literal(
        &self,
        value: &str,
        leading_field: &Option<DateTimeField>,
        leading_precision: &Option<u64>,
        last_field: &Option<DateTimeField>,
        fractional_seconds_precision: &Option<u64>,
    ) -> Result<Expr> {
        if leading_field.is_some() {
            return Err(DataFusionError::NotImplemented(format!(
                "Unsupported Interval Expression with leading_field {:?}",
                leading_field
            )));
        }

        if leading_precision.is_some() {
            return Err(DataFusionError::NotImplemented(format!(
                "Unsupported Interval Expression with leading_precision {:?}",
                leading_precision
            )));
        }

        if last_field.is_some() {
            return Err(DataFusionError::NotImplemented(format!(
                "Unsupported Interval Expression with last_field {:?}",
                last_field
            )));
        }

        if fractional_seconds_precision.is_some() {
            return Err(DataFusionError::NotImplemented(format!(
                "Unsupported Interval Expression with fractional_seconds_precision {:?}",
                fractional_seconds_precision
            )));
        }

        const SECONDS_PER_HOUR: f32 = 3_600_f32;
        const MILLIS_PER_SECOND: f32 = 1_000_f32;

        // We are storing parts as integers, it's why we need to align parts fractional
        // INTERVAL '0.5 MONTH' = 15 days, INTERVAL '1.5 MONTH' = 1 month 15 days
        // INTERVAL '0.5 DAY' = 12 hours, INTERVAL '1.5 DAY' = 1 day 12 hours
        let align_interval_parts = |month_part: f32,
                                    mut day_part: f32,
                                    mut milles_part: f32|
         -> (i32, i32, f32) {
            // Convert fractional month to days, It's not supported by Arrow types, but anyway
            day_part += (month_part - (month_part as i32) as f32) * 30_f32;

            // Convert fractional days to hours
            milles_part += (day_part - ((day_part as i32) as f32))
                * 24_f32
                * SECONDS_PER_HOUR
                * MILLIS_PER_SECOND;

            (month_part as i32, day_part as i32, milles_part)
        };

        let calculate_from_part = |interval_period_str: &str,
                                   interval_type: &str|
         -> Result<(i32, i32, f32)> {
            // @todo It's better to use Decimal in order to protect rounding errors
            // Wait https://github.com/apache/arrow/pull/9232
            let interval_period = match f32::from_str(interval_period_str) {
                Ok(n) => n,
                Err(_) => {
                    return Err(DataFusionError::SQL(ParserError(format!(
                        "Unsupported Interval Expression with value {:?}",
                        value
                    ))))
                }
            };

            if interval_period > (i32::MAX as f32) {
                return Err(DataFusionError::NotImplemented(format!(
                    "Interval field value out of range: {:?}",
                    value
                )));
            }

            match interval_type.to_lowercase().as_str() {
                "year" => Ok(align_interval_parts(interval_period * 12_f32, 0.0, 0.0)),
                "month" => Ok(align_interval_parts(interval_period, 0.0, 0.0)),
                "day" | "days" => Ok(align_interval_parts(0.0, interval_period, 0.0)),
                "hour" | "hours" => {
                    Ok((0, 0, interval_period * SECONDS_PER_HOUR * MILLIS_PER_SECOND))
                }
                "minutes" | "minute" => {
                    Ok((0, 0, interval_period * 60_f32 * MILLIS_PER_SECOND))
                }
                "seconds" | "second" => Ok((0, 0, interval_period * MILLIS_PER_SECOND)),
                "milliseconds" | "millisecond" => Ok((0, 0, interval_period)),
                _ => Err(DataFusionError::NotImplemented(format!(
                    "Invalid input syntax for type interval: {:?}",
                    value
                ))),
            }
        };

        let mut result_month: i64 = 0;
        let mut result_days: i64 = 0;
        let mut result_millis: i64 = 0;

        let mut parts = value.split_whitespace();

        loop {
            let interval_period_str = parts.next();
            if interval_period_str.is_none() {
                break;
            }

            let (diff_month, diff_days, diff_millis) = calculate_from_part(
                interval_period_str.unwrap(),
                parts.next().unwrap_or("second"),
            )?;

            result_month += diff_month as i64;

            if result_month > (i32::MAX as i64) {
                return Err(DataFusionError::NotImplemented(format!(
                    "Interval field value out of range: {:?}",
                    value
                )));
            }

            result_days += diff_days as i64;

            if result_days > (i32::MAX as i64) {
                return Err(DataFusionError::NotImplemented(format!(
                    "Interval field value out of range: {:?}",
                    value
                )));
            }

            result_millis += diff_millis as i64;

            if result_millis > (i32::MAX as i64) {
                return Err(DataFusionError::NotImplemented(format!(
                    "Interval field value out of range: {:?}",
                    value
                )));
            }
        }

        // Interval is tricky thing
        // 1 day is not 24 hours because timezones, 1 year != 365/364! 30 days != 1 month
        // The true way to store and calculate intervals is to store it as it defined
        // Due the fact that Arrow supports only two types YearMonth (month) and DayTime (day, time)
        // It's not possible to store complex intervals
        // It's possible to do select (NOW() + INTERVAL '1 year') + INTERVAL '1 day'; as workaround
        if result_month != 0 && (result_days != 0 || result_millis != 0) {
            return Err(DataFusionError::NotImplemented(format!(
                "DF does not support intervals that have both a Year/Month part as well as Days/Hours/Mins/Seconds: {:?}. Hint: try breaking the interval into two parts, one with Year/Month and the other with Days/Hours/Mins/Seconds - e.g. (NOW() + INTERVAL '1 year') + INTERVAL '1 day'",
                value
            )));
        }

        if result_month != 0 {
            return Ok(Expr::Literal(ScalarValue::IntervalYearMonth(Some(
                result_month as i32,
            ))));
        }

        let result: i64 = (result_days << 32) | result_millis;
        Ok(Expr::Literal(ScalarValue::IntervalDayTime(Some(result))))
    }

    fn show_variable_to_plan(&self, variable: &[Ident]) -> Result<LogicalPlan> {
        // Special case SHOW TABLES
        let variable = ObjectName(variable.to_vec()).to_string();
        if variable.as_str().eq_ignore_ascii_case("tables") {
            if self.has_table("information_schema", "tables") {
                let rewrite =
                    DFParser::parse_sql("SELECT * FROM information_schema.tables;")?;
                self.statement_to_plan(&rewrite[0])
            } else {
                Err(DataFusionError::Plan(
                    "SHOW TABLES is not supported unless information_schema is enabled"
                        .to_string(),
                ))
            }
        } else {
            Err(DataFusionError::NotImplemented(format!(
                "SHOW {} not implemented. Supported syntax: SHOW <TABLES>",
                variable
            )))
        }
    }

    fn show_columns_to_plan(
        &self,
        extended: bool,
        full: bool,
        table_name: &ObjectName,
        filter: Option<&ShowStatementFilter>,
    ) -> Result<LogicalPlan> {
        if filter.is_some() {
            return Err(DataFusionError::Plan(
                "SHOW COLUMNS with WHERE or LIKE is not supported".to_string(),
            ));
        }

        if !self.has_table("information_schema", "columns") {
            return Err(DataFusionError::Plan(
                "SHOW COLUMNS is not supported unless information_schema is enabled"
                    .to_string(),
            ));
        }

        if self
            .schema_provider
            .get_table_provider(table_name.try_into()?)
            .is_none()
        {
            return Err(DataFusionError::Plan(format!(
                "Unknown relation for SHOW COLUMNS: {}",
                table_name
            )));
        }

        // Figure out the where clause
        let columns = vec!["table_name", "table_schema", "table_catalog"].into_iter();
        let where_clause = table_name
            .0
            .iter()
            .rev()
            .zip(columns)
            .map(|(ident, column_name)| {
                format!(r#"{} = '{}'"#, column_name, ident.to_string())
            })
            .collect::<Vec<_>>()
            .join(" AND ");

        // treat both FULL and EXTENDED as the same
        let select_list = if full || extended {
            "*"
        } else {
            "table_catalog, table_schema, table_name, column_name, data_type, is_nullable"
        };

        let query = format!(
            "SELECT {} FROM information_schema.columns WHERE {}",
            select_list, where_clause
        );

        let rewrite = DFParser::parse_sql(&query)?;
        self.statement_to_plan(&rewrite[0])
    }

    /// Return true if there is a table provider available for "schema.table"
    fn has_table(&self, schema: &str, table: &str) -> bool {
        let tables_reference = TableReference::Partial { schema, table };
        self.schema_provider
            .get_table_provider(tables_reference)
            .is_some()
    }
}

/// Remove join expressions from a filter expression
fn remove_join_expressions(
    expr: &Expr,
    join_columns: &HashSet<(Column, Column)>,
) -> Result<Option<Expr>> {
    match expr {
        Expr::BinaryExpr { left, op, right } => match op {
            Operator::Eq => match (left.as_ref(), right.as_ref()) {
                (Expr::Column(l), Expr::Column(r)) => {
                    if join_columns.contains(&(l.clone(), r.clone()))
                        || join_columns.contains(&(r.clone(), l.clone()))
                    {
                        Ok(None)
                    } else {
                        Ok(Some(expr.clone()))
                    }
                }
                _ => Ok(Some(expr.clone())),
            },
            Operator::And => {
                let l = remove_join_expressions(left, join_columns)?;
                let r = remove_join_expressions(right, join_columns)?;
                match (l, r) {
                    (Some(ll), Some(rr)) => Ok(Some(and(ll, rr))),
                    (Some(ll), _) => Ok(Some(ll)),
                    (_, Some(rr)) => Ok(Some(rr)),
                    _ => Ok(None),
                }
            }
            _ => Ok(Some(expr.clone())),
        },
        _ => Ok(Some(expr.clone())),
    }
}

/// Parse equijoin ON condition which could be a single Eq or multiple conjunctive Eqs
///
/// Examples
///
/// foo = bar
/// foo = bar AND bar = baz AND ...
///
fn extract_join_keys(expr: &Expr, accum: &mut Vec<(Column, Column)>) -> Result<()> {
    match expr {
        Expr::BinaryExpr { left, op, right } => match op {
            Operator::Eq => match (left.as_ref(), right.as_ref()) {
                (Expr::Column(l), Expr::Column(r)) => {
                    accum.push((l.clone(), r.clone()));
                    Ok(())
                }
                other => Err(DataFusionError::SQL(ParserError(format!(
                    "Unsupported expression '{:?}' in JOIN condition",
                    other
                )))),
            },
            Operator::And => {
                extract_join_keys(left, accum)?;
                extract_join_keys(right, accum)
            }
            other => Err(DataFusionError::SQL(ParserError(format!(
                "Unsupported expression '{:?}' in JOIN condition",
                other
            )))),
        },
        other => Err(DataFusionError::SQL(ParserError(format!(
            "Unsupported expression '{:?}' in JOIN condition",
            other
        )))),
    }
}

/// Extract join keys from a WHERE clause
fn extract_possible_join_keys(
    expr: &Expr,
    accum: &mut Vec<(Column, Column)>,
) -> Result<()> {
    match expr {
        Expr::BinaryExpr { left, op, right } => match op {
            Operator::Eq => match (left.as_ref(), right.as_ref()) {
                (Expr::Column(l), Expr::Column(r)) => {
                    accum.push((l.clone(), r.clone()));
                    Ok(())
                }
                _ => Ok(()),
            },
            Operator::And => {
                extract_possible_join_keys(left, accum)?;
                extract_possible_join_keys(right, accum)
            }
            _ => Ok(()),
        },
        _ => Ok(()),
    }
}

/// Convert SQL data type to relational representation of data type
pub fn convert_data_type(sql: &SQLDataType) -> Result<DataType> {
    match sql {
        SQLDataType::Boolean => Ok(DataType::Boolean),
        SQLDataType::SmallInt => Ok(DataType::Int16),
        SQLDataType::Int => Ok(DataType::Int32),
        SQLDataType::BigInt => Ok(DataType::Int64),
        SQLDataType::Float(_) | SQLDataType::Real => Ok(DataType::Float64),
        SQLDataType::Double => Ok(DataType::Float64),
        SQLDataType::Char(_) | SQLDataType::Varchar(_) => Ok(DataType::Utf8),
        SQLDataType::Timestamp => Ok(DataType::Timestamp(TimeUnit::Nanosecond, None)),
        SQLDataType::Date => Ok(DataType::Date32),
        other => Err(DataFusionError::NotImplemented(format!(
            "Unsupported SQL type {:?}",
            other
        ))),
    }
}

#[cfg(test)]
mod tests {
    use super::*;
    use crate::datasource::empty::EmptyTable;
    use crate::{logical_plan::create_udf, sql::parser::DFParser};
    use functions::ScalarFunctionImplementation;

    #[test]
    fn select_no_relation() {
        quick_test(
            "SELECT 1",
            "Projection: Int64(1)\
             \n  EmptyRelation",
        );
    }

    #[test]
    fn select_column_does_not_exist() {
        let sql = "SELECT doesnotexist FROM person";
        let err = logical_plan(sql).expect_err("query should have failed");
<<<<<<< HEAD
        assert!(matches!(
            err,
            DataFusionError::Plan(msg) if msg == "No field with unqualified name 'doesnotexist'",
        ));
=======
        assert_eq!(
            format!(
                r#"Plan("Invalid identifier 'doesnotexist' for schema {}")"#,
                PERSON_COLUMN_NAMES
            ),
            format!("{:?}", err)
        );
>>>>>>> 5900b4c6
    }

    #[test]
    fn select_repeated_column() {
        let sql = "SELECT age, age FROM person";
        let err = logical_plan(sql).expect_err("query should have failed");
        assert_eq!(
<<<<<<< HEAD
            "Plan(\"Projections require unique expression names but the expression \\\"#person.age\\\" at position 0 and \\\"#person.age\\\" at position 1 have the same name. Consider aliasing (\\\"AS\\\") one of them.\")",
=======
            r##"Plan("Projections require unique expression names but the expression \"#age\" at position 0 and \"#age\" at position 1 have the same name. Consider aliasing (\"AS\") one of them.")"##,
>>>>>>> 5900b4c6
            format!("{:?}", err)
        );
    }

    #[test]
    fn select_wildcard_with_repeated_column() {
        let sql = "SELECT *, age FROM person";
        let err = logical_plan(sql).expect_err("query should have failed");
        assert_eq!(
<<<<<<< HEAD
            "Plan(\"Projections require unique expression names but the expression \\\"#person.age\\\" at position 3 and \\\"#person.age\\\" at position 8 have the same name. Consider aliasing (\\\"AS\\\") one of them.\")",
=======
            r##"Plan("Projections require unique expression names but the expression \"#age\" at position 3 and \"#age\" at position 8 have the same name. Consider aliasing (\"AS\") one of them.")"##,
>>>>>>> 5900b4c6
            format!("{:?}", err)
        );
    }

    #[test]
    fn select_wildcard_with_repeated_column_but_is_aliased() {
        quick_test(
            "SELECT *, first_name AS fn from person",
            "Projection: #person.id, #person.first_name, #person.last_name, #person.age, #person.state, #person.salary, #person.birth_date, #person.😀, #person.first_name AS fn\
            \n  TableScan: person projection=None",
        );
    }

    #[test]
    fn select_scalar_func_with_literal_no_relation() {
        quick_test(
            "SELECT sqrt(9)",
            "Projection: sqrt(Int64(9))\
             \n  EmptyRelation",
        );
    }

    #[test]
    fn select_simple_filter() {
        let sql = "SELECT id, first_name, last_name \
                   FROM person WHERE state = 'CO'";
        let expected = "Projection: #person.id, #person.first_name, #person.last_name\
                        \n  Filter: #person.state Eq Utf8(\"CO\")\
                        \n    TableScan: person projection=None";
        quick_test(sql, expected);
    }

    #[test]
    fn select_filter_column_does_not_exist() {
        let sql = "SELECT first_name FROM person WHERE doesnotexist = 'A'";
        let err = logical_plan(sql).expect_err("query should have failed");
<<<<<<< HEAD
        assert!(matches!(
            err,
            DataFusionError::Plan(msg) if msg == "No field with unqualified name 'doesnotexist'",
        ));
=======
        assert_eq!(
            format!(
                r#"Plan("Invalid identifier 'doesnotexist' for schema {}")"#,
                PERSON_COLUMN_NAMES
            ),
            format!("{:?}", err)
        );
>>>>>>> 5900b4c6
    }

    #[test]
    fn select_filter_cannot_use_alias() {
        let sql = "SELECT first_name AS x FROM person WHERE x = 'A'";
        let err = logical_plan(sql).expect_err("query should have failed");
<<<<<<< HEAD
        assert!(matches!(
            err,
            DataFusionError::Plan(msg) if msg == "No field with unqualified name 'x'",
        ));
=======
        assert_eq!(
            format!(
                r#"Plan("Invalid identifier 'x' for schema {}")"#,
                PERSON_COLUMN_NAMES
            ),
            format!("{:?}", err)
        );
>>>>>>> 5900b4c6
    }

    #[test]
    fn select_neg_filter() {
        let sql = "SELECT id, first_name, last_name \
                   FROM person WHERE NOT state";
        let expected = "Projection: #person.id, #person.first_name, #person.last_name\
                        \n  Filter: NOT #person.state\
                        \n    TableScan: person projection=None";
        quick_test(sql, expected);
    }

    #[test]
    fn select_compound_filter() {
        let sql = "SELECT id, first_name, last_name \
                   FROM person WHERE state = 'CO' AND age >= 21 AND age <= 65";
        let expected = "Projection: #person.id, #person.first_name, #person.last_name\
            \n  Filter: #person.state Eq Utf8(\"CO\") And #person.age GtEq Int64(21) And #person.age LtEq Int64(65)\
            \n    TableScan: person projection=None";
        quick_test(sql, expected);
    }

    #[test]
    fn test_timestamp_filter() {
        let sql =
            "SELECT state FROM person WHERE birth_date < CAST (158412331400600000 as timestamp)";

        let expected = "Projection: #person.state\
            \n  Filter: #person.birth_date Lt CAST(Int64(158412331400600000) AS Timestamp(Nanosecond, None))\
            \n    TableScan: person projection=None";

        quick_test(sql, expected);
    }

    #[test]
    fn test_date_filter() {
        let sql =
            "SELECT state FROM person WHERE birth_date < CAST ('2020-01-01' as date)";

        let expected = "Projection: #person.state\
            \n  Filter: #person.birth_date Lt CAST(Utf8(\"2020-01-01\") AS Date32)\
            \n    TableScan: person projection=None";

        quick_test(sql, expected);
    }

    #[test]
    fn select_all_boolean_operators() {
        let sql = "SELECT age, first_name, last_name \
                   FROM person \
                   WHERE age = 21 \
                   AND age != 21 \
                   AND age > 21 \
                   AND age >= 21 \
                   AND age < 65 \
                   AND age <= 65";
        let expected = "Projection: #person.age, #person.first_name, #person.last_name\
                        \n  Filter: #person.age Eq Int64(21) \
                        And #person.age NotEq Int64(21) \
                        And #person.age Gt Int64(21) \
                        And #person.age GtEq Int64(21) \
                        And #person.age Lt Int64(65) \
                        And #person.age LtEq Int64(65)\
                        \n    TableScan: person projection=None";
        quick_test(sql, expected);
    }

    #[test]
    fn select_between() {
        let sql = "SELECT state FROM person WHERE age BETWEEN 21 AND 65";
        let expected = "Projection: #person.state\
            \n  Filter: #person.age BETWEEN Int64(21) AND Int64(65)\
            \n    TableScan: person projection=None";

        quick_test(sql, expected);
    }

    #[test]
    fn select_between_negated() {
        let sql = "SELECT state FROM person WHERE age NOT BETWEEN 21 AND 65";
        let expected = "Projection: #person.state\
            \n  Filter: #person.age NOT BETWEEN Int64(21) AND Int64(65)\
            \n    TableScan: person projection=None";

        quick_test(sql, expected);
    }

    #[test]
    fn select_nested() {
        let sql = "SELECT fn2, last_name
                   FROM (
                     SELECT fn1 as fn2, last_name, birth_date
                     FROM (
                       SELECT first_name AS fn1, last_name, birth_date, age
                       FROM person
                     )
                   )";
        let expected = "Projection: #fn2, #person.last_name\
                        \n  Projection: #fn1 AS fn2, #person.last_name, #person.birth_date\
                        \n    Projection: #person.first_name AS fn1, #person.last_name, #person.birth_date, #person.age\
                        \n      TableScan: person projection=None";
        quick_test(sql, expected);
    }

    #[test]
    fn select_nested_with_filters() {
        let sql = "SELECT fn1, age
                   FROM (
                     SELECT first_name AS fn1, age
                     FROM person
                     WHERE age > 20
                   )
                   WHERE fn1 = 'X' AND age < 30";

        let expected = "Projection: #fn1, #person.age\
                        \n  Filter: #fn1 Eq Utf8(\"X\") And #person.age Lt Int64(30)\
                        \n    Projection: #person.first_name AS fn1, #person.age\
                        \n      Filter: #person.age Gt Int64(20)\
                        \n        TableScan: person projection=None";

        quick_test(sql, expected);
    }

    #[test]
    fn select_with_having() {
        let sql = "SELECT id, age
                   FROM person
                   HAVING age > 100 AND age < 200";
        let expected = "Projection: #person.id, #person.age\
                        \n  Filter: #person.age Gt Int64(100) And #person.age Lt Int64(200)\
                        \n    TableScan: person projection=None";
        quick_test(sql, expected);
    }

    #[test]
    fn select_with_having_referencing_column_not_in_select() {
        let sql = "SELECT id, age
                   FROM person
                   HAVING first_name = 'M'";
        let err = logical_plan(sql).expect_err("query should have failed");
        assert_eq!(
            "Plan(\"Having references column(s) not provided by the select\")",
            format!("{:?}", err)
        );
    }

    #[test]
    fn select_with_having_referencing_column_nested_in_select_expression() {
        let sql = "SELECT id, age + 1
                   FROM person
                   HAVING age > 100";
        let err = logical_plan(sql).expect_err("query should have failed");
        assert_eq!(
            "Plan(\"Having references column(s) not provided by the select\")",
            format!("{:?}", err)
        );
    }

    #[test]
    fn select_with_having_with_aggregate_not_in_select() {
        let sql = "SELECT first_name
                   FROM person
                   HAVING MAX(age) > 100";
        let err = logical_plan(sql).expect_err("query should have failed");
        assert_eq!(
            "Plan(\"Projection references non-aggregate values\")",
            format!("{:?}", err)
        );
    }

    #[test]
    fn select_aggregate_with_having_that_reuses_aggregate() {
        let sql = "SELECT MAX(age)
                   FROM person
                   HAVING MAX(age) < 30";
        let expected = "Projection: #MAX(person.age)\
                        \n  Filter: #MAX(person.age) Lt Int64(30)\
                        \n    Aggregate: groupBy=[[]], aggr=[[MAX(#person.age)]]\
                        \n      TableScan: person projection=None";
        quick_test(sql, expected);
    }

    #[test]
    fn select_aggregate_with_having_with_aggregate_not_in_select() {
        let sql = "SELECT MAX(age)
                   FROM person
                   HAVING MAX(first_name) > 'M'";
        let expected = "Projection: #MAX(person.age)\
                        \n  Filter: #MAX(person.first_name) Gt Utf8(\"M\")\
                        \n    Aggregate: groupBy=[[]], aggr=[[MAX(#person.age), MAX(#person.first_name)]]\
                        \n      TableScan: person projection=None";
        quick_test(sql, expected);
    }

    #[test]
    fn select_aggregate_with_having_referencing_column_not_in_select() {
        let sql = "SELECT COUNT(*)
                   FROM person
                   HAVING first_name = 'M'";
        let err = logical_plan(sql).expect_err("query should have failed");
        assert_eq!(
            "Plan(\"Having references non-aggregate values\")",
            format!("{:?}", err)
        );
    }

    #[test]
    fn select_aggregate_aliased_with_having_referencing_aggregate_by_its_alias() {
        let sql = "SELECT MAX(age) as max_age
                   FROM person
                   HAVING max_age < 30";
        // FIXME: add test for having in execution
        let expected = "Projection: #MAX(person.age) AS max_age\
                        \n  Filter: #MAX(person.age) Lt Int64(30)\
                        \n    Aggregate: groupBy=[[]], aggr=[[MAX(#person.age)]]\
                        \n      TableScan: person projection=None";
        quick_test(sql, expected);
    }

    #[test]
    fn select_aggregate_aliased_with_having_that_reuses_aggregate_but_not_by_its_alias() {
        let sql = "SELECT MAX(age) as max_age
                   FROM person
                   HAVING MAX(age) < 30";
        let expected = "Projection: #MAX(person.age) AS max_age\
                        \n  Filter: #MAX(person.age) Lt Int64(30)\
                        \n    Aggregate: groupBy=[[]], aggr=[[MAX(#person.age)]]\
                        \n      TableScan: person projection=None";
        quick_test(sql, expected);
    }

    #[test]
    fn select_aggregate_with_group_by_with_having() {
        let sql = "SELECT first_name, MAX(age)
                   FROM person
                   GROUP BY first_name
                   HAVING first_name = 'M'";
        let expected = "Projection: #person.first_name, #MAX(person.age)\
                        \n  Filter: #person.first_name Eq Utf8(\"M\")\
                        \n    Aggregate: groupBy=[[#person.first_name]], aggr=[[MAX(#person.age)]]\
                        \n      TableScan: person projection=None";
        quick_test(sql, expected);
    }

    #[test]
    fn select_aggregate_with_group_by_with_having_and_where() {
        let sql = "SELECT first_name, MAX(age)
                   FROM person
                   WHERE id > 5
                   GROUP BY first_name
                   HAVING MAX(age) < 100";
        let expected = "Projection: #person.first_name, #MAX(person.age)\
                        \n  Filter: #MAX(person.age) Lt Int64(100)\
                        \n    Aggregate: groupBy=[[#person.first_name]], aggr=[[MAX(#person.age)]]\
                        \n      Filter: #person.id Gt Int64(5)\
                        \n        TableScan: person projection=None";
        quick_test(sql, expected);
    }

    #[test]
    fn select_aggregate_with_group_by_with_having_and_where_filtering_on_aggregate_column(
    ) {
        let sql = "SELECT first_name, MAX(age)
                   FROM person
                   WHERE id > 5 AND age > 18
                   GROUP BY first_name
                   HAVING MAX(age) < 100";
        let expected = "Projection: #person.first_name, #MAX(person.age)\
                        \n  Filter: #MAX(person.age) Lt Int64(100)\
                        \n    Aggregate: groupBy=[[#person.first_name]], aggr=[[MAX(#person.age)]]\
                        \n      Filter: #person.id Gt Int64(5) And #person.age Gt Int64(18)\
                        \n        TableScan: person projection=None";
        quick_test(sql, expected);
    }

    #[test]
    fn select_aggregate_with_group_by_with_having_using_column_by_alias() {
        let sql = "SELECT first_name AS fn, MAX(age)
                   FROM person
                   GROUP BY first_name
                   HAVING MAX(age) > 2 AND fn = 'M'";
        let expected = "Projection: #person.first_name AS fn, #MAX(person.age)\
                        \n  Filter: #MAX(person.age) Gt Int64(2) And #person.first_name Eq Utf8(\"M\")\
                        \n    Aggregate: groupBy=[[#person.first_name]], aggr=[[MAX(#person.age)]]\
                        \n      TableScan: person projection=None";
        quick_test(sql, expected);
    }

    #[test]
    fn select_aggregate_with_group_by_with_having_using_columns_with_and_without_their_aliases(
    ) {
        let sql = "SELECT first_name AS fn, MAX(age) AS max_age
                   FROM person
                   GROUP BY first_name
                   HAVING MAX(age) > 2 AND max_age < 5 AND first_name = 'M' AND fn = 'N'";
        let expected = "Projection: #person.first_name AS fn, #MAX(person.age) AS max_age\
                        \n  Filter: #MAX(person.age) Gt Int64(2) And #MAX(person.age) Lt Int64(5) And #person.first_name Eq Utf8(\"M\") And #person.first_name Eq Utf8(\"N\")\
                        \n    Aggregate: groupBy=[[#person.first_name]], aggr=[[MAX(#person.age)]]\
                        \n      TableScan: person projection=None";
        quick_test(sql, expected);
    }

    #[test]
    fn select_aggregate_with_group_by_with_having_that_reuses_aggregate() {
        let sql = "SELECT first_name, MAX(age)
                   FROM person
                   GROUP BY first_name
                   HAVING MAX(age) > 100";
        let expected = "Projection: #person.first_name, #MAX(person.age)\
                        \n  Filter: #MAX(person.age) Gt Int64(100)\
                        \n    Aggregate: groupBy=[[#person.first_name]], aggr=[[MAX(#person.age)]]\
                        \n      TableScan: person projection=None";
        quick_test(sql, expected);
    }

    #[test]
    fn select_aggregate_with_group_by_with_having_referencing_column_not_in_group_by() {
        let sql = "SELECT first_name, MAX(age)
                   FROM person
                   GROUP BY first_name
                   HAVING MAX(age) > 10 AND last_name = 'M'";
        let err = logical_plan(sql).expect_err("query should have failed");
        assert_eq!(
            "Plan(\"Having references non-aggregate values\")",
            format!("{:?}", err)
        );
    }

    #[test]
    fn select_aggregate_with_group_by_with_having_that_reuses_aggregate_multiple_times() {
        let sql = "SELECT first_name, MAX(age)
                   FROM person
                   GROUP BY first_name
                   HAVING MAX(age) > 100 AND MAX(age) < 200";
        let expected = "Projection: #person.first_name, #MAX(person.age)\
                        \n  Filter: #MAX(person.age) Gt Int64(100) And #MAX(person.age) Lt Int64(200)\
                        \n    Aggregate: groupBy=[[#person.first_name]], aggr=[[MAX(#person.age)]]\
                        \n      TableScan: person projection=None";
        quick_test(sql, expected);
    }

    #[test]
    fn select_aggregate_with_group_by_with_having_using_aggreagate_not_in_select() {
        let sql = "SELECT first_name, MAX(age)
                   FROM person
                   GROUP BY first_name
                   HAVING MAX(age) > 100 AND MIN(id) < 50";
        let expected = "Projection: #person.first_name, #MAX(person.age)\
                        \n  Filter: #MAX(person.age) Gt Int64(100) And #MIN(person.id) Lt Int64(50)\
                        \n    Aggregate: groupBy=[[#person.first_name]], aggr=[[MAX(#person.age), MIN(#person.id)]]\
                        \n      TableScan: person projection=None";
        quick_test(sql, expected);
    }

    #[test]
    fn select_aggregate_aliased_with_group_by_with_having_referencing_aggregate_by_its_alias(
    ) {
        let sql = "SELECT first_name, MAX(age) AS max_age
                   FROM person
                   GROUP BY first_name
                   HAVING max_age > 100";
        let expected = "Projection: #person.first_name, #MAX(person.age) AS max_age\
                        \n  Filter: #MAX(person.age) Gt Int64(100)\
                        \n    Aggregate: groupBy=[[#person.first_name]], aggr=[[MAX(#person.age)]]\
                        \n      TableScan: person projection=None";
        quick_test(sql, expected);
    }

    #[test]
    fn select_aggregate_compound_aliased_with_group_by_with_having_referencing_compound_aggregate_by_its_alias(
    ) {
        let sql = "SELECT first_name, MAX(age) + 1 AS max_age_plus_one
                   FROM person
                   GROUP BY first_name
                   HAVING max_age_plus_one > 100";
        let expected =
            "Projection: #person.first_name, #MAX(person.age) Plus Int64(1) AS max_age_plus_one\
                        \n  Filter: #MAX(person.age) Plus Int64(1) Gt Int64(100)\
                        \n    Aggregate: groupBy=[[#person.first_name]], aggr=[[MAX(#person.age)]]\
                        \n      TableScan: person projection=None";
        quick_test(sql, expected);
    }

    #[test]
    fn select_aggregate_with_group_by_with_having_using_derived_column_aggreagate_not_in_select(
    ) {
        let sql = "SELECT first_name, MAX(age)
                   FROM person
                   GROUP BY first_name
                   HAVING MAX(age) > 100 AND MIN(id - 2) < 50";
        let expected = "Projection: #person.first_name, #MAX(person.age)\
                        \n  Filter: #MAX(person.age) Gt Int64(100) And #MIN(person.id Minus Int64(2)) Lt Int64(50)\
                        \n    Aggregate: groupBy=[[#person.first_name]], aggr=[[MAX(#person.age), MIN(#person.id Minus Int64(2))]]\
                        \n      TableScan: person projection=None";
        quick_test(sql, expected);
    }

    #[test]
    fn select_aggregate_with_group_by_with_having_using_count_star_not_in_select() {
        let sql = "SELECT first_name, MAX(age)
                   FROM person
                   GROUP BY first_name
                   HAVING MAX(age) > 100 AND COUNT(*) < 50";
        let expected = "Projection: #person.first_name, #MAX(person.age)\
                        \n  Filter: #MAX(person.age) Gt Int64(100) And #COUNT(UInt8(1)) Lt Int64(50)\
                        \n    Aggregate: groupBy=[[#person.first_name]], aggr=[[MAX(#person.age), COUNT(UInt8(1))]]\
                        \n      TableScan: person projection=None";
        quick_test(sql, expected);
    }

    #[test]
    fn select_binary_expr() {
        let sql = "SELECT age + salary from person";
        let expected = "Projection: #person.age Plus #person.salary\
                        \n  TableScan: person projection=None";
        quick_test(sql, expected);
    }

    #[test]
    fn select_binary_expr_nested() {
        let sql = "SELECT (age + salary)/2 from person";
        let expected = "Projection: #person.age Plus #person.salary Divide Int64(2)\
                        \n  TableScan: person projection=None";
        quick_test(sql, expected);
    }

    #[test]
    fn select_wildcard_with_groupby() {
        quick_test(
            r#"SELECT * FROM person GROUP BY id, first_name, last_name, age, state, salary, birth_date, "😀""#,
            "Projection: #person.id, #person.first_name, #person.last_name, #person.age, #person.state, #person.salary, #person.birth_date, #person.😀\
             \n  Aggregate: groupBy=[[#person.id, #person.first_name, #person.last_name, #person.age, #person.state, #person.salary, #person.birth_date, #person.😀]], aggr=[[]]\
             \n    TableScan: person projection=None",
        );
        quick_test(
            "SELECT * FROM (SELECT first_name, last_name FROM person) GROUP BY first_name, last_name",
            "Projection: #person.first_name, #person.last_name\
             \n  Aggregate: groupBy=[[#person.first_name, #person.last_name]], aggr=[[]]\
             \n    Projection: #person.first_name, #person.last_name\
             \n      TableScan: person projection=None",
        );
    }

    #[test]
    fn select_simple_aggregate() {
        quick_test(
            "SELECT MIN(age) FROM person",
            "Projection: #MIN(person.age)\
            \n  Aggregate: groupBy=[[]], aggr=[[MIN(#person.age)]]\
            \n    TableScan: person projection=None",
        );
    }

    #[test]
    fn test_sum_aggregate() {
        quick_test(
            "SELECT SUM(age) from person",
            "Projection: #SUM(person.age)\
            \n  Aggregate: groupBy=[[]], aggr=[[SUM(#person.age)]]\
            \n    TableScan: person projection=None",
        );
    }

    #[test]
    fn select_simple_aggregate_column_does_not_exist() {
        let sql = "SELECT MIN(doesnotexist) FROM person";
        let err = logical_plan(sql).expect_err("query should have failed");
<<<<<<< HEAD
        assert!(matches!(
            err,
            DataFusionError::Plan(msg) if msg == "No field with unqualified name 'doesnotexist'",
        ));
=======
        assert_eq!(
            format!(
                r#"Plan("Invalid identifier 'doesnotexist' for schema {}")"#,
                PERSON_COLUMN_NAMES
            ),
            format!("{:?}", err)
        );
>>>>>>> 5900b4c6
    }

    #[test]
    fn select_simple_aggregate_repeated_aggregate() {
        let sql = "SELECT MIN(age), MIN(age) FROM person";
        let err = logical_plan(sql).expect_err("query should have failed");
        assert_eq!(
<<<<<<< HEAD
            "Plan(\"Projections require unique expression names but the expression \\\"MIN(#person.age)\\\" at position 0 and \\\"MIN(#person.age)\\\" at position 1 have the same name. Consider aliasing (\\\"AS\\\") one of them.\")",
=======
            r##"Plan("Projections require unique expression names but the expression \"#MIN(age)\" at position 0 and \"#MIN(age)\" at position 1 have the same name. Consider aliasing (\"AS\") one of them.")"##,
>>>>>>> 5900b4c6
            format!("{:?}", err)
        );
    }

    #[test]
    fn select_simple_aggregate_repeated_aggregate_with_single_alias() {
        quick_test(
            "SELECT MIN(age), MIN(age) AS a FROM person",
            "Projection: #MIN(person.age), #MIN(person.age) AS a\
             \n  Aggregate: groupBy=[[]], aggr=[[MIN(#person.age)]]\
             \n    TableScan: person projection=None",
        );
    }

    #[test]
    fn select_simple_aggregate_repeated_aggregate_with_unique_aliases() {
        quick_test(
            "SELECT MIN(age) AS a, MIN(age) AS b FROM person",
            "Projection: #MIN(person.age) AS a, #MIN(person.age) AS b\
             \n  Aggregate: groupBy=[[]], aggr=[[MIN(#person.age)]]\
             \n    TableScan: person projection=None",
        );
    }

    #[test]
    fn select_simple_aggregate_repeated_aggregate_with_repeated_aliases() {
        let sql = "SELECT MIN(age) AS a, MIN(age) AS a FROM person";
        let err = logical_plan(sql).expect_err("query should have failed");
        assert_eq!(
<<<<<<< HEAD
            "Plan(\"Projections require unique expression names but the expression \\\"MIN(#person.age) AS a\\\" at position 0 and \\\"MIN(#person.age) AS a\\\" at position 1 have the same name. Consider aliasing (\\\"AS\\\") one of them.\")",
=======
            r##"Plan("Projections require unique expression names but the expression \"#MIN(age) AS a\" at position 0 and \"#MIN(age) AS a\" at position 1 have the same name. Consider aliasing (\"AS\") one of them.")"##,
>>>>>>> 5900b4c6
            format!("{:?}", err)
        );
    }

    #[test]
    fn select_simple_aggregate_with_groupby() {
        quick_test(
            "SELECT state, MIN(age), MAX(age) FROM person GROUP BY state",
            "Projection: #person.state, #MIN(person.age), #MAX(person.age)\
            \n  Aggregate: groupBy=[[#person.state]], aggr=[[MIN(#person.age), MAX(#person.age)]]\
            \n    TableScan: person projection=None",
        );
    }

    #[test]
    fn select_simple_aggregate_with_groupby_with_aliases() {
        quick_test(
            "SELECT state AS a, MIN(age) AS b FROM person GROUP BY state",
            "Projection: #person.state AS a, #MIN(person.age) AS b\
             \n  Aggregate: groupBy=[[#person.state]], aggr=[[MIN(#person.age)]]\
             \n    TableScan: person projection=None",
        );
    }

    #[test]
    fn select_simple_aggregate_with_groupby_with_aliases_repeated() {
        let sql = "SELECT state AS a, MIN(age) AS a FROM person GROUP BY state";
        let err = logical_plan(sql).expect_err("query should have failed");
        assert_eq!(
<<<<<<< HEAD
            "Plan(\"Projections require unique expression names but the expression \\\"#person.state AS a\\\" at position 0 and \\\"MIN(#person.age) AS a\\\" at position 1 have the same name. Consider aliasing (\\\"AS\\\") one of them.\")",
=======
            r##"Plan("Projections require unique expression names but the expression \"#state AS a\" at position 0 and \"#MIN(age) AS a\" at position 1 have the same name. Consider aliasing (\"AS\") one of them.")"##,
>>>>>>> 5900b4c6
            format!("{:?}", err)
        );
    }

    #[test]
    fn select_simple_aggregate_with_groupby_column_unselected() {
        quick_test(
            "SELECT MIN(age), MAX(age) FROM person GROUP BY state",
            "Projection: #MIN(person.age), #MAX(person.age)\
             \n  Aggregate: groupBy=[[#person.state]], aggr=[[MIN(#person.age), MAX(#person.age)]]\
             \n    TableScan: person projection=None",
        );
    }

    #[test]
    fn select_simple_aggregate_with_groupby_and_column_in_group_by_does_not_exist() {
        let sql = "SELECT SUM(age) FROM person GROUP BY doesnotexist";
        let err = logical_plan(sql).expect_err("query should have failed");
<<<<<<< HEAD
        assert!(matches!(
            err,
            DataFusionError::Plan(msg) if msg == "No field with unqualified name 'doesnotexist'",
        ));
=======
        assert_eq!(
            format!(
                r#"Plan("Invalid identifier 'doesnotexist' for schema {}")"#,
                PERSON_COLUMN_NAMES
            ),
            format!("{:?}", err)
        );
>>>>>>> 5900b4c6
    }

    #[test]
    fn select_simple_aggregate_with_groupby_and_column_in_aggregate_does_not_exist() {
        let sql = "SELECT SUM(doesnotexist) FROM person GROUP BY first_name";
        let err = logical_plan(sql).expect_err("query should have failed");
<<<<<<< HEAD
        assert!(matches!(
            err,
            DataFusionError::Plan(msg) if msg == "No field with unqualified name 'doesnotexist'",
        ));
=======
        assert_eq!(
            format!(
                r#"Plan("Invalid identifier 'doesnotexist' for schema {}")"#,
                PERSON_COLUMN_NAMES
            ),
            format!("{:?}", err)
        );
>>>>>>> 5900b4c6
    }

    #[test]
    fn select_interval_out_of_range() {
        let sql = "SELECT INTERVAL '100000000000000000 day'";
        let err = logical_plan(sql).expect_err("query should have failed");
        assert_eq!(
            r#"NotImplemented("Interval field value out of range: \"100000000000000000 day\"")"#,
            format!("{:?}", err)
        );
    }

    #[test]
    fn select_unsupported_complex_interval() {
        let sql = "SELECT INTERVAL '1 year 1 day'";
        let err = logical_plan(sql).expect_err("query should have failed");
<<<<<<< HEAD
        assert!(matches!(
            err,
            DataFusionError::NotImplemented(msg) if msg == "DF does not support intervals that have both a Year/Month part as well as Days/Hours/Mins/Seconds: \"1 year 1 day\". Hint: try breaking the interval into two parts, one with Year/Month and the other with Days/Hours/Mins/Seconds - e.g. (NOW() + INTERVAL '1 year') + INTERVAL '1 day'",
        ));
=======
        assert_eq!(
            r#"NotImplemented("DF does not support intervals that have both a Year/Month part as well as Days/Hours/Mins/Seconds: \"1 year 1 day\". Hint: try breaking the interval into two parts, one with Year/Month and the other with Days/Hours/Mins/Seconds - e.g. (NOW() + INTERVAL '1 year') + INTERVAL '1 day'")"#,
            format!("{:?}", err)
        );
>>>>>>> 5900b4c6
    }

    #[test]
    fn select_simple_aggregate_with_groupby_and_column_is_in_aggregate_and_groupby() {
        quick_test(
            "SELECT MAX(first_name) FROM person GROUP BY first_name",
            "Projection: #MAX(person.first_name)\
             \n  Aggregate: groupBy=[[#person.first_name]], aggr=[[MAX(#person.first_name)]]\
             \n    TableScan: person projection=None",
        );
    }

    #[test]
    fn select_simple_aggregate_with_groupby_can_use_positions() {
        quick_test(
            "SELECT state, age AS b, COUNT(1) FROM person GROUP BY 1, 2",
            "Projection: #person.state, #person.age AS b, #COUNT(UInt8(1))\
             \n  Aggregate: groupBy=[[#person.state, #person.age]], aggr=[[COUNT(UInt8(1))]]\
             \n    TableScan: person projection=None",
        );
        quick_test(
            "SELECT state, age AS b, COUNT(1) FROM person GROUP BY 2, 1",
            "Projection: #person.state, #person.age AS b, #COUNT(UInt8(1))\
             \n  Aggregate: groupBy=[[#person.age, #person.state]], aggr=[[COUNT(UInt8(1))]]\
             \n    TableScan: person projection=None",
        );
    }

    #[test]
    fn select_simple_aggregate_with_groupby_position_out_of_range() {
        let sql = "SELECT state, MIN(age) FROM person GROUP BY 0";
        let err = logical_plan(sql).expect_err("query should have failed");
        assert_eq!(
            "Plan(\"Projection references non-aggregate values\")",
            format!("{:?}", err)
        );

        let sql2 = "SELECT state, MIN(age) FROM person GROUP BY 5";
        let err2 = logical_plan(sql2).expect_err("query should have failed");
        assert_eq!(
            "Plan(\"Projection references non-aggregate values\")",
            format!("{:?}", err2)
        );
    }

    #[test]
    fn select_simple_aggregate_with_groupby_can_use_alias() {
        quick_test(
            "SELECT state AS a, MIN(age) AS b FROM person GROUP BY a",
            "Projection: #person.state AS a, #MIN(person.age) AS b\
             \n  Aggregate: groupBy=[[#person.state]], aggr=[[MIN(#person.age)]]\
             \n    TableScan: person projection=None",
        );
    }

    #[test]
    fn select_simple_aggregate_with_groupby_aggregate_repeated() {
        let sql = "SELECT state, MIN(age), MIN(age) FROM person GROUP BY state";
        let err = logical_plan(sql).expect_err("query should have failed");
        assert_eq!(
<<<<<<< HEAD
            "Plan(\"Projections require unique expression names but the expression \\\"MIN(#person.age)\\\" at position 1 and \\\"MIN(#person.age)\\\" at position 2 have the same name. Consider aliasing (\\\"AS\\\") one of them.\")",
=======
            r##"Plan("Projections require unique expression names but the expression \"#MIN(age)\" at position 1 and \"#MIN(age)\" at position 2 have the same name. Consider aliasing (\"AS\") one of them.")"##,
>>>>>>> 5900b4c6
            format!("{:?}", err)
        );
    }

    #[test]
    fn select_simple_aggregate_with_groupby_aggregate_repeated_and_one_has_alias() {
        quick_test(
            "SELECT state, MIN(age), MIN(age) AS ma FROM person GROUP BY state",
            "Projection: #person.state, #MIN(person.age), #MIN(person.age) AS ma\
             \n  Aggregate: groupBy=[[#person.state]], aggr=[[MIN(#person.age)]]\
             \n    TableScan: person projection=None",
        )
    }
    #[test]
    fn select_simple_aggregate_with_groupby_non_column_expression_unselected() {
        quick_test(
            "SELECT MIN(first_name) FROM person GROUP BY age + 1",
            "Projection: #MIN(person.first_name)\
             \n  Aggregate: groupBy=[[#person.age Plus Int64(1)]], aggr=[[MIN(#person.first_name)]]\
             \n    TableScan: person projection=None",
        );
    }

    #[test]
    fn select_simple_aggregate_with_groupby_non_column_expression_selected_and_resolvable(
    ) {
        quick_test(
            "SELECT age + 1, MIN(first_name) FROM person GROUP BY age + 1",
            "Projection: #person.age Plus Int64(1), #MIN(person.first_name)\
             \n  Aggregate: groupBy=[[#person.age Plus Int64(1)]], aggr=[[MIN(#person.first_name)]]\
             \n    TableScan: person projection=None",
        );
        quick_test(
            "SELECT MIN(first_name), age + 1 FROM person GROUP BY age + 1",
            "Projection: #MIN(person.first_name), #person.age Plus Int64(1)\
             \n  Aggregate: groupBy=[[#person.age Plus Int64(1)]], aggr=[[MIN(#person.first_name)]]\
             \n    TableScan: person projection=None",
        );
    }

    #[test]
    fn select_simple_aggregate_with_groupby_non_column_expression_nested_and_resolvable()
    {
        quick_test(
            "SELECT ((age + 1) / 2) * (age + 1), MIN(first_name) FROM person GROUP BY age + 1",
            "Projection: #person.age Plus Int64(1) Divide Int64(2) Multiply #person.age Plus Int64(1), #MIN(person.first_name)\
             \n  Aggregate: groupBy=[[#person.age Plus Int64(1)]], aggr=[[MIN(#person.first_name)]]\
             \n    TableScan: person projection=None",
        );
    }

    #[test]
    fn select_simple_aggregate_with_groupby_non_column_expression_nested_and_not_resolvable(
    ) {
        // The query should fail, because age + 9 is not in the group by.
        let sql =
            "SELECT ((age + 1) / 2) * (age + 9), MIN(first_name) FROM person GROUP BY age + 1";
        let err = logical_plan(sql).expect_err("query should have failed");
        assert_eq!(
            r#"Plan("Projection references non-aggregate values")"#,
            format!("{:?}", err)
        );
    }

    #[test]
    fn select_simple_aggregate_with_groupby_non_column_expression_and_its_column_selected(
    ) {
        let sql = "SELECT age, MIN(first_name) FROM person GROUP BY age + 1";
        let err = logical_plan(sql).expect_err("query should have failed");
        assert_eq!(
            r#"Plan("Projection references non-aggregate values")"#,
            format!("{:?}", err)
        );
    }

    #[test]
    fn select_simple_aggregate_nested_in_binary_expr_with_groupby() {
        quick_test(
            "SELECT state, MIN(age) < 10 FROM person GROUP BY state",
            "Projection: #person.state, #MIN(person.age) Lt Int64(10)\
             \n  Aggregate: groupBy=[[#person.state]], aggr=[[MIN(#person.age)]]\
             \n    TableScan: person projection=None",
        );
    }

    #[test]
    fn select_simple_aggregate_and_nested_groupby_column() {
        quick_test(
            "SELECT age + 1, MAX(first_name) FROM person GROUP BY age",
            "Projection: #person.age Plus Int64(1), #MAX(person.first_name)\
             \n  Aggregate: groupBy=[[#person.age]], aggr=[[MAX(#person.first_name)]]\
             \n    TableScan: person projection=None",
        );
    }

    #[test]
    fn select_aggregate_compounded_with_groupby_column() {
        quick_test(
            "SELECT age + MIN(salary) FROM person GROUP BY age",
            "Projection: #person.age Plus #MIN(person.salary)\
             \n  Aggregate: groupBy=[[#person.age]], aggr=[[MIN(#person.salary)]]\
             \n    TableScan: person projection=None",
        );
    }

    #[test]
    fn select_aggregate_with_non_column_inner_expression_with_groupby() {
        quick_test(
            "SELECT state, MIN(age + 1) FROM person GROUP BY state",
            "Projection: #person.state, #MIN(person.age Plus Int64(1))\
            \n  Aggregate: groupBy=[[#person.state]], aggr=[[MIN(#person.age Plus Int64(1))]]\
            \n    TableScan: person projection=None",
        );
    }

    #[test]
    fn test_wildcard() {
        quick_test(
            "SELECT * from person",
            "Projection: #person.id, #person.first_name, #person.last_name, #person.age, #person.state, #person.salary, #person.birth_date, #person.😀\
            \n  TableScan: person projection=None",
        );
    }

    #[test]
    fn select_count_one() {
        let sql = "SELECT COUNT(1) FROM person";
        let expected = "Projection: #COUNT(UInt8(1))\
                        \n  Aggregate: groupBy=[[]], aggr=[[COUNT(UInt8(1))]]\
                        \n    TableScan: person projection=None";
        quick_test(sql, expected);
    }

    #[test]
    fn select_count_column() {
        let sql = "SELECT COUNT(id) FROM person";
        let expected = "Projection: #COUNT(person.id)\
                        \n  Aggregate: groupBy=[[]], aggr=[[COUNT(#person.id)]]\
                        \n    TableScan: person projection=None";
        quick_test(sql, expected);
    }

    #[test]
    fn select_scalar_func() {
        let sql = "SELECT sqrt(age) FROM person";
        let expected = "Projection: sqrt(#person.age)\
                        \n  TableScan: person projection=None";
        quick_test(sql, expected);
    }

    #[test]
    fn select_aliased_scalar_func() {
        let sql = "SELECT sqrt(person.age) AS square_people FROM person";
        let expected = "Projection: sqrt(#person.age) AS square_people\
                        \n  TableScan: person projection=None";
        quick_test(sql, expected);
    }

    #[test]
    fn select_where_nullif_division() {
        let sql = "SELECT c3/(c4+c5) \
                   FROM aggregate_test_100 WHERE c3/nullif(c4+c5, 0) > 0.1";
        let expected = "Projection: #aggregate_test_100.c3 Divide #aggregate_test_100.c4 Plus #aggregate_test_100.c5\
            \n  Filter: #aggregate_test_100.c3 Divide nullif(#aggregate_test_100.c4 Plus #aggregate_test_100.c5, Int64(0)) Gt Float64(0.1)\
            \n    TableScan: aggregate_test_100 projection=None";
        quick_test(sql, expected);
    }

    #[test]
    fn select_where_with_negative_operator() {
        let sql = "SELECT c3 FROM aggregate_test_100 WHERE c3 > -0.1 AND -c4 > 0";
        let expected = "Projection: #aggregate_test_100.c3\
            \n  Filter: #aggregate_test_100.c3 Gt Float64(-0.1) And (- #aggregate_test_100.c4) Gt Int64(0)\
            \n    TableScan: aggregate_test_100 projection=None";
        quick_test(sql, expected);
    }

    #[test]
    fn select_where_with_positive_operator() {
        let sql = "SELECT c3 FROM aggregate_test_100 WHERE c3 > +0.1 AND +c4 > 0";
        let expected = "Projection: #aggregate_test_100.c3\
            \n  Filter: #aggregate_test_100.c3 Gt Float64(0.1) And #aggregate_test_100.c4 Gt Int64(0)\
            \n    TableScan: aggregate_test_100 projection=None";
        quick_test(sql, expected);
    }

    #[test]
    fn select_order_by() {
        let sql = "SELECT id FROM person ORDER BY id";
        let expected = "Sort: #person.id ASC NULLS FIRST\
                        \n  Projection: #person.id\
                        \n    TableScan: person projection=None";
        quick_test(sql, expected);
    }

    #[test]
    fn select_order_by_desc() {
        let sql = "SELECT id FROM person ORDER BY id DESC";
        let expected = "Sort: #person.id DESC NULLS FIRST\
                        \n  Projection: #person.id\
                        \n    TableScan: person projection=None";
        quick_test(sql, expected);
    }

    #[test]
    fn select_order_by_nulls_last() {
        quick_test(
            "SELECT id FROM person ORDER BY id DESC NULLS LAST",
            "Sort: #person.id DESC NULLS LAST\
            \n  Projection: #person.id\
            \n    TableScan: person projection=None",
        );

        quick_test(
            "SELECT id FROM person ORDER BY id NULLS LAST",
            "Sort: #person.id ASC NULLS LAST\
            \n  Projection: #person.id\
            \n    TableScan: person projection=None",
        );
    }

    #[test]
    fn select_group_by() {
        let sql = "SELECT state FROM person GROUP BY state";
        let expected = "Projection: #person.state\
                        \n  Aggregate: groupBy=[[#person.state]], aggr=[[]]\
                        \n    TableScan: person projection=None";

        quick_test(sql, expected);
    }

    #[test]
    fn select_group_by_columns_not_in_select() {
        let sql = "SELECT MAX(age) FROM person GROUP BY state";
        let expected = "Projection: #MAX(person.age)\
                        \n  Aggregate: groupBy=[[#person.state]], aggr=[[MAX(#person.age)]]\
                        \n    TableScan: person projection=None";

        quick_test(sql, expected);
    }

    #[test]
    fn select_group_by_count_star() {
        let sql = "SELECT state, COUNT(*) FROM person GROUP BY state";
        let expected = "Projection: #person.state, #COUNT(UInt8(1))\
                        \n  Aggregate: groupBy=[[#person.state]], aggr=[[COUNT(UInt8(1))]]\
                        \n    TableScan: person projection=None";

        quick_test(sql, expected);
    }

    #[test]
    fn select_group_by_needs_projection() {
        let sql = "SELECT COUNT(state), state FROM person GROUP BY state";
        let expected = "\
        Projection: #COUNT(person.state), #person.state\
        \n  Aggregate: groupBy=[[#person.state]], aggr=[[COUNT(#person.state)]]\
        \n    TableScan: person projection=None";

        quick_test(sql, expected);
    }

    #[test]
    fn select_7480_1() {
        let sql = "SELECT c1, MIN(c12) FROM aggregate_test_100 GROUP BY c1, c13";
        let expected = "Projection: #aggregate_test_100.c1, #MIN(aggregate_test_100.c12)\
                       \n  Aggregate: groupBy=[[#aggregate_test_100.c1, #aggregate_test_100.c13]], aggr=[[MIN(#aggregate_test_100.c12)]]\
                       \n    TableScan: aggregate_test_100 projection=None";
        quick_test(sql, expected);
    }

    #[test]
    fn select_7480_2() {
        let sql = "SELECT c1, c13, MIN(c12) FROM aggregate_test_100 GROUP BY c1";
        let err = logical_plan(sql).expect_err("query should have failed");
        assert_eq!(
            "Plan(\"Projection references non-aggregate values\")",
            format!("{:?}", err)
        );
    }

    #[test]
    fn create_external_table_csv() {
        let sql = "CREATE EXTERNAL TABLE t(c1 int) STORED AS CSV LOCATION 'foo.csv'";
        let expected = "CreateExternalTable: \"t\"";
        quick_test(sql, expected);
    }

    #[test]
    fn create_external_table_csv_no_schema() {
        let sql = "CREATE EXTERNAL TABLE t STORED AS CSV LOCATION 'foo.csv'";
        let err = logical_plan(sql).expect_err("query should have failed");
        assert_eq!(
            "Plan(\"Column definitions required for CSV files. None found\")",
            format!("{:?}", err)
        );
    }

    #[test]
    fn create_external_table_parquet() {
        let sql =
            "CREATE EXTERNAL TABLE t(c1 int) STORED AS PARQUET LOCATION 'foo.parquet'";
        let err = logical_plan(sql).expect_err("query should have failed");
        assert_eq!(
            "Plan(\"Column definitions can not be specified for PARQUET files.\")",
            format!("{:?}", err)
        );
    }

    #[test]
    fn create_external_table_parquet_no_schema() {
        let sql = "CREATE EXTERNAL TABLE t STORED AS PARQUET LOCATION 'foo.parquet'";
        let expected = "CreateExternalTable: \"t\"";
        quick_test(sql, expected);
    }

    #[test]
    fn equijoin_explicit_syntax() {
        let sql = "SELECT id, order_id \
            FROM person \
            JOIN orders \
            ON id = customer_id";
        let expected = "Projection: #person.id, #orders.order_id\
        \n  Join: #person.id = #orders.customer_id\
        \n    TableScan: person projection=None\
        \n    TableScan: orders projection=None";
        quick_test(sql, expected);
    }

    #[test]
    fn join_with_table_name() {
        let sql = "SELECT id, order_id \
            FROM person \
            JOIN orders \
            ON person.id = orders.customer_id";
        let expected = "Projection: #person.id, #orders.order_id\
        \n  Join: #person.id = #orders.customer_id\
        \n    TableScan: person projection=None\
        \n    TableScan: orders projection=None";
        quick_test(sql, expected);
    }

    #[test]
    fn join_with_using() {
        let sql = "SELECT person.first_name, id \
            FROM person \
            JOIN person as person2 \
            USING (id)";
        let expected = "Projection: #person.first_name, #person.id\
        \n  Join: #person.id = #person2.id\
        \n    TableScan: person projection=None\
        \n    TableScan: person2 projection=None";
        quick_test(sql, expected);
    }

    #[test]
    fn equijoin_explicit_syntax_3_tables() {
        let sql = "SELECT id, order_id, l_description \
            FROM person \
            JOIN orders ON id = customer_id \
            JOIN lineitem ON o_item_id = l_item_id";
        let expected =
            "Projection: #person.id, #orders.order_id, #lineitem.l_description\
            \n  Join: #orders.o_item_id = #lineitem.l_item_id\
            \n    Join: #person.id = #orders.customer_id\
            \n      TableScan: person projection=None\
            \n      TableScan: orders projection=None\
            \n    TableScan: lineitem projection=None";
        quick_test(sql, expected);
    }

    #[test]
    fn boolean_literal_in_condition_expression() {
        let sql = "SELECT order_id \
        FROM orders \
        WHERE delivered = false OR delivered = true";
        let expected = "Projection: #orders.order_id\
            \n  Filter: #orders.delivered Eq Boolean(false) Or #orders.delivered Eq Boolean(true)\
            \n    TableScan: orders projection=None";
        quick_test(sql, expected);
    }

    #[test]
    fn union() {
        let sql = "SELECT order_id from orders UNION ALL SELECT order_id FROM orders";
        let expected = "Union\
            \n  Projection: #orders.order_id\
            \n    TableScan: orders projection=None\
            \n  Projection: #orders.order_id\
            \n    TableScan: orders projection=None";
        quick_test(sql, expected);
    }

    #[test]
    fn union_4_combined_in_one() {
        let sql = "SELECT order_id from orders
                    UNION ALL SELECT order_id FROM orders
                    UNION ALL SELECT order_id FROM orders
                    UNION ALL SELECT order_id FROM orders";
        let expected = "Union\
            \n  Projection: #orders.order_id\
            \n    TableScan: orders projection=None\
            \n  Projection: #orders.order_id\
            \n    TableScan: orders projection=None\
            \n  Projection: #orders.order_id\
            \n    TableScan: orders projection=None\
            \n  Projection: #orders.order_id\
            \n    TableScan: orders projection=None";
        quick_test(sql, expected);
    }

    #[test]
    fn union_schemas_should_be_same() {
        let sql = "SELECT order_id from orders UNION ALL SELECT customer_id FROM orders";
        let err = logical_plan(sql).expect_err("query should have failed");
        assert_eq!(
            "Plan(\"UNION ALL schemas are expected to be the same\")",
            format!("{:?}", err)
        );
    }

    #[test]
    fn empty_over() {
        let sql = "SELECT order_id, MAX(order_id) OVER () from orders";
        let expected = "\
        Projection: #orders.order_id, #MAX(orders.order_id)\
        \n  WindowAggr: windowExpr=[[MAX(#orders.order_id)]]\
        \n    TableScan: orders projection=None";
        quick_test(sql, expected);
    }

    #[test]
    fn empty_over_with_alias() {
        let sql = "SELECT order_id oid, MAX(order_id) OVER () max_oid from orders";
        let expected = "\
        Projection: #orders.order_id AS oid, #MAX(orders.order_id) AS max_oid\
        \n  WindowAggr: windowExpr=[[MAX(#orders.order_id)]]\
        \n    TableScan: orders projection=None";
        quick_test(sql, expected);
    }

    #[test]
    fn empty_over_plus() {
        let sql = "SELECT order_id, MAX(qty * 1.1) OVER () from orders";
        let expected = "\
        Projection: #orders.order_id, #MAX(orders.qty Multiply Float64(1.1))\
        \n  WindowAggr: windowExpr=[[MAX(#orders.qty Multiply Float64(1.1))]]\
        \n    TableScan: orders projection=None";
        quick_test(sql, expected);
    }

    #[test]
    fn empty_over_multiple() {
        let sql =
            "SELECT order_id, MAX(qty) OVER (), min(qty) over (), aVg(qty) OVER () from orders";
        let expected = "\
        Projection: #orders.order_id, #MAX(orders.qty), #MIN(orders.qty), #AVG(orders.qty)\
        \n  WindowAggr: windowExpr=[[MAX(#orders.qty), MIN(#orders.qty), AVG(#orders.qty)]]\
        \n    TableScan: orders projection=None";
        quick_test(sql, expected);
    }

    /// psql result
    /// ```
    ///                               QUERY PLAN
    /// ----------------------------------------------------------------------
    /// WindowAgg  (cost=69.83..87.33 rows=1000 width=8)
    ///   ->  Sort  (cost=69.83..72.33 rows=1000 width=8)
    ///         Sort Key: order_id
    ///         ->  Seq Scan on orders  (cost=0.00..20.00 rows=1000 width=8)
    /// ```
    #[test]
    fn over_partition_by() {
        let sql = "SELECT order_id, MAX(qty) OVER (PARTITION BY order_id) from orders";
        let expected = "\
        Projection: #orders.order_id, #MAX(orders.qty)\
        \n  WindowAggr: windowExpr=[[MAX(#orders.qty)]]\
        \n    Sort: #orders.order_id ASC NULLS FIRST\
        \n      TableScan: orders projection=None";
        quick_test(sql, expected);
    }

    /// psql result
    /// ```
    ///                                     QUERY PLAN
    /// ----------------------------------------------------------------------------------
    /// WindowAgg  (cost=137.16..154.66 rows=1000 width=12)
    /// ->  Sort  (cost=137.16..139.66 rows=1000 width=12)
    ///         Sort Key: order_id
    ///         ->  WindowAgg  (cost=69.83..87.33 rows=1000 width=12)
    ///             ->  Sort  (cost=69.83..72.33 rows=1000 width=8)
    ///                     Sort Key: order_id DESC
    ///                     ->  Seq Scan on orders  (cost=0.00..20.00 rows=1000 width=8)
    /// ```
    #[test]
    fn over_order_by() {
        let sql = "SELECT order_id, MAX(qty) OVER (ORDER BY order_id), MIN(qty) OVER (ORDER BY order_id DESC) from orders";
        let expected = "\
        Projection: #orders.order_id, #MAX(orders.qty), #MIN(orders.qty)\
        \n  WindowAggr: windowExpr=[[MAX(#orders.qty)]]\
        \n    Sort: #orders.order_id ASC NULLS FIRST\
        \n      WindowAggr: windowExpr=[[MIN(#orders.qty)]]\
        \n        Sort: #orders.order_id DESC NULLS FIRST\
        \n          TableScan: orders projection=None";
        quick_test(sql, expected);
    }

    #[test]
    fn over_order_by_with_window_frame_double_end() {
        let sql = "SELECT order_id, MAX(qty) OVER (ORDER BY order_id ROWS BETWEEN 3 PRECEDING and 3 FOLLOWING), MIN(qty) OVER (ORDER BY order_id DESC) from orders";
        let expected = "\
        Projection: #orders.order_id, #MAX(orders.qty) ROWS BETWEEN 3 PRECEDING AND 3 FOLLOWING, #MIN(orders.qty)\
        \n  WindowAggr: windowExpr=[[MAX(#orders.qty) ROWS BETWEEN 3 PRECEDING AND 3 FOLLOWING]]\
        \n    Sort: #orders.order_id ASC NULLS FIRST\
        \n      WindowAggr: windowExpr=[[MIN(#orders.qty)]]\
        \n        Sort: #orders.order_id DESC NULLS FIRST\
        \n          TableScan: orders projection=None";
        quick_test(sql, expected);
    }

    #[test]
    fn over_order_by_with_window_frame_single_end() {
        let sql = "SELECT order_id, MAX(qty) OVER (ORDER BY order_id ROWS 3 PRECEDING), MIN(qty) OVER (ORDER BY order_id DESC) from orders";
        let expected = "\
        Projection: #orders.order_id, #MAX(orders.qty) ROWS BETWEEN 3 PRECEDING AND CURRENT ROW, #MIN(orders.qty)\
        \n  WindowAggr: windowExpr=[[MAX(#orders.qty) ROWS BETWEEN 3 PRECEDING AND CURRENT ROW]]\
        \n    Sort: #orders.order_id ASC NULLS FIRST\
        \n      WindowAggr: windowExpr=[[MIN(#orders.qty)]]\
        \n        Sort: #orders.order_id DESC NULLS FIRST\
        \n          TableScan: orders projection=None";
        quick_test(sql, expected);
    }

    #[test]
    fn over_order_by_with_window_frame_range_value_check() {
        let sql = "SELECT order_id, MAX(qty) OVER (ORDER BY order_id RANGE 3 PRECEDING) from orders";
        let err = logical_plan(sql).expect_err("query should have failed");
        assert_eq!(
            "NotImplemented(\"With WindowFrameUnits=RANGE, the bound cannot be 3 PRECEDING or FOLLOWING at the moment\")",
            format!("{:?}", err)
        );
    }

    #[test]
    fn over_order_by_with_window_frame_range_order_by_check() {
        let sql =
            "SELECT order_id, MAX(qty) OVER (RANGE UNBOUNDED PRECEDING) from orders";
        let err = logical_plan(sql).expect_err("query should have failed");
        assert_eq!(
            "Plan(\"With window frame of type RANGE, the order by expression must be of length 1, got 0\")",
            format!("{:?}", err)
        );
    }

    #[test]
    fn over_order_by_with_window_frame_range_order_by_check_2() {
        let sql =
            "SELECT order_id, MAX(qty) OVER (ORDER BY order_id, qty RANGE UNBOUNDED PRECEDING) from orders";
        let err = logical_plan(sql).expect_err("query should have failed");
        assert_eq!(
            "Plan(\"With window frame of type RANGE, the order by expression must be of length 1, got 2\")",
            format!("{:?}", err)
        );
    }

    #[test]
    fn over_order_by_with_window_frame_single_end_groups() {
        let sql = "SELECT order_id, MAX(qty) OVER (ORDER BY order_id GROUPS 3 PRECEDING), MIN(qty) OVER (ORDER BY order_id DESC) from orders";
        let expected = "\
        Projection: #orders.order_id, #MAX(orders.qty) GROUPS BETWEEN 3 PRECEDING AND CURRENT ROW, #MIN(orders.qty)\
        \n  WindowAggr: windowExpr=[[MAX(#orders.qty) GROUPS BETWEEN 3 PRECEDING AND CURRENT ROW]]\
        \n    Sort: #orders.order_id ASC NULLS FIRST\
        \n      WindowAggr: windowExpr=[[MIN(#orders.qty)]]\
        \n        Sort: #orders.order_id DESC NULLS FIRST\
        \n          TableScan: orders projection=None";
        quick_test(sql, expected);
    }

    /// psql result
    /// ```
    ///                                     QUERY PLAN
    /// -----------------------------------------------------------------------------------
    /// WindowAgg  (cost=142.16..162.16 rows=1000 width=16)
    ///   ->  Sort  (cost=142.16..144.66 rows=1000 width=16)
    ///         Sort Key: order_id
    ///         ->  WindowAgg  (cost=72.33..92.33 rows=1000 width=16)
    ///               ->  Sort  (cost=72.33..74.83 rows=1000 width=12)
    ///                     Sort Key: ((order_id + 1))
    ///                     ->  Seq Scan on orders  (cost=0.00..22.50 rows=1000 width=12)
    /// ```
    #[test]
    fn over_order_by_two_sort_keys() {
        let sql = "SELECT order_id, MAX(qty) OVER (ORDER BY order_id), MIN(qty) OVER (ORDER BY (order_id + 1)) from orders";
        let expected = "\
        Projection: #orders.order_id, #MAX(orders.qty), #MIN(orders.qty)\
        \n  WindowAggr: windowExpr=[[MAX(#orders.qty)]]\
        \n    Sort: #orders.order_id ASC NULLS FIRST\
        \n      WindowAggr: windowExpr=[[MIN(#orders.qty)]]\
        \n        Sort: #orders.order_id Plus Int64(1) ASC NULLS FIRST\
        \n          TableScan: orders projection=None";
        quick_test(sql, expected);
    }

    /// psql result
    /// ```
    ///                                        QUERY PLAN
    /// ----------------------------------------------------------------------------------------
    /// WindowAgg  (cost=139.66..172.16 rows=1000 width=24)
    ///   ->  WindowAgg  (cost=139.66..159.66 rows=1000 width=16)
    ///         ->  Sort  (cost=139.66..142.16 rows=1000 width=12)
    ///               Sort Key: qty, order_id
    ///               ->  WindowAgg  (cost=69.83..89.83 rows=1000 width=12)
    ///                     ->  Sort  (cost=69.83..72.33 rows=1000 width=8)
    ///                           Sort Key: order_id, qty
    ///                           ->  Seq Scan on orders  (cost=0.00..20.00 rows=1000 width=8)
    /// ```
    #[test]
    fn over_order_by_sort_keys_sorting() {
        let sql = "SELECT order_id, MAX(qty) OVER (ORDER BY qty, order_id), SUM(qty) OVER (), MIN(qty) OVER (ORDER BY order_id, qty) from orders";
        let expected = "\
        Projection: #orders.order_id, #MAX(orders.qty), #SUM(orders.qty), #MIN(orders.qty)\
        \n  WindowAggr: windowExpr=[[SUM(#orders.qty)]]\
        \n    WindowAggr: windowExpr=[[MAX(#orders.qty)]]\
        \n      Sort: #orders.qty ASC NULLS FIRST, #orders.order_id ASC NULLS FIRST\
        \n        WindowAggr: windowExpr=[[MIN(#orders.qty)]]\
        \n          Sort: #orders.order_id ASC NULLS FIRST, #orders.qty ASC NULLS FIRST\
        \n            TableScan: orders projection=None";
        quick_test(sql, expected);
    }

    /// psql result
    /// ```
    ///                                     QUERY PLAN
    /// ----------------------------------------------------------------------------------
    /// WindowAgg  (cost=69.83..117.33 rows=1000 width=24)
    ///   ->  WindowAgg  (cost=69.83..104.83 rows=1000 width=16)
    ///         ->  WindowAgg  (cost=69.83..89.83 rows=1000 width=12)
    ///               ->  Sort  (cost=69.83..72.33 rows=1000 width=8)
    ///                     Sort Key: order_id, qty
    ///                     ->  Seq Scan on orders  (cost=0.00..20.00 rows=1000 width=8)
    /// ```
    ///
    /// FIXME: for now we are not detecting prefix of sorting keys in order to save one sort exec phase
    #[test]
    fn over_order_by_sort_keys_sorting_prefix_compacting() {
        let sql = "SELECT order_id, MAX(qty) OVER (ORDER BY order_id), SUM(qty) OVER (), MIN(qty) OVER (ORDER BY order_id, qty) from orders";
        let expected = "\
        Projection: #orders.order_id, #MAX(orders.qty), #SUM(orders.qty), #MIN(orders.qty)\
        \n  WindowAggr: windowExpr=[[SUM(#orders.qty)]]\
        \n    WindowAggr: windowExpr=[[MAX(#orders.qty)]]\
        \n      Sort: #orders.order_id ASC NULLS FIRST\
        \n        WindowAggr: windowExpr=[[MIN(#orders.qty)]]\
        \n          Sort: #orders.order_id ASC NULLS FIRST, #orders.qty ASC NULLS FIRST\
        \n            TableScan: orders projection=None";
        quick_test(sql, expected);
    }

    /// psql result
    /// ```
    ///                                        QUERY PLAN
    /// ----------------------------------------------------------------------------------------
    /// WindowAgg  (cost=139.66..172.16 rows=1000 width=24)
    ///   ->  WindowAgg  (cost=139.66..159.66 rows=1000 width=16)
    ///         ->  Sort  (cost=139.66..142.16 rows=1000 width=12)
    ///               Sort Key: order_id, qty
    ///               ->  WindowAgg  (cost=69.83..89.83 rows=1000 width=12)
    ///                     ->  Sort  (cost=69.83..72.33 rows=1000 width=8)
    ///                           Sort Key: qty, order_id
    ///                           ->  Seq Scan on orders  (cost=0.00..20.00 rows=1000 width=8)
    /// ```
    ///
    /// FIXME: for now we are not detecting prefix of sorting keys in order to re-arrange with global
    /// sort
    #[test]
    fn over_order_by_sort_keys_sorting_global_order_compacting() {
        let sql = "SELECT order_id, MAX(qty) OVER (ORDER BY qty, order_id), SUM(qty) OVER (), MIN(qty) OVER (ORDER BY order_id, qty) from orders ORDER BY order_id";
        let expected = "\
        Sort: #orders.order_id ASC NULLS FIRST\
        \n  Projection: #orders.order_id, #MAX(orders.qty), #SUM(orders.qty), #MIN(orders.qty)\
        \n    WindowAggr: windowExpr=[[SUM(#orders.qty)]]\
        \n      WindowAggr: windowExpr=[[MAX(#orders.qty)]]\
        \n        Sort: #orders.qty ASC NULLS FIRST, #orders.order_id ASC NULLS FIRST\
        \n          WindowAggr: windowExpr=[[MIN(#orders.qty)]]\
        \n            Sort: #orders.order_id ASC NULLS FIRST, #orders.qty ASC NULLS FIRST\
        \n              TableScan: orders projection=None";
        quick_test(sql, expected);
    }

    /// psql result
    /// ```
    ///                               QUERY PLAN
    /// ----------------------------------------------------------------------
    /// WindowAgg  (cost=69.83..89.83 rows=1000 width=12)
    ///   ->  Sort  (cost=69.83..72.33 rows=1000 width=8)
    ///         Sort Key: order_id, qty
    ///         ->  Seq Scan on orders  (cost=0.00..20.00 rows=1000 width=8)
    /// ```
    #[test]
    fn over_partition_by_order_by() {
        let sql =
            "SELECT order_id, MAX(qty) OVER (PARTITION BY order_id ORDER BY qty) from orders";
        let expected = "\
        Projection: #orders.order_id, #MAX(orders.qty)\
        \n  WindowAggr: windowExpr=[[MAX(#orders.qty)]]\
        \n    Sort: #orders.order_id ASC NULLS FIRST, #orders.qty ASC NULLS FIRST\
        \n      TableScan: orders projection=None";
        quick_test(sql, expected);
    }

    /// psql result
    /// ```
    ///                               QUERY PLAN
    /// ----------------------------------------------------------------------
    /// WindowAgg  (cost=69.83..89.83 rows=1000 width=12)
    ///   ->  Sort  (cost=69.83..72.33 rows=1000 width=8)
    ///         Sort Key: order_id, qty
    ///         ->  Seq Scan on orders  (cost=0.00..20.00 rows=1000 width=8)
    /// ```
    #[test]
    fn over_partition_by_order_by_no_dup() {
        let sql =
            "SELECT order_id, MAX(qty) OVER (PARTITION BY order_id, qty ORDER BY qty) from orders";
        let expected = "\
        Projection: #orders.order_id, #MAX(orders.qty)\
        \n  WindowAggr: windowExpr=[[MAX(#orders.qty)]]\
        \n    Sort: #orders.order_id ASC NULLS FIRST, #orders.qty ASC NULLS FIRST\
        \n      TableScan: orders projection=None";
        quick_test(sql, expected);
    }

    /// psql result
    /// ```
    ///                                     QUERY PLAN
    /// ----------------------------------------------------------------------------------
    /// WindowAgg  (cost=142.16..162.16 rows=1000 width=16)
    ///   ->  Sort  (cost=142.16..144.66 rows=1000 width=12)
    ///         Sort Key: qty, order_id
    ///         ->  WindowAgg  (cost=69.83..92.33 rows=1000 width=12)
    ///               ->  Sort  (cost=69.83..72.33 rows=1000 width=8)
    ///                     Sort Key: order_id, qty
    ///                     ->  Seq Scan on orders  (cost=0.00..20.00 rows=1000 width=8)
    /// ```
    #[test]
    fn over_partition_by_order_by_mix_up() {
        let sql =
            "SELECT order_id, MAX(qty) OVER (PARTITION BY order_id, qty ORDER BY qty), MIN(qty) OVER (PARTITION BY qty ORDER BY order_id) from orders";
        let expected = "\
        Projection: #orders.order_id, #MAX(orders.qty), #MIN(orders.qty)\
        \n  WindowAggr: windowExpr=[[MAX(#orders.qty)]]\
        \n    Sort: #orders.order_id ASC NULLS FIRST, #orders.qty ASC NULLS FIRST\
        \n      WindowAggr: windowExpr=[[MIN(#orders.qty)]]\
        \n        Sort: #orders.qty ASC NULLS FIRST, #orders.order_id ASC NULLS FIRST\
        \n          TableScan: orders projection=None";
        quick_test(sql, expected);
    }

    /// psql result
    /// ```
    ///                                  QUERY PLAN
    /// -----------------------------------------------------------------------------
    /// WindowAgg  (cost=69.83..109.83 rows=1000 width=24)
    ///   ->  WindowAgg  (cost=69.83..92.33 rows=1000 width=20)
    ///         ->  Sort  (cost=69.83..72.33 rows=1000 width=16)
    ///               Sort Key: order_id, qty, price
    ///               ->  Seq Scan on orders  (cost=0.00..20.00 rows=1000 width=16)
    /// ```
    /// FIXME: for now we are not detecting prefix of sorting keys in order to save one sort exec phase
    #[test]
    fn over_partition_by_order_by_mix_up_prefix() {
        let sql =
            "SELECT order_id, MAX(qty) OVER (PARTITION BY order_id ORDER BY qty), MIN(qty) OVER (PARTITION BY order_id, qty ORDER BY price) from orders";
        let expected = "\
        Projection: #orders.order_id, #MAX(orders.qty), #MIN(orders.qty)\
        \n  WindowAggr: windowExpr=[[MAX(#orders.qty)]]\
        \n    Sort: #orders.order_id ASC NULLS FIRST, #orders.qty ASC NULLS FIRST\
        \n      WindowAggr: windowExpr=[[MIN(#orders.qty)]]\
        \n        Sort: #orders.order_id ASC NULLS FIRST, #orders.qty ASC NULLS FIRST, #orders.price ASC NULLS FIRST\
        \n          TableScan: orders projection=None";
        quick_test(sql, expected);
    }

    #[test]
    fn only_union_all_supported() {
        let sql = "SELECT order_id from orders EXCEPT SELECT order_id FROM orders";
        let err = logical_plan(sql).expect_err("query should have failed");
        assert_eq!(
            "NotImplemented(\"Only UNION ALL is supported, found EXCEPT\")",
            format!("{:?}", err)
        );
    }

    #[test]
    fn select_typedstring() {
        let sql = "SELECT date '2020-12-10' AS date FROM person";
        let expected = "Projection: CAST(Utf8(\"2020-12-10\") AS Date32) AS date\
            \n  TableScan: person projection=None";
        quick_test(sql, expected);
    }

    #[test]
    fn select_multibyte_column() {
        let sql = r#"SELECT "😀" FROM person"#;
        let expected = "Projection: #person.😀\
            \n  TableScan: person projection=None";
        quick_test(sql, expected);
    }

    fn logical_plan(sql: &str) -> Result<LogicalPlan> {
        let planner = SqlToRel::new(&MockContextProvider {});
        let result = DFParser::parse_sql(sql);
        let ast = result.unwrap();
        planner.statement_to_plan(&ast[0])
    }

    /// Create logical plan, write with formatter, compare to expected output
    fn quick_test(sql: &str, expected: &str) {
        let plan = logical_plan(sql).unwrap();
        assert_eq!(format!("{:?}", plan), expected);
    }

    struct MockContextProvider {}

    impl ContextProvider for MockContextProvider {
        fn get_table_provider(
            &self,
            name: TableReference,
        ) -> Option<Arc<dyn TableProvider>> {
            let schema = match name.table() {
                "person" => Some(Schema::new(vec![
                    Field::new("id", DataType::UInt32, false),
                    Field::new("first_name", DataType::Utf8, false),
                    Field::new("last_name", DataType::Utf8, false),
                    Field::new("age", DataType::Int32, false),
                    Field::new("state", DataType::Utf8, false),
                    Field::new("salary", DataType::Float64, false),
                    Field::new(
                        "birth_date",
                        DataType::Timestamp(TimeUnit::Nanosecond, None),
                        false,
                    ),
                    Field::new("😀", DataType::Int32, false),
                ])),
                "orders" => Some(Schema::new(vec![
                    Field::new("order_id", DataType::UInt32, false),
                    Field::new("customer_id", DataType::UInt32, false),
                    Field::new("o_item_id", DataType::Utf8, false),
                    Field::new("qty", DataType::Int32, false),
                    Field::new("price", DataType::Float64, false),
                    Field::new("delivered", DataType::Boolean, false),
                ])),
                "lineitem" => Some(Schema::new(vec![
                    Field::new("l_item_id", DataType::UInt32, false),
                    Field::new("l_description", DataType::Utf8, false),
                    Field::new("price", DataType::Float64, false),
                ])),
                "aggregate_test_100" => Some(Schema::new(vec![
                    Field::new("c1", DataType::Utf8, false),
                    Field::new("c2", DataType::UInt32, false),
                    Field::new("c3", DataType::Int8, false),
                    Field::new("c4", DataType::Int16, false),
                    Field::new("c5", DataType::Int32, false),
                    Field::new("c6", DataType::Int64, false),
                    Field::new("c7", DataType::UInt8, false),
                    Field::new("c8", DataType::UInt16, false),
                    Field::new("c9", DataType::UInt32, false),
                    Field::new("c10", DataType::UInt64, false),
                    Field::new("c11", DataType::Float32, false),
                    Field::new("c12", DataType::Float64, false),
                    Field::new("c13", DataType::Utf8, false),
                ])),
                _ => None,
            };
            schema.map(|s| -> Arc<dyn TableProvider> {
                Arc::new(EmptyTable::new(Arc::new(s)))
            })
        }

        fn get_function_meta(&self, name: &str) -> Option<Arc<ScalarUDF>> {
            let f: ScalarFunctionImplementation =
                Arc::new(|_| Err(DataFusionError::NotImplemented("".to_string())));
            match name {
                "my_sqrt" => Some(Arc::new(create_udf(
                    "my_sqrt",
                    vec![DataType::Float64],
                    Arc::new(DataType::Float64),
                    f,
                ))),
                _ => None,
            }
        }

        fn get_aggregate_meta(&self, _name: &str) -> Option<Arc<AggregateUDF>> {
            unimplemented!()
        }
    }
}<|MERGE_RESOLUTION|>--- conflicted
+++ resolved
@@ -1661,20 +1661,10 @@
     fn select_column_does_not_exist() {
         let sql = "SELECT doesnotexist FROM person";
         let err = logical_plan(sql).expect_err("query should have failed");
-<<<<<<< HEAD
         assert!(matches!(
             err,
             DataFusionError::Plan(msg) if msg == "No field with unqualified name 'doesnotexist'",
         ));
-=======
-        assert_eq!(
-            format!(
-                r#"Plan("Invalid identifier 'doesnotexist' for schema {}")"#,
-                PERSON_COLUMN_NAMES
-            ),
-            format!("{:?}", err)
-        );
->>>>>>> 5900b4c6
     }
 
     #[test]
@@ -1682,11 +1672,7 @@
         let sql = "SELECT age, age FROM person";
         let err = logical_plan(sql).expect_err("query should have failed");
         assert_eq!(
-<<<<<<< HEAD
-            "Plan(\"Projections require unique expression names but the expression \\\"#person.age\\\" at position 0 and \\\"#person.age\\\" at position 1 have the same name. Consider aliasing (\\\"AS\\\") one of them.\")",
-=======
-            r##"Plan("Projections require unique expression names but the expression \"#age\" at position 0 and \"#age\" at position 1 have the same name. Consider aliasing (\"AS\") one of them.")"##,
->>>>>>> 5900b4c6
+            r##"Plan("Projections require unique expression names but the expression \"#person.age\" at position 0 and \"#person.age\" at position 1 have the same name. Consider aliasing (\"AS\") one of them.")"##,
             format!("{:?}", err)
         );
     }
@@ -1696,11 +1682,7 @@
         let sql = "SELECT *, age FROM person";
         let err = logical_plan(sql).expect_err("query should have failed");
         assert_eq!(
-<<<<<<< HEAD
-            "Plan(\"Projections require unique expression names but the expression \\\"#person.age\\\" at position 3 and \\\"#person.age\\\" at position 8 have the same name. Consider aliasing (\\\"AS\\\") one of them.\")",
-=======
-            r##"Plan("Projections require unique expression names but the expression \"#age\" at position 3 and \"#age\" at position 8 have the same name. Consider aliasing (\"AS\") one of them.")"##,
->>>>>>> 5900b4c6
+            r##"Plan("Projections require unique expression names but the expression \"#person.age\" at position 3 and \"#person.age\" at position 8 have the same name. Consider aliasing (\"AS\") one of them.")"##,
             format!("{:?}", err)
         );
     }
@@ -1737,40 +1719,20 @@
     fn select_filter_column_does_not_exist() {
         let sql = "SELECT first_name FROM person WHERE doesnotexist = 'A'";
         let err = logical_plan(sql).expect_err("query should have failed");
-<<<<<<< HEAD
         assert!(matches!(
             err,
             DataFusionError::Plan(msg) if msg == "No field with unqualified name 'doesnotexist'",
         ));
-=======
-        assert_eq!(
-            format!(
-                r#"Plan("Invalid identifier 'doesnotexist' for schema {}")"#,
-                PERSON_COLUMN_NAMES
-            ),
-            format!("{:?}", err)
-        );
->>>>>>> 5900b4c6
     }
 
     #[test]
     fn select_filter_cannot_use_alias() {
         let sql = "SELECT first_name AS x FROM person WHERE x = 'A'";
         let err = logical_plan(sql).expect_err("query should have failed");
-<<<<<<< HEAD
         assert!(matches!(
             err,
             DataFusionError::Plan(msg) if msg == "No field with unqualified name 'x'",
         ));
-=======
-        assert_eq!(
-            format!(
-                r#"Plan("Invalid identifier 'x' for schema {}")"#,
-                PERSON_COLUMN_NAMES
-            ),
-            format!("{:?}", err)
-        );
->>>>>>> 5900b4c6
     }
 
     #[test]
@@ -2238,20 +2200,10 @@
     fn select_simple_aggregate_column_does_not_exist() {
         let sql = "SELECT MIN(doesnotexist) FROM person";
         let err = logical_plan(sql).expect_err("query should have failed");
-<<<<<<< HEAD
         assert!(matches!(
             err,
             DataFusionError::Plan(msg) if msg == "No field with unqualified name 'doesnotexist'",
         ));
-=======
-        assert_eq!(
-            format!(
-                r#"Plan("Invalid identifier 'doesnotexist' for schema {}")"#,
-                PERSON_COLUMN_NAMES
-            ),
-            format!("{:?}", err)
-        );
->>>>>>> 5900b4c6
     }
 
     #[test]
@@ -2259,11 +2211,7 @@
         let sql = "SELECT MIN(age), MIN(age) FROM person";
         let err = logical_plan(sql).expect_err("query should have failed");
         assert_eq!(
-<<<<<<< HEAD
-            "Plan(\"Projections require unique expression names but the expression \\\"MIN(#person.age)\\\" at position 0 and \\\"MIN(#person.age)\\\" at position 1 have the same name. Consider aliasing (\\\"AS\\\") one of them.\")",
-=======
-            r##"Plan("Projections require unique expression names but the expression \"#MIN(age)\" at position 0 and \"#MIN(age)\" at position 1 have the same name. Consider aliasing (\"AS\") one of them.")"##,
->>>>>>> 5900b4c6
+            r##"Plan("Projections require unique expression names but the expression \"MIN(#person.age)\" at position 0 and \"MIN(#person.age)\" at position 1 have the same name. Consider aliasing (\"AS\") one of them.")"##,
             format!("{:?}", err)
         );
     }
@@ -2293,11 +2241,7 @@
         let sql = "SELECT MIN(age) AS a, MIN(age) AS a FROM person";
         let err = logical_plan(sql).expect_err("query should have failed");
         assert_eq!(
-<<<<<<< HEAD
-            "Plan(\"Projections require unique expression names but the expression \\\"MIN(#person.age) AS a\\\" at position 0 and \\\"MIN(#person.age) AS a\\\" at position 1 have the same name. Consider aliasing (\\\"AS\\\") one of them.\")",
-=======
-            r##"Plan("Projections require unique expression names but the expression \"#MIN(age) AS a\" at position 0 and \"#MIN(age) AS a\" at position 1 have the same name. Consider aliasing (\"AS\") one of them.")"##,
->>>>>>> 5900b4c6
+            r##"Plan("Projections require unique expression names but the expression \"MIN(#person.age) AS a\" at position 0 and \"MIN(#person.age) AS a\" at position 1 have the same name. Consider aliasing (\"AS\") one of them.")"##,
             format!("{:?}", err)
         );
     }
@@ -2327,11 +2271,7 @@
         let sql = "SELECT state AS a, MIN(age) AS a FROM person GROUP BY state";
         let err = logical_plan(sql).expect_err("query should have failed");
         assert_eq!(
-<<<<<<< HEAD
-            "Plan(\"Projections require unique expression names but the expression \\\"#person.state AS a\\\" at position 0 and \\\"MIN(#person.age) AS a\\\" at position 1 have the same name. Consider aliasing (\\\"AS\\\") one of them.\")",
-=======
-            r##"Plan("Projections require unique expression names but the expression \"#state AS a\" at position 0 and \"#MIN(age) AS a\" at position 1 have the same name. Consider aliasing (\"AS\") one of them.")"##,
->>>>>>> 5900b4c6
+            r##"Plan("Projections require unique expression names but the expression \"#person.state AS a\" at position 0 and \"MIN(#person.age) AS a\" at position 1 have the same name. Consider aliasing (\"AS\") one of them.")"##,
             format!("{:?}", err)
         );
     }
@@ -2350,40 +2290,20 @@
     fn select_simple_aggregate_with_groupby_and_column_in_group_by_does_not_exist() {
         let sql = "SELECT SUM(age) FROM person GROUP BY doesnotexist";
         let err = logical_plan(sql).expect_err("query should have failed");
-<<<<<<< HEAD
         assert!(matches!(
             err,
             DataFusionError::Plan(msg) if msg == "No field with unqualified name 'doesnotexist'",
         ));
-=======
-        assert_eq!(
-            format!(
-                r#"Plan("Invalid identifier 'doesnotexist' for schema {}")"#,
-                PERSON_COLUMN_NAMES
-            ),
-            format!("{:?}", err)
-        );
->>>>>>> 5900b4c6
     }
 
     #[test]
     fn select_simple_aggregate_with_groupby_and_column_in_aggregate_does_not_exist() {
         let sql = "SELECT SUM(doesnotexist) FROM person GROUP BY first_name";
         let err = logical_plan(sql).expect_err("query should have failed");
-<<<<<<< HEAD
         assert!(matches!(
             err,
             DataFusionError::Plan(msg) if msg == "No field with unqualified name 'doesnotexist'",
         ));
-=======
-        assert_eq!(
-            format!(
-                r#"Plan("Invalid identifier 'doesnotexist' for schema {}")"#,
-                PERSON_COLUMN_NAMES
-            ),
-            format!("{:?}", err)
-        );
->>>>>>> 5900b4c6
     }
 
     #[test]
@@ -2400,17 +2320,10 @@
     fn select_unsupported_complex_interval() {
         let sql = "SELECT INTERVAL '1 year 1 day'";
         let err = logical_plan(sql).expect_err("query should have failed");
-<<<<<<< HEAD
         assert!(matches!(
             err,
             DataFusionError::NotImplemented(msg) if msg == "DF does not support intervals that have both a Year/Month part as well as Days/Hours/Mins/Seconds: \"1 year 1 day\". Hint: try breaking the interval into two parts, one with Year/Month and the other with Days/Hours/Mins/Seconds - e.g. (NOW() + INTERVAL '1 year') + INTERVAL '1 day'",
         ));
-=======
-        assert_eq!(
-            r#"NotImplemented("DF does not support intervals that have both a Year/Month part as well as Days/Hours/Mins/Seconds: \"1 year 1 day\". Hint: try breaking the interval into two parts, one with Year/Month and the other with Days/Hours/Mins/Seconds - e.g. (NOW() + INTERVAL '1 year') + INTERVAL '1 day'")"#,
-            format!("{:?}", err)
-        );
->>>>>>> 5900b4c6
     }
 
     #[test]
@@ -2471,11 +2384,7 @@
         let sql = "SELECT state, MIN(age), MIN(age) FROM person GROUP BY state";
         let err = logical_plan(sql).expect_err("query should have failed");
         assert_eq!(
-<<<<<<< HEAD
-            "Plan(\"Projections require unique expression names but the expression \\\"MIN(#person.age)\\\" at position 1 and \\\"MIN(#person.age)\\\" at position 2 have the same name. Consider aliasing (\\\"AS\\\") one of them.\")",
-=======
-            r##"Plan("Projections require unique expression names but the expression \"#MIN(age)\" at position 1 and \"#MIN(age)\" at position 2 have the same name. Consider aliasing (\"AS\") one of them.")"##,
->>>>>>> 5900b4c6
+            r##"Plan("Projections require unique expression names but the expression \"MIN(#person.age)\" at position 1 and \"MIN(#person.age)\" at position 2 have the same name. Consider aliasing (\"AS\") one of them.")"##,
             format!("{:?}", err)
         );
     }
