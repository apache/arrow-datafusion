// Licensed to the Apache Software Foundation (ASF) under one
// or more contributor license agreements.  See the NOTICE file
// distributed with this work for additional information
// regarding copyright ownership.  The ASF licenses this file
// to you under the Apache License, Version 2.0 (the
// "License"); you may not use this file except in compliance
// with the License.  You may obtain a copy of the License at
//
//   http://www.apache.org/licenses/LICENSE-2.0
//
// Unless required by applicable law or agreed to in writing,
// software distributed under the License is distributed on an
// "AS IS" BASIS, WITHOUT WARRANTIES OR CONDITIONS OF ANY
// KIND, either express or implied.  See the License for the
// specific language governing permissions and limitations
// under the License.

//! Declaration of built-in (aggregate) functions.
//! This module contains built-in aggregates' enumeration and metadata.
//!
//! Generally, an aggregate has:
//! * a signature
//! * a return type, that is a function of the incoming argument's types
//! * the computation, that must accept each valid signature
//!
//! * Signature: see `Signature`
//! * Return type: a function `(arg_types) -> return_type`. E.g. for min, ([f32]) -> f32, ([f64]) -> f64.

use super::{
    functions::{Signature, Volatility},
    Accumulator, AggregateExpr, PhysicalExpr,
};
use crate::error::{DataFusionError, Result};
use crate::physical_plan::coercion_rule::aggregate_rule::{coerce_exprs, coerce_types};
use crate::physical_plan::distinct_expressions;
use crate::physical_plan::expressions;
use arrow::datatypes::{DataType, Field, Schema, TimeUnit};
use expressions::{avg_return_type, sum_return_type};
use std::{fmt, str::FromStr, sync::Arc};

/// the implementation of an aggregate function
pub type AccumulatorFunctionImplementation =
    Arc<dyn Fn() -> Result<Box<dyn Accumulator>> + Send + Sync>;

/// This signature corresponds to which types an aggregator serializes
/// its state, given its return datatype.
pub type StateTypeFunction =
    Arc<dyn Fn(&DataType) -> Result<Arc<Vec<DataType>>> + Send + Sync>;

/// Enum of all built-in aggregate functions
#[derive(Debug, Clone, PartialEq, Eq, PartialOrd)]
pub enum AggregateFunction {
    /// count
    Count,
    /// sum
    Sum,
    /// min
    Min,
    /// max
    Max,
    /// avg
    Avg,
    /// Approximate aggregate function
    ApproxDistinct,
    /// array_agg
    ArrayAgg,
}

impl fmt::Display for AggregateFunction {
    fn fmt(&self, f: &mut fmt::Formatter) -> fmt::Result {
        // uppercase of the debug.
        write!(f, "{}", format!("{:?}", self).to_uppercase())
    }
}

impl FromStr for AggregateFunction {
    type Err = DataFusionError;
    fn from_str(name: &str) -> Result<AggregateFunction> {
        Ok(match name {
            "min" => AggregateFunction::Min,
            "max" => AggregateFunction::Max,
            "count" => AggregateFunction::Count,
            "avg" => AggregateFunction::Avg,
            "sum" => AggregateFunction::Sum,
            "approx_distinct" => AggregateFunction::ApproxDistinct,
            "array_agg" => AggregateFunction::ArrayAgg,
            _ => {
                return Err(DataFusionError::Plan(format!(
                    "There is no built-in function named {}",
                    name
                )));
            }
        })
    }
}

<<<<<<< HEAD
/// Returns the datatype of the aggregate function.
/// This is used to get the returned data type for aggregate expr.
pub fn return_type(fun: &AggregateFunction, arg_types: &[DataType]) -> Result<DataType> {
    // Note that this function *must* return the same type that the respective physical expression returns
    // or the execution panics.

    let coerced_data_types = coerce_types(fun, arg_types, &signature(fun))?;
=======
/// Returns the datatype of the aggregation function
pub fn return_type(
    fun: &AggregateFunction,
    input_expr_types: &[DataType],
) -> Result<DataType> {
    // Note that this function *must* return the same type that the respective physical expression returns
    // or the execution panics.

    // verify that this is a valid set of data types for this function
    data_types(input_expr_types, &signature(fun))?;
>>>>>>> 124977e9

    match fun {
        // TODO If the datafusion is compatible with PostgreSQL, the returned data type should be INT64.
        AggregateFunction::Count | AggregateFunction::ApproxDistinct => {
            Ok(DataType::UInt64)
        }
        AggregateFunction::Max | AggregateFunction::Min => {
<<<<<<< HEAD
            // For min and max agg function, the returned type is same as input type.
            // The coerced_data_types is same with input_types.
            Ok(coerced_data_types[0].clone())
        }
        AggregateFunction::Sum => sum_return_type(&coerced_data_types[0]),
        AggregateFunction::Avg => avg_return_type(&coerced_data_types[0]),
        AggregateFunction::ArrayAgg => Ok(DataType::List(Box::new(Field::new(
            "item",
            coerced_data_types[0].clone(),
=======
            Ok(input_expr_types[0].clone())
        }
        AggregateFunction::Sum => sum_return_type(&input_expr_types[0]),
        AggregateFunction::Avg => avg_return_type(&input_expr_types[0]),
        AggregateFunction::ArrayAgg => Ok(DataType::List(Box::new(Field::new(
            "item",
            input_expr_types[0].clone(),
>>>>>>> 124977e9
            true,
        )))),
    }
}

<<<<<<< HEAD
/// Create a physical (aggregate) expression.
/// This function errors when `input_phy_exprs`' can't be coerced to a valid argument type of the aggregate function.
=======
/// Create a physical aggregation expression.
/// This function errors when `input_phy_exprs`' can't be coerced to a valid argument type of the aggregation function.
>>>>>>> 124977e9
pub fn create_aggregate_expr(
    fun: &AggregateFunction,
    distinct: bool,
    input_phy_exprs: &[Arc<dyn PhysicalExpr>],
    input_schema: &Schema,
    name: impl Into<String>,
) -> Result<Arc<dyn AggregateExpr>> {
    let name = name.into();
<<<<<<< HEAD
    // get the coerced phy exprs if some expr need try cast
    let coerced_phy_exprs =
        coerce_exprs(fun, input_phy_exprs, input_schema, &signature(fun))?;
=======
    let coerced_phy_exprs = coerce(input_phy_exprs, input_schema, &signature(fun))?;
>>>>>>> 124977e9
    if coerced_phy_exprs.is_empty() {
        return Err(DataFusionError::Plan(format!(
            "Invalid or wrong number of arguments passed to aggregate: '{}'",
            name,
        )));
    }
<<<<<<< HEAD
    let coerced_types = coerced_phy_exprs
=======

    let coerced_exprs_types = coerced_phy_exprs
        .iter()
        .map(|e| e.data_type(input_schema))
        .collect::<Result<Vec<_>>>()?;

    let input_exprs_types = input_phy_exprs
>>>>>>> 124977e9
        .iter()
        .map(|e| e.data_type(input_schema))
        .collect::<Result<Vec<_>>>()?;
    let first_coerced_phy_expr = coerced_phy_exprs[0].clone();

<<<<<<< HEAD
    // get the result data type for this aggregate function
    let input_phy_types = input_phy_exprs
        .iter()
        .map(|e| e.data_type(input_schema))
        .collect::<Result<Vec<_>>>()?;
    let return_type = return_type(fun, &input_phy_types)?;

    Ok(match (fun, distinct) {
        (AggregateFunction::Count, false) => Arc::new(expressions::Count::new(
            first_coerced_phy_expr,
=======
    // In order to get the result data type, we must use the original input data type to calculate the result type.
    let return_type = return_type(fun, &input_exprs_types)?;

    Ok(match (fun, distinct) {
        (AggregateFunction::Count, false) => Arc::new(expressions::Count::new(
            coerced_phy_exprs[0].clone(),
>>>>>>> 124977e9
            name,
            return_type,
        )),
        (AggregateFunction::Count, true) => {
            Arc::new(distinct_expressions::DistinctCount::new(
<<<<<<< HEAD
                coerced_types,
                coerced_phy_exprs,
=======
                coerced_exprs_types,
                coerced_phy_exprs.to_vec(),
>>>>>>> 124977e9
                name,
                return_type,
            ))
        }
        (AggregateFunction::Sum, false) => Arc::new(expressions::Sum::new(
<<<<<<< HEAD
            first_coerced_phy_expr,
=======
            coerced_phy_exprs[0].clone(),
>>>>>>> 124977e9
            name,
            return_type,
        )),
        (AggregateFunction::Sum, true) => {
            return Err(DataFusionError::NotImplemented(
                "SUM(DISTINCT) aggregations are not available".to_string(),
            ));
        }
        (AggregateFunction::ApproxDistinct, _) => {
            Arc::new(expressions::ApproxDistinct::new(
<<<<<<< HEAD
                first_coerced_phy_expr,
                name,
                coerced_types[0].clone(),
            ))
        }
        (AggregateFunction::ArrayAgg, _) => Arc::new(expressions::ArrayAgg::new(
            first_coerced_phy_expr,
            name,
            coerced_types[0].clone(),
        )),
        (AggregateFunction::Min, _) => Arc::new(expressions::Min::new(
            first_coerced_phy_expr,
=======
                coerced_phy_exprs[0].clone(),
                name,
                coerced_exprs_types[0].clone(),
            ))
        }
        (AggregateFunction::ArrayAgg, _) => Arc::new(expressions::ArrayAgg::new(
            coerced_phy_exprs[0].clone(),
            name,
            coerced_exprs_types[0].clone(),
        )),
        (AggregateFunction::Min, _) => Arc::new(expressions::Min::new(
            coerced_phy_exprs[0].clone(),
>>>>>>> 124977e9
            name,
            return_type,
        )),
        (AggregateFunction::Max, _) => Arc::new(expressions::Max::new(
<<<<<<< HEAD
            first_coerced_phy_expr,
=======
            coerced_phy_exprs[0].clone(),
>>>>>>> 124977e9
            name,
            return_type,
        )),
        (AggregateFunction::Avg, false) => Arc::new(expressions::Avg::new(
<<<<<<< HEAD
            first_coerced_phy_expr,
=======
            coerced_phy_exprs[0].clone(),
>>>>>>> 124977e9
            name,
            return_type,
        )),
        (AggregateFunction::Avg, true) => {
            return Err(DataFusionError::NotImplemented(
                "AVG(DISTINCT) aggregations are not available".to_string(),
            ));
        }
    })
}

static STRINGS: &[DataType] = &[DataType::Utf8, DataType::LargeUtf8];

static NUMERICS: &[DataType] = &[
    DataType::Int8,
    DataType::Int16,
    DataType::Int32,
    DataType::Int64,
    DataType::UInt8,
    DataType::UInt16,
    DataType::UInt32,
    DataType::UInt64,
    DataType::Float32,
    DataType::Float64,
];

static TIMESTAMPS: &[DataType] = &[
    DataType::Timestamp(TimeUnit::Second, None),
    DataType::Timestamp(TimeUnit::Millisecond, None),
    DataType::Timestamp(TimeUnit::Microsecond, None),
    DataType::Timestamp(TimeUnit::Nanosecond, None),
];

static DATES: &[DataType] = &[DataType::Date32, DataType::Date64];

/// the signatures supported by the function `fun`.
pub fn signature(fun: &AggregateFunction) -> Signature {
    // note: the physical expression must accept the type returned by this function or the execution panics.
    match fun {
        AggregateFunction::Count
        | AggregateFunction::ApproxDistinct
        | AggregateFunction::ArrayAgg => Signature::any(1, Volatility::Immutable),
        AggregateFunction::Min | AggregateFunction::Max => {
            let valid = STRINGS
                .iter()
                .chain(NUMERICS.iter())
                .chain(TIMESTAMPS.iter())
                .chain(DATES.iter())
                .cloned()
                .collect::<Vec<_>>();
            Signature::uniform(1, valid, Volatility::Immutable)
        }
        AggregateFunction::Avg | AggregateFunction::Sum => {
            Signature::uniform(1, NUMERICS.to_vec(), Volatility::Immutable)
        }
    }
}

#[cfg(test)]
mod tests {
    use super::*;
    use crate::error::Result;
    use crate::physical_plan::expressions::{ApproxDistinct, ArrayAgg, Count, Max, Min};

    #[test]
    fn test_count_arragg_approx_expr() -> Result<()> {
        let funcs = vec![
            AggregateFunction::Count,
            AggregateFunction::ArrayAgg,
            AggregateFunction::ApproxDistinct,
        ];
        let data_types = vec![
            DataType::UInt32,
            DataType::Int32,
            DataType::Float32,
            DataType::Float64,
            DataType::Decimal(10, 2),
            DataType::Utf8,
        ];
        for fun in funcs {
            for data_type in &data_types {
                let input_schema =
                    Schema::new(vec![Field::new("c1", data_type.clone(), true)]);
                let input_phy_exprs: Vec<Arc<dyn PhysicalExpr>> = vec![Arc::new(
                    expressions::Column::new_with_schema("c1", &input_schema).unwrap(),
                )];
                let result_agg_phy_exprs = create_aggregate_expr(
                    &fun,
                    false,
                    &input_phy_exprs[0..1],
                    &input_schema,
                    "c1",
                )?;
                match fun {
                    AggregateFunction::Count => {
                        assert!(result_agg_phy_exprs.as_any().is::<Count>());
                        assert_eq!("c1", result_agg_phy_exprs.name());
                        assert_eq!(
                            Field::new("c1", DataType::UInt64, true),
                            result_agg_phy_exprs.field().unwrap()
                        );
                    }
                    AggregateFunction::ApproxDistinct => {
                        assert!(result_agg_phy_exprs.as_any().is::<ApproxDistinct>());
                        assert_eq!("c1", result_agg_phy_exprs.name());
                        assert_eq!(
                            Field::new("c1", DataType::UInt64, false),
                            result_agg_phy_exprs.field().unwrap()
                        );
                    }
                    AggregateFunction::ArrayAgg => {
                        assert!(result_agg_phy_exprs.as_any().is::<ArrayAgg>());
                        assert_eq!("c1", result_agg_phy_exprs.name());
                        assert_eq!(
                            Field::new(
                                "c1",
                                DataType::List(Box::new(Field::new(
                                    "item",
                                    data_type.clone(),
                                    true
                                ))),
                                false
                            ),
                            result_agg_phy_exprs.field().unwrap()
                        );
                    }
                    _ => {}
                };
            }
        }
        Ok(())
    }

    #[test]
    fn test_min_max_expr() -> Result<()> {
        let funcs = vec![AggregateFunction::Min, AggregateFunction::Max];
        let data_types = vec![
            DataType::UInt32,
            DataType::Int32,
            DataType::Float32,
            DataType::Float64,
            DataType::Decimal(10, 2),
            DataType::Utf8,
        ];
        for fun in funcs {
            for data_type in &data_types {
                let input_schema =
                    Schema::new(vec![Field::new("c1", data_type.clone(), true)]);
                let input_phy_exprs: Vec<Arc<dyn PhysicalExpr>> = vec![Arc::new(
                    expressions::Column::new_with_schema("c1", &input_schema).unwrap(),
                )];
                let result_agg_phy_exprs = create_aggregate_expr(
                    &fun,
                    false,
                    &input_phy_exprs[0..1],
                    &input_schema,
                    "c1",
                )?;
                match fun {
                    AggregateFunction::Min => {
                        assert!(result_agg_phy_exprs.as_any().is::<Min>());
                        assert_eq!("c1", result_agg_phy_exprs.name());
                        assert_eq!(
                            Field::new("c1", data_type.clone(), true),
                            result_agg_phy_exprs.field().unwrap()
                        );
                    }
                    AggregateFunction::Max => {
                        assert!(result_agg_phy_exprs.as_any().is::<Max>());
                        assert_eq!("c1", result_agg_phy_exprs.name());
                        assert_eq!(
                            Field::new("c1", data_type.clone(), true),
                            result_agg_phy_exprs.field().unwrap()
                        );
                    }
                    _ => {}
                };
            }
        }
        Ok(())
    }

    #[test]
    fn test_sum_avg_expr() -> Result<()> {
        Ok(())
    }

    #[test]
    fn test_min_max() -> Result<()> {
        let observed = return_type(&AggregateFunction::Min, &[DataType::Utf8])?;
        assert_eq!(DataType::Utf8, observed);

        let observed = return_type(&AggregateFunction::Max, &[DataType::Int32])?;
        assert_eq!(DataType::Int32, observed);

        // test decimal for min
        let observed = return_type(&AggregateFunction::Min, &[DataType::Decimal(10, 6)])?;
        assert_eq!(DataType::Decimal(10, 6), observed);

        // test decimal for max
        let observed =
            return_type(&AggregateFunction::Max, &[DataType::Decimal(28, 13)])?;
        assert_eq!(DataType::Decimal(28, 13), observed);

        Ok(())
    }

    #[test]
    fn test_sum_no_utf8() {
        let observed = return_type(&AggregateFunction::Sum, &[DataType::Utf8]);
        assert!(observed.is_err());
    }

    #[test]
    fn test_sum_upcasts() -> Result<()> {
        let observed = return_type(&AggregateFunction::Sum, &[DataType::UInt32])?;
        assert_eq!(DataType::UInt64, observed);
        Ok(())
    }

    #[test]
    fn test_count_return_type() -> Result<()> {
        let observed = return_type(&AggregateFunction::Count, &[DataType::Utf8])?;
        assert_eq!(DataType::UInt64, observed);

        let observed = return_type(&AggregateFunction::Count, &[DataType::Int8])?;
        assert_eq!(DataType::UInt64, observed);

        let observed =
            return_type(&AggregateFunction::Count, &[DataType::Decimal(28, 13)])?;
        assert_eq!(DataType::UInt64, observed);
        Ok(())
    }

    #[test]
    fn test_avg_return_type() -> Result<()> {
        let observed = return_type(&AggregateFunction::Avg, &[DataType::Float32])?;
        assert_eq!(DataType::Float64, observed);

        let observed = return_type(&AggregateFunction::Avg, &[DataType::Float64])?;
        assert_eq!(DataType::Float64, observed);
        Ok(())
    }

    #[test]
    fn test_avg_no_utf8() {
        let observed = return_type(&AggregateFunction::Avg, &[DataType::Utf8]);
        assert!(observed.is_err());
    }
}<|MERGE_RESOLUTION|>--- conflicted
+++ resolved
@@ -94,16 +94,8 @@
     }
 }
 
-<<<<<<< HEAD
 /// Returns the datatype of the aggregate function.
 /// This is used to get the returned data type for aggregate expr.
-pub fn return_type(fun: &AggregateFunction, arg_types: &[DataType]) -> Result<DataType> {
-    // Note that this function *must* return the same type that the respective physical expression returns
-    // or the execution panics.
-
-    let coerced_data_types = coerce_types(fun, arg_types, &signature(fun))?;
-=======
-/// Returns the datatype of the aggregation function
 pub fn return_type(
     fun: &AggregateFunction,
     input_expr_types: &[DataType],
@@ -111,9 +103,7 @@
     // Note that this function *must* return the same type that the respective physical expression returns
     // or the execution panics.
 
-    // verify that this is a valid set of data types for this function
-    data_types(input_expr_types, &signature(fun))?;
->>>>>>> 124977e9
+    let coerced_data_types = coerce_types(fun, input_expr_types, &signature(fun))?;
 
     match fun {
         // TODO If the datafusion is compatible with PostgreSQL, the returned data type should be INT64.
@@ -121,7 +111,6 @@
             Ok(DataType::UInt64)
         }
         AggregateFunction::Max | AggregateFunction::Min => {
-<<<<<<< HEAD
             // For min and max agg function, the returned type is same as input type.
             // The coerced_data_types is same with input_types.
             Ok(coerced_data_types[0].clone())
@@ -131,27 +120,13 @@
         AggregateFunction::ArrayAgg => Ok(DataType::List(Box::new(Field::new(
             "item",
             coerced_data_types[0].clone(),
-=======
-            Ok(input_expr_types[0].clone())
-        }
-        AggregateFunction::Sum => sum_return_type(&input_expr_types[0]),
-        AggregateFunction::Avg => avg_return_type(&input_expr_types[0]),
-        AggregateFunction::ArrayAgg => Ok(DataType::List(Box::new(Field::new(
-            "item",
-            input_expr_types[0].clone(),
->>>>>>> 124977e9
             true,
         )))),
     }
 }
 
-<<<<<<< HEAD
-/// Create a physical (aggregate) expression.
-/// This function errors when `input_phy_exprs`' can't be coerced to a valid argument type of the aggregate function.
-=======
 /// Create a physical aggregation expression.
 /// This function errors when `input_phy_exprs`' can't be coerced to a valid argument type of the aggregation function.
->>>>>>> 124977e9
 pub fn create_aggregate_expr(
     fun: &AggregateFunction,
     distinct: bool,
@@ -160,36 +135,20 @@
     name: impl Into<String>,
 ) -> Result<Arc<dyn AggregateExpr>> {
     let name = name.into();
-<<<<<<< HEAD
     // get the coerced phy exprs if some expr need try cast
     let coerced_phy_exprs =
         coerce_exprs(fun, input_phy_exprs, input_schema, &signature(fun))?;
-=======
-    let coerced_phy_exprs = coerce(input_phy_exprs, input_schema, &signature(fun))?;
->>>>>>> 124977e9
     if coerced_phy_exprs.is_empty() {
         return Err(DataFusionError::Plan(format!(
             "Invalid or wrong number of arguments passed to aggregate: '{}'",
             name,
         )));
     }
-<<<<<<< HEAD
     let coerced_types = coerced_phy_exprs
-=======
-
-    let coerced_exprs_types = coerced_phy_exprs
         .iter()
         .map(|e| e.data_type(input_schema))
         .collect::<Result<Vec<_>>>()?;
 
-    let input_exprs_types = input_phy_exprs
->>>>>>> 124977e9
-        .iter()
-        .map(|e| e.data_type(input_schema))
-        .collect::<Result<Vec<_>>>()?;
-    let first_coerced_phy_expr = coerced_phy_exprs[0].clone();
-
-<<<<<<< HEAD
     // get the result data type for this aggregate function
     let input_phy_types = input_phy_exprs
         .iter()
@@ -199,37 +158,20 @@
 
     Ok(match (fun, distinct) {
         (AggregateFunction::Count, false) => Arc::new(expressions::Count::new(
-            first_coerced_phy_expr,
-=======
-    // In order to get the result data type, we must use the original input data type to calculate the result type.
-    let return_type = return_type(fun, &input_exprs_types)?;
-
-    Ok(match (fun, distinct) {
-        (AggregateFunction::Count, false) => Arc::new(expressions::Count::new(
-            coerced_phy_exprs[0].clone(),
->>>>>>> 124977e9
+            coerced_phy_exprs[0].clone(),
             name,
             return_type,
         )),
         (AggregateFunction::Count, true) => {
             Arc::new(distinct_expressions::DistinctCount::new(
-<<<<<<< HEAD
                 coerced_types,
                 coerced_phy_exprs,
-=======
-                coerced_exprs_types,
-                coerced_phy_exprs.to_vec(),
->>>>>>> 124977e9
                 name,
                 return_type,
             ))
         }
         (AggregateFunction::Sum, false) => Arc::new(expressions::Sum::new(
-<<<<<<< HEAD
-            first_coerced_phy_expr,
-=======
-            coerced_phy_exprs[0].clone(),
->>>>>>> 124977e9
+            coerced_phy_exprs[0].clone(),
             name,
             return_type,
         )),
@@ -240,51 +182,28 @@
         }
         (AggregateFunction::ApproxDistinct, _) => {
             Arc::new(expressions::ApproxDistinct::new(
-<<<<<<< HEAD
-                first_coerced_phy_expr,
+                coerced_phy_exprs[0].clone(),
                 name,
                 coerced_types[0].clone(),
             ))
         }
         (AggregateFunction::ArrayAgg, _) => Arc::new(expressions::ArrayAgg::new(
-            first_coerced_phy_expr,
+            coerced_phy_exprs[0].clone(),
             name,
             coerced_types[0].clone(),
         )),
         (AggregateFunction::Min, _) => Arc::new(expressions::Min::new(
-            first_coerced_phy_expr,
-=======
-                coerced_phy_exprs[0].clone(),
-                name,
-                coerced_exprs_types[0].clone(),
-            ))
-        }
-        (AggregateFunction::ArrayAgg, _) => Arc::new(expressions::ArrayAgg::new(
-            coerced_phy_exprs[0].clone(),
-            name,
-            coerced_exprs_types[0].clone(),
-        )),
-        (AggregateFunction::Min, _) => Arc::new(expressions::Min::new(
-            coerced_phy_exprs[0].clone(),
->>>>>>> 124977e9
+            coerced_phy_exprs[0].clone(),
             name,
             return_type,
         )),
         (AggregateFunction::Max, _) => Arc::new(expressions::Max::new(
-<<<<<<< HEAD
-            first_coerced_phy_expr,
-=======
-            coerced_phy_exprs[0].clone(),
->>>>>>> 124977e9
+            coerced_phy_exprs[0].clone(),
             name,
             return_type,
         )),
         (AggregateFunction::Avg, false) => Arc::new(expressions::Avg::new(
-<<<<<<< HEAD
-            first_coerced_phy_expr,
-=======
-            coerced_phy_exprs[0].clone(),
->>>>>>> 124977e9
+            coerced_phy_exprs[0].clone(),
             name,
             return_type,
         )),
