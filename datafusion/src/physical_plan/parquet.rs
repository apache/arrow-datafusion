// Licensed to the Apache Software Foundation (ASF) under one
// or more contributor license agreements.  See the NOTICE file
// distributed with this work for additional information
// regarding copyright ownership.  The ASF licenses this file
// to you under the Apache License, Version 2.0 (the
// "License"); you may not use this file except in compliance
// with the License.  You may obtain a copy of the License at
//
//   http://www.apache.org/licenses/LICENSE-2.0
//
// Unless required by applicable law or agreed to in writing,
// software distributed under the License is distributed on an
// "AS IS" BASIS, WITHOUT WARRANTIES OR CONDITIONS OF ANY
// KIND, either express or implied.  See the License for the
// specific language governing permissions and limitations
// under the License.

//! Execution plan for reading Parquet files

use std::fmt;
use std::sync::Arc;
use std::{any::Any, convert::TryInto};

use crate::{
    error::{DataFusionError, Result},
    logical_plan::{Column, Expr},
    physical_optimizer::pruning::{PruningPredicate, PruningStatistics},
    physical_plan::{
<<<<<<< HEAD
        DisplayFormatType, ExecutionPlan, Partitioning, RecordBatchStream,
        SendableRecordBatchStream,
=======
        common, DisplayFormatType, ExecutionPlan, Partitioning, SendableRecordBatchStream,
>>>>>>> 7503bfc4
    },
    scalar::ScalarValue,
};

use arrow::{
    array::ArrayRef,
    datatypes::{Schema, SchemaRef},
    error::{ArrowError, Result as ArrowResult},
    record_batch::RecordBatch,
};
use hashbrown::HashMap;
use log::debug;
use parquet::file::{
    metadata::RowGroupMetaData,
    reader::{FileReader, SerializedFileReader},
    statistics::Statistics as ParquetStatistics,
};

use fmt::Debug;
use parquet::arrow::{ArrowReader, ParquetFileArrowReader};

use tokio::{
    sync::mpsc::{channel, Receiver, Sender},
    task,
};

use crate::datasource::datasource::Statistics;
use async_trait::async_trait;

use super::stream::RecordBatchReceiverStream;
use super::SQLMetric;
use crate::datasource::object_store::ObjectStore;
use crate::datasource::parquet::{ObjectReaderWrapper, ParquetRootDesc};
use crate::datasource::{get_statistics_with_limit, FilePartition, PartitionedFile};
use crate::prelude::ExecutionContext;

/// Execution plan for scanning one or more Parquet partitions
#[derive(Debug, Clone)]
pub struct ParquetExec {
    /// Parquet partitions to read
    partitions: Vec<ParquetPartition>,
    /// Source used for get reader for partitions
    object_store: Arc<dyn ObjectStore>,
    /// Schema after projection is applied
    schema: SchemaRef,
    /// Projection for which columns to load
    projection: Vec<usize>,
    /// Batch size
    batch_size: usize,
    /// Statistics for the data set (sum of statistics for all partitions)
    statistics: Statistics,
    /// metrics for the overall execution
    metrics: ParquetExecMetrics,
    /// Optional predicate builder
    predicate_builder: Option<PruningPredicate>,
    /// Optional limit of the number of rows
    limit: Option<usize>,
}

/// Represents one partition of a Parquet data set and this currently means one Parquet file.
///
/// In the future it would be good to support subsets of files based on ranges of row groups
/// so that we can better parallelize reads of large files across available cores (see
/// [ARROW-10995](https://issues.apache.org/jira/browse/ARROW-10995)).
///
/// We may also want to support reading Parquet files that are partitioned based on a key and
/// in this case we would want this partition struct to represent multiple files for a given
/// partition key (see [ARROW-11019](https://issues.apache.org/jira/browse/ARROW-11019)).
#[derive(Debug, Clone)]
pub struct ParquetPartition {
    /// The Parquet filename for this partition
    pub file_partition: FilePartition,
    /// Execution metrics
    metrics: ParquetPartitionMetrics,
}

/// Stores metrics about the overall parquet execution
#[derive(Debug, Clone)]
pub struct ParquetExecMetrics {
    /// Numer of times the pruning predicate could not be created
    pub predicate_creation_errors: Arc<SQLMetric>,
}

/// Stores metrics about the parquet execution for a particular ParquetPartition
#[derive(Debug, Clone)]
struct ParquetPartitionMetrics {
    /// Numer of times the predicate could not be evaluated
    pub predicate_evaluation_errors: Arc<SQLMetric>,
    /// Number of row groups pruned using
    pub row_groups_pruned: Arc<SQLMetric>,
}

impl ParquetExec {
    /// Create a new Parquet reader execution plan based on the specified Parquet filename or
    /// directory containing Parquet files
    pub fn try_from_path(
        path: &str,
        projection: Option<Vec<usize>>,
        predicate: Option<Expr>,
        batch_size: usize,
        context: ExecutionContext,
        limit: Option<usize>,
    ) -> Result<Self> {
        let max_concurrency = context.state.lock().unwrap().config.concurrency;
        // build a list of filenames from the specified path, which could be a single file or
        // a directory containing one or more parquet files
        let root_desc = ParquetRootDesc::new(path, context)?;
        Self::try_new(
            Arc::new(root_desc),
            projection,
            predicate,
            batch_size,
            max_concurrency,
            limit,
        )
    }

    /// Create a new Parquet reader execution plan with root descriptor, provided partitions and schema
    pub fn try_new(
        desc: Arc<ParquetRootDesc>,
        projection: Option<Vec<usize>>,
        predicate: Option<Expr>,
        batch_size: usize,
        max_concurrency: usize,
        limit: Option<usize>,
    ) -> Result<Self> {
        debug!("Creating ParquetExec, desc: {:?}, projection {:?}, predicate: {:?}, limit: {:?}",
               desc, projection, predicate, limit);

        let (all_files, statistics) = get_statistics_with_limit(&desc.descriptor, limit);
        let schema = desc.schema();

        let mut partitions = Vec::with_capacity(max_concurrency);
        let chunked_files = split_files(&all_files, max_concurrency);
        for (index, group) in chunked_files.iter().enumerate() {
            partitions.push(ParquetPartition::new(Vec::from(*group), index));
        }

        let metrics = ParquetExecMetrics::new();

        let predicate_builder = predicate.and_then(|predicate_expr| {
            match PruningPredicate::try_new(&predicate_expr, schema.clone()) {
                Ok(predicate_builder) => Some(predicate_builder),
                Err(e) => {
                    debug!(
                        "Could not create pruning predicate for {:?}: {}",
                        predicate_expr, e
                    );
                    metrics.predicate_creation_errors.add(1);
                    None
                }
            }
        });

        Ok(Self::new(
            partitions,
            desc.object_store.clone(),
            schema,
            projection,
            statistics,
            metrics,
            predicate_builder,
            batch_size,
            limit,
        ))
    }

    /// Create a new Parquet reader execution plan with provided partitions and schema
    #[allow(clippy::too_many_arguments)]
    pub fn new(
        partitions: Vec<ParquetPartition>,
        object_store: Arc<dyn ObjectStore>,
        schema: SchemaRef,
        projection: Option<Vec<usize>>,
        statistics: Statistics,
        metrics: ParquetExecMetrics,
        predicate_builder: Option<PruningPredicate>,
        batch_size: usize,
        limit: Option<usize>,
    ) -> Self {
        let projection = match projection {
            Some(p) => p,
            None => (0..schema.fields().len()).collect(),
        };

        let projected_schema = Schema::new(
            projection
                .iter()
                .map(|i| schema.field(*i).clone())
                .collect(),
        );

        let new_column_statistics = statistics.column_statistics.map(|stats| {
            let mut projected_stats = Vec::with_capacity(projection.len());
            for proj in &projection {
                projected_stats.push(stats[*proj].clone());
            }
            projected_stats
        });

        let statistics = Statistics {
            num_rows: statistics.num_rows,
            total_byte_size: statistics.total_byte_size,
            column_statistics: new_column_statistics,
        };

        Self {
            partitions,
            object_store,
            schema: Arc::new(projected_schema),
            projection,
            metrics,
            predicate_builder,
            batch_size,
            statistics,
            limit,
        }
    }

    /// Parquet partitions to read
    pub fn partitions(&self) -> &[ParquetPartition] {
        &self.partitions
    }

    /// Projection for which columns to load
    pub fn projection(&self) -> &[usize] {
        &self.projection
    }

    /// Batch size
    pub fn batch_size(&self) -> usize {
        self.batch_size
    }

    /// Statistics for the data set (sum of statistics for all partitions)
    pub fn statistics(&self) -> &Statistics {
        &self.statistics
    }
}

impl ParquetPartition {
    /// Create a new parquet partition
    pub fn new(files: Vec<PartitionedFile>, index: usize) -> Self {
        Self {
            file_partition: FilePartition { index, files },
            metrics: ParquetPartitionMetrics::new(),
        }
    }

    /// The Parquet filename for this partition
    pub fn filenames(&self) -> Vec<String> {
        self.file_partition
            .files
            .iter()
            .map(|f| f.file_path.clone())
            .collect()
    }
}

impl ParquetExecMetrics {
    /// Create new metrics
    pub fn new() -> Self {
        Self {
            predicate_creation_errors: SQLMetric::counter(),
        }
    }
}

impl ParquetPartitionMetrics {
    /// Create new metrics
    pub fn new() -> Self {
        Self {
            predicate_evaluation_errors: SQLMetric::counter(),
            row_groups_pruned: SQLMetric::counter(),
        }
    }
}

#[async_trait]
impl ExecutionPlan for ParquetExec {
    /// Return a reference to Any that can be used for downcasting
    fn as_any(&self) -> &dyn Any {
        self
    }

    fn schema(&self) -> SchemaRef {
        self.schema.clone()
    }

    fn children(&self) -> Vec<Arc<dyn ExecutionPlan>> {
        // this is a leaf node and has no children
        vec![]
    }

    /// Get the output partitioning of this plan
    fn output_partitioning(&self) -> Partitioning {
        Partitioning::UnknownPartitioning(self.partitions.len())
    }

    fn with_new_children(
        &self,
        children: Vec<Arc<dyn ExecutionPlan>>,
    ) -> Result<Arc<dyn ExecutionPlan>> {
        if children.is_empty() {
            Ok(Arc::new(self.clone()))
        } else {
            Err(DataFusionError::Internal(format!(
                "Children cannot be replaced in {:?}",
                self
            )))
        }
    }

    async fn execute(&self, partition: usize) -> Result<SendableRecordBatchStream> {
        // because the parquet implementation is not thread-safe, it is necessary to execute
        // on a thread and communicate with channels
        let (response_tx, response_rx): (
            Sender<ArrowResult<RecordBatch>>,
            Receiver<ArrowResult<RecordBatch>>,
        ) = channel(2);

        let object_store = self.object_store.clone();
        let partition = self.partitions[partition].clone();
        let metrics = partition.metrics.clone();
        let projection = self.projection.clone();
        let predicate_builder = self.predicate_builder.clone();
        let batch_size = self.batch_size;
        let limit = self.limit;

        task::spawn_blocking(move || {
            if let Err(e) = read_partition(
                object_store,
                partition,
                metrics,
                &projection,
                &predicate_builder,
                batch_size,
                response_tx,
                limit,
            ) {
                println!("Parquet reader thread terminated due to error: {:?}", e);
            }
        });

        Ok(RecordBatchReceiverStream::create(&self.schema, response_rx))
    }

    fn fmt_as(
        &self,
        t: DisplayFormatType,
        f: &mut std::fmt::Formatter,
    ) -> std::fmt::Result {
        match t {
            DisplayFormatType::Default => {
                let files: Vec<_> = self
                    .partitions
                    .iter()
                    .map(|pp| format!("{}", pp.file_partition))
                    .collect();

                write!(
                    f,
                    "ParquetExec: batch_size={}, limit={:?}, partitions=[{}]",
                    self.batch_size,
                    self.limit,
                    files.join(", ")
                )
            }
        }
    }

    fn metrics(&self) -> HashMap<String, SQLMetric> {
        self.partitions
            .iter()
            .flat_map(|p| {
                vec![
                    (
                        format!("numPredicateEvaluationErrors for {}", p.file_partition),
                        p.metrics.predicate_evaluation_errors.as_ref().clone(),
                    ),
                    (
                        format!("numRowGroupsPruned for {}", p.file_partition),
                        p.metrics.row_groups_pruned.as_ref().clone(),
                    ),
                ]
            })
            .chain(std::iter::once((
                "numPredicateCreationErrors".to_string(),
                self.metrics.predicate_creation_errors.as_ref().clone(),
            )))
            .collect()
    }
}

fn send_result(
    response_tx: &Sender<ArrowResult<RecordBatch>>,
    result: ArrowResult<RecordBatch>,
) -> Result<()> {
    // Note this function is running on its own blockng tokio thread so blocking here is ok.
    response_tx
        .blocking_send(result)
        .map_err(|e| DataFusionError::Execution(e.to_string()))?;
    Ok(())
}

/// Wraps parquet statistics in a way
/// that implements [`PruningStatistics`]
struct RowGroupPruningStatistics<'a> {
    row_group_metadata: &'a [RowGroupMetaData],
    parquet_schema: &'a Schema,
}

/// Extract the min/max statistics from a `ParquetStatistics` object
macro_rules! get_statistic {
    ($column_statistics:expr, $func:ident, $bytes_func:ident) => {{
        if !$column_statistics.has_min_max_set() {
            return None;
        }
        match $column_statistics {
            ParquetStatistics::Boolean(s) => Some(ScalarValue::Boolean(Some(*s.$func()))),
            ParquetStatistics::Int32(s) => Some(ScalarValue::Int32(Some(*s.$func()))),
            ParquetStatistics::Int64(s) => Some(ScalarValue::Int64(Some(*s.$func()))),
            // 96 bit ints not supported
            ParquetStatistics::Int96(_) => None,
            ParquetStatistics::Float(s) => Some(ScalarValue::Float32(Some(*s.$func()))),
            ParquetStatistics::Double(s) => Some(ScalarValue::Float64(Some(*s.$func()))),
            ParquetStatistics::ByteArray(s) => {
                let s = std::str::from_utf8(s.$bytes_func())
                    .map(|s| s.to_string())
                    .ok();
                Some(ScalarValue::Utf8(s))
            }
            // type not supported yet
            ParquetStatistics::FixedLenByteArray(_) => None,
        }
    }};
}

// Extract the min or max value calling `func` or `bytes_func` on the ParquetStatistics as appropriate
macro_rules! get_min_max_values {
    ($self:expr, $column:expr, $func:ident, $bytes_func:ident) => {{
        let (column_index, field) = if let Some((v, f)) = $self.parquet_schema.column_with_name(&$column.name) {
            (v, f)
        } else {
            // Named column was not present
            return None
        };

        let data_type = field.data_type();
        let null_scalar: ScalarValue = if let Ok(v) = data_type.try_into() {
            v
        } else {
            // DataFusion doesn't have support for ScalarValues of the column type
            return None
        };

        let scalar_values : Vec<ScalarValue> = $self.row_group_metadata
            .iter()
            .flat_map(|meta| {
                meta.column(column_index).statistics()
            })
            .map(|stats| {
                get_statistic!(stats, $func, $bytes_func)
            })
            .map(|maybe_scalar| {
                // column either did't have statistics at all or didn't have min/max values
                maybe_scalar.unwrap_or_else(|| null_scalar.clone())
            })
            .collect();

        // ignore errors converting to arrays (e.g. different types)
        ScalarValue::iter_to_array(scalar_values).ok()
    }}
}

impl<'a> PruningStatistics for RowGroupPruningStatistics<'a> {
    fn min_values(&self, column: &Column) -> Option<ArrayRef> {
        get_min_max_values!(self, column, min, min_bytes)
    }

    fn max_values(&self, column: &Column) -> Option<ArrayRef> {
        get_min_max_values!(self, column, max, max_bytes)
    }

    fn num_containers(&self) -> usize {
        self.row_group_metadata.len()
    }
}

fn build_row_group_predicate(
    predicate_builder: &PruningPredicate,
    metrics: ParquetPartitionMetrics,
    row_group_metadata: &[RowGroupMetaData],
) -> Box<dyn Fn(&RowGroupMetaData, usize) -> bool> {
    let parquet_schema = predicate_builder.schema().as_ref();

    let pruning_stats = RowGroupPruningStatistics {
        row_group_metadata,
        parquet_schema,
    };
    let predicate_values = predicate_builder.prune(&pruning_stats);

    match predicate_values {
        Ok(values) => {
            // NB: false means don't scan row group
            let num_pruned = values.iter().filter(|&v| !*v).count();
            metrics.row_groups_pruned.add(num_pruned);
            Box::new(move |_, i| values[i])
        }
        // stats filter array could not be built
        // return a closure which will not filter out any row groups
        Err(e) => {
            debug!("Error evaluating row group predicate values {}", e);
            metrics.predicate_evaluation_errors.add(1);
            Box::new(|_r, _i| true)
        }
    }
}

#[allow(clippy::too_many_arguments)]
fn read_partition(
    object_store: Arc<dyn ObjectStore>,
    partition: ParquetPartition,
    metrics: ParquetPartitionMetrics,
    projection: &[usize],
    predicate_builder: &Option<PruningPredicate>,
    batch_size: usize,
    response_tx: Sender<ArrowResult<RecordBatch>>,
    limit: Option<usize>,
) -> Result<()> {
    let mut total_rows = 0;
    let all_files = partition.file_partition.files;
    'outer: for partitioned_file in all_files {
        let reader = object_store.get_reader(partitioned_file.file_path.as_str())?;
        let mut file_reader =
            SerializedFileReader::new(ObjectReaderWrapper::new(reader))?;
        if let Some(predicate_builder) = predicate_builder {
            let row_group_predicate = build_row_group_predicate(
                predicate_builder,
                metrics.clone(),
                file_reader.metadata().row_groups(),
            );
            file_reader.filter_row_groups(&row_group_predicate);
        }
        let mut arrow_reader = ParquetFileArrowReader::new(Arc::new(file_reader));
        let mut batch_reader = arrow_reader
            .get_record_reader_by_columns(projection.to_owned(), batch_size)?;
        loop {
            match batch_reader.next() {
                Some(Ok(batch)) => {
                    total_rows += batch.num_rows();
                    send_result(&response_tx, Ok(batch))?;
                    if limit.map(|l| total_rows >= l).unwrap_or(false) {
                        break 'outer;
                    }
                }
                None => {
                    break;
                }
                Some(Err(e)) => {
                    let err_msg = format!(
                        "Error reading batch from {}: {}",
                        partitioned_file,
                        e.to_string()
                    );
                    // send error to operator
                    send_result(
                        &response_tx,
                        Err(ArrowError::ParquetError(err_msg.clone())),
                    )?;
                    // terminate thread with error
                    return Err(DataFusionError::Execution(err_msg));
                }
            }
        }
    }

    // finished reading files (dropping response_tx will close
    // channel)
    Ok(())
}

fn split_files(
    partitioned_files: &[PartitionedFile],
    n: usize,
) -> Vec<&[PartitionedFile]> {
    let mut chunk_size = partitioned_files.len() / n;
    if partitioned_files.len() % n > 0 {
        chunk_size += 1;
    }
    partitioned_files.chunks(chunk_size).collect()
}

#[cfg(test)]
mod tests {
    use super::*;
    use arrow::datatypes::{DataType, Field};
    use futures::StreamExt;
    use parquet::{
        basic::Type as PhysicalType,
        file::{metadata::RowGroupMetaData, statistics::Statistics as ParquetStatistics},
        schema::types::SchemaDescPtr,
    };

    #[test]
    fn test_split_files() {
        let files = vec![
            PartitionedFile::from("a".to_string()),
            PartitionedFile::from("b".to_string()),
            PartitionedFile::from("c".to_string()),
            PartitionedFile::from("d".to_string()),
            PartitionedFile::from("e".to_string()),
        ];

        let chunks = split_files(&files, 1);
        assert_eq!(1, chunks.len());
        assert_eq!(5, chunks[0].len());

        let chunks = split_files(&files, 2);
        assert_eq!(2, chunks.len());
        assert_eq!(3, chunks[0].len());
        assert_eq!(2, chunks[1].len());

        let chunks = split_files(&files, 5);
        assert_eq!(5, chunks.len());
        assert_eq!(1, chunks[0].len());
        assert_eq!(1, chunks[1].len());
        assert_eq!(1, chunks[2].len());
        assert_eq!(1, chunks[3].len());
        assert_eq!(1, chunks[4].len());

        let chunks = split_files(&files, 123);
        assert_eq!(5, chunks.len());
        assert_eq!(1, chunks[0].len());
        assert_eq!(1, chunks[1].len());
        assert_eq!(1, chunks[2].len());
        assert_eq!(1, chunks[3].len());
        assert_eq!(1, chunks[4].len());
    }

    #[tokio::test]
    async fn test() -> Result<()> {
        let testdata = crate::test_util::parquet_test_data();
        let filename = format!("{}/alltypes_plain.parquet", testdata);
        let parquet_exec = ParquetExec::try_from_path(
            &filename,
            Some(vec![0, 1, 2]),
            None,
            1024,
            ExecutionContext::with_concurrency(4),
            None,
        )?;
        assert_eq!(parquet_exec.output_partitioning().partition_count(), 1);

        let mut results = parquet_exec.execute(0).await?;
        let batch = results.next().await.unwrap()?;

        assert_eq!(8, batch.num_rows());
        assert_eq!(3, batch.num_columns());

        let schema = batch.schema();
        let field_names: Vec<&str> =
            schema.fields().iter().map(|f| f.name().as_str()).collect();
        assert_eq!(vec!["id", "bool_col", "tinyint_col"], field_names);

        let batch = results.next().await;
        assert!(batch.is_none());

        let batch = results.next().await;
        assert!(batch.is_none());

        let batch = results.next().await;
        assert!(batch.is_none());

        Ok(())
    }

    #[test]
    fn row_group_predicate_builder_simple_expr() -> Result<()> {
        use crate::logical_plan::{col, lit};
        // int > 1 => c1_max > 1
        let expr = col("c1").gt(lit(15));
        let schema = Schema::new(vec![Field::new("c1", DataType::Int32, false)]);
        let predicate_builder = PruningPredicate::try_new(&expr, Arc::new(schema))?;

        let schema_descr = get_test_schema_descr(vec![("c1", PhysicalType::INT32)]);
        let rgm1 = get_row_group_meta_data(
            &schema_descr,
            vec![ParquetStatistics::int32(Some(1), Some(10), None, 0, false)],
        );
        let rgm2 = get_row_group_meta_data(
            &schema_descr,
            vec![ParquetStatistics::int32(Some(11), Some(20), None, 0, false)],
        );
        let row_group_metadata = vec![rgm1, rgm2];
        let row_group_predicate = build_row_group_predicate(
            &predicate_builder,
            ParquetPartitionMetrics::new(),
            &row_group_metadata,
        );
        let row_group_filter = row_group_metadata
            .iter()
            .enumerate()
            .map(|(i, g)| row_group_predicate(g, i))
            .collect::<Vec<_>>();
        assert_eq!(row_group_filter, vec![false, true]);

        Ok(())
    }

    #[test]
    fn row_group_predicate_builder_missing_stats() -> Result<()> {
        use crate::logical_plan::{col, lit};
        // int > 1 => c1_max > 1
        let expr = col("c1").gt(lit(15));
        let schema = Schema::new(vec![Field::new("c1", DataType::Int32, false)]);
        let predicate_builder = PruningPredicate::try_new(&expr, Arc::new(schema))?;

        let schema_descr = get_test_schema_descr(vec![("c1", PhysicalType::INT32)]);
        let rgm1 = get_row_group_meta_data(
            &schema_descr,
            vec![ParquetStatistics::int32(None, None, None, 0, false)],
        );
        let rgm2 = get_row_group_meta_data(
            &schema_descr,
            vec![ParquetStatistics::int32(Some(11), Some(20), None, 0, false)],
        );
        let row_group_metadata = vec![rgm1, rgm2];
        let row_group_predicate = build_row_group_predicate(
            &predicate_builder,
            ParquetPartitionMetrics::new(),
            &row_group_metadata,
        );
        let row_group_filter = row_group_metadata
            .iter()
            .enumerate()
            .map(|(i, g)| row_group_predicate(g, i))
            .collect::<Vec<_>>();
        // missing statistics for first row group mean that the result from the predicate expression
        // is null / undefined so the first row group can't be filtered out
        assert_eq!(row_group_filter, vec![true, true]);

        Ok(())
    }

    #[test]
    fn row_group_predicate_builder_partial_expr() -> Result<()> {
        use crate::logical_plan::{col, lit};
        // test row group predicate with partially supported expression
        // int > 1 and int % 2 => c1_max > 1 and true
        let expr = col("c1").gt(lit(15)).and(col("c2").modulus(lit(2)));
        let schema = Arc::new(Schema::new(vec![
            Field::new("c1", DataType::Int32, false),
            Field::new("c2", DataType::Int32, false),
        ]));
        let predicate_builder = PruningPredicate::try_new(&expr, schema.clone())?;

        let schema_descr = get_test_schema_descr(vec![
            ("c1", PhysicalType::INT32),
            ("c2", PhysicalType::INT32),
        ]);
        let rgm1 = get_row_group_meta_data(
            &schema_descr,
            vec![
                ParquetStatistics::int32(Some(1), Some(10), None, 0, false),
                ParquetStatistics::int32(Some(1), Some(10), None, 0, false),
            ],
        );
        let rgm2 = get_row_group_meta_data(
            &schema_descr,
            vec![
                ParquetStatistics::int32(Some(11), Some(20), None, 0, false),
                ParquetStatistics::int32(Some(11), Some(20), None, 0, false),
            ],
        );
        let row_group_metadata = vec![rgm1, rgm2];
        let row_group_predicate = build_row_group_predicate(
            &predicate_builder,
            ParquetPartitionMetrics::new(),
            &row_group_metadata,
        );
        let row_group_filter = row_group_metadata
            .iter()
            .enumerate()
            .map(|(i, g)| row_group_predicate(g, i))
            .collect::<Vec<_>>();
        // the first row group is still filtered out because the predicate expression can be partially evaluated
        // when conditions are joined using AND
        assert_eq!(row_group_filter, vec![false, true]);

        // if conditions in predicate are joined with OR and an unsupported expression is used
        // this bypasses the entire predicate expression and no row groups are filtered out
        let expr = col("c1").gt(lit(15)).or(col("c2").modulus(lit(2)));
        let predicate_builder = PruningPredicate::try_new(&expr, schema)?;
        let row_group_predicate = build_row_group_predicate(
            &predicate_builder,
            ParquetPartitionMetrics::new(),
            &row_group_metadata,
        );
        let row_group_filter = row_group_metadata
            .iter()
            .enumerate()
            .map(|(i, g)| row_group_predicate(g, i))
            .collect::<Vec<_>>();
        assert_eq!(row_group_filter, vec![true, true]);

        Ok(())
    }

    #[test]
    fn row_group_predicate_builder_unsupported_type() -> Result<()> {
        use crate::logical_plan::{col, lit};
        // test row group predicate with unsupported statistics type (boolean)
        // where a null array is generated for some statistics columns
        // int > 1 and bool = true => c1_max > 1 and null
        let expr = col("c1").gt(lit(15)).and(col("c2").eq(lit(true)));
        let schema = Arc::new(Schema::new(vec![
            Field::new("c1", DataType::Int32, false),
            Field::new("c2", DataType::Boolean, false),
        ]));
        let predicate_builder = PruningPredicate::try_new(&expr, schema)?;

        let schema_descr = get_test_schema_descr(vec![
            ("c1", PhysicalType::INT32),
            ("c2", PhysicalType::BOOLEAN),
        ]);
        let rgm1 = get_row_group_meta_data(
            &schema_descr,
            vec![
                ParquetStatistics::int32(Some(1), Some(10), None, 0, false),
                ParquetStatistics::boolean(Some(false), Some(true), None, 0, false),
            ],
        );
        let rgm2 = get_row_group_meta_data(
            &schema_descr,
            vec![
                ParquetStatistics::int32(Some(11), Some(20), None, 0, false),
                ParquetStatistics::boolean(Some(false), Some(true), None, 0, false),
            ],
        );
        let row_group_metadata = vec![rgm1, rgm2];
        let row_group_predicate = build_row_group_predicate(
            &predicate_builder,
            ParquetPartitionMetrics::new(),
            &row_group_metadata,
        );
        let row_group_filter = row_group_metadata
            .iter()
            .enumerate()
            .map(|(i, g)| row_group_predicate(g, i))
            .collect::<Vec<_>>();
        // no row group is filtered out because the predicate expression can't be evaluated
        // when a null array is generated for a statistics column,
        // because the null values propagate to the end result, making the predicate result undefined
        assert_eq!(row_group_filter, vec![true, true]);

        Ok(())
    }

    fn get_row_group_meta_data(
        schema_descr: &SchemaDescPtr,
        column_statistics: Vec<ParquetStatistics>,
    ) -> RowGroupMetaData {
        use parquet::file::metadata::ColumnChunkMetaData;
        let mut columns = vec![];
        for (i, s) in column_statistics.iter().enumerate() {
            let column = ColumnChunkMetaData::builder(schema_descr.column(i))
                .set_statistics(s.clone())
                .build()
                .unwrap();
            columns.push(column);
        }
        RowGroupMetaData::builder(schema_descr.clone())
            .set_num_rows(1000)
            .set_total_byte_size(2000)
            .set_column_metadata(columns)
            .build()
            .unwrap()
    }

    fn get_test_schema_descr(fields: Vec<(&str, PhysicalType)>) -> SchemaDescPtr {
        use parquet::schema::types::{SchemaDescriptor, Type as SchemaType};
        let mut schema_fields = fields
            .iter()
            .map(|(n, t)| {
                Arc::new(SchemaType::primitive_type_builder(n, *t).build().unwrap())
            })
            .collect::<Vec<_>>();
        let schema = SchemaType::group_type_builder("schema")
            .with_fields(&mut schema_fields)
            .build()
            .unwrap();

        Arc::new(SchemaDescriptor::new(Arc::new(schema)))
    }
}<|MERGE_RESOLUTION|>--- conflicted
+++ resolved
@@ -26,12 +26,7 @@
     logical_plan::{Column, Expr},
     physical_optimizer::pruning::{PruningPredicate, PruningStatistics},
     physical_plan::{
-<<<<<<< HEAD
-        DisplayFormatType, ExecutionPlan, Partitioning, RecordBatchStream,
-        SendableRecordBatchStream,
-=======
-        common, DisplayFormatType, ExecutionPlan, Partitioning, SendableRecordBatchStream,
->>>>>>> 7503bfc4
+        DisplayFormatType, ExecutionPlan, Partitioning, SendableRecordBatchStream,
     },
     scalar::ScalarValue,
 };
