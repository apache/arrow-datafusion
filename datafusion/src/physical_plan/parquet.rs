// Licensed to the Apache Software Foundation (ASF) under one
// or more contributor license agreements.  See the NOTICE file
// distributed with this work for additional information
// regarding copyright ownership.  The ASF licenses this file
// to you under the Apache License, Version 2.0 (the
// "License"); you may not use this file except in compliance
// with the License.  You may obtain a copy of the License at
//
//   http://www.apache.org/licenses/LICENSE-2.0
//
// Unless required by applicable law or agreed to in writing,
// software distributed under the License is distributed on an
// "AS IS" BASIS, WITHOUT WARRANTIES OR CONDITIONS OF ANY
// KIND, either express or implied.  See the License for the
// specific language governing permissions and limitations
// under the License.

//! Execution plan for reading Parquet files

use std::fmt;
use std::fs::File;
use std::sync::Arc;
use std::{any::Any, convert::TryInto};

use crate::{
    error::{DataFusionError, Result},
    logical_plan::{Column, Expr},
    physical_optimizer::pruning::{PruningPredicate, PruningStatistics},
    physical_plan::{
        DisplayFormatType, ExecutionPlan, Partitioning, SendableRecordBatchStream,
    },
    scalar::ScalarValue,
};

use arrow::{
    array::ArrayRef,
    datatypes::{Schema, SchemaRef},
    error::{ArrowError, Result as ArrowResult},
    record_batch::RecordBatch,
};
use log::debug;
use parquet::file::{
    metadata::RowGroupMetaData,
    reader::{FileReader, SerializedFileReader},
    statistics::Statistics as ParquetStatistics,
};

use fmt::Debug;
use parquet::arrow::{ArrowReader, ParquetFileArrowReader};

use tokio::{
    sync::mpsc::{channel, Receiver, Sender},
    task,
};

use crate::datasource::datasource::Statistics;
use async_trait::async_trait;

use super::metrics::{self, ExecutionPlanMetricsSet, MetricBuilder, MetricsSet};
use super::stream::RecordBatchReceiverStream;
<<<<<<< HEAD
use super::SQLMetric;
use crate::datasource::parquet::ParquetTableDescriptor;
use crate::datasource::{get_statistics_with_limit, FilePartition, PartitionedFile};
=======
use crate::physical_plan::expressions::{MaxAccumulator, MinAccumulator};
use crate::physical_plan::Accumulator;
>>>>>>> 4f48815b

/// Execution plan for scanning one or more Parquet partitions
#[derive(Debug, Clone)]
pub struct ParquetExec {
    /// Parquet partitions to read
    pub partitions: Vec<ParquetPartition>,
    /// Schema after projection is applied
    pub schema: SchemaRef,
    /// Projection for which columns to load
    projection: Vec<usize>,
    /// Batch size
    batch_size: usize,
    /// Statistics for the data set (sum of statistics for all partitions)
    statistics: Statistics,
    /// Execution metrics
    metrics: ExecutionPlanMetricsSet,
    /// Optional predicate builder
    predicate_builder: Option<PruningPredicate>,
    /// Optional limit of the number of rows
    limit: Option<usize>,
}

/// Represents one partition of a Parquet data set and this currently means one Parquet file.
///
/// In the future it would be good to support subsets of files based on ranges of row groups
/// so that we can better parallelize reads of large files across available cores (see
/// [ARROW-10995](https://issues.apache.org/jira/browse/ARROW-10995)).
///
/// We may also want to support reading Parquet files that are partitioned based on a key and
/// in this case we would want this partition struct to represent multiple files for a given
/// partition key (see [ARROW-11019](https://issues.apache.org/jira/browse/ARROW-11019)).
#[derive(Debug, Clone)]
pub struct ParquetPartition {
    /// The Parquet filename for this partition
    pub file_partition: FilePartition,
    /// Execution metrics
    metrics: ExecutionPlanMetricsSet,
}

/// Stores metrics about the parquet execution for a particular parquet file
#[derive(Debug, Clone)]
struct ParquetFileMetrics {
    /// Numer of times the predicate could not be evaluated
    pub predicate_evaluation_errors: metrics::Count,
    /// Number of row groups pruned using
    pub row_groups_pruned: metrics::Count,
}

impl ParquetExec {
    /// Create a new Parquet reader execution plan based on the specified Parquet filename or
    /// directory containing Parquet files
    pub fn try_from_path(
        path: &str,
        projection: Option<Vec<usize>>,
        predicate: Option<Expr>,
        batch_size: usize,
        max_concurrency: usize,
        limit: Option<usize>,
    ) -> Result<Self> {
        // build a list of filenames from the specified path, which could be a single file or
        // a directory containing one or more parquet files
        let table_desc = ParquetTableDescriptor::new(path)?;
        Self::try_new(
            Arc::new(table_desc),
            projection,
            predicate,
            batch_size,
            max_concurrency,
            limit,
        )
    }

    /// Create a new Parquet reader execution plan with root descriptor, provided partitions and schema
    pub fn try_new(
        desc: Arc<ParquetTableDescriptor>,
        projection: Option<Vec<usize>>,
        predicate: Option<Expr>,
        batch_size: usize,
        max_concurrency: usize,
        limit: Option<usize>,
    ) -> Result<Self> {
<<<<<<< HEAD
        debug!("Creating ParquetExec, desc: {:?}, projection {:?}, predicate: {:?}, limit: {:?}",
               desc, projection, predicate, limit);
=======
        debug!("Creating ParquetExec, filenames: {:?}, projection {:?}, predicate: {:?}, limit: {:?}",
               filenames, projection, predicate, limit);
        // build a list of Parquet partitions with statistics and gather all unique schemas
        // used in this data set
        let metrics = ExecutionPlanMetricsSet::new();
        let mut schemas: Vec<Schema> = vec![];
        let mut partitions = Vec::with_capacity(max_concurrency);
        let filenames: Vec<String> = filenames.iter().map(|s| s.to_string()).collect();
        let chunks = split_files(&filenames, max_concurrency);
        let mut num_rows = 0;
        let mut num_fields = 0;
        let mut fields = Vec::new();
        let mut total_byte_size = 0;
        let mut null_counts = Vec::new();
        let mut max_values: Vec<Option<MaxAccumulator>> = Vec::new();
        let mut min_values: Vec<Option<MinAccumulator>> = Vec::new();
        let mut limit_exhausted = false;
        for chunk in chunks {
            let mut filenames: Vec<String> =
                chunk.iter().map(|x| x.to_string()).collect();
            let mut total_files = 0;
            for filename in &filenames {
                total_files += 1;
                let file = File::open(filename)?;
                let file_reader = Arc::new(SerializedFileReader::new(file)?);
                let mut arrow_reader = ParquetFileArrowReader::new(file_reader);
                let meta_data = arrow_reader.get_metadata();
                // collect all the unique schemas in this data set
                let schema = arrow_reader.get_schema()?;
                if schemas.is_empty() || schema != schemas[0] {
                    fields = schema.fields().to_vec();
                    num_fields = schema.fields().len();
                    null_counts = vec![0; num_fields];
                    max_values = schema
                        .fields()
                        .iter()
                        .map(|field| MaxAccumulator::try_new(field.data_type()).ok())
                        .collect::<Vec<_>>();
                    min_values = schema
                        .fields()
                        .iter()
                        .map(|field| MinAccumulator::try_new(field.data_type()).ok())
                        .collect::<Vec<_>>();
                    schemas.push(schema);
                }

                for row_group_meta in meta_data.row_groups() {
                    num_rows += row_group_meta.num_rows();
                    total_byte_size += row_group_meta.total_byte_size();
>>>>>>> 4f48815b

        let (all_files, statistics) = get_statistics_with_limit(&desc.descriptor, limit);
        let schema = desc.schema();

<<<<<<< HEAD
        let mut partitions = Vec::with_capacity(max_concurrency);
        let chunked_files = split_files(&all_files, max_concurrency);
        for (index, group) in chunked_files.iter().enumerate() {
            partitions.push(ParquetPartition::new(Vec::from(*group), index));
        }

        let metrics = ParquetExecMetrics::new();
=======
                    for (i, cnt) in columns_null_counts.enumerate() {
                        null_counts[i] += cnt
                    }

                    for (i, column) in row_group_meta.columns().iter().enumerate() {
                        if let Some(stat) = column.statistics() {
                            match stat {
                                ParquetStatistics::Boolean(s) => {
                                    if let DataType::Boolean = fields[i].data_type() {
                                        if s.has_min_max_set() {
                                            if let Some(max_value) = &mut max_values[i] {
                                                match max_value.update(&[
                                                    ScalarValue::Boolean(Some(*s.max())),
                                                ]) {
                                                    Ok(_) => {}
                                                    Err(_) => {
                                                        max_values[i] = None;
                                                    }
                                                }
                                            }
                                            if let Some(min_value) = &mut min_values[i] {
                                                match min_value.update(&[
                                                    ScalarValue::Boolean(Some(*s.min())),
                                                ]) {
                                                    Ok(_) => {}
                                                    Err(_) => {
                                                        min_values[i] = None;
                                                    }
                                                }
                                            }
                                        }
                                    }
                                }
                                ParquetStatistics::Int32(s) => {
                                    if let DataType::Int32 = fields[i].data_type() {
                                        if s.has_min_max_set() {
                                            if let Some(max_value) = &mut max_values[i] {
                                                match max_value.update(&[
                                                    ScalarValue::Int32(Some(*s.max())),
                                                ]) {
                                                    Ok(_) => {}
                                                    Err(_) => {
                                                        max_values[i] = None;
                                                    }
                                                }
                                            }
                                            if let Some(min_value) = &mut min_values[i] {
                                                match min_value.update(&[
                                                    ScalarValue::Int32(Some(*s.min())),
                                                ]) {
                                                    Ok(_) => {}
                                                    Err(_) => {
                                                        min_values[i] = None;
                                                    }
                                                }
                                            }
                                        }
                                    }
                                }
                                ParquetStatistics::Int64(s) => {
                                    if let DataType::Int64 = fields[i].data_type() {
                                        if s.has_min_max_set() {
                                            if let Some(max_value) = &mut max_values[i] {
                                                match max_value.update(&[
                                                    ScalarValue::Int64(Some(*s.max())),
                                                ]) {
                                                    Ok(_) => {}
                                                    Err(_) => {
                                                        max_values[i] = None;
                                                    }
                                                }
                                            }
                                            if let Some(min_value) = &mut min_values[i] {
                                                match min_value.update(&[
                                                    ScalarValue::Int64(Some(*s.min())),
                                                ]) {
                                                    Ok(_) => {}
                                                    Err(_) => {
                                                        min_values[i] = None;
                                                    }
                                                }
                                            }
                                        }
                                    }
                                }
                                ParquetStatistics::Float(s) => {
                                    if let DataType::Float32 = fields[i].data_type() {
                                        if s.has_min_max_set() {
                                            if let Some(max_value) = &mut max_values[i] {
                                                match max_value.update(&[
                                                    ScalarValue::Float32(Some(*s.max())),
                                                ]) {
                                                    Ok(_) => {}
                                                    Err(_) => {
                                                        max_values[i] = None;
                                                    }
                                                }
                                            }
                                            if let Some(min_value) = &mut min_values[i] {
                                                match min_value.update(&[
                                                    ScalarValue::Float32(Some(*s.min())),
                                                ]) {
                                                    Ok(_) => {}
                                                    Err(_) => {
                                                        min_values[i] = None;
                                                    }
                                                }
                                            }
                                        }
                                    }
                                }
                                ParquetStatistics::Double(s) => {
                                    if let DataType::Float64 = fields[i].data_type() {
                                        if s.has_min_max_set() {
                                            if let Some(max_value) = &mut max_values[i] {
                                                match max_value.update(&[
                                                    ScalarValue::Float64(Some(*s.max())),
                                                ]) {
                                                    Ok(_) => {}
                                                    Err(_) => {
                                                        max_values[i] = None;
                                                    }
                                                }
                                            }
                                            if let Some(min_value) = &mut min_values[i] {
                                                match min_value.update(&[
                                                    ScalarValue::Float64(Some(*s.min())),
                                                ]) {
                                                    Ok(_) => {}
                                                    Err(_) => {
                                                        min_values[i] = None;
                                                    }
                                                }
                                            }
                                        }
                                    }
                                }
                                _ => {}
                            }
                        }
                    }

                    if limit.map(|x| num_rows >= x as i64).unwrap_or(false) {
                        limit_exhausted = true;
                        break;
                    }
                }
            }
            let column_stats = (0..num_fields)
                .map(|i| {
                    let max_value = match &max_values[i] {
                        Some(max_value) => max_value.evaluate().ok(),
                        None => None,
                    };
                    let min_value = match &min_values[i] {
                        Some(min_value) => min_value.evaluate().ok(),
                        None => None,
                    };
                    ColumnStatistics {
                        null_count: Some(null_counts[i] as usize),
                        max_value,
                        min_value,
                        distinct_count: None,
                    }
                })
                .collect();

            let statistics = Statistics {
                num_rows: Some(num_rows as usize),
                total_byte_size: Some(total_byte_size as usize),
                column_statistics: Some(column_stats),
            };
            // remove files that are not needed in case of limit
            filenames.truncate(total_files);
            partitions.push(ParquetPartition::new(
                filenames,
                statistics,
                metrics.clone(),
            ));
            if limit_exhausted {
                break;
            }
        }

        // we currently get the schema information from the first file rather than do
        // schema merging and this is a limitation.
        // See https://issues.apache.org/jira/browse/ARROW-11017
        if schemas.len() > 1 {
            return Err(DataFusionError::Plan(format!(
                "The Parquet files have {} different schemas and DataFusion does \
                not yet support schema merging",
                schemas.len()
            )));
        }
        let schema = Arc::new(schemas.pop().unwrap());

        let metrics = ExecutionPlanMetricsSet::new();
        let predicate_creation_errors =
            MetricBuilder::new(&metrics).global_counter("num_predicate_creation_errors");
>>>>>>> 4f48815b

        let predicate_builder = predicate.and_then(|predicate_expr| {
            match PruningPredicate::try_new(&predicate_expr, schema.clone()) {
                Ok(predicate_builder) => Some(predicate_builder),
                Err(e) => {
                    debug!(
                        "Could not create pruning predicate for {:?}: {}",
                        predicate_expr, e
                    );
                    predicate_creation_errors.add(1);
                    None
                }
            }
        });

        Ok(Self::new(
            partitions,
            schema,
            projection,
            statistics,
            metrics,
            predicate_builder,
            batch_size,
            limit,
        ))
    }

    /// Create a new Parquet reader execution plan with provided partitions and schema
    #[allow(clippy::too_many_arguments)]
    pub fn new(
        partitions: Vec<ParquetPartition>,
        schema: SchemaRef,
        projection: Option<Vec<usize>>,
<<<<<<< HEAD
        statistics: Statistics,
        metrics: ParquetExecMetrics,
=======
        metrics: ExecutionPlanMetricsSet,
>>>>>>> 4f48815b
        predicate_builder: Option<PruningPredicate>,
        batch_size: usize,
        limit: Option<usize>,
    ) -> Self {
        let projection = match projection {
            Some(p) => p,
            None => (0..schema.fields().len()).collect(),
        };

        let projected_schema = Schema::new(
            projection
                .iter()
                .map(|i| schema.field(*i).clone())
                .collect(),
        );

        let new_column_statistics = statistics.column_statistics.map(|stats| {
            let mut projected_stats = Vec::with_capacity(projection.len());
            for proj in &projection {
                projected_stats.push(stats[*proj].clone());
            }
            projected_stats
        });

        let statistics = Statistics {
            num_rows: statistics.num_rows,
            total_byte_size: statistics.total_byte_size,
            column_statistics: new_column_statistics,
        };

        Self {
            partitions,
            schema: Arc::new(projected_schema),
            projection,
            metrics,
            predicate_builder,
            batch_size,
            statistics,
            limit,
        }
    }

    /// Parquet partitions to read
    pub fn partitions(&self) -> &[ParquetPartition] {
        &self.partitions
    }

    /// Projection for which columns to load
    pub fn projection(&self) -> &[usize] {
        &self.projection
    }

    /// Batch size
    pub fn batch_size(&self) -> usize {
        self.batch_size
    }

    /// Statistics for the data set (sum of statistics for all partitions)
    pub fn statistics(&self) -> &Statistics {
        &self.statistics
    }
}

impl ParquetPartition {
    /// Create a new parquet partition
<<<<<<< HEAD
    pub fn new(files: Vec<PartitionedFile>, index: usize) -> Self {
        Self {
            file_partition: FilePartition { index, files },
            metrics: ParquetPartitionMetrics::new(),
=======
    pub fn new(
        filenames: Vec<String>,
        statistics: Statistics,
        metrics: ExecutionPlanMetricsSet,
    ) -> Self {
        Self {
            filenames,
            statistics,
            metrics,
>>>>>>> 4f48815b
        }
    }

    /// The Parquet filename for this partition
    pub fn filenames(&self) -> Vec<String> {
        self.file_partition
            .files
            .iter()
            .map(|f| f.file_path.clone())
            .collect()
    }
}

impl ParquetFileMetrics {
    /// Create new metrics
    pub fn new(
        partition: usize,
        filename: &str,
        metrics: &ExecutionPlanMetricsSet,
    ) -> Self {
        let predicate_evaluation_errors = MetricBuilder::new(metrics)
            .with_new_label("filename", filename.to_string())
            .counter("predicate_evaluation_errors", partition);

        let row_groups_pruned = MetricBuilder::new(metrics)
            .with_new_label("filename", filename.to_string())
            .counter("row_groups_pruned", partition);

        Self {
            predicate_evaluation_errors,
            row_groups_pruned,
        }
    }
}

#[async_trait]
impl ExecutionPlan for ParquetExec {
    /// Return a reference to Any that can be used for downcasting
    fn as_any(&self) -> &dyn Any {
        self
    }

    fn schema(&self) -> SchemaRef {
        self.schema.clone()
    }

    fn children(&self) -> Vec<Arc<dyn ExecutionPlan>> {
        // this is a leaf node and has no children
        vec![]
    }

    /// Get the output partitioning of this plan
    fn output_partitioning(&self) -> Partitioning {
        Partitioning::UnknownPartitioning(self.partitions.len())
    }

    fn with_new_children(
        &self,
        children: Vec<Arc<dyn ExecutionPlan>>,
    ) -> Result<Arc<dyn ExecutionPlan>> {
        if children.is_empty() {
            Ok(Arc::new(self.clone()))
        } else {
            Err(DataFusionError::Internal(format!(
                "Children cannot be replaced in {:?}",
                self
            )))
        }
    }

    async fn execute(&self, partition: usize) -> Result<SendableRecordBatchStream> {
        // because the parquet implementation is not thread-safe, it is necessary to execute
        // on a thread and communicate with channels
        let (response_tx, response_rx): (
            Sender<ArrowResult<RecordBatch>>,
            Receiver<ArrowResult<RecordBatch>>,
        ) = channel(2);

<<<<<<< HEAD
        let partition = self.partitions[partition].clone();
        let metrics = partition.metrics.clone();
=======
        let parquet_partition = &self.partitions[partition];
        let filenames = parquet_partition.filenames.clone();
        let metrics = self.metrics.clone();
>>>>>>> 4f48815b
        let projection = self.projection.clone();
        let predicate_builder = self.predicate_builder.clone();
        let batch_size = self.batch_size;
        let limit = self.limit;

        task::spawn_blocking(move || {
<<<<<<< HEAD
            if let Err(e) = read_partition(
                partition,
=======
            if let Err(e) = read_files(
                partition,
                &filenames,
>>>>>>> 4f48815b
                metrics,
                &projection,
                &predicate_builder,
                batch_size,
                response_tx,
                limit,
            ) {
                println!("Parquet reader thread terminated due to error: {:?}", e);
            }
        });

        Ok(RecordBatchReceiverStream::create(&self.schema, response_rx))
    }

    fn fmt_as(
        &self,
        t: DisplayFormatType,
        f: &mut std::fmt::Formatter,
    ) -> std::fmt::Result {
        match t {
            DisplayFormatType::Default => {
                let files: Vec<_> = self
                    .partitions
                    .iter()
                    .map(|pp| format!("{}", pp.file_partition))
                    .collect();

                write!(
                    f,
                    "ParquetExec: batch_size={}, limit={:?}, partitions=[{}]",
                    self.batch_size,
                    self.limit,
                    files.join(", ")
                )
            }
        }
    }

<<<<<<< HEAD
    fn metrics(&self) -> HashMap<String, SQLMetric> {
        self.partitions
            .iter()
            .flat_map(|p| {
                vec![
                    (
                        format!("numPredicateEvaluationErrors for {}", p.file_partition),
                        p.metrics.predicate_evaluation_errors.as_ref().clone(),
                    ),
                    (
                        format!("numRowGroupsPruned for {}", p.file_partition),
                        p.metrics.row_groups_pruned.as_ref().clone(),
                    ),
                ]
            })
            .chain(std::iter::once((
                "numPredicateCreationErrors".to_string(),
                self.metrics.predicate_creation_errors.as_ref().clone(),
            )))
            .collect()
=======
    fn metrics(&self) -> Option<MetricsSet> {
        Some(self.metrics.clone_inner())
>>>>>>> 4f48815b
    }
}

fn send_result(
    response_tx: &Sender<ArrowResult<RecordBatch>>,
    result: ArrowResult<RecordBatch>,
) -> Result<()> {
    // Note this function is running on its own blockng tokio thread so blocking here is ok.
    response_tx
        .blocking_send(result)
        .map_err(|e| DataFusionError::Execution(e.to_string()))?;
    Ok(())
}

/// Wraps parquet statistics in a way
/// that implements [`PruningStatistics`]
struct RowGroupPruningStatistics<'a> {
    row_group_metadata: &'a [RowGroupMetaData],
    parquet_schema: &'a Schema,
}

/// Extract the min/max statistics from a `ParquetStatistics` object
macro_rules! get_statistic {
    ($column_statistics:expr, $func:ident, $bytes_func:ident) => {{
        if !$column_statistics.has_min_max_set() {
            return None;
        }
        match $column_statistics {
            ParquetStatistics::Boolean(s) => Some(ScalarValue::Boolean(Some(*s.$func()))),
            ParquetStatistics::Int32(s) => Some(ScalarValue::Int32(Some(*s.$func()))),
            ParquetStatistics::Int64(s) => Some(ScalarValue::Int64(Some(*s.$func()))),
            // 96 bit ints not supported
            ParquetStatistics::Int96(_) => None,
            ParquetStatistics::Float(s) => Some(ScalarValue::Float32(Some(*s.$func()))),
            ParquetStatistics::Double(s) => Some(ScalarValue::Float64(Some(*s.$func()))),
            ParquetStatistics::ByteArray(s) => {
                let s = std::str::from_utf8(s.$bytes_func())
                    .map(|s| s.to_string())
                    .ok();
                Some(ScalarValue::Utf8(s))
            }
            // type not supported yet
            ParquetStatistics::FixedLenByteArray(_) => None,
        }
    }};
}

// Extract the min or max value calling `func` or `bytes_func` on the ParquetStatistics as appropriate
macro_rules! get_min_max_values {
    ($self:expr, $column:expr, $func:ident, $bytes_func:ident) => {{
        let (column_index, field) = if let Some((v, f)) = $self.parquet_schema.column_with_name(&$column.name) {
            (v, f)
        } else {
            // Named column was not present
            return None
        };

        let data_type = field.data_type();
        let null_scalar: ScalarValue = if let Ok(v) = data_type.try_into() {
            v
        } else {
            // DataFusion doesn't have support for ScalarValues of the column type
            return None
        };

        let scalar_values : Vec<ScalarValue> = $self.row_group_metadata
            .iter()
            .flat_map(|meta| {
                meta.column(column_index).statistics()
            })
            .map(|stats| {
                get_statistic!(stats, $func, $bytes_func)
            })
            .map(|maybe_scalar| {
                // column either did't have statistics at all or didn't have min/max values
                maybe_scalar.unwrap_or_else(|| null_scalar.clone())
            })
            .collect();

        // ignore errors converting to arrays (e.g. different types)
        ScalarValue::iter_to_array(scalar_values).ok()
    }}
}

impl<'a> PruningStatistics for RowGroupPruningStatistics<'a> {
    fn min_values(&self, column: &Column) -> Option<ArrayRef> {
        get_min_max_values!(self, column, min, min_bytes)
    }

    fn max_values(&self, column: &Column) -> Option<ArrayRef> {
        get_min_max_values!(self, column, max, max_bytes)
    }

    fn num_containers(&self) -> usize {
        self.row_group_metadata.len()
    }
}

fn build_row_group_predicate(
    predicate_builder: &PruningPredicate,
    metrics: ParquetFileMetrics,
    row_group_metadata: &[RowGroupMetaData],
) -> Box<dyn Fn(&RowGroupMetaData, usize) -> bool> {
    let parquet_schema = predicate_builder.schema().as_ref();

    let pruning_stats = RowGroupPruningStatistics {
        row_group_metadata,
        parquet_schema,
    };
    let predicate_values = predicate_builder.prune(&pruning_stats);

    match predicate_values {
        Ok(values) => {
            // NB: false means don't scan row group
            let num_pruned = values.iter().filter(|&v| !*v).count();
            metrics.row_groups_pruned.add(num_pruned);
            Box::new(move |_, i| values[i])
        }
        // stats filter array could not be built
        // return a closure which will not filter out any row groups
        Err(e) => {
            debug!("Error evaluating row group predicate values {}", e);
            metrics.predicate_evaluation_errors.add(1);
            Box::new(|_r, _i| true)
        }
    }
}

<<<<<<< HEAD
fn read_partition(
    partition: ParquetPartition,
    metrics: ParquetPartitionMetrics,
=======
#[allow(clippy::too_many_arguments)]
fn read_files(
    partition: usize,
    filenames: &[String],
    metrics: ExecutionPlanMetricsSet,
>>>>>>> 4f48815b
    projection: &[usize],
    predicate_builder: &Option<PruningPredicate>,
    batch_size: usize,
    response_tx: Sender<ArrowResult<RecordBatch>>,
    limit: Option<usize>,
) -> Result<()> {
    let mut total_rows = 0;
<<<<<<< HEAD
    let all_files = partition.file_partition.files;
    'outer: for partitioned_file in all_files {
        let file = File::open(partitioned_file.file_path.as_str())?;
=======
    'outer: for filename in filenames {
        let file_metrics = ParquetFileMetrics::new(partition, filename, &metrics);
        let file = File::open(&filename)?;
>>>>>>> 4f48815b
        let mut file_reader = SerializedFileReader::new(file)?;
        if let Some(predicate_builder) = predicate_builder {
            let row_group_predicate = build_row_group_predicate(
                predicate_builder,
                file_metrics,
                file_reader.metadata().row_groups(),
            );
            file_reader.filter_row_groups(&row_group_predicate);
        }
        let mut arrow_reader = ParquetFileArrowReader::new(Arc::new(file_reader));
        let mut batch_reader = arrow_reader
            .get_record_reader_by_columns(projection.to_owned(), batch_size)?;
        loop {
            match batch_reader.next() {
                Some(Ok(batch)) => {
                    total_rows += batch.num_rows();
                    send_result(&response_tx, Ok(batch))?;
                    if limit.map(|l| total_rows >= l).unwrap_or(false) {
                        break 'outer;
                    }
                }
                None => {
                    break;
                }
                Some(Err(e)) => {
                    let err_msg = format!(
                        "Error reading batch from {}: {}",
                        partitioned_file,
                        e.to_string()
                    );
                    // send error to operator
                    send_result(
                        &response_tx,
                        Err(ArrowError::ParquetError(err_msg.clone())),
                    )?;
                    // terminate thread with error
                    return Err(DataFusionError::Execution(err_msg));
                }
            }
        }
    }

    // finished reading files (dropping response_tx will close
    // channel)
    Ok(())
}

fn split_files(
    partitioned_files: &[PartitionedFile],
    n: usize,
) -> Vec<&[PartitionedFile]> {
    let mut chunk_size = partitioned_files.len() / n;
    if partitioned_files.len() % n > 0 {
        chunk_size += 1;
    }
    partitioned_files.chunks(chunk_size).collect()
}

#[cfg(test)]
mod tests {
    use super::*;
    use arrow::datatypes::{DataType, Field};
    use futures::StreamExt;
    use parquet::{
        basic::Type as PhysicalType,
        file::{metadata::RowGroupMetaData, statistics::Statistics as ParquetStatistics},
        schema::types::SchemaDescPtr,
    };

    #[test]
    fn test_split_files() {
        let files = vec![
            PartitionedFile::from("a".to_string()),
            PartitionedFile::from("b".to_string()),
            PartitionedFile::from("c".to_string()),
            PartitionedFile::from("d".to_string()),
            PartitionedFile::from("e".to_string()),
        ];

        let chunks = split_files(&files, 1);
        assert_eq!(1, chunks.len());
        assert_eq!(5, chunks[0].len());

        let chunks = split_files(&files, 2);
        assert_eq!(2, chunks.len());
        assert_eq!(3, chunks[0].len());
        assert_eq!(2, chunks[1].len());

        let chunks = split_files(&files, 5);
        assert_eq!(5, chunks.len());
        assert_eq!(1, chunks[0].len());
        assert_eq!(1, chunks[1].len());
        assert_eq!(1, chunks[2].len());
        assert_eq!(1, chunks[3].len());
        assert_eq!(1, chunks[4].len());

        let chunks = split_files(&files, 123);
        assert_eq!(5, chunks.len());
        assert_eq!(1, chunks[0].len());
        assert_eq!(1, chunks[1].len());
        assert_eq!(1, chunks[2].len());
        assert_eq!(1, chunks[3].len());
        assert_eq!(1, chunks[4].len());
    }

    #[tokio::test]
    async fn test() -> Result<()> {
        let testdata = crate::test_util::parquet_test_data();
        let filename = format!("{}/alltypes_plain.parquet", testdata);
        let parquet_exec = ParquetExec::try_from_path(
            &filename,
            Some(vec![0, 1, 2]),
            None,
            1024,
            4,
            None,
        )?;
        assert_eq!(parquet_exec.output_partitioning().partition_count(), 1);

        let mut results = parquet_exec.execute(0).await?;
        let batch = results.next().await.unwrap()?;

        assert_eq!(8, batch.num_rows());
        assert_eq!(3, batch.num_columns());

        let schema = batch.schema();
        let field_names: Vec<&str> =
            schema.fields().iter().map(|f| f.name().as_str()).collect();
        assert_eq!(vec!["id", "bool_col", "tinyint_col"], field_names);

        let batch = results.next().await;
        assert!(batch.is_none());

        let batch = results.next().await;
        assert!(batch.is_none());

        let batch = results.next().await;
        assert!(batch.is_none());

        Ok(())
    }

    fn parquet_file_metrics() -> ParquetFileMetrics {
        let metrics = Arc::new(ExecutionPlanMetricsSet::new());
        ParquetFileMetrics::new(0, "file.parquet", &metrics)
    }

    #[test]
    fn row_group_predicate_builder_simple_expr() -> Result<()> {
        use crate::logical_plan::{col, lit};
        // int > 1 => c1_max > 1
        let expr = col("c1").gt(lit(15));
        let schema = Schema::new(vec![Field::new("c1", DataType::Int32, false)]);
        let predicate_builder = PruningPredicate::try_new(&expr, Arc::new(schema))?;

        let schema_descr = get_test_schema_descr(vec![("c1", PhysicalType::INT32)]);
        let rgm1 = get_row_group_meta_data(
            &schema_descr,
            vec![ParquetStatistics::int32(Some(1), Some(10), None, 0, false)],
        );
        let rgm2 = get_row_group_meta_data(
            &schema_descr,
            vec![ParquetStatistics::int32(Some(11), Some(20), None, 0, false)],
        );
        let row_group_metadata = vec![rgm1, rgm2];
        let row_group_predicate = build_row_group_predicate(
            &predicate_builder,
            parquet_file_metrics(),
            &row_group_metadata,
        );
        let row_group_filter = row_group_metadata
            .iter()
            .enumerate()
            .map(|(i, g)| row_group_predicate(g, i))
            .collect::<Vec<_>>();
        assert_eq!(row_group_filter, vec![false, true]);

        Ok(())
    }

    #[test]
    fn row_group_predicate_builder_missing_stats() -> Result<()> {
        use crate::logical_plan::{col, lit};
        // int > 1 => c1_max > 1
        let expr = col("c1").gt(lit(15));
        let schema = Schema::new(vec![Field::new("c1", DataType::Int32, false)]);
        let predicate_builder = PruningPredicate::try_new(&expr, Arc::new(schema))?;

        let schema_descr = get_test_schema_descr(vec![("c1", PhysicalType::INT32)]);
        let rgm1 = get_row_group_meta_data(
            &schema_descr,
            vec![ParquetStatistics::int32(None, None, None, 0, false)],
        );
        let rgm2 = get_row_group_meta_data(
            &schema_descr,
            vec![ParquetStatistics::int32(Some(11), Some(20), None, 0, false)],
        );
        let row_group_metadata = vec![rgm1, rgm2];
        let row_group_predicate = build_row_group_predicate(
            &predicate_builder,
            parquet_file_metrics(),
            &row_group_metadata,
        );
        let row_group_filter = row_group_metadata
            .iter()
            .enumerate()
            .map(|(i, g)| row_group_predicate(g, i))
            .collect::<Vec<_>>();
        // missing statistics for first row group mean that the result from the predicate expression
        // is null / undefined so the first row group can't be filtered out
        assert_eq!(row_group_filter, vec![true, true]);

        Ok(())
    }

    #[test]
    fn row_group_predicate_builder_partial_expr() -> Result<()> {
        use crate::logical_plan::{col, lit};
        // test row group predicate with partially supported expression
        // int > 1 and int % 2 => c1_max > 1 and true
        let expr = col("c1").gt(lit(15)).and(col("c2").modulus(lit(2)));
        let schema = Arc::new(Schema::new(vec![
            Field::new("c1", DataType::Int32, false),
            Field::new("c2", DataType::Int32, false),
        ]));
        let predicate_builder = PruningPredicate::try_new(&expr, schema.clone())?;

        let schema_descr = get_test_schema_descr(vec![
            ("c1", PhysicalType::INT32),
            ("c2", PhysicalType::INT32),
        ]);
        let rgm1 = get_row_group_meta_data(
            &schema_descr,
            vec![
                ParquetStatistics::int32(Some(1), Some(10), None, 0, false),
                ParquetStatistics::int32(Some(1), Some(10), None, 0, false),
            ],
        );
        let rgm2 = get_row_group_meta_data(
            &schema_descr,
            vec![
                ParquetStatistics::int32(Some(11), Some(20), None, 0, false),
                ParquetStatistics::int32(Some(11), Some(20), None, 0, false),
            ],
        );
        let row_group_metadata = vec![rgm1, rgm2];
        let row_group_predicate = build_row_group_predicate(
            &predicate_builder,
            parquet_file_metrics(),
            &row_group_metadata,
        );
        let row_group_filter = row_group_metadata
            .iter()
            .enumerate()
            .map(|(i, g)| row_group_predicate(g, i))
            .collect::<Vec<_>>();
        // the first row group is still filtered out because the predicate expression can be partially evaluated
        // when conditions are joined using AND
        assert_eq!(row_group_filter, vec![false, true]);

        // if conditions in predicate are joined with OR and an unsupported expression is used
        // this bypasses the entire predicate expression and no row groups are filtered out
        let expr = col("c1").gt(lit(15)).or(col("c2").modulus(lit(2)));
        let predicate_builder = PruningPredicate::try_new(&expr, schema)?;
        let row_group_predicate = build_row_group_predicate(
            &predicate_builder,
            parquet_file_metrics(),
            &row_group_metadata,
        );
        let row_group_filter = row_group_metadata
            .iter()
            .enumerate()
            .map(|(i, g)| row_group_predicate(g, i))
            .collect::<Vec<_>>();
        assert_eq!(row_group_filter, vec![true, true]);

        Ok(())
    }

    #[test]
    fn row_group_predicate_builder_unsupported_type() -> Result<()> {
        use crate::logical_plan::{col, lit};
        // test row group predicate with unsupported statistics type (boolean)
        // where a null array is generated for some statistics columns
        // int > 1 and bool = true => c1_max > 1 and null
        let expr = col("c1").gt(lit(15)).and(col("c2").eq(lit(true)));
        let schema = Arc::new(Schema::new(vec![
            Field::new("c1", DataType::Int32, false),
            Field::new("c2", DataType::Boolean, false),
        ]));
        let predicate_builder = PruningPredicate::try_new(&expr, schema)?;

        let schema_descr = get_test_schema_descr(vec![
            ("c1", PhysicalType::INT32),
            ("c2", PhysicalType::BOOLEAN),
        ]);
        let rgm1 = get_row_group_meta_data(
            &schema_descr,
            vec![
                ParquetStatistics::int32(Some(1), Some(10), None, 0, false),
                ParquetStatistics::boolean(Some(false), Some(true), None, 0, false),
            ],
        );
        let rgm2 = get_row_group_meta_data(
            &schema_descr,
            vec![
                ParquetStatistics::int32(Some(11), Some(20), None, 0, false),
                ParquetStatistics::boolean(Some(false), Some(true), None, 0, false),
            ],
        );
        let row_group_metadata = vec![rgm1, rgm2];
        let row_group_predicate = build_row_group_predicate(
            &predicate_builder,
            parquet_file_metrics(),
            &row_group_metadata,
        );
        let row_group_filter = row_group_metadata
            .iter()
            .enumerate()
            .map(|(i, g)| row_group_predicate(g, i))
            .collect::<Vec<_>>();
        // no row group is filtered out because the predicate expression can't be evaluated
        // when a null array is generated for a statistics column,
        // because the null values propagate to the end result, making the predicate result undefined
        assert_eq!(row_group_filter, vec![true, true]);

        Ok(())
    }

    fn get_row_group_meta_data(
        schema_descr: &SchemaDescPtr,
        column_statistics: Vec<ParquetStatistics>,
    ) -> RowGroupMetaData {
        use parquet::file::metadata::ColumnChunkMetaData;
        let mut columns = vec![];
        for (i, s) in column_statistics.iter().enumerate() {
            let column = ColumnChunkMetaData::builder(schema_descr.column(i))
                .set_statistics(s.clone())
                .build()
                .unwrap();
            columns.push(column);
        }
        RowGroupMetaData::builder(schema_descr.clone())
            .set_num_rows(1000)
            .set_total_byte_size(2000)
            .set_column_metadata(columns)
            .build()
            .unwrap()
    }

    fn get_test_schema_descr(fields: Vec<(&str, PhysicalType)>) -> SchemaDescPtr {
        use parquet::schema::types::{SchemaDescriptor, Type as SchemaType};
        let mut schema_fields = fields
            .iter()
            .map(|(n, t)| {
                Arc::new(SchemaType::primitive_type_builder(n, *t).build().unwrap())
            })
            .collect::<Vec<_>>();
        let schema = SchemaType::group_type_builder("schema")
            .with_fields(&mut schema_fields)
            .build()
            .unwrap();

        Arc::new(SchemaDescriptor::new(Arc::new(schema)))
    }
}<|MERGE_RESOLUTION|>--- conflicted
+++ resolved
@@ -58,14 +58,8 @@
 
 use super::metrics::{self, ExecutionPlanMetricsSet, MetricBuilder, MetricsSet};
 use super::stream::RecordBatchReceiverStream;
-<<<<<<< HEAD
-use super::SQLMetric;
 use crate::datasource::parquet::ParquetTableDescriptor;
 use crate::datasource::{get_statistics_with_limit, FilePartition, PartitionedFile};
-=======
-use crate::physical_plan::expressions::{MaxAccumulator, MinAccumulator};
-use crate::physical_plan::Accumulator;
->>>>>>> 4f48815b
 
 /// Execution plan for scanning one or more Parquet partitions
 #[derive(Debug, Clone)]
@@ -108,7 +102,7 @@
 /// Stores metrics about the parquet execution for a particular parquet file
 #[derive(Debug, Clone)]
 struct ParquetFileMetrics {
-    /// Numer of times the predicate could not be evaluated
+    /// Number of times the predicate could not be evaluated
     pub predicate_evaluation_errors: metrics::Count,
     /// Number of row groups pruned using
     pub row_groups_pruned: metrics::Count,
@@ -147,273 +141,26 @@
         max_concurrency: usize,
         limit: Option<usize>,
     ) -> Result<Self> {
-<<<<<<< HEAD
         debug!("Creating ParquetExec, desc: {:?}, projection {:?}, predicate: {:?}, limit: {:?}",
                desc, projection, predicate, limit);
-=======
-        debug!("Creating ParquetExec, filenames: {:?}, projection {:?}, predicate: {:?}, limit: {:?}",
-               filenames, projection, predicate, limit);
-        // build a list of Parquet partitions with statistics and gather all unique schemas
-        // used in this data set
+
         let metrics = ExecutionPlanMetricsSet::new();
-        let mut schemas: Vec<Schema> = vec![];
-        let mut partitions = Vec::with_capacity(max_concurrency);
-        let filenames: Vec<String> = filenames.iter().map(|s| s.to_string()).collect();
-        let chunks = split_files(&filenames, max_concurrency);
-        let mut num_rows = 0;
-        let mut num_fields = 0;
-        let mut fields = Vec::new();
-        let mut total_byte_size = 0;
-        let mut null_counts = Vec::new();
-        let mut max_values: Vec<Option<MaxAccumulator>> = Vec::new();
-        let mut min_values: Vec<Option<MinAccumulator>> = Vec::new();
-        let mut limit_exhausted = false;
-        for chunk in chunks {
-            let mut filenames: Vec<String> =
-                chunk.iter().map(|x| x.to_string()).collect();
-            let mut total_files = 0;
-            for filename in &filenames {
-                total_files += 1;
-                let file = File::open(filename)?;
-                let file_reader = Arc::new(SerializedFileReader::new(file)?);
-                let mut arrow_reader = ParquetFileArrowReader::new(file_reader);
-                let meta_data = arrow_reader.get_metadata();
-                // collect all the unique schemas in this data set
-                let schema = arrow_reader.get_schema()?;
-                if schemas.is_empty() || schema != schemas[0] {
-                    fields = schema.fields().to_vec();
-                    num_fields = schema.fields().len();
-                    null_counts = vec![0; num_fields];
-                    max_values = schema
-                        .fields()
-                        .iter()
-                        .map(|field| MaxAccumulator::try_new(field.data_type()).ok())
-                        .collect::<Vec<_>>();
-                    min_values = schema
-                        .fields()
-                        .iter()
-                        .map(|field| MinAccumulator::try_new(field.data_type()).ok())
-                        .collect::<Vec<_>>();
-                    schemas.push(schema);
-                }
-
-                for row_group_meta in meta_data.row_groups() {
-                    num_rows += row_group_meta.num_rows();
-                    total_byte_size += row_group_meta.total_byte_size();
->>>>>>> 4f48815b
-
         let (all_files, statistics) = get_statistics_with_limit(&desc.descriptor, limit);
         let schema = desc.schema();
 
-<<<<<<< HEAD
         let mut partitions = Vec::with_capacity(max_concurrency);
         let chunked_files = split_files(&all_files, max_concurrency);
         for (index, group) in chunked_files.iter().enumerate() {
-            partitions.push(ParquetPartition::new(Vec::from(*group), index));
-        }
-
-        let metrics = ParquetExecMetrics::new();
-=======
-                    for (i, cnt) in columns_null_counts.enumerate() {
-                        null_counts[i] += cnt
-                    }
-
-                    for (i, column) in row_group_meta.columns().iter().enumerate() {
-                        if let Some(stat) = column.statistics() {
-                            match stat {
-                                ParquetStatistics::Boolean(s) => {
-                                    if let DataType::Boolean = fields[i].data_type() {
-                                        if s.has_min_max_set() {
-                                            if let Some(max_value) = &mut max_values[i] {
-                                                match max_value.update(&[
-                                                    ScalarValue::Boolean(Some(*s.max())),
-                                                ]) {
-                                                    Ok(_) => {}
-                                                    Err(_) => {
-                                                        max_values[i] = None;
-                                                    }
-                                                }
-                                            }
-                                            if let Some(min_value) = &mut min_values[i] {
-                                                match min_value.update(&[
-                                                    ScalarValue::Boolean(Some(*s.min())),
-                                                ]) {
-                                                    Ok(_) => {}
-                                                    Err(_) => {
-                                                        min_values[i] = None;
-                                                    }
-                                                }
-                                            }
-                                        }
-                                    }
-                                }
-                                ParquetStatistics::Int32(s) => {
-                                    if let DataType::Int32 = fields[i].data_type() {
-                                        if s.has_min_max_set() {
-                                            if let Some(max_value) = &mut max_values[i] {
-                                                match max_value.update(&[
-                                                    ScalarValue::Int32(Some(*s.max())),
-                                                ]) {
-                                                    Ok(_) => {}
-                                                    Err(_) => {
-                                                        max_values[i] = None;
-                                                    }
-                                                }
-                                            }
-                                            if let Some(min_value) = &mut min_values[i] {
-                                                match min_value.update(&[
-                                                    ScalarValue::Int32(Some(*s.min())),
-                                                ]) {
-                                                    Ok(_) => {}
-                                                    Err(_) => {
-                                                        min_values[i] = None;
-                                                    }
-                                                }
-                                            }
-                                        }
-                                    }
-                                }
-                                ParquetStatistics::Int64(s) => {
-                                    if let DataType::Int64 = fields[i].data_type() {
-                                        if s.has_min_max_set() {
-                                            if let Some(max_value) = &mut max_values[i] {
-                                                match max_value.update(&[
-                                                    ScalarValue::Int64(Some(*s.max())),
-                                                ]) {
-                                                    Ok(_) => {}
-                                                    Err(_) => {
-                                                        max_values[i] = None;
-                                                    }
-                                                }
-                                            }
-                                            if let Some(min_value) = &mut min_values[i] {
-                                                match min_value.update(&[
-                                                    ScalarValue::Int64(Some(*s.min())),
-                                                ]) {
-                                                    Ok(_) => {}
-                                                    Err(_) => {
-                                                        min_values[i] = None;
-                                                    }
-                                                }
-                                            }
-                                        }
-                                    }
-                                }
-                                ParquetStatistics::Float(s) => {
-                                    if let DataType::Float32 = fields[i].data_type() {
-                                        if s.has_min_max_set() {
-                                            if let Some(max_value) = &mut max_values[i] {
-                                                match max_value.update(&[
-                                                    ScalarValue::Float32(Some(*s.max())),
-                                                ]) {
-                                                    Ok(_) => {}
-                                                    Err(_) => {
-                                                        max_values[i] = None;
-                                                    }
-                                                }
-                                            }
-                                            if let Some(min_value) = &mut min_values[i] {
-                                                match min_value.update(&[
-                                                    ScalarValue::Float32(Some(*s.min())),
-                                                ]) {
-                                                    Ok(_) => {}
-                                                    Err(_) => {
-                                                        min_values[i] = None;
-                                                    }
-                                                }
-                                            }
-                                        }
-                                    }
-                                }
-                                ParquetStatistics::Double(s) => {
-                                    if let DataType::Float64 = fields[i].data_type() {
-                                        if s.has_min_max_set() {
-                                            if let Some(max_value) = &mut max_values[i] {
-                                                match max_value.update(&[
-                                                    ScalarValue::Float64(Some(*s.max())),
-                                                ]) {
-                                                    Ok(_) => {}
-                                                    Err(_) => {
-                                                        max_values[i] = None;
-                                                    }
-                                                }
-                                            }
-                                            if let Some(min_value) = &mut min_values[i] {
-                                                match min_value.update(&[
-                                                    ScalarValue::Float64(Some(*s.min())),
-                                                ]) {
-                                                    Ok(_) => {}
-                                                    Err(_) => {
-                                                        min_values[i] = None;
-                                                    }
-                                                }
-                                            }
-                                        }
-                                    }
-                                }
-                                _ => {}
-                            }
-                        }
-                    }
-
-                    if limit.map(|x| num_rows >= x as i64).unwrap_or(false) {
-                        limit_exhausted = true;
-                        break;
-                    }
-                }
-            }
-            let column_stats = (0..num_fields)
-                .map(|i| {
-                    let max_value = match &max_values[i] {
-                        Some(max_value) => max_value.evaluate().ok(),
-                        None => None,
-                    };
-                    let min_value = match &min_values[i] {
-                        Some(min_value) => min_value.evaluate().ok(),
-                        None => None,
-                    };
-                    ColumnStatistics {
-                        null_count: Some(null_counts[i] as usize),
-                        max_value,
-                        min_value,
-                        distinct_count: None,
-                    }
-                })
-                .collect();
-
-            let statistics = Statistics {
-                num_rows: Some(num_rows as usize),
-                total_byte_size: Some(total_byte_size as usize),
-                column_statistics: Some(column_stats),
-            };
-            // remove files that are not needed in case of limit
-            filenames.truncate(total_files);
             partitions.push(ParquetPartition::new(
-                filenames,
-                statistics,
+                Vec::from(*group),
+                index,
                 metrics.clone(),
             ));
-            if limit_exhausted {
-                break;
-            }
-        }
-
-        // we currently get the schema information from the first file rather than do
-        // schema merging and this is a limitation.
-        // See https://issues.apache.org/jira/browse/ARROW-11017
-        if schemas.len() > 1 {
-            return Err(DataFusionError::Plan(format!(
-                "The Parquet files have {} different schemas and DataFusion does \
-                not yet support schema merging",
-                schemas.len()
-            )));
-        }
-        let schema = Arc::new(schemas.pop().unwrap());
+        }
 
         let metrics = ExecutionPlanMetricsSet::new();
         let predicate_creation_errors =
             MetricBuilder::new(&metrics).global_counter("num_predicate_creation_errors");
->>>>>>> 4f48815b
 
         let predicate_builder = predicate.and_then(|predicate_expr| {
             match PruningPredicate::try_new(&predicate_expr, schema.clone()) {
@@ -447,12 +194,8 @@
         partitions: Vec<ParquetPartition>,
         schema: SchemaRef,
         projection: Option<Vec<usize>>,
-<<<<<<< HEAD
         statistics: Statistics,
-        metrics: ParquetExecMetrics,
-=======
         metrics: ExecutionPlanMetricsSet,
->>>>>>> 4f48815b
         predicate_builder: Option<PruningPredicate>,
         batch_size: usize,
         limit: Option<usize>,
@@ -518,32 +261,15 @@
 
 impl ParquetPartition {
     /// Create a new parquet partition
-<<<<<<< HEAD
-    pub fn new(files: Vec<PartitionedFile>, index: usize) -> Self {
-        Self {
-            file_partition: FilePartition { index, files },
-            metrics: ParquetPartitionMetrics::new(),
-=======
     pub fn new(
-        filenames: Vec<String>,
-        statistics: Statistics,
+        files: Vec<PartitionedFile>,
+        index: usize,
         metrics: ExecutionPlanMetricsSet,
     ) -> Self {
         Self {
-            filenames,
-            statistics,
+            file_partition: FilePartition { index, files },
             metrics,
->>>>>>> 4f48815b
-        }
-    }
-
-    /// The Parquet filename for this partition
-    pub fn filenames(&self) -> Vec<String> {
-        self.file_partition
-            .files
-            .iter()
-            .map(|f| f.file_path.clone())
-            .collect()
+        }
     }
 }
 
@@ -604,7 +330,7 @@
         }
     }
 
-    async fn execute(&self, partition: usize) -> Result<SendableRecordBatchStream> {
+    async fn execute(&self, partition_index: usize) -> Result<SendableRecordBatchStream> {
         // because the parquet implementation is not thread-safe, it is necessary to execute
         // on a thread and communicate with channels
         let (response_tx, response_rx): (
@@ -612,28 +338,17 @@
             Receiver<ArrowResult<RecordBatch>>,
         ) = channel(2);
 
-<<<<<<< HEAD
-        let partition = self.partitions[partition].clone();
-        let metrics = partition.metrics.clone();
-=======
-        let parquet_partition = &self.partitions[partition];
-        let filenames = parquet_partition.filenames.clone();
+        let partition = self.partitions[partition_index].clone();
         let metrics = self.metrics.clone();
->>>>>>> 4f48815b
         let projection = self.projection.clone();
         let predicate_builder = self.predicate_builder.clone();
         let batch_size = self.batch_size;
         let limit = self.limit;
 
         task::spawn_blocking(move || {
-<<<<<<< HEAD
             if let Err(e) = read_partition(
+                partition_index,
                 partition,
-=======
-            if let Err(e) = read_files(
-                partition,
-                &filenames,
->>>>>>> 4f48815b
                 metrics,
                 &projection,
                 &predicate_builder,
@@ -672,31 +387,8 @@
         }
     }
 
-<<<<<<< HEAD
-    fn metrics(&self) -> HashMap<String, SQLMetric> {
-        self.partitions
-            .iter()
-            .flat_map(|p| {
-                vec![
-                    (
-                        format!("numPredicateEvaluationErrors for {}", p.file_partition),
-                        p.metrics.predicate_evaluation_errors.as_ref().clone(),
-                    ),
-                    (
-                        format!("numRowGroupsPruned for {}", p.file_partition),
-                        p.metrics.row_groups_pruned.as_ref().clone(),
-                    ),
-                ]
-            })
-            .chain(std::iter::once((
-                "numPredicateCreationErrors".to_string(),
-                self.metrics.predicate_creation_errors.as_ref().clone(),
-            )))
-            .collect()
-=======
     fn metrics(&self) -> Option<MetricsSet> {
         Some(self.metrics.clone_inner())
->>>>>>> 4f48815b
     }
 }
 
@@ -825,17 +517,11 @@
     }
 }
 
-<<<<<<< HEAD
+#[allow(clippy::too_many_arguments)]
 fn read_partition(
+    partition_index: usize,
     partition: ParquetPartition,
-    metrics: ParquetPartitionMetrics,
-=======
-#[allow(clippy::too_many_arguments)]
-fn read_files(
-    partition: usize,
-    filenames: &[String],
     metrics: ExecutionPlanMetricsSet,
->>>>>>> 4f48815b
     projection: &[usize],
     predicate_builder: &Option<PruningPredicate>,
     batch_size: usize,
@@ -843,15 +529,14 @@
     limit: Option<usize>,
 ) -> Result<()> {
     let mut total_rows = 0;
-<<<<<<< HEAD
     let all_files = partition.file_partition.files;
     'outer: for partitioned_file in all_files {
+        let file_metrics = ParquetFileMetrics::new(
+            partition_index,
+            &*partitioned_file.file_path,
+            &metrics,
+        );
         let file = File::open(partitioned_file.file_path.as_str())?;
-=======
-    'outer: for filename in filenames {
-        let file_metrics = ParquetFileMetrics::new(partition, filename, &metrics);
-        let file = File::open(&filename)?;
->>>>>>> 4f48815b
         let mut file_reader = SerializedFileReader::new(file)?;
         if let Some(predicate_builder) = predicate_builder {
             let row_group_predicate = build_row_group_predicate(
