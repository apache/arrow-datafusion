// Licensed to the Apache Software Foundation (ASF) under one
// or more contributor license agreements.  See the NOTICE file
// distributed with this work for additional information
// regarding copyright ownership.  The ASF licenses this file
// to you under the Apache License, Version 2.0 (the
// "License"); you may not use this file except in compliance
// with the License.  You may obtain a copy of the License at
//
//   http://www.apache.org/licenses/LICENSE-2.0
//
// Unless required by applicable law or agreed to in writing,
// software distributed under the License is distributed on an
// "AS IS" BASIS, WITHOUT WARRANTIES OR CONDITIONS OF ANY
// KIND, either express or implied.  See the License for the
// specific language governing permissions and limitations
// under the License.

//! Declaration of built-in (scalar) functions.
//! This module contains built-in functions' enumeration and metadata.
//!
//! Generally, a function has:
//! * a signature
//! * a return type, that is a function of the incoming argument's types
//! * the computation, that must accept each valid signature
//!
//! * Signature: see `Signature`
//! * Return type: a function `(arg_types) -> return_type`. E.g. for sqrt, ([f32]) -> f32, ([f64]) -> f64.
//!
//! This module also has a set of coercion rules to improve user experience: if an argument i32 is passed
//! to a function that supports f64, it is coerced to f64.

use super::{
    type_coercion::{coerce, data_types},
    ColumnarValue, PhysicalExpr,
};
use crate::execution::context::ExecutionContextState;
use crate::physical_plan::array_expressions;
use crate::physical_plan::datetime_expressions;
use crate::physical_plan::expressions::{
    cast_column, nullif_func, DEFAULT_DATAFUSION_CAST_OPTIONS, SUPPORTED_NULLIF_TYPES,
};
use crate::physical_plan::math_expressions;
use crate::physical_plan::string_expressions;
use crate::{
    error::{DataFusionError, Result},
    scalar::ScalarValue,
};
use arrow::{
    array::{ArrayRef, NullArray},
    compute::kernels::length::{bit_length, length},
    datatypes::TimeUnit,
    datatypes::{DataType, Field, Int32Type, Int64Type, Schema},
    record_batch::RecordBatch,
};
use fmt::{Debug, Formatter};
use std::convert::From;
use std::{any::Any, fmt, str::FromStr, sync::Arc};

/// A function's type signature, which defines the function's supported argument types.
#[derive(Debug, Clone, PartialEq, PartialOrd)]
pub enum TypeSignature {
    /// arbitrary number of arguments of an common type out of a list of valid types
    // A function such as `concat` is `Variadic(vec![DataType::Utf8, DataType::LargeUtf8])`
    Variadic(Vec<DataType>),
    /// arbitrary number of arguments of an arbitrary but equal type
    // A function such as `array` is `VariadicEqual`
    // The first argument decides the type used for coercion
    VariadicEqual,
    /// fixed number of arguments of an arbitrary but equal type out of a list of valid types
    // A function of one argument of f64 is `Uniform(1, vec![DataType::Float64])`
    // A function of one argument of f64 or f32 is `Uniform(1, vec![DataType::Float32, DataType::Float64])`
    Uniform(usize, Vec<DataType>),
    /// exact number of arguments of an exact type
    Exact(Vec<DataType>),
    /// fixed number of arguments of arbitrary types
    Any(usize),
    /// One of a list of signatures
    OneOf(Vec<TypeSignature>),
}

///The Signature of a function defines its supported input types as well as its volatility.
#[derive(Debug, Clone, PartialEq, PartialOrd)]
pub struct Signature {
    /// type_signature - The types that the function accepts. See [TypeSignature] for more information.
    pub type_signature: TypeSignature,
    /// volatility - The volatility of the function. See [Volatility] for more information.
    pub volatility: Volatility,
}

impl Signature {
    /// new - Creates a new Signature from any type signature and the volatility.
    pub fn new(type_signature: TypeSignature, volatility: Volatility) -> Self {
        Signature {
            type_signature,
            volatility,
        }
    }
    /// variadic - Creates a variadic signature that represents an arbitrary number of arguments all from a type in common_types.
    pub fn variadic(common_types: Vec<DataType>, volatility: Volatility) -> Self {
        Self {
            type_signature: TypeSignature::Variadic(common_types),
            volatility,
        }
    }
    /// variadic_equal - Creates a variadic signature that represents an arbitrary number of arguments of the same type.
    pub fn variadic_equal(volatility: Volatility) -> Self {
        Self {
            type_signature: TypeSignature::VariadicEqual,
            volatility,
        }
    }
    /// uniform - Creates a function with a fixed number of arguments of the same type, which must be from valid_types.
    pub fn uniform(
        arg_count: usize,
        valid_types: Vec<DataType>,
        volatility: Volatility,
    ) -> Self {
        Self {
            type_signature: TypeSignature::Uniform(arg_count, valid_types),
            volatility,
        }
    }
    /// exact - Creates a signture which must match the types in exact_types in order.
    pub fn exact(exact_types: Vec<DataType>, volatility: Volatility) -> Self {
        Signature {
            type_signature: TypeSignature::Exact(exact_types),
            volatility,
        }
    }
    /// any - Creates a signature which can a be made of any type but of a specified number
    pub fn any(arg_count: usize, volatility: Volatility) -> Self {
        Signature {
            type_signature: TypeSignature::Any(arg_count),
            volatility,
        }
    }
    /// one_of Creates a signature which can match any of the [TypeSignature]s which are passed in.
    pub fn one_of(type_signatures: Vec<TypeSignature>, volatility: Volatility) -> Self {
        Signature {
            type_signature: TypeSignature::OneOf(type_signatures),
            volatility,
        }
    }
}

///A function's volatility, which defines the functions eligibility for certain optimizations
#[derive(Debug, PartialEq, Eq, PartialOrd, Ord, Clone, Copy)]
pub enum Volatility {
    /// Immutable - An immutable function will always return the same output when given the same input. An example of this is [BuiltinScalarFunction::Cos].
    Immutable,
    /// Stable - A stable function may return different values given the same input accross different queries but must return the same value for a given input within a query. An example of this is [BuiltinScalarFunction::Now].
    Stable,
    /// Volatile - A volatile function may change the return value from evaluation to evaluation. Mutiple invocations of a volatile function may return different results when used in the same query. An example of this is [BuiltinScalarFunction::Random].
    Volatile,
}

/// Scalar function
///
/// The Fn param is the wrapped function but be aware that the function will
/// be passed with the slice / vec of columnar values (either scalar or array)
/// with the exception of zero param function, where a singular element vec
/// will be passed. In that case the single element is a null array to indicate
/// the batch's row count (so that the generative zero-argument function can know
/// the result array size).
pub type ScalarFunctionImplementation =
    Arc<dyn Fn(&[ColumnarValue]) -> Result<ColumnarValue> + Send + Sync>;

/// A function's return type
pub type ReturnTypeFunction =
    Arc<dyn Fn(&[DataType]) -> Result<Arc<DataType>> + Send + Sync>;

/// Enum of all built-in scalar functions
#[derive(Debug, Clone, PartialEq, Eq, PartialOrd)]
pub enum BuiltinScalarFunction {
    // math functions
    /// abs
    Abs,
    /// acos
    Acos,
    /// asin
    Asin,
    /// atan
    Atan,
    /// ceil
    Ceil,
    /// cos
    Cos,
    /// Digest
    Digest,
    /// exp
    Exp,
    /// floor
    Floor,
    /// ln, Natural logarithm
    Ln,
    /// log, same as log10
    Log,
    /// log10
    Log10,
    /// log2
    Log2,
    /// round
    Round,
    /// signum
    Signum,
    /// sin
    Sin,
    /// sqrt
    Sqrt,
    /// tan
    Tan,
    /// trunc
    Trunc,

    // string functions
    /// construct an array from columns
    Array,
    /// ascii
    Ascii,
    /// bit_length
    BitLength,
    /// btrim
    Btrim,
    /// character_length
    CharacterLength,
    /// chr
    Chr,
    /// concat
    Concat,
    /// concat_ws
    ConcatWithSeparator,
    /// date_part
    DatePart,
    /// date_trunc
    DateTrunc,
    /// initcap
    InitCap,
    /// left
    Left,
    /// lpad
    Lpad,
    /// lower
    Lower,
    /// ltrim
    Ltrim,
    /// md5
    MD5,
    /// nullif
    NullIf,
    /// octet_length
    OctetLength,
    /// random
    Random,
    /// regexp_replace
    RegexpReplace,
    /// repeat
    Repeat,
    /// replace
    Replace,
    /// reverse
    Reverse,
    /// right
    Right,
    /// rpad
    Rpad,
    /// rtrim
    Rtrim,
    /// sha224
    SHA224,
    /// sha256
    SHA256,
    /// sha384
    SHA384,
    /// Sha512
    SHA512,
    /// split_part
    SplitPart,
    /// starts_with
    StartsWith,
    /// strpos
    Strpos,
    /// substr
    Substr,
    /// to_hex
    ToHex,
    /// to_timestamp
    ToTimestamp,
    /// to_timestamp_millis
    ToTimestampMillis,
    /// to_timestamp_micros
    ToTimestampMicros,
    /// to_timestamp_seconds
    ToTimestampSeconds,
    ///now
    Now,
    /// translate
    Translate,
    /// trim
    Trim,
    /// upper
    Upper,
    /// regexp_match
    RegexpMatch,
}

impl BuiltinScalarFunction {
    /// an allowlist of functions to take zero arguments, so that they will get special treatment
    /// while executing.
    fn supports_zero_argument(&self) -> bool {
        matches!(
            self,
            BuiltinScalarFunction::Random | BuiltinScalarFunction::Now
        )
    }
    /// Returns the [Volatility] of the builtin function.
    pub fn volatility(&self) -> Volatility {
        match self {
            //Immutable scalar builtins
            BuiltinScalarFunction::Abs => Volatility::Immutable,
            BuiltinScalarFunction::Acos => Volatility::Immutable,
            BuiltinScalarFunction::Asin => Volatility::Immutable,
            BuiltinScalarFunction::Atan => Volatility::Immutable,
            BuiltinScalarFunction::Ceil => Volatility::Immutable,
            BuiltinScalarFunction::Cos => Volatility::Immutable,
            BuiltinScalarFunction::Exp => Volatility::Immutable,
            BuiltinScalarFunction::Floor => Volatility::Immutable,
            BuiltinScalarFunction::Ln => Volatility::Immutable,
            BuiltinScalarFunction::Log => Volatility::Immutable,
            BuiltinScalarFunction::Log10 => Volatility::Immutable,
            BuiltinScalarFunction::Log2 => Volatility::Immutable,
            BuiltinScalarFunction::Round => Volatility::Immutable,
            BuiltinScalarFunction::Signum => Volatility::Immutable,
            BuiltinScalarFunction::Sin => Volatility::Immutable,
            BuiltinScalarFunction::Sqrt => Volatility::Immutable,
            BuiltinScalarFunction::Tan => Volatility::Immutable,
            BuiltinScalarFunction::Trunc => Volatility::Immutable,
            BuiltinScalarFunction::Array => Volatility::Immutable,
            BuiltinScalarFunction::Ascii => Volatility::Immutable,
            BuiltinScalarFunction::BitLength => Volatility::Immutable,
            BuiltinScalarFunction::Btrim => Volatility::Immutable,
            BuiltinScalarFunction::CharacterLength => Volatility::Immutable,
            BuiltinScalarFunction::Chr => Volatility::Immutable,
            BuiltinScalarFunction::Concat => Volatility::Immutable,
            BuiltinScalarFunction::ConcatWithSeparator => Volatility::Immutable,
            BuiltinScalarFunction::DatePart => Volatility::Immutable,
            BuiltinScalarFunction::DateTrunc => Volatility::Immutable,
            BuiltinScalarFunction::InitCap => Volatility::Immutable,
            BuiltinScalarFunction::Left => Volatility::Immutable,
            BuiltinScalarFunction::Lpad => Volatility::Immutable,
            BuiltinScalarFunction::Lower => Volatility::Immutable,
            BuiltinScalarFunction::Ltrim => Volatility::Immutable,
            BuiltinScalarFunction::MD5 => Volatility::Immutable,
            BuiltinScalarFunction::NullIf => Volatility::Immutable,
            BuiltinScalarFunction::OctetLength => Volatility::Immutable,
            BuiltinScalarFunction::RegexpReplace => Volatility::Immutable,
            BuiltinScalarFunction::Repeat => Volatility::Immutable,
            BuiltinScalarFunction::Replace => Volatility::Immutable,
            BuiltinScalarFunction::Reverse => Volatility::Immutable,
            BuiltinScalarFunction::Right => Volatility::Immutable,
            BuiltinScalarFunction::Rpad => Volatility::Immutable,
            BuiltinScalarFunction::Rtrim => Volatility::Immutable,
            BuiltinScalarFunction::SHA224 => Volatility::Immutable,
            BuiltinScalarFunction::SHA256 => Volatility::Immutable,
            BuiltinScalarFunction::SHA384 => Volatility::Immutable,
            BuiltinScalarFunction::SHA512 => Volatility::Immutable,
            BuiltinScalarFunction::Digest => Volatility::Immutable,
            BuiltinScalarFunction::SplitPart => Volatility::Immutable,
            BuiltinScalarFunction::StartsWith => Volatility::Immutable,
            BuiltinScalarFunction::Strpos => Volatility::Immutable,
            BuiltinScalarFunction::Substr => Volatility::Immutable,
            BuiltinScalarFunction::ToHex => Volatility::Immutable,
            BuiltinScalarFunction::ToTimestamp => Volatility::Immutable,
            BuiltinScalarFunction::ToTimestampMillis => Volatility::Immutable,
            BuiltinScalarFunction::ToTimestampMicros => Volatility::Immutable,
            BuiltinScalarFunction::ToTimestampSeconds => Volatility::Immutable,
            BuiltinScalarFunction::Translate => Volatility::Immutable,
            BuiltinScalarFunction::Trim => Volatility::Immutable,
            BuiltinScalarFunction::Upper => Volatility::Immutable,
            BuiltinScalarFunction::RegexpMatch => Volatility::Immutable,

            //Stable builtin functions
            BuiltinScalarFunction::Now => Volatility::Stable,

            //Volatile builtin functions
            BuiltinScalarFunction::Random => Volatility::Volatile,
        }
    }
}

impl fmt::Display for BuiltinScalarFunction {
    fn fmt(&self, f: &mut fmt::Formatter) -> fmt::Result {
        // lowercase of the debug.
        write!(f, "{}", format!("{:?}", self).to_lowercase())
    }
}

impl FromStr for BuiltinScalarFunction {
    type Err = DataFusionError;
    fn from_str(name: &str) -> Result<BuiltinScalarFunction> {
        Ok(match name {
            // math functions
            "abs" => BuiltinScalarFunction::Abs,
            "acos" => BuiltinScalarFunction::Acos,
            "asin" => BuiltinScalarFunction::Asin,
            "atan" => BuiltinScalarFunction::Atan,
            "ceil" => BuiltinScalarFunction::Ceil,
            "cos" => BuiltinScalarFunction::Cos,
            "exp" => BuiltinScalarFunction::Exp,
            "floor" => BuiltinScalarFunction::Floor,
            "ln" => BuiltinScalarFunction::Ln,
            "log" => BuiltinScalarFunction::Log,
            "log10" => BuiltinScalarFunction::Log10,
            "log2" => BuiltinScalarFunction::Log2,
            "round" => BuiltinScalarFunction::Round,
            "signum" => BuiltinScalarFunction::Signum,
            "sin" => BuiltinScalarFunction::Sin,
            "sqrt" => BuiltinScalarFunction::Sqrt,
            "tan" => BuiltinScalarFunction::Tan,
            "trunc" => BuiltinScalarFunction::Trunc,

            // string functions
            "array" => BuiltinScalarFunction::Array,
            "ascii" => BuiltinScalarFunction::Ascii,
            "bit_length" => BuiltinScalarFunction::BitLength,
            "btrim" => BuiltinScalarFunction::Btrim,
            "char_length" => BuiltinScalarFunction::CharacterLength,
            "character_length" => BuiltinScalarFunction::CharacterLength,
            "concat" => BuiltinScalarFunction::Concat,
            "concat_ws" => BuiltinScalarFunction::ConcatWithSeparator,
            "chr" => BuiltinScalarFunction::Chr,
            "date_part" | "datepart" => BuiltinScalarFunction::DatePart,
            "date_trunc" | "datetrunc" => BuiltinScalarFunction::DateTrunc,
            "initcap" => BuiltinScalarFunction::InitCap,
            "left" => BuiltinScalarFunction::Left,
            "length" => BuiltinScalarFunction::CharacterLength,
            "lower" => BuiltinScalarFunction::Lower,
            "lpad" => BuiltinScalarFunction::Lpad,
            "ltrim" => BuiltinScalarFunction::Ltrim,
            "md5" => BuiltinScalarFunction::MD5,
            "nullif" => BuiltinScalarFunction::NullIf,
            "octet_length" => BuiltinScalarFunction::OctetLength,
            "random" => BuiltinScalarFunction::Random,
            "regexp_replace" => BuiltinScalarFunction::RegexpReplace,
            "repeat" => BuiltinScalarFunction::Repeat,
            "replace" => BuiltinScalarFunction::Replace,
            "reverse" => BuiltinScalarFunction::Reverse,
            "right" => BuiltinScalarFunction::Right,
            "rpad" => BuiltinScalarFunction::Rpad,
            "rtrim" => BuiltinScalarFunction::Rtrim,
            "sha224" => BuiltinScalarFunction::SHA224,
            "sha256" => BuiltinScalarFunction::SHA256,
            "sha384" => BuiltinScalarFunction::SHA384,
            "sha512" => BuiltinScalarFunction::SHA512,
            "digest" => BuiltinScalarFunction::Digest,
            "split_part" => BuiltinScalarFunction::SplitPart,
            "starts_with" => BuiltinScalarFunction::StartsWith,
            "strpos" => BuiltinScalarFunction::Strpos,
            "substr" => BuiltinScalarFunction::Substr,
            "to_hex" => BuiltinScalarFunction::ToHex,
            "to_timestamp" => BuiltinScalarFunction::ToTimestamp,
            "to_timestamp_millis" => BuiltinScalarFunction::ToTimestampMillis,
            "to_timestamp_micros" => BuiltinScalarFunction::ToTimestampMicros,
            "to_timestamp_seconds" => BuiltinScalarFunction::ToTimestampSeconds,
            "now" => BuiltinScalarFunction::Now,
            "translate" => BuiltinScalarFunction::Translate,
            "trim" => BuiltinScalarFunction::Trim,
            "upper" => BuiltinScalarFunction::Upper,
            "regexp_match" => BuiltinScalarFunction::RegexpMatch,
            _ => {
                return Err(DataFusionError::Plan(format!(
                    "There is no built-in function named {}",
                    name
                )))
            }
        })
    }
}

macro_rules! make_utf8_to_return_type {
    ($FUNC:ident, $largeUtf8Type:expr, $utf8Type:expr) => {
        fn $FUNC(arg_type: &DataType, name: &str) -> Result<DataType> {
            Ok(match arg_type {
                DataType::LargeUtf8 => $largeUtf8Type,
                DataType::Utf8 => $utf8Type,
                _ => {
                    // this error is internal as `data_types` should have captured this.
                    return Err(DataFusionError::Internal(format!(
                        "The {:?} function can only accept strings.",
                        name
                    )));
                }
            })
        }
    };
}

make_utf8_to_return_type!(utf8_to_str_type, DataType::LargeUtf8, DataType::Utf8);
make_utf8_to_return_type!(utf8_to_int_type, DataType::Int64, DataType::Int32);
make_utf8_to_return_type!(utf8_to_binary_type, DataType::Binary, DataType::Binary);

/// Returns the datatype of the scalar function
pub fn return_type(
    fun: &BuiltinScalarFunction,
    input_expr_types: &[DataType],
) -> Result<DataType> {
    // Note that this function *must* return the same type that the respective physical expression returns
    // or the execution panics.

    if input_expr_types.is_empty() && !fun.supports_zero_argument() {
        return Err(DataFusionError::Internal(format!(
            "Builtin scalar function {} does not support empty arguments",
            fun
        )));
    }

    // verify that this is a valid set of data types for this function
    data_types(input_expr_types, &signature(fun))?;

    // the return type of the built in function.
    // Some built-in functions' return type depends on the incoming type.
    match fun {
        BuiltinScalarFunction::Array => Ok(DataType::FixedSizeList(
            Box::new(Field::new("item", input_expr_types[0].clone(), true)),
            input_expr_types.len() as i32,
        )),
        BuiltinScalarFunction::Ascii => Ok(DataType::Int32),
        BuiltinScalarFunction::BitLength => {
            utf8_to_int_type(&input_expr_types[0], "bit_length")
        }
        BuiltinScalarFunction::Btrim => utf8_to_str_type(&input_expr_types[0], "btrim"),
        BuiltinScalarFunction::CharacterLength => {
            utf8_to_int_type(&input_expr_types[0], "character_length")
        }
        BuiltinScalarFunction::Chr => Ok(DataType::Utf8),
        BuiltinScalarFunction::Concat => Ok(DataType::Utf8),
        BuiltinScalarFunction::ConcatWithSeparator => Ok(DataType::Utf8),
        BuiltinScalarFunction::DatePart => Ok(DataType::Int32),
        BuiltinScalarFunction::DateTrunc => {
            Ok(DataType::Timestamp(TimeUnit::Nanosecond, None))
        }
        BuiltinScalarFunction::InitCap => {
            utf8_to_str_type(&input_expr_types[0], "initcap")
        }
        BuiltinScalarFunction::Left => utf8_to_str_type(&input_expr_types[0], "left"),
        BuiltinScalarFunction::Lower => utf8_to_str_type(&input_expr_types[0], "lower"),
        BuiltinScalarFunction::Lpad => utf8_to_str_type(&input_expr_types[0], "lpad"),
        BuiltinScalarFunction::Ltrim => utf8_to_str_type(&input_expr_types[0], "ltrim"),
        BuiltinScalarFunction::MD5 => utf8_to_str_type(&input_expr_types[0], "md5"),
        BuiltinScalarFunction::NullIf => {
            // NULLIF has two args and they might get coerced, get a preview of this
            let coerced_types = data_types(input_expr_types, &signature(fun));
            coerced_types.map(|typs| typs[0].clone())
        }
        BuiltinScalarFunction::OctetLength => {
            utf8_to_int_type(&input_expr_types[0], "octet_length")
        }
        BuiltinScalarFunction::Random => Ok(DataType::Float64),
        BuiltinScalarFunction::RegexpReplace => {
            utf8_to_str_type(&input_expr_types[0], "regex_replace")
        }
        BuiltinScalarFunction::Repeat => utf8_to_str_type(&input_expr_types[0], "repeat"),
        BuiltinScalarFunction::Replace => {
            utf8_to_str_type(&input_expr_types[0], "replace")
        }
        BuiltinScalarFunction::Reverse => {
            utf8_to_str_type(&input_expr_types[0], "reverse")
        }
        BuiltinScalarFunction::Right => utf8_to_str_type(&input_expr_types[0], "right"),
        BuiltinScalarFunction::Rpad => utf8_to_str_type(&input_expr_types[0], "rpad"),
        BuiltinScalarFunction::Rtrim => utf8_to_str_type(&input_expr_types[0], "rtrimp"),
        BuiltinScalarFunction::SHA224 => {
            utf8_to_binary_type(&input_expr_types[0], "sha224")
        }
        BuiltinScalarFunction::SHA256 => {
            utf8_to_binary_type(&input_expr_types[0], "sha256")
        }
        BuiltinScalarFunction::SHA384 => {
            utf8_to_binary_type(&input_expr_types[0], "sha384")
        }
        BuiltinScalarFunction::SHA512 => {
            utf8_to_binary_type(&input_expr_types[0], "sha512")
        }
        BuiltinScalarFunction::Digest => {
            utf8_to_binary_type(&input_expr_types[0], "digest")
        }
        BuiltinScalarFunction::SplitPart => {
            utf8_to_str_type(&input_expr_types[0], "split_part")
        }
        BuiltinScalarFunction::StartsWith => Ok(DataType::Boolean),
        BuiltinScalarFunction::Strpos => utf8_to_int_type(&input_expr_types[0], "strpos"),
        BuiltinScalarFunction::Substr => utf8_to_str_type(&input_expr_types[0], "substr"),
        BuiltinScalarFunction::ToHex => Ok(match input_expr_types[0] {
            DataType::Int8 | DataType::Int16 | DataType::Int32 | DataType::Int64 => {
                DataType::Utf8
            }
            _ => {
                // this error is internal as `data_types` should have captured this.
                return Err(DataFusionError::Internal(
                    "The to_hex function can only accept integers.".to_string(),
                ));
            }
        }),
        BuiltinScalarFunction::ToTimestamp => {
            Ok(DataType::Timestamp(TimeUnit::Nanosecond, None))
        }
        BuiltinScalarFunction::ToTimestampMillis => {
            Ok(DataType::Timestamp(TimeUnit::Millisecond, None))
        }
        BuiltinScalarFunction::ToTimestampMicros => {
            Ok(DataType::Timestamp(TimeUnit::Microsecond, None))
        }
        BuiltinScalarFunction::ToTimestampSeconds => {
            Ok(DataType::Timestamp(TimeUnit::Second, None))
        }
<<<<<<< HEAD
        BuiltinScalarFunction::Now => Ok(DataType::Timestamp(
            TimeUnit::Nanosecond,
            Some("UTC".to_owned()),
        )),
        BuiltinScalarFunction::Translate => utf8_to_str_type(&arg_types[0], "translate"),
        BuiltinScalarFunction::Trim => utf8_to_str_type(&arg_types[0], "trim"),
        BuiltinScalarFunction::Upper => utf8_to_str_type(&arg_types[0], "upper"),
        BuiltinScalarFunction::RegexpMatch => Ok(match arg_types[0] {
=======
        BuiltinScalarFunction::Now => Ok(DataType::Timestamp(TimeUnit::Nanosecond, None)),
        BuiltinScalarFunction::Translate => {
            utf8_to_str_type(&input_expr_types[0], "translate")
        }
        BuiltinScalarFunction::Trim => utf8_to_str_type(&input_expr_types[0], "trim"),
        BuiltinScalarFunction::Upper => utf8_to_str_type(&input_expr_types[0], "upper"),
        BuiltinScalarFunction::RegexpMatch => Ok(match input_expr_types[0] {
>>>>>>> 6478a33c
            DataType::LargeUtf8 => {
                DataType::List(Box::new(Field::new("item", DataType::LargeUtf8, true)))
            }
            DataType::Utf8 => {
                DataType::List(Box::new(Field::new("item", DataType::Utf8, true)))
            }
            _ => {
                // this error is internal as `data_types` should have captured this.
                return Err(DataFusionError::Internal(
                    "The regexp_extract function can only accept strings.".to_string(),
                ));
            }
        }),

        BuiltinScalarFunction::Abs
        | BuiltinScalarFunction::Acos
        | BuiltinScalarFunction::Asin
        | BuiltinScalarFunction::Atan
        | BuiltinScalarFunction::Ceil
        | BuiltinScalarFunction::Cos
        | BuiltinScalarFunction::Exp
        | BuiltinScalarFunction::Floor
        | BuiltinScalarFunction::Log
        | BuiltinScalarFunction::Ln
        | BuiltinScalarFunction::Log10
        | BuiltinScalarFunction::Log2
        | BuiltinScalarFunction::Round
        | BuiltinScalarFunction::Signum
        | BuiltinScalarFunction::Sin
        | BuiltinScalarFunction::Sqrt
        | BuiltinScalarFunction::Tan
        | BuiltinScalarFunction::Trunc => match input_expr_types[0] {
            DataType::Float32 => Ok(DataType::Float32),
            _ => Ok(DataType::Float64),
        },
    }
}

#[cfg(feature = "crypto_expressions")]
macro_rules! invoke_if_crypto_expressions_feature_flag {
    ($FUNC:ident, $NAME:expr) => {{
        use crate::physical_plan::crypto_expressions;
        crypto_expressions::$FUNC
    }};
}

#[cfg(not(feature = "crypto_expressions"))]
macro_rules! invoke_if_crypto_expressions_feature_flag {
    ($FUNC:ident, $NAME:expr) => {
        |_: &[ColumnarValue]| -> Result<ColumnarValue> {
            Err(DataFusionError::Internal(format!(
                "function {} requires compilation with feature flag: crypto_expressions.",
                $NAME
            )))
        }
    };
}

#[cfg(feature = "regex_expressions")]
macro_rules! invoke_if_regex_expressions_feature_flag {
    ($FUNC:ident, $T:tt, $NAME:expr) => {{
        use crate::physical_plan::regex_expressions;
        regex_expressions::$FUNC::<$T>
    }};
}

#[cfg(not(feature = "regex_expressions"))]
macro_rules! invoke_if_regex_expressions_feature_flag {
    ($FUNC:ident, $T:tt, $NAME:expr) => {
        |_: &[ArrayRef]| -> Result<ArrayRef> {
            Err(DataFusionError::Internal(format!(
                "function {} requires compilation with feature flag: regex_expressions.",
                $NAME
            )))
        }
    };
}

#[cfg(feature = "unicode_expressions")]
macro_rules! invoke_if_unicode_expressions_feature_flag {
    ($FUNC:ident, $T:tt, $NAME:expr) => {{
        use crate::physical_plan::unicode_expressions;
        unicode_expressions::$FUNC::<$T>
    }};
}

#[cfg(not(feature = "unicode_expressions"))]
macro_rules! invoke_if_unicode_expressions_feature_flag {
    ($FUNC:ident, $T:tt, $NAME:expr) => {
        |_: &[ArrayRef]| -> Result<ArrayRef> {
            Err(DataFusionError::Internal(format!(
                "function {} requires compilation with feature flag: unicode_expressions.",
                $NAME
            )))
        }
    };
}

/// Create a physical scalar function.
pub fn create_physical_fun(
    fun: &BuiltinScalarFunction,
    ctx_state: &ExecutionContextState,
) -> Result<ScalarFunctionImplementation> {
    Ok(match fun {
        // math functions
        BuiltinScalarFunction::Abs => Arc::new(math_expressions::abs),
        BuiltinScalarFunction::Acos => Arc::new(math_expressions::acos),
        BuiltinScalarFunction::Asin => Arc::new(math_expressions::asin),
        BuiltinScalarFunction::Atan => Arc::new(math_expressions::atan),
        BuiltinScalarFunction::Ceil => Arc::new(math_expressions::ceil),
        BuiltinScalarFunction::Cos => Arc::new(math_expressions::cos),
        BuiltinScalarFunction::Exp => Arc::new(math_expressions::exp),
        BuiltinScalarFunction::Floor => Arc::new(math_expressions::floor),
        BuiltinScalarFunction::Log => Arc::new(math_expressions::log10),
        BuiltinScalarFunction::Ln => Arc::new(math_expressions::ln),
        BuiltinScalarFunction::Log10 => Arc::new(math_expressions::log10),
        BuiltinScalarFunction::Log2 => Arc::new(math_expressions::log2),
        BuiltinScalarFunction::Random => Arc::new(math_expressions::random),
        BuiltinScalarFunction::Round => Arc::new(math_expressions::round),
        BuiltinScalarFunction::Signum => Arc::new(math_expressions::signum),
        BuiltinScalarFunction::Sin => Arc::new(math_expressions::sin),
        BuiltinScalarFunction::Sqrt => Arc::new(math_expressions::sqrt),
        BuiltinScalarFunction::Tan => Arc::new(math_expressions::tan),
        BuiltinScalarFunction::Trunc => Arc::new(math_expressions::trunc),
        // string functions
        BuiltinScalarFunction::Array => Arc::new(array_expressions::array),
        BuiltinScalarFunction::Ascii => Arc::new(|args| match args[0].data_type() {
            DataType::Utf8 => {
                make_scalar_function(string_expressions::ascii::<i32>)(args)
            }
            DataType::LargeUtf8 => {
                make_scalar_function(string_expressions::ascii::<i64>)(args)
            }
            other => Err(DataFusionError::Internal(format!(
                "Unsupported data type {:?} for function ascii",
                other,
            ))),
        }),
        BuiltinScalarFunction::BitLength => Arc::new(|args| match &args[0] {
            ColumnarValue::Array(v) => Ok(ColumnarValue::Array(bit_length(v.as_ref())?)),
            ColumnarValue::Scalar(v) => match v {
                ScalarValue::Utf8(v) => Ok(ColumnarValue::Scalar(ScalarValue::Int32(
                    v.as_ref().map(|x| (x.len() * 8) as i32),
                ))),
                ScalarValue::LargeUtf8(v) => Ok(ColumnarValue::Scalar(
                    ScalarValue::Int64(v.as_ref().map(|x| (x.len() * 8) as i64)),
                )),
                _ => unreachable!(),
            },
        }),
        BuiltinScalarFunction::Btrim => Arc::new(|args| match args[0].data_type() {
            DataType::Utf8 => {
                make_scalar_function(string_expressions::btrim::<i32>)(args)
            }
            DataType::LargeUtf8 => {
                make_scalar_function(string_expressions::btrim::<i64>)(args)
            }
            other => Err(DataFusionError::Internal(format!(
                "Unsupported data type {:?} for function btrim",
                other,
            ))),
        }),
        BuiltinScalarFunction::CharacterLength => {
            Arc::new(|args| match args[0].data_type() {
                DataType::Utf8 => {
                    let func = invoke_if_unicode_expressions_feature_flag!(
                        character_length,
                        Int32Type,
                        "character_length"
                    );
                    make_scalar_function(func)(args)
                }
                DataType::LargeUtf8 => {
                    let func = invoke_if_unicode_expressions_feature_flag!(
                        character_length,
                        Int64Type,
                        "character_length"
                    );
                    make_scalar_function(func)(args)
                }
                other => Err(DataFusionError::Internal(format!(
                    "Unsupported data type {:?} for function character_length",
                    other,
                ))),
            })
        }
        BuiltinScalarFunction::Chr => {
            Arc::new(|args| make_scalar_function(string_expressions::chr)(args))
        }
        BuiltinScalarFunction::Concat => Arc::new(string_expressions::concat),
        BuiltinScalarFunction::ConcatWithSeparator => {
            Arc::new(|args| make_scalar_function(string_expressions::concat_ws)(args))
        }
        BuiltinScalarFunction::DatePart => Arc::new(datetime_expressions::date_part),
        BuiltinScalarFunction::DateTrunc => Arc::new(datetime_expressions::date_trunc),
        BuiltinScalarFunction::Now => {
            // bind value for now at plan time
            Arc::new(datetime_expressions::make_now(
                ctx_state.execution_props.query_execution_start_time,
            ))
        }
        BuiltinScalarFunction::InitCap => Arc::new(|args| match args[0].data_type() {
            DataType::Utf8 => {
                make_scalar_function(string_expressions::initcap::<i32>)(args)
            }
            DataType::LargeUtf8 => {
                make_scalar_function(string_expressions::initcap::<i64>)(args)
            }
            other => Err(DataFusionError::Internal(format!(
                "Unsupported data type {:?} for function initcap",
                other,
            ))),
        }),
        BuiltinScalarFunction::Left => Arc::new(|args| match args[0].data_type() {
            DataType::Utf8 => {
                let func = invoke_if_unicode_expressions_feature_flag!(left, i32, "left");
                make_scalar_function(func)(args)
            }
            DataType::LargeUtf8 => {
                let func = invoke_if_unicode_expressions_feature_flag!(left, i64, "left");
                make_scalar_function(func)(args)
            }
            other => Err(DataFusionError::Internal(format!(
                "Unsupported data type {:?} for function left",
                other,
            ))),
        }),
        BuiltinScalarFunction::Lower => Arc::new(string_expressions::lower),
        BuiltinScalarFunction::Lpad => Arc::new(|args| match args[0].data_type() {
            DataType::Utf8 => {
                let func = invoke_if_unicode_expressions_feature_flag!(lpad, i32, "lpad");
                make_scalar_function(func)(args)
            }
            DataType::LargeUtf8 => {
                let func = invoke_if_unicode_expressions_feature_flag!(lpad, i64, "lpad");
                make_scalar_function(func)(args)
            }
            other => Err(DataFusionError::Internal(format!(
                "Unsupported data type {:?} for function lpad",
                other,
            ))),
        }),
        BuiltinScalarFunction::Ltrim => Arc::new(|args| match args[0].data_type() {
            DataType::Utf8 => {
                make_scalar_function(string_expressions::ltrim::<i32>)(args)
            }
            DataType::LargeUtf8 => {
                make_scalar_function(string_expressions::ltrim::<i64>)(args)
            }
            other => Err(DataFusionError::Internal(format!(
                "Unsupported data type {:?} for function ltrim",
                other,
            ))),
        }),
        BuiltinScalarFunction::MD5 => {
            Arc::new(invoke_if_crypto_expressions_feature_flag!(md5, "md5"))
        }
        BuiltinScalarFunction::Digest => {
            Arc::new(invoke_if_crypto_expressions_feature_flag!(digest, "digest"))
        }
        BuiltinScalarFunction::NullIf => Arc::new(nullif_func),
        BuiltinScalarFunction::OctetLength => Arc::new(|args| match &args[0] {
            ColumnarValue::Array(v) => Ok(ColumnarValue::Array(length(v.as_ref())?)),
            ColumnarValue::Scalar(v) => match v {
                ScalarValue::Utf8(v) => Ok(ColumnarValue::Scalar(ScalarValue::Int32(
                    v.as_ref().map(|x| x.len() as i32),
                ))),
                ScalarValue::LargeUtf8(v) => Ok(ColumnarValue::Scalar(
                    ScalarValue::Int64(v.as_ref().map(|x| x.len() as i64)),
                )),
                _ => unreachable!(),
            },
        }),
        BuiltinScalarFunction::RegexpMatch => {
            Arc::new(|args| match args[0].data_type() {
                DataType::Utf8 => {
                    let func = invoke_if_regex_expressions_feature_flag!(
                        regexp_match,
                        i32,
                        "regexp_match"
                    );
                    make_scalar_function(func)(args)
                }
                DataType::LargeUtf8 => {
                    let func = invoke_if_regex_expressions_feature_flag!(
                        regexp_match,
                        i64,
                        "regexp_match"
                    );
                    make_scalar_function(func)(args)
                }
                other => Err(DataFusionError::Internal(format!(
                    "Unsupported data type {:?} for function regexp_match",
                    other
                ))),
            })
        }
        BuiltinScalarFunction::RegexpReplace => {
            Arc::new(|args| match args[0].data_type() {
                DataType::Utf8 => {
                    let func = invoke_if_regex_expressions_feature_flag!(
                        regexp_replace,
                        i32,
                        "regexp_replace"
                    );
                    make_scalar_function(func)(args)
                }
                DataType::LargeUtf8 => {
                    let func = invoke_if_regex_expressions_feature_flag!(
                        regexp_replace,
                        i64,
                        "regexp_replace"
                    );
                    make_scalar_function(func)(args)
                }
                other => Err(DataFusionError::Internal(format!(
                    "Unsupported data type {:?} for function regexp_replace",
                    other,
                ))),
            })
        }
        BuiltinScalarFunction::Repeat => Arc::new(|args| match args[0].data_type() {
            DataType::Utf8 => {
                make_scalar_function(string_expressions::repeat::<i32>)(args)
            }
            DataType::LargeUtf8 => {
                make_scalar_function(string_expressions::repeat::<i64>)(args)
            }
            other => Err(DataFusionError::Internal(format!(
                "Unsupported data type {:?} for function repeat",
                other,
            ))),
        }),
        BuiltinScalarFunction::Replace => Arc::new(|args| match args[0].data_type() {
            DataType::Utf8 => {
                make_scalar_function(string_expressions::replace::<i32>)(args)
            }
            DataType::LargeUtf8 => {
                make_scalar_function(string_expressions::replace::<i64>)(args)
            }
            other => Err(DataFusionError::Internal(format!(
                "Unsupported data type {:?} for function replace",
                other,
            ))),
        }),
        BuiltinScalarFunction::Reverse => Arc::new(|args| match args[0].data_type() {
            DataType::Utf8 => {
                let func =
                    invoke_if_unicode_expressions_feature_flag!(reverse, i32, "reverse");
                make_scalar_function(func)(args)
            }
            DataType::LargeUtf8 => {
                let func =
                    invoke_if_unicode_expressions_feature_flag!(reverse, i64, "reverse");
                make_scalar_function(func)(args)
            }
            other => Err(DataFusionError::Internal(format!(
                "Unsupported data type {:?} for function reverse",
                other,
            ))),
        }),
        BuiltinScalarFunction::Right => Arc::new(|args| match args[0].data_type() {
            DataType::Utf8 => {
                let func =
                    invoke_if_unicode_expressions_feature_flag!(right, i32, "right");
                make_scalar_function(func)(args)
            }
            DataType::LargeUtf8 => {
                let func =
                    invoke_if_unicode_expressions_feature_flag!(right, i64, "right");
                make_scalar_function(func)(args)
            }
            other => Err(DataFusionError::Internal(format!(
                "Unsupported data type {:?} for function right",
                other,
            ))),
        }),
        BuiltinScalarFunction::Rpad => Arc::new(|args| match args[0].data_type() {
            DataType::Utf8 => {
                let func = invoke_if_unicode_expressions_feature_flag!(rpad, i32, "rpad");
                make_scalar_function(func)(args)
            }
            DataType::LargeUtf8 => {
                let func = invoke_if_unicode_expressions_feature_flag!(rpad, i64, "rpad");
                make_scalar_function(func)(args)
            }
            other => Err(DataFusionError::Internal(format!(
                "Unsupported data type {:?} for function rpad",
                other,
            ))),
        }),
        BuiltinScalarFunction::Rtrim => Arc::new(|args| match args[0].data_type() {
            DataType::Utf8 => {
                make_scalar_function(string_expressions::rtrim::<i32>)(args)
            }
            DataType::LargeUtf8 => {
                make_scalar_function(string_expressions::rtrim::<i64>)(args)
            }
            other => Err(DataFusionError::Internal(format!(
                "Unsupported data type {:?} for function rtrim",
                other,
            ))),
        }),
        BuiltinScalarFunction::SHA224 => {
            Arc::new(invoke_if_crypto_expressions_feature_flag!(sha224, "sha224"))
        }
        BuiltinScalarFunction::SHA256 => {
            Arc::new(invoke_if_crypto_expressions_feature_flag!(sha256, "sha256"))
        }
        BuiltinScalarFunction::SHA384 => {
            Arc::new(invoke_if_crypto_expressions_feature_flag!(sha384, "sha384"))
        }
        BuiltinScalarFunction::SHA512 => {
            Arc::new(invoke_if_crypto_expressions_feature_flag!(sha512, "sha512"))
        }
        BuiltinScalarFunction::SplitPart => Arc::new(|args| match args[0].data_type() {
            DataType::Utf8 => {
                make_scalar_function(string_expressions::split_part::<i32>)(args)
            }
            DataType::LargeUtf8 => {
                make_scalar_function(string_expressions::split_part::<i64>)(args)
            }
            other => Err(DataFusionError::Internal(format!(
                "Unsupported data type {:?} for function split_part",
                other,
            ))),
        }),
        BuiltinScalarFunction::StartsWith => Arc::new(|args| match args[0].data_type() {
            DataType::Utf8 => {
                make_scalar_function(string_expressions::starts_with::<i32>)(args)
            }
            DataType::LargeUtf8 => {
                make_scalar_function(string_expressions::starts_with::<i64>)(args)
            }
            other => Err(DataFusionError::Internal(format!(
                "Unsupported data type {:?} for function starts_with",
                other,
            ))),
        }),
        BuiltinScalarFunction::Strpos => Arc::new(|args| match args[0].data_type() {
            DataType::Utf8 => {
                let func = invoke_if_unicode_expressions_feature_flag!(
                    strpos, Int32Type, "strpos"
                );
                make_scalar_function(func)(args)
            }
            DataType::LargeUtf8 => {
                let func = invoke_if_unicode_expressions_feature_flag!(
                    strpos, Int64Type, "strpos"
                );
                make_scalar_function(func)(args)
            }
            other => Err(DataFusionError::Internal(format!(
                "Unsupported data type {:?} for function strpos",
                other,
            ))),
        }),
        BuiltinScalarFunction::Substr => Arc::new(|args| match args[0].data_type() {
            DataType::Utf8 => {
                let func =
                    invoke_if_unicode_expressions_feature_flag!(substr, i32, "substr");
                make_scalar_function(func)(args)
            }
            DataType::LargeUtf8 => {
                let func =
                    invoke_if_unicode_expressions_feature_flag!(substr, i64, "substr");
                make_scalar_function(func)(args)
            }
            other => Err(DataFusionError::Internal(format!(
                "Unsupported data type {:?} for function substr",
                other,
            ))),
        }),
        BuiltinScalarFunction::ToHex => Arc::new(|args| match args[0].data_type() {
            DataType::Int32 => {
                make_scalar_function(string_expressions::to_hex::<Int32Type>)(args)
            }
            DataType::Int64 => {
                make_scalar_function(string_expressions::to_hex::<Int64Type>)(args)
            }
            other => Err(DataFusionError::Internal(format!(
                "Unsupported data type {:?} for function to_hex",
                other,
            ))),
        }),
        BuiltinScalarFunction::Translate => Arc::new(|args| match args[0].data_type() {
            DataType::Utf8 => {
                let func = invoke_if_unicode_expressions_feature_flag!(
                    translate,
                    i32,
                    "translate"
                );
                make_scalar_function(func)(args)
            }
            DataType::LargeUtf8 => {
                let func = invoke_if_unicode_expressions_feature_flag!(
                    translate,
                    i64,
                    "translate"
                );
                make_scalar_function(func)(args)
            }
            other => Err(DataFusionError::Internal(format!(
                "Unsupported data type {:?} for function translate",
                other,
            ))),
        }),
        BuiltinScalarFunction::Trim => Arc::new(|args| match args[0].data_type() {
            DataType::Utf8 => {
                make_scalar_function(string_expressions::btrim::<i32>)(args)
            }
            DataType::LargeUtf8 => {
                make_scalar_function(string_expressions::btrim::<i64>)(args)
            }
            other => Err(DataFusionError::Internal(format!(
                "Unsupported data type {:?} for function trim",
                other,
            ))),
        }),
        BuiltinScalarFunction::Upper => Arc::new(string_expressions::upper),
        _ => {
            return Err(DataFusionError::Internal(format!(
                "create_physical_fun: Unsupported scalar function {:?}",
                fun
            )))
        }
    })
}

/// Create a physical (function) expression.
/// This function errors when `args`' can't be coerced to a valid argument type of the function.
pub fn create_physical_expr(
    fun: &BuiltinScalarFunction,
    input_phy_exprs: &[Arc<dyn PhysicalExpr>],
    input_schema: &Schema,
    ctx_state: &ExecutionContextState,
) -> Result<Arc<dyn PhysicalExpr>> {
    let coerced_phy_exprs = coerce(input_phy_exprs, input_schema, &signature(fun))?;

    let coerced_expr_types = coerced_phy_exprs
        .iter()
        .map(|e| e.data_type(input_schema))
        .collect::<Result<Vec<_>>>()?;

    let data_type = return_type(fun, &coerced_expr_types)?;

    let fun_expr: ScalarFunctionImplementation = match fun {
        // These functions need args and input schema to pick an implementation
        // Unlike the string functions, which actually figure out the function to use with each array,
        // here we return either a cast fn or string timestamp translation based on the expression data type
        // so we don't have to pay a per-array/batch cost.
        BuiltinScalarFunction::ToTimestamp => {
            Arc::new(match coerced_phy_exprs[0].data_type(input_schema) {
                Ok(DataType::Int64) | Ok(DataType::Timestamp(_, None)) => {
                    |col_values: &[ColumnarValue]| {
                        cast_column(
                            &col_values[0],
                            &DataType::Timestamp(TimeUnit::Nanosecond, None),
                            &DEFAULT_DATAFUSION_CAST_OPTIONS,
                        )
                    }
                }
                Ok(DataType::Utf8) => datetime_expressions::to_timestamp,
                other => {
                    return Err(DataFusionError::Internal(format!(
                        "Unsupported data type {:?} for function to_timestamp",
                        other,
                    )))
                }
            })
        }
        BuiltinScalarFunction::ToTimestampMillis => {
            Arc::new(match coerced_phy_exprs[0].data_type(input_schema) {
                Ok(DataType::Int64) | Ok(DataType::Timestamp(_, None)) => {
                    |col_values: &[ColumnarValue]| {
                        cast_column(
                            &col_values[0],
                            &DataType::Timestamp(TimeUnit::Millisecond, None),
                            &DEFAULT_DATAFUSION_CAST_OPTIONS,
                        )
                    }
                }
                Ok(DataType::Utf8) => datetime_expressions::to_timestamp_millis,
                other => {
                    return Err(DataFusionError::Internal(format!(
                        "Unsupported data type {:?} for function to_timestamp_millis",
                        other,
                    )))
                }
            })
        }
        BuiltinScalarFunction::ToTimestampMicros => {
            Arc::new(match coerced_phy_exprs[0].data_type(input_schema) {
                Ok(DataType::Int64) | Ok(DataType::Timestamp(_, None)) => {
                    |col_values: &[ColumnarValue]| {
                        cast_column(
                            &col_values[0],
                            &DataType::Timestamp(TimeUnit::Microsecond, None),
                            &DEFAULT_DATAFUSION_CAST_OPTIONS,
                        )
                    }
                }
                Ok(DataType::Utf8) => datetime_expressions::to_timestamp_micros,
                other => {
                    return Err(DataFusionError::Internal(format!(
                        "Unsupported data type {:?} for function to_timestamp_micros",
                        other,
                    )))
                }
            })
        }
        BuiltinScalarFunction::ToTimestampSeconds => Arc::new({
            match coerced_phy_exprs[0].data_type(input_schema) {
                Ok(DataType::Int64) | Ok(DataType::Timestamp(_, None)) => {
                    |col_values: &[ColumnarValue]| {
                        cast_column(
                            &col_values[0],
                            &DataType::Timestamp(TimeUnit::Second, None),
                            &DEFAULT_DATAFUSION_CAST_OPTIONS,
                        )
                    }
                }
                Ok(DataType::Utf8) => datetime_expressions::to_timestamp_seconds,
                other => {
                    return Err(DataFusionError::Internal(format!(
                        "Unsupported data type {:?} for function to_timestamp_seconds",
                        other,
                    )))
                }
            }
        }),
        // These don't need args and input schema
        _ => create_physical_fun(fun, ctx_state)?,
    };

    Ok(Arc::new(ScalarFunctionExpr::new(
        &format!("{}", fun),
        fun_expr,
        coerced_phy_exprs,
        &data_type,
    )))
}

/// the signatures supported by the function `fun`.
fn signature(fun: &BuiltinScalarFunction) -> Signature {
    // note: the physical expression must accept the type returned by this function or the execution panics.

    // for now, the list is small, as we do not have many built-in functions.
    match fun {
        BuiltinScalarFunction::Array => Signature::variadic(
            array_expressions::SUPPORTED_ARRAY_TYPES.to_vec(),
            fun.volatility(),
        ),
        BuiltinScalarFunction::Concat | BuiltinScalarFunction::ConcatWithSeparator => {
            Signature::variadic(vec![DataType::Utf8], fun.volatility())
        }
        BuiltinScalarFunction::Ascii
        | BuiltinScalarFunction::BitLength
        | BuiltinScalarFunction::CharacterLength
        | BuiltinScalarFunction::InitCap
        | BuiltinScalarFunction::Lower
        | BuiltinScalarFunction::MD5
        | BuiltinScalarFunction::OctetLength
        | BuiltinScalarFunction::Reverse
        | BuiltinScalarFunction::SHA224
        | BuiltinScalarFunction::SHA256
        | BuiltinScalarFunction::SHA384
        | BuiltinScalarFunction::SHA512
        | BuiltinScalarFunction::Trim
        | BuiltinScalarFunction::Upper => Signature::uniform(
            1,
            vec![DataType::Utf8, DataType::LargeUtf8],
            fun.volatility(),
        ),
        BuiltinScalarFunction::Btrim
        | BuiltinScalarFunction::Ltrim
        | BuiltinScalarFunction::Rtrim => Signature::one_of(
            vec![
                TypeSignature::Exact(vec![DataType::Utf8]),
                TypeSignature::Exact(vec![DataType::Utf8, DataType::Utf8]),
            ],
            fun.volatility(),
        ),
        BuiltinScalarFunction::Chr | BuiltinScalarFunction::ToHex => {
            Signature::uniform(1, vec![DataType::Int64], fun.volatility())
        }
        BuiltinScalarFunction::Lpad | BuiltinScalarFunction::Rpad => Signature::one_of(
            vec![
                TypeSignature::Exact(vec![DataType::Utf8, DataType::Int64]),
                TypeSignature::Exact(vec![DataType::LargeUtf8, DataType::Int64]),
                TypeSignature::Exact(vec![
                    DataType::Utf8,
                    DataType::Int64,
                    DataType::Utf8,
                ]),
                TypeSignature::Exact(vec![
                    DataType::LargeUtf8,
                    DataType::Int64,
                    DataType::Utf8,
                ]),
                TypeSignature::Exact(vec![
                    DataType::Utf8,
                    DataType::Int64,
                    DataType::LargeUtf8,
                ]),
                TypeSignature::Exact(vec![
                    DataType::LargeUtf8,
                    DataType::Int64,
                    DataType::LargeUtf8,
                ]),
            ],
            fun.volatility(),
        ),
        BuiltinScalarFunction::Left
        | BuiltinScalarFunction::Repeat
        | BuiltinScalarFunction::Right => Signature::one_of(
            vec![
                TypeSignature::Exact(vec![DataType::Utf8, DataType::Int64]),
                TypeSignature::Exact(vec![DataType::LargeUtf8, DataType::Int64]),
            ],
            fun.volatility(),
        ),
        BuiltinScalarFunction::ToTimestamp => Signature::uniform(
            1,
            vec![
                DataType::Utf8,
                DataType::Int64,
                DataType::Timestamp(TimeUnit::Millisecond, None),
                DataType::Timestamp(TimeUnit::Microsecond, None),
                DataType::Timestamp(TimeUnit::Second, None),
            ],
            fun.volatility(),
        ),
        BuiltinScalarFunction::ToTimestampMillis => Signature::uniform(
            1,
            vec![
                DataType::Utf8,
                DataType::Int64,
                DataType::Timestamp(TimeUnit::Nanosecond, None),
                DataType::Timestamp(TimeUnit::Microsecond, None),
                DataType::Timestamp(TimeUnit::Second, None),
            ],
            fun.volatility(),
        ),
        BuiltinScalarFunction::ToTimestampMicros => Signature::uniform(
            1,
            vec![
                DataType::Utf8,
                DataType::Int64,
                DataType::Timestamp(TimeUnit::Nanosecond, None),
                DataType::Timestamp(TimeUnit::Millisecond, None),
                DataType::Timestamp(TimeUnit::Second, None),
            ],
            fun.volatility(),
        ),
        BuiltinScalarFunction::ToTimestampSeconds => Signature::uniform(
            1,
            vec![
                DataType::Utf8,
                DataType::Int64,
                DataType::Timestamp(TimeUnit::Nanosecond, None),
                DataType::Timestamp(TimeUnit::Microsecond, None),
                DataType::Timestamp(TimeUnit::Millisecond, None),
            ],
            fun.volatility(),
        ),
        BuiltinScalarFunction::Digest => {
            Signature::exact(vec![DataType::Utf8, DataType::Utf8], fun.volatility())
        }
        BuiltinScalarFunction::DateTrunc => Signature::exact(
            vec![
                DataType::Utf8,
                DataType::Timestamp(TimeUnit::Nanosecond, None),
            ],
            fun.volatility(),
        ),
        BuiltinScalarFunction::DatePart => Signature::one_of(
            vec![
                TypeSignature::Exact(vec![DataType::Utf8, DataType::Date32]),
                TypeSignature::Exact(vec![DataType::Utf8, DataType::Date64]),
                TypeSignature::Exact(vec![
                    DataType::Utf8,
                    DataType::Timestamp(TimeUnit::Second, None),
                ]),
                TypeSignature::Exact(vec![
                    DataType::Utf8,
                    DataType::Timestamp(TimeUnit::Microsecond, None),
                ]),
                TypeSignature::Exact(vec![
                    DataType::Utf8,
                    DataType::Timestamp(TimeUnit::Millisecond, None),
                ]),
                TypeSignature::Exact(vec![
                    DataType::Utf8,
                    DataType::Timestamp(TimeUnit::Nanosecond, None),
                ]),
            ],
            fun.volatility(),
        ),
        BuiltinScalarFunction::SplitPart => Signature::one_of(
            vec![
                TypeSignature::Exact(vec![
                    DataType::Utf8,
                    DataType::Utf8,
                    DataType::Int64,
                ]),
                TypeSignature::Exact(vec![
                    DataType::LargeUtf8,
                    DataType::Utf8,
                    DataType::Int64,
                ]),
                TypeSignature::Exact(vec![
                    DataType::Utf8,
                    DataType::LargeUtf8,
                    DataType::Int64,
                ]),
                TypeSignature::Exact(vec![
                    DataType::LargeUtf8,
                    DataType::LargeUtf8,
                    DataType::Int64,
                ]),
            ],
            fun.volatility(),
        ),

        BuiltinScalarFunction::Strpos | BuiltinScalarFunction::StartsWith => {
            Signature::one_of(
                vec![
                    TypeSignature::Exact(vec![DataType::Utf8, DataType::Utf8]),
                    TypeSignature::Exact(vec![DataType::Utf8, DataType::LargeUtf8]),
                    TypeSignature::Exact(vec![DataType::LargeUtf8, DataType::Utf8]),
                    TypeSignature::Exact(vec![DataType::LargeUtf8, DataType::LargeUtf8]),
                ],
                fun.volatility(),
            )
        }

        BuiltinScalarFunction::Substr => Signature::one_of(
            vec![
                TypeSignature::Exact(vec![DataType::Utf8, DataType::Int64]),
                TypeSignature::Exact(vec![DataType::LargeUtf8, DataType::Int64]),
                TypeSignature::Exact(vec![
                    DataType::Utf8,
                    DataType::Int64,
                    DataType::Int64,
                ]),
                TypeSignature::Exact(vec![
                    DataType::LargeUtf8,
                    DataType::Int64,
                    DataType::Int64,
                ]),
            ],
            fun.volatility(),
        ),

        BuiltinScalarFunction::Replace | BuiltinScalarFunction::Translate => {
            Signature::one_of(
                vec![TypeSignature::Exact(vec![
                    DataType::Utf8,
                    DataType::Utf8,
                    DataType::Utf8,
                ])],
                fun.volatility(),
            )
        }
        BuiltinScalarFunction::RegexpReplace => Signature::one_of(
            vec![
                TypeSignature::Exact(vec![
                    DataType::Utf8,
                    DataType::Utf8,
                    DataType::Utf8,
                ]),
                TypeSignature::Exact(vec![
                    DataType::Utf8,
                    DataType::Utf8,
                    DataType::Utf8,
                    DataType::Utf8,
                ]),
            ],
            fun.volatility(),
        ),

        BuiltinScalarFunction::NullIf => {
            Signature::uniform(2, SUPPORTED_NULLIF_TYPES.to_vec(), fun.volatility())
        }
        BuiltinScalarFunction::RegexpMatch => Signature::one_of(
            vec![
                TypeSignature::Exact(vec![DataType::Utf8, DataType::Utf8]),
                TypeSignature::Exact(vec![DataType::LargeUtf8, DataType::Utf8]),
                TypeSignature::Exact(vec![
                    DataType::Utf8,
                    DataType::Utf8,
                    DataType::Utf8,
                ]),
                TypeSignature::Exact(vec![
                    DataType::LargeUtf8,
                    DataType::Utf8,
                    DataType::Utf8,
                ]),
            ],
            fun.volatility(),
        ),
        BuiltinScalarFunction::Random => Signature::exact(vec![], fun.volatility()),
        // math expressions expect 1 argument of type f64 or f32
        // priority is given to f64 because e.g. `sqrt(1i32)` is in IR (real numbers) and thus we
        // return the best approximation for it (in f64).
        // We accept f32 because in this case it is clear that the best approximation
        // will be as good as the number of digits in the number
        _ => Signature::uniform(
            1,
            vec![DataType::Float64, DataType::Float32],
            fun.volatility(),
        ),
    }
}

/// Physical expression of a scalar function
pub struct ScalarFunctionExpr {
    fun: ScalarFunctionImplementation,
    name: String,
    args: Vec<Arc<dyn PhysicalExpr>>,
    return_type: DataType,
}

impl Debug for ScalarFunctionExpr {
    fn fmt(&self, f: &mut Formatter<'_>) -> fmt::Result {
        f.debug_struct("ScalarFunctionExpr")
            .field("fun", &"<FUNC>")
            .field("name", &self.name)
            .field("args", &self.args)
            .field("return_type", &self.return_type)
            .finish()
    }
}

impl ScalarFunctionExpr {
    /// Create a new Scalar function
    pub fn new(
        name: &str,
        fun: ScalarFunctionImplementation,
        args: Vec<Arc<dyn PhysicalExpr>>,
        return_type: &DataType,
    ) -> Self {
        Self {
            fun,
            name: name.to_owned(),
            args,
            return_type: return_type.clone(),
        }
    }

    /// Get the scalar function implementation
    pub fn fun(&self) -> &ScalarFunctionImplementation {
        &self.fun
    }

    /// The name for this expression
    pub fn name(&self) -> &str {
        &self.name
    }

    /// Input arguments
    pub fn args(&self) -> &[Arc<dyn PhysicalExpr>] {
        &self.args
    }

    /// Data type produced by this expression
    pub fn return_type(&self) -> &DataType {
        &self.return_type
    }
}

impl fmt::Display for ScalarFunctionExpr {
    fn fmt(&self, f: &mut fmt::Formatter) -> fmt::Result {
        write!(
            f,
            "{}({})",
            self.name,
            self.args
                .iter()
                .map(|e| format!("{}", e))
                .collect::<Vec<String>>()
                .join(", ")
        )
    }
}

/// null columnar values are implemented as a null array in order to pass batch
/// num_rows
type NullColumnarValue = ColumnarValue;

impl From<&RecordBatch> for NullColumnarValue {
    fn from(batch: &RecordBatch) -> Self {
        let num_rows = batch.num_rows();
        ColumnarValue::Array(Arc::new(NullArray::new(num_rows)))
    }
}

impl PhysicalExpr for ScalarFunctionExpr {
    /// Return a reference to Any that can be used for downcasting
    fn as_any(&self) -> &dyn Any {
        self
    }

    fn data_type(&self, _input_schema: &Schema) -> Result<DataType> {
        Ok(self.return_type.clone())
    }

    fn nullable(&self, _input_schema: &Schema) -> Result<bool> {
        Ok(true)
    }

    fn evaluate(&self, batch: &RecordBatch) -> Result<ColumnarValue> {
        // evaluate the arguments, if there are no arguments we'll instead pass in a null array
        // indicating the batch size (as a convention)
        let inputs = match (self.args.len(), self.name.parse::<BuiltinScalarFunction>()) {
            (0, Ok(scalar_fun)) if scalar_fun.supports_zero_argument() => {
                vec![NullColumnarValue::from(batch)]
            }
            _ => self
                .args
                .iter()
                .map(|e| e.evaluate(batch))
                .collect::<Result<Vec<_>>>()?,
        };

        // evaluate the function
        let fun = self.fun.as_ref();
        (fun)(&inputs)
    }
}

/// decorates a function to handle [`ScalarValue`]s by converting them to arrays before calling the function
/// and vice-versa after evaluation.
pub fn make_scalar_function<F>(inner: F) -> ScalarFunctionImplementation
where
    F: Fn(&[ArrayRef]) -> Result<ArrayRef> + Sync + Send + 'static,
{
    Arc::new(move |args: &[ColumnarValue]| {
        // first, identify if any of the arguments is an Array. If yes, store its `len`,
        // as any scalar will need to be converted to an array of len `len`.
        let len = args
            .iter()
            .fold(Option::<usize>::None, |acc, arg| match arg {
                ColumnarValue::Scalar(_) => acc,
                ColumnarValue::Array(a) => Some(a.len()),
            });

        // to array
        let args = if let Some(len) = len {
            args.iter()
                .map(|arg| arg.clone().into_array(len))
                .collect::<Vec<ArrayRef>>()
        } else {
            args.iter()
                .map(|arg| arg.clone().into_array(1))
                .collect::<Vec<ArrayRef>>()
        };

        let result = (inner)(&args);

        // maybe back to scalar
        if len.is_some() {
            result.map(ColumnarValue::Array)
        } else {
            ScalarValue::try_from_array(&result?, 0).map(ColumnarValue::Scalar)
        }
    })
}

#[cfg(test)]
mod tests {
    use super::*;
    use crate::{
        error::Result,
        physical_plan::expressions::{col, lit},
        scalar::ScalarValue,
    };
    use arrow::{
        array::{
            Array, ArrayRef, BinaryArray, BooleanArray, FixedSizeListArray, Float32Array,
            Float64Array, Int32Array, StringArray, UInt32Array, UInt64Array,
        },
        datatypes::Field,
        record_batch::RecordBatch,
    };

    /// $FUNC function to test
    /// $ARGS arguments (vec) to pass to function
    /// $EXPECTED a Result<Option<$EXPECTED_TYPE>> where Result allows testing errors and Option allows testing Null
    /// $EXPECTED_TYPE is the expected value type
    /// $DATA_TYPE is the function to test result type
    /// $ARRAY_TYPE is the column type after function applied
    macro_rules! test_function {
        ($FUNC:ident, $ARGS:expr, $EXPECTED:expr, $EXPECTED_TYPE:ty, $DATA_TYPE: ident, $ARRAY_TYPE:ident) => {
            // used to provide type annotation
            let expected: Result<Option<$EXPECTED_TYPE>> = $EXPECTED;
            let ctx_state = ExecutionContextState::new();

            // any type works here: we evaluate against a literal of `value`
            let schema = Schema::new(vec![Field::new("a", DataType::Int32, false)]);
            let columns: Vec<ArrayRef> = vec![Arc::new(Int32Array::from(vec![1]))];

            let expr =
                create_physical_expr(&BuiltinScalarFunction::$FUNC, $ARGS, &schema, &ctx_state)?;

            // type is correct
            assert_eq!(expr.data_type(&schema)?, DataType::$DATA_TYPE);

            let batch = RecordBatch::try_new(Arc::new(schema.clone()), columns)?;

            match expected {
                Ok(expected) => {
                    let result = expr.evaluate(&batch)?;
                    let result = result.into_array(batch.num_rows());
                    let result = result.as_any().downcast_ref::<$ARRAY_TYPE>().unwrap();

                    // value is correct
                    match expected {
                        Some(v) => assert_eq!(result.value(0), v),
                        None => assert!(result.is_null(0)),
                    };
                }
                Err(expected_error) => {
                    // evaluate is expected error - cannot use .expect_err() due to Debug not being implemented
                    match expr.evaluate(&batch) {
                        Ok(_) => assert!(false, "expected error"),
                        Err(error) => {
                            assert_eq!(error.to_string(), expected_error.to_string());
                        }
                    }
                }
            };
        };
    }

    #[test]
    fn test_functions() -> Result<()> {
        test_function!(
            Ascii,
            &[lit(ScalarValue::Utf8(Some("x".to_string())))],
            Ok(Some(120)),
            i32,
            Int32,
            Int32Array
        );
        test_function!(
            Ascii,
            &[lit(ScalarValue::Utf8(Some("ésoj".to_string())))],
            Ok(Some(233)),
            i32,
            Int32,
            Int32Array
        );
        test_function!(
            Ascii,
            &[lit(ScalarValue::Utf8(Some("💯".to_string())))],
            Ok(Some(128175)),
            i32,
            Int32,
            Int32Array
        );
        test_function!(
            Ascii,
            &[lit(ScalarValue::Utf8(Some("💯a".to_string())))],
            Ok(Some(128175)),
            i32,
            Int32,
            Int32Array
        );
        test_function!(
            Ascii,
            &[lit(ScalarValue::Utf8(Some("".to_string())))],
            Ok(Some(0)),
            i32,
            Int32,
            Int32Array
        );
        test_function!(
            Ascii,
            &[lit(ScalarValue::Utf8(None))],
            Ok(None),
            i32,
            Int32,
            Int32Array
        );
        test_function!(
            BitLength,
            &[lit(ScalarValue::Utf8(Some("chars".to_string())))],
            Ok(Some(40)),
            i32,
            Int32,
            Int32Array
        );
        test_function!(
            BitLength,
            &[lit(ScalarValue::Utf8(Some("josé".to_string())))],
            Ok(Some(40)),
            i32,
            Int32,
            Int32Array
        );
        test_function!(
            BitLength,
            &[lit(ScalarValue::Utf8(Some("".to_string())))],
            Ok(Some(0)),
            i32,
            Int32,
            Int32Array
        );
        test_function!(
            Btrim,
            &[lit(ScalarValue::Utf8(Some(" trim ".to_string())))],
            Ok(Some("trim")),
            &str,
            Utf8,
            StringArray
        );
        test_function!(
            Btrim,
            &[lit(ScalarValue::Utf8(Some(" trim".to_string())))],
            Ok(Some("trim")),
            &str,
            Utf8,
            StringArray
        );
        test_function!(
            Btrim,
            &[lit(ScalarValue::Utf8(Some("trim ".to_string())))],
            Ok(Some("trim")),
            &str,
            Utf8,
            StringArray
        );
        test_function!(
            Btrim,
            &[lit(ScalarValue::Utf8(Some("\n trim \n".to_string())))],
            Ok(Some("\n trim \n")),
            &str,
            Utf8,
            StringArray
        );
        test_function!(
            Btrim,
            &[
                lit(ScalarValue::Utf8(Some("xyxtrimyyx".to_string()))),
                lit(ScalarValue::Utf8(Some("xyz".to_string()))),
            ],
            Ok(Some("trim")),
            &str,
            Utf8,
            StringArray
        );
        test_function!(
            Btrim,
            &[
                lit(ScalarValue::Utf8(Some("\nxyxtrimyyx\n".to_string()))),
                lit(ScalarValue::Utf8(Some("xyz\n".to_string()))),
            ],
            Ok(Some("trim")),
            &str,
            Utf8,
            StringArray
        );
        test_function!(
            Btrim,
            &[
                lit(ScalarValue::Utf8(None)),
                lit(ScalarValue::Utf8(Some("xyz".to_string()))),
            ],
            Ok(None),
            &str,
            Utf8,
            StringArray
        );
        test_function!(
            Btrim,
            &[
                lit(ScalarValue::Utf8(Some("xyxtrimyyx".to_string()))),
                lit(ScalarValue::Utf8(None)),
            ],
            Ok(None),
            &str,
            Utf8,
            StringArray
        );
        #[cfg(feature = "unicode_expressions")]
        test_function!(
            CharacterLength,
            &[lit(ScalarValue::Utf8(Some("chars".to_string())))],
            Ok(Some(5)),
            i32,
            Int32,
            Int32Array
        );
        #[cfg(feature = "unicode_expressions")]
        test_function!(
            CharacterLength,
            &[lit(ScalarValue::Utf8(Some("josé".to_string())))],
            Ok(Some(4)),
            i32,
            Int32,
            Int32Array
        );
        #[cfg(feature = "unicode_expressions")]
        test_function!(
            CharacterLength,
            &[lit(ScalarValue::Utf8(Some("".to_string())))],
            Ok(Some(0)),
            i32,
            Int32,
            Int32Array
        );
        #[cfg(feature = "unicode_expressions")]
        test_function!(
            CharacterLength,
            &[lit(ScalarValue::Utf8(None))],
            Ok(None),
            i32,
            Int32,
            Int32Array
        );
        #[cfg(not(feature = "unicode_expressions"))]
        test_function!(
            CharacterLength,
            &[lit(ScalarValue::Utf8(Some("josé".to_string())))],
            Err(DataFusionError::Internal(
                "function character_length requires compilation with feature flag: unicode_expressions.".to_string()
            )),
            i32,
            Int32,
            Int32Array
        );
        test_function!(
            Chr,
            &[lit(ScalarValue::Int64(Some(128175)))],
            Ok(Some("💯")),
            &str,
            Utf8,
            StringArray
        );
        test_function!(
            Chr,
            &[lit(ScalarValue::Int64(None))],
            Ok(None),
            &str,
            Utf8,
            StringArray
        );
        test_function!(
            Chr,
            &[lit(ScalarValue::Int64(Some(120)))],
            Ok(Some("x")),
            &str,
            Utf8,
            StringArray
        );
        test_function!(
            Chr,
            &[lit(ScalarValue::Int64(Some(128175)))],
            Ok(Some("💯")),
            &str,
            Utf8,
            StringArray
        );
        test_function!(
            Chr,
            &[lit(ScalarValue::Int64(None))],
            Ok(None),
            &str,
            Utf8,
            StringArray
        );
        test_function!(
            Chr,
            &[lit(ScalarValue::Int64(Some(0)))],
            Err(DataFusionError::Execution(
                "null character not permitted.".to_string(),
            )),
            &str,
            Utf8,
            StringArray
        );
        test_function!(
            Chr,
            &[lit(ScalarValue::Int64(Some(i64::MAX)))],
            Err(DataFusionError::Execution(
                "requested character too large for encoding.".to_string(),
            )),
            &str,
            Utf8,
            StringArray
        );
        test_function!(
            Concat,
            &[
                lit(ScalarValue::Utf8(Some("aa".to_string()))),
                lit(ScalarValue::Utf8(Some("bb".to_string()))),
                lit(ScalarValue::Utf8(Some("cc".to_string()))),
            ],
            Ok(Some("aabbcc")),
            &str,
            Utf8,
            StringArray
        );
        test_function!(
            Concat,
            &[
                lit(ScalarValue::Utf8(Some("aa".to_string()))),
                lit(ScalarValue::Utf8(None)),
                lit(ScalarValue::Utf8(Some("cc".to_string()))),
            ],
            Ok(Some("aacc")),
            &str,
            Utf8,
            StringArray
        );
        test_function!(
            Concat,
            &[lit(ScalarValue::Utf8(None))],
            Ok(Some("")),
            &str,
            Utf8,
            StringArray
        );
        test_function!(
            ConcatWithSeparator,
            &[
                lit(ScalarValue::Utf8(Some("|".to_string()))),
                lit(ScalarValue::Utf8(Some("aa".to_string()))),
                lit(ScalarValue::Utf8(Some("bb".to_string()))),
                lit(ScalarValue::Utf8(Some("cc".to_string()))),
            ],
            Ok(Some("aa|bb|cc")),
            &str,
            Utf8,
            StringArray
        );
        test_function!(
            ConcatWithSeparator,
            &[
                lit(ScalarValue::Utf8(Some("|".to_string()))),
                lit(ScalarValue::Utf8(None)),
            ],
            Ok(Some("")),
            &str,
            Utf8,
            StringArray
        );
        test_function!(
            ConcatWithSeparator,
            &[
                lit(ScalarValue::Utf8(None)),
                lit(ScalarValue::Utf8(Some("aa".to_string()))),
                lit(ScalarValue::Utf8(Some("bb".to_string()))),
                lit(ScalarValue::Utf8(Some("cc".to_string()))),
            ],
            Ok(None),
            &str,
            Utf8,
            StringArray
        );
        test_function!(
            ConcatWithSeparator,
            &[
                lit(ScalarValue::Utf8(Some("|".to_string()))),
                lit(ScalarValue::Utf8(Some("aa".to_string()))),
                lit(ScalarValue::Utf8(None)),
                lit(ScalarValue::Utf8(Some("cc".to_string()))),
            ],
            Ok(Some("aa|cc")),
            &str,
            Utf8,
            StringArray
        );
        test_function!(
            Exp,
            &[lit(ScalarValue::Int32(Some(1)))],
            Ok(Some((1.0_f64).exp())),
            f64,
            Float64,
            Float64Array
        );
        test_function!(
            Exp,
            &[lit(ScalarValue::UInt32(Some(1)))],
            Ok(Some((1.0_f64).exp())),
            f64,
            Float64,
            Float64Array
        );
        test_function!(
            Exp,
            &[lit(ScalarValue::UInt64(Some(1)))],
            Ok(Some((1.0_f64).exp())),
            f64,
            Float64,
            Float64Array
        );
        test_function!(
            Exp,
            &[lit(ScalarValue::Float64(Some(1.0)))],
            Ok(Some((1.0_f64).exp())),
            f64,
            Float64,
            Float64Array
        );
        test_function!(
            Exp,
            &[lit(ScalarValue::Float32(Some(1.0)))],
            Ok(Some((1.0_f32).exp())),
            f32,
            Float32,
            Float32Array
        );
        test_function!(
            InitCap,
            &[lit(ScalarValue::Utf8(Some("hi THOMAS".to_string())))],
            Ok(Some("Hi Thomas")),
            &str,
            Utf8,
            StringArray
        );
        test_function!(
            InitCap,
            &[lit(ScalarValue::Utf8(Some("".to_string())))],
            Ok(Some("")),
            &str,
            Utf8,
            StringArray
        );
        test_function!(
            InitCap,
            &[lit(ScalarValue::Utf8(Some("".to_string())))],
            Ok(Some("")),
            &str,
            Utf8,
            StringArray
        );
        test_function!(
            InitCap,
            &[lit(ScalarValue::Utf8(None))],
            Ok(None),
            &str,
            Utf8,
            StringArray
        );
        #[cfg(feature = "unicode_expressions")]
        test_function!(
            Left,
            &[
                lit(ScalarValue::Utf8(Some("abcde".to_string()))),
                lit(ScalarValue::Int8(Some(2))),
            ],
            Ok(Some("ab")),
            &str,
            Utf8,
            StringArray
        );
        #[cfg(feature = "unicode_expressions")]
        test_function!(
            Left,
            &[
                lit(ScalarValue::Utf8(Some("abcde".to_string()))),
                lit(ScalarValue::Int64(Some(200))),
            ],
            Ok(Some("abcde")),
            &str,
            Utf8,
            StringArray
        );
        #[cfg(feature = "unicode_expressions")]
        test_function!(
            Left,
            &[
                lit(ScalarValue::Utf8(Some("abcde".to_string()))),
                lit(ScalarValue::Int64(Some(-2))),
            ],
            Ok(Some("abc")),
            &str,
            Utf8,
            StringArray
        );
        #[cfg(feature = "unicode_expressions")]
        test_function!(
            Left,
            &[
                lit(ScalarValue::Utf8(Some("abcde".to_string()))),
                lit(ScalarValue::Int64(Some(-200))),
            ],
            Ok(Some("")),
            &str,
            Utf8,
            StringArray
        );
        #[cfg(feature = "unicode_expressions")]
        test_function!(
            Left,
            &[
                lit(ScalarValue::Utf8(Some("abcde".to_string()))),
                lit(ScalarValue::Int64(Some(0))),
            ],
            Ok(Some("")),
            &str,
            Utf8,
            StringArray
        );
        #[cfg(feature = "unicode_expressions")]
        test_function!(
            Left,
            &[
                lit(ScalarValue::Utf8(None)),
                lit(ScalarValue::Int64(Some(2))),
            ],
            Ok(None),
            &str,
            Utf8,
            StringArray
        );
        #[cfg(feature = "unicode_expressions")]
        test_function!(
            Left,
            &[
                lit(ScalarValue::Utf8(Some("abcde".to_string()))),
                lit(ScalarValue::Int64(None)),
            ],
            Ok(None),
            &str,
            Utf8,
            StringArray
        );
        #[cfg(feature = "unicode_expressions")]
        test_function!(
            Left,
            &[
                lit(ScalarValue::Utf8(Some("joséésoj".to_string()))),
                lit(ScalarValue::Int64(Some(5))),
            ],
            Ok(Some("joséé")),
            &str,
            Utf8,
            StringArray
        );
        #[cfg(feature = "unicode_expressions")]
        test_function!(
            Left,
            &[
                lit(ScalarValue::Utf8(Some("joséésoj".to_string()))),
                lit(ScalarValue::Int64(Some(-3))),
            ],
            Ok(Some("joséé")),
            &str,
            Utf8,
            StringArray
        );
        #[cfg(not(feature = "unicode_expressions"))]
        test_function!(
            Left,
            &[
                lit(ScalarValue::Utf8(Some("abcde".to_string()))),
                lit(ScalarValue::Int8(Some(2))),
            ],
            Err(DataFusionError::Internal(
                "function left requires compilation with feature flag: unicode_expressions.".to_string()
            )),
            &str,
            Utf8,
            StringArray
        );
        #[cfg(feature = "unicode_expressions")]
        test_function!(
            Lpad,
            &[
                lit(ScalarValue::Utf8(Some("josé".to_string()))),
                lit(ScalarValue::Int64(Some(5))),
            ],
            Ok(Some(" josé")),
            &str,
            Utf8,
            StringArray
        );
        #[cfg(feature = "unicode_expressions")]
        test_function!(
            Lpad,
            &[
                lit(ScalarValue::Utf8(Some("hi".to_string()))),
                lit(ScalarValue::Int64(Some(5))),
            ],
            Ok(Some("   hi")),
            &str,
            Utf8,
            StringArray
        );
        #[cfg(feature = "unicode_expressions")]
        test_function!(
            Lpad,
            &[
                lit(ScalarValue::Utf8(Some("hi".to_string()))),
                lit(ScalarValue::Int64(Some(0))),
            ],
            Ok(Some("")),
            &str,
            Utf8,
            StringArray
        );
        #[cfg(feature = "unicode_expressions")]
        test_function!(
            Lpad,
            &[
                lit(ScalarValue::Utf8(Some("hi".to_string()))),
                lit(ScalarValue::Int64(None)),
            ],
            Ok(None),
            &str,
            Utf8,
            StringArray
        );
        #[cfg(feature = "unicode_expressions")]
        test_function!(
            Lpad,
            &[
                lit(ScalarValue::Utf8(None)),
                lit(ScalarValue::Int64(Some(5))),
            ],
            Ok(None),
            &str,
            Utf8,
            StringArray
        );
        #[cfg(feature = "unicode_expressions")]
        test_function!(
            Lpad,
            &[
                lit(ScalarValue::Utf8(Some("hi".to_string()))),
                lit(ScalarValue::Int64(Some(5))),
                lit(ScalarValue::Utf8(Some("xy".to_string()))),
            ],
            Ok(Some("xyxhi")),
            &str,
            Utf8,
            StringArray
        );
        #[cfg(feature = "unicode_expressions")]
        test_function!(
            Lpad,
            &[
                lit(ScalarValue::Utf8(Some("hi".to_string()))),
                lit(ScalarValue::Int64(Some(21))),
                lit(ScalarValue::Utf8(Some("abcdef".to_string()))),
            ],
            Ok(Some("abcdefabcdefabcdefahi")),
            &str,
            Utf8,
            StringArray
        );
        #[cfg(feature = "unicode_expressions")]
        test_function!(
            Lpad,
            &[
                lit(ScalarValue::Utf8(Some("hi".to_string()))),
                lit(ScalarValue::Int64(Some(5))),
                lit(ScalarValue::Utf8(Some(" ".to_string()))),
            ],
            Ok(Some("   hi")),
            &str,
            Utf8,
            StringArray
        );
        #[cfg(feature = "unicode_expressions")]
        test_function!(
            Lpad,
            &[
                lit(ScalarValue::Utf8(Some("hi".to_string()))),
                lit(ScalarValue::Int64(Some(5))),
                lit(ScalarValue::Utf8(Some("".to_string()))),
            ],
            Ok(Some("hi")),
            &str,
            Utf8,
            StringArray
        );
        #[cfg(feature = "unicode_expressions")]
        test_function!(
            Lpad,
            &[
                lit(ScalarValue::Utf8(None)),
                lit(ScalarValue::Int64(Some(5))),
                lit(ScalarValue::Utf8(Some("xy".to_string()))),
            ],
            Ok(None),
            &str,
            Utf8,
            StringArray
        );
        #[cfg(feature = "unicode_expressions")]
        test_function!(
            Lpad,
            &[
                lit(ScalarValue::Utf8(Some("hi".to_string()))),
                lit(ScalarValue::Int64(None)),
                lit(ScalarValue::Utf8(Some("xy".to_string()))),
            ],
            Ok(None),
            &str,
            Utf8,
            StringArray
        );
        #[cfg(feature = "unicode_expressions")]
        test_function!(
            Lpad,
            &[
                lit(ScalarValue::Utf8(Some("hi".to_string()))),
                lit(ScalarValue::Int64(Some(5))),
                lit(ScalarValue::Utf8(None)),
            ],
            Ok(None),
            &str,
            Utf8,
            StringArray
        );
        #[cfg(feature = "unicode_expressions")]
        test_function!(
            Lpad,
            &[
                lit(ScalarValue::Utf8(Some("josé".to_string()))),
                lit(ScalarValue::Int64(Some(10))),
                lit(ScalarValue::Utf8(Some("xy".to_string()))),
            ],
            Ok(Some("xyxyxyjosé")),
            &str,
            Utf8,
            StringArray
        );
        #[cfg(feature = "unicode_expressions")]
        test_function!(
            Lpad,
            &[
                lit(ScalarValue::Utf8(Some("josé".to_string()))),
                lit(ScalarValue::Int64(Some(10))),
                lit(ScalarValue::Utf8(Some("éñ".to_string()))),
            ],
            Ok(Some("éñéñéñjosé")),
            &str,
            Utf8,
            StringArray
        );
        #[cfg(not(feature = "unicode_expressions"))]
        test_function!(
            Lpad,
            &[
                lit(ScalarValue::Utf8(Some("josé".to_string()))),
                lit(ScalarValue::Int64(Some(5))),
            ],
            Err(DataFusionError::Internal(
                "function lpad requires compilation with feature flag: unicode_expressions.".to_string()
            )),
            &str,
            Utf8,
            StringArray
        );
        test_function!(
            Ltrim,
            &[lit(ScalarValue::Utf8(Some(" trim".to_string())))],
            Ok(Some("trim")),
            &str,
            Utf8,
            StringArray
        );
        test_function!(
            Ltrim,
            &[lit(ScalarValue::Utf8(Some(" trim ".to_string())))],
            Ok(Some("trim ")),
            &str,
            Utf8,
            StringArray
        );
        test_function!(
            Ltrim,
            &[lit(ScalarValue::Utf8(Some("trim ".to_string())))],
            Ok(Some("trim ")),
            &str,
            Utf8,
            StringArray
        );
        test_function!(
            Ltrim,
            &[lit(ScalarValue::Utf8(Some("trim".to_string())))],
            Ok(Some("trim")),
            &str,
            Utf8,
            StringArray
        );
        test_function!(
            Ltrim,
            &[lit(ScalarValue::Utf8(Some("\n trim ".to_string())))],
            Ok(Some("\n trim ")),
            &str,
            Utf8,
            StringArray
        );
        test_function!(
            Ltrim,
            &[lit(ScalarValue::Utf8(None))],
            Ok(None),
            &str,
            Utf8,
            StringArray
        );
        #[cfg(feature = "crypto_expressions")]
        test_function!(
            MD5,
            &[lit(ScalarValue::Utf8(Some("tom".to_string())))],
            Ok(Some("34b7da764b21d298ef307d04d8152dc5")),
            &str,
            Utf8,
            StringArray
        );
        #[cfg(feature = "crypto_expressions")]
        test_function!(
            MD5,
            &[lit(ScalarValue::Utf8(Some("".to_string())))],
            Ok(Some("d41d8cd98f00b204e9800998ecf8427e")),
            &str,
            Utf8,
            StringArray
        );
        #[cfg(feature = "crypto_expressions")]
        test_function!(
            MD5,
            &[lit(ScalarValue::Utf8(None))],
            Ok(None),
            &str,
            Utf8,
            StringArray
        );
        #[cfg(not(feature = "crypto_expressions"))]
        test_function!(
            MD5,
            &[lit(ScalarValue::Utf8(Some("tom".to_string())))],
            Err(DataFusionError::Internal(
                "function md5 requires compilation with feature flag: crypto_expressions.".to_string()
            )),
            &str,
            Utf8,
            StringArray
        );
        test_function!(
            OctetLength,
            &[lit(ScalarValue::Utf8(Some("chars".to_string())))],
            Ok(Some(5)),
            i32,
            Int32,
            Int32Array
        );
        test_function!(
            OctetLength,
            &[lit(ScalarValue::Utf8(Some("josé".to_string())))],
            Ok(Some(5)),
            i32,
            Int32,
            Int32Array
        );
        test_function!(
            OctetLength,
            &[lit(ScalarValue::Utf8(Some("".to_string())))],
            Ok(Some(0)),
            i32,
            Int32,
            Int32Array
        );
        test_function!(
            OctetLength,
            &[lit(ScalarValue::Utf8(None))],
            Ok(None),
            i32,
            Int32,
            Int32Array
        );
        #[cfg(feature = "regex_expressions")]
        test_function!(
            RegexpReplace,
            &[
                lit(ScalarValue::Utf8(Some("Thomas".to_string()))),
                lit(ScalarValue::Utf8(Some(".[mN]a.".to_string()))),
                lit(ScalarValue::Utf8(Some("M".to_string()))),
            ],
            Ok(Some("ThM")),
            &str,
            Utf8,
            StringArray
        );
        #[cfg(feature = "regex_expressions")]
        test_function!(
            RegexpReplace,
            &[
                lit(ScalarValue::Utf8(Some("foobarbaz".to_string()))),
                lit(ScalarValue::Utf8(Some("b..".to_string()))),
                lit(ScalarValue::Utf8(Some("X".to_string()))),
            ],
            Ok(Some("fooXbaz")),
            &str,
            Utf8,
            StringArray
        );
        #[cfg(feature = "regex_expressions")]
        test_function!(
            RegexpReplace,
            &[
                lit(ScalarValue::Utf8(Some("foobarbaz".to_string()))),
                lit(ScalarValue::Utf8(Some("b..".to_string()))),
                lit(ScalarValue::Utf8(Some("X".to_string()))),
                lit(ScalarValue::Utf8(Some("g".to_string()))),
            ],
            Ok(Some("fooXX")),
            &str,
            Utf8,
            StringArray
        );
        #[cfg(feature = "regex_expressions")]
        test_function!(
            RegexpReplace,
            &[
                lit(ScalarValue::Utf8(Some("foobarbaz".to_string()))),
                lit(ScalarValue::Utf8(Some("b(..)".to_string()))),
                lit(ScalarValue::Utf8(Some("X\\1Y".to_string()))),
                lit(ScalarValue::Utf8(Some("g".to_string()))),
            ],
            Ok(Some("fooXarYXazY")),
            &str,
            Utf8,
            StringArray
        );
        #[cfg(feature = "regex_expressions")]
        test_function!(
            RegexpReplace,
            &[
                lit(ScalarValue::Utf8(None)),
                lit(ScalarValue::Utf8(Some("b(..)".to_string()))),
                lit(ScalarValue::Utf8(Some("X\\1Y".to_string()))),
                lit(ScalarValue::Utf8(Some("g".to_string()))),
            ],
            Ok(None),
            &str,
            Utf8,
            StringArray
        );
        #[cfg(feature = "regex_expressions")]
        test_function!(
            RegexpReplace,
            &[
                lit(ScalarValue::Utf8(Some("foobarbaz".to_string()))),
                lit(ScalarValue::Utf8(None)),
                lit(ScalarValue::Utf8(Some("X\\1Y".to_string()))),
                lit(ScalarValue::Utf8(Some("g".to_string()))),
            ],
            Ok(None),
            &str,
            Utf8,
            StringArray
        );
        #[cfg(feature = "regex_expressions")]
        test_function!(
            RegexpReplace,
            &[
                lit(ScalarValue::Utf8(Some("foobarbaz".to_string()))),
                lit(ScalarValue::Utf8(Some("b(..)".to_string()))),
                lit(ScalarValue::Utf8(None)),
                lit(ScalarValue::Utf8(Some("g".to_string()))),
            ],
            Ok(None),
            &str,
            Utf8,
            StringArray
        );
        #[cfg(feature = "regex_expressions")]
        test_function!(
            RegexpReplace,
            &[
                lit(ScalarValue::Utf8(Some("foobarbaz".to_string()))),
                lit(ScalarValue::Utf8(Some("b(..)".to_string()))),
                lit(ScalarValue::Utf8(Some("X\\1Y".to_string()))),
                lit(ScalarValue::Utf8(None)),
            ],
            Ok(None),
            &str,
            Utf8,
            StringArray
        );
        #[cfg(feature = "regex_expressions")]
        test_function!(
            RegexpReplace,
            &[
                lit(ScalarValue::Utf8(Some("ABCabcABC".to_string()))),
                lit(ScalarValue::Utf8(Some("(abc)".to_string()))),
                lit(ScalarValue::Utf8(Some("X".to_string()))),
                lit(ScalarValue::Utf8(Some("gi".to_string()))),
            ],
            Ok(Some("XXX")),
            &str,
            Utf8,
            StringArray
        );
        #[cfg(feature = "regex_expressions")]
        test_function!(
            RegexpReplace,
            &[
                lit(ScalarValue::Utf8(Some("ABCabcABC".to_string()))),
                lit(ScalarValue::Utf8(Some("(abc)".to_string()))),
                lit(ScalarValue::Utf8(Some("X".to_string()))),
                lit(ScalarValue::Utf8(Some("i".to_string()))),
            ],
            Ok(Some("XabcABC")),
            &str,
            Utf8,
            StringArray
        );
        #[cfg(not(feature = "regex_expressions"))]
        test_function!(
            RegexpReplace,
            &[
                lit(ScalarValue::Utf8(Some("foobarbaz".to_string()))),
                lit(ScalarValue::Utf8(Some("b..".to_string()))),
                lit(ScalarValue::Utf8(Some("X".to_string()))),
            ],
            Err(DataFusionError::Internal(
                "function regexp_replace requires compilation with feature flag: regex_expressions.".to_string()
            )),
            &str,
            Utf8,
            StringArray
        );
        test_function!(
            Repeat,
            &[
                lit(ScalarValue::Utf8(Some("Pg".to_string()))),
                lit(ScalarValue::Int64(Some(4))),
            ],
            Ok(Some("PgPgPgPg")),
            &str,
            Utf8,
            StringArray
        );
        test_function!(
            Repeat,
            &[
                lit(ScalarValue::Utf8(None)),
                lit(ScalarValue::Int64(Some(4))),
            ],
            Ok(None),
            &str,
            Utf8,
            StringArray
        );
        test_function!(
            Repeat,
            &[
                lit(ScalarValue::Utf8(Some("Pg".to_string()))),
                lit(ScalarValue::Int64(None)),
            ],
            Ok(None),
            &str,
            Utf8,
            StringArray
        );
        #[cfg(feature = "unicode_expressions")]
        test_function!(
            Reverse,
            &[lit(ScalarValue::Utf8(Some("abcde".to_string())))],
            Ok(Some("edcba")),
            &str,
            Utf8,
            StringArray
        );
        #[cfg(feature = "unicode_expressions")]
        test_function!(
            Reverse,
            &[lit(ScalarValue::Utf8(Some("loẅks".to_string())))],
            Ok(Some("skẅol")),
            &str,
            Utf8,
            StringArray
        );
        #[cfg(feature = "unicode_expressions")]
        test_function!(
            Reverse,
            &[lit(ScalarValue::Utf8(Some("loẅks".to_string())))],
            Ok(Some("skẅol")),
            &str,
            Utf8,
            StringArray
        );
        #[cfg(feature = "unicode_expressions")]
        test_function!(
            Reverse,
            &[lit(ScalarValue::Utf8(None))],
            Ok(None),
            &str,
            Utf8,
            StringArray
        );
        #[cfg(not(feature = "unicode_expressions"))]
        test_function!(
            Reverse,
            &[lit(ScalarValue::Utf8(Some("abcde".to_string())))],
            Err(DataFusionError::Internal(
                "function reverse requires compilation with feature flag: unicode_expressions.".to_string()
            )),
            &str,
            Utf8,
            StringArray
        );
        #[cfg(feature = "unicode_expressions")]
        test_function!(
            Right,
            &[
                lit(ScalarValue::Utf8(Some("abcde".to_string()))),
                lit(ScalarValue::Int8(Some(2))),
            ],
            Ok(Some("de")),
            &str,
            Utf8,
            StringArray
        );
        #[cfg(feature = "unicode_expressions")]
        test_function!(
            Right,
            &[
                lit(ScalarValue::Utf8(Some("abcde".to_string()))),
                lit(ScalarValue::Int64(Some(200))),
            ],
            Ok(Some("abcde")),
            &str,
            Utf8,
            StringArray
        );
        #[cfg(feature = "unicode_expressions")]
        test_function!(
            Right,
            &[
                lit(ScalarValue::Utf8(Some("abcde".to_string()))),
                lit(ScalarValue::Int64(Some(-2))),
            ],
            Ok(Some("cde")),
            &str,
            Utf8,
            StringArray
        );
        #[cfg(feature = "unicode_expressions")]
        test_function!(
            Right,
            &[
                lit(ScalarValue::Utf8(Some("abcde".to_string()))),
                lit(ScalarValue::Int64(Some(-200))),
            ],
            Ok(Some("")),
            &str,
            Utf8,
            StringArray
        );
        #[cfg(feature = "unicode_expressions")]
        test_function!(
            Right,
            &[
                lit(ScalarValue::Utf8(Some("abcde".to_string()))),
                lit(ScalarValue::Int64(Some(0))),
            ],
            Ok(Some("")),
            &str,
            Utf8,
            StringArray
        );
        #[cfg(feature = "unicode_expressions")]
        test_function!(
            Right,
            &[
                lit(ScalarValue::Utf8(None)),
                lit(ScalarValue::Int64(Some(2))),
            ],
            Ok(None),
            &str,
            Utf8,
            StringArray
        );
        #[cfg(feature = "unicode_expressions")]
        test_function!(
            Right,
            &[
                lit(ScalarValue::Utf8(Some("abcde".to_string()))),
                lit(ScalarValue::Int64(None)),
            ],
            Ok(None),
            &str,
            Utf8,
            StringArray
        );
        #[cfg(feature = "unicode_expressions")]
        test_function!(
            Right,
            &[
                lit(ScalarValue::Utf8(Some("joséésoj".to_string()))),
                lit(ScalarValue::Int64(Some(5))),
            ],
            Ok(Some("éésoj")),
            &str,
            Utf8,
            StringArray
        );
        #[cfg(feature = "unicode_expressions")]
        test_function!(
            Right,
            &[
                lit(ScalarValue::Utf8(Some("joséésoj".to_string()))),
                lit(ScalarValue::Int64(Some(-3))),
            ],
            Ok(Some("éésoj")),
            &str,
            Utf8,
            StringArray
        );
        #[cfg(not(feature = "unicode_expressions"))]
        test_function!(
            Right,
            &[
                lit(ScalarValue::Utf8(Some("abcde".to_string()))),
                lit(ScalarValue::Int8(Some(2))),
            ],
            Err(DataFusionError::Internal(
                "function right requires compilation with feature flag: unicode_expressions.".to_string()
            )),
            &str,
            Utf8,
            StringArray
        );
        #[cfg(feature = "unicode_expressions")]
        test_function!(
            Rpad,
            &[
                lit(ScalarValue::Utf8(Some("josé".to_string()))),
                lit(ScalarValue::Int64(Some(5))),
            ],
            Ok(Some("josé ")),
            &str,
            Utf8,
            StringArray
        );
        #[cfg(feature = "unicode_expressions")]
        test_function!(
            Rpad,
            &[
                lit(ScalarValue::Utf8(Some("hi".to_string()))),
                lit(ScalarValue::Int64(Some(5))),
            ],
            Ok(Some("hi   ")),
            &str,
            Utf8,
            StringArray
        );
        #[cfg(feature = "unicode_expressions")]
        test_function!(
            Rpad,
            &[
                lit(ScalarValue::Utf8(Some("hi".to_string()))),
                lit(ScalarValue::Int64(Some(0))),
            ],
            Ok(Some("")),
            &str,
            Utf8,
            StringArray
        );
        #[cfg(feature = "unicode_expressions")]
        test_function!(
            Rpad,
            &[
                lit(ScalarValue::Utf8(Some("hi".to_string()))),
                lit(ScalarValue::Int64(None)),
            ],
            Ok(None),
            &str,
            Utf8,
            StringArray
        );
        #[cfg(feature = "unicode_expressions")]
        test_function!(
            Rpad,
            &[
                lit(ScalarValue::Utf8(None)),
                lit(ScalarValue::Int64(Some(5))),
            ],
            Ok(None),
            &str,
            Utf8,
            StringArray
        );
        #[cfg(feature = "unicode_expressions")]
        test_function!(
            Rpad,
            &[
                lit(ScalarValue::Utf8(Some("hi".to_string()))),
                lit(ScalarValue::Int64(Some(5))),
                lit(ScalarValue::Utf8(Some("xy".to_string()))),
            ],
            Ok(Some("hixyx")),
            &str,
            Utf8,
            StringArray
        );
        #[cfg(feature = "unicode_expressions")]
        test_function!(
            Rpad,
            &[
                lit(ScalarValue::Utf8(Some("hi".to_string()))),
                lit(ScalarValue::Int64(Some(21))),
                lit(ScalarValue::Utf8(Some("abcdef".to_string()))),
            ],
            Ok(Some("hiabcdefabcdefabcdefa")),
            &str,
            Utf8,
            StringArray
        );
        #[cfg(feature = "unicode_expressions")]
        test_function!(
            Rpad,
            &[
                lit(ScalarValue::Utf8(Some("hi".to_string()))),
                lit(ScalarValue::Int64(Some(5))),
                lit(ScalarValue::Utf8(Some(" ".to_string()))),
            ],
            Ok(Some("hi   ")),
            &str,
            Utf8,
            StringArray
        );
        #[cfg(feature = "unicode_expressions")]
        test_function!(
            Rpad,
            &[
                lit(ScalarValue::Utf8(Some("hi".to_string()))),
                lit(ScalarValue::Int64(Some(5))),
                lit(ScalarValue::Utf8(Some("".to_string()))),
            ],
            Ok(Some("hi")),
            &str,
            Utf8,
            StringArray
        );
        #[cfg(feature = "unicode_expressions")]
        test_function!(
            Rpad,
            &[
                lit(ScalarValue::Utf8(None)),
                lit(ScalarValue::Int64(Some(5))),
                lit(ScalarValue::Utf8(Some("xy".to_string()))),
            ],
            Ok(None),
            &str,
            Utf8,
            StringArray
        );
        #[cfg(feature = "unicode_expressions")]
        test_function!(
            Rpad,
            &[
                lit(ScalarValue::Utf8(Some("hi".to_string()))),
                lit(ScalarValue::Int64(None)),
                lit(ScalarValue::Utf8(Some("xy".to_string()))),
            ],
            Ok(None),
            &str,
            Utf8,
            StringArray
        );
        #[cfg(feature = "unicode_expressions")]
        test_function!(
            Rpad,
            &[
                lit(ScalarValue::Utf8(Some("hi".to_string()))),
                lit(ScalarValue::Int64(Some(5))),
                lit(ScalarValue::Utf8(None)),
            ],
            Ok(None),
            &str,
            Utf8,
            StringArray
        );
        #[cfg(feature = "unicode_expressions")]
        test_function!(
            Rpad,
            &[
                lit(ScalarValue::Utf8(Some("josé".to_string()))),
                lit(ScalarValue::Int64(Some(10))),
                lit(ScalarValue::Utf8(Some("xy".to_string()))),
            ],
            Ok(Some("joséxyxyxy")),
            &str,
            Utf8,
            StringArray
        );
        #[cfg(feature = "unicode_expressions")]
        test_function!(
            Rpad,
            &[
                lit(ScalarValue::Utf8(Some("josé".to_string()))),
                lit(ScalarValue::Int64(Some(10))),
                lit(ScalarValue::Utf8(Some("éñ".to_string()))),
            ],
            Ok(Some("josééñéñéñ")),
            &str,
            Utf8,
            StringArray
        );
        #[cfg(not(feature = "unicode_expressions"))]
        test_function!(
            Rpad,
            &[
                lit(ScalarValue::Utf8(Some("josé".to_string()))),
                lit(ScalarValue::Int64(Some(5))),
            ],
            Err(DataFusionError::Internal(
                "function rpad requires compilation with feature flag: unicode_expressions.".to_string()
            )),
            &str,
            Utf8,
            StringArray
        );
        test_function!(
            Rtrim,
            &[lit(ScalarValue::Utf8(Some("trim ".to_string())))],
            Ok(Some("trim")),
            &str,
            Utf8,
            StringArray
        );
        test_function!(
            Rtrim,
            &[lit(ScalarValue::Utf8(Some(" trim ".to_string())))],
            Ok(Some(" trim")),
            &str,
            Utf8,
            StringArray
        );
        test_function!(
            Rtrim,
            &[lit(ScalarValue::Utf8(Some(" trim \n".to_string())))],
            Ok(Some(" trim \n")),
            &str,
            Utf8,
            StringArray
        );
        test_function!(
            Rtrim,
            &[lit(ScalarValue::Utf8(Some(" trim".to_string())))],
            Ok(Some(" trim")),
            &str,
            Utf8,
            StringArray
        );
        test_function!(
            Rtrim,
            &[lit(ScalarValue::Utf8(Some("trim".to_string())))],
            Ok(Some("trim")),
            &str,
            Utf8,
            StringArray
        );
        test_function!(
            Rtrim,
            &[lit(ScalarValue::Utf8(None))],
            Ok(None),
            &str,
            Utf8,
            StringArray
        );
        #[cfg(feature = "crypto_expressions")]
        test_function!(
            SHA224,
            &[lit(ScalarValue::Utf8(Some("tom".to_string())))],
            Ok(Some(&[
                11u8, 246u8, 203u8, 98u8, 100u8, 156u8, 66u8, 169u8, 174u8, 56u8, 118u8,
                171u8, 111u8, 109u8, 146u8, 173u8, 54u8, 203u8, 84u8, 20u8, 228u8, 149u8,
                248u8, 135u8, 50u8, 146u8, 190u8, 77u8
            ])),
            &[u8],
            Binary,
            BinaryArray
        );
        #[cfg(feature = "crypto_expressions")]
        test_function!(
            SHA224,
            &[lit(ScalarValue::Utf8(Some("".to_string())))],
            Ok(Some(&[
                209u8, 74u8, 2u8, 140u8, 42u8, 58u8, 43u8, 201u8, 71u8, 97u8, 2u8, 187u8,
                40u8, 130u8, 52u8, 196u8, 21u8, 162u8, 176u8, 31u8, 130u8, 142u8, 166u8,
                42u8, 197u8, 179u8, 228u8, 47u8
            ])),
            &[u8],
            Binary,
            BinaryArray
        );
        #[cfg(feature = "crypto_expressions")]
        test_function!(
            SHA224,
            &[lit(ScalarValue::Utf8(None))],
            Ok(None),
            &[u8],
            Binary,
            BinaryArray
        );
        #[cfg(not(feature = "crypto_expressions"))]
        test_function!(
            SHA224,
            &[lit(ScalarValue::Utf8(Some("tom".to_string())))],
            Err(DataFusionError::Internal(
                "function sha224 requires compilation with feature flag: crypto_expressions.".to_string()
            )),
            &[u8],
            Binary,
            BinaryArray
        );
        #[cfg(feature = "crypto_expressions")]
        test_function!(
            SHA256,
            &[lit(ScalarValue::Utf8(Some("tom".to_string())))],
            Ok(Some(&[
                225u8, 96u8, 143u8, 117u8, 197u8, 215u8, 129u8, 63u8, 61u8, 64u8, 49u8,
                203u8, 48u8, 191u8, 183u8, 134u8, 80u8, 125u8, 152u8, 19u8, 117u8, 56u8,
                255u8, 142u8, 18u8, 138u8, 111u8, 247u8, 78u8, 132u8, 230u8, 67u8
            ])),
            &[u8],
            Binary,
            BinaryArray
        );
        #[cfg(feature = "crypto_expressions")]
        test_function!(
            SHA256,
            &[lit(ScalarValue::Utf8(Some("".to_string())))],
            Ok(Some(&[
                227u8, 176u8, 196u8, 66u8, 152u8, 252u8, 28u8, 20u8, 154u8, 251u8, 244u8,
                200u8, 153u8, 111u8, 185u8, 36u8, 39u8, 174u8, 65u8, 228u8, 100u8, 155u8,
                147u8, 76u8, 164u8, 149u8, 153u8, 27u8, 120u8, 82u8, 184u8, 85u8
            ])),
            &[u8],
            Binary,
            BinaryArray
        );
        #[cfg(feature = "crypto_expressions")]
        test_function!(
            SHA256,
            &[lit(ScalarValue::Utf8(None))],
            Ok(None),
            &[u8],
            Binary,
            BinaryArray
        );
        #[cfg(not(feature = "crypto_expressions"))]
        test_function!(
            SHA256,
            &[lit(ScalarValue::Utf8(Some("tom".to_string())))],
            Err(DataFusionError::Internal(
                "function sha256 requires compilation with feature flag: crypto_expressions.".to_string()
            )),
            &[u8],
            Binary,
            BinaryArray
        );
        #[cfg(feature = "crypto_expressions")]
        test_function!(
            SHA384,
            &[lit(ScalarValue::Utf8(Some("tom".to_string())))],
            Ok(Some(&[
                9u8, 111u8, 91u8, 104u8, 170u8, 119u8, 132u8, 142u8, 79u8, 223u8, 92u8,
                28u8, 11u8, 53u8, 13u8, 226u8, 219u8, 250u8, 214u8, 15u8, 253u8, 124u8,
                37u8, 217u8, 234u8, 7u8, 198u8, 193u8, 155u8, 138u8, 77u8, 85u8, 169u8,
                24u8, 126u8, 177u8, 23u8, 197u8, 87u8, 136u8, 63u8, 88u8, 193u8, 109u8,
                250u8, 195u8, 227u8, 67u8
            ])),
            &[u8],
            Binary,
            BinaryArray
        );
        #[cfg(feature = "crypto_expressions")]
        test_function!(
            SHA384,
            &[lit(ScalarValue::Utf8(Some("".to_string())))],
            Ok(Some(&[
                56u8, 176u8, 96u8, 167u8, 81u8, 172u8, 150u8, 56u8, 76u8, 217u8, 50u8,
                126u8, 177u8, 177u8, 227u8, 106u8, 33u8, 253u8, 183u8, 17u8, 20u8, 190u8,
                7u8, 67u8, 76u8, 12u8, 199u8, 191u8, 99u8, 246u8, 225u8, 218u8, 39u8,
                78u8, 222u8, 191u8, 231u8, 111u8, 101u8, 251u8, 213u8, 26u8, 210u8,
                241u8, 72u8, 152u8, 185u8, 91u8
            ])),
            &[u8],
            Binary,
            BinaryArray
        );
        #[cfg(feature = "crypto_expressions")]
        test_function!(
            SHA384,
            &[lit(ScalarValue::Utf8(None))],
            Ok(None),
            &[u8],
            Binary,
            BinaryArray
        );
        #[cfg(not(feature = "crypto_expressions"))]
        test_function!(
            SHA384,
            &[lit(ScalarValue::Utf8(Some("tom".to_string())))],
            Err(DataFusionError::Internal(
                "function sha384 requires compilation with feature flag: crypto_expressions.".to_string()
            )),
            &[u8],
            Binary,
            BinaryArray
        );
        #[cfg(feature = "crypto_expressions")]
        test_function!(
            SHA512,
            &[lit(ScalarValue::Utf8(Some("tom".to_string())))],
            Ok(Some(&[
                110u8, 27u8, 155u8, 63u8, 232u8, 64u8, 104u8, 14u8, 55u8, 5u8, 31u8,
                122u8, 213u8, 233u8, 89u8, 214u8, 243u8, 154u8, 208u8, 248u8, 136u8,
                93u8, 133u8, 81u8, 102u8, 245u8, 92u8, 101u8, 148u8, 105u8, 211u8, 200u8,
                183u8, 129u8, 24u8, 196u8, 74u8, 42u8, 73u8, 199u8, 45u8, 219u8, 72u8,
                28u8, 214u8, 216u8, 115u8, 16u8, 52u8, 225u8, 28u8, 192u8, 48u8, 7u8,
                11u8, 168u8, 67u8, 169u8, 11u8, 52u8, 149u8, 203u8, 141u8, 62u8
            ])),
            &[u8],
            Binary,
            BinaryArray
        );
        #[cfg(feature = "crypto_expressions")]
        test_function!(
            SHA512,
            &[lit(ScalarValue::Utf8(Some("".to_string())))],
            Ok(Some(&[
                207u8, 131u8, 225u8, 53u8, 126u8, 239u8, 184u8, 189u8, 241u8, 84u8, 40u8,
                80u8, 214u8, 109u8, 128u8, 7u8, 214u8, 32u8, 228u8, 5u8, 11u8, 87u8,
                21u8, 220u8, 131u8, 244u8, 169u8, 33u8, 211u8, 108u8, 233u8, 206u8, 71u8,
                208u8, 209u8, 60u8, 93u8, 133u8, 242u8, 176u8, 255u8, 131u8, 24u8, 210u8,
                135u8, 126u8, 236u8, 47u8, 99u8, 185u8, 49u8, 189u8, 71u8, 65u8, 122u8,
                129u8, 165u8, 56u8, 50u8, 122u8, 249u8, 39u8, 218u8, 62u8
            ])),
            &[u8],
            Binary,
            BinaryArray
        );
        #[cfg(feature = "crypto_expressions")]
        test_function!(
            SHA512,
            &[lit(ScalarValue::Utf8(None))],
            Ok(None),
            &[u8],
            Binary,
            BinaryArray
        );
        #[cfg(not(feature = "crypto_expressions"))]
        test_function!(
            SHA512,
            &[lit(ScalarValue::Utf8(Some("tom".to_string())))],
            Err(DataFusionError::Internal(
                "function sha512 requires compilation with feature flag: crypto_expressions.".to_string()
            )),
            &[u8],
            Binary,
            BinaryArray
        );
        test_function!(
            SplitPart,
            &[
                lit(ScalarValue::Utf8(Some("abc~@~def~@~ghi".to_string()))),
                lit(ScalarValue::Utf8(Some("~@~".to_string()))),
                lit(ScalarValue::Int64(Some(2))),
            ],
            Ok(Some("def")),
            &str,
            Utf8,
            StringArray
        );
        test_function!(
            SplitPart,
            &[
                lit(ScalarValue::Utf8(Some("abc~@~def~@~ghi".to_string()))),
                lit(ScalarValue::Utf8(Some("~@~".to_string()))),
                lit(ScalarValue::Int64(Some(20))),
            ],
            Ok(Some("")),
            &str,
            Utf8,
            StringArray
        );
        test_function!(
            SplitPart,
            &[
                lit(ScalarValue::Utf8(Some("abc~@~def~@~ghi".to_string()))),
                lit(ScalarValue::Utf8(Some("~@~".to_string()))),
                lit(ScalarValue::Int64(Some(-1))),
            ],
            Err(DataFusionError::Execution(
                "field position must be greater than zero".to_string(),
            )),
            &str,
            Utf8,
            StringArray
        );
        test_function!(
            StartsWith,
            &[
                lit(ScalarValue::Utf8(Some("alphabet".to_string()))),
                lit(ScalarValue::Utf8(Some("alph".to_string()))),
            ],
            Ok(Some(true)),
            bool,
            Boolean,
            BooleanArray
        );
        test_function!(
            StartsWith,
            &[
                lit(ScalarValue::Utf8(Some("alphabet".to_string()))),
                lit(ScalarValue::Utf8(Some("blph".to_string()))),
            ],
            Ok(Some(false)),
            bool,
            Boolean,
            BooleanArray
        );
        test_function!(
            StartsWith,
            &[
                lit(ScalarValue::Utf8(None)),
                lit(ScalarValue::Utf8(Some("alph".to_string()))),
            ],
            Ok(None),
            bool,
            Boolean,
            BooleanArray
        );
        test_function!(
            StartsWith,
            &[
                lit(ScalarValue::Utf8(Some("alphabet".to_string()))),
                lit(ScalarValue::Utf8(None)),
            ],
            Ok(None),
            bool,
            Boolean,
            BooleanArray
        );
        #[cfg(feature = "unicode_expressions")]
        test_function!(
            Strpos,
            &[
                lit(ScalarValue::Utf8(Some("abc".to_string()))),
                lit(ScalarValue::Utf8(Some("c".to_string()))),
            ],
            Ok(Some(3)),
            i32,
            Int32,
            Int32Array
        );
        #[cfg(feature = "unicode_expressions")]
        test_function!(
            Strpos,
            &[
                lit(ScalarValue::Utf8(Some("josé".to_string()))),
                lit(ScalarValue::Utf8(Some("é".to_string()))),
            ],
            Ok(Some(4)),
            i32,
            Int32,
            Int32Array
        );
        #[cfg(feature = "unicode_expressions")]
        test_function!(
            Strpos,
            &[
                lit(ScalarValue::Utf8(Some("joséésoj".to_string()))),
                lit(ScalarValue::Utf8(Some("so".to_string()))),
            ],
            Ok(Some(6)),
            i32,
            Int32,
            Int32Array
        );
        #[cfg(feature = "unicode_expressions")]
        test_function!(
            Strpos,
            &[
                lit(ScalarValue::Utf8(Some("joséésoj".to_string()))),
                lit(ScalarValue::Utf8(Some("abc".to_string()))),
            ],
            Ok(Some(0)),
            i32,
            Int32,
            Int32Array
        );
        #[cfg(feature = "unicode_expressions")]
        test_function!(
            Strpos,
            &[
                lit(ScalarValue::Utf8(None)),
                lit(ScalarValue::Utf8(Some("abc".to_string()))),
            ],
            Ok(None),
            i32,
            Int32,
            Int32Array
        );
        #[cfg(feature = "unicode_expressions")]
        test_function!(
            Strpos,
            &[
                lit(ScalarValue::Utf8(Some("joséésoj".to_string()))),
                lit(ScalarValue::Utf8(None)),
            ],
            Ok(None),
            i32,
            Int32,
            Int32Array
        );
        #[cfg(not(feature = "unicode_expressions"))]
        test_function!(
            Strpos,
            &[
                lit(ScalarValue::Utf8(Some("joséésoj".to_string()))),
                lit(ScalarValue::Utf8(None)),
            ],
            Err(DataFusionError::Internal(
                "function strpos requires compilation with feature flag: unicode_expressions.".to_string()
            )),
            i32,
            Int32,
            Int32Array
        );
        #[cfg(feature = "unicode_expressions")]
        test_function!(
            Substr,
            &[
                lit(ScalarValue::Utf8(Some("alphabet".to_string()))),
                lit(ScalarValue::Int64(Some(0))),
            ],
            Ok(Some("alphabet")),
            &str,
            Utf8,
            StringArray
        );
        #[cfg(feature = "unicode_expressions")]
        test_function!(
            Substr,
            &[
                lit(ScalarValue::Utf8(Some("joséésoj".to_string()))),
                lit(ScalarValue::Int64(Some(5))),
            ],
            Ok(Some("ésoj")),
            &str,
            Utf8,
            StringArray
        );
        #[cfg(feature = "unicode_expressions")]
        test_function!(
            Substr,
            &[
                lit(ScalarValue::Utf8(Some("alphabet".to_string()))),
                lit(ScalarValue::Int64(Some(1))),
            ],
            Ok(Some("alphabet")),
            &str,
            Utf8,
            StringArray
        );
        #[cfg(feature = "unicode_expressions")]
        test_function!(
            Substr,
            &[
                lit(ScalarValue::Utf8(Some("alphabet".to_string()))),
                lit(ScalarValue::Int64(Some(2))),
            ],
            Ok(Some("lphabet")),
            &str,
            Utf8,
            StringArray
        );
        #[cfg(feature = "unicode_expressions")]
        test_function!(
            Substr,
            &[
                lit(ScalarValue::Utf8(Some("alphabet".to_string()))),
                lit(ScalarValue::Int64(Some(3))),
            ],
            Ok(Some("phabet")),
            &str,
            Utf8,
            StringArray
        );
        #[cfg(feature = "unicode_expressions")]
        test_function!(
            Substr,
            &[
                lit(ScalarValue::Utf8(Some("alphabet".to_string()))),
                lit(ScalarValue::Int64(Some(-3))),
            ],
            Ok(Some("alphabet")),
            &str,
            Utf8,
            StringArray
        );
        #[cfg(feature = "unicode_expressions")]
        test_function!(
            Substr,
            &[
                lit(ScalarValue::Utf8(Some("alphabet".to_string()))),
                lit(ScalarValue::Int64(Some(30))),
            ],
            Ok(Some("")),
            &str,
            Utf8,
            StringArray
        );
        #[cfg(feature = "unicode_expressions")]
        test_function!(
            Substr,
            &[
                lit(ScalarValue::Utf8(Some("alphabet".to_string()))),
                lit(ScalarValue::Int64(None)),
            ],
            Ok(None),
            &str,
            Utf8,
            StringArray
        );
        #[cfg(feature = "unicode_expressions")]
        test_function!(
            Substr,
            &[
                lit(ScalarValue::Utf8(Some("alphabet".to_string()))),
                lit(ScalarValue::Int64(Some(3))),
                lit(ScalarValue::Int64(Some(2))),
            ],
            Ok(Some("ph")),
            &str,
            Utf8,
            StringArray
        );
        #[cfg(feature = "unicode_expressions")]
        test_function!(
            Substr,
            &[
                lit(ScalarValue::Utf8(Some("alphabet".to_string()))),
                lit(ScalarValue::Int64(Some(3))),
                lit(ScalarValue::Int64(Some(20))),
            ],
            Ok(Some("phabet")),
            &str,
            Utf8,
            StringArray
        );
        #[cfg(feature = "unicode_expressions")]
        test_function!(
            Substr,
            &[
                lit(ScalarValue::Utf8(Some("alphabet".to_string()))),
                lit(ScalarValue::Int64(None)),
                lit(ScalarValue::Int64(Some(20))),
            ],
            Ok(None),
            &str,
            Utf8,
            StringArray
        );
        #[cfg(feature = "unicode_expressions")]
        test_function!(
            Substr,
            &[
                lit(ScalarValue::Utf8(Some("alphabet".to_string()))),
                lit(ScalarValue::Int64(Some(3))),
                lit(ScalarValue::Int64(None)),
            ],
            Ok(None),
            &str,
            Utf8,
            StringArray
        );
        #[cfg(feature = "unicode_expressions")]
        test_function!(
            Substr,
            &[
                lit(ScalarValue::Utf8(Some("alphabet".to_string()))),
                lit(ScalarValue::Int64(Some(1))),
                lit(ScalarValue::Int64(Some(-1))),
            ],
            Err(DataFusionError::Execution(
                "negative substring length not allowed".to_string(),
            )),
            &str,
            Utf8,
            StringArray
        );
        #[cfg(feature = "unicode_expressions")]
        test_function!(
            Substr,
            &[
                lit(ScalarValue::Utf8(Some("joséésoj".to_string()))),
                lit(ScalarValue::Int64(Some(5))),
                lit(ScalarValue::Int64(Some(2))),
            ],
            Ok(Some("és")),
            &str,
            Utf8,
            StringArray
        );
        #[cfg(not(feature = "unicode_expressions"))]
        test_function!(
            Substr,
            &[
                lit(ScalarValue::Utf8(Some("alphabet".to_string()))),
                lit(ScalarValue::Int64(Some(0))),
            ],
            Err(DataFusionError::Internal(
                "function substr requires compilation with feature flag: unicode_expressions.".to_string()
            )),
            &str,
            Utf8,
            StringArray
        );
        #[cfg(feature = "unicode_expressions")]
        test_function!(
            Translate,
            &[
                lit(ScalarValue::Utf8(Some("12345".to_string()))),
                lit(ScalarValue::Utf8(Some("143".to_string()))),
                lit(ScalarValue::Utf8(Some("ax".to_string()))),
            ],
            Ok(Some("a2x5")),
            &str,
            Utf8,
            StringArray
        );
        #[cfg(feature = "unicode_expressions")]
        test_function!(
            Translate,
            &[
                lit(ScalarValue::Utf8(None)),
                lit(ScalarValue::Utf8(Some("143".to_string()))),
                lit(ScalarValue::Utf8(Some("ax".to_string()))),
            ],
            Ok(None),
            &str,
            Utf8,
            StringArray
        );
        #[cfg(feature = "unicode_expressions")]
        test_function!(
            Translate,
            &[
                lit(ScalarValue::Utf8(Some("12345".to_string()))),
                lit(ScalarValue::Utf8(None)),
                lit(ScalarValue::Utf8(Some("ax".to_string()))),
            ],
            Ok(None),
            &str,
            Utf8,
            StringArray
        );
        #[cfg(feature = "unicode_expressions")]
        test_function!(
            Translate,
            &[
                lit(ScalarValue::Utf8(Some("12345".to_string()))),
                lit(ScalarValue::Utf8(Some("143".to_string()))),
                lit(ScalarValue::Utf8(None)),
            ],
            Ok(None),
            &str,
            Utf8,
            StringArray
        );
        #[cfg(feature = "unicode_expressions")]
        test_function!(
            Translate,
            &[
                lit(ScalarValue::Utf8(Some("é2íñ5".to_string()))),
                lit(ScalarValue::Utf8(Some("éñí".to_string()))),
                lit(ScalarValue::Utf8(Some("óü".to_string()))),
            ],
            Ok(Some("ó2ü5")),
            &str,
            Utf8,
            StringArray
        );
        #[cfg(not(feature = "unicode_expressions"))]
        test_function!(
            Translate,
            &[
                lit(ScalarValue::Utf8(Some("12345".to_string()))),
                lit(ScalarValue::Utf8(Some("143".to_string()))),
                lit(ScalarValue::Utf8(Some("ax".to_string()))),
            ],
            Err(DataFusionError::Internal(
                "function translate requires compilation with feature flag: unicode_expressions.".to_string()
            )),
            &str,
            Utf8,
            StringArray
        );
        test_function!(
            Trim,
            &[lit(ScalarValue::Utf8(Some(" trim ".to_string())))],
            Ok(Some("trim")),
            &str,
            Utf8,
            StringArray
        );
        test_function!(
            Trim,
            &[lit(ScalarValue::Utf8(Some("trim ".to_string())))],
            Ok(Some("trim")),
            &str,
            Utf8,
            StringArray
        );
        test_function!(
            Trim,
            &[lit(ScalarValue::Utf8(Some(" trim".to_string())))],
            Ok(Some("trim")),
            &str,
            Utf8,
            StringArray
        );
        test_function!(
            Trim,
            &[lit(ScalarValue::Utf8(None))],
            Ok(None),
            &str,
            Utf8,
            StringArray
        );
        test_function!(
            Upper,
            &[lit(ScalarValue::Utf8(Some("upper".to_string())))],
            Ok(Some("UPPER")),
            &str,
            Utf8,
            StringArray
        );
        test_function!(
            Upper,
            &[lit(ScalarValue::Utf8(Some("UPPER".to_string())))],
            Ok(Some("UPPER")),
            &str,
            Utf8,
            StringArray
        );
        test_function!(
            Upper,
            &[lit(ScalarValue::Utf8(None))],
            Ok(None),
            &str,
            Utf8,
            StringArray
        );
        Ok(())
    }

    #[test]
    fn test_empty_arguments_error() -> Result<()> {
        let ctx_state = ExecutionContextState::new();
        let schema = Schema::new(vec![Field::new("a", DataType::Int32, false)]);

        // pick some arbitrary functions to test
        let funs = [
            BuiltinScalarFunction::Concat,
            BuiltinScalarFunction::ToTimestamp,
            BuiltinScalarFunction::Abs,
            BuiltinScalarFunction::Repeat,
        ];

        for fun in funs.iter() {
            let expr = create_physical_expr(fun, &[], &schema, &ctx_state);

            match expr {
                Ok(..) => {
                    return Err(DataFusionError::Plan(format!(
                        "Builtin scalar function {} does not support empty arguments",
                        fun
                    )));
                }
                Err(DataFusionError::Internal(err)) => {
                    if err
                        != format!(
                            "Builtin scalar function {} does not support empty arguments",
                            fun
                        )
                    {
                        return Err(DataFusionError::Internal(format!(
                            "Builtin scalar function {} didn't got the right error message with empty arguments", fun)));
                    }
                }
                Err(..) => {
                    return Err(DataFusionError::Internal(format!(
                        "Builtin scalar function {} didn't got the right error with empty arguments", fun)));
                }
            }
        }
        Ok(())
    }

    #[test]
    fn test_empty_arguments() -> Result<()> {
        let ctx_state = ExecutionContextState::new();
        let schema = Schema::new(vec![Field::new("a", DataType::Int32, false)]);

        let funs = [BuiltinScalarFunction::Now, BuiltinScalarFunction::Random];

        for fun in funs.iter() {
            create_physical_expr(fun, &[], &schema, &ctx_state)?;
        }
        Ok(())
    }

    fn generic_test_array(
        value1: ArrayRef,
        value2: ArrayRef,
        expected_type: DataType,
        expected: &str,
    ) -> Result<()> {
        // any type works here: we evaluate against a literal of `value`
        let schema = Schema::new(vec![
            Field::new("a", value1.data_type().clone(), false),
            Field::new("b", value2.data_type().clone(), false),
        ]);
        let columns: Vec<ArrayRef> = vec![value1, value2];
        let ctx_state = ExecutionContextState::new();

        let expr = create_physical_expr(
            &BuiltinScalarFunction::Array,
            &[col("a", &schema)?, col("b", &schema)?],
            &schema,
            &ctx_state,
        )?;

        // type is correct
        assert_eq!(
            expr.data_type(&schema)?,
            // type equals to a common coercion
            DataType::FixedSizeList(Box::new(Field::new("item", expected_type, true)), 2)
        );

        // evaluate works
        let batch = RecordBatch::try_new(Arc::new(schema.clone()), columns)?;
        let result = expr.evaluate(&batch)?.into_array(batch.num_rows());

        // downcast works
        let result = result
            .as_any()
            .downcast_ref::<FixedSizeListArray>()
            .unwrap();

        // value is correct
        assert_eq!(format!("{:?}", result.value(0)), expected);

        Ok(())
    }

    #[test]
    fn test_array() -> Result<()> {
        generic_test_array(
            Arc::new(StringArray::from(vec!["aa"])),
            Arc::new(StringArray::from(vec!["bb"])),
            DataType::Utf8,
            "StringArray\n[\n  \"aa\",\n  \"bb\",\n]",
        )?;

        // different types, to validate that casting happens
        generic_test_array(
            Arc::new(UInt32Array::from(vec![1u32])),
            Arc::new(UInt64Array::from(vec![1u64])),
            DataType::UInt64,
            "PrimitiveArray<UInt64>\n[\n  1,\n  1,\n]",
        )?;

        // different types (another order), to validate that casting happens
        generic_test_array(
            Arc::new(UInt64Array::from(vec![1u64])),
            Arc::new(UInt32Array::from(vec![1u32])),
            DataType::UInt64,
            "PrimitiveArray<UInt64>\n[\n  1,\n  1,\n]",
        )
    }

    #[test]
    #[cfg(feature = "regex_expressions")]
    fn test_regexp_match() -> Result<()> {
        use arrow::array::ListArray;
        let schema = Schema::new(vec![Field::new("a", DataType::Utf8, false)]);
        let ctx_state = ExecutionContextState::new();

        let col_value: ArrayRef = Arc::new(StringArray::from(vec!["aaa-555"]));
        let pattern = lit(ScalarValue::Utf8(Some(r".*-(\d*)".to_string())));
        let columns: Vec<ArrayRef> = vec![col_value];
        let expr = create_physical_expr(
            &BuiltinScalarFunction::RegexpMatch,
            &[col("a", &schema)?, pattern],
            &schema,
            &ctx_state,
        )?;

        // type is correct
        assert_eq!(
            expr.data_type(&schema)?,
            DataType::List(Box::new(Field::new("item", DataType::Utf8, true)))
        );

        // evaluate works
        let batch = RecordBatch::try_new(Arc::new(schema.clone()), columns)?;
        let result = expr.evaluate(&batch)?.into_array(batch.num_rows());

        // downcast works
        let result = result.as_any().downcast_ref::<ListArray>().unwrap();
        let first_row = result.value(0);
        let first_row = first_row.as_any().downcast_ref::<StringArray>().unwrap();

        // value is correct
        let expected = "555".to_string();
        assert_eq!(first_row.value(0), expected);

        Ok(())
    }

    #[test]
    #[cfg(feature = "regex_expressions")]
    fn test_regexp_match_all_literals() -> Result<()> {
        use arrow::array::ListArray;
        let schema = Schema::new(vec![Field::new("a", DataType::Int32, false)]);
        let ctx_state = ExecutionContextState::new();

        let col_value = lit(ScalarValue::Utf8(Some("aaa-555".to_string())));
        let pattern = lit(ScalarValue::Utf8(Some(r".*-(\d*)".to_string())));
        let columns: Vec<ArrayRef> = vec![Arc::new(Int32Array::from(vec![1]))];
        let expr = create_physical_expr(
            &BuiltinScalarFunction::RegexpMatch,
            &[col_value, pattern],
            &schema,
            &ctx_state,
        )?;

        // type is correct
        assert_eq!(
            expr.data_type(&schema)?,
            DataType::List(Box::new(Field::new("item", DataType::Utf8, true)))
        );

        // evaluate works
        let batch = RecordBatch::try_new(Arc::new(schema.clone()), columns)?;
        let result = expr.evaluate(&batch)?.into_array(batch.num_rows());

        // downcast works
        let result = result.as_any().downcast_ref::<ListArray>().unwrap();
        let first_row = result.value(0);
        let first_row = first_row.as_any().downcast_ref::<StringArray>().unwrap();

        // value is correct
        let expected = "555".to_string();
        assert_eq!(first_row.value(0), expected);

        Ok(())
    }
}<|MERGE_RESOLUTION|>--- conflicted
+++ resolved
@@ -612,24 +612,14 @@
         BuiltinScalarFunction::ToTimestampSeconds => {
             Ok(DataType::Timestamp(TimeUnit::Second, None))
         }
-<<<<<<< HEAD
         BuiltinScalarFunction::Now => Ok(DataType::Timestamp(
             TimeUnit::Nanosecond,
             Some("UTC".to_owned()),
         )),
-        BuiltinScalarFunction::Translate => utf8_to_str_type(&arg_types[0], "translate"),
-        BuiltinScalarFunction::Trim => utf8_to_str_type(&arg_types[0], "trim"),
-        BuiltinScalarFunction::Upper => utf8_to_str_type(&arg_types[0], "upper"),
-        BuiltinScalarFunction::RegexpMatch => Ok(match arg_types[0] {
-=======
-        BuiltinScalarFunction::Now => Ok(DataType::Timestamp(TimeUnit::Nanosecond, None)),
-        BuiltinScalarFunction::Translate => {
-            utf8_to_str_type(&input_expr_types[0], "translate")
-        }
+        BuiltinScalarFunction::Translate => utf8_to_str_type(&input_expr_types[0], "translate"),
         BuiltinScalarFunction::Trim => utf8_to_str_type(&input_expr_types[0], "trim"),
         BuiltinScalarFunction::Upper => utf8_to_str_type(&input_expr_types[0], "upper"),
         BuiltinScalarFunction::RegexpMatch => Ok(match input_expr_types[0] {
->>>>>>> 6478a33c
             DataType::LargeUtf8 => {
                 DataType::List(Box::new(Field::new("item", DataType::LargeUtf8, true)))
             }
