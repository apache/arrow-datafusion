// Licensed to the Apache Software Foundation (ASF) under one
// or more contributor license agreements.  See the NOTICE file
// distributed with this work for additional information
// regarding copyright ownership.  The ASF licenses this file
// to you under the Apache License, Version 2.0 (the
// "License"); you may not use this file except in compliance
// with the License.  You may obtain a copy of the License at
//
//   http://www.apache.org/licenses/LICENSE-2.0
//
// Unless required by applicable law or agreed to in writing,
// software distributed under the License is distributed on an
// "AS IS" BASIS, WITHOUT WARRANTIES OR CONDITIONS OF ANY
// KIND, either express or implied.  See the License for the
// specific language governing permissions and limitations
// under the License.

//! Declaration of built-in (scalar) functions.
//! This module contains built-in functions' enumeration and metadata.
//!
//! Generally, a function has:
//! * a signature
//! * a return type, that is a function of the incoming argument's types
//! * the computation, that must accept each valid signature
//!
//! * Signature: see `Signature`
//! * Return type: a function `(arg_types) -> return_type`. E.g. for sqrt, ([f32]) -> f32, ([f64]) -> f64.
//!
//! This module also has a set of coercion rules to improve user experience: if an argument i32 is passed
//! to a function that supports f64, it is coerced to f64.

use super::{
    type_coercion::{coerce, data_types},
    ColumnarValue, PhysicalExpr,
};
use crate::execution::context::ExecutionProps;
<<<<<<< HEAD
use crate::physical_plan::array_expressions;
use crate::physical_plan::datetime_expressions;
use crate::physical_plan::expressions::cast::DEFAULT_DATAFUSION_CAST_OPTIONS;
=======
>>>>>>> a1a1815e
use crate::physical_plan::expressions::{
    cast_column, nullif_func, SUPPORTED_NULLIF_TYPES,
};
<<<<<<< HEAD
use crate::physical_plan::math_expressions;
use crate::physical_plan::string_expressions;
use crate::record_batch::RecordBatch;
=======
>>>>>>> a1a1815e
use crate::{
    error::{DataFusionError, Result},
    scalar::ScalarValue,
};
use arrow::{
    array::ArrayRef,
<<<<<<< HEAD
    array::*,
    compute::length::length,
    datatypes::TimeUnit,
    datatypes::{DataType, Field, Schema},
    error::{ArrowError, Result as ArrowResult},
    types::NativeType,
};
pub use datafusion_expr::NullColumnarValue;
pub use datafusion_expr::{BuiltinScalarFunction, Signature, TypeSignature, Volatility};
use fmt::{Debug, Formatter};
use std::{any::Any, fmt, sync::Arc};

/// Scalar function
///
/// The Fn param is the wrapped function but be aware that the function will
/// be passed with the slice / vec of columnar values (either scalar or array)
/// with the exception of zero param function, where a singular element vec
/// will be passed. In that case the single element is a null array to indicate
/// the batch's row count (so that the generative zero-argument function can know
/// the result array size).
pub type ScalarFunctionImplementation =
    Arc<dyn Fn(&[ColumnarValue]) -> Result<ColumnarValue> + Send + Sync>;

/// A function's return type
pub type ReturnTypeFunction =
    Arc<dyn Fn(&[DataType]) -> Result<Arc<DataType>> + Send + Sync>;
=======
    compute::kernels::length::{bit_length, length},
    datatypes::TimeUnit,
    datatypes::{DataType, Field, Int32Type, Int64Type, Schema},
};
use datafusion_expr::ScalarFunctionImplementation;
pub use datafusion_expr::{BuiltinScalarFunction, Signature, TypeSignature, Volatility};
use datafusion_physical_expr::array_expressions;
use datafusion_physical_expr::datetime_expressions;
use datafusion_physical_expr::math_expressions;
use datafusion_physical_expr::string_expressions;
use std::sync::Arc;
>>>>>>> a1a1815e

macro_rules! make_utf8_to_return_type {
    ($FUNC:ident, $largeUtf8Type:expr, $utf8Type:expr) => {
        fn $FUNC(arg_type: &DataType, name: &str) -> Result<DataType> {
            Ok(match arg_type {
                DataType::LargeUtf8 => $largeUtf8Type,
                DataType::Utf8 => $utf8Type,
                _ => {
                    // this error is internal as `data_types` should have captured this.
                    return Err(DataFusionError::Internal(format!(
                        "The {:?} function can only accept strings.",
                        name
                    )));
                }
            })
        }
    };
}

make_utf8_to_return_type!(utf8_to_str_type, DataType::LargeUtf8, DataType::Utf8);
make_utf8_to_return_type!(utf8_to_int_type, DataType::Int64, DataType::Int32);
make_utf8_to_return_type!(utf8_to_binary_type, DataType::Binary, DataType::Binary);

/// Returns the datatype of the scalar function
pub fn return_type(
    fun: &BuiltinScalarFunction,
    input_expr_types: &[DataType],
) -> Result<DataType> {
    // Note that this function *must* return the same type that the respective physical expression returns
    // or the execution panics.

    if input_expr_types.is_empty() && !fun.supports_zero_argument() {
        return Err(DataFusionError::Internal(format!(
            "Builtin scalar function {} does not support empty arguments",
            fun
        )));
    }

    // verify that this is a valid set of data types for this function
    data_types(input_expr_types, &signature(fun))?;

    // the return type of the built in function.
    // Some built-in functions' return type depends on the incoming type.
    match fun {
        BuiltinScalarFunction::Array => Ok(DataType::FixedSizeList(
            Box::new(Field::new("item", input_expr_types[0].clone(), true)),
            input_expr_types.len(),
        )),
        BuiltinScalarFunction::Ascii => Ok(DataType::Int32),
        BuiltinScalarFunction::BitLength => {
            utf8_to_int_type(&input_expr_types[0], "bit_length")
        }
        BuiltinScalarFunction::Btrim => utf8_to_str_type(&input_expr_types[0], "btrim"),
        BuiltinScalarFunction::CharacterLength => {
            utf8_to_int_type(&input_expr_types[0], "character_length")
        }
        BuiltinScalarFunction::Chr => Ok(DataType::Utf8),
        BuiltinScalarFunction::Concat => Ok(DataType::Utf8),
        BuiltinScalarFunction::ConcatWithSeparator => Ok(DataType::Utf8),
        BuiltinScalarFunction::DatePart => Ok(DataType::Int32),
        BuiltinScalarFunction::DateTrunc => {
            Ok(DataType::Timestamp(TimeUnit::Nanosecond, None))
        }
        BuiltinScalarFunction::InitCap => {
            utf8_to_str_type(&input_expr_types[0], "initcap")
        }
        BuiltinScalarFunction::Left => utf8_to_str_type(&input_expr_types[0], "left"),
        BuiltinScalarFunction::Lower => utf8_to_str_type(&input_expr_types[0], "lower"),
        BuiltinScalarFunction::Lpad => utf8_to_str_type(&input_expr_types[0], "lpad"),
        BuiltinScalarFunction::Ltrim => utf8_to_str_type(&input_expr_types[0], "ltrim"),
        BuiltinScalarFunction::MD5 => utf8_to_str_type(&input_expr_types[0], "md5"),
        BuiltinScalarFunction::NullIf => {
            // NULLIF has two args and they might get coerced, get a preview of this
            let coerced_types = data_types(input_expr_types, &signature(fun));
            coerced_types.map(|typs| typs[0].clone())
        }
        BuiltinScalarFunction::OctetLength => {
            utf8_to_int_type(&input_expr_types[0], "octet_length")
        }
        BuiltinScalarFunction::Random => Ok(DataType::Float64),
        BuiltinScalarFunction::RegexpReplace => {
            utf8_to_str_type(&input_expr_types[0], "regex_replace")
        }
        BuiltinScalarFunction::Repeat => utf8_to_str_type(&input_expr_types[0], "repeat"),
        BuiltinScalarFunction::Replace => {
            utf8_to_str_type(&input_expr_types[0], "replace")
        }
        BuiltinScalarFunction::Reverse => {
            utf8_to_str_type(&input_expr_types[0], "reverse")
        }
        BuiltinScalarFunction::Right => utf8_to_str_type(&input_expr_types[0], "right"),
        BuiltinScalarFunction::Rpad => utf8_to_str_type(&input_expr_types[0], "rpad"),
        BuiltinScalarFunction::Rtrim => utf8_to_str_type(&input_expr_types[0], "rtrimp"),
        BuiltinScalarFunction::SHA224 => {
            utf8_to_binary_type(&input_expr_types[0], "sha224")
        }
        BuiltinScalarFunction::SHA256 => {
            utf8_to_binary_type(&input_expr_types[0], "sha256")
        }
        BuiltinScalarFunction::SHA384 => {
            utf8_to_binary_type(&input_expr_types[0], "sha384")
        }
        BuiltinScalarFunction::SHA512 => {
            utf8_to_binary_type(&input_expr_types[0], "sha512")
        }
        BuiltinScalarFunction::Digest => {
            utf8_to_binary_type(&input_expr_types[0], "digest")
        }
        BuiltinScalarFunction::SplitPart => {
            utf8_to_str_type(&input_expr_types[0], "split_part")
        }
        BuiltinScalarFunction::StartsWith => Ok(DataType::Boolean),
        BuiltinScalarFunction::Strpos => utf8_to_int_type(&input_expr_types[0], "strpos"),
        BuiltinScalarFunction::Substr => utf8_to_str_type(&input_expr_types[0], "substr"),
        BuiltinScalarFunction::ToHex => Ok(match input_expr_types[0] {
            DataType::Int8 | DataType::Int16 | DataType::Int32 | DataType::Int64 => {
                DataType::Utf8
            }
            _ => {
                // this error is internal as `data_types` should have captured this.
                return Err(DataFusionError::Internal(
                    "The to_hex function can only accept integers.".to_string(),
                ));
            }
        }),
        BuiltinScalarFunction::ToTimestamp => {
            Ok(DataType::Timestamp(TimeUnit::Nanosecond, None))
        }
        BuiltinScalarFunction::ToTimestampMillis => {
            Ok(DataType::Timestamp(TimeUnit::Millisecond, None))
        }
        BuiltinScalarFunction::ToTimestampMicros => {
            Ok(DataType::Timestamp(TimeUnit::Microsecond, None))
        }
        BuiltinScalarFunction::ToTimestampSeconds => {
            Ok(DataType::Timestamp(TimeUnit::Second, None))
        }
        BuiltinScalarFunction::Now => Ok(DataType::Timestamp(
            TimeUnit::Nanosecond,
            Some("UTC".to_owned()),
        )),
        BuiltinScalarFunction::Translate => {
            utf8_to_str_type(&input_expr_types[0], "translate")
        }
        BuiltinScalarFunction::Trim => utf8_to_str_type(&input_expr_types[0], "trim"),
        BuiltinScalarFunction::Upper => utf8_to_str_type(&input_expr_types[0], "upper"),
        BuiltinScalarFunction::RegexpMatch => Ok(match input_expr_types[0] {
            DataType::LargeUtf8 => {
                DataType::List(Box::new(Field::new("item", DataType::LargeUtf8, true)))
            }
            DataType::Utf8 => {
                DataType::List(Box::new(Field::new("item", DataType::Utf8, true)))
            }
            _ => {
                // this error is internal as `data_types` should have captured this.
                return Err(DataFusionError::Internal(
                    "The regexp_extract function can only accept strings.".to_string(),
                ));
            }
        }),

        BuiltinScalarFunction::Abs
        | BuiltinScalarFunction::Acos
        | BuiltinScalarFunction::Asin
        | BuiltinScalarFunction::Atan
        | BuiltinScalarFunction::Ceil
        | BuiltinScalarFunction::Cos
        | BuiltinScalarFunction::Exp
        | BuiltinScalarFunction::Floor
        | BuiltinScalarFunction::Log
        | BuiltinScalarFunction::Ln
        | BuiltinScalarFunction::Log10
        | BuiltinScalarFunction::Log2
        | BuiltinScalarFunction::Round
        | BuiltinScalarFunction::Signum
        | BuiltinScalarFunction::Sin
        | BuiltinScalarFunction::Sqrt
        | BuiltinScalarFunction::Tan
        | BuiltinScalarFunction::Trunc => match input_expr_types[0] {
            DataType::Float32 => Ok(DataType::Float32),
            _ => Ok(DataType::Float64),
        },
    }
}

/// Create a physical (function) expression.
/// This function errors when `args`' can't be coerced to a valid argument type of the function.
pub fn create_physical_expr(
    fun: &BuiltinScalarFunction,
    input_phy_exprs: &[Arc<dyn PhysicalExpr>],
    input_schema: &Schema,
    execution_props: &ExecutionProps,
) -> Result<Arc<dyn PhysicalExpr>> {
    let coerced_phy_exprs = coerce(input_phy_exprs, input_schema, &signature(fun))?;

    let coerced_expr_types = coerced_phy_exprs
        .iter()
        .map(|e| e.data_type(input_schema))
        .collect::<Result<Vec<_>>>()?;

    let data_type = return_type(fun, &coerced_expr_types)?;

<<<<<<< HEAD
fn unary_offsets_string<O, F>(array: &Utf8Array<O>, op: F) -> PrimitiveArray<O>
where
    O: Offset + NativeType,
    F: Fn(O) -> O,
{
    let values = array
        .offsets()
        .windows(2)
        .map(|offset| op(offset[1] - offset[0]));

    let values = arrow::buffer::Buffer::from_trusted_len_iter(values);

    let data_type = if O::is_large() {
        DataType::Int64
    } else {
        DataType::Int32
    };

    PrimitiveArray::<O>::from_data(data_type, values, array.validity().cloned())
}

/// Returns an array of integers with the number of bits on each string of the array.
/// TODO: contribute this back upstream?
fn bit_length(array: &dyn Array) -> ArrowResult<Box<dyn Array>> {
    match array.data_type() {
        DataType::Utf8 => {
            let array = array.as_any().downcast_ref::<Utf8Array<i32>>().unwrap();
            Ok(Box::new(unary_offsets_string::<i32, _>(array, |x| x * 8)))
        }
        DataType::LargeUtf8 => {
            let array = array.as_any().downcast_ref::<Utf8Array<i64>>().unwrap();
            Ok(Box::new(unary_offsets_string::<i64, _>(array, |x| x * 8)))
        }
        _ => Err(ArrowError::InvalidArgumentError(format!(
            "length not supported for {:?}",
            array.data_type()
        ))),
    }
}

/// Create a physical scalar function.
pub fn create_physical_fun(
    fun: &BuiltinScalarFunction,
    execution_props: &ExecutionProps,
) -> Result<ScalarFunctionImplementation> {
    Ok(match fun {
        // math functions
        BuiltinScalarFunction::Abs => Arc::new(math_expressions::abs),
        BuiltinScalarFunction::Acos => Arc::new(math_expressions::acos),
        BuiltinScalarFunction::Asin => Arc::new(math_expressions::asin),
        BuiltinScalarFunction::Atan => Arc::new(math_expressions::atan),
        BuiltinScalarFunction::Ceil => Arc::new(math_expressions::ceil),
        BuiltinScalarFunction::Cos => Arc::new(math_expressions::cos),
        BuiltinScalarFunction::Exp => Arc::new(math_expressions::exp),
        BuiltinScalarFunction::Floor => Arc::new(math_expressions::floor),
        BuiltinScalarFunction::Log => Arc::new(math_expressions::log10),
        BuiltinScalarFunction::Ln => Arc::new(math_expressions::ln),
        BuiltinScalarFunction::Log10 => Arc::new(math_expressions::log10),
        BuiltinScalarFunction::Log2 => Arc::new(math_expressions::log2),
        BuiltinScalarFunction::Random => Arc::new(math_expressions::random),
        BuiltinScalarFunction::Round => Arc::new(math_expressions::round),
        BuiltinScalarFunction::Signum => Arc::new(math_expressions::signum),
        BuiltinScalarFunction::Sin => Arc::new(math_expressions::sin),
        BuiltinScalarFunction::Sqrt => Arc::new(math_expressions::sqrt),
        BuiltinScalarFunction::Tan => Arc::new(math_expressions::tan),
        BuiltinScalarFunction::Trunc => Arc::new(math_expressions::trunc),
        // string functions
        BuiltinScalarFunction::Array => Arc::new(array_expressions::array),
        BuiltinScalarFunction::Ascii => Arc::new(|args| match args[0].data_type() {
            DataType::Utf8 => {
                make_scalar_function(string_expressions::ascii::<i32>)(args)
            }
            DataType::LargeUtf8 => {
                make_scalar_function(string_expressions::ascii::<i64>)(args)
            }
            other => Err(DataFusionError::Internal(format!(
                "Unsupported data type {:?} for function ascii",
                other,
            ))),
        }),
        BuiltinScalarFunction::BitLength => Arc::new(|args| match &args[0] {
            ColumnarValue::Array(v) => {
                Ok(ColumnarValue::Array(bit_length(v.as_ref())?.into()))
            }
            ColumnarValue::Scalar(v) => match v {
                ScalarValue::Utf8(v) => Ok(ColumnarValue::Scalar(ScalarValue::Int32(
                    v.as_ref().map(|x| (x.len() * 8) as i32),
                ))),
                ScalarValue::LargeUtf8(v) => Ok(ColumnarValue::Scalar(
                    ScalarValue::Int64(v.as_ref().map(|x| (x.len() * 8) as i64)),
                )),
                _ => unreachable!(),
            },
        }),
        BuiltinScalarFunction::Btrim => Arc::new(|args| match args[0].data_type() {
            DataType::Utf8 => {
                make_scalar_function(string_expressions::btrim::<i32>)(args)
            }
            DataType::LargeUtf8 => {
                make_scalar_function(string_expressions::btrim::<i64>)(args)
            }
            other => Err(DataFusionError::Internal(format!(
                "Unsupported data type {:?} for function btrim",
                other,
            ))),
        }),
        BuiltinScalarFunction::CharacterLength => {
            Arc::new(|args| match args[0].data_type() {
                DataType::Utf8 => {
                    let func = invoke_if_unicode_expressions_feature_flag!(
                        character_length,
                        i32,
                        "character_length"
                    );
                    make_scalar_function(func)(args)
                }
                DataType::LargeUtf8 => {
                    let func = invoke_if_unicode_expressions_feature_flag!(
                        character_length,
                        i64,
                        "character_length"
                    );
                    make_scalar_function(func)(args)
=======
    let fun_expr: ScalarFunctionImplementation = match fun {
        // These functions need args and input schema to pick an implementation
        // Unlike the string functions, which actually figure out the function to use with each array,
        // here we return either a cast fn or string timestamp translation based on the expression data type
        // so we don't have to pay a per-array/batch cost.
        BuiltinScalarFunction::ToTimestamp => {
            Arc::new(match coerced_phy_exprs[0].data_type(input_schema) {
                Ok(DataType::Int64) | Ok(DataType::Timestamp(_, None)) => {
                    |col_values: &[ColumnarValue]| {
                        cast_column(
                            &col_values[0],
                            &DataType::Timestamp(TimeUnit::Nanosecond, None),
                            &DEFAULT_DATAFUSION_CAST_OPTIONS,
                        )
                    }
                }
                Ok(DataType::Utf8) => datetime_expressions::to_timestamp,
                other => {
                    return Err(DataFusionError::Internal(format!(
                        "Unsupported data type {:?} for function to_timestamp",
                        other,
                    )))
>>>>>>> a1a1815e
                }
            })
        }
        BuiltinScalarFunction::ToTimestampMillis => {
            Arc::new(match coerced_phy_exprs[0].data_type(input_schema) {
                Ok(DataType::Int64) | Ok(DataType::Timestamp(_, None)) => {
                    |col_values: &[ColumnarValue]| {
                        cast_column(
                            &col_values[0],
                            &DataType::Timestamp(TimeUnit::Millisecond, None),
                            &DEFAULT_DATAFUSION_CAST_OPTIONS,
                        )
                    }
                }
                Ok(DataType::Utf8) => datetime_expressions::to_timestamp_millis,
                other => {
                    return Err(DataFusionError::Internal(format!(
                        "Unsupported data type {:?} for function to_timestamp_millis",
                        other,
                    )))
                }
            })
        }
        BuiltinScalarFunction::ToTimestampMicros => {
            Arc::new(match coerced_phy_exprs[0].data_type(input_schema) {
                Ok(DataType::Int64) | Ok(DataType::Timestamp(_, None)) => {
                    |col_values: &[ColumnarValue]| {
                        cast_column(
                            &col_values[0],
                            &DataType::Timestamp(TimeUnit::Microsecond, None),
                            &DEFAULT_DATAFUSION_CAST_OPTIONS,
                        )
                    }
                }
                Ok(DataType::Utf8) => datetime_expressions::to_timestamp_micros,
                other => {
                    return Err(DataFusionError::Internal(format!(
                        "Unsupported data type {:?} for function to_timestamp_micros",
                        other,
                    )))
                }
            })
        }
<<<<<<< HEAD
        BuiltinScalarFunction::DatePart => Arc::new(datetime_expressions::date_part),
        BuiltinScalarFunction::DateTrunc => Arc::new(datetime_expressions::date_trunc),
        BuiltinScalarFunction::Now => {
            // bind value for now at plan time
            Arc::new(datetime_expressions::make_now(
                execution_props.query_execution_start_time,
            ))
        }
        BuiltinScalarFunction::InitCap => Arc::new(|args| match args[0].data_type() {
            DataType::Utf8 => {
                make_scalar_function(string_expressions::initcap::<i32>)(args)
            }
            DataType::LargeUtf8 => {
                make_scalar_function(string_expressions::initcap::<i64>)(args)
            }
            other => Err(DataFusionError::Internal(format!(
                "Unsupported data type {:?} for function initcap",
                other,
            ))),
        }),
        BuiltinScalarFunction::Left => Arc::new(|args| match args[0].data_type() {
            DataType::Utf8 => {
                let func = invoke_if_unicode_expressions_feature_flag!(left, i32, "left");
                make_scalar_function(func)(args)
            }
            DataType::LargeUtf8 => {
                let func = invoke_if_unicode_expressions_feature_flag!(left, i64, "left");
                make_scalar_function(func)(args)
            }
            other => Err(DataFusionError::Internal(format!(
                "Unsupported data type {:?} for function left",
                other,
            ))),
        }),
        BuiltinScalarFunction::Lower => Arc::new(string_expressions::lower),
        BuiltinScalarFunction::Lpad => Arc::new(|args| match args[0].data_type() {
            DataType::Utf8 => {
                let func = invoke_if_unicode_expressions_feature_flag!(lpad, i32, "lpad");
                make_scalar_function(func)(args)
            }
            DataType::LargeUtf8 => {
                let func = invoke_if_unicode_expressions_feature_flag!(lpad, i64, "lpad");
                make_scalar_function(func)(args)
            }
            other => Err(DataFusionError::Internal(format!(
                "Unsupported data type {:?} for function lpad",
                other,
            ))),
        }),
        BuiltinScalarFunction::Ltrim => Arc::new(|args| match args[0].data_type() {
            DataType::Utf8 => {
                make_scalar_function(string_expressions::ltrim::<i32>)(args)
            }
            DataType::LargeUtf8 => {
                make_scalar_function(string_expressions::ltrim::<i64>)(args)
            }
            other => Err(DataFusionError::Internal(format!(
                "Unsupported data type {:?} for function ltrim",
                other,
            ))),
        }),
        BuiltinScalarFunction::MD5 => {
            Arc::new(invoke_if_crypto_expressions_feature_flag!(md5, "md5"))
        }
        BuiltinScalarFunction::Digest => {
            Arc::new(invoke_if_crypto_expressions_feature_flag!(digest, "digest"))
        }
        BuiltinScalarFunction::NullIf => Arc::new(nullif_func),
        BuiltinScalarFunction::OctetLength => Arc::new(|args| match &args[0] {
            ColumnarValue::Array(v) => {
                Ok(ColumnarValue::Array(length(v.as_ref())?.into()))
            }
            ColumnarValue::Scalar(v) => match v {
                ScalarValue::Utf8(v) => Ok(ColumnarValue::Scalar(ScalarValue::Int32(
                    v.as_ref().map(|x| x.len() as i32),
                ))),
                ScalarValue::LargeUtf8(v) => Ok(ColumnarValue::Scalar(
                    ScalarValue::Int64(v.as_ref().map(|x| x.len() as i64)),
                )),
                _ => unreachable!(),
            },
        }),
        BuiltinScalarFunction::RegexpMatch => {
            Arc::new(|args| match args[0].data_type() {
                DataType::Utf8 => {
                    let func = invoke_if_regex_expressions_feature_flag!(
                        regexp_match,
                        i32,
                        "regexp_match"
                    );
                    make_scalar_function(func)(args)
                }
                DataType::LargeUtf8 => {
                    let func = invoke_if_regex_expressions_feature_flag!(
                        regexp_match,
                        i64,
                        "regexp_match"
                    );
                    make_scalar_function(func)(args)
                }
                other => Err(DataFusionError::Internal(format!(
                    "Unsupported data type {:?} for function regexp_match",
                    other
                ))),
            })
        }
        BuiltinScalarFunction::RegexpReplace => {
            Arc::new(|args| match args[0].data_type() {
                DataType::Utf8 => {
                    let func = invoke_if_regex_expressions_feature_flag!(
                        regexp_replace,
                        i32,
                        "regexp_replace"
                    );
                    make_scalar_function(func)(args)
=======
        BuiltinScalarFunction::ToTimestampSeconds => Arc::new({
            match coerced_phy_exprs[0].data_type(input_schema) {
                Ok(DataType::Int64) | Ok(DataType::Timestamp(_, None)) => {
                    |col_values: &[ColumnarValue]| {
                        cast_column(
                            &col_values[0],
                            &DataType::Timestamp(TimeUnit::Second, None),
                            &DEFAULT_DATAFUSION_CAST_OPTIONS,
                        )
                    }
>>>>>>> a1a1815e
                }
                Ok(DataType::Utf8) => datetime_expressions::to_timestamp_seconds,
                other => {
                    return Err(DataFusionError::Internal(format!(
                        "Unsupported data type {:?} for function to_timestamp_seconds",
                        other,
                    )))
                }
            }
        }),
<<<<<<< HEAD
        BuiltinScalarFunction::SHA224 => {
            Arc::new(invoke_if_crypto_expressions_feature_flag!(sha224, "sha224"))
        }
        BuiltinScalarFunction::SHA256 => {
            Arc::new(invoke_if_crypto_expressions_feature_flag!(sha256, "sha256"))
        }
        BuiltinScalarFunction::SHA384 => {
            Arc::new(invoke_if_crypto_expressions_feature_flag!(sha384, "sha384"))
        }
        BuiltinScalarFunction::SHA512 => {
            Arc::new(invoke_if_crypto_expressions_feature_flag!(sha512, "sha512"))
        }
        BuiltinScalarFunction::SplitPart => Arc::new(|args| match args[0].data_type() {
            DataType::Utf8 => {
                make_scalar_function(string_expressions::split_part::<i32>)(args)
            }
            DataType::LargeUtf8 => {
                make_scalar_function(string_expressions::split_part::<i64>)(args)
            }
            other => Err(DataFusionError::Internal(format!(
                "Unsupported data type {:?} for function split_part",
                other,
            ))),
        }),
        BuiltinScalarFunction::StartsWith => Arc::new(|args| match args[0].data_type() {
            DataType::Utf8 => {
                make_scalar_function(string_expressions::starts_with::<i32>)(args)
            }
            DataType::LargeUtf8 => {
                make_scalar_function(string_expressions::starts_with::<i64>)(args)
            }
            other => Err(DataFusionError::Internal(format!(
                "Unsupported data type {:?} for function starts_with",
                other,
            ))),
        }),
        BuiltinScalarFunction::Strpos => Arc::new(|args| match args[0].data_type() {
            DataType::Utf8 => {
                let func =
                    invoke_if_unicode_expressions_feature_flag!(strpos, i32, "strpos");
                make_scalar_function(func)(args)
            }
            DataType::LargeUtf8 => {
                let func =
                    invoke_if_unicode_expressions_feature_flag!(strpos, i64, "strpos");
                make_scalar_function(func)(args)
            }
            other => Err(DataFusionError::Internal(format!(
                "Unsupported data type {:?} for function strpos",
                other,
            ))),
        }),
        BuiltinScalarFunction::Substr => Arc::new(|args| match args[0].data_type() {
            DataType::Utf8 => {
                let func =
                    invoke_if_unicode_expressions_feature_flag!(substr, i32, "substr");
                make_scalar_function(func)(args)
            }
            DataType::LargeUtf8 => {
                let func =
                    invoke_if_unicode_expressions_feature_flag!(substr, i64, "substr");
                make_scalar_function(func)(args)
            }
            other => Err(DataFusionError::Internal(format!(
                "Unsupported data type {:?} for function substr",
                other,
            ))),
        }),
        BuiltinScalarFunction::ToHex => Arc::new(|args| match args[0].data_type() {
            DataType::Int32 => {
                make_scalar_function(string_expressions::to_hex::<i32>)(args)
            }
            DataType::Int64 => {
                make_scalar_function(string_expressions::to_hex::<i64>)(args)
            }
            other => Err(DataFusionError::Internal(format!(
                "Unsupported data type {:?} for function to_hex",
                other,
            ))),
        }),
        BuiltinScalarFunction::Translate => Arc::new(|args| match args[0].data_type() {
            DataType::Utf8 => {
                let func = invoke_if_unicode_expressions_feature_flag!(
                    translate,
                    i32,
                    "translate"
                );
                make_scalar_function(func)(args)
            }
            DataType::LargeUtf8 => {
                let func = invoke_if_unicode_expressions_feature_flag!(
                    translate,
                    i64,
                    "translate"
                );
                make_scalar_function(func)(args)
            }
            other => Err(DataFusionError::Internal(format!(
                "Unsupported data type {:?} for function translate",
                other,
            ))),
        }),
        BuiltinScalarFunction::Trim => Arc::new(|args| match args[0].data_type() {
            DataType::Utf8 => {
                make_scalar_function(string_expressions::btrim::<i32>)(args)
            }
            DataType::LargeUtf8 => {
                make_scalar_function(string_expressions::btrim::<i64>)(args)
            }
            other => Err(DataFusionError::Internal(format!(
                "Unsupported data type {:?} for function trim",
                other,
            ))),
        }),
        BuiltinScalarFunction::Upper => Arc::new(string_expressions::upper),
        _ => {
            return Err(DataFusionError::Internal(format!(
                "create_physical_fun: Unsupported scalar function {:?}",
                fun
            )))
        }
    })
}

/// Create a physical (function) expression.
/// This function errors when `args`' can't be coerced to a valid argument type of the function.
pub fn create_physical_expr(
    fun: &BuiltinScalarFunction,
    input_phy_exprs: &[Arc<dyn PhysicalExpr>],
    input_schema: &Schema,
    execution_props: &ExecutionProps,
) -> Result<Arc<dyn PhysicalExpr>> {
    let coerced_phy_exprs = coerce(input_phy_exprs, input_schema, &signature(fun))?;

    let coerced_expr_types = coerced_phy_exprs
        .iter()
        .map(|e| e.data_type(input_schema))
        .collect::<Result<Vec<_>>>()?;

    let data_type = return_type(fun, &coerced_expr_types)?;

    let fun_expr: ScalarFunctionImplementation = match fun {
        // These functions need args and input schema to pick an implementation
        // Unlike the string functions, which actually figure out the function to use with each array,
        // here we return either a cast fn or string timestamp translation based on the expression data type
        // so we don't have to pay a per-array/batch cost.
        BuiltinScalarFunction::ToTimestamp => {
            Arc::new(match coerced_phy_exprs[0].data_type(input_schema) {
                Ok(DataType::Int64) | Ok(DataType::Timestamp(_, None)) => {
                    |col_values: &[ColumnarValue]| {
                        cast_column(
                            &col_values[0],
                            &DataType::Timestamp(TimeUnit::Nanosecond, None),
                            DEFAULT_DATAFUSION_CAST_OPTIONS,
                        )
                    }
                }
                Ok(DataType::Utf8) => datetime_expressions::to_timestamp,
                other => {
                    return Err(DataFusionError::Internal(format!(
                        "Unsupported data type {:?} for function to_timestamp",
                        other,
                    )))
                }
            })
        }
        BuiltinScalarFunction::ToTimestampMillis => {
            Arc::new(match coerced_phy_exprs[0].data_type(input_schema) {
                Ok(DataType::Int64) | Ok(DataType::Timestamp(_, None)) => {
                    |col_values: &[ColumnarValue]| {
                        cast_column(
                            &col_values[0],
                            &DataType::Timestamp(TimeUnit::Millisecond, None),
                            DEFAULT_DATAFUSION_CAST_OPTIONS,
                        )
                    }
                }
                Ok(DataType::Utf8) => datetime_expressions::to_timestamp_millis,
                other => {
                    return Err(DataFusionError::Internal(format!(
                        "Unsupported data type {:?} for function to_timestamp_millis",
                        other,
                    )))
                }
            })
        }
        BuiltinScalarFunction::ToTimestampMicros => {
            Arc::new(match coerced_phy_exprs[0].data_type(input_schema) {
                Ok(DataType::Int64) | Ok(DataType::Timestamp(_, None)) => {
                    |col_values: &[ColumnarValue]| {
                        cast_column(
                            &col_values[0],
                            &DataType::Timestamp(TimeUnit::Microsecond, None),
                            DEFAULT_DATAFUSION_CAST_OPTIONS,
                        )
                    }
                }
                Ok(DataType::Utf8) => datetime_expressions::to_timestamp_micros,
                other => {
                    return Err(DataFusionError::Internal(format!(
                        "Unsupported data type {:?} for function to_timestamp_micros",
                        other,
                    )))
                }
            })
        }
        BuiltinScalarFunction::ToTimestampSeconds => Arc::new({
            match coerced_phy_exprs[0].data_type(input_schema) {
                Ok(DataType::Int64) | Ok(DataType::Timestamp(_, None)) => {
                    |col_values: &[ColumnarValue]| {
                        cast_column(
                            &col_values[0],
                            &DataType::Timestamp(TimeUnit::Second, None),
                            DEFAULT_DATAFUSION_CAST_OPTIONS,
                        )
                    }
                }
                Ok(DataType::Utf8) => datetime_expressions::to_timestamp_seconds,
                other => {
                    return Err(DataFusionError::Internal(format!(
                        "Unsupported data type {:?} for function to_timestamp_seconds",
                        other,
                    )))
                }
            }
        }),
=======
>>>>>>> a1a1815e
        // These don't need args and input schema
        _ => create_physical_fun(fun, execution_props)?,
    };

    Ok(Arc::new(ScalarFunctionExpr::new(
        &format!("{}", fun),
        fun_expr,
        coerced_phy_exprs,
        &data_type,
    )))
}

/// the signatures supported by the function `fun`.
fn signature(fun: &BuiltinScalarFunction) -> Signature {
    // note: the physical expression must accept the type returned by this function or the execution panics.

    // for now, the list is small, as we do not have many built-in functions.
    match fun {
        BuiltinScalarFunction::Array => Signature::variadic(
            array_expressions::SUPPORTED_ARRAY_TYPES.to_vec(),
            fun.volatility(),
        ),
        BuiltinScalarFunction::Concat | BuiltinScalarFunction::ConcatWithSeparator => {
            Signature::variadic(vec![DataType::Utf8], fun.volatility())
        }
        BuiltinScalarFunction::Ascii
        | BuiltinScalarFunction::BitLength
        | BuiltinScalarFunction::CharacterLength
        | BuiltinScalarFunction::InitCap
        | BuiltinScalarFunction::Lower
        | BuiltinScalarFunction::MD5
        | BuiltinScalarFunction::OctetLength
        | BuiltinScalarFunction::Reverse
        | BuiltinScalarFunction::SHA224
        | BuiltinScalarFunction::SHA256
        | BuiltinScalarFunction::SHA384
        | BuiltinScalarFunction::SHA512
        | BuiltinScalarFunction::Trim
        | BuiltinScalarFunction::Upper => Signature::uniform(
            1,
            vec![DataType::Utf8, DataType::LargeUtf8],
            fun.volatility(),
        ),
        BuiltinScalarFunction::Btrim
        | BuiltinScalarFunction::Ltrim
        | BuiltinScalarFunction::Rtrim => Signature::one_of(
            vec![
                TypeSignature::Exact(vec![DataType::Utf8]),
                TypeSignature::Exact(vec![DataType::Utf8, DataType::Utf8]),
            ],
            fun.volatility(),
        ),
        BuiltinScalarFunction::Chr | BuiltinScalarFunction::ToHex => {
            Signature::uniform(1, vec![DataType::Int64], fun.volatility())
        }
        BuiltinScalarFunction::Lpad | BuiltinScalarFunction::Rpad => Signature::one_of(
            vec![
                TypeSignature::Exact(vec![DataType::Utf8, DataType::Int64]),
                TypeSignature::Exact(vec![DataType::LargeUtf8, DataType::Int64]),
                TypeSignature::Exact(vec![
                    DataType::Utf8,
                    DataType::Int64,
                    DataType::Utf8,
                ]),
                TypeSignature::Exact(vec![
                    DataType::LargeUtf8,
                    DataType::Int64,
                    DataType::Utf8,
                ]),
                TypeSignature::Exact(vec![
                    DataType::Utf8,
                    DataType::Int64,
                    DataType::LargeUtf8,
                ]),
                TypeSignature::Exact(vec![
                    DataType::LargeUtf8,
                    DataType::Int64,
                    DataType::LargeUtf8,
                ]),
            ],
            fun.volatility(),
        ),
        BuiltinScalarFunction::Left
        | BuiltinScalarFunction::Repeat
        | BuiltinScalarFunction::Right => Signature::one_of(
            vec![
                TypeSignature::Exact(vec![DataType::Utf8, DataType::Int64]),
                TypeSignature::Exact(vec![DataType::LargeUtf8, DataType::Int64]),
            ],
            fun.volatility(),
        ),
        BuiltinScalarFunction::ToTimestamp => Signature::uniform(
            1,
            vec![
                DataType::Utf8,
                DataType::Int64,
                DataType::Timestamp(TimeUnit::Millisecond, None),
                DataType::Timestamp(TimeUnit::Microsecond, None),
                DataType::Timestamp(TimeUnit::Second, None),
            ],
            fun.volatility(),
        ),
        BuiltinScalarFunction::ToTimestampMillis => Signature::uniform(
            1,
            vec![
                DataType::Utf8,
                DataType::Int64,
                DataType::Timestamp(TimeUnit::Nanosecond, None),
                DataType::Timestamp(TimeUnit::Microsecond, None),
                DataType::Timestamp(TimeUnit::Second, None),
            ],
            fun.volatility(),
        ),
        BuiltinScalarFunction::ToTimestampMicros => Signature::uniform(
            1,
            vec![
                DataType::Utf8,
                DataType::Int64,
                DataType::Timestamp(TimeUnit::Nanosecond, None),
                DataType::Timestamp(TimeUnit::Millisecond, None),
                DataType::Timestamp(TimeUnit::Second, None),
            ],
            fun.volatility(),
        ),
        BuiltinScalarFunction::ToTimestampSeconds => Signature::uniform(
            1,
            vec![
                DataType::Utf8,
                DataType::Int64,
                DataType::Timestamp(TimeUnit::Nanosecond, None),
                DataType::Timestamp(TimeUnit::Microsecond, None),
                DataType::Timestamp(TimeUnit::Millisecond, None),
            ],
            fun.volatility(),
        ),
        BuiltinScalarFunction::Digest => {
            Signature::exact(vec![DataType::Utf8, DataType::Utf8], fun.volatility())
        }
        BuiltinScalarFunction::DateTrunc => Signature::exact(
            vec![
                DataType::Utf8,
                DataType::Timestamp(TimeUnit::Nanosecond, None),
            ],
            fun.volatility(),
        ),
        BuiltinScalarFunction::DatePart => Signature::one_of(
            vec![
                TypeSignature::Exact(vec![DataType::Utf8, DataType::Date32]),
                TypeSignature::Exact(vec![DataType::Utf8, DataType::Date64]),
                TypeSignature::Exact(vec![
                    DataType::Utf8,
                    DataType::Timestamp(TimeUnit::Second, None),
                ]),
                TypeSignature::Exact(vec![
                    DataType::Utf8,
                    DataType::Timestamp(TimeUnit::Microsecond, None),
                ]),
                TypeSignature::Exact(vec![
                    DataType::Utf8,
                    DataType::Timestamp(TimeUnit::Millisecond, None),
                ]),
                TypeSignature::Exact(vec![
                    DataType::Utf8,
                    DataType::Timestamp(TimeUnit::Nanosecond, None),
                ]),
            ],
            fun.volatility(),
        ),
        BuiltinScalarFunction::SplitPart => Signature::one_of(
            vec![
                TypeSignature::Exact(vec![
                    DataType::Utf8,
                    DataType::Utf8,
                    DataType::Int64,
                ]),
                TypeSignature::Exact(vec![
                    DataType::LargeUtf8,
                    DataType::Utf8,
                    DataType::Int64,
                ]),
                TypeSignature::Exact(vec![
                    DataType::Utf8,
                    DataType::LargeUtf8,
                    DataType::Int64,
                ]),
                TypeSignature::Exact(vec![
                    DataType::LargeUtf8,
                    DataType::LargeUtf8,
                    DataType::Int64,
                ]),
            ],
            fun.volatility(),
        ),

        BuiltinScalarFunction::Strpos | BuiltinScalarFunction::StartsWith => {
            Signature::one_of(
                vec![
                    TypeSignature::Exact(vec![DataType::Utf8, DataType::Utf8]),
                    TypeSignature::Exact(vec![DataType::Utf8, DataType::LargeUtf8]),
                    TypeSignature::Exact(vec![DataType::LargeUtf8, DataType::Utf8]),
                    TypeSignature::Exact(vec![DataType::LargeUtf8, DataType::LargeUtf8]),
                ],
                fun.volatility(),
            )
        }

        BuiltinScalarFunction::Substr => Signature::one_of(
            vec![
                TypeSignature::Exact(vec![DataType::Utf8, DataType::Int64]),
                TypeSignature::Exact(vec![DataType::LargeUtf8, DataType::Int64]),
                TypeSignature::Exact(vec![
                    DataType::Utf8,
                    DataType::Int64,
                    DataType::Int64,
                ]),
                TypeSignature::Exact(vec![
                    DataType::LargeUtf8,
                    DataType::Int64,
                    DataType::Int64,
                ]),
            ],
            fun.volatility(),
        ),

        BuiltinScalarFunction::Replace | BuiltinScalarFunction::Translate => {
            Signature::one_of(
                vec![TypeSignature::Exact(vec![
                    DataType::Utf8,
                    DataType::Utf8,
                    DataType::Utf8,
                ])],
                fun.volatility(),
            )
        }
        BuiltinScalarFunction::RegexpReplace => Signature::one_of(
            vec![
                TypeSignature::Exact(vec![
                    DataType::Utf8,
                    DataType::Utf8,
                    DataType::Utf8,
                ]),
                TypeSignature::Exact(vec![
                    DataType::Utf8,
                    DataType::Utf8,
                    DataType::Utf8,
                    DataType::Utf8,
                ]),
            ],
            fun.volatility(),
        ),

        BuiltinScalarFunction::NullIf => {
            Signature::uniform(2, SUPPORTED_NULLIF_TYPES.to_vec(), fun.volatility())
        }
        BuiltinScalarFunction::RegexpMatch => Signature::one_of(
            vec![
                TypeSignature::Exact(vec![DataType::Utf8, DataType::Utf8]),
                TypeSignature::Exact(vec![DataType::LargeUtf8, DataType::Utf8]),
                TypeSignature::Exact(vec![
                    DataType::Utf8,
                    DataType::Utf8,
                    DataType::Utf8,
                ]),
                TypeSignature::Exact(vec![
                    DataType::LargeUtf8,
                    DataType::Utf8,
                    DataType::Utf8,
                ]),
            ],
            fun.volatility(),
        ),
        BuiltinScalarFunction::Random => Signature::exact(vec![], fun.volatility()),
        // math expressions expect 1 argument of type f64 or f32
        // priority is given to f64 because e.g. `sqrt(1i32)` is in IR (real numbers) and thus we
        // return the best approximation for it (in f64).
        // We accept f32 because in this case it is clear that the best approximation
        // will be as good as the number of digits in the number
        _ => Signature::uniform(
            1,
            vec![DataType::Float64, DataType::Float32],
            fun.volatility(),
        ),
    }
}

pub use datafusion_physical_expr::ScalarFunctionExpr;

#[cfg(feature = "crypto_expressions")]
macro_rules! invoke_if_crypto_expressions_feature_flag {
    ($FUNC:ident, $NAME:expr) => {{
        use datafusion_physical_expr::crypto_expressions;
        crypto_expressions::$FUNC
    }};
}

#[cfg(not(feature = "crypto_expressions"))]
macro_rules! invoke_if_crypto_expressions_feature_flag {
    ($FUNC:ident, $NAME:expr) => {
        |_: &[ColumnarValue]| -> Result<ColumnarValue> {
            Err(DataFusionError::Internal(format!(
                "function {} requires compilation with feature flag: crypto_expressions.",
                $NAME
            )))
        }
    };
}

#[cfg(feature = "regex_expressions")]
macro_rules! invoke_if_regex_expressions_feature_flag {
    ($FUNC:ident, $T:tt, $NAME:expr) => {{
        use datafusion_physical_expr::regex_expressions;
        regex_expressions::$FUNC::<$T>
    }};
}

#[cfg(not(feature = "regex_expressions"))]
macro_rules! invoke_if_regex_expressions_feature_flag {
    ($FUNC:ident, $T:tt, $NAME:expr) => {
        |_: &[ArrayRef]| -> Result<ArrayRef> {
            Err(DataFusionError::Internal(format!(
                "function {} requires compilation with feature flag: regex_expressions.",
                $NAME
            )))
        }
    };
}

#[cfg(feature = "unicode_expressions")]
macro_rules! invoke_if_unicode_expressions_feature_flag {
    ($FUNC:ident, $T:tt, $NAME:expr) => {{
        use datafusion_physical_expr::unicode_expressions;
        unicode_expressions::$FUNC::<$T>
    }};
}

#[cfg(not(feature = "unicode_expressions"))]
macro_rules! invoke_if_unicode_expressions_feature_flag {
  ($FUNC:ident, $T:tt, $NAME:expr) => {
    |_: &[ArrayRef]| -> Result<ArrayRef> {
      Err(DataFusionError::Internal(format!(
        "function {} requires compilation with feature flag: unicode_expressions.",
        $NAME
      )))
    }
  };
}

/// decorates a function to handle [`ScalarValue`]s by converting them to arrays before calling the function
/// and vice-versa after evaluation.
pub fn make_scalar_function<F>(inner: F) -> ScalarFunctionImplementation
where
    F: Fn(&[ArrayRef]) -> Result<ArrayRef> + Sync + Send + 'static,
{
    Arc::new(move |args: &[ColumnarValue]| {
        // first, identify if any of the arguments is an Array. If yes, store its `len`,
        // as any scalar will need to be converted to an array of len `len`.
        let len = args
            .iter()
            .fold(Option::<usize>::None, |acc, arg| match arg {
                ColumnarValue::Scalar(_) => acc,
                ColumnarValue::Array(a) => Some(a.len()),
            });

        // to array
        let args = if let Some(len) = len {
            args.iter()
                .map(|arg| arg.clone().into_array(len))
                .collect::<Vec<ArrayRef>>()
        } else {
            args.iter()
                .map(|arg| arg.clone().into_array(1))
                .collect::<Vec<ArrayRef>>()
        };

        let result = (inner)(&args);

        // maybe back to scalar
        if len.is_some() {
            result.map(ColumnarValue::Array)
        } else {
            ScalarValue::try_from_array(&result?, 0).map(ColumnarValue::Scalar)
        }
    })
}

/// Create a physical scalar function.
pub fn create_physical_fun(
    fun: &BuiltinScalarFunction,
    execution_props: &ExecutionProps,
) -> Result<ScalarFunctionImplementation> {
    Ok(match fun {
        // math functions
        BuiltinScalarFunction::Abs => Arc::new(math_expressions::abs),
        BuiltinScalarFunction::Acos => Arc::new(math_expressions::acos),
        BuiltinScalarFunction::Asin => Arc::new(math_expressions::asin),
        BuiltinScalarFunction::Atan => Arc::new(math_expressions::atan),
        BuiltinScalarFunction::Ceil => Arc::new(math_expressions::ceil),
        BuiltinScalarFunction::Cos => Arc::new(math_expressions::cos),
        BuiltinScalarFunction::Exp => Arc::new(math_expressions::exp),
        BuiltinScalarFunction::Floor => Arc::new(math_expressions::floor),
        BuiltinScalarFunction::Log => Arc::new(math_expressions::log10),
        BuiltinScalarFunction::Ln => Arc::new(math_expressions::ln),
        BuiltinScalarFunction::Log10 => Arc::new(math_expressions::log10),
        BuiltinScalarFunction::Log2 => Arc::new(math_expressions::log2),
        BuiltinScalarFunction::Random => Arc::new(math_expressions::random),
        BuiltinScalarFunction::Round => Arc::new(math_expressions::round),
        BuiltinScalarFunction::Signum => Arc::new(math_expressions::signum),
        BuiltinScalarFunction::Sin => Arc::new(math_expressions::sin),
        BuiltinScalarFunction::Sqrt => Arc::new(math_expressions::sqrt),
        BuiltinScalarFunction::Tan => Arc::new(math_expressions::tan),
        BuiltinScalarFunction::Trunc => Arc::new(math_expressions::trunc),
        // string functions
        BuiltinScalarFunction::Array => Arc::new(array_expressions::array),
        BuiltinScalarFunction::Ascii => Arc::new(|args| match args[0].data_type() {
            DataType::Utf8 => {
                make_scalar_function(string_expressions::ascii::<i32>)(args)
            }
            DataType::LargeUtf8 => {
                make_scalar_function(string_expressions::ascii::<i64>)(args)
            }
            other => Err(DataFusionError::Internal(format!(
                "Unsupported data type {:?} for function ascii",
                other,
            ))),
        }),
        BuiltinScalarFunction::BitLength => Arc::new(|args| match &args[0] {
            ColumnarValue::Array(v) => Ok(ColumnarValue::Array(bit_length(v.as_ref())?)),
            ColumnarValue::Scalar(v) => match v {
                ScalarValue::Utf8(v) => Ok(ColumnarValue::Scalar(ScalarValue::Int32(
                    v.as_ref().map(|x| (x.len() * 8) as i32),
                ))),
                ScalarValue::LargeUtf8(v) => Ok(ColumnarValue::Scalar(
                    ScalarValue::Int64(v.as_ref().map(|x| (x.len() * 8) as i64)),
                )),
                _ => unreachable!(),
            },
        }),
        BuiltinScalarFunction::Btrim => Arc::new(|args| match args[0].data_type() {
            DataType::Utf8 => {
                make_scalar_function(string_expressions::btrim::<i32>)(args)
            }
            DataType::LargeUtf8 => {
                make_scalar_function(string_expressions::btrim::<i64>)(args)
            }
            other => Err(DataFusionError::Internal(format!(
                "Unsupported data type {:?} for function btrim",
                other,
            ))),
        }),
        BuiltinScalarFunction::CharacterLength => {
            Arc::new(|args| match args[0].data_type() {
                DataType::Utf8 => {
                    let func = invoke_if_unicode_expressions_feature_flag!(
                        character_length,
                        Int32Type,
                        "character_length"
                    );
                    make_scalar_function(func)(args)
                }
                DataType::LargeUtf8 => {
                    let func = invoke_if_unicode_expressions_feature_flag!(
                        character_length,
                        Int64Type,
                        "character_length"
                    );
                    make_scalar_function(func)(args)
                }
                other => Err(DataFusionError::Internal(format!(
                    "Unsupported data type {:?} for function character_length",
                    other,
                ))),
            })
        }
        BuiltinScalarFunction::Chr => {
            Arc::new(|args| make_scalar_function(string_expressions::chr)(args))
        }
        BuiltinScalarFunction::Concat => Arc::new(string_expressions::concat),
        BuiltinScalarFunction::ConcatWithSeparator => {
            Arc::new(|args| make_scalar_function(string_expressions::concat_ws)(args))
        }
        BuiltinScalarFunction::DatePart => Arc::new(datetime_expressions::date_part),
        BuiltinScalarFunction::DateTrunc => Arc::new(datetime_expressions::date_trunc),
        BuiltinScalarFunction::Now => {
            // bind value for now at plan time
            Arc::new(datetime_expressions::make_now(
                execution_props.query_execution_start_time,
            ))
        }
        BuiltinScalarFunction::InitCap => Arc::new(|args| match args[0].data_type() {
            DataType::Utf8 => {
                make_scalar_function(string_expressions::initcap::<i32>)(args)
            }
            DataType::LargeUtf8 => {
                make_scalar_function(string_expressions::initcap::<i64>)(args)
            }
            other => Err(DataFusionError::Internal(format!(
                "Unsupported data type {:?} for function initcap",
                other,
            ))),
        }),
        BuiltinScalarFunction::Left => Arc::new(|args| match args[0].data_type() {
            DataType::Utf8 => {
                let func = invoke_if_unicode_expressions_feature_flag!(left, i32, "left");
                make_scalar_function(func)(args)
            }
            DataType::LargeUtf8 => {
                let func = invoke_if_unicode_expressions_feature_flag!(left, i64, "left");
                make_scalar_function(func)(args)
            }
            other => Err(DataFusionError::Internal(format!(
                "Unsupported data type {:?} for function left",
                other,
            ))),
        }),
        BuiltinScalarFunction::Lower => Arc::new(string_expressions::lower),
        BuiltinScalarFunction::Lpad => Arc::new(|args| match args[0].data_type() {
            DataType::Utf8 => {
                let func = invoke_if_unicode_expressions_feature_flag!(lpad, i32, "lpad");
                make_scalar_function(func)(args)
            }
            DataType::LargeUtf8 => {
                let func = invoke_if_unicode_expressions_feature_flag!(lpad, i64, "lpad");
                make_scalar_function(func)(args)
            }
            other => Err(DataFusionError::Internal(format!(
                "Unsupported data type {:?} for function lpad",
                other,
            ))),
        }),
        BuiltinScalarFunction::Ltrim => Arc::new(|args| match args[0].data_type() {
            DataType::Utf8 => {
                make_scalar_function(string_expressions::ltrim::<i32>)(args)
            }
            DataType::LargeUtf8 => {
                make_scalar_function(string_expressions::ltrim::<i64>)(args)
            }
            other => Err(DataFusionError::Internal(format!(
                "Unsupported data type {:?} for function ltrim",
                other,
            ))),
        }),
        BuiltinScalarFunction::MD5 => {
            Arc::new(invoke_if_crypto_expressions_feature_flag!(md5, "md5"))
        }
        BuiltinScalarFunction::Digest => {
            Arc::new(invoke_if_crypto_expressions_feature_flag!(digest, "digest"))
        }
        BuiltinScalarFunction::NullIf => Arc::new(nullif_func),
        BuiltinScalarFunction::OctetLength => Arc::new(|args| match &args[0] {
            ColumnarValue::Array(v) => Ok(ColumnarValue::Array(length(v.as_ref())?)),
            ColumnarValue::Scalar(v) => match v {
                ScalarValue::Utf8(v) => Ok(ColumnarValue::Scalar(ScalarValue::Int32(
                    v.as_ref().map(|x| x.len() as i32),
                ))),
                ScalarValue::LargeUtf8(v) => Ok(ColumnarValue::Scalar(
                    ScalarValue::Int64(v.as_ref().map(|x| x.len() as i64)),
                )),
                _ => unreachable!(),
            },
        }),
        BuiltinScalarFunction::RegexpMatch => {
            Arc::new(|args| match args[0].data_type() {
                DataType::Utf8 => {
                    let func = invoke_if_regex_expressions_feature_flag!(
                        regexp_match,
                        i32,
                        "regexp_match"
                    );
                    make_scalar_function(func)(args)
                }
                DataType::LargeUtf8 => {
                    let func = invoke_if_regex_expressions_feature_flag!(
                        regexp_match,
                        i64,
                        "regexp_match"
                    );
                    make_scalar_function(func)(args)
                }
                other => Err(DataFusionError::Internal(format!(
                    "Unsupported data type {:?} for function regexp_match",
                    other
                ))),
            })
        }
        BuiltinScalarFunction::RegexpReplace => {
            Arc::new(|args| match args[0].data_type() {
                DataType::Utf8 => {
                    let func = invoke_if_regex_expressions_feature_flag!(
                        regexp_replace,
                        i32,
                        "regexp_replace"
                    );
                    make_scalar_function(func)(args)
                }
                DataType::LargeUtf8 => {
                    let func = invoke_if_regex_expressions_feature_flag!(
                        regexp_replace,
                        i64,
                        "regexp_replace"
                    );
                    make_scalar_function(func)(args)
                }
                other => Err(DataFusionError::Internal(format!(
                    "Unsupported data type {:?} for function regexp_replace",
                    other,
                ))),
            })
        }
        BuiltinScalarFunction::Repeat => Arc::new(|args| match args[0].data_type() {
            DataType::Utf8 => {
                make_scalar_function(string_expressions::repeat::<i32>)(args)
            }
            DataType::LargeUtf8 => {
                make_scalar_function(string_expressions::repeat::<i64>)(args)
            }
            other => Err(DataFusionError::Internal(format!(
                "Unsupported data type {:?} for function repeat",
                other,
            ))),
        }),
        BuiltinScalarFunction::Replace => Arc::new(|args| match args[0].data_type() {
            DataType::Utf8 => {
                make_scalar_function(string_expressions::replace::<i32>)(args)
            }
            DataType::LargeUtf8 => {
                make_scalar_function(string_expressions::replace::<i64>)(args)
            }
            other => Err(DataFusionError::Internal(format!(
                "Unsupported data type {:?} for function replace",
                other,
            ))),
        }),
        BuiltinScalarFunction::Reverse => Arc::new(|args| match args[0].data_type() {
            DataType::Utf8 => {
                let func =
                    invoke_if_unicode_expressions_feature_flag!(reverse, i32, "reverse");
                make_scalar_function(func)(args)
            }
            DataType::LargeUtf8 => {
                let func =
                    invoke_if_unicode_expressions_feature_flag!(reverse, i64, "reverse");
                make_scalar_function(func)(args)
            }
            other => Err(DataFusionError::Internal(format!(
                "Unsupported data type {:?} for function reverse",
                other,
            ))),
        }),
        BuiltinScalarFunction::Right => Arc::new(|args| match args[0].data_type() {
            DataType::Utf8 => {
                let func =
                    invoke_if_unicode_expressions_feature_flag!(right, i32, "right");
                make_scalar_function(func)(args)
            }
            DataType::LargeUtf8 => {
                let func =
                    invoke_if_unicode_expressions_feature_flag!(right, i64, "right");
                make_scalar_function(func)(args)
            }
            other => Err(DataFusionError::Internal(format!(
                "Unsupported data type {:?} for function right",
                other,
            ))),
        }),
        BuiltinScalarFunction::Rpad => Arc::new(|args| match args[0].data_type() {
            DataType::Utf8 => {
                let func = invoke_if_unicode_expressions_feature_flag!(rpad, i32, "rpad");
                make_scalar_function(func)(args)
            }
            DataType::LargeUtf8 => {
                let func = invoke_if_unicode_expressions_feature_flag!(rpad, i64, "rpad");
                make_scalar_function(func)(args)
            }
            other => Err(DataFusionError::Internal(format!(
                "Unsupported data type {:?} for function rpad",
                other,
            ))),
        }),
        BuiltinScalarFunction::Rtrim => Arc::new(|args| match args[0].data_type() {
            DataType::Utf8 => {
                make_scalar_function(string_expressions::rtrim::<i32>)(args)
            }
            DataType::LargeUtf8 => {
                make_scalar_function(string_expressions::rtrim::<i64>)(args)
            }
            other => Err(DataFusionError::Internal(format!(
                "Unsupported data type {:?} for function rtrim",
                other,
            ))),
        }),
        BuiltinScalarFunction::SHA224 => {
            Arc::new(invoke_if_crypto_expressions_feature_flag!(sha224, "sha224"))
        }
<<<<<<< HEAD
    }

    /// Get the scalar function implementation
    pub fn fun(&self) -> &ScalarFunctionImplementation {
        &self.fun
    }

    /// The name for this expression
    pub fn name(&self) -> &str {
        &self.name
    }

    /// Input arguments
    pub fn args(&self) -> &[Arc<dyn PhysicalExpr>] {
        &self.args
    }

    /// Data type produced by this expression
    pub fn return_type(&self) -> &DataType {
        &self.return_type
    }
}

impl fmt::Display for ScalarFunctionExpr {
    fn fmt(&self, f: &mut fmt::Formatter) -> fmt::Result {
        write!(
            f,
            "{}({})",
            self.name,
            self.args
                .iter()
                .map(|e| format!("{}", e))
                .collect::<Vec<String>>()
                .join(", ")
        )
    }
}

impl PhysicalExpr for ScalarFunctionExpr {
    /// Return a reference to Any that can be used for downcasting
    fn as_any(&self) -> &dyn Any {
        self
    }

    fn data_type(&self, _input_schema: &Schema) -> Result<DataType> {
        Ok(self.return_type.clone())
    }

    fn nullable(&self, _input_schema: &Schema) -> Result<bool> {
        Ok(true)
    }

    fn evaluate(&self, batch: &RecordBatch) -> Result<ColumnarValue> {
        // evaluate the arguments, if there are no arguments we'll instead pass in a null array
        // indicating the batch size (as a convention)
        let inputs = match (self.args.len(), self.name.parse::<BuiltinScalarFunction>()) {
            (0, Ok(scalar_fun)) if scalar_fun.supports_zero_argument() => {
                vec![NullColumnarValue::from(batch)]
=======
        BuiltinScalarFunction::SHA256 => {
            Arc::new(invoke_if_crypto_expressions_feature_flag!(sha256, "sha256"))
        }
        BuiltinScalarFunction::SHA384 => {
            Arc::new(invoke_if_crypto_expressions_feature_flag!(sha384, "sha384"))
        }
        BuiltinScalarFunction::SHA512 => {
            Arc::new(invoke_if_crypto_expressions_feature_flag!(sha512, "sha512"))
        }
        BuiltinScalarFunction::SplitPart => Arc::new(|args| match args[0].data_type() {
            DataType::Utf8 => {
                make_scalar_function(string_expressions::split_part::<i32>)(args)
>>>>>>> a1a1815e
            }
            DataType::LargeUtf8 => {
                make_scalar_function(string_expressions::split_part::<i64>)(args)
            }
            other => Err(DataFusionError::Internal(format!(
                "Unsupported data type {:?} for function split_part",
                other,
            ))),
        }),
        BuiltinScalarFunction::StartsWith => Arc::new(|args| match args[0].data_type() {
            DataType::Utf8 => {
                make_scalar_function(string_expressions::starts_with::<i32>)(args)
            }
            DataType::LargeUtf8 => {
                make_scalar_function(string_expressions::starts_with::<i64>)(args)
            }
            other => Err(DataFusionError::Internal(format!(
                "Unsupported data type {:?} for function starts_with",
                other,
            ))),
        }),
        BuiltinScalarFunction::Strpos => Arc::new(|args| match args[0].data_type() {
            DataType::Utf8 => {
                let func = invoke_if_unicode_expressions_feature_flag!(
                    strpos, Int32Type, "strpos"
                );
                make_scalar_function(func)(args)
            }
            DataType::LargeUtf8 => {
                let func = invoke_if_unicode_expressions_feature_flag!(
                    strpos, Int64Type, "strpos"
                );
                make_scalar_function(func)(args)
            }
            other => Err(DataFusionError::Internal(format!(
                "Unsupported data type {:?} for function strpos",
                other,
            ))),
        }),
        BuiltinScalarFunction::Substr => Arc::new(|args| match args[0].data_type() {
            DataType::Utf8 => {
                let func =
                    invoke_if_unicode_expressions_feature_flag!(substr, i32, "substr");
                make_scalar_function(func)(args)
            }
            DataType::LargeUtf8 => {
                let func =
                    invoke_if_unicode_expressions_feature_flag!(substr, i64, "substr");
                make_scalar_function(func)(args)
            }
            other => Err(DataFusionError::Internal(format!(
                "Unsupported data type {:?} for function substr",
                other,
            ))),
        }),
        BuiltinScalarFunction::ToHex => Arc::new(|args| match args[0].data_type() {
            DataType::Int32 => {
                make_scalar_function(string_expressions::to_hex::<Int32Type>)(args)
            }
            DataType::Int64 => {
                make_scalar_function(string_expressions::to_hex::<Int64Type>)(args)
            }
            other => Err(DataFusionError::Internal(format!(
                "Unsupported data type {:?} for function to_hex",
                other,
            ))),
        }),
        BuiltinScalarFunction::Translate => Arc::new(|args| match args[0].data_type() {
            DataType::Utf8 => {
                let func = invoke_if_unicode_expressions_feature_flag!(
                    translate,
                    i32,
                    "translate"
                );
                make_scalar_function(func)(args)
            }
            DataType::LargeUtf8 => {
                let func = invoke_if_unicode_expressions_feature_flag!(
                    translate,
                    i64,
                    "translate"
                );
                make_scalar_function(func)(args)
            }
            other => Err(DataFusionError::Internal(format!(
                "Unsupported data type {:?} for function translate",
                other,
            ))),
        }),
        BuiltinScalarFunction::Trim => Arc::new(|args| match args[0].data_type() {
            DataType::Utf8 => {
                make_scalar_function(string_expressions::btrim::<i32>)(args)
            }
            DataType::LargeUtf8 => {
                make_scalar_function(string_expressions::btrim::<i64>)(args)
            }
            other => Err(DataFusionError::Internal(format!(
                "Unsupported data type {:?} for function trim",
                other,
            ))),
        }),
        BuiltinScalarFunction::Upper => Arc::new(string_expressions::upper),
        _ => {
            return Err(DataFusionError::Internal(format!(
                "create_physical_fun: Unsupported scalar function {:?}",
                fun
            )))
        }
    })
}

#[cfg(test)]
mod tests {
    use super::*;
    use crate::field_util::SchemaExt;
    use crate::record_batch::RecordBatch;
    use crate::{
        error::Result,
        physical_plan::expressions::{col, lit},
        scalar::ScalarValue,
    };
    use arrow::datatypes::Field;

    type StringArray = Utf8Array<i32>;

    /// $FUNC function to test
    /// $ARGS arguments (vec) to pass to function
    /// $EXPECTED a Result<Option<$EXPECTED_TYPE>> where Result allows testing errors and Option allows testing Null
    /// $EXPECTED_TYPE is the expected value type
    /// $DATA_TYPE is the function to test result type
    /// $ARRAY_TYPE is the column type after function applied
    macro_rules! test_function {
        ($FUNC:ident, $ARGS:expr, $EXPECTED:expr, $EXPECTED_TYPE:ty, $DATA_TYPE: ident, $ARRAY_TYPE:ident) => {
            // used to provide type annotation
            let expected: Result<Option<$EXPECTED_TYPE>> = $EXPECTED;
            let execution_props = ExecutionProps::new();

            // any type works here: we evaluate against a literal of `value`
            let schema = Schema::new(vec![Field::new("a", DataType::Int32, false)]);
            let columns: Vec<ArrayRef> = vec![Arc::new(Int32Array::from_slice(&[1]))];

            let expr =
                create_physical_expr(&BuiltinScalarFunction::$FUNC, $ARGS, &schema, &execution_props)?;

            // type is correct
            assert_eq!(expr.data_type(&schema)?, DataType::$DATA_TYPE);

            let batch = RecordBatch::try_new(Arc::new(schema.clone()), columns)?;

            match expected {
                Ok(expected) => {
                    let result = expr.evaluate(&batch)?;
                    let result = result.into_array(batch.num_rows());
                    let result = result.as_any().downcast_ref::<$ARRAY_TYPE>().unwrap();

                    // value is correct
                    match expected {
                        Some(v) => assert_eq!(result.value(0), v),
                        None => assert!(result.is_null(0)),
                    };
                }
                Err(expected_error) => {
                    // evaluate is expected error - cannot use .expect_err() due to Debug not being implemented
                    match expr.evaluate(&batch) {
                        Ok(_) => assert!(false, "expected error"),
                        Err(error) => {
                            assert_eq!(error.to_string(), expected_error.to_string());
                        }
                    }
                }
            };
        };
    }

    #[test]
    fn test_functions() -> Result<()> {
        test_function!(
            Ascii,
            &[lit(ScalarValue::Utf8(Some("x".to_string())))],
            Ok(Some(120)),
            i32,
            Int32,
            Int32Array
        );
        test_function!(
            Ascii,
            &[lit(ScalarValue::Utf8(Some("ésoj".to_string())))],
            Ok(Some(233)),
            i32,
            Int32,
            Int32Array
        );
        test_function!(
            Ascii,
            &[lit(ScalarValue::Utf8(Some("💯".to_string())))],
            Ok(Some(128175)),
            i32,
            Int32,
            Int32Array
        );
        test_function!(
            Ascii,
            &[lit(ScalarValue::Utf8(Some("💯a".to_string())))],
            Ok(Some(128175)),
            i32,
            Int32,
            Int32Array
        );
        test_function!(
            Ascii,
            &[lit(ScalarValue::Utf8(Some("".to_string())))],
            Ok(Some(0)),
            i32,
            Int32,
            Int32Array
        );
        test_function!(
            Ascii,
            &[lit(ScalarValue::Utf8(None))],
            Ok(None),
            i32,
            Int32,
            Int32Array
        );
        test_function!(
            BitLength,
            &[lit(ScalarValue::Utf8(Some("chars".to_string())))],
            Ok(Some(40)),
            i32,
            Int32,
            Int32Array
        );
        test_function!(
            BitLength,
            &[lit(ScalarValue::Utf8(Some("josé".to_string())))],
            Ok(Some(40)),
            i32,
            Int32,
            Int32Array
        );
        test_function!(
            BitLength,
            &[lit(ScalarValue::Utf8(Some("".to_string())))],
            Ok(Some(0)),
            i32,
            Int32,
            Int32Array
        );
        test_function!(
            Btrim,
            &[lit(ScalarValue::Utf8(Some(" trim ".to_string())))],
            Ok(Some("trim")),
            &str,
            Utf8,
            StringArray
        );
        test_function!(
            Btrim,
            &[lit(ScalarValue::Utf8(Some(" trim".to_string())))],
            Ok(Some("trim")),
            &str,
            Utf8,
            StringArray
        );
        test_function!(
            Btrim,
            &[lit(ScalarValue::Utf8(Some("trim ".to_string())))],
            Ok(Some("trim")),
            &str,
            Utf8,
            StringArray
        );
        test_function!(
            Btrim,
            &[lit(ScalarValue::Utf8(Some("\n trim \n".to_string())))],
            Ok(Some("\n trim \n")),
            &str,
            Utf8,
            StringArray
        );
        test_function!(
            Btrim,
            &[
                lit(ScalarValue::Utf8(Some("xyxtrimyyx".to_string()))),
                lit(ScalarValue::Utf8(Some("xyz".to_string()))),
            ],
            Ok(Some("trim")),
            &str,
            Utf8,
            StringArray
        );
        test_function!(
            Btrim,
            &[
                lit(ScalarValue::Utf8(Some("\nxyxtrimyyx\n".to_string()))),
                lit(ScalarValue::Utf8(Some("xyz\n".to_string()))),
            ],
            Ok(Some("trim")),
            &str,
            Utf8,
            StringArray
        );
        test_function!(
            Btrim,
            &[
                lit(ScalarValue::Utf8(None)),
                lit(ScalarValue::Utf8(Some("xyz".to_string()))),
            ],
            Ok(None),
            &str,
            Utf8,
            StringArray
        );
        test_function!(
            Btrim,
            &[
                lit(ScalarValue::Utf8(Some("xyxtrimyyx".to_string()))),
                lit(ScalarValue::Utf8(None)),
            ],
            Ok(None),
            &str,
            Utf8,
            StringArray
        );
        #[cfg(feature = "unicode_expressions")]
        test_function!(
            CharacterLength,
            &[lit(ScalarValue::Utf8(Some("chars".to_string())))],
            Ok(Some(5)),
            i32,
            Int32,
            Int32Array
        );
        #[cfg(feature = "unicode_expressions")]
        test_function!(
            CharacterLength,
            &[lit(ScalarValue::Utf8(Some("josé".to_string())))],
            Ok(Some(4)),
            i32,
            Int32,
            Int32Array
        );
        #[cfg(feature = "unicode_expressions")]
        test_function!(
            CharacterLength,
            &[lit(ScalarValue::Utf8(Some("".to_string())))],
            Ok(Some(0)),
            i32,
            Int32,
            Int32Array
        );
        #[cfg(feature = "unicode_expressions")]
        test_function!(
            CharacterLength,
            &[lit(ScalarValue::Utf8(None))],
            Ok(None),
            i32,
            Int32,
            Int32Array
        );
        #[cfg(not(feature = "unicode_expressions"))]
        test_function!(
            CharacterLength,
            &[lit(ScalarValue::Utf8(Some("josé".to_string())))],
            Err(DataFusionError::Internal(
                "function character_length requires compilation with feature flag: unicode_expressions.".to_string()
            )),
            i32,
            Int32,
            Int32Array
        );
        test_function!(
            Chr,
            &[lit(ScalarValue::Int64(Some(128175)))],
            Ok(Some("💯")),
            &str,
            Utf8,
            StringArray
        );
        test_function!(
            Chr,
            &[lit(ScalarValue::Int64(None))],
            Ok(None),
            &str,
            Utf8,
            StringArray
        );
        test_function!(
            Chr,
            &[lit(ScalarValue::Int64(Some(120)))],
            Ok(Some("x")),
            &str,
            Utf8,
            StringArray
        );
        test_function!(
            Chr,
            &[lit(ScalarValue::Int64(Some(128175)))],
            Ok(Some("💯")),
            &str,
            Utf8,
            StringArray
        );
        test_function!(
            Chr,
            &[lit(ScalarValue::Int64(None))],
            Ok(None),
            &str,
            Utf8,
            StringArray
        );
        test_function!(
            Chr,
            &[lit(ScalarValue::Int64(Some(0)))],
            Err(DataFusionError::Execution(
                "null character not permitted.".to_string(),
            )),
            &str,
            Utf8,
            StringArray
        );
        test_function!(
            Chr,
            &[lit(ScalarValue::Int64(Some(i64::MAX)))],
            Err(DataFusionError::Execution(
                "requested character too large for encoding.".to_string(),
            )),
            &str,
            Utf8,
            StringArray
        );
        test_function!(
            Concat,
            &[
                lit(ScalarValue::Utf8(Some("aa".to_string()))),
                lit(ScalarValue::Utf8(Some("bb".to_string()))),
                lit(ScalarValue::Utf8(Some("cc".to_string()))),
            ],
            Ok(Some("aabbcc")),
            &str,
            Utf8,
            StringArray
        );
        test_function!(
            Concat,
            &[
                lit(ScalarValue::Utf8(Some("aa".to_string()))),
                lit(ScalarValue::Utf8(None)),
                lit(ScalarValue::Utf8(Some("cc".to_string()))),
            ],
            Ok(Some("aacc")),
            &str,
            Utf8,
            StringArray
        );
        test_function!(
            Concat,
            &[lit(ScalarValue::Utf8(None))],
            Ok(Some("")),
            &str,
            Utf8,
            StringArray
        );
        test_function!(
            ConcatWithSeparator,
            &[
                lit(ScalarValue::Utf8(Some("|".to_string()))),
                lit(ScalarValue::Utf8(Some("aa".to_string()))),
                lit(ScalarValue::Utf8(Some("bb".to_string()))),
                lit(ScalarValue::Utf8(Some("cc".to_string()))),
            ],
            Ok(Some("aa|bb|cc")),
            &str,
            Utf8,
            StringArray
        );
        test_function!(
            ConcatWithSeparator,
            &[
                lit(ScalarValue::Utf8(Some("|".to_string()))),
                lit(ScalarValue::Utf8(None)),
            ],
            Ok(Some("")),
            &str,
            Utf8,
            StringArray
        );
        test_function!(
            ConcatWithSeparator,
            &[
                lit(ScalarValue::Utf8(None)),
                lit(ScalarValue::Utf8(Some("aa".to_string()))),
                lit(ScalarValue::Utf8(Some("bb".to_string()))),
                lit(ScalarValue::Utf8(Some("cc".to_string()))),
            ],
            Ok(None),
            &str,
            Utf8,
            StringArray
        );
        test_function!(
            ConcatWithSeparator,
            &[
                lit(ScalarValue::Utf8(Some("|".to_string()))),
                lit(ScalarValue::Utf8(Some("aa".to_string()))),
                lit(ScalarValue::Utf8(None)),
                lit(ScalarValue::Utf8(Some("cc".to_string()))),
            ],
            Ok(Some("aa|cc")),
            &str,
            Utf8,
            StringArray
        );
        test_function!(
            Exp,
            &[lit(ScalarValue::Int32(Some(1)))],
            Ok(Some((1.0_f64).exp())),
            f64,
            Float64,
            Float64Array
        );
        test_function!(
            Exp,
            &[lit(ScalarValue::UInt32(Some(1)))],
            Ok(Some((1.0_f64).exp())),
            f64,
            Float64,
            Float64Array
        );
        test_function!(
            Exp,
            &[lit(ScalarValue::UInt64(Some(1)))],
            Ok(Some((1.0_f64).exp())),
            f64,
            Float64,
            Float64Array
        );
        test_function!(
            Exp,
            &[lit(ScalarValue::Float64(Some(1.0)))],
            Ok(Some((1.0_f64).exp())),
            f64,
            Float64,
            Float64Array
        );
        test_function!(
            Exp,
            &[lit(ScalarValue::Float32(Some(1.0)))],
            Ok(Some((1.0_f32).exp())),
            f32,
            Float32,
            Float32Array
        );
        test_function!(
            InitCap,
            &[lit(ScalarValue::Utf8(Some("hi THOMAS".to_string())))],
            Ok(Some("Hi Thomas")),
            &str,
            Utf8,
            StringArray
        );
        test_function!(
            InitCap,
            &[lit(ScalarValue::Utf8(Some("".to_string())))],
            Ok(Some("")),
            &str,
            Utf8,
            StringArray
        );
        test_function!(
            InitCap,
            &[lit(ScalarValue::Utf8(Some("".to_string())))],
            Ok(Some("")),
            &str,
            Utf8,
            StringArray
        );
        test_function!(
            InitCap,
            &[lit(ScalarValue::Utf8(None))],
            Ok(None),
            &str,
            Utf8,
            StringArray
        );
        #[cfg(feature = "unicode_expressions")]
        test_function!(
            Left,
            &[
                lit(ScalarValue::Utf8(Some("abcde".to_string()))),
                lit(ScalarValue::Int8(Some(2))),
            ],
            Ok(Some("ab")),
            &str,
            Utf8,
            StringArray
        );
        #[cfg(feature = "unicode_expressions")]
        test_function!(
            Left,
            &[
                lit(ScalarValue::Utf8(Some("abcde".to_string()))),
                lit(ScalarValue::Int64(Some(200))),
            ],
            Ok(Some("abcde")),
            &str,
            Utf8,
            StringArray
        );
        #[cfg(feature = "unicode_expressions")]
        test_function!(
            Left,
            &[
                lit(ScalarValue::Utf8(Some("abcde".to_string()))),
                lit(ScalarValue::Int64(Some(-2))),
            ],
            Ok(Some("abc")),
            &str,
            Utf8,
            StringArray
        );
        #[cfg(feature = "unicode_expressions")]
        test_function!(
            Left,
            &[
                lit(ScalarValue::Utf8(Some("abcde".to_string()))),
                lit(ScalarValue::Int64(Some(-200))),
            ],
            Ok(Some("")),
            &str,
            Utf8,
            StringArray
        );
        #[cfg(feature = "unicode_expressions")]
        test_function!(
            Left,
            &[
                lit(ScalarValue::Utf8(Some("abcde".to_string()))),
                lit(ScalarValue::Int64(Some(0))),
            ],
            Ok(Some("")),
            &str,
            Utf8,
            StringArray
        );
        #[cfg(feature = "unicode_expressions")]
        test_function!(
            Left,
            &[
                lit(ScalarValue::Utf8(None)),
                lit(ScalarValue::Int64(Some(2))),
            ],
            Ok(None),
            &str,
            Utf8,
            StringArray
        );
        #[cfg(feature = "unicode_expressions")]
        test_function!(
            Left,
            &[
                lit(ScalarValue::Utf8(Some("abcde".to_string()))),
                lit(ScalarValue::Int64(None)),
            ],
            Ok(None),
            &str,
            Utf8,
            StringArray
        );
        #[cfg(feature = "unicode_expressions")]
        test_function!(
            Left,
            &[
                lit(ScalarValue::Utf8(Some("joséésoj".to_string()))),
                lit(ScalarValue::Int64(Some(5))),
            ],
            Ok(Some("joséé")),
            &str,
            Utf8,
            StringArray
        );
        #[cfg(feature = "unicode_expressions")]
        test_function!(
            Left,
            &[
                lit(ScalarValue::Utf8(Some("joséésoj".to_string()))),
                lit(ScalarValue::Int64(Some(-3))),
            ],
            Ok(Some("joséé")),
            &str,
            Utf8,
            StringArray
        );
        #[cfg(not(feature = "unicode_expressions"))]
        test_function!(
            Left,
            &[
                lit(ScalarValue::Utf8(Some("abcde".to_string()))),
                lit(ScalarValue::Int8(Some(2))),
            ],
            Err(DataFusionError::Internal(
                "function left requires compilation with feature flag: unicode_expressions.".to_string()
            )),
            &str,
            Utf8,
            StringArray
        );
        #[cfg(feature = "unicode_expressions")]
        test_function!(
            Lpad,
            &[
                lit(ScalarValue::Utf8(Some("josé".to_string()))),
                lit(ScalarValue::Int64(Some(5))),
            ],
            Ok(Some(" josé")),
            &str,
            Utf8,
            StringArray
        );
        #[cfg(feature = "unicode_expressions")]
        test_function!(
            Lpad,
            &[
                lit(ScalarValue::Utf8(Some("hi".to_string()))),
                lit(ScalarValue::Int64(Some(5))),
            ],
            Ok(Some("   hi")),
            &str,
            Utf8,
            StringArray
        );
        #[cfg(feature = "unicode_expressions")]
        test_function!(
            Lpad,
            &[
                lit(ScalarValue::Utf8(Some("hi".to_string()))),
                lit(ScalarValue::Int64(Some(0))),
            ],
            Ok(Some("")),
            &str,
            Utf8,
            StringArray
        );
        #[cfg(feature = "unicode_expressions")]
        test_function!(
            Lpad,
            &[
                lit(ScalarValue::Utf8(Some("hi".to_string()))),
                lit(ScalarValue::Int64(None)),
            ],
            Ok(None),
            &str,
            Utf8,
            StringArray
        );
        #[cfg(feature = "unicode_expressions")]
        test_function!(
            Lpad,
            &[
                lit(ScalarValue::Utf8(None)),
                lit(ScalarValue::Int64(Some(5))),
            ],
            Ok(None),
            &str,
            Utf8,
            StringArray
        );
        #[cfg(feature = "unicode_expressions")]
        test_function!(
            Lpad,
            &[
                lit(ScalarValue::Utf8(Some("hi".to_string()))),
                lit(ScalarValue::Int64(Some(5))),
                lit(ScalarValue::Utf8(Some("xy".to_string()))),
            ],
            Ok(Some("xyxhi")),
            &str,
            Utf8,
            StringArray
        );
        #[cfg(feature = "unicode_expressions")]
        test_function!(
            Lpad,
            &[
                lit(ScalarValue::Utf8(Some("hi".to_string()))),
                lit(ScalarValue::Int64(Some(21))),
                lit(ScalarValue::Utf8(Some("abcdef".to_string()))),
            ],
            Ok(Some("abcdefabcdefabcdefahi")),
            &str,
            Utf8,
            StringArray
        );
        #[cfg(feature = "unicode_expressions")]
        test_function!(
            Lpad,
            &[
                lit(ScalarValue::Utf8(Some("hi".to_string()))),
                lit(ScalarValue::Int64(Some(5))),
                lit(ScalarValue::Utf8(Some(" ".to_string()))),
            ],
            Ok(Some("   hi")),
            &str,
            Utf8,
            StringArray
        );
        #[cfg(feature = "unicode_expressions")]
        test_function!(
            Lpad,
            &[
                lit(ScalarValue::Utf8(Some("hi".to_string()))),
                lit(ScalarValue::Int64(Some(5))),
                lit(ScalarValue::Utf8(Some("".to_string()))),
            ],
            Ok(Some("hi")),
            &str,
            Utf8,
            StringArray
        );
        #[cfg(feature = "unicode_expressions")]
        test_function!(
            Lpad,
            &[
                lit(ScalarValue::Utf8(None)),
                lit(ScalarValue::Int64(Some(5))),
                lit(ScalarValue::Utf8(Some("xy".to_string()))),
            ],
            Ok(None),
            &str,
            Utf8,
            StringArray
        );
        #[cfg(feature = "unicode_expressions")]
        test_function!(
            Lpad,
            &[
                lit(ScalarValue::Utf8(Some("hi".to_string()))),
                lit(ScalarValue::Int64(None)),
                lit(ScalarValue::Utf8(Some("xy".to_string()))),
            ],
            Ok(None),
            &str,
            Utf8,
            StringArray
        );
        #[cfg(feature = "unicode_expressions")]
        test_function!(
            Lpad,
            &[
                lit(ScalarValue::Utf8(Some("hi".to_string()))),
                lit(ScalarValue::Int64(Some(5))),
                lit(ScalarValue::Utf8(None)),
            ],
            Ok(None),
            &str,
            Utf8,
            StringArray
        );
        #[cfg(feature = "unicode_expressions")]
        test_function!(
            Lpad,
            &[
                lit(ScalarValue::Utf8(Some("josé".to_string()))),
                lit(ScalarValue::Int64(Some(10))),
                lit(ScalarValue::Utf8(Some("xy".to_string()))),
            ],
            Ok(Some("xyxyxyjosé")),
            &str,
            Utf8,
            StringArray
        );
        #[cfg(feature = "unicode_expressions")]
        test_function!(
            Lpad,
            &[
                lit(ScalarValue::Utf8(Some("josé".to_string()))),
                lit(ScalarValue::Int64(Some(10))),
                lit(ScalarValue::Utf8(Some("éñ".to_string()))),
            ],
            Ok(Some("éñéñéñjosé")),
            &str,
            Utf8,
            StringArray
        );
        #[cfg(not(feature = "unicode_expressions"))]
        test_function!(
            Lpad,
            &[
                lit(ScalarValue::Utf8(Some("josé".to_string()))),
                lit(ScalarValue::Int64(Some(5))),
            ],
            Err(DataFusionError::Internal(
                "function lpad requires compilation with feature flag: unicode_expressions.".to_string()
            )),
            &str,
            Utf8,
            StringArray
        );
        test_function!(
            Ltrim,
            &[lit(ScalarValue::Utf8(Some(" trim".to_string())))],
            Ok(Some("trim")),
            &str,
            Utf8,
            StringArray
        );
        test_function!(
            Ltrim,
            &[lit(ScalarValue::Utf8(Some(" trim ".to_string())))],
            Ok(Some("trim ")),
            &str,
            Utf8,
            StringArray
        );
        test_function!(
            Ltrim,
            &[lit(ScalarValue::Utf8(Some("trim ".to_string())))],
            Ok(Some("trim ")),
            &str,
            Utf8,
            StringArray
        );
        test_function!(
            Ltrim,
            &[lit(ScalarValue::Utf8(Some("trim".to_string())))],
            Ok(Some("trim")),
            &str,
            Utf8,
            StringArray
        );
        test_function!(
            Ltrim,
            &[lit(ScalarValue::Utf8(Some("\n trim ".to_string())))],
            Ok(Some("\n trim ")),
            &str,
            Utf8,
            StringArray
        );
        test_function!(
            Ltrim,
            &[lit(ScalarValue::Utf8(None))],
            Ok(None),
            &str,
            Utf8,
            StringArray
        );
        #[cfg(feature = "crypto_expressions")]
        test_function!(
            MD5,
            &[lit(ScalarValue::Utf8(Some("tom".to_string())))],
            Ok(Some("34b7da764b21d298ef307d04d8152dc5")),
            &str,
            Utf8,
            StringArray
        );
        #[cfg(feature = "crypto_expressions")]
        test_function!(
            MD5,
            &[lit(ScalarValue::Utf8(Some("".to_string())))],
            Ok(Some("d41d8cd98f00b204e9800998ecf8427e")),
            &str,
            Utf8,
            StringArray
        );
        #[cfg(feature = "crypto_expressions")]
        test_function!(
            MD5,
            &[lit(ScalarValue::Utf8(None))],
            Ok(None),
            &str,
            Utf8,
            StringArray
        );
        #[cfg(not(feature = "crypto_expressions"))]
        test_function!(
            MD5,
            &[lit(ScalarValue::Utf8(Some("tom".to_string())))],
            Err(DataFusionError::Internal(
                "function md5 requires compilation with feature flag: crypto_expressions.".to_string()
            )),
            &str,
            Utf8,
            StringArray
        );
        test_function!(
            OctetLength,
            &[lit(ScalarValue::Utf8(Some("chars".to_string())))],
            Ok(Some(5)),
            i32,
            Int32,
            Int32Array
        );
        test_function!(
            OctetLength,
            &[lit(ScalarValue::Utf8(Some("josé".to_string())))],
            Ok(Some(5)),
            i32,
            Int32,
            Int32Array
        );
        test_function!(
            OctetLength,
            &[lit(ScalarValue::Utf8(Some("".to_string())))],
            Ok(Some(0)),
            i32,
            Int32,
            Int32Array
        );
        test_function!(
            OctetLength,
            &[lit(ScalarValue::Utf8(None))],
            Ok(None),
            i32,
            Int32,
            Int32Array
        );
        #[cfg(feature = "regex_expressions")]
        test_function!(
            RegexpReplace,
            &[
                lit(ScalarValue::Utf8(Some("Thomas".to_string()))),
                lit(ScalarValue::Utf8(Some(".[mN]a.".to_string()))),
                lit(ScalarValue::Utf8(Some("M".to_string()))),
            ],
            Ok(Some("ThM")),
            &str,
            Utf8,
            StringArray
        );
        #[cfg(feature = "regex_expressions")]
        test_function!(
            RegexpReplace,
            &[
                lit(ScalarValue::Utf8(Some("foobarbaz".to_string()))),
                lit(ScalarValue::Utf8(Some("b..".to_string()))),
                lit(ScalarValue::Utf8(Some("X".to_string()))),
            ],
            Ok(Some("fooXbaz")),
            &str,
            Utf8,
            StringArray
        );
        #[cfg(feature = "regex_expressions")]
        test_function!(
            RegexpReplace,
            &[
                lit(ScalarValue::Utf8(Some("foobarbaz".to_string()))),
                lit(ScalarValue::Utf8(Some("b..".to_string()))),
                lit(ScalarValue::Utf8(Some("X".to_string()))),
                lit(ScalarValue::Utf8(Some("g".to_string()))),
            ],
            Ok(Some("fooXX")),
            &str,
            Utf8,
            StringArray
        );
        #[cfg(feature = "regex_expressions")]
        test_function!(
            RegexpReplace,
            &[
                lit(ScalarValue::Utf8(Some("foobarbaz".to_string()))),
                lit(ScalarValue::Utf8(Some("b(..)".to_string()))),
                lit(ScalarValue::Utf8(Some("X\\1Y".to_string()))),
                lit(ScalarValue::Utf8(Some("g".to_string()))),
            ],
            Ok(Some("fooXarYXazY")),
            &str,
            Utf8,
            StringArray
        );
        #[cfg(feature = "regex_expressions")]
        test_function!(
            RegexpReplace,
            &[
                lit(ScalarValue::Utf8(None)),
                lit(ScalarValue::Utf8(Some("b(..)".to_string()))),
                lit(ScalarValue::Utf8(Some("X\\1Y".to_string()))),
                lit(ScalarValue::Utf8(Some("g".to_string()))),
            ],
            Ok(None),
            &str,
            Utf8,
            StringArray
        );
        #[cfg(feature = "regex_expressions")]
        test_function!(
            RegexpReplace,
            &[
                lit(ScalarValue::Utf8(Some("foobarbaz".to_string()))),
                lit(ScalarValue::Utf8(None)),
                lit(ScalarValue::Utf8(Some("X\\1Y".to_string()))),
                lit(ScalarValue::Utf8(Some("g".to_string()))),
            ],
            Ok(None),
            &str,
            Utf8,
            StringArray
        );
        #[cfg(feature = "regex_expressions")]
        test_function!(
            RegexpReplace,
            &[
                lit(ScalarValue::Utf8(Some("foobarbaz".to_string()))),
                lit(ScalarValue::Utf8(Some("b(..)".to_string()))),
                lit(ScalarValue::Utf8(None)),
                lit(ScalarValue::Utf8(Some("g".to_string()))),
            ],
            Ok(None),
            &str,
            Utf8,
            StringArray
        );
        #[cfg(feature = "regex_expressions")]
        test_function!(
            RegexpReplace,
            &[
                lit(ScalarValue::Utf8(Some("foobarbaz".to_string()))),
                lit(ScalarValue::Utf8(Some("b(..)".to_string()))),
                lit(ScalarValue::Utf8(Some("X\\1Y".to_string()))),
                lit(ScalarValue::Utf8(None)),
            ],
            Ok(None),
            &str,
            Utf8,
            StringArray
        );
        #[cfg(feature = "regex_expressions")]
        test_function!(
            RegexpReplace,
            &[
                lit(ScalarValue::Utf8(Some("ABCabcABC".to_string()))),
                lit(ScalarValue::Utf8(Some("(abc)".to_string()))),
                lit(ScalarValue::Utf8(Some("X".to_string()))),
                lit(ScalarValue::Utf8(Some("gi".to_string()))),
            ],
            Ok(Some("XXX")),
            &str,
            Utf8,
            StringArray
        );
        #[cfg(feature = "regex_expressions")]
        test_function!(
            RegexpReplace,
            &[
                lit(ScalarValue::Utf8(Some("ABCabcABC".to_string()))),
                lit(ScalarValue::Utf8(Some("(abc)".to_string()))),
                lit(ScalarValue::Utf8(Some("X".to_string()))),
                lit(ScalarValue::Utf8(Some("i".to_string()))),
            ],
            Ok(Some("XabcABC")),
            &str,
            Utf8,
            StringArray
        );
        #[cfg(not(feature = "regex_expressions"))]
        test_function!(
            RegexpReplace,
            &[
                lit(ScalarValue::Utf8(Some("foobarbaz".to_string()))),
                lit(ScalarValue::Utf8(Some("b..".to_string()))),
                lit(ScalarValue::Utf8(Some("X".to_string()))),
            ],
            Err(DataFusionError::Internal(
                "function regexp_replace requires compilation with feature flag: regex_expressions.".to_string()
            )),
            &str,
            Utf8,
            StringArray
        );
        test_function!(
            Repeat,
            &[
                lit(ScalarValue::Utf8(Some("Pg".to_string()))),
                lit(ScalarValue::Int64(Some(4))),
            ],
            Ok(Some("PgPgPgPg")),
            &str,
            Utf8,
            StringArray
        );
        test_function!(
            Repeat,
            &[
                lit(ScalarValue::Utf8(None)),
                lit(ScalarValue::Int64(Some(4))),
            ],
            Ok(None),
            &str,
            Utf8,
            StringArray
        );
        test_function!(
            Repeat,
            &[
                lit(ScalarValue::Utf8(Some("Pg".to_string()))),
                lit(ScalarValue::Int64(None)),
            ],
            Ok(None),
            &str,
            Utf8,
            StringArray
        );
        #[cfg(feature = "unicode_expressions")]
        test_function!(
            Reverse,
            &[lit(ScalarValue::Utf8(Some("abcde".to_string())))],
            Ok(Some("edcba")),
            &str,
            Utf8,
            StringArray
        );
        #[cfg(feature = "unicode_expressions")]
        test_function!(
            Reverse,
            &[lit(ScalarValue::Utf8(Some("loẅks".to_string())))],
            Ok(Some("skẅol")),
            &str,
            Utf8,
            StringArray
        );
        #[cfg(feature = "unicode_expressions")]
        test_function!(
            Reverse,
            &[lit(ScalarValue::Utf8(Some("loẅks".to_string())))],
            Ok(Some("skẅol")),
            &str,
            Utf8,
            StringArray
        );
        #[cfg(feature = "unicode_expressions")]
        test_function!(
            Reverse,
            &[lit(ScalarValue::Utf8(None))],
            Ok(None),
            &str,
            Utf8,
            StringArray
        );
        #[cfg(not(feature = "unicode_expressions"))]
        test_function!(
            Reverse,
            &[lit(ScalarValue::Utf8(Some("abcde".to_string())))],
            Err(DataFusionError::Internal(
                "function reverse requires compilation with feature flag: unicode_expressions.".to_string()
            )),
            &str,
            Utf8,
            StringArray
        );
        #[cfg(feature = "unicode_expressions")]
        test_function!(
            Right,
            &[
                lit(ScalarValue::Utf8(Some("abcde".to_string()))),
                lit(ScalarValue::Int8(Some(2))),
            ],
            Ok(Some("de")),
            &str,
            Utf8,
            StringArray
        );
        #[cfg(feature = "unicode_expressions")]
        test_function!(
            Right,
            &[
                lit(ScalarValue::Utf8(Some("abcde".to_string()))),
                lit(ScalarValue::Int64(Some(200))),
            ],
            Ok(Some("abcde")),
            &str,
            Utf8,
            StringArray
        );
        #[cfg(feature = "unicode_expressions")]
        test_function!(
            Right,
            &[
                lit(ScalarValue::Utf8(Some("abcde".to_string()))),
                lit(ScalarValue::Int64(Some(-2))),
            ],
            Ok(Some("cde")),
            &str,
            Utf8,
            StringArray
        );
        #[cfg(feature = "unicode_expressions")]
        test_function!(
            Right,
            &[
                lit(ScalarValue::Utf8(Some("abcde".to_string()))),
                lit(ScalarValue::Int64(Some(-200))),
            ],
            Ok(Some("")),
            &str,
            Utf8,
            StringArray
        );
        #[cfg(feature = "unicode_expressions")]
        test_function!(
            Right,
            &[
                lit(ScalarValue::Utf8(Some("abcde".to_string()))),
                lit(ScalarValue::Int64(Some(0))),
            ],
            Ok(Some("")),
            &str,
            Utf8,
            StringArray
        );
        #[cfg(feature = "unicode_expressions")]
        test_function!(
            Right,
            &[
                lit(ScalarValue::Utf8(None)),
                lit(ScalarValue::Int64(Some(2))),
            ],
            Ok(None),
            &str,
            Utf8,
            StringArray
        );
        #[cfg(feature = "unicode_expressions")]
        test_function!(
            Right,
            &[
                lit(ScalarValue::Utf8(Some("abcde".to_string()))),
                lit(ScalarValue::Int64(None)),
            ],
            Ok(None),
            &str,
            Utf8,
            StringArray
        );
        #[cfg(feature = "unicode_expressions")]
        test_function!(
            Right,
            &[
                lit(ScalarValue::Utf8(Some("joséésoj".to_string()))),
                lit(ScalarValue::Int64(Some(5))),
            ],
            Ok(Some("éésoj")),
            &str,
            Utf8,
            StringArray
        );
        #[cfg(feature = "unicode_expressions")]
        test_function!(
            Right,
            &[
                lit(ScalarValue::Utf8(Some("joséésoj".to_string()))),
                lit(ScalarValue::Int64(Some(-3))),
            ],
            Ok(Some("éésoj")),
            &str,
            Utf8,
            StringArray
        );
        #[cfg(not(feature = "unicode_expressions"))]
        test_function!(
            Right,
            &[
                lit(ScalarValue::Utf8(Some("abcde".to_string()))),
                lit(ScalarValue::Int8(Some(2))),
            ],
            Err(DataFusionError::Internal(
                "function right requires compilation with feature flag: unicode_expressions.".to_string()
            )),
            &str,
            Utf8,
            StringArray
        );
        #[cfg(feature = "unicode_expressions")]
        test_function!(
            Rpad,
            &[
                lit(ScalarValue::Utf8(Some("josé".to_string()))),
                lit(ScalarValue::Int64(Some(5))),
            ],
            Ok(Some("josé ")),
            &str,
            Utf8,
            StringArray
        );
        #[cfg(feature = "unicode_expressions")]
        test_function!(
            Rpad,
            &[
                lit(ScalarValue::Utf8(Some("hi".to_string()))),
                lit(ScalarValue::Int64(Some(5))),
            ],
            Ok(Some("hi   ")),
            &str,
            Utf8,
            StringArray
        );
        #[cfg(feature = "unicode_expressions")]
        test_function!(
            Rpad,
            &[
                lit(ScalarValue::Utf8(Some("hi".to_string()))),
                lit(ScalarValue::Int64(Some(0))),
            ],
            Ok(Some("")),
            &str,
            Utf8,
            StringArray
        );
        #[cfg(feature = "unicode_expressions")]
        test_function!(
            Rpad,
            &[
                lit(ScalarValue::Utf8(Some("hi".to_string()))),
                lit(ScalarValue::Int64(None)),
            ],
            Ok(None),
            &str,
            Utf8,
            StringArray
        );
        #[cfg(feature = "unicode_expressions")]
        test_function!(
            Rpad,
            &[
                lit(ScalarValue::Utf8(None)),
                lit(ScalarValue::Int64(Some(5))),
            ],
            Ok(None),
            &str,
            Utf8,
            StringArray
        );
        #[cfg(feature = "unicode_expressions")]
        test_function!(
            Rpad,
            &[
                lit(ScalarValue::Utf8(Some("hi".to_string()))),
                lit(ScalarValue::Int64(Some(5))),
                lit(ScalarValue::Utf8(Some("xy".to_string()))),
            ],
            Ok(Some("hixyx")),
            &str,
            Utf8,
            StringArray
        );
        #[cfg(feature = "unicode_expressions")]
        test_function!(
            Rpad,
            &[
                lit(ScalarValue::Utf8(Some("hi".to_string()))),
                lit(ScalarValue::Int64(Some(21))),
                lit(ScalarValue::Utf8(Some("abcdef".to_string()))),
            ],
            Ok(Some("hiabcdefabcdefabcdefa")),
            &str,
            Utf8,
            StringArray
        );
        #[cfg(feature = "unicode_expressions")]
        test_function!(
            Rpad,
            &[
                lit(ScalarValue::Utf8(Some("hi".to_string()))),
                lit(ScalarValue::Int64(Some(5))),
                lit(ScalarValue::Utf8(Some(" ".to_string()))),
            ],
            Ok(Some("hi   ")),
            &str,
            Utf8,
            StringArray
        );
        #[cfg(feature = "unicode_expressions")]
        test_function!(
            Rpad,
            &[
                lit(ScalarValue::Utf8(Some("hi".to_string()))),
                lit(ScalarValue::Int64(Some(5))),
                lit(ScalarValue::Utf8(Some("".to_string()))),
            ],
            Ok(Some("hi")),
            &str,
            Utf8,
            StringArray
        );
        #[cfg(feature = "unicode_expressions")]
        test_function!(
            Rpad,
            &[
                lit(ScalarValue::Utf8(None)),
                lit(ScalarValue::Int64(Some(5))),
                lit(ScalarValue::Utf8(Some("xy".to_string()))),
            ],
            Ok(None),
            &str,
            Utf8,
            StringArray
        );
        #[cfg(feature = "unicode_expressions")]
        test_function!(
            Rpad,
            &[
                lit(ScalarValue::Utf8(Some("hi".to_string()))),
                lit(ScalarValue::Int64(None)),
                lit(ScalarValue::Utf8(Some("xy".to_string()))),
            ],
            Ok(None),
            &str,
            Utf8,
            StringArray
        );
        #[cfg(feature = "unicode_expressions")]
        test_function!(
            Rpad,
            &[
                lit(ScalarValue::Utf8(Some("hi".to_string()))),
                lit(ScalarValue::Int64(Some(5))),
                lit(ScalarValue::Utf8(None)),
            ],
            Ok(None),
            &str,
            Utf8,
            StringArray
        );
        #[cfg(feature = "unicode_expressions")]
        test_function!(
            Rpad,
            &[
                lit(ScalarValue::Utf8(Some("josé".to_string()))),
                lit(ScalarValue::Int64(Some(10))),
                lit(ScalarValue::Utf8(Some("xy".to_string()))),
            ],
            Ok(Some("joséxyxyxy")),
            &str,
            Utf8,
            StringArray
        );
        #[cfg(feature = "unicode_expressions")]
        test_function!(
            Rpad,
            &[
                lit(ScalarValue::Utf8(Some("josé".to_string()))),
                lit(ScalarValue::Int64(Some(10))),
                lit(ScalarValue::Utf8(Some("éñ".to_string()))),
            ],
            Ok(Some("josééñéñéñ")),
            &str,
            Utf8,
            StringArray
        );
        #[cfg(not(feature = "unicode_expressions"))]
        test_function!(
            Rpad,
            &[
                lit(ScalarValue::Utf8(Some("josé".to_string()))),
                lit(ScalarValue::Int64(Some(5))),
            ],
            Err(DataFusionError::Internal(
                "function rpad requires compilation with feature flag: unicode_expressions.".to_string()
            )),
            &str,
            Utf8,
            StringArray
        );
        test_function!(
            Rtrim,
            &[lit(ScalarValue::Utf8(Some("trim ".to_string())))],
            Ok(Some("trim")),
            &str,
            Utf8,
            StringArray
        );
        test_function!(
            Rtrim,
            &[lit(ScalarValue::Utf8(Some(" trim ".to_string())))],
            Ok(Some(" trim")),
            &str,
            Utf8,
            StringArray
        );
        test_function!(
            Rtrim,
            &[lit(ScalarValue::Utf8(Some(" trim \n".to_string())))],
            Ok(Some(" trim \n")),
            &str,
            Utf8,
            StringArray
        );
        test_function!(
            Rtrim,
            &[lit(ScalarValue::Utf8(Some(" trim".to_string())))],
            Ok(Some(" trim")),
            &str,
            Utf8,
            StringArray
        );
        test_function!(
            Rtrim,
            &[lit(ScalarValue::Utf8(Some("trim".to_string())))],
            Ok(Some("trim")),
            &str,
            Utf8,
            StringArray
        );
        test_function!(
            Rtrim,
            &[lit(ScalarValue::Utf8(None))],
            Ok(None),
            &str,
            Utf8,
            StringArray
        );
        type B = BinaryArray<i32>;
        #[cfg(feature = "crypto_expressions")]
        test_function!(
            SHA224,
            &[lit(ScalarValue::Utf8(Some("tom".to_string())))],
            Ok(Some(&[
                11u8, 246u8, 203u8, 98u8, 100u8, 156u8, 66u8, 169u8, 174u8, 56u8, 118u8,
                171u8, 111u8, 109u8, 146u8, 173u8, 54u8, 203u8, 84u8, 20u8, 228u8, 149u8,
                248u8, 135u8, 50u8, 146u8, 190u8, 77u8
            ])),
            &[u8],
            Binary,
            B
        );
        #[cfg(feature = "crypto_expressions")]
        test_function!(
            SHA224,
            &[lit(ScalarValue::Utf8(Some("".to_string())))],
            Ok(Some(&[
                209u8, 74u8, 2u8, 140u8, 42u8, 58u8, 43u8, 201u8, 71u8, 97u8, 2u8, 187u8,
                40u8, 130u8, 52u8, 196u8, 21u8, 162u8, 176u8, 31u8, 130u8, 142u8, 166u8,
                42u8, 197u8, 179u8, 228u8, 47u8
            ])),
            &[u8],
            Binary,
            B
        );
        #[cfg(feature = "crypto_expressions")]
        test_function!(
            SHA224,
            &[lit(ScalarValue::Utf8(None))],
            Ok(None),
            &[u8],
            Binary,
            B
        );
        #[cfg(not(feature = "crypto_expressions"))]
        test_function!(
            SHA224,
            &[lit(ScalarValue::Utf8(Some("tom".to_string())))],
            Err(DataFusionError::Internal(
                "function sha224 requires compilation with feature flag: crypto_expressions.".to_string()
            )),
            &[u8],
            Binary,
            B
        );
        #[cfg(feature = "crypto_expressions")]
        test_function!(
            SHA256,
            &[lit(ScalarValue::Utf8(Some("tom".to_string())))],
            Ok(Some(&[
                225u8, 96u8, 143u8, 117u8, 197u8, 215u8, 129u8, 63u8, 61u8, 64u8, 49u8,
                203u8, 48u8, 191u8, 183u8, 134u8, 80u8, 125u8, 152u8, 19u8, 117u8, 56u8,
                255u8, 142u8, 18u8, 138u8, 111u8, 247u8, 78u8, 132u8, 230u8, 67u8
            ])),
            &[u8],
            Binary,
            B
        );
        #[cfg(feature = "crypto_expressions")]
        test_function!(
            SHA256,
            &[lit(ScalarValue::Utf8(Some("".to_string())))],
            Ok(Some(&[
                227u8, 176u8, 196u8, 66u8, 152u8, 252u8, 28u8, 20u8, 154u8, 251u8, 244u8,
                200u8, 153u8, 111u8, 185u8, 36u8, 39u8, 174u8, 65u8, 228u8, 100u8, 155u8,
                147u8, 76u8, 164u8, 149u8, 153u8, 27u8, 120u8, 82u8, 184u8, 85u8
            ])),
            &[u8],
            Binary,
            B
        );
        #[cfg(feature = "crypto_expressions")]
        test_function!(
            SHA256,
            &[lit(ScalarValue::Utf8(None))],
            Ok(None),
            &[u8],
            Binary,
            B
        );
        #[cfg(not(feature = "crypto_expressions"))]
        test_function!(
            SHA256,
            &[lit(ScalarValue::Utf8(Some("tom".to_string())))],
            Err(DataFusionError::Internal(
                "function sha256 requires compilation with feature flag: crypto_expressions.".to_string()
            )),
            &[u8],
            Binary,
            B
        );
        #[cfg(feature = "crypto_expressions")]
        test_function!(
            SHA384,
            &[lit(ScalarValue::Utf8(Some("tom".to_string())))],
            Ok(Some(&[
                9u8, 111u8, 91u8, 104u8, 170u8, 119u8, 132u8, 142u8, 79u8, 223u8, 92u8,
                28u8, 11u8, 53u8, 13u8, 226u8, 219u8, 250u8, 214u8, 15u8, 253u8, 124u8,
                37u8, 217u8, 234u8, 7u8, 198u8, 193u8, 155u8, 138u8, 77u8, 85u8, 169u8,
                24u8, 126u8, 177u8, 23u8, 197u8, 87u8, 136u8, 63u8, 88u8, 193u8, 109u8,
                250u8, 195u8, 227u8, 67u8
            ])),
            &[u8],
            Binary,
            B
        );
        #[cfg(feature = "crypto_expressions")]
        test_function!(
            SHA384,
            &[lit(ScalarValue::Utf8(Some("".to_string())))],
            Ok(Some(&[
                56u8, 176u8, 96u8, 167u8, 81u8, 172u8, 150u8, 56u8, 76u8, 217u8, 50u8,
                126u8, 177u8, 177u8, 227u8, 106u8, 33u8, 253u8, 183u8, 17u8, 20u8, 190u8,
                7u8, 67u8, 76u8, 12u8, 199u8, 191u8, 99u8, 246u8, 225u8, 218u8, 39u8,
                78u8, 222u8, 191u8, 231u8, 111u8, 101u8, 251u8, 213u8, 26u8, 210u8,
                241u8, 72u8, 152u8, 185u8, 91u8
            ])),
            &[u8],
            Binary,
            B
        );
        #[cfg(feature = "crypto_expressions")]
        test_function!(
            SHA384,
            &[lit(ScalarValue::Utf8(None))],
            Ok(None),
            &[u8],
            Binary,
            B
        );
        #[cfg(not(feature = "crypto_expressions"))]
        test_function!(
            SHA384,
            &[lit(ScalarValue::Utf8(Some("tom".to_string())))],
            Err(DataFusionError::Internal(
                "function sha384 requires compilation with feature flag: crypto_expressions.".to_string()
            )),
            &[u8],
            Binary,
            B
        );
        #[cfg(feature = "crypto_expressions")]
        test_function!(
            SHA512,
            &[lit(ScalarValue::Utf8(Some("tom".to_string())))],
            Ok(Some(&[
                110u8, 27u8, 155u8, 63u8, 232u8, 64u8, 104u8, 14u8, 55u8, 5u8, 31u8,
                122u8, 213u8, 233u8, 89u8, 214u8, 243u8, 154u8, 208u8, 248u8, 136u8,
                93u8, 133u8, 81u8, 102u8, 245u8, 92u8, 101u8, 148u8, 105u8, 211u8, 200u8,
                183u8, 129u8, 24u8, 196u8, 74u8, 42u8, 73u8, 199u8, 45u8, 219u8, 72u8,
                28u8, 214u8, 216u8, 115u8, 16u8, 52u8, 225u8, 28u8, 192u8, 48u8, 7u8,
                11u8, 168u8, 67u8, 169u8, 11u8, 52u8, 149u8, 203u8, 141u8, 62u8
            ])),
            &[u8],
            Binary,
            B
        );
        #[cfg(feature = "crypto_expressions")]
        test_function!(
            SHA512,
            &[lit(ScalarValue::Utf8(Some("".to_string())))],
            Ok(Some(&[
                207u8, 131u8, 225u8, 53u8, 126u8, 239u8, 184u8, 189u8, 241u8, 84u8, 40u8,
                80u8, 214u8, 109u8, 128u8, 7u8, 214u8, 32u8, 228u8, 5u8, 11u8, 87u8,
                21u8, 220u8, 131u8, 244u8, 169u8, 33u8, 211u8, 108u8, 233u8, 206u8, 71u8,
                208u8, 209u8, 60u8, 93u8, 133u8, 242u8, 176u8, 255u8, 131u8, 24u8, 210u8,
                135u8, 126u8, 236u8, 47u8, 99u8, 185u8, 49u8, 189u8, 71u8, 65u8, 122u8,
                129u8, 165u8, 56u8, 50u8, 122u8, 249u8, 39u8, 218u8, 62u8
            ])),
            &[u8],
            Binary,
            B
        );
        #[cfg(feature = "crypto_expressions")]
        test_function!(
            SHA512,
            &[lit(ScalarValue::Utf8(None))],
            Ok(None),
            &[u8],
            Binary,
            B
        );
        #[cfg(not(feature = "crypto_expressions"))]
        test_function!(
            SHA512,
            &[lit(ScalarValue::Utf8(Some("tom".to_string())))],
            Err(DataFusionError::Internal(
                "function sha512 requires compilation with feature flag: crypto_expressions.".to_string()
            )),
            &[u8],
            Binary,
            BinaryArray
        );
        test_function!(
            SplitPart,
            &[
                lit(ScalarValue::Utf8(Some("abc~@~def~@~ghi".to_string()))),
                lit(ScalarValue::Utf8(Some("~@~".to_string()))),
                lit(ScalarValue::Int64(Some(2))),
            ],
            Ok(Some("def")),
            &str,
            Utf8,
            StringArray
        );
        test_function!(
            SplitPart,
            &[
                lit(ScalarValue::Utf8(Some("abc~@~def~@~ghi".to_string()))),
                lit(ScalarValue::Utf8(Some("~@~".to_string()))),
                lit(ScalarValue::Int64(Some(20))),
            ],
            Ok(Some("")),
            &str,
            Utf8,
            StringArray
        );
        test_function!(
            SplitPart,
            &[
                lit(ScalarValue::Utf8(Some("abc~@~def~@~ghi".to_string()))),
                lit(ScalarValue::Utf8(Some("~@~".to_string()))),
                lit(ScalarValue::Int64(Some(-1))),
            ],
            Err(DataFusionError::Execution(
                "field position must be greater than zero".to_string(),
            )),
            &str,
            Utf8,
            StringArray
        );
        test_function!(
            StartsWith,
            &[
                lit(ScalarValue::Utf8(Some("alphabet".to_string()))),
                lit(ScalarValue::Utf8(Some("alph".to_string()))),
            ],
            Ok(Some(true)),
            bool,
            Boolean,
            BooleanArray
        );
        test_function!(
            StartsWith,
            &[
                lit(ScalarValue::Utf8(Some("alphabet".to_string()))),
                lit(ScalarValue::Utf8(Some("blph".to_string()))),
            ],
            Ok(Some(false)),
            bool,
            Boolean,
            BooleanArray
        );
        test_function!(
            StartsWith,
            &[
                lit(ScalarValue::Utf8(None)),
                lit(ScalarValue::Utf8(Some("alph".to_string()))),
            ],
            Ok(None),
            bool,
            Boolean,
            BooleanArray
        );
        test_function!(
            StartsWith,
            &[
                lit(ScalarValue::Utf8(Some("alphabet".to_string()))),
                lit(ScalarValue::Utf8(None)),
            ],
            Ok(None),
            bool,
            Boolean,
            BooleanArray
        );
        #[cfg(feature = "unicode_expressions")]
        test_function!(
            Strpos,
            &[
                lit(ScalarValue::Utf8(Some("abc".to_string()))),
                lit(ScalarValue::Utf8(Some("c".to_string()))),
            ],
            Ok(Some(3)),
            i32,
            Int32,
            Int32Array
        );
        #[cfg(feature = "unicode_expressions")]
        test_function!(
            Strpos,
            &[
                lit(ScalarValue::Utf8(Some("josé".to_string()))),
                lit(ScalarValue::Utf8(Some("é".to_string()))),
            ],
            Ok(Some(4)),
            i32,
            Int32,
            Int32Array
        );
        #[cfg(feature = "unicode_expressions")]
        test_function!(
            Strpos,
            &[
                lit(ScalarValue::Utf8(Some("joséésoj".to_string()))),
                lit(ScalarValue::Utf8(Some("so".to_string()))),
            ],
            Ok(Some(6)),
            i32,
            Int32,
            Int32Array
        );
        #[cfg(feature = "unicode_expressions")]
        test_function!(
            Strpos,
            &[
                lit(ScalarValue::Utf8(Some("joséésoj".to_string()))),
                lit(ScalarValue::Utf8(Some("abc".to_string()))),
            ],
            Ok(Some(0)),
            i32,
            Int32,
            Int32Array
        );
        #[cfg(feature = "unicode_expressions")]
        test_function!(
            Strpos,
            &[
                lit(ScalarValue::Utf8(None)),
                lit(ScalarValue::Utf8(Some("abc".to_string()))),
            ],
            Ok(None),
            i32,
            Int32,
            Int32Array
        );
        #[cfg(feature = "unicode_expressions")]
        test_function!(
            Strpos,
            &[
                lit(ScalarValue::Utf8(Some("joséésoj".to_string()))),
                lit(ScalarValue::Utf8(None)),
            ],
            Ok(None),
            i32,
            Int32,
            Int32Array
        );
        #[cfg(not(feature = "unicode_expressions"))]
        test_function!(
            Strpos,
            &[
                lit(ScalarValue::Utf8(Some("joséésoj".to_string()))),
                lit(ScalarValue::Utf8(None)),
            ],
            Err(DataFusionError::Internal(
                "function strpos requires compilation with feature flag: unicode_expressions.".to_string()
            )),
            i32,
            Int32,
            Int32Array
        );
        #[cfg(feature = "unicode_expressions")]
        test_function!(
            Substr,
            &[
                lit(ScalarValue::Utf8(Some("alphabet".to_string()))),
                lit(ScalarValue::Int64(Some(0))),
            ],
            Ok(Some("alphabet")),
            &str,
            Utf8,
            StringArray
        );
        #[cfg(feature = "unicode_expressions")]
        test_function!(
            Substr,
            &[
                lit(ScalarValue::Utf8(Some("joséésoj".to_string()))),
                lit(ScalarValue::Int64(Some(5))),
            ],
            Ok(Some("ésoj")),
            &str,
            Utf8,
            StringArray
        );
        #[cfg(feature = "unicode_expressions")]
        test_function!(
            Substr,
            &[
                lit(ScalarValue::Utf8(Some("joséésoj".to_string()))),
                lit(ScalarValue::Int64(Some(-5))),
            ],
            Ok(Some("joséésoj")),
            &str,
            Utf8,
            StringArray
        );
        #[cfg(feature = "unicode_expressions")]
        test_function!(
            Substr,
            &[
<<<<<<< HEAD
                lit(ScalarValue::Utf8(Some("joséésoj".to_string()))),
                lit(ScalarValue::Int64(Some(-5))),
            ],
            Ok(Some("joséésoj")),
            &str,
            Utf8,
            StringArray
        );
        #[cfg(feature = "unicode_expressions")]
        test_function!(
            Substr,
            &[
=======
>>>>>>> a1a1815e
                lit(ScalarValue::Utf8(Some("alphabet".to_string()))),
                lit(ScalarValue::Int64(Some(1))),
            ],
            Ok(Some("alphabet")),
            &str,
            Utf8,
            StringArray
        );
        #[cfg(feature = "unicode_expressions")]
        test_function!(
            Substr,
            &[
                lit(ScalarValue::Utf8(Some("alphabet".to_string()))),
                lit(ScalarValue::Int64(Some(2))),
            ],
            Ok(Some("lphabet")),
            &str,
            Utf8,
            StringArray
        );
        #[cfg(feature = "unicode_expressions")]
        test_function!(
            Substr,
            &[
                lit(ScalarValue::Utf8(Some("alphabet".to_string()))),
                lit(ScalarValue::Int64(Some(3))),
            ],
            Ok(Some("phabet")),
            &str,
            Utf8,
            StringArray
        );
        #[cfg(feature = "unicode_expressions")]
        test_function!(
            Substr,
            &[
                lit(ScalarValue::Utf8(Some("alphabet".to_string()))),
                lit(ScalarValue::Int64(Some(-3))),
            ],
            Ok(Some("alphabet")),
            &str,
            Utf8,
            StringArray
        );
        #[cfg(feature = "unicode_expressions")]
        test_function!(
            Substr,
            &[
                lit(ScalarValue::Utf8(Some("alphabet".to_string()))),
                lit(ScalarValue::Int64(Some(30))),
            ],
            Ok(Some("")),
            &str,
            Utf8,
            StringArray
        );
        #[cfg(feature = "unicode_expressions")]
        test_function!(
            Substr,
            &[
                lit(ScalarValue::Utf8(Some("alphabet".to_string()))),
                lit(ScalarValue::Int64(None)),
            ],
            Ok(None),
            &str,
            Utf8,
            StringArray
        );
        #[cfg(feature = "unicode_expressions")]
        test_function!(
            Substr,
            &[
                lit(ScalarValue::Utf8(Some("alphabet".to_string()))),
                lit(ScalarValue::Int64(Some(3))),
                lit(ScalarValue::Int64(Some(2))),
            ],
            Ok(Some("ph")),
            &str,
            Utf8,
            StringArray
        );
        #[cfg(feature = "unicode_expressions")]
        test_function!(
            Substr,
            &[
                lit(ScalarValue::Utf8(Some("alphabet".to_string()))),
                lit(ScalarValue::Int64(Some(3))),
                lit(ScalarValue::Int64(Some(20))),
            ],
            Ok(Some("phabet")),
            &str,
            Utf8,
            StringArray
        );
        #[cfg(feature = "unicode_expressions")]
        test_function!(
            Substr,
            &[
                lit(ScalarValue::Utf8(Some("alphabet".to_string()))),
                lit(ScalarValue::Int64(Some(0))),
                lit(ScalarValue::Int64(Some(5))),
            ],
            Ok(Some("alph")),
            &str,
            Utf8,
            StringArray
        );
        // starting from 5 (10 + -5)
        #[cfg(feature = "unicode_expressions")]
        test_function!(
            Substr,
            &[
                lit(ScalarValue::Utf8(Some("alphabet".to_string()))),
                lit(ScalarValue::Int64(Some(-5))),
                lit(ScalarValue::Int64(Some(10))),
            ],
            Ok(Some("alph")),
            &str,
            Utf8,
            StringArray
        );
        // starting from -1 (4 + -5)
        #[cfg(feature = "unicode_expressions")]
        test_function!(
            Substr,
            &[
                lit(ScalarValue::Utf8(Some("alphabet".to_string()))),
                lit(ScalarValue::Int64(Some(-5))),
                lit(ScalarValue::Int64(Some(4))),
            ],
            Ok(Some("")),
            &str,
            Utf8,
            StringArray
        );
        // starting from 0 (5 + -5)
        #[cfg(feature = "unicode_expressions")]
        test_function!(
            Substr,
            &[
                lit(ScalarValue::Utf8(Some("alphabet".to_string()))),
                lit(ScalarValue::Int64(Some(-5))),
                lit(ScalarValue::Int64(Some(5))),
            ],
            Ok(Some("")),
            &str,
            Utf8,
            StringArray
        );
        #[cfg(feature = "unicode_expressions")]
        test_function!(
            Substr,
            &[
                lit(ScalarValue::Utf8(Some("alphabet".to_string()))),
                lit(ScalarValue::Int64(None)),
                lit(ScalarValue::Int64(Some(20))),
            ],
            Ok(None),
            &str,
            Utf8,
            StringArray
        );
        #[cfg(feature = "unicode_expressions")]
        test_function!(
            Substr,
            &[
                lit(ScalarValue::Utf8(Some("alphabet".to_string()))),
                lit(ScalarValue::Int64(Some(3))),
                lit(ScalarValue::Int64(None)),
            ],
            Ok(None),
            &str,
            Utf8,
            StringArray
        );
        #[cfg(feature = "unicode_expressions")]
        test_function!(
            Substr,
            &[
                lit(ScalarValue::Utf8(Some("alphabet".to_string()))),
                lit(ScalarValue::Int64(Some(1))),
                lit(ScalarValue::Int64(Some(-1))),
            ],
            Err(DataFusionError::Execution(
                "negative substring length not allowed: substr(<str>, 1, -1)".to_string(),
            )),
            &str,
            Utf8,
            StringArray
        );
        #[cfg(feature = "unicode_expressions")]
        test_function!(
            Substr,
            &[
                lit(ScalarValue::Utf8(Some("joséésoj".to_string()))),
                lit(ScalarValue::Int64(Some(5))),
                lit(ScalarValue::Int64(Some(2))),
            ],
            Ok(Some("és")),
            &str,
            Utf8,
            StringArray
        );
        #[cfg(not(feature = "unicode_expressions"))]
        test_function!(
            Substr,
            &[
                lit(ScalarValue::Utf8(Some("alphabet".to_string()))),
                lit(ScalarValue::Int64(Some(0))),
            ],
            Err(DataFusionError::Internal(
                "function substr requires compilation with feature flag: unicode_expressions.".to_string()
            )),
            &str,
            Utf8,
            StringArray
        );
        #[cfg(feature = "unicode_expressions")]
        test_function!(
            Translate,
            &[
                lit(ScalarValue::Utf8(Some("12345".to_string()))),
                lit(ScalarValue::Utf8(Some("143".to_string()))),
                lit(ScalarValue::Utf8(Some("ax".to_string()))),
            ],
            Ok(Some("a2x5")),
            &str,
            Utf8,
            StringArray
        );
        #[cfg(feature = "unicode_expressions")]
        test_function!(
            Translate,
            &[
                lit(ScalarValue::Utf8(None)),
                lit(ScalarValue::Utf8(Some("143".to_string()))),
                lit(ScalarValue::Utf8(Some("ax".to_string()))),
            ],
            Ok(None),
            &str,
            Utf8,
            StringArray
        );
        #[cfg(feature = "unicode_expressions")]
        test_function!(
            Translate,
            &[
                lit(ScalarValue::Utf8(Some("12345".to_string()))),
                lit(ScalarValue::Utf8(None)),
                lit(ScalarValue::Utf8(Some("ax".to_string()))),
            ],
            Ok(None),
            &str,
            Utf8,
            StringArray
        );
        #[cfg(feature = "unicode_expressions")]
        test_function!(
            Translate,
            &[
                lit(ScalarValue::Utf8(Some("12345".to_string()))),
                lit(ScalarValue::Utf8(Some("143".to_string()))),
                lit(ScalarValue::Utf8(None)),
            ],
            Ok(None),
            &str,
            Utf8,
            StringArray
        );
        #[cfg(feature = "unicode_expressions")]
        test_function!(
            Translate,
            &[
                lit(ScalarValue::Utf8(Some("é2íñ5".to_string()))),
                lit(ScalarValue::Utf8(Some("éñí".to_string()))),
                lit(ScalarValue::Utf8(Some("óü".to_string()))),
            ],
            Ok(Some("ó2ü5")),
            &str,
            Utf8,
            StringArray
        );
        #[cfg(not(feature = "unicode_expressions"))]
        test_function!(
            Translate,
            &[
                lit(ScalarValue::Utf8(Some("12345".to_string()))),
                lit(ScalarValue::Utf8(Some("143".to_string()))),
                lit(ScalarValue::Utf8(Some("ax".to_string()))),
            ],
            Err(DataFusionError::Internal(
                "function translate requires compilation with feature flag: unicode_expressions.".to_string()
            )),
            &str,
            Utf8,
            StringArray
        );
        test_function!(
            Trim,
            &[lit(ScalarValue::Utf8(Some(" trim ".to_string())))],
            Ok(Some("trim")),
            &str,
            Utf8,
            StringArray
        );
        test_function!(
            Trim,
            &[lit(ScalarValue::Utf8(Some("trim ".to_string())))],
            Ok(Some("trim")),
            &str,
            Utf8,
            StringArray
        );
        test_function!(
            Trim,
            &[lit(ScalarValue::Utf8(Some(" trim".to_string())))],
            Ok(Some("trim")),
            &str,
            Utf8,
            StringArray
        );
        test_function!(
            Trim,
            &[lit(ScalarValue::Utf8(None))],
            Ok(None),
            &str,
            Utf8,
            StringArray
        );
        test_function!(
            Upper,
            &[lit(ScalarValue::Utf8(Some("upper".to_string())))],
            Ok(Some("UPPER")),
            &str,
            Utf8,
            StringArray
        );
        test_function!(
            Upper,
            &[lit(ScalarValue::Utf8(Some("UPPER".to_string())))],
            Ok(Some("UPPER")),
            &str,
            Utf8,
            StringArray
        );
        test_function!(
            Upper,
            &[lit(ScalarValue::Utf8(None))],
            Ok(None),
            &str,
            Utf8,
            StringArray
        );
        Ok(())
    }

    #[test]
    fn test_empty_arguments_error() -> Result<()> {
        let execution_props = ExecutionProps::new();
        let schema = Schema::new(vec![Field::new("a", DataType::Int32, false)]);

        // pick some arbitrary functions to test
        let funs = [
            BuiltinScalarFunction::Concat,
            BuiltinScalarFunction::ToTimestamp,
            BuiltinScalarFunction::Abs,
            BuiltinScalarFunction::Repeat,
        ];

        for fun in funs.iter() {
            let expr = create_physical_expr(fun, &[], &schema, &execution_props);

            match expr {
                Ok(..) => {
                    return Err(DataFusionError::Plan(format!(
                        "Builtin scalar function {} does not support empty arguments",
                        fun
                    )));
                }
                Err(DataFusionError::Internal(err)) => {
                    if err
                        != format!(
                            "Builtin scalar function {} does not support empty arguments",
                            fun
                        )
                    {
                        return Err(DataFusionError::Internal(format!(
                            "Builtin scalar function {} didn't got the right error message with empty arguments", fun)));
                    }
                }
                Err(..) => {
                    return Err(DataFusionError::Internal(format!(
                        "Builtin scalar function {} didn't got the right error with empty arguments", fun)));
                }
            }
        }
        Ok(())
    }

    #[test]
    fn test_empty_arguments() -> Result<()> {
        let execution_props = ExecutionProps::new();
        let schema = Schema::new(vec![Field::new("a", DataType::Int32, false)]);

        let funs = [BuiltinScalarFunction::Now, BuiltinScalarFunction::Random];

        for fun in funs.iter() {
            create_physical_expr(fun, &[], &schema, &execution_props)?;
        }
        Ok(())
    }

    fn generic_test_array(
        value1: ArrayRef,
        value2: ArrayRef,
        expected: ArrayRef,
    ) -> Result<()> {
        // any type works here: we evaluate against a literal of `value`
        let schema = Schema::new(vec![
            Field::new("a", value1.data_type().clone(), false),
            Field::new("b", value2.data_type().clone(), false),
        ]);
        let columns: Vec<ArrayRef> = vec![value1, value2];
        let execution_props = ExecutionProps::new();

        let expr = create_physical_expr(
            &BuiltinScalarFunction::Array,
            &[col("a", &schema)?, col("b", &schema)?],
            &schema,
            &execution_props,
        )?;

        // evaluate works
        let batch = RecordBatch::try_new(Arc::new(schema.clone()), columns)?;
        let result = expr.evaluate(&batch)?.into_array(batch.num_rows());

        // downcast works
        let result = result
            .as_any()
            .downcast_ref::<FixedSizeListArray>()
            .unwrap();

        // value and type is correct
        assert_eq!(result.value(0).as_ref(), expected.as_ref());

        Ok(())
    }

    #[test]
    fn test_array() -> Result<()> {
        generic_test_array(
            Arc::new(StringArray::from_slice(&["aa"])),
            Arc::new(StringArray::from_slice(&["bb"])),
            Arc::new(StringArray::from_slice(&["aa", "bb"])),
        )?;

        // different types, to validate that casting happens
        generic_test_array(
            Arc::new(UInt32Array::from_slice(&[1])),
            Arc::new(UInt64Array::from_slice(&[1])),
            Arc::new(UInt64Array::from_slice(&[1, 1])),
        )?;

        // different types (another order), to validate that casting happens
        generic_test_array(
            Arc::new(UInt64Array::from_slice(&[1])),
            Arc::new(UInt32Array::from_slice(&[1])),
            Arc::new(UInt64Array::from_slice(&[1, 1])),
        )
    }

    #[test]
    #[cfg(feature = "regex_expressions")]
    fn test_regexp_match() -> Result<()> {
        use arrow::array::ListArray;
        let schema = Schema::new(vec![Field::new("a", DataType::Utf8, false)]);
        let execution_props = ExecutionProps::new();

        // concat(value, value)
        let col_value: ArrayRef = Arc::new(StringArray::from_slice(&["aaa-555"]));
        let pattern = lit(ScalarValue::Utf8(Some(r".*-(\d*)".to_string())));
        let columns: Vec<ArrayRef> = vec![col_value];
        let expr = create_physical_expr(
            &BuiltinScalarFunction::RegexpMatch,
            &[col("a", &schema)?, pattern],
            &schema,
            &execution_props,
        )?;

        // type is correct
        assert_eq!(
            expr.data_type(&schema)?,
            DataType::List(Box::new(Field::new("item", DataType::Utf8, true)))
        );

        // evaluate works
        let batch = RecordBatch::try_new(Arc::new(schema.clone()), columns)?;
        let result = expr.evaluate(&batch)?.into_array(batch.num_rows());

        // downcast works
        let result = result.as_any().downcast_ref::<ListArray<i32>>().unwrap();
        let first_row = result.value(0);
        let first_row = first_row.as_any().downcast_ref::<StringArray>().unwrap();

        // value is correct
        let expected = "555".to_string();
        assert_eq!(first_row.value(0), expected);

        Ok(())
    }

    #[test]
    #[cfg(feature = "regex_expressions")]
    fn test_regexp_match_all_literals() -> Result<()> {
        use arrow::array::ListArray;
        let schema = Schema::new(vec![Field::new("a", DataType::Int32, false)]);
        let execution_props = ExecutionProps::new();

        let col_value = lit(ScalarValue::Utf8(Some("aaa-555".to_string())));
        let pattern = lit(ScalarValue::Utf8(Some(r".*-(\d*)".to_string())));
        let columns: Vec<ArrayRef> = vec![Arc::new(Int32Array::from_slice(&[1]))];
        let expr = create_physical_expr(
            &BuiltinScalarFunction::RegexpMatch,
            &[col_value, pattern],
            &schema,
            &execution_props,
        )?;

        // type is correct
        assert_eq!(
            expr.data_type(&schema)?,
            DataType::List(Box::new(Field::new("item", DataType::Utf8, true)))
        );

        // evaluate works
        let batch = RecordBatch::try_new(Arc::new(schema.clone()), columns)?;
        let result = expr.evaluate(&batch)?.into_array(batch.num_rows());

        // downcast works
        let result = result.as_any().downcast_ref::<ListArray<i32>>().unwrap();
        let first_row = result.value(0);
        let first_row = first_row.as_any().downcast_ref::<StringArray>().unwrap();

        // value is correct
        let expected = "555".to_string();
        assert_eq!(first_row.value(0), expected);

        Ok(())
    }
}<|MERGE_RESOLUTION|>--- conflicted
+++ resolved
@@ -34,58 +34,31 @@
     ColumnarValue, PhysicalExpr,
 };
 use crate::execution::context::ExecutionProps;
-<<<<<<< HEAD
+use crate::execution::context::ExecutionProps;
 use crate::physical_plan::array_expressions;
 use crate::physical_plan::datetime_expressions;
 use crate::physical_plan::expressions::cast::DEFAULT_DATAFUSION_CAST_OPTIONS;
-=======
->>>>>>> a1a1815e
 use crate::physical_plan::expressions::{
     cast_column, nullif_func, SUPPORTED_NULLIF_TYPES,
 };
-<<<<<<< HEAD
 use crate::physical_plan::math_expressions;
 use crate::physical_plan::string_expressions;
 use crate::record_batch::RecordBatch;
-=======
->>>>>>> a1a1815e
 use crate::{
     error::{DataFusionError, Result},
     scalar::ScalarValue,
 };
 use arrow::{
     array::ArrayRef,
-<<<<<<< HEAD
+    array::ArrayRef,
     array::*,
+    compute::kernels::length::{bit_length, length},
     compute::length::length,
     datatypes::TimeUnit,
+    datatypes::{DataType, Field, Int32Type, Int64Type, Schema},
     datatypes::{DataType, Field, Schema},
     error::{ArrowError, Result as ArrowResult},
     types::NativeType,
-};
-pub use datafusion_expr::NullColumnarValue;
-pub use datafusion_expr::{BuiltinScalarFunction, Signature, TypeSignature, Volatility};
-use fmt::{Debug, Formatter};
-use std::{any::Any, fmt, sync::Arc};
-
-/// Scalar function
-///
-/// The Fn param is the wrapped function but be aware that the function will
-/// be passed with the slice / vec of columnar values (either scalar or array)
-/// with the exception of zero param function, where a singular element vec
-/// will be passed. In that case the single element is a null array to indicate
-/// the batch's row count (so that the generative zero-argument function can know
-/// the result array size).
-pub type ScalarFunctionImplementation =
-    Arc<dyn Fn(&[ColumnarValue]) -> Result<ColumnarValue> + Send + Sync>;
-
-/// A function's return type
-pub type ReturnTypeFunction =
-    Arc<dyn Fn(&[DataType]) -> Result<Arc<DataType>> + Send + Sync>;
-=======
-    compute::kernels::length::{bit_length, length},
-    datatypes::TimeUnit,
-    datatypes::{DataType, Field, Int32Type, Int64Type, Schema},
 };
 use datafusion_expr::ScalarFunctionImplementation;
 pub use datafusion_expr::{BuiltinScalarFunction, Signature, TypeSignature, Volatility};
@@ -94,7 +67,6 @@
 use datafusion_physical_expr::math_expressions;
 use datafusion_physical_expr::string_expressions;
 use std::sync::Arc;
->>>>>>> a1a1815e
 
 macro_rules! make_utf8_to_return_type {
     ($FUNC:ident, $largeUtf8Type:expr, $utf8Type:expr) => {
@@ -297,7 +269,476 @@
 
     let data_type = return_type(fun, &coerced_expr_types)?;
 
-<<<<<<< HEAD
+    let fun_expr: ScalarFunctionImplementation = match fun {
+        // These functions need args and input schema to pick an implementation
+        // Unlike the string functions, which actually figure out the function to use with each array,
+        // here we return either a cast fn or string timestamp translation based on the expression data type
+        // so we don't have to pay a per-array/batch cost.
+        BuiltinScalarFunction::ToTimestamp => {
+            Arc::new(match coerced_phy_exprs[0].data_type(input_schema) {
+                Ok(DataType::Int64) | Ok(DataType::Timestamp(_, None)) => {
+                    |col_values: &[ColumnarValue]| {
+                        cast_column(
+                            &col_values[0],
+                            &DataType::Timestamp(TimeUnit::Nanosecond, None),
+                            &DEFAULT_DATAFUSION_CAST_OPTIONS,
+                        )
+                    }
+                }
+                Ok(DataType::Utf8) => datetime_expressions::to_timestamp,
+                other => {
+                    return Err(DataFusionError::Internal(format!(
+                        "Unsupported data type {:?} for function to_timestamp",
+                        other,
+                    )))
+                }
+            })
+        }
+        BuiltinScalarFunction::ToTimestampMillis => {
+            Arc::new(match coerced_phy_exprs[0].data_type(input_schema) {
+                Ok(DataType::Int64) | Ok(DataType::Timestamp(_, None)) => {
+                    |col_values: &[ColumnarValue]| {
+                        cast_column(
+                            &col_values[0],
+                            &DataType::Timestamp(TimeUnit::Millisecond, None),
+                            &DEFAULT_DATAFUSION_CAST_OPTIONS,
+                        )
+                    }
+                }
+                Ok(DataType::Utf8) => datetime_expressions::to_timestamp_millis,
+                other => {
+                    return Err(DataFusionError::Internal(format!(
+                        "Unsupported data type {:?} for function to_timestamp_millis",
+                        other,
+                    )))
+                }
+            })
+        }
+        BuiltinScalarFunction::ToTimestampMicros => {
+            Arc::new(match coerced_phy_exprs[0].data_type(input_schema) {
+                Ok(DataType::Int64) | Ok(DataType::Timestamp(_, None)) => {
+                    |col_values: &[ColumnarValue]| {
+                        cast_column(
+                            &col_values[0],
+                            &DataType::Timestamp(TimeUnit::Microsecond, None),
+                            &DEFAULT_DATAFUSION_CAST_OPTIONS,
+                        )
+                    }
+                }
+                Ok(DataType::Utf8) => datetime_expressions::to_timestamp_micros,
+                other => {
+                    return Err(DataFusionError::Internal(format!(
+                        "Unsupported data type {:?} for function to_timestamp_micros",
+                        other,
+                    )))
+                }
+            })
+        }
+        BuiltinScalarFunction::ToTimestampSeconds => Arc::new({
+            match coerced_phy_exprs[0].data_type(input_schema) {
+                Ok(DataType::Int64) | Ok(DataType::Timestamp(_, None)) => {
+                    |col_values: &[ColumnarValue]| {
+                        cast_column(
+                            &col_values[0],
+                            &DataType::Timestamp(TimeUnit::Second, None),
+                            &DEFAULT_DATAFUSION_CAST_OPTIONS,
+                        )
+                    }
+                }
+                Ok(DataType::Utf8) => datetime_expressions::to_timestamp_seconds,
+                other => {
+                    return Err(DataFusionError::Internal(format!(
+                        "Unsupported data type {:?} for function to_timestamp_seconds",
+                        other,
+                    )))
+                }
+            }
+        }),
+        // These don't need args and input schema
+        _ => create_physical_fun(fun, execution_props)?,
+    };
+
+    Ok(Arc::new(ScalarFunctionExpr::new(
+        &format!("{}", fun),
+        fun_expr,
+        coerced_phy_exprs,
+        &data_type,
+    )))
+}
+
+/// the signatures supported by the function `fun`.
+fn signature(fun: &BuiltinScalarFunction) -> Signature {
+    // note: the physical expression must accept the type returned by this function or the execution panics.
+
+    // for now, the list is small, as we do not have many built-in functions.
+    match fun {
+        BuiltinScalarFunction::Array => Signature::variadic(
+            array_expressions::SUPPORTED_ARRAY_TYPES.to_vec(),
+            fun.volatility(),
+        ),
+        BuiltinScalarFunction::Concat | BuiltinScalarFunction::ConcatWithSeparator => {
+            Signature::variadic(vec![DataType::Utf8], fun.volatility())
+        }
+        BuiltinScalarFunction::Ascii
+        | BuiltinScalarFunction::BitLength
+        | BuiltinScalarFunction::CharacterLength
+        | BuiltinScalarFunction::InitCap
+        | BuiltinScalarFunction::Lower
+        | BuiltinScalarFunction::MD5
+        | BuiltinScalarFunction::OctetLength
+        | BuiltinScalarFunction::Reverse
+        | BuiltinScalarFunction::SHA224
+        | BuiltinScalarFunction::SHA256
+        | BuiltinScalarFunction::SHA384
+        | BuiltinScalarFunction::SHA512
+        | BuiltinScalarFunction::Trim
+        | BuiltinScalarFunction::Upper => Signature::uniform(
+            1,
+            vec![DataType::Utf8, DataType::LargeUtf8],
+            fun.volatility(),
+        ),
+        BuiltinScalarFunction::Btrim
+        | BuiltinScalarFunction::Ltrim
+        | BuiltinScalarFunction::Rtrim => Signature::one_of(
+            vec![
+                TypeSignature::Exact(vec![DataType::Utf8]),
+                TypeSignature::Exact(vec![DataType::Utf8, DataType::Utf8]),
+            ],
+            fun.volatility(),
+        ),
+        BuiltinScalarFunction::Chr | BuiltinScalarFunction::ToHex => {
+            Signature::uniform(1, vec![DataType::Int64], fun.volatility())
+        }
+        BuiltinScalarFunction::Lpad | BuiltinScalarFunction::Rpad => Signature::one_of(
+            vec![
+                TypeSignature::Exact(vec![DataType::Utf8, DataType::Int64]),
+                TypeSignature::Exact(vec![DataType::LargeUtf8, DataType::Int64]),
+                TypeSignature::Exact(vec![
+                    DataType::Utf8,
+                    DataType::Int64,
+                    DataType::Utf8,
+                ]),
+                TypeSignature::Exact(vec![
+                    DataType::LargeUtf8,
+                    DataType::Int64,
+                    DataType::Utf8,
+                ]),
+                TypeSignature::Exact(vec![
+                    DataType::Utf8,
+                    DataType::Int64,
+                    DataType::LargeUtf8,
+                ]),
+                TypeSignature::Exact(vec![
+                    DataType::LargeUtf8,
+                    DataType::Int64,
+                    DataType::LargeUtf8,
+                ]),
+            ],
+            fun.volatility(),
+        ),
+        BuiltinScalarFunction::Left
+        | BuiltinScalarFunction::Repeat
+        | BuiltinScalarFunction::Right => Signature::one_of(
+            vec![
+                TypeSignature::Exact(vec![DataType::Utf8, DataType::Int64]),
+                TypeSignature::Exact(vec![DataType::LargeUtf8, DataType::Int64]),
+            ],
+            fun.volatility(),
+        ),
+        BuiltinScalarFunction::ToTimestamp => Signature::uniform(
+            1,
+            vec![
+                DataType::Utf8,
+                DataType::Int64,
+                DataType::Timestamp(TimeUnit::Millisecond, None),
+                DataType::Timestamp(TimeUnit::Microsecond, None),
+                DataType::Timestamp(TimeUnit::Second, None),
+            ],
+            fun.volatility(),
+        ),
+        BuiltinScalarFunction::ToTimestampMillis => Signature::uniform(
+            1,
+            vec![
+                DataType::Utf8,
+                DataType::Int64,
+                DataType::Timestamp(TimeUnit::Nanosecond, None),
+                DataType::Timestamp(TimeUnit::Microsecond, None),
+                DataType::Timestamp(TimeUnit::Second, None),
+            ],
+            fun.volatility(),
+        ),
+        BuiltinScalarFunction::ToTimestampMicros => Signature::uniform(
+            1,
+            vec![
+                DataType::Utf8,
+                DataType::Int64,
+                DataType::Timestamp(TimeUnit::Nanosecond, None),
+                DataType::Timestamp(TimeUnit::Millisecond, None),
+                DataType::Timestamp(TimeUnit::Second, None),
+            ],
+            fun.volatility(),
+        ),
+        BuiltinScalarFunction::ToTimestampSeconds => Signature::uniform(
+            1,
+            vec![
+                DataType::Utf8,
+                DataType::Int64,
+                DataType::Timestamp(TimeUnit::Nanosecond, None),
+                DataType::Timestamp(TimeUnit::Microsecond, None),
+                DataType::Timestamp(TimeUnit::Millisecond, None),
+            ],
+            fun.volatility(),
+        ),
+        BuiltinScalarFunction::Digest => {
+            Signature::exact(vec![DataType::Utf8, DataType::Utf8], fun.volatility())
+        }
+        BuiltinScalarFunction::DateTrunc => Signature::exact(
+            vec![
+                DataType::Utf8,
+                DataType::Timestamp(TimeUnit::Nanosecond, None),
+            ],
+            fun.volatility(),
+        ),
+        BuiltinScalarFunction::DatePart => Signature::one_of(
+            vec![
+                TypeSignature::Exact(vec![DataType::Utf8, DataType::Date32]),
+                TypeSignature::Exact(vec![DataType::Utf8, DataType::Date64]),
+                TypeSignature::Exact(vec![
+                    DataType::Utf8,
+                    DataType::Timestamp(TimeUnit::Second, None),
+                ]),
+                TypeSignature::Exact(vec![
+                    DataType::Utf8,
+                    DataType::Timestamp(TimeUnit::Microsecond, None),
+                ]),
+                TypeSignature::Exact(vec![
+                    DataType::Utf8,
+                    DataType::Timestamp(TimeUnit::Millisecond, None),
+                ]),
+                TypeSignature::Exact(vec![
+                    DataType::Utf8,
+                    DataType::Timestamp(TimeUnit::Nanosecond, None),
+                ]),
+            ],
+            fun.volatility(),
+        ),
+        BuiltinScalarFunction::SplitPart => Signature::one_of(
+            vec![
+                TypeSignature::Exact(vec![
+                    DataType::Utf8,
+                    DataType::Utf8,
+                    DataType::Int64,
+                ]),
+                TypeSignature::Exact(vec![
+                    DataType::LargeUtf8,
+                    DataType::Utf8,
+                    DataType::Int64,
+                ]),
+                TypeSignature::Exact(vec![
+                    DataType::Utf8,
+                    DataType::LargeUtf8,
+                    DataType::Int64,
+                ]),
+                TypeSignature::Exact(vec![
+                    DataType::LargeUtf8,
+                    DataType::LargeUtf8,
+                    DataType::Int64,
+                ]),
+            ],
+            fun.volatility(),
+        ),
+
+        BuiltinScalarFunction::Strpos | BuiltinScalarFunction::StartsWith => {
+            Signature::one_of(
+                vec![
+                    TypeSignature::Exact(vec![DataType::Utf8, DataType::Utf8]),
+                    TypeSignature::Exact(vec![DataType::Utf8, DataType::LargeUtf8]),
+                    TypeSignature::Exact(vec![DataType::LargeUtf8, DataType::Utf8]),
+                    TypeSignature::Exact(vec![DataType::LargeUtf8, DataType::LargeUtf8]),
+                ],
+                fun.volatility(),
+            )
+        }
+
+        BuiltinScalarFunction::Substr => Signature::one_of(
+            vec![
+                TypeSignature::Exact(vec![DataType::Utf8, DataType::Int64]),
+                TypeSignature::Exact(vec![DataType::LargeUtf8, DataType::Int64]),
+                TypeSignature::Exact(vec![
+                    DataType::Utf8,
+                    DataType::Int64,
+                    DataType::Int64,
+                ]),
+                TypeSignature::Exact(vec![
+                    DataType::LargeUtf8,
+                    DataType::Int64,
+                    DataType::Int64,
+                ]),
+            ],
+            fun.volatility(),
+        ),
+
+        BuiltinScalarFunction::Replace | BuiltinScalarFunction::Translate => {
+            Signature::one_of(
+                vec![TypeSignature::Exact(vec![
+                    DataType::Utf8,
+                    DataType::Utf8,
+                    DataType::Utf8,
+                ])],
+                fun.volatility(),
+            )
+        }
+        BuiltinScalarFunction::RegexpReplace => Signature::one_of(
+            vec![
+                TypeSignature::Exact(vec![
+                    DataType::Utf8,
+                    DataType::Utf8,
+                    DataType::Utf8,
+                ]),
+                TypeSignature::Exact(vec![
+                    DataType::Utf8,
+                    DataType::Utf8,
+                    DataType::Utf8,
+                    DataType::Utf8,
+                ]),
+            ],
+            fun.volatility(),
+        ),
+
+        BuiltinScalarFunction::NullIf => {
+            Signature::uniform(2, SUPPORTED_NULLIF_TYPES.to_vec(), fun.volatility())
+        }
+        BuiltinScalarFunction::RegexpMatch => Signature::one_of(
+            vec![
+                TypeSignature::Exact(vec![DataType::Utf8, DataType::Utf8]),
+                TypeSignature::Exact(vec![DataType::LargeUtf8, DataType::Utf8]),
+                TypeSignature::Exact(vec![
+                    DataType::Utf8,
+                    DataType::Utf8,
+                    DataType::Utf8,
+                ]),
+                TypeSignature::Exact(vec![
+                    DataType::LargeUtf8,
+                    DataType::Utf8,
+                    DataType::Utf8,
+                ]),
+            ],
+            fun.volatility(),
+        ),
+        BuiltinScalarFunction::Random => Signature::exact(vec![], fun.volatility()),
+        // math expressions expect 1 argument of type f64 or f32
+        // priority is given to f64 because e.g. `sqrt(1i32)` is in IR (real numbers) and thus we
+        // return the best approximation for it (in f64).
+        // We accept f32 because in this case it is clear that the best approximation
+        // will be as good as the number of digits in the number
+        _ => Signature::uniform(
+            1,
+            vec![DataType::Float64, DataType::Float32],
+            fun.volatility(),
+        ),
+    }
+}
+
+pub use datafusion_physical_expr::ScalarFunctionExpr;
+
+#[cfg(feature = "crypto_expressions")]
+macro_rules! invoke_if_crypto_expressions_feature_flag {
+    ($FUNC:ident, $NAME:expr) => {{
+        use datafusion_physical_expr::crypto_expressions;
+        crypto_expressions::$FUNC
+    }};
+}
+
+#[cfg(not(feature = "crypto_expressions"))]
+macro_rules! invoke_if_crypto_expressions_feature_flag {
+    ($FUNC:ident, $NAME:expr) => {
+        |_: &[ColumnarValue]| -> Result<ColumnarValue> {
+            Err(DataFusionError::Internal(format!(
+                "function {} requires compilation with feature flag: crypto_expressions.",
+                $NAME
+            )))
+        }
+    };
+}
+
+#[cfg(feature = "regex_expressions")]
+macro_rules! invoke_if_regex_expressions_feature_flag {
+    ($FUNC:ident, $T:tt, $NAME:expr) => {{
+        use datafusion_physical_expr::regex_expressions;
+        regex_expressions::$FUNC::<$T>
+    }};
+}
+
+#[cfg(not(feature = "regex_expressions"))]
+macro_rules! invoke_if_regex_expressions_feature_flag {
+    ($FUNC:ident, $T:tt, $NAME:expr) => {
+        |_: &[ArrayRef]| -> Result<ArrayRef> {
+            Err(DataFusionError::Internal(format!(
+                "function {} requires compilation with feature flag: regex_expressions.",
+                $NAME
+            )))
+        }
+    };
+}
+
+#[cfg(feature = "unicode_expressions")]
+macro_rules! invoke_if_unicode_expressions_feature_flag {
+    ($FUNC:ident, $T:tt, $NAME:expr) => {{
+        use datafusion_physical_expr::unicode_expressions;
+        unicode_expressions::$FUNC::<$T>
+    }};
+}
+
+#[cfg(not(feature = "unicode_expressions"))]
+macro_rules! invoke_if_unicode_expressions_feature_flag {
+  ($FUNC:ident, $T:tt, $NAME:expr) => {
+    |_: &[ArrayRef]| -> Result<ArrayRef> {
+      Err(DataFusionError::Internal(format!(
+        "function {} requires compilation with feature flag: unicode_expressions.",
+        $NAME
+      )))
+    }
+  };
+}
+
+/// decorates a function to handle [`ScalarValue`]s by converting them to arrays before calling the function
+/// and vice-versa after evaluation.
+pub fn make_scalar_function<F>(inner: F) -> ScalarFunctionImplementation
+where
+    F: Fn(&[ArrayRef]) -> Result<ArrayRef> + Sync + Send + 'static,
+{
+    Arc::new(move |args: &[ColumnarValue]| {
+        // first, identify if any of the arguments is an Array. If yes, store its `len`,
+        // as any scalar will need to be converted to an array of len `len`.
+        let len = args
+            .iter()
+            .fold(Option::<usize>::None, |acc, arg| match arg {
+                ColumnarValue::Scalar(_) => acc,
+                ColumnarValue::Array(a) => Some(a.len()),
+            });
+
+        // to array
+        let args = if let Some(len) = len {
+            args.iter()
+                .map(|arg| arg.clone().into_array(len))
+                .collect::<Vec<ArrayRef>>()
+        } else {
+            args.iter()
+                .map(|arg| arg.clone().into_array(1))
+                .collect::<Vec<ArrayRef>>()
+        };
+
+        let result = (inner)(&args);
+
+        // maybe back to scalar
+        if len.is_some() {
+            result.map(ColumnarValue::Array)
+        } else {
+            ScalarValue::try_from_array(&result?, 0).map(ColumnarValue::Scalar)
+        }
+    })
+}
+
 fn unary_offsets_string<O, F>(array: &Utf8Array<O>, op: F) -> PrimitiveArray<O>
 where
     O: Offset + NativeType,
@@ -337,7 +778,6 @@
         ))),
     }
 }
-
 /// Create a physical scalar function.
 pub fn create_physical_fun(
     fun: &BuiltinScalarFunction,
@@ -421,74 +861,20 @@
                         "character_length"
                     );
                     make_scalar_function(func)(args)
-=======
-    let fun_expr: ScalarFunctionImplementation = match fun {
-        // These functions need args and input schema to pick an implementation
-        // Unlike the string functions, which actually figure out the function to use with each array,
-        // here we return either a cast fn or string timestamp translation based on the expression data type
-        // so we don't have to pay a per-array/batch cost.
-        BuiltinScalarFunction::ToTimestamp => {
-            Arc::new(match coerced_phy_exprs[0].data_type(input_schema) {
-                Ok(DataType::Int64) | Ok(DataType::Timestamp(_, None)) => {
-                    |col_values: &[ColumnarValue]| {
-                        cast_column(
-                            &col_values[0],
-                            &DataType::Timestamp(TimeUnit::Nanosecond, None),
-                            &DEFAULT_DATAFUSION_CAST_OPTIONS,
-                        )
-                    }
                 }
-                Ok(DataType::Utf8) => datetime_expressions::to_timestamp,
-                other => {
-                    return Err(DataFusionError::Internal(format!(
-                        "Unsupported data type {:?} for function to_timestamp",
-                        other,
-                    )))
->>>>>>> a1a1815e
-                }
+                other => Err(DataFusionError::Internal(format!(
+                    "Unsupported data type {:?} for function character_length",
+                    other,
+                ))),
             })
         }
-        BuiltinScalarFunction::ToTimestampMillis => {
-            Arc::new(match coerced_phy_exprs[0].data_type(input_schema) {
-                Ok(DataType::Int64) | Ok(DataType::Timestamp(_, None)) => {
-                    |col_values: &[ColumnarValue]| {
-                        cast_column(
-                            &col_values[0],
-                            &DataType::Timestamp(TimeUnit::Millisecond, None),
-                            &DEFAULT_DATAFUSION_CAST_OPTIONS,
-                        )
-                    }
-                }
-                Ok(DataType::Utf8) => datetime_expressions::to_timestamp_millis,
-                other => {
-                    return Err(DataFusionError::Internal(format!(
-                        "Unsupported data type {:?} for function to_timestamp_millis",
-                        other,
-                    )))
-                }
-            })
-        }
-        BuiltinScalarFunction::ToTimestampMicros => {
-            Arc::new(match coerced_phy_exprs[0].data_type(input_schema) {
-                Ok(DataType::Int64) | Ok(DataType::Timestamp(_, None)) => {
-                    |col_values: &[ColumnarValue]| {
-                        cast_column(
-                            &col_values[0],
-                            &DataType::Timestamp(TimeUnit::Microsecond, None),
-                            &DEFAULT_DATAFUSION_CAST_OPTIONS,
-                        )
-                    }
-                }
-                Ok(DataType::Utf8) => datetime_expressions::to_timestamp_micros,
-                other => {
-                    return Err(DataFusionError::Internal(format!(
-                        "Unsupported data type {:?} for function to_timestamp_micros",
-                        other,
-                    )))
-                }
-            })
-        }
-<<<<<<< HEAD
+        BuiltinScalarFunction::Chr => {
+            Arc::new(|args| make_scalar_function(string_expressions::chr)(args))
+        }
+        BuiltinScalarFunction::Concat => Arc::new(string_expressions::concat),
+        BuiltinScalarFunction::ConcatWithSeparator => {
+            Arc::new(|args| make_scalar_function(string_expressions::concat_ws)(args))
+        }
         BuiltinScalarFunction::DatePart => Arc::new(datetime_expressions::date_part),
         BuiltinScalarFunction::DateTrunc => Arc::new(datetime_expressions::date_trunc),
         BuiltinScalarFunction::Now => {
@@ -604,850 +990,6 @@
                         "regexp_replace"
                     );
                     make_scalar_function(func)(args)
-=======
-        BuiltinScalarFunction::ToTimestampSeconds => Arc::new({
-            match coerced_phy_exprs[0].data_type(input_schema) {
-                Ok(DataType::Int64) | Ok(DataType::Timestamp(_, None)) => {
-                    |col_values: &[ColumnarValue]| {
-                        cast_column(
-                            &col_values[0],
-                            &DataType::Timestamp(TimeUnit::Second, None),
-                            &DEFAULT_DATAFUSION_CAST_OPTIONS,
-                        )
-                    }
->>>>>>> a1a1815e
-                }
-                Ok(DataType::Utf8) => datetime_expressions::to_timestamp_seconds,
-                other => {
-                    return Err(DataFusionError::Internal(format!(
-                        "Unsupported data type {:?} for function to_timestamp_seconds",
-                        other,
-                    )))
-                }
-            }
-        }),
-<<<<<<< HEAD
-        BuiltinScalarFunction::SHA224 => {
-            Arc::new(invoke_if_crypto_expressions_feature_flag!(sha224, "sha224"))
-        }
-        BuiltinScalarFunction::SHA256 => {
-            Arc::new(invoke_if_crypto_expressions_feature_flag!(sha256, "sha256"))
-        }
-        BuiltinScalarFunction::SHA384 => {
-            Arc::new(invoke_if_crypto_expressions_feature_flag!(sha384, "sha384"))
-        }
-        BuiltinScalarFunction::SHA512 => {
-            Arc::new(invoke_if_crypto_expressions_feature_flag!(sha512, "sha512"))
-        }
-        BuiltinScalarFunction::SplitPart => Arc::new(|args| match args[0].data_type() {
-            DataType::Utf8 => {
-                make_scalar_function(string_expressions::split_part::<i32>)(args)
-            }
-            DataType::LargeUtf8 => {
-                make_scalar_function(string_expressions::split_part::<i64>)(args)
-            }
-            other => Err(DataFusionError::Internal(format!(
-                "Unsupported data type {:?} for function split_part",
-                other,
-            ))),
-        }),
-        BuiltinScalarFunction::StartsWith => Arc::new(|args| match args[0].data_type() {
-            DataType::Utf8 => {
-                make_scalar_function(string_expressions::starts_with::<i32>)(args)
-            }
-            DataType::LargeUtf8 => {
-                make_scalar_function(string_expressions::starts_with::<i64>)(args)
-            }
-            other => Err(DataFusionError::Internal(format!(
-                "Unsupported data type {:?} for function starts_with",
-                other,
-            ))),
-        }),
-        BuiltinScalarFunction::Strpos => Arc::new(|args| match args[0].data_type() {
-            DataType::Utf8 => {
-                let func =
-                    invoke_if_unicode_expressions_feature_flag!(strpos, i32, "strpos");
-                make_scalar_function(func)(args)
-            }
-            DataType::LargeUtf8 => {
-                let func =
-                    invoke_if_unicode_expressions_feature_flag!(strpos, i64, "strpos");
-                make_scalar_function(func)(args)
-            }
-            other => Err(DataFusionError::Internal(format!(
-                "Unsupported data type {:?} for function strpos",
-                other,
-            ))),
-        }),
-        BuiltinScalarFunction::Substr => Arc::new(|args| match args[0].data_type() {
-            DataType::Utf8 => {
-                let func =
-                    invoke_if_unicode_expressions_feature_flag!(substr, i32, "substr");
-                make_scalar_function(func)(args)
-            }
-            DataType::LargeUtf8 => {
-                let func =
-                    invoke_if_unicode_expressions_feature_flag!(substr, i64, "substr");
-                make_scalar_function(func)(args)
-            }
-            other => Err(DataFusionError::Internal(format!(
-                "Unsupported data type {:?} for function substr",
-                other,
-            ))),
-        }),
-        BuiltinScalarFunction::ToHex => Arc::new(|args| match args[0].data_type() {
-            DataType::Int32 => {
-                make_scalar_function(string_expressions::to_hex::<i32>)(args)
-            }
-            DataType::Int64 => {
-                make_scalar_function(string_expressions::to_hex::<i64>)(args)
-            }
-            other => Err(DataFusionError::Internal(format!(
-                "Unsupported data type {:?} for function to_hex",
-                other,
-            ))),
-        }),
-        BuiltinScalarFunction::Translate => Arc::new(|args| match args[0].data_type() {
-            DataType::Utf8 => {
-                let func = invoke_if_unicode_expressions_feature_flag!(
-                    translate,
-                    i32,
-                    "translate"
-                );
-                make_scalar_function(func)(args)
-            }
-            DataType::LargeUtf8 => {
-                let func = invoke_if_unicode_expressions_feature_flag!(
-                    translate,
-                    i64,
-                    "translate"
-                );
-                make_scalar_function(func)(args)
-            }
-            other => Err(DataFusionError::Internal(format!(
-                "Unsupported data type {:?} for function translate",
-                other,
-            ))),
-        }),
-        BuiltinScalarFunction::Trim => Arc::new(|args| match args[0].data_type() {
-            DataType::Utf8 => {
-                make_scalar_function(string_expressions::btrim::<i32>)(args)
-            }
-            DataType::LargeUtf8 => {
-                make_scalar_function(string_expressions::btrim::<i64>)(args)
-            }
-            other => Err(DataFusionError::Internal(format!(
-                "Unsupported data type {:?} for function trim",
-                other,
-            ))),
-        }),
-        BuiltinScalarFunction::Upper => Arc::new(string_expressions::upper),
-        _ => {
-            return Err(DataFusionError::Internal(format!(
-                "create_physical_fun: Unsupported scalar function {:?}",
-                fun
-            )))
-        }
-    })
-}
-
-/// Create a physical (function) expression.
-/// This function errors when `args`' can't be coerced to a valid argument type of the function.
-pub fn create_physical_expr(
-    fun: &BuiltinScalarFunction,
-    input_phy_exprs: &[Arc<dyn PhysicalExpr>],
-    input_schema: &Schema,
-    execution_props: &ExecutionProps,
-) -> Result<Arc<dyn PhysicalExpr>> {
-    let coerced_phy_exprs = coerce(input_phy_exprs, input_schema, &signature(fun))?;
-
-    let coerced_expr_types = coerced_phy_exprs
-        .iter()
-        .map(|e| e.data_type(input_schema))
-        .collect::<Result<Vec<_>>>()?;
-
-    let data_type = return_type(fun, &coerced_expr_types)?;
-
-    let fun_expr: ScalarFunctionImplementation = match fun {
-        // These functions need args and input schema to pick an implementation
-        // Unlike the string functions, which actually figure out the function to use with each array,
-        // here we return either a cast fn or string timestamp translation based on the expression data type
-        // so we don't have to pay a per-array/batch cost.
-        BuiltinScalarFunction::ToTimestamp => {
-            Arc::new(match coerced_phy_exprs[0].data_type(input_schema) {
-                Ok(DataType::Int64) | Ok(DataType::Timestamp(_, None)) => {
-                    |col_values: &[ColumnarValue]| {
-                        cast_column(
-                            &col_values[0],
-                            &DataType::Timestamp(TimeUnit::Nanosecond, None),
-                            DEFAULT_DATAFUSION_CAST_OPTIONS,
-                        )
-                    }
-                }
-                Ok(DataType::Utf8) => datetime_expressions::to_timestamp,
-                other => {
-                    return Err(DataFusionError::Internal(format!(
-                        "Unsupported data type {:?} for function to_timestamp",
-                        other,
-                    )))
-                }
-            })
-        }
-        BuiltinScalarFunction::ToTimestampMillis => {
-            Arc::new(match coerced_phy_exprs[0].data_type(input_schema) {
-                Ok(DataType::Int64) | Ok(DataType::Timestamp(_, None)) => {
-                    |col_values: &[ColumnarValue]| {
-                        cast_column(
-                            &col_values[0],
-                            &DataType::Timestamp(TimeUnit::Millisecond, None),
-                            DEFAULT_DATAFUSION_CAST_OPTIONS,
-                        )
-                    }
-                }
-                Ok(DataType::Utf8) => datetime_expressions::to_timestamp_millis,
-                other => {
-                    return Err(DataFusionError::Internal(format!(
-                        "Unsupported data type {:?} for function to_timestamp_millis",
-                        other,
-                    )))
-                }
-            })
-        }
-        BuiltinScalarFunction::ToTimestampMicros => {
-            Arc::new(match coerced_phy_exprs[0].data_type(input_schema) {
-                Ok(DataType::Int64) | Ok(DataType::Timestamp(_, None)) => {
-                    |col_values: &[ColumnarValue]| {
-                        cast_column(
-                            &col_values[0],
-                            &DataType::Timestamp(TimeUnit::Microsecond, None),
-                            DEFAULT_DATAFUSION_CAST_OPTIONS,
-                        )
-                    }
-                }
-                Ok(DataType::Utf8) => datetime_expressions::to_timestamp_micros,
-                other => {
-                    return Err(DataFusionError::Internal(format!(
-                        "Unsupported data type {:?} for function to_timestamp_micros",
-                        other,
-                    )))
-                }
-            })
-        }
-        BuiltinScalarFunction::ToTimestampSeconds => Arc::new({
-            match coerced_phy_exprs[0].data_type(input_schema) {
-                Ok(DataType::Int64) | Ok(DataType::Timestamp(_, None)) => {
-                    |col_values: &[ColumnarValue]| {
-                        cast_column(
-                            &col_values[0],
-                            &DataType::Timestamp(TimeUnit::Second, None),
-                            DEFAULT_DATAFUSION_CAST_OPTIONS,
-                        )
-                    }
-                }
-                Ok(DataType::Utf8) => datetime_expressions::to_timestamp_seconds,
-                other => {
-                    return Err(DataFusionError::Internal(format!(
-                        "Unsupported data type {:?} for function to_timestamp_seconds",
-                        other,
-                    )))
-                }
-            }
-        }),
-=======
->>>>>>> a1a1815e
-        // These don't need args and input schema
-        _ => create_physical_fun(fun, execution_props)?,
-    };
-
-    Ok(Arc::new(ScalarFunctionExpr::new(
-        &format!("{}", fun),
-        fun_expr,
-        coerced_phy_exprs,
-        &data_type,
-    )))
-}
-
-/// the signatures supported by the function `fun`.
-fn signature(fun: &BuiltinScalarFunction) -> Signature {
-    // note: the physical expression must accept the type returned by this function or the execution panics.
-
-    // for now, the list is small, as we do not have many built-in functions.
-    match fun {
-        BuiltinScalarFunction::Array => Signature::variadic(
-            array_expressions::SUPPORTED_ARRAY_TYPES.to_vec(),
-            fun.volatility(),
-        ),
-        BuiltinScalarFunction::Concat | BuiltinScalarFunction::ConcatWithSeparator => {
-            Signature::variadic(vec![DataType::Utf8], fun.volatility())
-        }
-        BuiltinScalarFunction::Ascii
-        | BuiltinScalarFunction::BitLength
-        | BuiltinScalarFunction::CharacterLength
-        | BuiltinScalarFunction::InitCap
-        | BuiltinScalarFunction::Lower
-        | BuiltinScalarFunction::MD5
-        | BuiltinScalarFunction::OctetLength
-        | BuiltinScalarFunction::Reverse
-        | BuiltinScalarFunction::SHA224
-        | BuiltinScalarFunction::SHA256
-        | BuiltinScalarFunction::SHA384
-        | BuiltinScalarFunction::SHA512
-        | BuiltinScalarFunction::Trim
-        | BuiltinScalarFunction::Upper => Signature::uniform(
-            1,
-            vec![DataType::Utf8, DataType::LargeUtf8],
-            fun.volatility(),
-        ),
-        BuiltinScalarFunction::Btrim
-        | BuiltinScalarFunction::Ltrim
-        | BuiltinScalarFunction::Rtrim => Signature::one_of(
-            vec![
-                TypeSignature::Exact(vec![DataType::Utf8]),
-                TypeSignature::Exact(vec![DataType::Utf8, DataType::Utf8]),
-            ],
-            fun.volatility(),
-        ),
-        BuiltinScalarFunction::Chr | BuiltinScalarFunction::ToHex => {
-            Signature::uniform(1, vec![DataType::Int64], fun.volatility())
-        }
-        BuiltinScalarFunction::Lpad | BuiltinScalarFunction::Rpad => Signature::one_of(
-            vec![
-                TypeSignature::Exact(vec![DataType::Utf8, DataType::Int64]),
-                TypeSignature::Exact(vec![DataType::LargeUtf8, DataType::Int64]),
-                TypeSignature::Exact(vec![
-                    DataType::Utf8,
-                    DataType::Int64,
-                    DataType::Utf8,
-                ]),
-                TypeSignature::Exact(vec![
-                    DataType::LargeUtf8,
-                    DataType::Int64,
-                    DataType::Utf8,
-                ]),
-                TypeSignature::Exact(vec![
-                    DataType::Utf8,
-                    DataType::Int64,
-                    DataType::LargeUtf8,
-                ]),
-                TypeSignature::Exact(vec![
-                    DataType::LargeUtf8,
-                    DataType::Int64,
-                    DataType::LargeUtf8,
-                ]),
-            ],
-            fun.volatility(),
-        ),
-        BuiltinScalarFunction::Left
-        | BuiltinScalarFunction::Repeat
-        | BuiltinScalarFunction::Right => Signature::one_of(
-            vec![
-                TypeSignature::Exact(vec![DataType::Utf8, DataType::Int64]),
-                TypeSignature::Exact(vec![DataType::LargeUtf8, DataType::Int64]),
-            ],
-            fun.volatility(),
-        ),
-        BuiltinScalarFunction::ToTimestamp => Signature::uniform(
-            1,
-            vec![
-                DataType::Utf8,
-                DataType::Int64,
-                DataType::Timestamp(TimeUnit::Millisecond, None),
-                DataType::Timestamp(TimeUnit::Microsecond, None),
-                DataType::Timestamp(TimeUnit::Second, None),
-            ],
-            fun.volatility(),
-        ),
-        BuiltinScalarFunction::ToTimestampMillis => Signature::uniform(
-            1,
-            vec![
-                DataType::Utf8,
-                DataType::Int64,
-                DataType::Timestamp(TimeUnit::Nanosecond, None),
-                DataType::Timestamp(TimeUnit::Microsecond, None),
-                DataType::Timestamp(TimeUnit::Second, None),
-            ],
-            fun.volatility(),
-        ),
-        BuiltinScalarFunction::ToTimestampMicros => Signature::uniform(
-            1,
-            vec![
-                DataType::Utf8,
-                DataType::Int64,
-                DataType::Timestamp(TimeUnit::Nanosecond, None),
-                DataType::Timestamp(TimeUnit::Millisecond, None),
-                DataType::Timestamp(TimeUnit::Second, None),
-            ],
-            fun.volatility(),
-        ),
-        BuiltinScalarFunction::ToTimestampSeconds => Signature::uniform(
-            1,
-            vec![
-                DataType::Utf8,
-                DataType::Int64,
-                DataType::Timestamp(TimeUnit::Nanosecond, None),
-                DataType::Timestamp(TimeUnit::Microsecond, None),
-                DataType::Timestamp(TimeUnit::Millisecond, None),
-            ],
-            fun.volatility(),
-        ),
-        BuiltinScalarFunction::Digest => {
-            Signature::exact(vec![DataType::Utf8, DataType::Utf8], fun.volatility())
-        }
-        BuiltinScalarFunction::DateTrunc => Signature::exact(
-            vec![
-                DataType::Utf8,
-                DataType::Timestamp(TimeUnit::Nanosecond, None),
-            ],
-            fun.volatility(),
-        ),
-        BuiltinScalarFunction::DatePart => Signature::one_of(
-            vec![
-                TypeSignature::Exact(vec![DataType::Utf8, DataType::Date32]),
-                TypeSignature::Exact(vec![DataType::Utf8, DataType::Date64]),
-                TypeSignature::Exact(vec![
-                    DataType::Utf8,
-                    DataType::Timestamp(TimeUnit::Second, None),
-                ]),
-                TypeSignature::Exact(vec![
-                    DataType::Utf8,
-                    DataType::Timestamp(TimeUnit::Microsecond, None),
-                ]),
-                TypeSignature::Exact(vec![
-                    DataType::Utf8,
-                    DataType::Timestamp(TimeUnit::Millisecond, None),
-                ]),
-                TypeSignature::Exact(vec![
-                    DataType::Utf8,
-                    DataType::Timestamp(TimeUnit::Nanosecond, None),
-                ]),
-            ],
-            fun.volatility(),
-        ),
-        BuiltinScalarFunction::SplitPart => Signature::one_of(
-            vec![
-                TypeSignature::Exact(vec![
-                    DataType::Utf8,
-                    DataType::Utf8,
-                    DataType::Int64,
-                ]),
-                TypeSignature::Exact(vec![
-                    DataType::LargeUtf8,
-                    DataType::Utf8,
-                    DataType::Int64,
-                ]),
-                TypeSignature::Exact(vec![
-                    DataType::Utf8,
-                    DataType::LargeUtf8,
-                    DataType::Int64,
-                ]),
-                TypeSignature::Exact(vec![
-                    DataType::LargeUtf8,
-                    DataType::LargeUtf8,
-                    DataType::Int64,
-                ]),
-            ],
-            fun.volatility(),
-        ),
-
-        BuiltinScalarFunction::Strpos | BuiltinScalarFunction::StartsWith => {
-            Signature::one_of(
-                vec![
-                    TypeSignature::Exact(vec![DataType::Utf8, DataType::Utf8]),
-                    TypeSignature::Exact(vec![DataType::Utf8, DataType::LargeUtf8]),
-                    TypeSignature::Exact(vec![DataType::LargeUtf8, DataType::Utf8]),
-                    TypeSignature::Exact(vec![DataType::LargeUtf8, DataType::LargeUtf8]),
-                ],
-                fun.volatility(),
-            )
-        }
-
-        BuiltinScalarFunction::Substr => Signature::one_of(
-            vec![
-                TypeSignature::Exact(vec![DataType::Utf8, DataType::Int64]),
-                TypeSignature::Exact(vec![DataType::LargeUtf8, DataType::Int64]),
-                TypeSignature::Exact(vec![
-                    DataType::Utf8,
-                    DataType::Int64,
-                    DataType::Int64,
-                ]),
-                TypeSignature::Exact(vec![
-                    DataType::LargeUtf8,
-                    DataType::Int64,
-                    DataType::Int64,
-                ]),
-            ],
-            fun.volatility(),
-        ),
-
-        BuiltinScalarFunction::Replace | BuiltinScalarFunction::Translate => {
-            Signature::one_of(
-                vec![TypeSignature::Exact(vec![
-                    DataType::Utf8,
-                    DataType::Utf8,
-                    DataType::Utf8,
-                ])],
-                fun.volatility(),
-            )
-        }
-        BuiltinScalarFunction::RegexpReplace => Signature::one_of(
-            vec![
-                TypeSignature::Exact(vec![
-                    DataType::Utf8,
-                    DataType::Utf8,
-                    DataType::Utf8,
-                ]),
-                TypeSignature::Exact(vec![
-                    DataType::Utf8,
-                    DataType::Utf8,
-                    DataType::Utf8,
-                    DataType::Utf8,
-                ]),
-            ],
-            fun.volatility(),
-        ),
-
-        BuiltinScalarFunction::NullIf => {
-            Signature::uniform(2, SUPPORTED_NULLIF_TYPES.to_vec(), fun.volatility())
-        }
-        BuiltinScalarFunction::RegexpMatch => Signature::one_of(
-            vec![
-                TypeSignature::Exact(vec![DataType::Utf8, DataType::Utf8]),
-                TypeSignature::Exact(vec![DataType::LargeUtf8, DataType::Utf8]),
-                TypeSignature::Exact(vec![
-                    DataType::Utf8,
-                    DataType::Utf8,
-                    DataType::Utf8,
-                ]),
-                TypeSignature::Exact(vec![
-                    DataType::LargeUtf8,
-                    DataType::Utf8,
-                    DataType::Utf8,
-                ]),
-            ],
-            fun.volatility(),
-        ),
-        BuiltinScalarFunction::Random => Signature::exact(vec![], fun.volatility()),
-        // math expressions expect 1 argument of type f64 or f32
-        // priority is given to f64 because e.g. `sqrt(1i32)` is in IR (real numbers) and thus we
-        // return the best approximation for it (in f64).
-        // We accept f32 because in this case it is clear that the best approximation
-        // will be as good as the number of digits in the number
-        _ => Signature::uniform(
-            1,
-            vec![DataType::Float64, DataType::Float32],
-            fun.volatility(),
-        ),
-    }
-}
-
-pub use datafusion_physical_expr::ScalarFunctionExpr;
-
-#[cfg(feature = "crypto_expressions")]
-macro_rules! invoke_if_crypto_expressions_feature_flag {
-    ($FUNC:ident, $NAME:expr) => {{
-        use datafusion_physical_expr::crypto_expressions;
-        crypto_expressions::$FUNC
-    }};
-}
-
-#[cfg(not(feature = "crypto_expressions"))]
-macro_rules! invoke_if_crypto_expressions_feature_flag {
-    ($FUNC:ident, $NAME:expr) => {
-        |_: &[ColumnarValue]| -> Result<ColumnarValue> {
-            Err(DataFusionError::Internal(format!(
-                "function {} requires compilation with feature flag: crypto_expressions.",
-                $NAME
-            )))
-        }
-    };
-}
-
-#[cfg(feature = "regex_expressions")]
-macro_rules! invoke_if_regex_expressions_feature_flag {
-    ($FUNC:ident, $T:tt, $NAME:expr) => {{
-        use datafusion_physical_expr::regex_expressions;
-        regex_expressions::$FUNC::<$T>
-    }};
-}
-
-#[cfg(not(feature = "regex_expressions"))]
-macro_rules! invoke_if_regex_expressions_feature_flag {
-    ($FUNC:ident, $T:tt, $NAME:expr) => {
-        |_: &[ArrayRef]| -> Result<ArrayRef> {
-            Err(DataFusionError::Internal(format!(
-                "function {} requires compilation with feature flag: regex_expressions.",
-                $NAME
-            )))
-        }
-    };
-}
-
-#[cfg(feature = "unicode_expressions")]
-macro_rules! invoke_if_unicode_expressions_feature_flag {
-    ($FUNC:ident, $T:tt, $NAME:expr) => {{
-        use datafusion_physical_expr::unicode_expressions;
-        unicode_expressions::$FUNC::<$T>
-    }};
-}
-
-#[cfg(not(feature = "unicode_expressions"))]
-macro_rules! invoke_if_unicode_expressions_feature_flag {
-  ($FUNC:ident, $T:tt, $NAME:expr) => {
-    |_: &[ArrayRef]| -> Result<ArrayRef> {
-      Err(DataFusionError::Internal(format!(
-        "function {} requires compilation with feature flag: unicode_expressions.",
-        $NAME
-      )))
-    }
-  };
-}
-
-/// decorates a function to handle [`ScalarValue`]s by converting them to arrays before calling the function
-/// and vice-versa after evaluation.
-pub fn make_scalar_function<F>(inner: F) -> ScalarFunctionImplementation
-where
-    F: Fn(&[ArrayRef]) -> Result<ArrayRef> + Sync + Send + 'static,
-{
-    Arc::new(move |args: &[ColumnarValue]| {
-        // first, identify if any of the arguments is an Array. If yes, store its `len`,
-        // as any scalar will need to be converted to an array of len `len`.
-        let len = args
-            .iter()
-            .fold(Option::<usize>::None, |acc, arg| match arg {
-                ColumnarValue::Scalar(_) => acc,
-                ColumnarValue::Array(a) => Some(a.len()),
-            });
-
-        // to array
-        let args = if let Some(len) = len {
-            args.iter()
-                .map(|arg| arg.clone().into_array(len))
-                .collect::<Vec<ArrayRef>>()
-        } else {
-            args.iter()
-                .map(|arg| arg.clone().into_array(1))
-                .collect::<Vec<ArrayRef>>()
-        };
-
-        let result = (inner)(&args);
-
-        // maybe back to scalar
-        if len.is_some() {
-            result.map(ColumnarValue::Array)
-        } else {
-            ScalarValue::try_from_array(&result?, 0).map(ColumnarValue::Scalar)
-        }
-    })
-}
-
-/// Create a physical scalar function.
-pub fn create_physical_fun(
-    fun: &BuiltinScalarFunction,
-    execution_props: &ExecutionProps,
-) -> Result<ScalarFunctionImplementation> {
-    Ok(match fun {
-        // math functions
-        BuiltinScalarFunction::Abs => Arc::new(math_expressions::abs),
-        BuiltinScalarFunction::Acos => Arc::new(math_expressions::acos),
-        BuiltinScalarFunction::Asin => Arc::new(math_expressions::asin),
-        BuiltinScalarFunction::Atan => Arc::new(math_expressions::atan),
-        BuiltinScalarFunction::Ceil => Arc::new(math_expressions::ceil),
-        BuiltinScalarFunction::Cos => Arc::new(math_expressions::cos),
-        BuiltinScalarFunction::Exp => Arc::new(math_expressions::exp),
-        BuiltinScalarFunction::Floor => Arc::new(math_expressions::floor),
-        BuiltinScalarFunction::Log => Arc::new(math_expressions::log10),
-        BuiltinScalarFunction::Ln => Arc::new(math_expressions::ln),
-        BuiltinScalarFunction::Log10 => Arc::new(math_expressions::log10),
-        BuiltinScalarFunction::Log2 => Arc::new(math_expressions::log2),
-        BuiltinScalarFunction::Random => Arc::new(math_expressions::random),
-        BuiltinScalarFunction::Round => Arc::new(math_expressions::round),
-        BuiltinScalarFunction::Signum => Arc::new(math_expressions::signum),
-        BuiltinScalarFunction::Sin => Arc::new(math_expressions::sin),
-        BuiltinScalarFunction::Sqrt => Arc::new(math_expressions::sqrt),
-        BuiltinScalarFunction::Tan => Arc::new(math_expressions::tan),
-        BuiltinScalarFunction::Trunc => Arc::new(math_expressions::trunc),
-        // string functions
-        BuiltinScalarFunction::Array => Arc::new(array_expressions::array),
-        BuiltinScalarFunction::Ascii => Arc::new(|args| match args[0].data_type() {
-            DataType::Utf8 => {
-                make_scalar_function(string_expressions::ascii::<i32>)(args)
-            }
-            DataType::LargeUtf8 => {
-                make_scalar_function(string_expressions::ascii::<i64>)(args)
-            }
-            other => Err(DataFusionError::Internal(format!(
-                "Unsupported data type {:?} for function ascii",
-                other,
-            ))),
-        }),
-        BuiltinScalarFunction::BitLength => Arc::new(|args| match &args[0] {
-            ColumnarValue::Array(v) => Ok(ColumnarValue::Array(bit_length(v.as_ref())?)),
-            ColumnarValue::Scalar(v) => match v {
-                ScalarValue::Utf8(v) => Ok(ColumnarValue::Scalar(ScalarValue::Int32(
-                    v.as_ref().map(|x| (x.len() * 8) as i32),
-                ))),
-                ScalarValue::LargeUtf8(v) => Ok(ColumnarValue::Scalar(
-                    ScalarValue::Int64(v.as_ref().map(|x| (x.len() * 8) as i64)),
-                )),
-                _ => unreachable!(),
-            },
-        }),
-        BuiltinScalarFunction::Btrim => Arc::new(|args| match args[0].data_type() {
-            DataType::Utf8 => {
-                make_scalar_function(string_expressions::btrim::<i32>)(args)
-            }
-            DataType::LargeUtf8 => {
-                make_scalar_function(string_expressions::btrim::<i64>)(args)
-            }
-            other => Err(DataFusionError::Internal(format!(
-                "Unsupported data type {:?} for function btrim",
-                other,
-            ))),
-        }),
-        BuiltinScalarFunction::CharacterLength => {
-            Arc::new(|args| match args[0].data_type() {
-                DataType::Utf8 => {
-                    let func = invoke_if_unicode_expressions_feature_flag!(
-                        character_length,
-                        Int32Type,
-                        "character_length"
-                    );
-                    make_scalar_function(func)(args)
-                }
-                DataType::LargeUtf8 => {
-                    let func = invoke_if_unicode_expressions_feature_flag!(
-                        character_length,
-                        Int64Type,
-                        "character_length"
-                    );
-                    make_scalar_function(func)(args)
-                }
-                other => Err(DataFusionError::Internal(format!(
-                    "Unsupported data type {:?} for function character_length",
-                    other,
-                ))),
-            })
-        }
-        BuiltinScalarFunction::Chr => {
-            Arc::new(|args| make_scalar_function(string_expressions::chr)(args))
-        }
-        BuiltinScalarFunction::Concat => Arc::new(string_expressions::concat),
-        BuiltinScalarFunction::ConcatWithSeparator => {
-            Arc::new(|args| make_scalar_function(string_expressions::concat_ws)(args))
-        }
-        BuiltinScalarFunction::DatePart => Arc::new(datetime_expressions::date_part),
-        BuiltinScalarFunction::DateTrunc => Arc::new(datetime_expressions::date_trunc),
-        BuiltinScalarFunction::Now => {
-            // bind value for now at plan time
-            Arc::new(datetime_expressions::make_now(
-                execution_props.query_execution_start_time,
-            ))
-        }
-        BuiltinScalarFunction::InitCap => Arc::new(|args| match args[0].data_type() {
-            DataType::Utf8 => {
-                make_scalar_function(string_expressions::initcap::<i32>)(args)
-            }
-            DataType::LargeUtf8 => {
-                make_scalar_function(string_expressions::initcap::<i64>)(args)
-            }
-            other => Err(DataFusionError::Internal(format!(
-                "Unsupported data type {:?} for function initcap",
-                other,
-            ))),
-        }),
-        BuiltinScalarFunction::Left => Arc::new(|args| match args[0].data_type() {
-            DataType::Utf8 => {
-                let func = invoke_if_unicode_expressions_feature_flag!(left, i32, "left");
-                make_scalar_function(func)(args)
-            }
-            DataType::LargeUtf8 => {
-                let func = invoke_if_unicode_expressions_feature_flag!(left, i64, "left");
-                make_scalar_function(func)(args)
-            }
-            other => Err(DataFusionError::Internal(format!(
-                "Unsupported data type {:?} for function left",
-                other,
-            ))),
-        }),
-        BuiltinScalarFunction::Lower => Arc::new(string_expressions::lower),
-        BuiltinScalarFunction::Lpad => Arc::new(|args| match args[0].data_type() {
-            DataType::Utf8 => {
-                let func = invoke_if_unicode_expressions_feature_flag!(lpad, i32, "lpad");
-                make_scalar_function(func)(args)
-            }
-            DataType::LargeUtf8 => {
-                let func = invoke_if_unicode_expressions_feature_flag!(lpad, i64, "lpad");
-                make_scalar_function(func)(args)
-            }
-            other => Err(DataFusionError::Internal(format!(
-                "Unsupported data type {:?} for function lpad",
-                other,
-            ))),
-        }),
-        BuiltinScalarFunction::Ltrim => Arc::new(|args| match args[0].data_type() {
-            DataType::Utf8 => {
-                make_scalar_function(string_expressions::ltrim::<i32>)(args)
-            }
-            DataType::LargeUtf8 => {
-                make_scalar_function(string_expressions::ltrim::<i64>)(args)
-            }
-            other => Err(DataFusionError::Internal(format!(
-                "Unsupported data type {:?} for function ltrim",
-                other,
-            ))),
-        }),
-        BuiltinScalarFunction::MD5 => {
-            Arc::new(invoke_if_crypto_expressions_feature_flag!(md5, "md5"))
-        }
-        BuiltinScalarFunction::Digest => {
-            Arc::new(invoke_if_crypto_expressions_feature_flag!(digest, "digest"))
-        }
-        BuiltinScalarFunction::NullIf => Arc::new(nullif_func),
-        BuiltinScalarFunction::OctetLength => Arc::new(|args| match &args[0] {
-            ColumnarValue::Array(v) => Ok(ColumnarValue::Array(length(v.as_ref())?)),
-            ColumnarValue::Scalar(v) => match v {
-                ScalarValue::Utf8(v) => Ok(ColumnarValue::Scalar(ScalarValue::Int32(
-                    v.as_ref().map(|x| x.len() as i32),
-                ))),
-                ScalarValue::LargeUtf8(v) => Ok(ColumnarValue::Scalar(
-                    ScalarValue::Int64(v.as_ref().map(|x| x.len() as i64)),
-                )),
-                _ => unreachable!(),
-            },
-        }),
-        BuiltinScalarFunction::RegexpMatch => {
-            Arc::new(|args| match args[0].data_type() {
-                DataType::Utf8 => {
-                    let func = invoke_if_regex_expressions_feature_flag!(
-                        regexp_match,
-                        i32,
-                        "regexp_match"
-                    );
-                    make_scalar_function(func)(args)
-                }
-                DataType::LargeUtf8 => {
-                    let func = invoke_if_regex_expressions_feature_flag!(
-                        regexp_match,
-                        i64,
-                        "regexp_match"
-                    );
-                    make_scalar_function(func)(args)
-                }
-                other => Err(DataFusionError::Internal(format!(
-                    "Unsupported data type {:?} for function regexp_match",
-                    other
-                ))),
-            })
-        }
-        BuiltinScalarFunction::RegexpReplace => {
-            Arc::new(|args| match args[0].data_type() {
-                DataType::Utf8 => {
-                    let func = invoke_if_regex_expressions_feature_flag!(
-                        regexp_replace,
-                        i32,
-                        "regexp_replace"
-                    );
-                    make_scalar_function(func)(args)
                 }
                 DataType::LargeUtf8 => {
                     let func = invoke_if_regex_expressions_feature_flag!(
@@ -1548,66 +1090,6 @@
         BuiltinScalarFunction::SHA224 => {
             Arc::new(invoke_if_crypto_expressions_feature_flag!(sha224, "sha224"))
         }
-<<<<<<< HEAD
-    }
-
-    /// Get the scalar function implementation
-    pub fn fun(&self) -> &ScalarFunctionImplementation {
-        &self.fun
-    }
-
-    /// The name for this expression
-    pub fn name(&self) -> &str {
-        &self.name
-    }
-
-    /// Input arguments
-    pub fn args(&self) -> &[Arc<dyn PhysicalExpr>] {
-        &self.args
-    }
-
-    /// Data type produced by this expression
-    pub fn return_type(&self) -> &DataType {
-        &self.return_type
-    }
-}
-
-impl fmt::Display for ScalarFunctionExpr {
-    fn fmt(&self, f: &mut fmt::Formatter) -> fmt::Result {
-        write!(
-            f,
-            "{}({})",
-            self.name,
-            self.args
-                .iter()
-                .map(|e| format!("{}", e))
-                .collect::<Vec<String>>()
-                .join(", ")
-        )
-    }
-}
-
-impl PhysicalExpr for ScalarFunctionExpr {
-    /// Return a reference to Any that can be used for downcasting
-    fn as_any(&self) -> &dyn Any {
-        self
-    }
-
-    fn data_type(&self, _input_schema: &Schema) -> Result<DataType> {
-        Ok(self.return_type.clone())
-    }
-
-    fn nullable(&self, _input_schema: &Schema) -> Result<bool> {
-        Ok(true)
-    }
-
-    fn evaluate(&self, batch: &RecordBatch) -> Result<ColumnarValue> {
-        // evaluate the arguments, if there are no arguments we'll instead pass in a null array
-        // indicating the batch size (as a convention)
-        let inputs = match (self.args.len(), self.name.parse::<BuiltinScalarFunction>()) {
-            (0, Ok(scalar_fun)) if scalar_fun.supports_zero_argument() => {
-                vec![NullColumnarValue::from(batch)]
-=======
         BuiltinScalarFunction::SHA256 => {
             Arc::new(invoke_if_crypto_expressions_feature_flag!(sha256, "sha256"))
         }
@@ -1620,7 +1102,6 @@
         BuiltinScalarFunction::SplitPart => Arc::new(|args| match args[0].data_type() {
             DataType::Utf8 => {
                 make_scalar_function(string_expressions::split_part::<i32>)(args)
->>>>>>> a1a1815e
             }
             DataType::LargeUtf8 => {
                 make_scalar_function(string_expressions::split_part::<i64>)(args)
@@ -1644,15 +1125,13 @@
         }),
         BuiltinScalarFunction::Strpos => Arc::new(|args| match args[0].data_type() {
             DataType::Utf8 => {
-                let func = invoke_if_unicode_expressions_feature_flag!(
-                    strpos, Int32Type, "strpos"
-                );
+                let func =
+                    invoke_if_unicode_expressions_feature_flag!(strpos, i32, "strpos");
                 make_scalar_function(func)(args)
             }
             DataType::LargeUtf8 => {
-                let func = invoke_if_unicode_expressions_feature_flag!(
-                    strpos, Int64Type, "strpos"
-                );
+                let func =
+                    invoke_if_unicode_expressions_feature_flag!(strpos, i64, "strpos");
                 make_scalar_function(func)(args)
             }
             other => Err(DataFusionError::Internal(format!(
@@ -1678,10 +1157,10 @@
         }),
         BuiltinScalarFunction::ToHex => Arc::new(|args| match args[0].data_type() {
             DataType::Int32 => {
-                make_scalar_function(string_expressions::to_hex::<Int32Type>)(args)
+                make_scalar_function(string_expressions::to_hex::<i32>)(args)
             }
             DataType::Int64 => {
-                make_scalar_function(string_expressions::to_hex::<Int64Type>)(args)
+                make_scalar_function(string_expressions::to_hex::<i64>)(args)
             }
             other => Err(DataFusionError::Internal(format!(
                 "Unsupported data type {:?} for function to_hex",
@@ -3634,7 +3113,6 @@
         test_function!(
             Substr,
             &[
-<<<<<<< HEAD
                 lit(ScalarValue::Utf8(Some("joséésoj".to_string()))),
                 lit(ScalarValue::Int64(Some(-5))),
             ],
@@ -3647,8 +3125,6 @@
         test_function!(
             Substr,
             &[
-=======
->>>>>>> a1a1815e
                 lit(ScalarValue::Utf8(Some("alphabet".to_string()))),
                 lit(ScalarValue::Int64(Some(1))),
             ],
