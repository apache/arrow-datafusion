// Licensed to the Apache Software Foundation (ASF) under one
// or more contributor license agreements.  See the NOTICE file
// distributed with this work for additional information
// regarding copyright ownership.  The ASF licenses this file
// to you under the Apache License, Version 2.0 (the
// "License"); you may not use this file except in compliance
// with the License.  You may obtain a copy of the License at
//
//   http://www.apache.org/licenses/LICENSE-2.0
//
// Unless required by applicable law or agreed to in writing,
// software distributed under the License is distributed on an
// "AS IS" BASIS, WITHOUT WARRANTIES OR CONDITIONS OF ANY
// KIND, either express or implied.  See the License for the
// specific language governing permissions and limitations
// under the License.

//! Declaration of built-in (scalar) functions.
//! This module contains built-in functions' enumeration and metadata.
//!
//! Generally, a function has:
//! * a signature
//! * a return type, that is a function of the incoming argument's types
//! * the computation, that must accept each valid signature
//!
//! * Signature: see `Signature`
//! * Return type: a function `(arg_types) -> return_type`. E.g. for sqrt, ([f32]) -> f32, ([f64]) -> f64.
//!
//! This module also has a set of coercion rules to improve user experience: if an argument i32 is passed
//! to a function that supports f64, it is coerced to f64.

use super::{
    type_coercion::{coerce, data_types},
    ColumnarValue, PhysicalExpr,
};
use crate::execution::context::ExecutionProps;
use crate::physical_plan::array_expressions;
use crate::physical_plan::datetime_expressions;
use crate::physical_plan::expressions::cast::DEFAULT_DATAFUSION_CAST_OPTIONS;
use crate::physical_plan::expressions::{
    cast_column, nullif_func, SUPPORTED_NULLIF_TYPES,
};
use crate::physical_plan::math_expressions;
use crate::physical_plan::string_expressions;
use crate::record_batch::RecordBatch;
use crate::{
    error::{DataFusionError, Result},
    scalar::ScalarValue,
};
use arrow::{
<<<<<<< HEAD
    array::*,
    compute::length::length,
=======
    array::ArrayRef,
    compute::kernels::length::{bit_length, length},
>>>>>>> 014e5e90
    datatypes::TimeUnit,
    datatypes::{DataType, Field, Schema},
    error::{ArrowError, Result as ArrowResult},
    types::NativeType,
};
pub use datafusion_expr::NullColumnarValue;
pub use datafusion_expr::{BuiltinScalarFunction, Signature, TypeSignature, Volatility};
use fmt::{Debug, Formatter};
use std::{any::Any, fmt, sync::Arc};

/// Scalar function
///
/// The Fn param is the wrapped function but be aware that the function will
/// be passed with the slice / vec of columnar values (either scalar or array)
/// with the exception of zero param function, where a singular element vec
/// will be passed. In that case the single element is a null array to indicate
/// the batch's row count (so that the generative zero-argument function can know
/// the result array size).
pub type ScalarFunctionImplementation =
    Arc<dyn Fn(&[ColumnarValue]) -> Result<ColumnarValue> + Send + Sync>;

/// A function's return type
pub type ReturnTypeFunction =
    Arc<dyn Fn(&[DataType]) -> Result<Arc<DataType>> + Send + Sync>;

macro_rules! make_utf8_to_return_type {
    ($FUNC:ident, $largeUtf8Type:expr, $utf8Type:expr) => {
        fn $FUNC(arg_type: &DataType, name: &str) -> Result<DataType> {
            Ok(match arg_type {
                DataType::LargeUtf8 => $largeUtf8Type,
                DataType::Utf8 => $utf8Type,
                _ => {
                    // this error is internal as `data_types` should have captured this.
                    return Err(DataFusionError::Internal(format!(
                        "The {:?} function can only accept strings.",
                        name
                    )));
                }
            })
        }
    };
}

make_utf8_to_return_type!(utf8_to_str_type, DataType::LargeUtf8, DataType::Utf8);
make_utf8_to_return_type!(utf8_to_int_type, DataType::Int64, DataType::Int32);
make_utf8_to_return_type!(utf8_to_binary_type, DataType::Binary, DataType::Binary);

/// Returns the datatype of the scalar function
pub fn return_type(
    fun: &BuiltinScalarFunction,
    input_expr_types: &[DataType],
) -> Result<DataType> {
    // Note that this function *must* return the same type that the respective physical expression returns
    // or the execution panics.

    if input_expr_types.is_empty() && !fun.supports_zero_argument() {
        return Err(DataFusionError::Internal(format!(
            "Builtin scalar function {} does not support empty arguments",
            fun
        )));
    }

    // verify that this is a valid set of data types for this function
    data_types(input_expr_types, &signature(fun))?;

    // the return type of the built in function.
    // Some built-in functions' return type depends on the incoming type.
    match fun {
        BuiltinScalarFunction::Array => Ok(DataType::FixedSizeList(
            Box::new(Field::new("item", input_expr_types[0].clone(), true)),
            input_expr_types.len(),
        )),
        BuiltinScalarFunction::Ascii => Ok(DataType::Int32),
        BuiltinScalarFunction::BitLength => {
            utf8_to_int_type(&input_expr_types[0], "bit_length")
        }
        BuiltinScalarFunction::Btrim => utf8_to_str_type(&input_expr_types[0], "btrim"),
        BuiltinScalarFunction::CharacterLength => {
            utf8_to_int_type(&input_expr_types[0], "character_length")
        }
        BuiltinScalarFunction::Chr => Ok(DataType::Utf8),
        BuiltinScalarFunction::Concat => Ok(DataType::Utf8),
        BuiltinScalarFunction::ConcatWithSeparator => Ok(DataType::Utf8),
        BuiltinScalarFunction::DatePart => Ok(DataType::Int32),
        BuiltinScalarFunction::DateTrunc => {
            Ok(DataType::Timestamp(TimeUnit::Nanosecond, None))
        }
        BuiltinScalarFunction::InitCap => {
            utf8_to_str_type(&input_expr_types[0], "initcap")
        }
        BuiltinScalarFunction::Left => utf8_to_str_type(&input_expr_types[0], "left"),
        BuiltinScalarFunction::Lower => utf8_to_str_type(&input_expr_types[0], "lower"),
        BuiltinScalarFunction::Lpad => utf8_to_str_type(&input_expr_types[0], "lpad"),
        BuiltinScalarFunction::Ltrim => utf8_to_str_type(&input_expr_types[0], "ltrim"),
        BuiltinScalarFunction::MD5 => utf8_to_str_type(&input_expr_types[0], "md5"),
        BuiltinScalarFunction::NullIf => {
            // NULLIF has two args and they might get coerced, get a preview of this
            let coerced_types = data_types(input_expr_types, &signature(fun));
            coerced_types.map(|typs| typs[0].clone())
        }
        BuiltinScalarFunction::OctetLength => {
            utf8_to_int_type(&input_expr_types[0], "octet_length")
        }
        BuiltinScalarFunction::Random => Ok(DataType::Float64),
        BuiltinScalarFunction::RegexpReplace => {
            utf8_to_str_type(&input_expr_types[0], "regex_replace")
        }
        BuiltinScalarFunction::Repeat => utf8_to_str_type(&input_expr_types[0], "repeat"),
        BuiltinScalarFunction::Replace => {
            utf8_to_str_type(&input_expr_types[0], "replace")
        }
        BuiltinScalarFunction::Reverse => {
            utf8_to_str_type(&input_expr_types[0], "reverse")
        }
        BuiltinScalarFunction::Right => utf8_to_str_type(&input_expr_types[0], "right"),
        BuiltinScalarFunction::Rpad => utf8_to_str_type(&input_expr_types[0], "rpad"),
        BuiltinScalarFunction::Rtrim => utf8_to_str_type(&input_expr_types[0], "rtrimp"),
        BuiltinScalarFunction::SHA224 => {
            utf8_to_binary_type(&input_expr_types[0], "sha224")
        }
        BuiltinScalarFunction::SHA256 => {
            utf8_to_binary_type(&input_expr_types[0], "sha256")
        }
        BuiltinScalarFunction::SHA384 => {
            utf8_to_binary_type(&input_expr_types[0], "sha384")
        }
        BuiltinScalarFunction::SHA512 => {
            utf8_to_binary_type(&input_expr_types[0], "sha512")
        }
        BuiltinScalarFunction::Digest => {
            utf8_to_binary_type(&input_expr_types[0], "digest")
        }
        BuiltinScalarFunction::SplitPart => {
            utf8_to_str_type(&input_expr_types[0], "split_part")
        }
        BuiltinScalarFunction::StartsWith => Ok(DataType::Boolean),
        BuiltinScalarFunction::Strpos => utf8_to_int_type(&input_expr_types[0], "strpos"),
        BuiltinScalarFunction::Substr => utf8_to_str_type(&input_expr_types[0], "substr"),
        BuiltinScalarFunction::ToHex => Ok(match input_expr_types[0] {
            DataType::Int8 | DataType::Int16 | DataType::Int32 | DataType::Int64 => {
                DataType::Utf8
            }
            _ => {
                // this error is internal as `data_types` should have captured this.
                return Err(DataFusionError::Internal(
                    "The to_hex function can only accept integers.".to_string(),
                ));
            }
        }),
        BuiltinScalarFunction::ToTimestamp => {
            Ok(DataType::Timestamp(TimeUnit::Nanosecond, None))
        }
        BuiltinScalarFunction::ToTimestampMillis => {
            Ok(DataType::Timestamp(TimeUnit::Millisecond, None))
        }
        BuiltinScalarFunction::ToTimestampMicros => {
            Ok(DataType::Timestamp(TimeUnit::Microsecond, None))
        }
        BuiltinScalarFunction::ToTimestampSeconds => {
            Ok(DataType::Timestamp(TimeUnit::Second, None))
        }
        BuiltinScalarFunction::Now => Ok(DataType::Timestamp(
            TimeUnit::Nanosecond,
            Some("UTC".to_owned()),
        )),
        BuiltinScalarFunction::Translate => {
            utf8_to_str_type(&input_expr_types[0], "translate")
        }
        BuiltinScalarFunction::Trim => utf8_to_str_type(&input_expr_types[0], "trim"),
        BuiltinScalarFunction::Upper => utf8_to_str_type(&input_expr_types[0], "upper"),
        BuiltinScalarFunction::RegexpMatch => Ok(match input_expr_types[0] {
            DataType::LargeUtf8 => {
                DataType::List(Box::new(Field::new("item", DataType::LargeUtf8, true)))
            }
            DataType::Utf8 => {
                DataType::List(Box::new(Field::new("item", DataType::Utf8, true)))
            }
            _ => {
                // this error is internal as `data_types` should have captured this.
                return Err(DataFusionError::Internal(
                    "The regexp_extract function can only accept strings.".to_string(),
                ));
            }
        }),

        BuiltinScalarFunction::Abs
        | BuiltinScalarFunction::Acos
        | BuiltinScalarFunction::Asin
        | BuiltinScalarFunction::Atan
        | BuiltinScalarFunction::Ceil
        | BuiltinScalarFunction::Cos
        | BuiltinScalarFunction::Exp
        | BuiltinScalarFunction::Floor
        | BuiltinScalarFunction::Log
        | BuiltinScalarFunction::Ln
        | BuiltinScalarFunction::Log10
        | BuiltinScalarFunction::Log2
        | BuiltinScalarFunction::Round
        | BuiltinScalarFunction::Signum
        | BuiltinScalarFunction::Sin
        | BuiltinScalarFunction::Sqrt
        | BuiltinScalarFunction::Tan
        | BuiltinScalarFunction::Trunc => match input_expr_types[0] {
            DataType::Float32 => Ok(DataType::Float32),
            _ => Ok(DataType::Float64),
        },
    }
}

#[cfg(feature = "crypto_expressions")]
macro_rules! invoke_if_crypto_expressions_feature_flag {
    ($FUNC:ident, $NAME:expr) => {{
        use crate::physical_plan::crypto_expressions;
        crypto_expressions::$FUNC
    }};
}

#[cfg(not(feature = "crypto_expressions"))]
macro_rules! invoke_if_crypto_expressions_feature_flag {
    ($FUNC:ident, $NAME:expr) => {
        |_: &[ColumnarValue]| -> Result<ColumnarValue> {
            Err(DataFusionError::Internal(format!(
                "function {} requires compilation with feature flag: crypto_expressions.",
                $NAME
            )))
        }
    };
}

#[cfg(feature = "regex_expressions")]
macro_rules! invoke_if_regex_expressions_feature_flag {
    ($FUNC:ident, $T:tt, $NAME:expr) => {{
        use crate::physical_plan::regex_expressions;
        regex_expressions::$FUNC::<$T>
    }};
}

#[cfg(not(feature = "regex_expressions"))]
macro_rules! invoke_if_regex_expressions_feature_flag {
    ($FUNC:ident, $T:tt, $NAME:expr) => {
        |_: &[ArrayRef]| -> Result<ArrayRef> {
            Err(DataFusionError::Internal(format!(
                "function {} requires compilation with feature flag: regex_expressions.",
                $NAME
            )))
        }
    };
}

#[cfg(feature = "unicode_expressions")]
macro_rules! invoke_if_unicode_expressions_feature_flag {
    ($FUNC:ident, $T:tt, $NAME:expr) => {{
        use crate::physical_plan::unicode_expressions;
        unicode_expressions::$FUNC::<$T>
    }};
}

#[cfg(not(feature = "unicode_expressions"))]
macro_rules! invoke_if_unicode_expressions_feature_flag {
    ($FUNC:ident, $T:tt, $NAME:expr) => {
        |_: &[ArrayRef]| -> Result<ArrayRef> {
            Err(DataFusionError::Internal(format!(
                "function {} requires compilation with feature flag: unicode_expressions.",
                $NAME
            )))
        }
    };
}

fn unary_offsets_string<O, F>(array: &Utf8Array<O>, op: F) -> PrimitiveArray<O>
where
    O: Offset + NativeType,
    F: Fn(O) -> O,
{
    let values = array
        .offsets()
        .windows(2)
        .map(|offset| op(offset[1] - offset[0]));

    let values = arrow::buffer::Buffer::from_trusted_len_iter(values);

    let data_type = if O::is_large() {
        DataType::Int64
    } else {
        DataType::Int32
    };

    PrimitiveArray::<O>::from_data(data_type, values, array.validity().cloned())
}

/// Returns an array of integers with the number of bits on each string of the array.
/// TODO: contribute this back upstream?
fn bit_length(array: &dyn Array) -> ArrowResult<Box<dyn Array>> {
    match array.data_type() {
        DataType::Utf8 => {
            let array = array.as_any().downcast_ref::<Utf8Array<i32>>().unwrap();
            Ok(Box::new(unary_offsets_string::<i32, _>(array, |x| x * 8)))
        }
        DataType::LargeUtf8 => {
            let array = array.as_any().downcast_ref::<Utf8Array<i64>>().unwrap();
            Ok(Box::new(unary_offsets_string::<i64, _>(array, |x| x * 8)))
        }
        _ => Err(ArrowError::InvalidArgumentError(format!(
            "length not supported for {:?}",
            array.data_type()
        ))),
    }
}

/// Create a physical scalar function.
pub fn create_physical_fun(
    fun: &BuiltinScalarFunction,
    execution_props: &ExecutionProps,
) -> Result<ScalarFunctionImplementation> {
    Ok(match fun {
        // math functions
        BuiltinScalarFunction::Abs => Arc::new(math_expressions::abs),
        BuiltinScalarFunction::Acos => Arc::new(math_expressions::acos),
        BuiltinScalarFunction::Asin => Arc::new(math_expressions::asin),
        BuiltinScalarFunction::Atan => Arc::new(math_expressions::atan),
        BuiltinScalarFunction::Ceil => Arc::new(math_expressions::ceil),
        BuiltinScalarFunction::Cos => Arc::new(math_expressions::cos),
        BuiltinScalarFunction::Exp => Arc::new(math_expressions::exp),
        BuiltinScalarFunction::Floor => Arc::new(math_expressions::floor),
        BuiltinScalarFunction::Log => Arc::new(math_expressions::log10),
        BuiltinScalarFunction::Ln => Arc::new(math_expressions::ln),
        BuiltinScalarFunction::Log10 => Arc::new(math_expressions::log10),
        BuiltinScalarFunction::Log2 => Arc::new(math_expressions::log2),
        BuiltinScalarFunction::Random => Arc::new(math_expressions::random),
        BuiltinScalarFunction::Round => Arc::new(math_expressions::round),
        BuiltinScalarFunction::Signum => Arc::new(math_expressions::signum),
        BuiltinScalarFunction::Sin => Arc::new(math_expressions::sin),
        BuiltinScalarFunction::Sqrt => Arc::new(math_expressions::sqrt),
        BuiltinScalarFunction::Tan => Arc::new(math_expressions::tan),
        BuiltinScalarFunction::Trunc => Arc::new(math_expressions::trunc),
        // string functions
        BuiltinScalarFunction::Array => Arc::new(array_expressions::array),
        BuiltinScalarFunction::Ascii => Arc::new(|args| match args[0].data_type() {
            DataType::Utf8 => {
                make_scalar_function(string_expressions::ascii::<i32>)(args)
            }
            DataType::LargeUtf8 => {
                make_scalar_function(string_expressions::ascii::<i64>)(args)
            }
            other => Err(DataFusionError::Internal(format!(
                "Unsupported data type {:?} for function ascii",
                other,
            ))),
        }),
        BuiltinScalarFunction::BitLength => Arc::new(|args| match &args[0] {
            ColumnarValue::Array(v) => {
                Ok(ColumnarValue::Array(bit_length(v.as_ref())?.into()))
            }
            ColumnarValue::Scalar(v) => match v {
                ScalarValue::Utf8(v) => Ok(ColumnarValue::Scalar(ScalarValue::Int32(
                    v.as_ref().map(|x| (x.len() * 8) as i32),
                ))),
                ScalarValue::LargeUtf8(v) => Ok(ColumnarValue::Scalar(
                    ScalarValue::Int64(v.as_ref().map(|x| (x.len() * 8) as i64)),
                )),
                _ => unreachable!(),
            },
        }),
        BuiltinScalarFunction::Btrim => Arc::new(|args| match args[0].data_type() {
            DataType::Utf8 => {
                make_scalar_function(string_expressions::btrim::<i32>)(args)
            }
            DataType::LargeUtf8 => {
                make_scalar_function(string_expressions::btrim::<i64>)(args)
            }
            other => Err(DataFusionError::Internal(format!(
                "Unsupported data type {:?} for function btrim",
                other,
            ))),
        }),
        BuiltinScalarFunction::CharacterLength => {
            Arc::new(|args| match args[0].data_type() {
                DataType::Utf8 => {
                    let func = invoke_if_unicode_expressions_feature_flag!(
                        character_length,
                        i32,
                        "character_length"
                    );
                    make_scalar_function(func)(args)
                }
                DataType::LargeUtf8 => {
                    let func = invoke_if_unicode_expressions_feature_flag!(
                        character_length,
                        i64,
                        "character_length"
                    );
                    make_scalar_function(func)(args)
                }
                other => Err(DataFusionError::Internal(format!(
                    "Unsupported data type {:?} for function character_length",
                    other,
                ))),
            })
        }
        BuiltinScalarFunction::Chr => {
            Arc::new(|args| make_scalar_function(string_expressions::chr)(args))
        }
        BuiltinScalarFunction::Concat => Arc::new(string_expressions::concat),
        BuiltinScalarFunction::ConcatWithSeparator => {
            Arc::new(|args| make_scalar_function(string_expressions::concat_ws)(args))
        }
        BuiltinScalarFunction::DatePart => Arc::new(datetime_expressions::date_part),
        BuiltinScalarFunction::DateTrunc => Arc::new(datetime_expressions::date_trunc),
        BuiltinScalarFunction::Now => {
            // bind value for now at plan time
            Arc::new(datetime_expressions::make_now(
                execution_props.query_execution_start_time,
            ))
        }
        BuiltinScalarFunction::InitCap => Arc::new(|args| match args[0].data_type() {
            DataType::Utf8 => {
                make_scalar_function(string_expressions::initcap::<i32>)(args)
            }
            DataType::LargeUtf8 => {
                make_scalar_function(string_expressions::initcap::<i64>)(args)
            }
            other => Err(DataFusionError::Internal(format!(
                "Unsupported data type {:?} for function initcap",
                other,
            ))),
        }),
        BuiltinScalarFunction::Left => Arc::new(|args| match args[0].data_type() {
            DataType::Utf8 => {
                let func = invoke_if_unicode_expressions_feature_flag!(left, i32, "left");
                make_scalar_function(func)(args)
            }
            DataType::LargeUtf8 => {
                let func = invoke_if_unicode_expressions_feature_flag!(left, i64, "left");
                make_scalar_function(func)(args)
            }
            other => Err(DataFusionError::Internal(format!(
                "Unsupported data type {:?} for function left",
                other,
            ))),
        }),
        BuiltinScalarFunction::Lower => Arc::new(string_expressions::lower),
        BuiltinScalarFunction::Lpad => Arc::new(|args| match args[0].data_type() {
            DataType::Utf8 => {
                let func = invoke_if_unicode_expressions_feature_flag!(lpad, i32, "lpad");
                make_scalar_function(func)(args)
            }
            DataType::LargeUtf8 => {
                let func = invoke_if_unicode_expressions_feature_flag!(lpad, i64, "lpad");
                make_scalar_function(func)(args)
            }
            other => Err(DataFusionError::Internal(format!(
                "Unsupported data type {:?} for function lpad",
                other,
            ))),
        }),
        BuiltinScalarFunction::Ltrim => Arc::new(|args| match args[0].data_type() {
            DataType::Utf8 => {
                make_scalar_function(string_expressions::ltrim::<i32>)(args)
            }
            DataType::LargeUtf8 => {
                make_scalar_function(string_expressions::ltrim::<i64>)(args)
            }
            other => Err(DataFusionError::Internal(format!(
                "Unsupported data type {:?} for function ltrim",
                other,
            ))),
        }),
        BuiltinScalarFunction::MD5 => {
            Arc::new(invoke_if_crypto_expressions_feature_flag!(md5, "md5"))
        }
        BuiltinScalarFunction::Digest => {
            Arc::new(invoke_if_crypto_expressions_feature_flag!(digest, "digest"))
        }
        BuiltinScalarFunction::NullIf => Arc::new(nullif_func),
        BuiltinScalarFunction::OctetLength => Arc::new(|args| match &args[0] {
            ColumnarValue::Array(v) => {
                Ok(ColumnarValue::Array(length(v.as_ref())?.into()))
            }
            ColumnarValue::Scalar(v) => match v {
                ScalarValue::Utf8(v) => Ok(ColumnarValue::Scalar(ScalarValue::Int32(
                    v.as_ref().map(|x| x.len() as i32),
                ))),
                ScalarValue::LargeUtf8(v) => Ok(ColumnarValue::Scalar(
                    ScalarValue::Int64(v.as_ref().map(|x| x.len() as i64)),
                )),
                _ => unreachable!(),
            },
        }),
        BuiltinScalarFunction::RegexpMatch => {
            Arc::new(|args| match args[0].data_type() {
                DataType::Utf8 => {
                    let func = invoke_if_regex_expressions_feature_flag!(
                        regexp_match,
                        i32,
                        "regexp_match"
                    );
                    make_scalar_function(func)(args)
                }
                DataType::LargeUtf8 => {
                    let func = invoke_if_regex_expressions_feature_flag!(
                        regexp_match,
                        i64,
                        "regexp_match"
                    );
                    make_scalar_function(func)(args)
                }
                other => Err(DataFusionError::Internal(format!(
                    "Unsupported data type {:?} for function regexp_match",
                    other
                ))),
            })
        }
        BuiltinScalarFunction::RegexpReplace => {
            Arc::new(|args| match args[0].data_type() {
                DataType::Utf8 => {
                    let func = invoke_if_regex_expressions_feature_flag!(
                        regexp_replace,
                        i32,
                        "regexp_replace"
                    );
                    make_scalar_function(func)(args)
                }
                DataType::LargeUtf8 => {
                    let func = invoke_if_regex_expressions_feature_flag!(
                        regexp_replace,
                        i64,
                        "regexp_replace"
                    );
                    make_scalar_function(func)(args)
                }
                other => Err(DataFusionError::Internal(format!(
                    "Unsupported data type {:?} for function regexp_replace",
                    other,
                ))),
            })
        }
        BuiltinScalarFunction::Repeat => Arc::new(|args| match args[0].data_type() {
            DataType::Utf8 => {
                make_scalar_function(string_expressions::repeat::<i32>)(args)
            }
            DataType::LargeUtf8 => {
                make_scalar_function(string_expressions::repeat::<i64>)(args)
            }
            other => Err(DataFusionError::Internal(format!(
                "Unsupported data type {:?} for function repeat",
                other,
            ))),
        }),
        BuiltinScalarFunction::Replace => Arc::new(|args| match args[0].data_type() {
            DataType::Utf8 => {
                make_scalar_function(string_expressions::replace::<i32>)(args)
            }
            DataType::LargeUtf8 => {
                make_scalar_function(string_expressions::replace::<i64>)(args)
            }
            other => Err(DataFusionError::Internal(format!(
                "Unsupported data type {:?} for function replace",
                other,
            ))),
        }),
        BuiltinScalarFunction::Reverse => Arc::new(|args| match args[0].data_type() {
            DataType::Utf8 => {
                let func =
                    invoke_if_unicode_expressions_feature_flag!(reverse, i32, "reverse");
                make_scalar_function(func)(args)
            }
            DataType::LargeUtf8 => {
                let func =
                    invoke_if_unicode_expressions_feature_flag!(reverse, i64, "reverse");
                make_scalar_function(func)(args)
            }
            other => Err(DataFusionError::Internal(format!(
                "Unsupported data type {:?} for function reverse",
                other,
            ))),
        }),
        BuiltinScalarFunction::Right => Arc::new(|args| match args[0].data_type() {
            DataType::Utf8 => {
                let func =
                    invoke_if_unicode_expressions_feature_flag!(right, i32, "right");
                make_scalar_function(func)(args)
            }
            DataType::LargeUtf8 => {
                let func =
                    invoke_if_unicode_expressions_feature_flag!(right, i64, "right");
                make_scalar_function(func)(args)
            }
            other => Err(DataFusionError::Internal(format!(
                "Unsupported data type {:?} for function right",
                other,
            ))),
        }),
        BuiltinScalarFunction::Rpad => Arc::new(|args| match args[0].data_type() {
            DataType::Utf8 => {
                let func = invoke_if_unicode_expressions_feature_flag!(rpad, i32, "rpad");
                make_scalar_function(func)(args)
            }
            DataType::LargeUtf8 => {
                let func = invoke_if_unicode_expressions_feature_flag!(rpad, i64, "rpad");
                make_scalar_function(func)(args)
            }
            other => Err(DataFusionError::Internal(format!(
                "Unsupported data type {:?} for function rpad",
                other,
            ))),
        }),
        BuiltinScalarFunction::Rtrim => Arc::new(|args| match args[0].data_type() {
            DataType::Utf8 => {
                make_scalar_function(string_expressions::rtrim::<i32>)(args)
            }
            DataType::LargeUtf8 => {
                make_scalar_function(string_expressions::rtrim::<i64>)(args)
            }
            other => Err(DataFusionError::Internal(format!(
                "Unsupported data type {:?} for function rtrim",
                other,
            ))),
        }),
        BuiltinScalarFunction::SHA224 => {
            Arc::new(invoke_if_crypto_expressions_feature_flag!(sha224, "sha224"))
        }
        BuiltinScalarFunction::SHA256 => {
            Arc::new(invoke_if_crypto_expressions_feature_flag!(sha256, "sha256"))
        }
        BuiltinScalarFunction::SHA384 => {
            Arc::new(invoke_if_crypto_expressions_feature_flag!(sha384, "sha384"))
        }
        BuiltinScalarFunction::SHA512 => {
            Arc::new(invoke_if_crypto_expressions_feature_flag!(sha512, "sha512"))
        }
        BuiltinScalarFunction::SplitPart => Arc::new(|args| match args[0].data_type() {
            DataType::Utf8 => {
                make_scalar_function(string_expressions::split_part::<i32>)(args)
            }
            DataType::LargeUtf8 => {
                make_scalar_function(string_expressions::split_part::<i64>)(args)
            }
            other => Err(DataFusionError::Internal(format!(
                "Unsupported data type {:?} for function split_part",
                other,
            ))),
        }),
        BuiltinScalarFunction::StartsWith => Arc::new(|args| match args[0].data_type() {
            DataType::Utf8 => {
                make_scalar_function(string_expressions::starts_with::<i32>)(args)
            }
            DataType::LargeUtf8 => {
                make_scalar_function(string_expressions::starts_with::<i64>)(args)
            }
            other => Err(DataFusionError::Internal(format!(
                "Unsupported data type {:?} for function starts_with",
                other,
            ))),
        }),
        BuiltinScalarFunction::Strpos => Arc::new(|args| match args[0].data_type() {
            DataType::Utf8 => {
                let func =
                    invoke_if_unicode_expressions_feature_flag!(strpos, i32, "strpos");
                make_scalar_function(func)(args)
            }
            DataType::LargeUtf8 => {
                let func =
                    invoke_if_unicode_expressions_feature_flag!(strpos, i64, "strpos");
                make_scalar_function(func)(args)
            }
            other => Err(DataFusionError::Internal(format!(
                "Unsupported data type {:?} for function strpos",
                other,
            ))),
        }),
        BuiltinScalarFunction::Substr => Arc::new(|args| match args[0].data_type() {
            DataType::Utf8 => {
                let func =
                    invoke_if_unicode_expressions_feature_flag!(substr, i32, "substr");
                make_scalar_function(func)(args)
            }
            DataType::LargeUtf8 => {
                let func =
                    invoke_if_unicode_expressions_feature_flag!(substr, i64, "substr");
                make_scalar_function(func)(args)
            }
            other => Err(DataFusionError::Internal(format!(
                "Unsupported data type {:?} for function substr",
                other,
            ))),
        }),
        BuiltinScalarFunction::ToHex => Arc::new(|args| match args[0].data_type() {
            DataType::Int32 => {
                make_scalar_function(string_expressions::to_hex::<i32>)(args)
            }
            DataType::Int64 => {
                make_scalar_function(string_expressions::to_hex::<i64>)(args)
            }
            other => Err(DataFusionError::Internal(format!(
                "Unsupported data type {:?} for function to_hex",
                other,
            ))),
        }),
        BuiltinScalarFunction::Translate => Arc::new(|args| match args[0].data_type() {
            DataType::Utf8 => {
                let func = invoke_if_unicode_expressions_feature_flag!(
                    translate,
                    i32,
                    "translate"
                );
                make_scalar_function(func)(args)
            }
            DataType::LargeUtf8 => {
                let func = invoke_if_unicode_expressions_feature_flag!(
                    translate,
                    i64,
                    "translate"
                );
                make_scalar_function(func)(args)
            }
            other => Err(DataFusionError::Internal(format!(
                "Unsupported data type {:?} for function translate",
                other,
            ))),
        }),
        BuiltinScalarFunction::Trim => Arc::new(|args| match args[0].data_type() {
            DataType::Utf8 => {
                make_scalar_function(string_expressions::btrim::<i32>)(args)
            }
            DataType::LargeUtf8 => {
                make_scalar_function(string_expressions::btrim::<i64>)(args)
            }
            other => Err(DataFusionError::Internal(format!(
                "Unsupported data type {:?} for function trim",
                other,
            ))),
        }),
        BuiltinScalarFunction::Upper => Arc::new(string_expressions::upper),
        _ => {
            return Err(DataFusionError::Internal(format!(
                "create_physical_fun: Unsupported scalar function {:?}",
                fun
            )))
        }
    })
}

/// Create a physical (function) expression.
/// This function errors when `args`' can't be coerced to a valid argument type of the function.
pub fn create_physical_expr(
    fun: &BuiltinScalarFunction,
    input_phy_exprs: &[Arc<dyn PhysicalExpr>],
    input_schema: &Schema,
    execution_props: &ExecutionProps,
) -> Result<Arc<dyn PhysicalExpr>> {
    let coerced_phy_exprs = coerce(input_phy_exprs, input_schema, &signature(fun))?;

    let coerced_expr_types = coerced_phy_exprs
        .iter()
        .map(|e| e.data_type(input_schema))
        .collect::<Result<Vec<_>>>()?;

    let data_type = return_type(fun, &coerced_expr_types)?;

    let fun_expr: ScalarFunctionImplementation = match fun {
        // These functions need args and input schema to pick an implementation
        // Unlike the string functions, which actually figure out the function to use with each array,
        // here we return either a cast fn or string timestamp translation based on the expression data type
        // so we don't have to pay a per-array/batch cost.
        BuiltinScalarFunction::ToTimestamp => {
            Arc::new(match coerced_phy_exprs[0].data_type(input_schema) {
                Ok(DataType::Int64) | Ok(DataType::Timestamp(_, None)) => {
                    |col_values: &[ColumnarValue]| {
                        cast_column(
                            &col_values[0],
                            &DataType::Timestamp(TimeUnit::Nanosecond, None),
                            DEFAULT_DATAFUSION_CAST_OPTIONS,
                        )
                    }
                }
                Ok(DataType::Utf8) => datetime_expressions::to_timestamp,
                other => {
                    return Err(DataFusionError::Internal(format!(
                        "Unsupported data type {:?} for function to_timestamp",
                        other,
                    )))
                }
            })
        }
        BuiltinScalarFunction::ToTimestampMillis => {
            Arc::new(match coerced_phy_exprs[0].data_type(input_schema) {
                Ok(DataType::Int64) | Ok(DataType::Timestamp(_, None)) => {
                    |col_values: &[ColumnarValue]| {
                        cast_column(
                            &col_values[0],
                            &DataType::Timestamp(TimeUnit::Millisecond, None),
                            DEFAULT_DATAFUSION_CAST_OPTIONS,
                        )
                    }
                }
                Ok(DataType::Utf8) => datetime_expressions::to_timestamp_millis,
                other => {
                    return Err(DataFusionError::Internal(format!(
                        "Unsupported data type {:?} for function to_timestamp_millis",
                        other,
                    )))
                }
            })
        }
        BuiltinScalarFunction::ToTimestampMicros => {
            Arc::new(match coerced_phy_exprs[0].data_type(input_schema) {
                Ok(DataType::Int64) | Ok(DataType::Timestamp(_, None)) => {
                    |col_values: &[ColumnarValue]| {
                        cast_column(
                            &col_values[0],
                            &DataType::Timestamp(TimeUnit::Microsecond, None),
                            DEFAULT_DATAFUSION_CAST_OPTIONS,
                        )
                    }
                }
                Ok(DataType::Utf8) => datetime_expressions::to_timestamp_micros,
                other => {
                    return Err(DataFusionError::Internal(format!(
                        "Unsupported data type {:?} for function to_timestamp_micros",
                        other,
                    )))
                }
            })
        }
        BuiltinScalarFunction::ToTimestampSeconds => Arc::new({
            match coerced_phy_exprs[0].data_type(input_schema) {
                Ok(DataType::Int64) | Ok(DataType::Timestamp(_, None)) => {
                    |col_values: &[ColumnarValue]| {
                        cast_column(
                            &col_values[0],
                            &DataType::Timestamp(TimeUnit::Second, None),
                            DEFAULT_DATAFUSION_CAST_OPTIONS,
                        )
                    }
                }
                Ok(DataType::Utf8) => datetime_expressions::to_timestamp_seconds,
                other => {
                    return Err(DataFusionError::Internal(format!(
                        "Unsupported data type {:?} for function to_timestamp_seconds",
                        other,
                    )))
                }
            }
        }),
        // These don't need args and input schema
        _ => create_physical_fun(fun, execution_props)?,
    };

    Ok(Arc::new(ScalarFunctionExpr::new(
        &format!("{}", fun),
        fun_expr,
        coerced_phy_exprs,
        &data_type,
    )))
}

/// the signatures supported by the function `fun`.
fn signature(fun: &BuiltinScalarFunction) -> Signature {
    // note: the physical expression must accept the type returned by this function or the execution panics.

    // for now, the list is small, as we do not have many built-in functions.
    match fun {
        BuiltinScalarFunction::Array => Signature::variadic(
            array_expressions::SUPPORTED_ARRAY_TYPES.to_vec(),
            fun.volatility(),
        ),
        BuiltinScalarFunction::Concat | BuiltinScalarFunction::ConcatWithSeparator => {
            Signature::variadic(vec![DataType::Utf8], fun.volatility())
        }
        BuiltinScalarFunction::Ascii
        | BuiltinScalarFunction::BitLength
        | BuiltinScalarFunction::CharacterLength
        | BuiltinScalarFunction::InitCap
        | BuiltinScalarFunction::Lower
        | BuiltinScalarFunction::MD5
        | BuiltinScalarFunction::OctetLength
        | BuiltinScalarFunction::Reverse
        | BuiltinScalarFunction::SHA224
        | BuiltinScalarFunction::SHA256
        | BuiltinScalarFunction::SHA384
        | BuiltinScalarFunction::SHA512
        | BuiltinScalarFunction::Trim
        | BuiltinScalarFunction::Upper => Signature::uniform(
            1,
            vec![DataType::Utf8, DataType::LargeUtf8],
            fun.volatility(),
        ),
        BuiltinScalarFunction::Btrim
        | BuiltinScalarFunction::Ltrim
        | BuiltinScalarFunction::Rtrim => Signature::one_of(
            vec![
                TypeSignature::Exact(vec![DataType::Utf8]),
                TypeSignature::Exact(vec![DataType::Utf8, DataType::Utf8]),
            ],
            fun.volatility(),
        ),
        BuiltinScalarFunction::Chr | BuiltinScalarFunction::ToHex => {
            Signature::uniform(1, vec![DataType::Int64], fun.volatility())
        }
        BuiltinScalarFunction::Lpad | BuiltinScalarFunction::Rpad => Signature::one_of(
            vec![
                TypeSignature::Exact(vec![DataType::Utf8, DataType::Int64]),
                TypeSignature::Exact(vec![DataType::LargeUtf8, DataType::Int64]),
                TypeSignature::Exact(vec![
                    DataType::Utf8,
                    DataType::Int64,
                    DataType::Utf8,
                ]),
                TypeSignature::Exact(vec![
                    DataType::LargeUtf8,
                    DataType::Int64,
                    DataType::Utf8,
                ]),
                TypeSignature::Exact(vec![
                    DataType::Utf8,
                    DataType::Int64,
                    DataType::LargeUtf8,
                ]),
                TypeSignature::Exact(vec![
                    DataType::LargeUtf8,
                    DataType::Int64,
                    DataType::LargeUtf8,
                ]),
            ],
            fun.volatility(),
        ),
        BuiltinScalarFunction::Left
        | BuiltinScalarFunction::Repeat
        | BuiltinScalarFunction::Right => Signature::one_of(
            vec![
                TypeSignature::Exact(vec![DataType::Utf8, DataType::Int64]),
                TypeSignature::Exact(vec![DataType::LargeUtf8, DataType::Int64]),
            ],
            fun.volatility(),
        ),
        BuiltinScalarFunction::ToTimestamp => Signature::uniform(
            1,
            vec![
                DataType::Utf8,
                DataType::Int64,
                DataType::Timestamp(TimeUnit::Millisecond, None),
                DataType::Timestamp(TimeUnit::Microsecond, None),
                DataType::Timestamp(TimeUnit::Second, None),
            ],
            fun.volatility(),
        ),
        BuiltinScalarFunction::ToTimestampMillis => Signature::uniform(
            1,
            vec![
                DataType::Utf8,
                DataType::Int64,
                DataType::Timestamp(TimeUnit::Nanosecond, None),
                DataType::Timestamp(TimeUnit::Microsecond, None),
                DataType::Timestamp(TimeUnit::Second, None),
            ],
            fun.volatility(),
        ),
        BuiltinScalarFunction::ToTimestampMicros => Signature::uniform(
            1,
            vec![
                DataType::Utf8,
                DataType::Int64,
                DataType::Timestamp(TimeUnit::Nanosecond, None),
                DataType::Timestamp(TimeUnit::Millisecond, None),
                DataType::Timestamp(TimeUnit::Second, None),
            ],
            fun.volatility(),
        ),
        BuiltinScalarFunction::ToTimestampSeconds => Signature::uniform(
            1,
            vec![
                DataType::Utf8,
                DataType::Int64,
                DataType::Timestamp(TimeUnit::Nanosecond, None),
                DataType::Timestamp(TimeUnit::Microsecond, None),
                DataType::Timestamp(TimeUnit::Millisecond, None),
            ],
            fun.volatility(),
        ),
        BuiltinScalarFunction::Digest => {
            Signature::exact(vec![DataType::Utf8, DataType::Utf8], fun.volatility())
        }
        BuiltinScalarFunction::DateTrunc => Signature::exact(
            vec![
                DataType::Utf8,
                DataType::Timestamp(TimeUnit::Nanosecond, None),
            ],
            fun.volatility(),
        ),
        BuiltinScalarFunction::DatePart => Signature::one_of(
            vec![
                TypeSignature::Exact(vec![DataType::Utf8, DataType::Date32]),
                TypeSignature::Exact(vec![DataType::Utf8, DataType::Date64]),
                TypeSignature::Exact(vec![
                    DataType::Utf8,
                    DataType::Timestamp(TimeUnit::Second, None),
                ]),
                TypeSignature::Exact(vec![
                    DataType::Utf8,
                    DataType::Timestamp(TimeUnit::Microsecond, None),
                ]),
                TypeSignature::Exact(vec![
                    DataType::Utf8,
                    DataType::Timestamp(TimeUnit::Millisecond, None),
                ]),
                TypeSignature::Exact(vec![
                    DataType::Utf8,
                    DataType::Timestamp(TimeUnit::Nanosecond, None),
                ]),
            ],
            fun.volatility(),
        ),
        BuiltinScalarFunction::SplitPart => Signature::one_of(
            vec![
                TypeSignature::Exact(vec![
                    DataType::Utf8,
                    DataType::Utf8,
                    DataType::Int64,
                ]),
                TypeSignature::Exact(vec![
                    DataType::LargeUtf8,
                    DataType::Utf8,
                    DataType::Int64,
                ]),
                TypeSignature::Exact(vec![
                    DataType::Utf8,
                    DataType::LargeUtf8,
                    DataType::Int64,
                ]),
                TypeSignature::Exact(vec![
                    DataType::LargeUtf8,
                    DataType::LargeUtf8,
                    DataType::Int64,
                ]),
            ],
            fun.volatility(),
        ),

        BuiltinScalarFunction::Strpos | BuiltinScalarFunction::StartsWith => {
            Signature::one_of(
                vec![
                    TypeSignature::Exact(vec![DataType::Utf8, DataType::Utf8]),
                    TypeSignature::Exact(vec![DataType::Utf8, DataType::LargeUtf8]),
                    TypeSignature::Exact(vec![DataType::LargeUtf8, DataType::Utf8]),
                    TypeSignature::Exact(vec![DataType::LargeUtf8, DataType::LargeUtf8]),
                ],
                fun.volatility(),
            )
        }

        BuiltinScalarFunction::Substr => Signature::one_of(
            vec![
                TypeSignature::Exact(vec![DataType::Utf8, DataType::Int64]),
                TypeSignature::Exact(vec![DataType::LargeUtf8, DataType::Int64]),
                TypeSignature::Exact(vec![
                    DataType::Utf8,
                    DataType::Int64,
                    DataType::Int64,
                ]),
                TypeSignature::Exact(vec![
                    DataType::LargeUtf8,
                    DataType::Int64,
                    DataType::Int64,
                ]),
            ],
            fun.volatility(),
        ),

        BuiltinScalarFunction::Replace | BuiltinScalarFunction::Translate => {
            Signature::one_of(
                vec![TypeSignature::Exact(vec![
                    DataType::Utf8,
                    DataType::Utf8,
                    DataType::Utf8,
                ])],
                fun.volatility(),
            )
        }
        BuiltinScalarFunction::RegexpReplace => Signature::one_of(
            vec![
                TypeSignature::Exact(vec![
                    DataType::Utf8,
                    DataType::Utf8,
                    DataType::Utf8,
                ]),
                TypeSignature::Exact(vec![
                    DataType::Utf8,
                    DataType::Utf8,
                    DataType::Utf8,
                    DataType::Utf8,
                ]),
            ],
            fun.volatility(),
        ),

        BuiltinScalarFunction::NullIf => {
            Signature::uniform(2, SUPPORTED_NULLIF_TYPES.to_vec(), fun.volatility())
        }
        BuiltinScalarFunction::RegexpMatch => Signature::one_of(
            vec![
                TypeSignature::Exact(vec![DataType::Utf8, DataType::Utf8]),
                TypeSignature::Exact(vec![DataType::LargeUtf8, DataType::Utf8]),
                TypeSignature::Exact(vec![
                    DataType::Utf8,
                    DataType::Utf8,
                    DataType::Utf8,
                ]),
                TypeSignature::Exact(vec![
                    DataType::LargeUtf8,
                    DataType::Utf8,
                    DataType::Utf8,
                ]),
            ],
            fun.volatility(),
        ),
        BuiltinScalarFunction::Random => Signature::exact(vec![], fun.volatility()),
        // math expressions expect 1 argument of type f64 or f32
        // priority is given to f64 because e.g. `sqrt(1i32)` is in IR (real numbers) and thus we
        // return the best approximation for it (in f64).
        // We accept f32 because in this case it is clear that the best approximation
        // will be as good as the number of digits in the number
        _ => Signature::uniform(
            1,
            vec![DataType::Float64, DataType::Float32],
            fun.volatility(),
        ),
    }
}

/// Physical expression of a scalar function
pub struct ScalarFunctionExpr {
    fun: ScalarFunctionImplementation,
    name: String,
    args: Vec<Arc<dyn PhysicalExpr>>,
    return_type: DataType,
}

impl Debug for ScalarFunctionExpr {
    fn fmt(&self, f: &mut Formatter) -> fmt::Result {
        f.debug_struct("ScalarFunctionExpr")
            .field("fun", &"<FUNC>")
            .field("name", &self.name)
            .field("args", &self.args)
            .field("return_type", &self.return_type)
            .finish()
    }
}

impl ScalarFunctionExpr {
    /// Create a new Scalar function
    pub fn new(
        name: &str,
        fun: ScalarFunctionImplementation,
        args: Vec<Arc<dyn PhysicalExpr>>,
        return_type: &DataType,
    ) -> Self {
        Self {
            fun,
            name: name.to_owned(),
            args,
            return_type: return_type.clone(),
        }
    }

    /// Get the scalar function implementation
    pub fn fun(&self) -> &ScalarFunctionImplementation {
        &self.fun
    }

    /// The name for this expression
    pub fn name(&self) -> &str {
        &self.name
    }

    /// Input arguments
    pub fn args(&self) -> &[Arc<dyn PhysicalExpr>] {
        &self.args
    }

    /// Data type produced by this expression
    pub fn return_type(&self) -> &DataType {
        &self.return_type
    }
}

impl fmt::Display for ScalarFunctionExpr {
    fn fmt(&self, f: &mut fmt::Formatter) -> fmt::Result {
        write!(
            f,
            "{}({})",
            self.name,
            self.args
                .iter()
                .map(|e| format!("{}", e))
                .collect::<Vec<String>>()
                .join(", ")
        )
    }
}

<<<<<<< HEAD
/// null columnar values are implemented as a null array in order to pass batch
/// num_rows
type NullColumnarValue = ColumnarValue;

impl From<&RecordBatch> for NullColumnarValue {
    fn from(batch: &RecordBatch) -> Self {
        let num_rows = batch.num_rows();
        ColumnarValue::Array(Arc::new(NullArray::from_data(DataType::Null, num_rows)))
    }
}

=======
>>>>>>> 014e5e90
impl PhysicalExpr for ScalarFunctionExpr {
    /// Return a reference to Any that can be used for downcasting
    fn as_any(&self) -> &dyn Any {
        self
    }

    fn data_type(&self, _input_schema: &Schema) -> Result<DataType> {
        Ok(self.return_type.clone())
    }

    fn nullable(&self, _input_schema: &Schema) -> Result<bool> {
        Ok(true)
    }

    fn evaluate(&self, batch: &RecordBatch) -> Result<ColumnarValue> {
        // evaluate the arguments, if there are no arguments we'll instead pass in a null array
        // indicating the batch size (as a convention)
        let inputs = match (self.args.len(), self.name.parse::<BuiltinScalarFunction>()) {
            (0, Ok(scalar_fun)) if scalar_fun.supports_zero_argument() => {
                vec![NullColumnarValue::from(batch)]
            }
            _ => self
                .args
                .iter()
                .map(|e| e.evaluate(batch))
                .collect::<Result<Vec<_>>>()?,
        };

        // evaluate the function
        let fun = self.fun.as_ref();
        (fun)(&inputs)
    }
}

/// decorates a function to handle [`ScalarValue`]s by converting them to arrays before calling the function
/// and vice-versa after evaluation.
pub fn make_scalar_function<F>(inner: F) -> ScalarFunctionImplementation
where
    F: Fn(&[ArrayRef]) -> Result<ArrayRef> + Sync + Send + 'static,
{
    Arc::new(move |args: &[ColumnarValue]| {
        // first, identify if any of the arguments is an Array. If yes, store its `len`,
        // as any scalar will need to be converted to an array of len `len`.
        let len = args
            .iter()
            .fold(Option::<usize>::None, |acc, arg| match arg {
                ColumnarValue::Scalar(_) => acc,
                ColumnarValue::Array(a) => Some(a.len()),
            });

        // to array
        let args = if let Some(len) = len {
            args.iter()
                .map(|arg| arg.clone().into_array(len))
                .collect::<Vec<ArrayRef>>()
        } else {
            args.iter()
                .map(|arg| arg.clone().into_array(1))
                .collect::<Vec<ArrayRef>>()
        };

        let result = (inner)(&args);

        // maybe back to scalar
        if len.is_some() {
            result.map(ColumnarValue::Array)
        } else {
            ScalarValue::try_from_array(&result?, 0).map(ColumnarValue::Scalar)
        }
    })
}

#[cfg(test)]
mod tests {
    use super::*;
    use crate::field_util::SchemaExt;
    use crate::record_batch::RecordBatch;
    use crate::{
        error::Result,
        physical_plan::expressions::{col, lit},
        scalar::ScalarValue,
    };
    use arrow::datatypes::Field;

    type StringArray = Utf8Array<i32>;

    /// $FUNC function to test
    /// $ARGS arguments (vec) to pass to function
    /// $EXPECTED a Result<Option<$EXPECTED_TYPE>> where Result allows testing errors and Option allows testing Null
    /// $EXPECTED_TYPE is the expected value type
    /// $DATA_TYPE is the function to test result type
    /// $ARRAY_TYPE is the column type after function applied
    macro_rules! test_function {
        ($FUNC:ident, $ARGS:expr, $EXPECTED:expr, $EXPECTED_TYPE:ty, $DATA_TYPE: ident, $ARRAY_TYPE:ident) => {
            // used to provide type annotation
            let expected: Result<Option<$EXPECTED_TYPE>> = $EXPECTED;
            let execution_props = ExecutionProps::new();

            // any type works here: we evaluate against a literal of `value`
            let schema = Schema::new(vec![Field::new("a", DataType::Int32, false)]);
            let columns: Vec<ArrayRef> = vec![Arc::new(Int32Array::from_slice(&[1]))];

            let expr =
                create_physical_expr(&BuiltinScalarFunction::$FUNC, $ARGS, &schema, &execution_props)?;

            // type is correct
            assert_eq!(expr.data_type(&schema)?, DataType::$DATA_TYPE);

            let batch = RecordBatch::try_new(Arc::new(schema.clone()), columns)?;

            match expected {
                Ok(expected) => {
                    let result = expr.evaluate(&batch)?;
                    let result = result.into_array(batch.num_rows());
                    let result = result.as_any().downcast_ref::<$ARRAY_TYPE>().unwrap();

                    // value is correct
                    match expected {
                        Some(v) => assert_eq!(result.value(0), v),
                        None => assert!(result.is_null(0)),
                    };
                }
                Err(expected_error) => {
                    // evaluate is expected error - cannot use .expect_err() due to Debug not being implemented
                    match expr.evaluate(&batch) {
                        Ok(_) => assert!(false, "expected error"),
                        Err(error) => {
                            assert_eq!(error.to_string(), expected_error.to_string());
                        }
                    }
                }
            };
        };
    }

    #[test]
    fn test_functions() -> Result<()> {
        test_function!(
            Ascii,
            &[lit(ScalarValue::Utf8(Some("x".to_string())))],
            Ok(Some(120)),
            i32,
            Int32,
            Int32Array
        );
        test_function!(
            Ascii,
            &[lit(ScalarValue::Utf8(Some("ésoj".to_string())))],
            Ok(Some(233)),
            i32,
            Int32,
            Int32Array
        );
        test_function!(
            Ascii,
            &[lit(ScalarValue::Utf8(Some("💯".to_string())))],
            Ok(Some(128175)),
            i32,
            Int32,
            Int32Array
        );
        test_function!(
            Ascii,
            &[lit(ScalarValue::Utf8(Some("💯a".to_string())))],
            Ok(Some(128175)),
            i32,
            Int32,
            Int32Array
        );
        test_function!(
            Ascii,
            &[lit(ScalarValue::Utf8(Some("".to_string())))],
            Ok(Some(0)),
            i32,
            Int32,
            Int32Array
        );
        test_function!(
            Ascii,
            &[lit(ScalarValue::Utf8(None))],
            Ok(None),
            i32,
            Int32,
            Int32Array
        );
        test_function!(
            BitLength,
            &[lit(ScalarValue::Utf8(Some("chars".to_string())))],
            Ok(Some(40)),
            i32,
            Int32,
            Int32Array
        );
        test_function!(
            BitLength,
            &[lit(ScalarValue::Utf8(Some("josé".to_string())))],
            Ok(Some(40)),
            i32,
            Int32,
            Int32Array
        );
        test_function!(
            BitLength,
            &[lit(ScalarValue::Utf8(Some("".to_string())))],
            Ok(Some(0)),
            i32,
            Int32,
            Int32Array
        );
        test_function!(
            Btrim,
            &[lit(ScalarValue::Utf8(Some(" trim ".to_string())))],
            Ok(Some("trim")),
            &str,
            Utf8,
            StringArray
        );
        test_function!(
            Btrim,
            &[lit(ScalarValue::Utf8(Some(" trim".to_string())))],
            Ok(Some("trim")),
            &str,
            Utf8,
            StringArray
        );
        test_function!(
            Btrim,
            &[lit(ScalarValue::Utf8(Some("trim ".to_string())))],
            Ok(Some("trim")),
            &str,
            Utf8,
            StringArray
        );
        test_function!(
            Btrim,
            &[lit(ScalarValue::Utf8(Some("\n trim \n".to_string())))],
            Ok(Some("\n trim \n")),
            &str,
            Utf8,
            StringArray
        );
        test_function!(
            Btrim,
            &[
                lit(ScalarValue::Utf8(Some("xyxtrimyyx".to_string()))),
                lit(ScalarValue::Utf8(Some("xyz".to_string()))),
            ],
            Ok(Some("trim")),
            &str,
            Utf8,
            StringArray
        );
        test_function!(
            Btrim,
            &[
                lit(ScalarValue::Utf8(Some("\nxyxtrimyyx\n".to_string()))),
                lit(ScalarValue::Utf8(Some("xyz\n".to_string()))),
            ],
            Ok(Some("trim")),
            &str,
            Utf8,
            StringArray
        );
        test_function!(
            Btrim,
            &[
                lit(ScalarValue::Utf8(None)),
                lit(ScalarValue::Utf8(Some("xyz".to_string()))),
            ],
            Ok(None),
            &str,
            Utf8,
            StringArray
        );
        test_function!(
            Btrim,
            &[
                lit(ScalarValue::Utf8(Some("xyxtrimyyx".to_string()))),
                lit(ScalarValue::Utf8(None)),
            ],
            Ok(None),
            &str,
            Utf8,
            StringArray
        );
        #[cfg(feature = "unicode_expressions")]
        test_function!(
            CharacterLength,
            &[lit(ScalarValue::Utf8(Some("chars".to_string())))],
            Ok(Some(5)),
            i32,
            Int32,
            Int32Array
        );
        #[cfg(feature = "unicode_expressions")]
        test_function!(
            CharacterLength,
            &[lit(ScalarValue::Utf8(Some("josé".to_string())))],
            Ok(Some(4)),
            i32,
            Int32,
            Int32Array
        );
        #[cfg(feature = "unicode_expressions")]
        test_function!(
            CharacterLength,
            &[lit(ScalarValue::Utf8(Some("".to_string())))],
            Ok(Some(0)),
            i32,
            Int32,
            Int32Array
        );
        #[cfg(feature = "unicode_expressions")]
        test_function!(
            CharacterLength,
            &[lit(ScalarValue::Utf8(None))],
            Ok(None),
            i32,
            Int32,
            Int32Array
        );
        #[cfg(not(feature = "unicode_expressions"))]
        test_function!(
            CharacterLength,
            &[lit(ScalarValue::Utf8(Some("josé".to_string())))],
            Err(DataFusionError::Internal(
                "function character_length requires compilation with feature flag: unicode_expressions.".to_string()
            )),
            i32,
            Int32,
            Int32Array
        );
        test_function!(
            Chr,
            &[lit(ScalarValue::Int64(Some(128175)))],
            Ok(Some("💯")),
            &str,
            Utf8,
            StringArray
        );
        test_function!(
            Chr,
            &[lit(ScalarValue::Int64(None))],
            Ok(None),
            &str,
            Utf8,
            StringArray
        );
        test_function!(
            Chr,
            &[lit(ScalarValue::Int64(Some(120)))],
            Ok(Some("x")),
            &str,
            Utf8,
            StringArray
        );
        test_function!(
            Chr,
            &[lit(ScalarValue::Int64(Some(128175)))],
            Ok(Some("💯")),
            &str,
            Utf8,
            StringArray
        );
        test_function!(
            Chr,
            &[lit(ScalarValue::Int64(None))],
            Ok(None),
            &str,
            Utf8,
            StringArray
        );
        test_function!(
            Chr,
            &[lit(ScalarValue::Int64(Some(0)))],
            Err(DataFusionError::Execution(
                "null character not permitted.".to_string(),
            )),
            &str,
            Utf8,
            StringArray
        );
        test_function!(
            Chr,
            &[lit(ScalarValue::Int64(Some(i64::MAX)))],
            Err(DataFusionError::Execution(
                "requested character too large for encoding.".to_string(),
            )),
            &str,
            Utf8,
            StringArray
        );
        test_function!(
            Concat,
            &[
                lit(ScalarValue::Utf8(Some("aa".to_string()))),
                lit(ScalarValue::Utf8(Some("bb".to_string()))),
                lit(ScalarValue::Utf8(Some("cc".to_string()))),
            ],
            Ok(Some("aabbcc")),
            &str,
            Utf8,
            StringArray
        );
        test_function!(
            Concat,
            &[
                lit(ScalarValue::Utf8(Some("aa".to_string()))),
                lit(ScalarValue::Utf8(None)),
                lit(ScalarValue::Utf8(Some("cc".to_string()))),
            ],
            Ok(Some("aacc")),
            &str,
            Utf8,
            StringArray
        );
        test_function!(
            Concat,
            &[lit(ScalarValue::Utf8(None))],
            Ok(Some("")),
            &str,
            Utf8,
            StringArray
        );
        test_function!(
            ConcatWithSeparator,
            &[
                lit(ScalarValue::Utf8(Some("|".to_string()))),
                lit(ScalarValue::Utf8(Some("aa".to_string()))),
                lit(ScalarValue::Utf8(Some("bb".to_string()))),
                lit(ScalarValue::Utf8(Some("cc".to_string()))),
            ],
            Ok(Some("aa|bb|cc")),
            &str,
            Utf8,
            StringArray
        );
        test_function!(
            ConcatWithSeparator,
            &[
                lit(ScalarValue::Utf8(Some("|".to_string()))),
                lit(ScalarValue::Utf8(None)),
            ],
            Ok(Some("")),
            &str,
            Utf8,
            StringArray
        );
        test_function!(
            ConcatWithSeparator,
            &[
                lit(ScalarValue::Utf8(None)),
                lit(ScalarValue::Utf8(Some("aa".to_string()))),
                lit(ScalarValue::Utf8(Some("bb".to_string()))),
                lit(ScalarValue::Utf8(Some("cc".to_string()))),
            ],
            Ok(None),
            &str,
            Utf8,
            StringArray
        );
        test_function!(
            ConcatWithSeparator,
            &[
                lit(ScalarValue::Utf8(Some("|".to_string()))),
                lit(ScalarValue::Utf8(Some("aa".to_string()))),
                lit(ScalarValue::Utf8(None)),
                lit(ScalarValue::Utf8(Some("cc".to_string()))),
            ],
            Ok(Some("aa|cc")),
            &str,
            Utf8,
            StringArray
        );
        test_function!(
            Exp,
            &[lit(ScalarValue::Int32(Some(1)))],
            Ok(Some((1.0_f64).exp())),
            f64,
            Float64,
            Float64Array
        );
        test_function!(
            Exp,
            &[lit(ScalarValue::UInt32(Some(1)))],
            Ok(Some((1.0_f64).exp())),
            f64,
            Float64,
            Float64Array
        );
        test_function!(
            Exp,
            &[lit(ScalarValue::UInt64(Some(1)))],
            Ok(Some((1.0_f64).exp())),
            f64,
            Float64,
            Float64Array
        );
        test_function!(
            Exp,
            &[lit(ScalarValue::Float64(Some(1.0)))],
            Ok(Some((1.0_f64).exp())),
            f64,
            Float64,
            Float64Array
        );
        test_function!(
            Exp,
            &[lit(ScalarValue::Float32(Some(1.0)))],
            Ok(Some((1.0_f32).exp())),
            f32,
            Float32,
            Float32Array
        );
        test_function!(
            InitCap,
            &[lit(ScalarValue::Utf8(Some("hi THOMAS".to_string())))],
            Ok(Some("Hi Thomas")),
            &str,
            Utf8,
            StringArray
        );
        test_function!(
            InitCap,
            &[lit(ScalarValue::Utf8(Some("".to_string())))],
            Ok(Some("")),
            &str,
            Utf8,
            StringArray
        );
        test_function!(
            InitCap,
            &[lit(ScalarValue::Utf8(Some("".to_string())))],
            Ok(Some("")),
            &str,
            Utf8,
            StringArray
        );
        test_function!(
            InitCap,
            &[lit(ScalarValue::Utf8(None))],
            Ok(None),
            &str,
            Utf8,
            StringArray
        );
        #[cfg(feature = "unicode_expressions")]
        test_function!(
            Left,
            &[
                lit(ScalarValue::Utf8(Some("abcde".to_string()))),
                lit(ScalarValue::Int8(Some(2))),
            ],
            Ok(Some("ab")),
            &str,
            Utf8,
            StringArray
        );
        #[cfg(feature = "unicode_expressions")]
        test_function!(
            Left,
            &[
                lit(ScalarValue::Utf8(Some("abcde".to_string()))),
                lit(ScalarValue::Int64(Some(200))),
            ],
            Ok(Some("abcde")),
            &str,
            Utf8,
            StringArray
        );
        #[cfg(feature = "unicode_expressions")]
        test_function!(
            Left,
            &[
                lit(ScalarValue::Utf8(Some("abcde".to_string()))),
                lit(ScalarValue::Int64(Some(-2))),
            ],
            Ok(Some("abc")),
            &str,
            Utf8,
            StringArray
        );
        #[cfg(feature = "unicode_expressions")]
        test_function!(
            Left,
            &[
                lit(ScalarValue::Utf8(Some("abcde".to_string()))),
                lit(ScalarValue::Int64(Some(-200))),
            ],
            Ok(Some("")),
            &str,
            Utf8,
            StringArray
        );
        #[cfg(feature = "unicode_expressions")]
        test_function!(
            Left,
            &[
                lit(ScalarValue::Utf8(Some("abcde".to_string()))),
                lit(ScalarValue::Int64(Some(0))),
            ],
            Ok(Some("")),
            &str,
            Utf8,
            StringArray
        );
        #[cfg(feature = "unicode_expressions")]
        test_function!(
            Left,
            &[
                lit(ScalarValue::Utf8(None)),
                lit(ScalarValue::Int64(Some(2))),
            ],
            Ok(None),
            &str,
            Utf8,
            StringArray
        );
        #[cfg(feature = "unicode_expressions")]
        test_function!(
            Left,
            &[
                lit(ScalarValue::Utf8(Some("abcde".to_string()))),
                lit(ScalarValue::Int64(None)),
            ],
            Ok(None),
            &str,
            Utf8,
            StringArray
        );
        #[cfg(feature = "unicode_expressions")]
        test_function!(
            Left,
            &[
                lit(ScalarValue::Utf8(Some("joséésoj".to_string()))),
                lit(ScalarValue::Int64(Some(5))),
            ],
            Ok(Some("joséé")),
            &str,
            Utf8,
            StringArray
        );
        #[cfg(feature = "unicode_expressions")]
        test_function!(
            Left,
            &[
                lit(ScalarValue::Utf8(Some("joséésoj".to_string()))),
                lit(ScalarValue::Int64(Some(-3))),
            ],
            Ok(Some("joséé")),
            &str,
            Utf8,
            StringArray
        );
        #[cfg(not(feature = "unicode_expressions"))]
        test_function!(
            Left,
            &[
                lit(ScalarValue::Utf8(Some("abcde".to_string()))),
                lit(ScalarValue::Int8(Some(2))),
            ],
            Err(DataFusionError::Internal(
                "function left requires compilation with feature flag: unicode_expressions.".to_string()
            )),
            &str,
            Utf8,
            StringArray
        );
        #[cfg(feature = "unicode_expressions")]
        test_function!(
            Lpad,
            &[
                lit(ScalarValue::Utf8(Some("josé".to_string()))),
                lit(ScalarValue::Int64(Some(5))),
            ],
            Ok(Some(" josé")),
            &str,
            Utf8,
            StringArray
        );
        #[cfg(feature = "unicode_expressions")]
        test_function!(
            Lpad,
            &[
                lit(ScalarValue::Utf8(Some("hi".to_string()))),
                lit(ScalarValue::Int64(Some(5))),
            ],
            Ok(Some("   hi")),
            &str,
            Utf8,
            StringArray
        );
        #[cfg(feature = "unicode_expressions")]
        test_function!(
            Lpad,
            &[
                lit(ScalarValue::Utf8(Some("hi".to_string()))),
                lit(ScalarValue::Int64(Some(0))),
            ],
            Ok(Some("")),
            &str,
            Utf8,
            StringArray
        );
        #[cfg(feature = "unicode_expressions")]
        test_function!(
            Lpad,
            &[
                lit(ScalarValue::Utf8(Some("hi".to_string()))),
                lit(ScalarValue::Int64(None)),
            ],
            Ok(None),
            &str,
            Utf8,
            StringArray
        );
        #[cfg(feature = "unicode_expressions")]
        test_function!(
            Lpad,
            &[
                lit(ScalarValue::Utf8(None)),
                lit(ScalarValue::Int64(Some(5))),
            ],
            Ok(None),
            &str,
            Utf8,
            StringArray
        );
        #[cfg(feature = "unicode_expressions")]
        test_function!(
            Lpad,
            &[
                lit(ScalarValue::Utf8(Some("hi".to_string()))),
                lit(ScalarValue::Int64(Some(5))),
                lit(ScalarValue::Utf8(Some("xy".to_string()))),
            ],
            Ok(Some("xyxhi")),
            &str,
            Utf8,
            StringArray
        );
        #[cfg(feature = "unicode_expressions")]
        test_function!(
            Lpad,
            &[
                lit(ScalarValue::Utf8(Some("hi".to_string()))),
                lit(ScalarValue::Int64(Some(21))),
                lit(ScalarValue::Utf8(Some("abcdef".to_string()))),
            ],
            Ok(Some("abcdefabcdefabcdefahi")),
            &str,
            Utf8,
            StringArray
        );
        #[cfg(feature = "unicode_expressions")]
        test_function!(
            Lpad,
            &[
                lit(ScalarValue::Utf8(Some("hi".to_string()))),
                lit(ScalarValue::Int64(Some(5))),
                lit(ScalarValue::Utf8(Some(" ".to_string()))),
            ],
            Ok(Some("   hi")),
            &str,
            Utf8,
            StringArray
        );
        #[cfg(feature = "unicode_expressions")]
        test_function!(
            Lpad,
            &[
                lit(ScalarValue::Utf8(Some("hi".to_string()))),
                lit(ScalarValue::Int64(Some(5))),
                lit(ScalarValue::Utf8(Some("".to_string()))),
            ],
            Ok(Some("hi")),
            &str,
            Utf8,
            StringArray
        );
        #[cfg(feature = "unicode_expressions")]
        test_function!(
            Lpad,
            &[
                lit(ScalarValue::Utf8(None)),
                lit(ScalarValue::Int64(Some(5))),
                lit(ScalarValue::Utf8(Some("xy".to_string()))),
            ],
            Ok(None),
            &str,
            Utf8,
            StringArray
        );
        #[cfg(feature = "unicode_expressions")]
        test_function!(
            Lpad,
            &[
                lit(ScalarValue::Utf8(Some("hi".to_string()))),
                lit(ScalarValue::Int64(None)),
                lit(ScalarValue::Utf8(Some("xy".to_string()))),
            ],
            Ok(None),
            &str,
            Utf8,
            StringArray
        );
        #[cfg(feature = "unicode_expressions")]
        test_function!(
            Lpad,
            &[
                lit(ScalarValue::Utf8(Some("hi".to_string()))),
                lit(ScalarValue::Int64(Some(5))),
                lit(ScalarValue::Utf8(None)),
            ],
            Ok(None),
            &str,
            Utf8,
            StringArray
        );
        #[cfg(feature = "unicode_expressions")]
        test_function!(
            Lpad,
            &[
                lit(ScalarValue::Utf8(Some("josé".to_string()))),
                lit(ScalarValue::Int64(Some(10))),
                lit(ScalarValue::Utf8(Some("xy".to_string()))),
            ],
            Ok(Some("xyxyxyjosé")),
            &str,
            Utf8,
            StringArray
        );
        #[cfg(feature = "unicode_expressions")]
        test_function!(
            Lpad,
            &[
                lit(ScalarValue::Utf8(Some("josé".to_string()))),
                lit(ScalarValue::Int64(Some(10))),
                lit(ScalarValue::Utf8(Some("éñ".to_string()))),
            ],
            Ok(Some("éñéñéñjosé")),
            &str,
            Utf8,
            StringArray
        );
        #[cfg(not(feature = "unicode_expressions"))]
        test_function!(
            Lpad,
            &[
                lit(ScalarValue::Utf8(Some("josé".to_string()))),
                lit(ScalarValue::Int64(Some(5))),
            ],
            Err(DataFusionError::Internal(
                "function lpad requires compilation with feature flag: unicode_expressions.".to_string()
            )),
            &str,
            Utf8,
            StringArray
        );
        test_function!(
            Ltrim,
            &[lit(ScalarValue::Utf8(Some(" trim".to_string())))],
            Ok(Some("trim")),
            &str,
            Utf8,
            StringArray
        );
        test_function!(
            Ltrim,
            &[lit(ScalarValue::Utf8(Some(" trim ".to_string())))],
            Ok(Some("trim ")),
            &str,
            Utf8,
            StringArray
        );
        test_function!(
            Ltrim,
            &[lit(ScalarValue::Utf8(Some("trim ".to_string())))],
            Ok(Some("trim ")),
            &str,
            Utf8,
            StringArray
        );
        test_function!(
            Ltrim,
            &[lit(ScalarValue::Utf8(Some("trim".to_string())))],
            Ok(Some("trim")),
            &str,
            Utf8,
            StringArray
        );
        test_function!(
            Ltrim,
            &[lit(ScalarValue::Utf8(Some("\n trim ".to_string())))],
            Ok(Some("\n trim ")),
            &str,
            Utf8,
            StringArray
        );
        test_function!(
            Ltrim,
            &[lit(ScalarValue::Utf8(None))],
            Ok(None),
            &str,
            Utf8,
            StringArray
        );
        #[cfg(feature = "crypto_expressions")]
        test_function!(
            MD5,
            &[lit(ScalarValue::Utf8(Some("tom".to_string())))],
            Ok(Some("34b7da764b21d298ef307d04d8152dc5")),
            &str,
            Utf8,
            StringArray
        );
        #[cfg(feature = "crypto_expressions")]
        test_function!(
            MD5,
            &[lit(ScalarValue::Utf8(Some("".to_string())))],
            Ok(Some("d41d8cd98f00b204e9800998ecf8427e")),
            &str,
            Utf8,
            StringArray
        );
        #[cfg(feature = "crypto_expressions")]
        test_function!(
            MD5,
            &[lit(ScalarValue::Utf8(None))],
            Ok(None),
            &str,
            Utf8,
            StringArray
        );
        #[cfg(not(feature = "crypto_expressions"))]
        test_function!(
            MD5,
            &[lit(ScalarValue::Utf8(Some("tom".to_string())))],
            Err(DataFusionError::Internal(
                "function md5 requires compilation with feature flag: crypto_expressions.".to_string()
            )),
            &str,
            Utf8,
            StringArray
        );
        test_function!(
            OctetLength,
            &[lit(ScalarValue::Utf8(Some("chars".to_string())))],
            Ok(Some(5)),
            i32,
            Int32,
            Int32Array
        );
        test_function!(
            OctetLength,
            &[lit(ScalarValue::Utf8(Some("josé".to_string())))],
            Ok(Some(5)),
            i32,
            Int32,
            Int32Array
        );
        test_function!(
            OctetLength,
            &[lit(ScalarValue::Utf8(Some("".to_string())))],
            Ok(Some(0)),
            i32,
            Int32,
            Int32Array
        );
        test_function!(
            OctetLength,
            &[lit(ScalarValue::Utf8(None))],
            Ok(None),
            i32,
            Int32,
            Int32Array
        );
        #[cfg(feature = "regex_expressions")]
        test_function!(
            RegexpReplace,
            &[
                lit(ScalarValue::Utf8(Some("Thomas".to_string()))),
                lit(ScalarValue::Utf8(Some(".[mN]a.".to_string()))),
                lit(ScalarValue::Utf8(Some("M".to_string()))),
            ],
            Ok(Some("ThM")),
            &str,
            Utf8,
            StringArray
        );
        #[cfg(feature = "regex_expressions")]
        test_function!(
            RegexpReplace,
            &[
                lit(ScalarValue::Utf8(Some("foobarbaz".to_string()))),
                lit(ScalarValue::Utf8(Some("b..".to_string()))),
                lit(ScalarValue::Utf8(Some("X".to_string()))),
            ],
            Ok(Some("fooXbaz")),
            &str,
            Utf8,
            StringArray
        );
        #[cfg(feature = "regex_expressions")]
        test_function!(
            RegexpReplace,
            &[
                lit(ScalarValue::Utf8(Some("foobarbaz".to_string()))),
                lit(ScalarValue::Utf8(Some("b..".to_string()))),
                lit(ScalarValue::Utf8(Some("X".to_string()))),
                lit(ScalarValue::Utf8(Some("g".to_string()))),
            ],
            Ok(Some("fooXX")),
            &str,
            Utf8,
            StringArray
        );
        #[cfg(feature = "regex_expressions")]
        test_function!(
            RegexpReplace,
            &[
                lit(ScalarValue::Utf8(Some("foobarbaz".to_string()))),
                lit(ScalarValue::Utf8(Some("b(..)".to_string()))),
                lit(ScalarValue::Utf8(Some("X\\1Y".to_string()))),
                lit(ScalarValue::Utf8(Some("g".to_string()))),
            ],
            Ok(Some("fooXarYXazY")),
            &str,
            Utf8,
            StringArray
        );
        #[cfg(feature = "regex_expressions")]
        test_function!(
            RegexpReplace,
            &[
                lit(ScalarValue::Utf8(None)),
                lit(ScalarValue::Utf8(Some("b(..)".to_string()))),
                lit(ScalarValue::Utf8(Some("X\\1Y".to_string()))),
                lit(ScalarValue::Utf8(Some("g".to_string()))),
            ],
            Ok(None),
            &str,
            Utf8,
            StringArray
        );
        #[cfg(feature = "regex_expressions")]
        test_function!(
            RegexpReplace,
            &[
                lit(ScalarValue::Utf8(Some("foobarbaz".to_string()))),
                lit(ScalarValue::Utf8(None)),
                lit(ScalarValue::Utf8(Some("X\\1Y".to_string()))),
                lit(ScalarValue::Utf8(Some("g".to_string()))),
            ],
            Ok(None),
            &str,
            Utf8,
            StringArray
        );
        #[cfg(feature = "regex_expressions")]
        test_function!(
            RegexpReplace,
            &[
                lit(ScalarValue::Utf8(Some("foobarbaz".to_string()))),
                lit(ScalarValue::Utf8(Some("b(..)".to_string()))),
                lit(ScalarValue::Utf8(None)),
                lit(ScalarValue::Utf8(Some("g".to_string()))),
            ],
            Ok(None),
            &str,
            Utf8,
            StringArray
        );
        #[cfg(feature = "regex_expressions")]
        test_function!(
            RegexpReplace,
            &[
                lit(ScalarValue::Utf8(Some("foobarbaz".to_string()))),
                lit(ScalarValue::Utf8(Some("b(..)".to_string()))),
                lit(ScalarValue::Utf8(Some("X\\1Y".to_string()))),
                lit(ScalarValue::Utf8(None)),
            ],
            Ok(None),
            &str,
            Utf8,
            StringArray
        );
        #[cfg(feature = "regex_expressions")]
        test_function!(
            RegexpReplace,
            &[
                lit(ScalarValue::Utf8(Some("ABCabcABC".to_string()))),
                lit(ScalarValue::Utf8(Some("(abc)".to_string()))),
                lit(ScalarValue::Utf8(Some("X".to_string()))),
                lit(ScalarValue::Utf8(Some("gi".to_string()))),
            ],
            Ok(Some("XXX")),
            &str,
            Utf8,
            StringArray
        );
        #[cfg(feature = "regex_expressions")]
        test_function!(
            RegexpReplace,
            &[
                lit(ScalarValue::Utf8(Some("ABCabcABC".to_string()))),
                lit(ScalarValue::Utf8(Some("(abc)".to_string()))),
                lit(ScalarValue::Utf8(Some("X".to_string()))),
                lit(ScalarValue::Utf8(Some("i".to_string()))),
            ],
            Ok(Some("XabcABC")),
            &str,
            Utf8,
            StringArray
        );
        #[cfg(not(feature = "regex_expressions"))]
        test_function!(
            RegexpReplace,
            &[
                lit(ScalarValue::Utf8(Some("foobarbaz".to_string()))),
                lit(ScalarValue::Utf8(Some("b..".to_string()))),
                lit(ScalarValue::Utf8(Some("X".to_string()))),
            ],
            Err(DataFusionError::Internal(
                "function regexp_replace requires compilation with feature flag: regex_expressions.".to_string()
            )),
            &str,
            Utf8,
            StringArray
        );
        test_function!(
            Repeat,
            &[
                lit(ScalarValue::Utf8(Some("Pg".to_string()))),
                lit(ScalarValue::Int64(Some(4))),
            ],
            Ok(Some("PgPgPgPg")),
            &str,
            Utf8,
            StringArray
        );
        test_function!(
            Repeat,
            &[
                lit(ScalarValue::Utf8(None)),
                lit(ScalarValue::Int64(Some(4))),
            ],
            Ok(None),
            &str,
            Utf8,
            StringArray
        );
        test_function!(
            Repeat,
            &[
                lit(ScalarValue::Utf8(Some("Pg".to_string()))),
                lit(ScalarValue::Int64(None)),
            ],
            Ok(None),
            &str,
            Utf8,
            StringArray
        );
        #[cfg(feature = "unicode_expressions")]
        test_function!(
            Reverse,
            &[lit(ScalarValue::Utf8(Some("abcde".to_string())))],
            Ok(Some("edcba")),
            &str,
            Utf8,
            StringArray
        );
        #[cfg(feature = "unicode_expressions")]
        test_function!(
            Reverse,
            &[lit(ScalarValue::Utf8(Some("loẅks".to_string())))],
            Ok(Some("skẅol")),
            &str,
            Utf8,
            StringArray
        );
        #[cfg(feature = "unicode_expressions")]
        test_function!(
            Reverse,
            &[lit(ScalarValue::Utf8(Some("loẅks".to_string())))],
            Ok(Some("skẅol")),
            &str,
            Utf8,
            StringArray
        );
        #[cfg(feature = "unicode_expressions")]
        test_function!(
            Reverse,
            &[lit(ScalarValue::Utf8(None))],
            Ok(None),
            &str,
            Utf8,
            StringArray
        );
        #[cfg(not(feature = "unicode_expressions"))]
        test_function!(
            Reverse,
            &[lit(ScalarValue::Utf8(Some("abcde".to_string())))],
            Err(DataFusionError::Internal(
                "function reverse requires compilation with feature flag: unicode_expressions.".to_string()
            )),
            &str,
            Utf8,
            StringArray
        );
        #[cfg(feature = "unicode_expressions")]
        test_function!(
            Right,
            &[
                lit(ScalarValue::Utf8(Some("abcde".to_string()))),
                lit(ScalarValue::Int8(Some(2))),
            ],
            Ok(Some("de")),
            &str,
            Utf8,
            StringArray
        );
        #[cfg(feature = "unicode_expressions")]
        test_function!(
            Right,
            &[
                lit(ScalarValue::Utf8(Some("abcde".to_string()))),
                lit(ScalarValue::Int64(Some(200))),
            ],
            Ok(Some("abcde")),
            &str,
            Utf8,
            StringArray
        );
        #[cfg(feature = "unicode_expressions")]
        test_function!(
            Right,
            &[
                lit(ScalarValue::Utf8(Some("abcde".to_string()))),
                lit(ScalarValue::Int64(Some(-2))),
            ],
            Ok(Some("cde")),
            &str,
            Utf8,
            StringArray
        );
        #[cfg(feature = "unicode_expressions")]
        test_function!(
            Right,
            &[
                lit(ScalarValue::Utf8(Some("abcde".to_string()))),
                lit(ScalarValue::Int64(Some(-200))),
            ],
            Ok(Some("")),
            &str,
            Utf8,
            StringArray
        );
        #[cfg(feature = "unicode_expressions")]
        test_function!(
            Right,
            &[
                lit(ScalarValue::Utf8(Some("abcde".to_string()))),
                lit(ScalarValue::Int64(Some(0))),
            ],
            Ok(Some("")),
            &str,
            Utf8,
            StringArray
        );
        #[cfg(feature = "unicode_expressions")]
        test_function!(
            Right,
            &[
                lit(ScalarValue::Utf8(None)),
                lit(ScalarValue::Int64(Some(2))),
            ],
            Ok(None),
            &str,
            Utf8,
            StringArray
        );
        #[cfg(feature = "unicode_expressions")]
        test_function!(
            Right,
            &[
                lit(ScalarValue::Utf8(Some("abcde".to_string()))),
                lit(ScalarValue::Int64(None)),
            ],
            Ok(None),
            &str,
            Utf8,
            StringArray
        );
        #[cfg(feature = "unicode_expressions")]
        test_function!(
            Right,
            &[
                lit(ScalarValue::Utf8(Some("joséésoj".to_string()))),
                lit(ScalarValue::Int64(Some(5))),
            ],
            Ok(Some("éésoj")),
            &str,
            Utf8,
            StringArray
        );
        #[cfg(feature = "unicode_expressions")]
        test_function!(
            Right,
            &[
                lit(ScalarValue::Utf8(Some("joséésoj".to_string()))),
                lit(ScalarValue::Int64(Some(-3))),
            ],
            Ok(Some("éésoj")),
            &str,
            Utf8,
            StringArray
        );
        #[cfg(not(feature = "unicode_expressions"))]
        test_function!(
            Right,
            &[
                lit(ScalarValue::Utf8(Some("abcde".to_string()))),
                lit(ScalarValue::Int8(Some(2))),
            ],
            Err(DataFusionError::Internal(
                "function right requires compilation with feature flag: unicode_expressions.".to_string()
            )),
            &str,
            Utf8,
            StringArray
        );
        #[cfg(feature = "unicode_expressions")]
        test_function!(
            Rpad,
            &[
                lit(ScalarValue::Utf8(Some("josé".to_string()))),
                lit(ScalarValue::Int64(Some(5))),
            ],
            Ok(Some("josé ")),
            &str,
            Utf8,
            StringArray
        );
        #[cfg(feature = "unicode_expressions")]
        test_function!(
            Rpad,
            &[
                lit(ScalarValue::Utf8(Some("hi".to_string()))),
                lit(ScalarValue::Int64(Some(5))),
            ],
            Ok(Some("hi   ")),
            &str,
            Utf8,
            StringArray
        );
        #[cfg(feature = "unicode_expressions")]
        test_function!(
            Rpad,
            &[
                lit(ScalarValue::Utf8(Some("hi".to_string()))),
                lit(ScalarValue::Int64(Some(0))),
            ],
            Ok(Some("")),
            &str,
            Utf8,
            StringArray
        );
        #[cfg(feature = "unicode_expressions")]
        test_function!(
            Rpad,
            &[
                lit(ScalarValue::Utf8(Some("hi".to_string()))),
                lit(ScalarValue::Int64(None)),
            ],
            Ok(None),
            &str,
            Utf8,
            StringArray
        );
        #[cfg(feature = "unicode_expressions")]
        test_function!(
            Rpad,
            &[
                lit(ScalarValue::Utf8(None)),
                lit(ScalarValue::Int64(Some(5))),
            ],
            Ok(None),
            &str,
            Utf8,
            StringArray
        );
        #[cfg(feature = "unicode_expressions")]
        test_function!(
            Rpad,
            &[
                lit(ScalarValue::Utf8(Some("hi".to_string()))),
                lit(ScalarValue::Int64(Some(5))),
                lit(ScalarValue::Utf8(Some("xy".to_string()))),
            ],
            Ok(Some("hixyx")),
            &str,
            Utf8,
            StringArray
        );
        #[cfg(feature = "unicode_expressions")]
        test_function!(
            Rpad,
            &[
                lit(ScalarValue::Utf8(Some("hi".to_string()))),
                lit(ScalarValue::Int64(Some(21))),
                lit(ScalarValue::Utf8(Some("abcdef".to_string()))),
            ],
            Ok(Some("hiabcdefabcdefabcdefa")),
            &str,
            Utf8,
            StringArray
        );
        #[cfg(feature = "unicode_expressions")]
        test_function!(
            Rpad,
            &[
                lit(ScalarValue::Utf8(Some("hi".to_string()))),
                lit(ScalarValue::Int64(Some(5))),
                lit(ScalarValue::Utf8(Some(" ".to_string()))),
            ],
            Ok(Some("hi   ")),
            &str,
            Utf8,
            StringArray
        );
        #[cfg(feature = "unicode_expressions")]
        test_function!(
            Rpad,
            &[
                lit(ScalarValue::Utf8(Some("hi".to_string()))),
                lit(ScalarValue::Int64(Some(5))),
                lit(ScalarValue::Utf8(Some("".to_string()))),
            ],
            Ok(Some("hi")),
            &str,
            Utf8,
            StringArray
        );
        #[cfg(feature = "unicode_expressions")]
        test_function!(
            Rpad,
            &[
                lit(ScalarValue::Utf8(None)),
                lit(ScalarValue::Int64(Some(5))),
                lit(ScalarValue::Utf8(Some("xy".to_string()))),
            ],
            Ok(None),
            &str,
            Utf8,
            StringArray
        );
        #[cfg(feature = "unicode_expressions")]
        test_function!(
            Rpad,
            &[
                lit(ScalarValue::Utf8(Some("hi".to_string()))),
                lit(ScalarValue::Int64(None)),
                lit(ScalarValue::Utf8(Some("xy".to_string()))),
            ],
            Ok(None),
            &str,
            Utf8,
            StringArray
        );
        #[cfg(feature = "unicode_expressions")]
        test_function!(
            Rpad,
            &[
                lit(ScalarValue::Utf8(Some("hi".to_string()))),
                lit(ScalarValue::Int64(Some(5))),
                lit(ScalarValue::Utf8(None)),
            ],
            Ok(None),
            &str,
            Utf8,
            StringArray
        );
        #[cfg(feature = "unicode_expressions")]
        test_function!(
            Rpad,
            &[
                lit(ScalarValue::Utf8(Some("josé".to_string()))),
                lit(ScalarValue::Int64(Some(10))),
                lit(ScalarValue::Utf8(Some("xy".to_string()))),
            ],
            Ok(Some("joséxyxyxy")),
            &str,
            Utf8,
            StringArray
        );
        #[cfg(feature = "unicode_expressions")]
        test_function!(
            Rpad,
            &[
                lit(ScalarValue::Utf8(Some("josé".to_string()))),
                lit(ScalarValue::Int64(Some(10))),
                lit(ScalarValue::Utf8(Some("éñ".to_string()))),
            ],
            Ok(Some("josééñéñéñ")),
            &str,
            Utf8,
            StringArray
        );
        #[cfg(not(feature = "unicode_expressions"))]
        test_function!(
            Rpad,
            &[
                lit(ScalarValue::Utf8(Some("josé".to_string()))),
                lit(ScalarValue::Int64(Some(5))),
            ],
            Err(DataFusionError::Internal(
                "function rpad requires compilation with feature flag: unicode_expressions.".to_string()
            )),
            &str,
            Utf8,
            StringArray
        );
        test_function!(
            Rtrim,
            &[lit(ScalarValue::Utf8(Some("trim ".to_string())))],
            Ok(Some("trim")),
            &str,
            Utf8,
            StringArray
        );
        test_function!(
            Rtrim,
            &[lit(ScalarValue::Utf8(Some(" trim ".to_string())))],
            Ok(Some(" trim")),
            &str,
            Utf8,
            StringArray
        );
        test_function!(
            Rtrim,
            &[lit(ScalarValue::Utf8(Some(" trim \n".to_string())))],
            Ok(Some(" trim \n")),
            &str,
            Utf8,
            StringArray
        );
        test_function!(
            Rtrim,
            &[lit(ScalarValue::Utf8(Some(" trim".to_string())))],
            Ok(Some(" trim")),
            &str,
            Utf8,
            StringArray
        );
        test_function!(
            Rtrim,
            &[lit(ScalarValue::Utf8(Some("trim".to_string())))],
            Ok(Some("trim")),
            &str,
            Utf8,
            StringArray
        );
        test_function!(
            Rtrim,
            &[lit(ScalarValue::Utf8(None))],
            Ok(None),
            &str,
            Utf8,
            StringArray
        );
        type B = BinaryArray<i32>;
        #[cfg(feature = "crypto_expressions")]
        test_function!(
            SHA224,
            &[lit(ScalarValue::Utf8(Some("tom".to_string())))],
            Ok(Some(&[
                11u8, 246u8, 203u8, 98u8, 100u8, 156u8, 66u8, 169u8, 174u8, 56u8, 118u8,
                171u8, 111u8, 109u8, 146u8, 173u8, 54u8, 203u8, 84u8, 20u8, 228u8, 149u8,
                248u8, 135u8, 50u8, 146u8, 190u8, 77u8
            ])),
            &[u8],
            Binary,
            B
        );
        #[cfg(feature = "crypto_expressions")]
        test_function!(
            SHA224,
            &[lit(ScalarValue::Utf8(Some("".to_string())))],
            Ok(Some(&[
                209u8, 74u8, 2u8, 140u8, 42u8, 58u8, 43u8, 201u8, 71u8, 97u8, 2u8, 187u8,
                40u8, 130u8, 52u8, 196u8, 21u8, 162u8, 176u8, 31u8, 130u8, 142u8, 166u8,
                42u8, 197u8, 179u8, 228u8, 47u8
            ])),
            &[u8],
            Binary,
            B
        );
        #[cfg(feature = "crypto_expressions")]
        test_function!(
            SHA224,
            &[lit(ScalarValue::Utf8(None))],
            Ok(None),
            &[u8],
            Binary,
            B
        );
        #[cfg(not(feature = "crypto_expressions"))]
        test_function!(
            SHA224,
            &[lit(ScalarValue::Utf8(Some("tom".to_string())))],
            Err(DataFusionError::Internal(
                "function sha224 requires compilation with feature flag: crypto_expressions.".to_string()
            )),
            &[u8],
            Binary,
            B
        );
        #[cfg(feature = "crypto_expressions")]
        test_function!(
            SHA256,
            &[lit(ScalarValue::Utf8(Some("tom".to_string())))],
            Ok(Some(&[
                225u8, 96u8, 143u8, 117u8, 197u8, 215u8, 129u8, 63u8, 61u8, 64u8, 49u8,
                203u8, 48u8, 191u8, 183u8, 134u8, 80u8, 125u8, 152u8, 19u8, 117u8, 56u8,
                255u8, 142u8, 18u8, 138u8, 111u8, 247u8, 78u8, 132u8, 230u8, 67u8
            ])),
            &[u8],
            Binary,
            B
        );
        #[cfg(feature = "crypto_expressions")]
        test_function!(
            SHA256,
            &[lit(ScalarValue::Utf8(Some("".to_string())))],
            Ok(Some(&[
                227u8, 176u8, 196u8, 66u8, 152u8, 252u8, 28u8, 20u8, 154u8, 251u8, 244u8,
                200u8, 153u8, 111u8, 185u8, 36u8, 39u8, 174u8, 65u8, 228u8, 100u8, 155u8,
                147u8, 76u8, 164u8, 149u8, 153u8, 27u8, 120u8, 82u8, 184u8, 85u8
            ])),
            &[u8],
            Binary,
            B
        );
        #[cfg(feature = "crypto_expressions")]
        test_function!(
            SHA256,
            &[lit(ScalarValue::Utf8(None))],
            Ok(None),
            &[u8],
            Binary,
            B
        );
        #[cfg(not(feature = "crypto_expressions"))]
        test_function!(
            SHA256,
            &[lit(ScalarValue::Utf8(Some("tom".to_string())))],
            Err(DataFusionError::Internal(
                "function sha256 requires compilation with feature flag: crypto_expressions.".to_string()
            )),
            &[u8],
            Binary,
            B
        );
        #[cfg(feature = "crypto_expressions")]
        test_function!(
            SHA384,
            &[lit(ScalarValue::Utf8(Some("tom".to_string())))],
            Ok(Some(&[
                9u8, 111u8, 91u8, 104u8, 170u8, 119u8, 132u8, 142u8, 79u8, 223u8, 92u8,
                28u8, 11u8, 53u8, 13u8, 226u8, 219u8, 250u8, 214u8, 15u8, 253u8, 124u8,
                37u8, 217u8, 234u8, 7u8, 198u8, 193u8, 155u8, 138u8, 77u8, 85u8, 169u8,
                24u8, 126u8, 177u8, 23u8, 197u8, 87u8, 136u8, 63u8, 88u8, 193u8, 109u8,
                250u8, 195u8, 227u8, 67u8
            ])),
            &[u8],
            Binary,
            B
        );
        #[cfg(feature = "crypto_expressions")]
        test_function!(
            SHA384,
            &[lit(ScalarValue::Utf8(Some("".to_string())))],
            Ok(Some(&[
                56u8, 176u8, 96u8, 167u8, 81u8, 172u8, 150u8, 56u8, 76u8, 217u8, 50u8,
                126u8, 177u8, 177u8, 227u8, 106u8, 33u8, 253u8, 183u8, 17u8, 20u8, 190u8,
                7u8, 67u8, 76u8, 12u8, 199u8, 191u8, 99u8, 246u8, 225u8, 218u8, 39u8,
                78u8, 222u8, 191u8, 231u8, 111u8, 101u8, 251u8, 213u8, 26u8, 210u8,
                241u8, 72u8, 152u8, 185u8, 91u8
            ])),
            &[u8],
            Binary,
            B
        );
        #[cfg(feature = "crypto_expressions")]
        test_function!(
            SHA384,
            &[lit(ScalarValue::Utf8(None))],
            Ok(None),
            &[u8],
            Binary,
            B
        );
        #[cfg(not(feature = "crypto_expressions"))]
        test_function!(
            SHA384,
            &[lit(ScalarValue::Utf8(Some("tom".to_string())))],
            Err(DataFusionError::Internal(
                "function sha384 requires compilation with feature flag: crypto_expressions.".to_string()
            )),
            &[u8],
            Binary,
            B
        );
        #[cfg(feature = "crypto_expressions")]
        test_function!(
            SHA512,
            &[lit(ScalarValue::Utf8(Some("tom".to_string())))],
            Ok(Some(&[
                110u8, 27u8, 155u8, 63u8, 232u8, 64u8, 104u8, 14u8, 55u8, 5u8, 31u8,
                122u8, 213u8, 233u8, 89u8, 214u8, 243u8, 154u8, 208u8, 248u8, 136u8,
                93u8, 133u8, 81u8, 102u8, 245u8, 92u8, 101u8, 148u8, 105u8, 211u8, 200u8,
                183u8, 129u8, 24u8, 196u8, 74u8, 42u8, 73u8, 199u8, 45u8, 219u8, 72u8,
                28u8, 214u8, 216u8, 115u8, 16u8, 52u8, 225u8, 28u8, 192u8, 48u8, 7u8,
                11u8, 168u8, 67u8, 169u8, 11u8, 52u8, 149u8, 203u8, 141u8, 62u8
            ])),
            &[u8],
            Binary,
            B
        );
        #[cfg(feature = "crypto_expressions")]
        test_function!(
            SHA512,
            &[lit(ScalarValue::Utf8(Some("".to_string())))],
            Ok(Some(&[
                207u8, 131u8, 225u8, 53u8, 126u8, 239u8, 184u8, 189u8, 241u8, 84u8, 40u8,
                80u8, 214u8, 109u8, 128u8, 7u8, 214u8, 32u8, 228u8, 5u8, 11u8, 87u8,
                21u8, 220u8, 131u8, 244u8, 169u8, 33u8, 211u8, 108u8, 233u8, 206u8, 71u8,
                208u8, 209u8, 60u8, 93u8, 133u8, 242u8, 176u8, 255u8, 131u8, 24u8, 210u8,
                135u8, 126u8, 236u8, 47u8, 99u8, 185u8, 49u8, 189u8, 71u8, 65u8, 122u8,
                129u8, 165u8, 56u8, 50u8, 122u8, 249u8, 39u8, 218u8, 62u8
            ])),
            &[u8],
            Binary,
            B
        );
        #[cfg(feature = "crypto_expressions")]
        test_function!(
            SHA512,
            &[lit(ScalarValue::Utf8(None))],
            Ok(None),
            &[u8],
            Binary,
            B
        );
        #[cfg(not(feature = "crypto_expressions"))]
        test_function!(
            SHA512,
            &[lit(ScalarValue::Utf8(Some("tom".to_string())))],
            Err(DataFusionError::Internal(
                "function sha512 requires compilation with feature flag: crypto_expressions.".to_string()
            )),
            &[u8],
            Binary,
            BinaryArray
        );
        test_function!(
            SplitPart,
            &[
                lit(ScalarValue::Utf8(Some("abc~@~def~@~ghi".to_string()))),
                lit(ScalarValue::Utf8(Some("~@~".to_string()))),
                lit(ScalarValue::Int64(Some(2))),
            ],
            Ok(Some("def")),
            &str,
            Utf8,
            StringArray
        );
        test_function!(
            SplitPart,
            &[
                lit(ScalarValue::Utf8(Some("abc~@~def~@~ghi".to_string()))),
                lit(ScalarValue::Utf8(Some("~@~".to_string()))),
                lit(ScalarValue::Int64(Some(20))),
            ],
            Ok(Some("")),
            &str,
            Utf8,
            StringArray
        );
        test_function!(
            SplitPart,
            &[
                lit(ScalarValue::Utf8(Some("abc~@~def~@~ghi".to_string()))),
                lit(ScalarValue::Utf8(Some("~@~".to_string()))),
                lit(ScalarValue::Int64(Some(-1))),
            ],
            Err(DataFusionError::Execution(
                "field position must be greater than zero".to_string(),
            )),
            &str,
            Utf8,
            StringArray
        );
        test_function!(
            StartsWith,
            &[
                lit(ScalarValue::Utf8(Some("alphabet".to_string()))),
                lit(ScalarValue::Utf8(Some("alph".to_string()))),
            ],
            Ok(Some(true)),
            bool,
            Boolean,
            BooleanArray
        );
        test_function!(
            StartsWith,
            &[
                lit(ScalarValue::Utf8(Some("alphabet".to_string()))),
                lit(ScalarValue::Utf8(Some("blph".to_string()))),
            ],
            Ok(Some(false)),
            bool,
            Boolean,
            BooleanArray
        );
        test_function!(
            StartsWith,
            &[
                lit(ScalarValue::Utf8(None)),
                lit(ScalarValue::Utf8(Some("alph".to_string()))),
            ],
            Ok(None),
            bool,
            Boolean,
            BooleanArray
        );
        test_function!(
            StartsWith,
            &[
                lit(ScalarValue::Utf8(Some("alphabet".to_string()))),
                lit(ScalarValue::Utf8(None)),
            ],
            Ok(None),
            bool,
            Boolean,
            BooleanArray
        );
        #[cfg(feature = "unicode_expressions")]
        test_function!(
            Strpos,
            &[
                lit(ScalarValue::Utf8(Some("abc".to_string()))),
                lit(ScalarValue::Utf8(Some("c".to_string()))),
            ],
            Ok(Some(3)),
            i32,
            Int32,
            Int32Array
        );
        #[cfg(feature = "unicode_expressions")]
        test_function!(
            Strpos,
            &[
                lit(ScalarValue::Utf8(Some("josé".to_string()))),
                lit(ScalarValue::Utf8(Some("é".to_string()))),
            ],
            Ok(Some(4)),
            i32,
            Int32,
            Int32Array
        );
        #[cfg(feature = "unicode_expressions")]
        test_function!(
            Strpos,
            &[
                lit(ScalarValue::Utf8(Some("joséésoj".to_string()))),
                lit(ScalarValue::Utf8(Some("so".to_string()))),
            ],
            Ok(Some(6)),
            i32,
            Int32,
            Int32Array
        );
        #[cfg(feature = "unicode_expressions")]
        test_function!(
            Strpos,
            &[
                lit(ScalarValue::Utf8(Some("joséésoj".to_string()))),
                lit(ScalarValue::Utf8(Some("abc".to_string()))),
            ],
            Ok(Some(0)),
            i32,
            Int32,
            Int32Array
        );
        #[cfg(feature = "unicode_expressions")]
        test_function!(
            Strpos,
            &[
                lit(ScalarValue::Utf8(None)),
                lit(ScalarValue::Utf8(Some("abc".to_string()))),
            ],
            Ok(None),
            i32,
            Int32,
            Int32Array
        );
        #[cfg(feature = "unicode_expressions")]
        test_function!(
            Strpos,
            &[
                lit(ScalarValue::Utf8(Some("joséésoj".to_string()))),
                lit(ScalarValue::Utf8(None)),
            ],
            Ok(None),
            i32,
            Int32,
            Int32Array
        );
        #[cfg(not(feature = "unicode_expressions"))]
        test_function!(
            Strpos,
            &[
                lit(ScalarValue::Utf8(Some("joséésoj".to_string()))),
                lit(ScalarValue::Utf8(None)),
            ],
            Err(DataFusionError::Internal(
                "function strpos requires compilation with feature flag: unicode_expressions.".to_string()
            )),
            i32,
            Int32,
            Int32Array
        );
        #[cfg(feature = "unicode_expressions")]
        test_function!(
            Substr,
            &[
                lit(ScalarValue::Utf8(Some("alphabet".to_string()))),
                lit(ScalarValue::Int64(Some(0))),
            ],
            Ok(Some("alphabet")),
            &str,
            Utf8,
            StringArray
        );
        #[cfg(feature = "unicode_expressions")]
        test_function!(
            Substr,
            &[
                lit(ScalarValue::Utf8(Some("joséésoj".to_string()))),
                lit(ScalarValue::Int64(Some(5))),
            ],
            Ok(Some("ésoj")),
            &str,
            Utf8,
            StringArray
        );
        #[cfg(feature = "unicode_expressions")]
        test_function!(
            Substr,
            &[
                lit(ScalarValue::Utf8(Some("joséésoj".to_string()))),
                lit(ScalarValue::Int64(Some(-5))),
            ],
            Ok(Some("joséésoj")),
            &str,
            Utf8,
            StringArray
        );
        #[cfg(feature = "unicode_expressions")]
        test_function!(
            Substr,
            &[
                lit(ScalarValue::Utf8(Some("alphabet".to_string()))),
                lit(ScalarValue::Int64(Some(1))),
            ],
            Ok(Some("alphabet")),
            &str,
            Utf8,
            StringArray
        );
        #[cfg(feature = "unicode_expressions")]
        test_function!(
            Substr,
            &[
                lit(ScalarValue::Utf8(Some("alphabet".to_string()))),
                lit(ScalarValue::Int64(Some(2))),
            ],
            Ok(Some("lphabet")),
            &str,
            Utf8,
            StringArray
        );
        #[cfg(feature = "unicode_expressions")]
        test_function!(
            Substr,
            &[
                lit(ScalarValue::Utf8(Some("alphabet".to_string()))),
                lit(ScalarValue::Int64(Some(3))),
            ],
            Ok(Some("phabet")),
            &str,
            Utf8,
            StringArray
        );
        #[cfg(feature = "unicode_expressions")]
        test_function!(
            Substr,
            &[
                lit(ScalarValue::Utf8(Some("alphabet".to_string()))),
                lit(ScalarValue::Int64(Some(-3))),
            ],
            Ok(Some("alphabet")),
            &str,
            Utf8,
            StringArray
        );
        #[cfg(feature = "unicode_expressions")]
        test_function!(
            Substr,
            &[
                lit(ScalarValue::Utf8(Some("alphabet".to_string()))),
                lit(ScalarValue::Int64(Some(30))),
            ],
            Ok(Some("")),
            &str,
            Utf8,
            StringArray
        );
        #[cfg(feature = "unicode_expressions")]
        test_function!(
            Substr,
            &[
                lit(ScalarValue::Utf8(Some("alphabet".to_string()))),
                lit(ScalarValue::Int64(None)),
            ],
            Ok(None),
            &str,
            Utf8,
            StringArray
        );
        #[cfg(feature = "unicode_expressions")]
        test_function!(
            Substr,
            &[
                lit(ScalarValue::Utf8(Some("alphabet".to_string()))),
                lit(ScalarValue::Int64(Some(3))),
                lit(ScalarValue::Int64(Some(2))),
            ],
            Ok(Some("ph")),
            &str,
            Utf8,
            StringArray
        );
        #[cfg(feature = "unicode_expressions")]
        test_function!(
            Substr,
            &[
                lit(ScalarValue::Utf8(Some("alphabet".to_string()))),
                lit(ScalarValue::Int64(Some(3))),
                lit(ScalarValue::Int64(Some(20))),
            ],
            Ok(Some("phabet")),
            &str,
            Utf8,
            StringArray
        );
        #[cfg(feature = "unicode_expressions")]
        test_function!(
            Substr,
            &[
                lit(ScalarValue::Utf8(Some("alphabet".to_string()))),
                lit(ScalarValue::Int64(Some(0))),
                lit(ScalarValue::Int64(Some(5))),
            ],
            Ok(Some("alph")),
            &str,
            Utf8,
            StringArray
        );
        // starting from 5 (10 + -5)
        #[cfg(feature = "unicode_expressions")]
        test_function!(
            Substr,
            &[
                lit(ScalarValue::Utf8(Some("alphabet".to_string()))),
                lit(ScalarValue::Int64(Some(-5))),
                lit(ScalarValue::Int64(Some(10))),
            ],
            Ok(Some("alph")),
            &str,
            Utf8,
            StringArray
        );
        // starting from -1 (4 + -5)
        #[cfg(feature = "unicode_expressions")]
        test_function!(
            Substr,
            &[
                lit(ScalarValue::Utf8(Some("alphabet".to_string()))),
                lit(ScalarValue::Int64(Some(-5))),
                lit(ScalarValue::Int64(Some(4))),
            ],
            Ok(Some("")),
            &str,
            Utf8,
            StringArray
        );
        // starting from 0 (5 + -5)
        #[cfg(feature = "unicode_expressions")]
        test_function!(
            Substr,
            &[
                lit(ScalarValue::Utf8(Some("alphabet".to_string()))),
                lit(ScalarValue::Int64(Some(-5))),
                lit(ScalarValue::Int64(Some(5))),
            ],
            Ok(Some("")),
            &str,
            Utf8,
            StringArray
        );
        #[cfg(feature = "unicode_expressions")]
        test_function!(
            Substr,
            &[
                lit(ScalarValue::Utf8(Some("alphabet".to_string()))),
                lit(ScalarValue::Int64(None)),
                lit(ScalarValue::Int64(Some(20))),
            ],
            Ok(None),
            &str,
            Utf8,
            StringArray
        );
        #[cfg(feature = "unicode_expressions")]
        test_function!(
            Substr,
            &[
                lit(ScalarValue::Utf8(Some("alphabet".to_string()))),
                lit(ScalarValue::Int64(Some(3))),
                lit(ScalarValue::Int64(None)),
            ],
            Ok(None),
            &str,
            Utf8,
            StringArray
        );
        #[cfg(feature = "unicode_expressions")]
        test_function!(
            Substr,
            &[
                lit(ScalarValue::Utf8(Some("alphabet".to_string()))),
                lit(ScalarValue::Int64(Some(1))),
                lit(ScalarValue::Int64(Some(-1))),
            ],
            Err(DataFusionError::Execution(
                "negative substring length not allowed: substr(<str>, 1, -1)".to_string(),
            )),
            &str,
            Utf8,
            StringArray
        );
        #[cfg(feature = "unicode_expressions")]
        test_function!(
            Substr,
            &[
                lit(ScalarValue::Utf8(Some("joséésoj".to_string()))),
                lit(ScalarValue::Int64(Some(5))),
                lit(ScalarValue::Int64(Some(2))),
            ],
            Ok(Some("és")),
            &str,
            Utf8,
            StringArray
        );
        #[cfg(not(feature = "unicode_expressions"))]
        test_function!(
            Substr,
            &[
                lit(ScalarValue::Utf8(Some("alphabet".to_string()))),
                lit(ScalarValue::Int64(Some(0))),
            ],
            Err(DataFusionError::Internal(
                "function substr requires compilation with feature flag: unicode_expressions.".to_string()
            )),
            &str,
            Utf8,
            StringArray
        );
        #[cfg(feature = "unicode_expressions")]
        test_function!(
            Translate,
            &[
                lit(ScalarValue::Utf8(Some("12345".to_string()))),
                lit(ScalarValue::Utf8(Some("143".to_string()))),
                lit(ScalarValue::Utf8(Some("ax".to_string()))),
            ],
            Ok(Some("a2x5")),
            &str,
            Utf8,
            StringArray
        );
        #[cfg(feature = "unicode_expressions")]
        test_function!(
            Translate,
            &[
                lit(ScalarValue::Utf8(None)),
                lit(ScalarValue::Utf8(Some("143".to_string()))),
                lit(ScalarValue::Utf8(Some("ax".to_string()))),
            ],
            Ok(None),
            &str,
            Utf8,
            StringArray
        );
        #[cfg(feature = "unicode_expressions")]
        test_function!(
            Translate,
            &[
                lit(ScalarValue::Utf8(Some("12345".to_string()))),
                lit(ScalarValue::Utf8(None)),
                lit(ScalarValue::Utf8(Some("ax".to_string()))),
            ],
            Ok(None),
            &str,
            Utf8,
            StringArray
        );
        #[cfg(feature = "unicode_expressions")]
        test_function!(
            Translate,
            &[
                lit(ScalarValue::Utf8(Some("12345".to_string()))),
                lit(ScalarValue::Utf8(Some("143".to_string()))),
                lit(ScalarValue::Utf8(None)),
            ],
            Ok(None),
            &str,
            Utf8,
            StringArray
        );
        #[cfg(feature = "unicode_expressions")]
        test_function!(
            Translate,
            &[
                lit(ScalarValue::Utf8(Some("é2íñ5".to_string()))),
                lit(ScalarValue::Utf8(Some("éñí".to_string()))),
                lit(ScalarValue::Utf8(Some("óü".to_string()))),
            ],
            Ok(Some("ó2ü5")),
            &str,
            Utf8,
            StringArray
        );
        #[cfg(not(feature = "unicode_expressions"))]
        test_function!(
            Translate,
            &[
                lit(ScalarValue::Utf8(Some("12345".to_string()))),
                lit(ScalarValue::Utf8(Some("143".to_string()))),
                lit(ScalarValue::Utf8(Some("ax".to_string()))),
            ],
            Err(DataFusionError::Internal(
                "function translate requires compilation with feature flag: unicode_expressions.".to_string()
            )),
            &str,
            Utf8,
            StringArray
        );
        test_function!(
            Trim,
            &[lit(ScalarValue::Utf8(Some(" trim ".to_string())))],
            Ok(Some("trim")),
            &str,
            Utf8,
            StringArray
        );
        test_function!(
            Trim,
            &[lit(ScalarValue::Utf8(Some("trim ".to_string())))],
            Ok(Some("trim")),
            &str,
            Utf8,
            StringArray
        );
        test_function!(
            Trim,
            &[lit(ScalarValue::Utf8(Some(" trim".to_string())))],
            Ok(Some("trim")),
            &str,
            Utf8,
            StringArray
        );
        test_function!(
            Trim,
            &[lit(ScalarValue::Utf8(None))],
            Ok(None),
            &str,
            Utf8,
            StringArray
        );
        test_function!(
            Upper,
            &[lit(ScalarValue::Utf8(Some("upper".to_string())))],
            Ok(Some("UPPER")),
            &str,
            Utf8,
            StringArray
        );
        test_function!(
            Upper,
            &[lit(ScalarValue::Utf8(Some("UPPER".to_string())))],
            Ok(Some("UPPER")),
            &str,
            Utf8,
            StringArray
        );
        test_function!(
            Upper,
            &[lit(ScalarValue::Utf8(None))],
            Ok(None),
            &str,
            Utf8,
            StringArray
        );
        Ok(())
    }

    #[test]
    fn test_empty_arguments_error() -> Result<()> {
        let execution_props = ExecutionProps::new();
        let schema = Schema::new(vec![Field::new("a", DataType::Int32, false)]);

        // pick some arbitrary functions to test
        let funs = [
            BuiltinScalarFunction::Concat,
            BuiltinScalarFunction::ToTimestamp,
            BuiltinScalarFunction::Abs,
            BuiltinScalarFunction::Repeat,
        ];

        for fun in funs.iter() {
            let expr = create_physical_expr(fun, &[], &schema, &execution_props);

            match expr {
                Ok(..) => {
                    return Err(DataFusionError::Plan(format!(
                        "Builtin scalar function {} does not support empty arguments",
                        fun
                    )));
                }
                Err(DataFusionError::Internal(err)) => {
                    if err
                        != format!(
                            "Builtin scalar function {} does not support empty arguments",
                            fun
                        )
                    {
                        return Err(DataFusionError::Internal(format!(
                            "Builtin scalar function {} didn't got the right error message with empty arguments", fun)));
                    }
                }
                Err(..) => {
                    return Err(DataFusionError::Internal(format!(
                        "Builtin scalar function {} didn't got the right error with empty arguments", fun)));
                }
            }
        }
        Ok(())
    }

    #[test]
    fn test_empty_arguments() -> Result<()> {
        let execution_props = ExecutionProps::new();
        let schema = Schema::new(vec![Field::new("a", DataType::Int32, false)]);

        let funs = [BuiltinScalarFunction::Now, BuiltinScalarFunction::Random];

        for fun in funs.iter() {
            create_physical_expr(fun, &[], &schema, &execution_props)?;
        }
        Ok(())
    }

    fn generic_test_array(
        value1: ArrayRef,
        value2: ArrayRef,
        expected: ArrayRef,
    ) -> Result<()> {
        // any type works here: we evaluate against a literal of `value`
        let schema = Schema::new(vec![
            Field::new("a", value1.data_type().clone(), false),
            Field::new("b", value2.data_type().clone(), false),
        ]);
        let columns: Vec<ArrayRef> = vec![value1, value2];
        let execution_props = ExecutionProps::new();

        let expr = create_physical_expr(
            &BuiltinScalarFunction::Array,
            &[col("a", &schema)?, col("b", &schema)?],
            &schema,
            &execution_props,
        )?;

        // evaluate works
        let batch = RecordBatch::try_new(Arc::new(schema.clone()), columns)?;
        let result = expr.evaluate(&batch)?.into_array(batch.num_rows());

        // downcast works
        let result = result
            .as_any()
            .downcast_ref::<FixedSizeListArray>()
            .unwrap();

        // value and type is correct
        assert_eq!(result.value(0).as_ref(), expected.as_ref());

        Ok(())
    }

    #[test]
    fn test_array() -> Result<()> {
        generic_test_array(
            Arc::new(StringArray::from_slice(&["aa"])),
            Arc::new(StringArray::from_slice(&["bb"])),
            Arc::new(StringArray::from_slice(&["aa", "bb"])),
        )?;

        // different types, to validate that casting happens
        generic_test_array(
            Arc::new(UInt32Array::from_slice(&[1])),
            Arc::new(UInt64Array::from_slice(&[1])),
            Arc::new(UInt64Array::from_slice(&[1, 1])),
        )?;

        // different types (another order), to validate that casting happens
        generic_test_array(
            Arc::new(UInt64Array::from_slice(&[1])),
            Arc::new(UInt32Array::from_slice(&[1])),
            Arc::new(UInt64Array::from_slice(&[1, 1])),
        )
    }

    #[test]
    #[cfg(feature = "regex_expressions")]
    fn test_regexp_match() -> Result<()> {
        use arrow::array::ListArray;
        let schema = Schema::new(vec![Field::new("a", DataType::Utf8, false)]);
        let execution_props = ExecutionProps::new();

        // concat(value, value)
        let col_value: ArrayRef = Arc::new(StringArray::from_slice(&["aaa-555"]));
        let pattern = lit(ScalarValue::Utf8(Some(r".*-(\d*)".to_string())));
        let columns: Vec<ArrayRef> = vec![col_value];
        let expr = create_physical_expr(
            &BuiltinScalarFunction::RegexpMatch,
            &[col("a", &schema)?, pattern],
            &schema,
            &execution_props,
        )?;

        // type is correct
        assert_eq!(
            expr.data_type(&schema)?,
            DataType::List(Box::new(Field::new("item", DataType::Utf8, true)))
        );

        // evaluate works
        let batch = RecordBatch::try_new(Arc::new(schema.clone()), columns)?;
        let result = expr.evaluate(&batch)?.into_array(batch.num_rows());

        // downcast works
        let result = result.as_any().downcast_ref::<ListArray<i32>>().unwrap();
        let first_row = result.value(0);
        let first_row = first_row.as_any().downcast_ref::<StringArray>().unwrap();

        // value is correct
        let expected = "555".to_string();
        assert_eq!(first_row.value(0), expected);

        Ok(())
    }

    #[test]
    #[cfg(feature = "regex_expressions")]
    fn test_regexp_match_all_literals() -> Result<()> {
        use arrow::array::ListArray;
        let schema = Schema::new(vec![Field::new("a", DataType::Int32, false)]);
        let execution_props = ExecutionProps::new();

        let col_value = lit(ScalarValue::Utf8(Some("aaa-555".to_string())));
        let pattern = lit(ScalarValue::Utf8(Some(r".*-(\d*)".to_string())));
        let columns: Vec<ArrayRef> = vec![Arc::new(Int32Array::from_slice(&[1]))];
        let expr = create_physical_expr(
            &BuiltinScalarFunction::RegexpMatch,
            &[col_value, pattern],
            &schema,
            &execution_props,
        )?;

        // type is correct
        assert_eq!(
            expr.data_type(&schema)?,
            DataType::List(Box::new(Field::new("item", DataType::Utf8, true)))
        );

        // evaluate works
        let batch = RecordBatch::try_new(Arc::new(schema.clone()), columns)?;
        let result = expr.evaluate(&batch)?.into_array(batch.num_rows());

        // downcast works
        let result = result.as_any().downcast_ref::<ListArray<i32>>().unwrap();
        let first_row = result.value(0);
        let first_row = first_row.as_any().downcast_ref::<StringArray>().unwrap();

        // value is correct
        let expected = "555".to_string();
        assert_eq!(first_row.value(0), expected);

        Ok(())
    }
}<|MERGE_RESOLUTION|>--- conflicted
+++ resolved
@@ -48,13 +48,9 @@
     scalar::ScalarValue,
 };
 use arrow::{
-<<<<<<< HEAD
+    array::ArrayRef,
     array::*,
     compute::length::length,
-=======
-    array::ArrayRef,
-    compute::kernels::length::{bit_length, length},
->>>>>>> 014e5e90
     datatypes::TimeUnit,
     datatypes::{DataType, Field, Schema},
     error::{ArrowError, Result as ArrowResult},
@@ -1255,20 +1251,6 @@
     }
 }
 
-<<<<<<< HEAD
-/// null columnar values are implemented as a null array in order to pass batch
-/// num_rows
-type NullColumnarValue = ColumnarValue;
-
-impl From<&RecordBatch> for NullColumnarValue {
-    fn from(batch: &RecordBatch) -> Self {
-        let num_rows = batch.num_rows();
-        ColumnarValue::Array(Arc::new(NullArray::from_data(DataType::Null, num_rows)))
-    }
-}
-
-=======
->>>>>>> 014e5e90
 impl PhysicalExpr for ScalarFunctionExpr {
     /// Return a reference to Any that can be used for downcasting
     fn as_any(&self) -> &dyn Any {
@@ -3223,6 +3205,18 @@
                 lit(ScalarValue::Int64(Some(5))),
             ],
             Ok(Some("ésoj")),
+            &str,
+            Utf8,
+            StringArray
+        );
+        #[cfg(feature = "unicode_expressions")]
+        test_function!(
+            Substr,
+            &[
+                lit(ScalarValue::Utf8(Some("joséésoj".to_string()))),
+                lit(ScalarValue::Int64(Some(-5))),
+            ],
+            Ok(Some("joséésoj")),
             &str,
             Utf8,
             StringArray
