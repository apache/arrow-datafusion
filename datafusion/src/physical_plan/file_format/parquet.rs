--- conflicted
+++ resolved
@@ -43,34 +43,17 @@
 use arrow::error::ArrowError;
 use arrow::{
     array::ArrayRef,
-<<<<<<< HEAD
     datatypes::*,
     error::Result as ArrowResult,
     io::parquet::read::{self, RowGroupMetaData},
-=======
-    datatypes::{Schema, SchemaRef},
-    error::{ArrowError, Result as ArrowResult},
-    record_batch::RecordBatch,
 };
 use log::debug;
-use parquet::file::{
-    metadata::RowGroupMetaData,
-    reader::{FileReader, SerializedFileReader},
-    statistics::Statistics as ParquetStatistics,
->>>>>>> 014e5e90
-};
-use log::debug;
-
-<<<<<<< HEAD
+
 use parquet::statistics::{
     BinaryStatistics as ParquetBinaryStatistics,
     BooleanStatistics as ParquetBooleanStatistics,
     PrimitiveStatistics as ParquetPrimitiveStatistics,
 };
-=======
-use fmt::Debug;
-use parquet::arrow::{ArrowReader, ParquetFileArrowReader};
->>>>>>> 014e5e90
 
 use tokio::{
     sync::mpsc::{channel, Receiver, Sender},
@@ -460,11 +443,7 @@
         Err(e) => {
             debug!("Error evaluating row group predicate values {}", e);
             metrics.predicate_evaluation_errors.add(1);
-<<<<<<< HEAD
             Box::new(|_i, _r| true)
-=======
-            Box::new(|_r, _i| true)
->>>>>>> 014e5e90
         }
     }
 }
@@ -499,9 +478,9 @@
         let file_schema = fetch_schema(object_reader)?;
         let adapted_projections =
             schema_adapter.map_projections(&file_schema.clone(), projection)?;
-        let mut record_reader = read::RecordReader::try_new(
+        let mut record_reader = read::FileReader::try_new(
             reader,
-            Some(adapted_projections.clone()),
+            Some(&adapted_projections),
             limit,
             None,
             None,
@@ -515,7 +494,6 @@
             )));
         }
 
-<<<<<<< HEAD
         let read_schema = record_reader.schema().clone();
         for chunk_r in record_reader {
             match chunk_r {
@@ -523,34 +501,17 @@
                     total_rows += chunk.len();
 
                     let batch = RecordBatch::try_new(
-                        read_schema.clone(),
+                        Arc::new(read_schema.clone()),
                         chunk.columns().to_vec(),
                     )?;
-=======
-        let mut arrow_reader = ParquetFileArrowReader::new(Arc::new(file_reader));
-        let adapted_projections =
-            schema_adapter.map_projections(&arrow_reader.get_schema()?, projection)?;
-
-        let mut batch_reader =
-            arrow_reader.get_record_reader_by_columns(adapted_projections, batch_size)?;
-        loop {
-            match batch_reader.next() {
-                Some(Ok(batch)) => {
-                    total_rows += batch.num_rows();
->>>>>>> 014e5e90
 
                     let adapted_batch = schema_adapter.adapt_batch(batch, projection)?;
 
                     let proj_batch = partition_column_projector
                         .project(adapted_batch, &partitioned_file.partition_values);
-<<<<<<< HEAD
                     response_tx
                         .blocking_send(proj_batch)
                         .map_err(|x| DataFusionError::Execution(format!("{}", x)))?;
-=======
-
-                    send_result(&response_tx, proj_batch)?;
->>>>>>> 014e5e90
                     if limit.map(|l| total_rows >= l).unwrap_or(false) {
                         break 'outer;
                     }
@@ -588,15 +549,15 @@
     use super::*;
     use crate::field_util::FieldExt;
     use crate::physical_plan::collect;
+    use ::parquet::statistics::Statistics as ParquetStatistics;
     use arrow::datatypes::{DataType, Field};
-    use arrow::io::parquet::write::{to_parquet_schema, write_file, RowGroupIterator};
-    use arrow::io::parquet::write::{ColumnDescriptor, SchemaDescriptor};
+    use arrow::io::parquet;
+    use arrow::io::parquet::read::ColumnChunkMetaData;
+    use arrow::io::parquet::write::{
+        to_parquet_schema, ColumnDescriptor, Compression, Encoding, FileWriter,
+        RowGroupIterator, SchemaDescriptor, Version, WriteOptions,
+    };
     use futures::StreamExt;
-    use parquet::compression::Compression;
-    use parquet::encoding::Encoding;
-    use parquet::metadata::ColumnChunkMetaData;
-    use parquet::statistics::Statistics as ParquetStatistics;
-    use parquet::write::{Version, WriteOptions};
     use parquet_format_async_temp::RowGroup;
 
     /// writes each RecordBatch as an individual parquet file and then
@@ -612,7 +573,7 @@
             .map(|batch| {
                 let output = tempfile::NamedTempFile::new().expect("creating temp file");
 
-                let mut file: std::fs::File = (*output.as_file())
+                let file: std::fs::File = (*output.as_file())
                     .try_clone()
                     .expect("cloning file descriptor");
                 let options = WriteOptions {
@@ -621,7 +582,6 @@
                     version: Version::V2,
                 };
                 let schema_ref = &batch.schema().clone();
-                let parquet_schema = to_parquet_schema(schema_ref).unwrap();
 
                 let iter = vec![Ok(batch.into())];
                 let row_groups = RowGroupIterator::try_new(
@@ -632,15 +592,15 @@
                 )
                 .unwrap();
 
-                write_file(
-                    &mut file,
-                    row_groups,
-                    schema_ref,
-                    parquet_schema,
-                    options,
-                    None,
-                )
-                .expect("Writing batch");
+                let mut writer =
+                    FileWriter::try_new(file, schema_ref.as_ref().clone(), options)
+                        .unwrap();
+                writer.start().unwrap();
+                for rg in row_groups {
+                    let (group, len) = rg.unwrap();
+                    writer.write(group, len).unwrap();
+                }
+                writer.end(None).unwrap();
                 output
             })
             .collect();
@@ -1004,7 +964,7 @@
         ParquetFileMetrics::new(0, "file.parquet", &metrics)
     }
 
-    fn parquet_primitive_column_stats<T: parquet::types::NativeType>(
+    fn parquet_primitive_column_stats<T: ::parquet::types::NativeType>(
         column_descr: ColumnDescriptor,
         min: Option<T>,
         max: Option<T>,
@@ -1310,7 +1270,6 @@
         schema_descr: &SchemaDescriptor,
         column_statistics: Vec<&dyn ParquetStatistics>,
     ) -> RowGroupMetaData {
-        use parquet::schema::types::{physical_type_to_type, ParquetType};
         use parquet_format_async_temp::{ColumnChunk, ColumnMetaData};
 
         let mut chunks = vec![];
@@ -1318,8 +1277,8 @@
         for (i, s) in column_statistics.into_iter().enumerate() {
             let column_descr = schema_descr.column(i);
             let type_ = match column_descr.type_() {
-                ParquetType::PrimitiveType { physical_type, .. } => {
-                    physical_type_to_type(physical_type).0
+                parquet::write::ParquetType::PrimitiveType { physical_type, .. } => {
+                    ::parquet::schema::types::physical_type_to_type(physical_type).0
                 }
                 _ => {
                     panic!("Trying to write a row group of a non-physical type")
@@ -1332,7 +1291,7 @@
                     type_,
                     Vec::new(),
                     column_descr.path_in_schema().to_vec(),
-                    parquet::compression::Compression::Uncompressed.into(),
+                    Compression::Uncompressed.into(),
                     0,
                     0,
                     0,
@@ -1340,7 +1299,7 @@
                     0,
                     None,
                     None,
-                    Some(parquet::statistics::serialize_statistics(s)),
+                    Some(::parquet::statistics::serialize_statistics(s)),
                     None,
                     None,
                 )),
