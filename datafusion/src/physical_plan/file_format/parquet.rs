// Licensed to the Apache Software Foundation (ASF) under one
// or more contributor license agreements.  See the NOTICE file
// distributed with this work for additional information
// regarding copyright ownership.  The ASF licenses this file
// to you under the Apache License, Version 2.0 (the
// "License"); you may not use this file except in compliance
// with the License.  You may obtain a copy of the License at
//
//   http://www.apache.org/licenses/LICENSE-2.0
//
// Unless required by applicable law or agreed to in writing,
// software distributed under the License is distributed on an
// "AS IS" BASIS, WITHOUT WARRANTIES OR CONDITIONS OF ANY
// KIND, either express or implied.  See the License for the
// specific language governing permissions and limitations
// under the License.

//! Execution plan for reading Parquet files

use futures::{Stream, StreamExt, TryStreamExt};
use std::fmt;
use std::fs;
use std::path::Path;
use std::pin::Pin;
use std::sync::Arc;
use std::task::{Context, Poll};
use std::{any::Any, convert::TryInto};

use crate::datasource::object_store::{ChunkReader, ObjectStore, SizedFile};
use crate::datasource::PartitionedFile;
<<<<<<< HEAD
use crate::execution::context::ExecutionContext;
use crate::execution::runtime_env::RuntimeEnv;
=======
use crate::execution::context::{SessionContext, TaskContext};
>>>>>>> 2dcdb1fb
use crate::physical_plan::expressions::PhysicalSortExpr;
use crate::physical_plan::file_format::{PartitionColumnProjector, SchemaAdapter};
use crate::{
    error::{DataFusionError, Result},
    physical_optimizer::pruning::{PruningPredicate, PruningStatistics},
    physical_plan::{
        file_format::FileScanConfig,
        metrics::{self, ExecutionPlanMetricsSet, MetricBuilder, MetricsSet},
        DisplayFormatType, ExecutionPlan, Partitioning, SendableRecordBatchStream,
        Statistics,
    },
    scalar::ScalarValue,
};
use datafusion_common::Column;
use datafusion_expr::Expr;

use arrow::{
    array::ArrayRef,
    datatypes::{Schema, SchemaRef},
    error::{ArrowError, Result as ArrowResult},
    record_batch::RecordBatch,
};
<<<<<<< HEAD
use log::debug;
use parquet::arrow::{ArrowWriter, ParquetRecordBatchStreamBuilder};
=======
use log::{debug, warn};
use parquet::arrow::ArrowWriter;
>>>>>>> 2dcdb1fb
use parquet::file::{
    metadata::RowGroupMetaData, statistics::Statistics as ParquetStatistics,
};

use fmt::Debug;
use parquet::file::properties::WriterProperties;

use tokio::task;
use tokio::task::JoinHandle;

<<<<<<< HEAD
use crate::physical_plan::RecordBatchStream;
=======
use crate::physical_plan::file_format::SchemaAdapter;
>>>>>>> 2dcdb1fb
use async_trait::async_trait;
use futures::{future::BoxFuture, FutureExt};
use parquet::arrow::async_reader::ParquetRecordBatchStream;

/// Execution plan for scanning one or more Parquet partitions
#[derive(Debug, Clone)]
pub struct ParquetExec {
    base_config: FileScanConfig,
    projected_statistics: Statistics,
    projected_schema: SchemaRef,
    /// Execution metrics
    metrics: ExecutionPlanMetricsSet,
    /// Optional predicate for pruning row groups
    pruning_predicate: Option<PruningPredicate>,
}

/// Stores metrics about the parquet execution for a particular parquet file
#[derive(Debug, Clone)]
struct ParquetFileMetrics {
    /// Number of times the predicate could not be evaluated
    pub predicate_evaluation_errors: metrics::Count,
    /// Number of row groups pruned using
    pub row_groups_pruned: metrics::Count,
}

impl ParquetExec {
    /// Create a new Parquet reader execution plan provided file list and schema.
    /// Even if `limit` is set, ParquetExec rounds up the number of records to the next `batch_size`.
    pub fn new(base_config: FileScanConfig, predicate: Option<Expr>) -> Self {
        debug!("Creating ParquetExec, files: {:?}, projection {:?}, predicate: {:?}, limit: {:?}",
        base_config.file_groups, base_config.projection, predicate, base_config.limit);

        let metrics = ExecutionPlanMetricsSet::new();
        let predicate_creation_errors =
            MetricBuilder::new(&metrics).global_counter("num_predicate_creation_errors");

        let pruning_predicate = predicate.and_then(|predicate_expr| {
            match PruningPredicate::try_new(
                predicate_expr,
                base_config.file_schema.clone(),
            ) {
                Ok(pruning_predicate) => Some(pruning_predicate),
                Err(e) => {
                    debug!("Could not create pruning predicate for: {}", e);
                    predicate_creation_errors.add(1);
                    None
                }
            }
        });

        let (projected_schema, projected_statistics) = base_config.project();

        Self {
            base_config,
            projected_schema,
            projected_statistics,
            metrics,
            pruning_predicate,
        }
    }

    /// Ref to the base configs
    pub fn base_config(&self) -> &FileScanConfig {
        &self.base_config
    }

    /// Optional reference to this parquet scan's pruning predicate
    pub fn pruning_predicate(&self) -> Option<&PruningPredicate> {
        self.pruning_predicate.as_ref()
    }
}

impl ParquetFileMetrics {
    /// Create new metrics
    pub fn new(
        partition: usize,
        filename: &str,
        metrics: &ExecutionPlanMetricsSet,
    ) -> Self {
        let predicate_evaluation_errors = MetricBuilder::new(metrics)
            .with_new_label("filename", filename.to_string())
            .counter("predicate_evaluation_errors", partition);

        let row_groups_pruned = MetricBuilder::new(metrics)
            .with_new_label("filename", filename.to_string())
            .counter("row_groups_pruned", partition);

        Self {
            predicate_evaluation_errors,
            row_groups_pruned,
        }
    }
}

#[async_trait]
impl ExecutionPlan for ParquetExec {
    /// Return a reference to Any that can be used for downcasting
    fn as_any(&self) -> &dyn Any {
        self
    }

    fn schema(&self) -> SchemaRef {
        Arc::clone(&self.projected_schema)
    }

    fn children(&self) -> Vec<Arc<dyn ExecutionPlan>> {
        // this is a leaf node and has no children
        vec![]
    }

    /// Get the output partitioning of this plan
    fn output_partitioning(&self) -> Partitioning {
        Partitioning::UnknownPartitioning(self.base_config.file_groups.len())
    }

    fn output_ordering(&self) -> Option<&[PhysicalSortExpr]> {
        None
    }

    fn relies_on_input_order(&self) -> bool {
        false
    }

    fn with_new_children(
        &self,
        children: Vec<Arc<dyn ExecutionPlan>>,
    ) -> Result<Arc<dyn ExecutionPlan>> {
        if children.is_empty() {
            Ok(Arc::new(self.clone()))
        } else {
            Err(DataFusionError::Internal(format!(
                "Children cannot be replaced in {:?}",
                self
            )))
        }
    }

    async fn execute(
        &self,
        partition_index: usize,
        context: Arc<TaskContext>,
    ) -> Result<SendableRecordBatchStream> {
        let files = self.base_config.file_groups[partition_index].to_vec();
        let file_schema = &self.base_config.file_schema;

        let projection = match self.base_config.file_column_projection_indices() {
            Some(proj) => proj,
            None => (0..file_schema.fields().len()).collect(),
        };
<<<<<<< HEAD

        let partition_column_projector = PartitionColumnProjector::new(
=======
        let pruning_predicate = self.pruning_predicate.clone();
        let batch_size = context.runtime.batch_size();
        let limit = self.base_config.limit;
        let object_store = Arc::clone(&self.base_config.object_store);
        let partition_col_proj = PartitionColumnProjector::new(
>>>>>>> 2dcdb1fb
            Arc::clone(&self.projected_schema),
            &self.base_config.table_partition_cols,
        );

<<<<<<< HEAD
        let schema_adapter = SchemaAdapter::new(file_schema.clone());

        let config = Arc::new(PartitionConfig {
            projection,
            schema_adapter,
            projected_schema: Arc::clone(&self.projected_schema),
            object_store: Arc::clone(&self.base_config.object_store),
            partition_idx: partition_index,
            batch_size: runtime.batch_size(),
            pruning_predicate: self.pruning_predicate.clone(),
            metrics: self.metrics.clone(),
=======
        let adapter = SchemaAdapter::new(self.base_config.file_schema.clone());

        let join_handle = task::spawn_blocking(move || {
            if let Err(e) = read_partition(
                object_store.as_ref(),
                adapter,
                partition_index,
                &partition,
                metrics,
                &projection,
                &pruning_predicate,
                batch_size,
                response_tx.clone(),
                limit,
                partition_col_proj,
            ) {
                warn!(
                    "Parquet reader thread terminated due to error: {:?} for files: {:?}",
                    e, partition
                );
                // Send the error back to the main thread.
                //
                // Ignore error sending (via `.ok()`) because that
                // means the receiver has been torn down (and nothing
                // cares about the errors anymore)
                send_result(&response_tx, Err(e.into())).ok();
            }
>>>>>>> 2dcdb1fb
        });

        Ok(Box::pin(ParquetExecStream {
            partition_column_projector,
            config,
            files,
            state: StreamState::Init,
            file_idx: 0,
            remaining_rows: self.base_config.limit.unwrap_or(usize::MAX),
        }))
    }

    fn fmt_as(
        &self,
        t: DisplayFormatType,
        f: &mut std::fmt::Formatter,
    ) -> std::fmt::Result {
        match t {
            DisplayFormatType::Default => {
                write!(
                    f,
                    "ParquetExec: limit={:?}, partitions={}",
                    self.base_config.limit,
                    super::FileGroupsDisplay(&self.base_config.file_groups)
                )
            }
        }
    }

    fn metrics(&self) -> Option<MetricsSet> {
        Some(self.metrics.clone_inner())
    }

    fn statistics(&self) -> Statistics {
        self.projected_statistics.clone()
    }
}

struct PartitionConfig {
    projected_schema: SchemaRef,

    object_store: Arc<dyn ObjectStore>,

    partition_idx: usize,

    batch_size: usize,

    projection: Vec<usize>,

    pruning_predicate: Option<PruningPredicate>,

    schema_adapter: SchemaAdapter,

    metrics: ExecutionPlanMetricsSet,
}

enum StreamState {
    Init,
    Create(BoxFuture<'static, Result<ParquetRecordBatchStream<Box<dyn ChunkReader>>>>),
    Stream(ParquetRecordBatchStream<Box<dyn ChunkReader>>),
    Error,
}

struct ParquetExecStream {
    config: Arc<PartitionConfig>,

    remaining_rows: usize,

    file_idx: usize,

    partition_column_projector: PartitionColumnProjector,

    files: Vec<PartitionedFile>,

    state: StreamState,
}

impl ParquetExecStream {
    fn adapt_batch(&mut self, batch: RecordBatch) -> ArrowResult<RecordBatch> {
        let adapted_batch = self
            .config
            .schema_adapter
            .adapt_batch(batch, &self.config.projection)?;

        self.partition_column_projector
            .project(adapted_batch, &self.files[self.file_idx].partition_values)
    }
}

impl RecordBatchStream for ParquetExecStream {
    fn schema(&self) -> SchemaRef {
        self.config.projected_schema.clone()
    }
}

impl Stream for ParquetExecStream {
    type Item = ArrowResult<RecordBatch>;

    fn poll_next(
        mut self: Pin<&mut Self>,
        cx: &mut Context<'_>,
    ) -> Poll<Option<Self::Item>> {
        let this = &mut *self;

        if this.remaining_rows == 0 {
            return Poll::Ready(None);
        }

        loop {
            match &mut this.state {
                StreamState::Init => {
                    let file = match this.files.get(this.file_idx) {
                        Some(file) => file.file_meta.sized_file.clone(),
                        None => return Poll::Ready(None),
                    };

                    this.state = StreamState::Create(
                        create_stream(this.config.clone(), file).boxed(),
                    );
                }
                StreamState::Create(f) => match futures::ready!(f.poll_unpin(cx)) {
                    Ok(s) => {
                        this.state = StreamState::Stream(s);
                    }
                    Err(e) => {
                        this.state = StreamState::Error;
                        return Poll::Ready(Some(Err(ArrowError::ExternalError(
                            Box::new(e),
                        ))));
                    }
                },
                StreamState::Stream(s) => match futures::ready!(s.poll_next_unpin(cx)) {
                    Some(Ok(batch)) => {
                        this.remaining_rows =
                            this.remaining_rows.saturating_sub(batch.num_rows());

                        return Poll::Ready(Some(self.adapt_batch(batch)));
                    }
                    Some(Err(e)) => {
                        this.state = StreamState::Error;
                        return Poll::Ready(Some(Err(ArrowError::ExternalError(
                            Box::new(e),
                        ))));
                    }
                    None => {
                        this.file_idx += 1;
                        this.state = StreamState::Init
                    }
                },
                StreamState::Error => return Poll::Ready(None),
            }
        }
    }
}

/// Wraps parquet statistics in a way
/// that implements [`PruningStatistics`]
struct RowGroupPruningStatistics<'a> {
    row_group_metadata: &'a [RowGroupMetaData],
    parquet_schema: &'a Schema,
}

/// Extract the min/max statistics from a `ParquetStatistics` object
macro_rules! get_statistic {
    ($column_statistics:expr, $func:ident, $bytes_func:ident) => {{
        if !$column_statistics.has_min_max_set() {
            return None;
        }
        match $column_statistics {
            ParquetStatistics::Boolean(s) => Some(ScalarValue::Boolean(Some(*s.$func()))),
            ParquetStatistics::Int32(s) => Some(ScalarValue::Int32(Some(*s.$func()))),
            ParquetStatistics::Int64(s) => Some(ScalarValue::Int64(Some(*s.$func()))),
            // 96 bit ints not supported
            ParquetStatistics::Int96(_) => None,
            ParquetStatistics::Float(s) => Some(ScalarValue::Float32(Some(*s.$func()))),
            ParquetStatistics::Double(s) => Some(ScalarValue::Float64(Some(*s.$func()))),
            ParquetStatistics::ByteArray(s) => {
                let s = std::str::from_utf8(s.$bytes_func())
                    .map(|s| s.to_string())
                    .ok();
                Some(ScalarValue::Utf8(s))
            }
            // type not supported yet
            ParquetStatistics::FixedLenByteArray(_) => None,
        }
    }};
}

// Extract the min or max value calling `func` or `bytes_func` on the ParquetStatistics as appropriate
macro_rules! get_min_max_values {
    ($self:expr, $column:expr, $func:ident, $bytes_func:ident) => {{
        let (column_index, field) = if let Some((v, f)) = $self.parquet_schema.column_with_name(&$column.name) {
            (v, f)
        } else {
            // Named column was not present
            return None
        };

        let data_type = field.data_type();
        // The result may be None, because DataFusion doesn't have support for ScalarValues of the column type
        let null_scalar: ScalarValue = data_type.try_into().ok()?;

        let scalar_values : Vec<ScalarValue> = $self.row_group_metadata
            .iter()
            .flat_map(|meta| {
                meta.column(column_index).statistics()
            })
            .map(|stats| {
                get_statistic!(stats, $func, $bytes_func)
            })
            .map(|maybe_scalar| {
                // column either did't have statistics at all or didn't have min/max values
                maybe_scalar.unwrap_or_else(|| null_scalar.clone())
            })
            .collect();

        // ignore errors converting to arrays (e.g. different types)
        ScalarValue::iter_to_array(scalar_values).ok()
    }}
}

// Extract the null count value on the ParquetStatistics
macro_rules! get_null_count_values {
    ($self:expr, $column:expr) => {{
        let column_index =
            if let Some((v, _)) = $self.parquet_schema.column_with_name(&$column.name) {
                v
            } else {
                // Named column was not present
                return None;
            };

        let scalar_values: Vec<ScalarValue> = $self
            .row_group_metadata
            .iter()
            .flat_map(|meta| meta.column(column_index).statistics())
            .map(|stats| {
                ScalarValue::UInt64(Some(stats.null_count().try_into().unwrap()))
            })
            .collect();

        // ignore errors converting to arrays (e.g. different types)
        ScalarValue::iter_to_array(scalar_values).ok()
    }};
}

impl<'a> PruningStatistics for RowGroupPruningStatistics<'a> {
    fn min_values(&self, column: &Column) -> Option<ArrayRef> {
        get_min_max_values!(self, column, min, min_bytes)
    }

    fn max_values(&self, column: &Column) -> Option<ArrayRef> {
        get_min_max_values!(self, column, max, max_bytes)
    }

    fn num_containers(&self) -> usize {
        self.row_group_metadata.len()
    }

    fn null_counts(&self, column: &Column) -> Option<ArrayRef> {
        get_null_count_values!(self, column)
    }
}

async fn create_stream(
    config: Arc<PartitionConfig>,
    file: SizedFile,
) -> Result<ParquetRecordBatchStream<Box<dyn ChunkReader>>> {
    let file_metrics =
        ParquetFileMetrics::new(config.partition_idx, &file.path, &config.metrics);

    let object_reader = config.object_store.file_reader(file)?;
    let reader = object_reader.chunk_reader().await?;

    let mut builder = ParquetRecordBatchStreamBuilder::new(reader).await?;

    let pruning_stats = RowGroupPruningStatistics {
        row_group_metadata: builder.metadata().row_groups(),
        parquet_schema: builder.schema().as_ref(),
    };

    if let Some(predicate) = &config.pruning_predicate {
        match predicate.prune(&pruning_stats) {
            Ok(predicate_values) => {
                let num_pruned = predicate_values.iter().filter(|&v| !*v).count();
                file_metrics.row_groups_pruned.add(num_pruned);

                let row_groups = predicate_values
                    .into_iter()
                    .enumerate()
                    .filter_map(|(idx, v)| match v {
                        true => Some(idx),
                        false => None,
                    })
                    .collect();

                builder = builder.with_row_groups(row_groups)
            }
            Err(e) => {
                debug!("Error evaluating row group predicate values {}", e);
                file_metrics.predicate_evaluation_errors.add(1);
            }
        }
    };

    let projection = config
        .schema_adapter
        .map_projections(builder.schema(), &config.projection)?;

    builder
        .with_batch_size(config.batch_size)
        .with_projection(projection)
        .build()
        .map_err(DataFusionError::ParquetError)
}

/// Executes a query and writes the results to a partitioned Parquet file.
pub async fn plan_to_parquet(
    context: &SessionContext,
    plan: Arc<dyn ExecutionPlan>,
    path: impl AsRef<str>,
    writer_properties: Option<WriterProperties>,
) -> Result<()> {
    let path = path.as_ref();
    // create directory to contain the Parquet files (one per partition)
    let fs_path = Path::new(path);
    match fs::create_dir(fs_path) {
        Ok(()) => {
            let mut tasks = vec![];
            for i in 0..plan.output_partitioning().partition_count() {
                let plan = plan.clone();
                let filename = format!("part-{}.parquet", i);
                let path = fs_path.join(&filename);
                let file = fs::File::create(path)?;
                let mut writer = ArrowWriter::try_new(
                    file.try_clone().unwrap(),
                    plan.schema(),
                    writer_properties.clone(),
                )?;
                let task_ctx = context.task_ctx();
                let stream = plan.execute(i, task_ctx).await?;
                let handle: JoinHandle<Result<()>> = task::spawn(async move {
                    stream
                        .map(|batch| writer.write(&batch?))
                        .try_collect()
                        .await
                        .map_err(DataFusionError::from)?;
                    writer.close().map_err(DataFusionError::from).map(|_| ())
                });
                tasks.push(handle);
            }
            futures::future::join_all(tasks).await;
            Ok(())
        }
        Err(e) => Err(DataFusionError::Execution(format!(
            "Could not create directory {}: {:?}",
            path, e
        ))),
    }
}

#[cfg(test)]
mod tests {
    use crate::{
        assert_batches_sorted_eq, assert_contains,
        datasource::{
            file_format::{parquet::ParquetFormat, FileFormat},
            object_store::{
                local::{
                    local_object_reader_stream, local_unpartitioned_file, LocalFileSystem,
                },
                FileMeta, SizedFile,
            },
        },
        physical_plan::collect,
    };
    use std::fs::File;
    use std::io::Write;

    use super::*;
<<<<<<< HEAD
    use crate::physical_plan::execute_stream;
    use crate::prelude::{CsvReadOptions, ExecutionConfig};
=======
    use crate::execution::options::CsvReadOptions;
    use crate::prelude::SessionConfig;
>>>>>>> 2dcdb1fb
    use arrow::array::Float32Array;
    use arrow::{
        array::{Int64Array, Int8Array, StringArray},
        datatypes::{DataType, Field},
    };
    use futures::StreamExt;
    use parquet::{
        arrow::ArrowWriter,
        basic::Type as PhysicalType,
        file::{
            metadata::RowGroupMetaData, properties::WriterProperties,
            statistics::Statistics as ParquetStatistics,
        },
        schema::types::SchemaDescPtr,
    };
    use tempfile::{NamedTempFile, TempDir};

    // Writes the `batches` to temporary files
    fn write_files(batches: Vec<RecordBatch>) -> Vec<NamedTempFile> {
        // When vec is dropped, temp files are deleted
        batches
            .into_iter()
            .map(|batch| {
                let output = tempfile::NamedTempFile::new().expect("creating temp file");

                let props = WriterProperties::builder().build();
                let file: std::fs::File = (*output.as_file())
                    .try_clone()
                    .expect("cloning file descriptor");
                let mut writer = ArrowWriter::try_new(file, batch.schema(), Some(props))
                    .expect("creating writer");

                writer.write(&batch).expect("Writing batch");
                writer.close().unwrap();
                output
            })
            .collect()
    }

    async fn make_exec(
        files: &[NamedTempFile],
        projection: Option<Vec<usize>>,
        schema: Option<SchemaRef>,
    ) -> ParquetExec {
        let file_names: Vec<_> = files
            .iter()
            .map(|t| t.path().to_string_lossy().to_string())
            .collect();

        // Now, read the files back in
        let file_groups: Vec<_> = file_names
            .iter()
            .map(|name| local_unpartitioned_file(name.clone()))
            .collect();

        // Infer the schema (if not provided)
        let file_schema = match schema {
            Some(provided_schema) => provided_schema,
            None => ParquetFormat::default()
                .infer_schema(local_object_reader_stream(file_names))
                .await
                .expect("inferring schema"),
        };

        // prepare the scan
        ParquetExec::new(
            FileScanConfig {
                object_store: Arc::new(LocalFileSystem {}),
                file_groups: vec![file_groups],
                file_schema,
                statistics: Statistics::default(),
                projection,
                limit: None,
                table_partition_cols: vec![],
            },
            None,
        )
    }

<<<<<<< HEAD
    /// writes each RecordBatch as an individual parquet file and then
    /// reads it back in to the named location.
    async fn round_trip_to_parquet(
        batches: Vec<RecordBatch>,
        projection: Option<Vec<usize>>,
        schema: Option<SchemaRef>,
    ) -> Result<Vec<RecordBatch>> {
        let files = write_files(batches);
        let parquet_exec = make_exec(&files, projection, schema).await;
        let runtime = Arc::new(RuntimeEnv::default());
        collect(Arc::new(parquet_exec), runtime).await
=======
        let session_ctx = SessionContext::new();
        let task_ctx = session_ctx.task_ctx();
        collect(Arc::new(parquet_exec), task_ctx).await
>>>>>>> 2dcdb1fb
    }

    // Add a new column with the specified field name to the RecordBatch
    fn add_to_batch(
        batch: &RecordBatch,
        field_name: &str,
        array: ArrayRef,
    ) -> RecordBatch {
        let mut fields = batch.schema().fields().clone();
        fields.push(Field::new(field_name, array.data_type().clone(), true));
        let schema = Arc::new(Schema::new(fields));

        let mut columns = batch.columns().to_vec();
        columns.push(array);
        RecordBatch::try_new(schema, columns).expect("error; creating record batch")
    }

    fn create_batch(columns: Vec<(&str, ArrayRef)>) -> RecordBatch {
        columns.into_iter().fold(
            RecordBatch::new_empty(Arc::new(Schema::new(vec![]))),
            |batch, (field_name, arr)| add_to_batch(&batch, field_name, arr.clone()),
        )
    }

    #[tokio::test]
    async fn evolved_schema() {
        let c1: ArrayRef =
            Arc::new(StringArray::from(vec![Some("Foo"), None, Some("bar")]));
        // batch1: c1(string)
        let batch1 = add_to_batch(
            &RecordBatch::new_empty(Arc::new(Schema::new(vec![]))),
            "c1",
            c1,
        );

        // batch2: c1(string) and c2(int64)
        let c2: ArrayRef = Arc::new(Int64Array::from(vec![Some(1), Some(2), None]));
        let batch2 = add_to_batch(&batch1, "c2", c2);

        // batch3: c1(string) and c3(int8)
        let c3: ArrayRef = Arc::new(Int8Array::from(vec![Some(10), Some(20), None]));
        let batch3 = add_to_batch(&batch1, "c3", c3);

        // read/write them files:
        let read = round_trip_to_parquet(vec![batch1, batch2, batch3], None, None)
            .await
            .unwrap();
        let expected = vec![
            "+-----+----+----+",
            "| c1  | c2 | c3 |",
            "+-----+----+----+",
            "|     |    |    |",
            "|     |    | 20 |",
            "|     | 2  |    |",
            "| Foo |    |    |",
            "| Foo |    | 10 |",
            "| Foo | 1  |    |",
            "| bar |    |    |",
            "| bar |    |    |",
            "| bar |    |    |",
            "+-----+----+----+",
        ];
        assert_batches_sorted_eq!(expected, &read);
    }

    #[tokio::test]
    async fn evolved_schema_inconsistent_order() {
        let c1: ArrayRef =
            Arc::new(StringArray::from(vec![Some("Foo"), None, Some("bar")]));

        let c2: ArrayRef = Arc::new(Int64Array::from(vec![Some(1), Some(2), None]));

        let c3: ArrayRef = Arc::new(Int8Array::from(vec![Some(10), Some(20), None]));

        // batch1: c1(string), c2(int64), c3(int8)
        let batch1 = create_batch(vec![
            ("c1", c1.clone()),
            ("c2", c2.clone()),
            ("c3", c3.clone()),
        ]);

        // batch2: c3(int8), c2(int64), c1(string)
        let batch2 = create_batch(vec![("c3", c3), ("c2", c2), ("c1", c1)]);

        // read/write them files:
        let read = round_trip_to_parquet(vec![batch1, batch2], None, None)
            .await
            .unwrap();
        let expected = vec![
            "+-----+----+----+",
            "| c1  | c2 | c3 |",
            "+-----+----+----+",
            "| Foo | 1  | 10 |",
            "|     | 2  | 20 |",
            "| bar |    |    |",
            "| Foo | 1  | 10 |",
            "|     | 2  | 20 |",
            "| bar |    |    |",
            "+-----+----+----+",
        ];
        assert_batches_sorted_eq!(expected, &read);
    }

    #[tokio::test]
    async fn evolved_schema_intersection() {
        let c1: ArrayRef =
            Arc::new(StringArray::from(vec![Some("Foo"), None, Some("bar")]));

        let c2: ArrayRef = Arc::new(Int64Array::from(vec![Some(1), Some(2), None]));

        let c3: ArrayRef = Arc::new(Int8Array::from(vec![Some(10), Some(20), None]));

        // batch1: c1(string), c2(int64), c3(int8)
        let batch1 = create_batch(vec![("c1", c1), ("c3", c3.clone())]);

        // batch2: c3(int8), c2(int64), c1(string)
        let batch2 = create_batch(vec![("c3", c3), ("c2", c2)]);

        // read/write them files:
        let read = round_trip_to_parquet(vec![batch1, batch2], None, None)
            .await
            .unwrap();
        let expected = vec![
            "+-----+----+----+",
            "| c1  | c3 | c2 |",
            "+-----+----+----+",
            "| Foo | 10 |    |",
            "|     | 20 |    |",
            "| bar |    |    |",
            "|     | 10 | 1  |",
            "|     | 20 | 2  |",
            "|     |    |    |",
            "+-----+----+----+",
        ];
        assert_batches_sorted_eq!(expected, &read);
    }

    #[tokio::test]
    async fn evolved_schema_projection() {
        let c1: ArrayRef =
            Arc::new(StringArray::from(vec![Some("Foo"), None, Some("bar")]));

        let c2: ArrayRef = Arc::new(Int64Array::from(vec![Some(1), Some(2), None]));

        let c3: ArrayRef = Arc::new(Int8Array::from(vec![Some(10), Some(20), None]));

        let c4: ArrayRef =
            Arc::new(StringArray::from(vec![Some("baz"), Some("boo"), None]));

        // batch1: c1(string), c2(int64), c3(int8)
        let batch1 = create_batch(vec![
            ("c1", c1.clone()),
            ("c2", c2.clone()),
            ("c3", c3.clone()),
        ]);

        // batch2: c3(int8), c2(int64), c1(string), c4(string)
        let batch2 = create_batch(vec![("c3", c3), ("c2", c2), ("c1", c1), ("c4", c4)]);

        // read/write them files:
        let read = round_trip_to_parquet(vec![batch1, batch2], Some(vec![0, 3]), None)
            .await
            .unwrap();
        let expected = vec![
            "+-----+-----+",
            "| c1  | c4  |",
            "+-----+-----+",
            "| Foo | baz |",
            "|     | boo |",
            "| bar |     |",
            "| Foo |     |",
            "|     |     |",
            "| bar |     |",
            "+-----+-----+",
        ];
        assert_batches_sorted_eq!(expected, &read);
    }

    #[tokio::test]
    async fn evolved_schema_incompatible_types() {
        let c1: ArrayRef =
            Arc::new(StringArray::from(vec![Some("Foo"), None, Some("bar")]));

        let c2: ArrayRef = Arc::new(Int64Array::from(vec![Some(1), Some(2), None]));

        let c3: ArrayRef = Arc::new(Int8Array::from(vec![Some(10), Some(20), None]));

        let c4: ArrayRef =
            Arc::new(Float32Array::from(vec![Some(1.0_f32), Some(2.0_f32), None]));

        // batch1: c1(string), c2(int64), c3(int8)
        let batch1 = create_batch(vec![
            ("c1", c1.clone()),
            ("c2", c2.clone()),
            ("c3", c3.clone()),
        ]);

        // batch2: c3(int8), c2(int64), c1(string), c4(string)
        let batch2 = create_batch(vec![("c3", c4), ("c2", c2), ("c1", c1)]);

        let schema = Schema::new(vec![
            Field::new("c1", DataType::Utf8, true),
            Field::new("c2", DataType::Int64, true),
            Field::new("c3", DataType::Int8, true),
        ]);

        let files = write_files(vec![batch1, batch2]);
        let plan = make_exec(&files, None, Some(Arc::new(schema))).await;
        let runtime = Arc::new(RuntimeEnv::default());
        let mut stream = execute_stream(Arc::new(plan), runtime).await.unwrap();
        let batch = stream.next().await.unwrap().unwrap();

        // First batch should read successfully
        let expected = vec![
            "+-----+----+----+",
            "| c1  | c2 | c3 |",
            "+-----+----+----+",
            "| Foo | 1  | 10 |",
            "|     | 2  | 20 |",
            "| bar |    |    |",
            "+-----+----+----+",
        ];
        assert_batches_sorted_eq!(expected, &[batch]);

        // Second batch should error
        let err = stream.next().await.unwrap().unwrap_err().to_string();
        assert!(err.contains("Failed to map column projection for field c3. Incompatible data types Float32 and Int8"), "{}", err);
    }

    #[tokio::test]
    async fn parquet_exec_with_projection() -> Result<()> {
        let session_ctx = SessionContext::new();
        let task_ctx = session_ctx.task_ctx();
        let testdata = crate::test_util::parquet_test_data();
        let filename = format!("{}/alltypes_plain.parquet", testdata);
        let parquet_exec = ParquetExec::new(
            FileScanConfig {
                object_store: Arc::new(LocalFileSystem {}),
                file_groups: vec![vec![local_unpartitioned_file(filename.clone())]],
                file_schema: ParquetFormat::default()
                    .infer_schema(local_object_reader_stream(vec![filename]))
                    .await?,
                statistics: Statistics::default(),
                projection: Some(vec![0, 1, 2]),
                limit: None,
                table_partition_cols: vec![],
            },
            None,
        );
        assert_eq!(parquet_exec.output_partitioning().partition_count(), 1);

        let mut results = parquet_exec.execute(0, task_ctx).await?;
        let batch = results.next().await.unwrap()?;

        assert_eq!(8, batch.num_rows());
        assert_eq!(3, batch.num_columns());

        let schema = batch.schema();
        let field_names: Vec<&str> =
            schema.fields().iter().map(|f| f.name().as_str()).collect();
        assert_eq!(vec!["id", "bool_col", "tinyint_col"], field_names);

        let batch = results.next().await;
        assert!(batch.is_none());

        let batch = results.next().await;
        assert!(batch.is_none());

        let batch = results.next().await;
        assert!(batch.is_none());

        Ok(())
    }

    #[tokio::test]
    async fn parquet_exec_with_partition() -> Result<()> {
        let session_ctx = SessionContext::new();
        let task_ctx = session_ctx.task_ctx();
        let testdata = crate::test_util::parquet_test_data();
        let filename = format!("{}/alltypes_plain.parquet", testdata);
        let mut partitioned_file = local_unpartitioned_file(filename.clone());
        partitioned_file.partition_values = vec![
            ScalarValue::Utf8(Some("2021".to_owned())),
            ScalarValue::Utf8(Some("10".to_owned())),
            ScalarValue::Utf8(Some("26".to_owned())),
        ];
        let parquet_exec = ParquetExec::new(
            FileScanConfig {
                object_store: Arc::new(LocalFileSystem {}),
                file_groups: vec![vec![partitioned_file]],
                file_schema: ParquetFormat::default()
                    .infer_schema(local_object_reader_stream(vec![filename]))
                    .await?,
                statistics: Statistics::default(),
                // file has 10 cols so index 12 should be month
                projection: Some(vec![0, 1, 2, 12]),
                limit: None,
                table_partition_cols: vec![
                    "year".to_owned(),
                    "month".to_owned(),
                    "day".to_owned(),
                ],
            },
            None,
        );
        assert_eq!(parquet_exec.output_partitioning().partition_count(), 1);

        let mut results = parquet_exec.execute(0, task_ctx).await?;
        let batch = results.next().await.unwrap()?;
        let expected = vec![
            "+----+----------+-------------+-------+",
            "| id | bool_col | tinyint_col | month |",
            "+----+----------+-------------+-------+",
            "| 4  | true     | 0           | 10    |",
            "| 5  | false    | 1           | 10    |",
            "| 6  | true     | 0           | 10    |",
            "| 7  | false    | 1           | 10    |",
            "| 2  | true     | 0           | 10    |",
            "| 3  | false    | 1           | 10    |",
            "| 0  | true     | 0           | 10    |",
            "| 1  | false    | 1           | 10    |",
            "+----+----------+-------------+-------+",
        ];
        crate::assert_batches_eq!(expected, &[batch]);

        let batch = results.next().await;
        assert!(batch.is_none());

        Ok(())
    }

    #[tokio::test]
    async fn parquet_exec_with_error() -> Result<()> {
        let session_ctx = SessionContext::new();
        let task_ctx = session_ctx.task_ctx();
        let testdata = crate::test_util::parquet_test_data();
        let filename = format!("{}/alltypes_plain.parquet", testdata);
        let partitioned_file = PartitionedFile {
            file_meta: FileMeta {
                sized_file: SizedFile {
                    size: 1337,
                    path: "invalid".into(),
                },
                last_modified: None,
            },
            partition_values: vec![],
        };

        let parquet_exec = ParquetExec::new(
            FileScanConfig {
                object_store: Arc::new(LocalFileSystem {}),
                file_groups: vec![vec![partitioned_file]],
                file_schema: ParquetFormat::default()
                    .infer_schema(local_object_reader_stream(vec![filename]))
                    .await?,
                statistics: Statistics::default(),
                projection: None,
                limit: None,
                table_partition_cols: vec![],
            },
            None,
        );

        let mut results = parquet_exec.execute(0, task_ctx).await?;
        let batch = results.next().await.unwrap();
        // invalid file should produce an error to that effect
        assert_contains!(
            batch.unwrap_err().to_string(),
            "External error: IO error: No such file or directory"
        );
        assert!(results.next().await.is_none());

        Ok(())
    }

    #[test]
    fn row_group_pruning_predicate_simple_expr() -> Result<()> {
        use datafusion_expr::{col, lit};
        // int > 1 => c1_max > 1
        let expr = col("c1").gt(lit(15));
        let schema = Schema::new(vec![Field::new("c1", DataType::Int32, false)]);
        let pruning_predicate = PruningPredicate::try_new(expr, Arc::new(schema))?;

        let schema_descr = get_test_schema_descr(vec![("c1", PhysicalType::INT32)]);
        let rgm1 = get_row_group_meta_data(
            &schema_descr,
            vec![ParquetStatistics::int32(Some(1), Some(10), None, 0, false)],
        );
        let rgm2 = get_row_group_meta_data(
            &schema_descr,
            vec![ParquetStatistics::int32(Some(11), Some(20), None, 0, false)],
        );
        let row_group_metadata = vec![rgm1, rgm2];
        let row_group_stats = RowGroupPruningStatistics {
            row_group_metadata: &row_group_metadata,
            parquet_schema: pruning_predicate.schema().as_ref(),
        };

        let row_group_filter = pruning_predicate.prune(&row_group_stats).unwrap();
        assert_eq!(row_group_filter, vec![false, true]);

        Ok(())
    }

    #[test]
    fn row_group_pruning_predicate_missing_stats() -> Result<()> {
        use datafusion_expr::{col, lit};
        // int > 1 => c1_max > 1
        let expr = col("c1").gt(lit(15));
        let schema = Schema::new(vec![Field::new("c1", DataType::Int32, false)]);
        let pruning_predicate = PruningPredicate::try_new(expr, Arc::new(schema))?;

        let schema_descr = get_test_schema_descr(vec![("c1", PhysicalType::INT32)]);
        let rgm1 = get_row_group_meta_data(
            &schema_descr,
            vec![ParquetStatistics::int32(None, None, None, 0, false)],
        );
        let rgm2 = get_row_group_meta_data(
            &schema_descr,
            vec![ParquetStatistics::int32(Some(11), Some(20), None, 0, false)],
        );
        let row_group_metadata = vec![rgm1, rgm2];
        let row_group_stats = RowGroupPruningStatistics {
            row_group_metadata: &row_group_metadata,
            parquet_schema: pruning_predicate.schema().as_ref(),
        };

        let row_group_filter = pruning_predicate.prune(&row_group_stats).unwrap();
        // missing statistics for first row group mean that the result from the predicate expression
        // is null / undefined so the first row group can't be filtered out
        assert_eq!(row_group_filter, vec![true, true]);

        Ok(())
    }

    #[test]
    fn row_group_pruning_predicate_partial_expr() -> Result<()> {
        use datafusion_expr::{col, lit};
        // test row group predicate with partially supported expression
        // int > 1 and int % 2 => c1_max > 1 and true
        let expr = col("c1").gt(lit(15)).and(col("c2").modulus(lit(2)));
        let schema = Arc::new(Schema::new(vec![
            Field::new("c1", DataType::Int32, false),
            Field::new("c2", DataType::Int32, false),
        ]));
        let pruning_predicate = PruningPredicate::try_new(expr, schema.clone())?;

        let schema_descr = get_test_schema_descr(vec![
            ("c1", PhysicalType::INT32),
            ("c2", PhysicalType::INT32),
        ]);
        let rgm1 = get_row_group_meta_data(
            &schema_descr,
            vec![
                ParquetStatistics::int32(Some(1), Some(10), None, 0, false),
                ParquetStatistics::int32(Some(1), Some(10), None, 0, false),
            ],
        );
        let rgm2 = get_row_group_meta_data(
            &schema_descr,
            vec![
                ParquetStatistics::int32(Some(11), Some(20), None, 0, false),
                ParquetStatistics::int32(Some(11), Some(20), None, 0, false),
            ],
        );
        let row_group_metadata = vec![rgm1, rgm2];
        let row_group_stats = RowGroupPruningStatistics {
            row_group_metadata: &row_group_metadata,
            parquet_schema: pruning_predicate.schema().as_ref(),
        };

        let row_group_filter = pruning_predicate.prune(&row_group_stats).unwrap();
        // the first row group is still filtered out because the predicate expression can be partially evaluated
        // when conditions are joined using AND
        assert_eq!(row_group_filter, vec![false, true]);

        // if conditions in predicate are joined with OR and an unsupported expression is used
        // this bypasses the entire predicate expression and no row groups are filtered out
        let expr = col("c1").gt(lit(15)).or(col("c2").modulus(lit(2)));
        let pruning_predicate = PruningPredicate::try_new(expr, schema)?;
        let row_group_stats = RowGroupPruningStatistics {
            row_group_metadata: &row_group_metadata,
            parquet_schema: pruning_predicate.schema().as_ref(),
        };

        let row_group_filter = pruning_predicate.prune(&row_group_stats).unwrap();
        assert_eq!(row_group_filter, vec![true, true]);

        Ok(())
    }

    fn gen_row_group_meta_data_for_pruning_predicate() -> Vec<RowGroupMetaData> {
        let schema_descr = get_test_schema_descr(vec![
            ("c1", PhysicalType::INT32),
            ("c2", PhysicalType::BOOLEAN),
        ]);
        let rgm1 = get_row_group_meta_data(
            &schema_descr,
            vec![
                ParquetStatistics::int32(Some(1), Some(10), None, 0, false),
                ParquetStatistics::boolean(Some(false), Some(true), None, 0, false),
            ],
        );
        let rgm2 = get_row_group_meta_data(
            &schema_descr,
            vec![
                ParquetStatistics::int32(Some(11), Some(20), None, 0, false),
                ParquetStatistics::boolean(Some(false), Some(true), None, 1, false),
            ],
        );
        vec![rgm1, rgm2]
    }

    #[test]
    fn row_group_pruning_predicate_null_expr() -> Result<()> {
        use datafusion_expr::{col, lit};
        // int > 1 and IsNull(bool) => c1_max > 1 and bool_null_count > 0
        let expr = col("c1").gt(lit(15)).and(col("c2").is_null());
        let schema = Arc::new(Schema::new(vec![
            Field::new("c1", DataType::Int32, false),
            Field::new("c2", DataType::Boolean, false),
        ]));
        let pruning_predicate = PruningPredicate::try_new(expr, schema)?;
        let row_group_metadata = gen_row_group_meta_data_for_pruning_predicate();

        let row_group_stats = RowGroupPruningStatistics {
            row_group_metadata: &row_group_metadata,
            parquet_schema: pruning_predicate.schema().as_ref(),
        };

        let row_group_filter = pruning_predicate.prune(&row_group_stats).unwrap();
        // First row group was filtered out because it contains no null value on "c2".
        assert_eq!(row_group_filter, vec![false, true]);

        Ok(())
    }

    #[tokio::test]
    async fn row_group_pruning_predicate_eq_null_expr() -> Result<()> {
        use datafusion_expr::{col, lit};
        // test row group predicate with an unknown (Null) expr
        //
        // int > 1 and bool = NULL => c1_max > 1 and null
        let expr = col("tinyint_col")
            .gt(lit(15))
            .and(col("bool_col").eq(lit(ScalarValue::Boolean(None))));

        let runtime = Arc::new(RuntimeEnv::default());
        let testdata = crate::test_util::parquet_test_data();
        let filename = format!("{}/alltypes_plain.parquet", testdata);

        let parquet_exec = ParquetExec::new(
            FileScanConfig {
                object_store: Arc::new(LocalFileSystem {}),
                file_groups: vec![vec![local_unpartitioned_file(filename.clone())]],
                file_schema: ParquetFormat::default()
                    .infer_schema(local_object_reader_stream(vec![filename]))
                    .await?,
                statistics: Statistics::default(),
                projection: Some(vec![1, 2, 3]),
                limit: None,
                table_partition_cols: vec![],
            },
            Some(expr),
        );
        assert_eq!(parquet_exec.output_partitioning().partition_count(), 1);

        // no row group is filtered out because the predicate expression can't be evaluated
        let mut results = parquet_exec.execute(0, runtime).await?;
        let batch = results.next().await.unwrap()?;

        assert_eq!(8, batch.num_rows());
        assert_eq!(3, batch.num_columns());

        let schema = batch.schema();
        let field_names: Vec<&str> =
            schema.fields().iter().map(|f| f.name().as_str()).collect();
        assert_eq!(vec!["bool_col", "tinyint_col", "smallint_col"], field_names);

        let batch = results.next().await;
        assert!(batch.is_none());

        let metrics = parquet_exec.metrics().unwrap();
        let metric = metrics
            .iter()
            .find(|metric| metric.value().name() == "predicate_evaluation_errors")
            .unwrap();
        assert_eq!(metric.value().as_usize(), 1);

        Ok(())
    }

    fn get_row_group_meta_data(
        schema_descr: &SchemaDescPtr,
        column_statistics: Vec<ParquetStatistics>,
    ) -> RowGroupMetaData {
        use parquet::file::metadata::ColumnChunkMetaData;
        let mut columns = vec![];
        for (i, s) in column_statistics.iter().enumerate() {
            let column = ColumnChunkMetaData::builder(schema_descr.column(i))
                .set_statistics(s.clone())
                .build()
                .unwrap();
            columns.push(column);
        }
        RowGroupMetaData::builder(schema_descr.clone())
            .set_num_rows(1000)
            .set_total_byte_size(2000)
            .set_column_metadata(columns)
            .build()
            .unwrap()
    }

    fn get_test_schema_descr(fields: Vec<(&str, PhysicalType)>) -> SchemaDescPtr {
        use parquet::schema::types::{SchemaDescriptor, Type as SchemaType};
        let mut schema_fields = fields
            .iter()
            .map(|(n, t)| {
                Arc::new(SchemaType::primitive_type_builder(n, *t).build().unwrap())
            })
            .collect::<Vec<_>>();
        let schema = SchemaType::group_type_builder("schema")
            .with_fields(&mut schema_fields)
            .build()
            .unwrap();

        Arc::new(SchemaDescriptor::new(Arc::new(schema)))
    }

    fn populate_csv_partitions(
        tmp_dir: &TempDir,
        partition_count: usize,
        file_extension: &str,
    ) -> Result<SchemaRef> {
        // define schema for data source (csv file)
        let schema = Arc::new(Schema::new(vec![
            Field::new("c1", DataType::UInt32, false),
            Field::new("c2", DataType::UInt64, false),
            Field::new("c3", DataType::Boolean, false),
        ]));

        // generate a partitioned file
        for partition in 0..partition_count {
            let filename = format!("partition-{}.{}", partition, file_extension);
            let file_path = tmp_dir.path().join(&filename);
            let mut file = File::create(file_path)?;

            // generate some data
            for i in 0..=10 {
                let data = format!("{},{},{}\n", partition, i, i % 2 == 0);
                file.write_all(data.as_bytes())?;
            }
        }

        Ok(schema)
    }

    #[tokio::test]
    async fn write_parquet_results() -> Result<()> {
        // create partitioned input file and context
        let tmp_dir = TempDir::new()?;
        // let mut ctx = create_ctx(&tmp_dir, 4).await?;
        let mut ctx =
            SessionContext::with_config(SessionConfig::new().with_target_partitions(8));
        let schema = populate_csv_partitions(&tmp_dir, 4, ".csv")?;
        // register csv file with the execution context
        ctx.register_csv(
            "test",
            tmp_dir.path().to_str().unwrap(),
            CsvReadOptions::new().schema(&schema),
        )
        .await?;

        // execute a simple query and write the results to parquet
        let out_dir = tmp_dir.as_ref().to_str().unwrap().to_string() + "/out";
        let df = ctx.sql("SELECT c1, c2 FROM test").await?;
        df.write_parquet(&out_dir, None).await?;
        // write_parquet(&mut ctx, "SELECT c1, c2 FROM test", &out_dir, None).await?;

        // create a new context and verify that the results were saved to a partitioned csv file
        let mut ctx = SessionContext::new();

        // register each partition as well as the top level dir
        ctx.register_parquet("part0", &format!("{}/part-0.parquet", out_dir))
            .await?;
        ctx.register_parquet("part1", &format!("{}/part-1.parquet", out_dir))
            .await?;
        ctx.register_parquet("part2", &format!("{}/part-2.parquet", out_dir))
            .await?;
        ctx.register_parquet("part3", &format!("{}/part-3.parquet", out_dir))
            .await?;
        ctx.register_parquet("allparts", &out_dir).await?;

        let part0 = ctx.sql("SELECT c1, c2 FROM part0").await?.collect().await?;
        let allparts = ctx
            .sql("SELECT c1, c2 FROM allparts")
            .await?
            .collect()
            .await?;

        let allparts_count: usize = allparts.iter().map(|batch| batch.num_rows()).sum();

        assert_eq!(part0[0].schema(), allparts[0].schema());

        assert_eq!(allparts_count, 40);

        Ok(())
    }
}<|MERGE_RESOLUTION|>--- conflicted
+++ resolved
@@ -28,12 +28,7 @@
 
 use crate::datasource::object_store::{ChunkReader, ObjectStore, SizedFile};
 use crate::datasource::PartitionedFile;
-<<<<<<< HEAD
-use crate::execution::context::ExecutionContext;
-use crate::execution::runtime_env::RuntimeEnv;
-=======
 use crate::execution::context::{SessionContext, TaskContext};
->>>>>>> 2dcdb1fb
 use crate::physical_plan::expressions::PhysicalSortExpr;
 use crate::physical_plan::file_format::{PartitionColumnProjector, SchemaAdapter};
 use crate::{
@@ -56,13 +51,8 @@
     error::{ArrowError, Result as ArrowResult},
     record_batch::RecordBatch,
 };
-<<<<<<< HEAD
 use log::debug;
 use parquet::arrow::{ArrowWriter, ParquetRecordBatchStreamBuilder};
-=======
-use log::{debug, warn};
-use parquet::arrow::ArrowWriter;
->>>>>>> 2dcdb1fb
 use parquet::file::{
     metadata::RowGroupMetaData, statistics::Statistics as ParquetStatistics,
 };
@@ -73,11 +63,7 @@
 use tokio::task;
 use tokio::task::JoinHandle;
 
-<<<<<<< HEAD
 use crate::physical_plan::RecordBatchStream;
-=======
-use crate::physical_plan::file_format::SchemaAdapter;
->>>>>>> 2dcdb1fb
 use async_trait::async_trait;
 use futures::{future::BoxFuture, FutureExt};
 use parquet::arrow::async_reader::ParquetRecordBatchStream;
@@ -227,21 +213,12 @@
             Some(proj) => proj,
             None => (0..file_schema.fields().len()).collect(),
         };
-<<<<<<< HEAD
 
         let partition_column_projector = PartitionColumnProjector::new(
-=======
-        let pruning_predicate = self.pruning_predicate.clone();
-        let batch_size = context.runtime.batch_size();
-        let limit = self.base_config.limit;
-        let object_store = Arc::clone(&self.base_config.object_store);
-        let partition_col_proj = PartitionColumnProjector::new(
->>>>>>> 2dcdb1fb
             Arc::clone(&self.projected_schema),
             &self.base_config.table_partition_cols,
         );
 
-<<<<<<< HEAD
         let schema_adapter = SchemaAdapter::new(file_schema.clone());
 
         let config = Arc::new(PartitionConfig {
@@ -250,38 +227,9 @@
             projected_schema: Arc::clone(&self.projected_schema),
             object_store: Arc::clone(&self.base_config.object_store),
             partition_idx: partition_index,
-            batch_size: runtime.batch_size(),
+            batch_size: context.runtime.batch_size(),
             pruning_predicate: self.pruning_predicate.clone(),
             metrics: self.metrics.clone(),
-=======
-        let adapter = SchemaAdapter::new(self.base_config.file_schema.clone());
-
-        let join_handle = task::spawn_blocking(move || {
-            if let Err(e) = read_partition(
-                object_store.as_ref(),
-                adapter,
-                partition_index,
-                &partition,
-                metrics,
-                &projection,
-                &pruning_predicate,
-                batch_size,
-                response_tx.clone(),
-                limit,
-                partition_col_proj,
-            ) {
-                warn!(
-                    "Parquet reader thread terminated due to error: {:?} for files: {:?}",
-                    e, partition
-                );
-                // Send the error back to the main thread.
-                //
-                // Ignore error sending (via `.ok()`) because that
-                // means the receiver has been torn down (and nothing
-                // cares about the errors anymore)
-                send_result(&response_tx, Err(e.into())).ok();
-            }
->>>>>>> 2dcdb1fb
         });
 
         Ok(Box::pin(ParquetExecStream {
@@ -662,13 +610,8 @@
     use std::io::Write;
 
     use super::*;
-<<<<<<< HEAD
     use crate::physical_plan::execute_stream;
-    use crate::prelude::{CsvReadOptions, ExecutionConfig};
-=======
-    use crate::execution::options::CsvReadOptions;
-    use crate::prelude::SessionConfig;
->>>>>>> 2dcdb1fb
+    use crate::prelude::{CsvReadOptions, SessionConfig};
     use arrow::array::Float32Array;
     use arrow::{
         array::{Int64Array, Int8Array, StringArray},
@@ -748,7 +691,6 @@
         )
     }
 
-<<<<<<< HEAD
     /// writes each RecordBatch as an individual parquet file and then
     /// reads it back in to the named location.
     async fn round_trip_to_parquet(
@@ -758,13 +700,9 @@
     ) -> Result<Vec<RecordBatch>> {
         let files = write_files(batches);
         let parquet_exec = make_exec(&files, projection, schema).await;
-        let runtime = Arc::new(RuntimeEnv::default());
-        collect(Arc::new(parquet_exec), runtime).await
-=======
         let session_ctx = SessionContext::new();
         let task_ctx = session_ctx.task_ctx();
         collect(Arc::new(parquet_exec), task_ctx).await
->>>>>>> 2dcdb1fb
     }
 
     // Add a new column with the specified field name to the RecordBatch
@@ -973,8 +911,9 @@
 
         let files = write_files(vec![batch1, batch2]);
         let plan = make_exec(&files, None, Some(Arc::new(schema))).await;
-        let runtime = Arc::new(RuntimeEnv::default());
-        let mut stream = execute_stream(Arc::new(plan), runtime).await.unwrap();
+        let session_ctx = SessionContext::new();
+        let context = session_ctx.task_ctx();
+        let mut stream = execute_stream(Arc::new(plan), context).await.unwrap();
         let batch = stream.next().await.unwrap().unwrap();
 
         // First batch should read successfully
@@ -1312,7 +1251,8 @@
             .gt(lit(15))
             .and(col("bool_col").eq(lit(ScalarValue::Boolean(None))));
 
-        let runtime = Arc::new(RuntimeEnv::default());
+        let session_ctx = SessionContext::new();
+        let context = session_ctx.task_ctx();
         let testdata = crate::test_util::parquet_test_data();
         let filename = format!("{}/alltypes_plain.parquet", testdata);
 
@@ -1333,7 +1273,7 @@
         assert_eq!(parquet_exec.output_partitioning().partition_count(), 1);
 
         // no row group is filtered out because the predicate expression can't be evaluated
-        let mut results = parquet_exec.execute(0, runtime).await?;
+        let mut results = parquet_exec.execute(0, context).await?;
         let batch = results.next().await.unwrap()?;
 
         assert_eq!(8, batch.num_rows());
