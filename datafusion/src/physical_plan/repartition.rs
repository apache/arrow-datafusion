// Licensed to the Apache Software Foundation (ASF) under one
// or more contributor license agreements.  See the NOTICE file
// distributed with this work for additional information
// regarding copyright ownership.  The ASF licenses this file
// to you under the Apache License, Version 2.0 (the
// "License"); you may not use this file except in compliance
// with the License.  You may obtain a copy of the License at
//
//   http://www.apache.org/licenses/LICENSE-2.0
//
// Unless required by applicable law or agreed to in writing,
// software distributed under the License is distributed on an
// "AS IS" BASIS, WITHOUT WARRANTIES OR CONDITIONS OF ANY
// KIND, either express or implied.  See the License for the
// specific language governing permissions and limitations
// under the License.

//! The repartition operator maps N input partitions to M output partitions based on a
//! partitioning scheme.

use std::pin::Pin;
use std::sync::Arc;
use std::task::{Context, Poll};
use std::time::Instant;
use std::{any::Any, vec};

use crate::error::{DataFusionError, Result};
use crate::physical_plan::{DisplayFormatType, ExecutionPlan, Partitioning, SQLMetric};
use arrow::record_batch::RecordBatch;
use arrow::{array::Array, error::Result as ArrowResult};
use arrow::{compute::take, datatypes::SchemaRef};
use tokio_stream::wrappers::UnboundedReceiverStream;

use super::{hash_join::create_hashes, RecordBatchStream, SendableRecordBatchStream};
use async_trait::async_trait;

use futures::stream::Stream;
use futures::StreamExt;
use hashbrown::HashMap;
use tokio::sync::{
    mpsc::{self, UnboundedReceiver, UnboundedSender},
    Mutex,
};
use tokio::task::JoinHandle;

type MaybeBatch = Option<ArrowResult<RecordBatch>>;

/// The repartition operator maps N input partitions to M output partitions based on a
/// partitioning scheme. No guarantees are made about the order of the resulting partitions.
#[derive(Debug)]
pub struct RepartitionExec {
    /// Input execution plan
    input: Arc<dyn ExecutionPlan>,
    /// Partitioning scheme to use
    partitioning: Partitioning,
    /// Channels for sending batches from input partitions to output partitions.
    /// Key is the partition number
    channels: Arc<
        Mutex<
            HashMap<usize, (UnboundedSender<MaybeBatch>, UnboundedReceiver<MaybeBatch>)>,
        >,
    >,

    /// Execution metrics
    metrics: RepartitionMetrics,
}

#[derive(Debug, Clone)]
struct RepartitionMetrics {
    /// Time in nanos to execute child operator and fetch batches
    fetch_nanos: Arc<SQLMetric>,
    /// Time in nanos to perform repartitioning
    repart_nanos: Arc<SQLMetric>,
    /// Time in nanos for sending resulting batches to channels
    send_nanos: Arc<SQLMetric>,
}

impl RepartitionMetrics {
    fn new() -> Self {
        Self {
            fetch_nanos: SQLMetric::time_nanos(),
            repart_nanos: SQLMetric::time_nanos(),
            send_nanos: SQLMetric::time_nanos(),
        }
    }
    /// Convert into the external metrics form
    fn to_hashmap(&self) -> HashMap<String, SQLMetric> {
        let mut metrics = HashMap::new();
        metrics.insert("fetchTime".to_owned(), self.fetch_nanos.as_ref().clone());
        metrics.insert(
            "repartitionTime".to_owned(),
            self.repart_nanos.as_ref().clone(),
        );
        metrics.insert("sendTime".to_owned(), self.send_nanos.as_ref().clone());
        metrics
    }
}

impl RepartitionExec {
    /// Input execution plan
    pub fn input(&self) -> &Arc<dyn ExecutionPlan> {
        &self.input
    }

    /// Partitioning scheme to use
    pub fn partitioning(&self) -> &Partitioning {
        &self.partitioning
    }
}

#[async_trait]
impl ExecutionPlan for RepartitionExec {
    /// Return a reference to Any that can be used for downcasting
    fn as_any(&self) -> &dyn Any {
        self
    }

    /// Get the schema for this execution plan
    fn schema(&self) -> SchemaRef {
        self.input.schema()
    }

    fn children(&self) -> Vec<Arc<dyn ExecutionPlan>> {
        vec![self.input.clone()]
    }

    fn with_new_children(
        &self,
        children: Vec<Arc<dyn ExecutionPlan>>,
    ) -> Result<Arc<dyn ExecutionPlan>> {
        match children.len() {
            1 => Ok(Arc::new(RepartitionExec::try_new(
                children[0].clone(),
                self.partitioning.clone(),
            )?)),
            _ => Err(DataFusionError::Internal(
                "RepartitionExec wrong number of children".to_string(),
            )),
        }
    }

    fn output_partitioning(&self) -> Partitioning {
        self.partitioning.clone()
    }

    async fn execute(&self, partition: usize) -> Result<SendableRecordBatchStream> {
        // lock mutexes
        let mut channels = self.channels.lock().await;

        let num_input_partitions = self.input.output_partitioning().partition_count();
        let num_output_partitions = self.partitioning.partition_count();

        // if this is the first partition to be invoked then we need to set up initial state
        if channels.is_empty() {
            // create one channel per *output* partition
            for partition in 0..num_output_partitions {
                // Note that this operator uses unbounded channels to avoid deadlocks because
                // the output partitions can be read in any order and this could cause input
                // partitions to be blocked when sending data to output UnboundedReceivers that are not
                // being read yet. This may cause high memory usage if the next operator is
                // reading output partitions in order rather than concurrently. One workaround
                // for this would be to add spill-to-disk capabilities.
                let (sender, receiver) =
                    mpsc::unbounded_channel::<Option<ArrowResult<RecordBatch>>>();
                channels.insert(partition, (sender, receiver));
            }
            // Use fixed random state
            let random = ahash::RandomState::with_seeds(0, 0, 0, 0);

            // launch one async task per *input* partition
            for i in 0..num_input_partitions {
                let txs: HashMap<_, _> = channels
                    .iter()
                    .map(|(partition, (tx, _rx))| (*partition, tx.clone()))
                    .collect();

                let input_task: JoinHandle<Result<()>> =
                    tokio::spawn(Self::pull_from_input(
                        random.clone(),
                        self.input.clone(),
                        i,
                        txs.clone(),
                        self.partitioning.clone(),
                        self.metrics.clone(),
                    ));

                // In a separate task, wait for each input to be done
                // (and pass along any errors, including panic!s)
                tokio::spawn(Self::wait_for_task(input_task, txs));
            }
        }

        // now return stream for the specified *output* partition which will
        // read from the channel
        Ok(Box::pin(RepartitionStream {
            num_input_partitions,
            num_input_partitions_processed: 0,
            schema: self.input.schema(),
            input: UnboundedReceiverStream::new(channels.remove(&partition).unwrap().1),
        }))
    }

    fn metrics(&self) -> HashMap<String, SQLMetric> {
        self.metrics.to_hashmap()
    }

    fn fmt_as(
        &self,
        t: DisplayFormatType,
        f: &mut std::fmt::Formatter,
    ) -> std::fmt::Result {
        match t {
            DisplayFormatType::Default => {
                write!(f, "RepartitionExec: partitioning={:?}", self.partitioning)
            }
        }
    }
}

impl RepartitionExec {
    /// Create a new RepartitionExec
    pub fn try_new(
        input: Arc<dyn ExecutionPlan>,
        partitioning: Partitioning,
    ) -> Result<Self> {
        Ok(RepartitionExec {
            input,
            partitioning,
            channels: Arc::new(Mutex::new(HashMap::new())),
            metrics: RepartitionMetrics::new(),
        })
    }

    /// Pulls data from the specified input plan, feeding it to the
    /// output partitions based on the desired partitioning
    ///
    /// i is the input partition index
    ///
    /// txs hold the output sending channels for each output partition
    async fn pull_from_input(
        random_state: ahash::RandomState,
        input: Arc<dyn ExecutionPlan>,
        i: usize,
        mut txs: HashMap<usize, UnboundedSender<Option<ArrowResult<RecordBatch>>>>,
        partitioning: Partitioning,
        metrics: RepartitionMetrics,
    ) -> Result<()> {
        let num_output_partitions = txs.len();

        // execute the child operator
        let now = Instant::now();
        let mut stream = input.execute(i).await?;
        metrics.fetch_nanos.add_elapsed(now);

        let mut counter = 0;
        let hashes_buf = &mut vec![];

        // While there are still outputs to send to, keep
        // pulling inputs
        while !txs.is_empty() {
            // fetch the next batch
            let now = Instant::now();
            let result = stream.next().await;
            metrics.fetch_nanos.add_elapsed(now);

            // Input is done
            if result.is_none() {
                break;
            }
            let result: ArrowResult<RecordBatch> = result.unwrap();

            match &partitioning {
                Partitioning::RoundRobinBatch(_) => {
                    let now = Instant::now();
                    let output_partition = counter % num_output_partitions;
                    // if there is still a receiver, send to it
                    if let Some(tx) = txs.get_mut(&output_partition) {
                        if tx.send(Some(result)).is_err() {
                            // If the other end has hung up, it was an early shutdown (e.g. LIMIT)
                            txs.remove(&output_partition);
                        }
                    }
                    metrics.send_nanos.add_elapsed(now);
                }
                Partitioning::Hash(exprs, _) => {
                    let now = Instant::now();
                    let input_batch = result?;
                    let arrays = exprs
                        .iter()
                        .map(|expr| {
                            Ok(expr
                                .evaluate(&input_batch)?
                                .into_array(input_batch.num_rows()))
                        })
                        .collect::<Result<Vec<_>>>()?;
                    hashes_buf.clear();
                    hashes_buf.resize(arrays[0].len(), 0);
                    // Hash arrays and compute buckets based on number of partitions
                    let hashes = create_hashes(&arrays, &random_state, hashes_buf)?;
                    let mut indices = vec![vec![]; num_output_partitions];
                    for (index, hash) in hashes.iter().enumerate() {
                        indices[(*hash % num_output_partitions as u64) as usize]
                            .push(index as u64)
                    }
                    metrics.repart_nanos.add_elapsed(now);
                    for (num_output_partition, partition_indices) in
                        indices.into_iter().enumerate()
                    {
                        let now = Instant::now();
                        let indices = partition_indices.into();
                        // Produce batches based on indices
                        let columns = input_batch
                            .columns()
                            .iter()
                            .map(|c| {
                                take(c.as_ref(), &indices, None).map_err(|e| {
                                    DataFusionError::Execution(e.to_string())
                                })
                            })
                            .collect::<Result<Vec<Arc<dyn Array>>>>()?;
                        let output_batch =
                            RecordBatch::try_new(input_batch.schema(), columns);
                        metrics.repart_nanos.add_elapsed(now);
                        let now = Instant::now();
                        // if there is still a receiver, send to it
                        if let Some(tx) = txs.get_mut(&num_output_partition) {
                            if tx.send(Some(output_batch)).is_err() {
                                // If the other end has hung up, it was an early shutdown (e.g. LIMIT)
                                txs.remove(&num_output_partition);
                            }
                        }
                        metrics.send_nanos.add_elapsed(now);
                    }
                }
                other => {
                    // this should be unreachable as long as the validation logic
                    // in the constructor is kept up-to-date
                    return Err(DataFusionError::NotImplemented(format!(
                        "Unsupported repartitioning scheme {:?}",
                        other
                    )));
                }
            }
            counter += 1;
        }

        Ok(())
    }

    /// Waits for `input_task` which is consuming one of the inputs to
    /// complete. Upon each successful completion, sends a `None` to
    /// each of the output tx channels to signal one of the inputs is
    /// complete. Upon error, propagates the errors to all output tx
    /// channels.
    async fn wait_for_task(
        input_task: JoinHandle<Result<()>>,
        txs: HashMap<usize, UnboundedSender<Option<ArrowResult<RecordBatch>>>>,
    ) {
        // wait for completion, and propagate error
        // note we ignore errors on send (.ok) as that means the receiver has already shutdown.
        match input_task.await {
            // Error in joining task
            Err(e) => {
                for (_, tx) in txs {
                    let err = DataFusionError::Execution(format!("Join Error: {}", e));
                    let err = Err(err.into_arrow_external_error());
                    tx.send(Some(err)).ok();
                }
            }
            // Error from running input task
            Ok(Err(e)) => {
                for (_, tx) in txs {
                    // wrap it because need to send error to all output partitions
                    let err = DataFusionError::Execution(e.to_string());
                    let err = Err(err.into_arrow_external_error());
                    tx.send(Some(err)).ok();
                }
            }
            // Input task completed successfully
            Ok(Ok(())) => {
                // notify each output partition that this input partition has no more data
                for (_, tx) in txs {
                    tx.send(None).ok();
                }
            }
        }
    }
}

struct RepartitionStream {
    /// Number of input partitions that will be sending batches to this output channel
    num_input_partitions: usize,
    /// Number of input partitions that have finished sending batches to this output channel
    num_input_partitions_processed: usize,
    /// Schema
    schema: SchemaRef,
    /// channel containing the repartitioned batches
    input: UnboundedReceiverStream<Option<ArrowResult<RecordBatch>>>,
}

impl Stream for RepartitionStream {
    type Item = ArrowResult<RecordBatch>;

    fn poll_next(
        mut self: Pin<&mut Self>,
        cx: &mut Context<'_>,
    ) -> Poll<Option<Self::Item>> {
        match self.input.poll_next_unpin(cx) {
            Poll::Ready(Some(Some(v))) => Poll::Ready(Some(v)),
            Poll::Ready(Some(None)) => {
                self.num_input_partitions_processed += 1;
                if self.num_input_partitions == self.num_input_partitions_processed {
                    // all input partitions have finished sending batches
                    Poll::Ready(None)
                } else {
                    // other partitions still have data to send
                    self.poll_next(cx)
                }
            }
            Poll::Ready(None) => Poll::Ready(None),
            Poll::Pending => Poll::Pending,
        }
    }
}

impl RecordBatchStream for RepartitionStream {
    /// Get the schema
    fn schema(&self) -> SchemaRef {
        self.schema.clone()
    }
}

#[cfg(test)]
mod tests {
    use super::*;
    use crate::{
        assert_batches_sorted_eq,
<<<<<<< HEAD
        physical_plan::{expressions::col, memory::MemoryExec},
        test::exec::{ErrorExec, MockExec},
=======
        physical_plan::memory::MemoryExec,
        test::exec::{BarrierExec, ErrorExec, MockExec},
>>>>>>> 5900b4c6
    };
    use arrow::datatypes::{DataType, Field, Schema};
    use arrow::record_batch::RecordBatch;
    use arrow::{
        array::{ArrayRef, StringArray, UInt32Array},
        error::ArrowError,
    };

    #[tokio::test]
    async fn one_to_many_round_robin() -> Result<()> {
        // define input partitions
        let schema = test_schema();
        let partition = create_vec_batches(&schema, 50);
        let partitions = vec![partition];

        // repartition from 1 input to 4 output
        let output_partitions =
            repartition(&schema, partitions, Partitioning::RoundRobinBatch(4)).await?;

        assert_eq!(4, output_partitions.len());
        assert_eq!(13, output_partitions[0].len());
        assert_eq!(13, output_partitions[1].len());
        assert_eq!(12, output_partitions[2].len());
        assert_eq!(12, output_partitions[3].len());

        Ok(())
    }

    #[tokio::test]
    async fn many_to_one_round_robin() -> Result<()> {
        // define input partitions
        let schema = test_schema();
        let partition = create_vec_batches(&schema, 50);
        let partitions = vec![partition.clone(), partition.clone(), partition.clone()];

        // repartition from 3 input to 1 output
        let output_partitions =
            repartition(&schema, partitions, Partitioning::RoundRobinBatch(1)).await?;

        assert_eq!(1, output_partitions.len());
        assert_eq!(150, output_partitions[0].len());

        Ok(())
    }

    #[tokio::test]
    async fn many_to_many_round_robin() -> Result<()> {
        // define input partitions
        let schema = test_schema();
        let partition = create_vec_batches(&schema, 50);
        let partitions = vec![partition.clone(), partition.clone(), partition.clone()];

        // repartition from 3 input to 5 output
        let output_partitions =
            repartition(&schema, partitions, Partitioning::RoundRobinBatch(5)).await?;

        assert_eq!(5, output_partitions.len());
        assert_eq!(30, output_partitions[0].len());
        assert_eq!(30, output_partitions[1].len());
        assert_eq!(30, output_partitions[2].len());
        assert_eq!(30, output_partitions[3].len());
        assert_eq!(30, output_partitions[4].len());

        Ok(())
    }

    #[tokio::test]
    async fn many_to_many_hash_partition() -> Result<()> {
        // define input partitions
        let schema = test_schema();
        let partition = create_vec_batches(&schema, 50);
        let partitions = vec![partition.clone(), partition.clone(), partition.clone()];

        let output_partitions = repartition(
            &schema,
            partitions,
            Partitioning::Hash(vec![col("c0", &schema)?], 8),
        )
        .await?;

        let total_rows: usize = output_partitions.iter().map(|x| x.len()).sum();

        assert_eq!(8, output_partitions.len());
        assert_eq!(total_rows, 8 * 50 * 3);

        Ok(())
    }

    fn test_schema() -> Arc<Schema> {
        Arc::new(Schema::new(vec![Field::new("c0", DataType::UInt32, false)]))
    }

    fn create_vec_batches(schema: &Arc<Schema>, n: usize) -> Vec<RecordBatch> {
        let batch = create_batch(schema);
        let mut vec = Vec::with_capacity(n);
        for _ in 0..n {
            vec.push(batch.clone());
        }
        vec
    }

    fn create_batch(schema: &Arc<Schema>) -> RecordBatch {
        RecordBatch::try_new(
            schema.clone(),
            vec![Arc::new(UInt32Array::from(vec![1, 2, 3, 4, 5, 6, 7, 8]))],
        )
        .unwrap()
    }

    async fn repartition(
        schema: &SchemaRef,
        input_partitions: Vec<Vec<RecordBatch>>,
        partitioning: Partitioning,
    ) -> Result<Vec<Vec<RecordBatch>>> {
        // create physical plan
        let exec = MemoryExec::try_new(&input_partitions, schema.clone(), None)?;
        let exec = RepartitionExec::try_new(Arc::new(exec), partitioning)?;

        // execute and collect results
        let mut output_partitions = vec![];
        for i in 0..exec.partitioning.partition_count() {
            // execute this *output* partition and collect all batches
            let mut stream = exec.execute(i).await?;
            let mut batches = vec![];
            while let Some(result) = stream.next().await {
                batches.push(result?);
            }
            output_partitions.push(batches);
        }
        Ok(output_partitions)
    }

    #[tokio::test]
    async fn many_to_many_round_robin_within_tokio_task() -> Result<()> {
        let join_handle: JoinHandle<Result<Vec<Vec<RecordBatch>>>> =
            tokio::spawn(async move {
                // define input partitions
                let schema = test_schema();
                let partition = create_vec_batches(&schema, 50);
                let partitions =
                    vec![partition.clone(), partition.clone(), partition.clone()];

                // repartition from 3 input to 5 output
                repartition(&schema, partitions, Partitioning::RoundRobinBatch(5)).await
            });

        let output_partitions = join_handle
            .await
            .map_err(|e| DataFusionError::Internal(e.to_string()))??;

        assert_eq!(5, output_partitions.len());
        assert_eq!(30, output_partitions[0].len());
        assert_eq!(30, output_partitions[1].len());
        assert_eq!(30, output_partitions[2].len());
        assert_eq!(30, output_partitions[3].len());
        assert_eq!(30, output_partitions[4].len());

        Ok(())
    }

    #[tokio::test]
    async fn unsupported_partitioning() {
        // have to send at least one batch through to provoke error
        let batch = RecordBatch::try_from_iter(vec![(
            "my_awesome_field",
            Arc::new(StringArray::from(vec!["foo", "bar"])) as ArrayRef,
        )])
        .unwrap();

        let schema = batch.schema();
        let input = MockExec::new(vec![Ok(batch)], schema);
        // This generates an error (partitioning type not supported)
        // but only after the plan is executed. The error should be
        // returned and no results produced
        let partitioning = Partitioning::UnknownPartitioning(1);
        let exec = RepartitionExec::try_new(Arc::new(input), partitioning).unwrap();
        let output_stream = exec.execute(0).await.unwrap();

        // Expect that an error is returned
        let result_string = crate::physical_plan::common::collect(output_stream)
            .await
            .unwrap_err()
            .to_string();
        assert!(
            result_string
                .contains("Unsupported repartitioning scheme UnknownPartitioning(1)"),
            "actual: {}",
            result_string
        );
    }

    #[tokio::test]
    async fn error_for_input_exec() {
        // This generates an error on a call to execute. The error
        // should be returned and no results produced.

        let input = ErrorExec::new();
        let partitioning = Partitioning::RoundRobinBatch(1);
        let exec = RepartitionExec::try_new(Arc::new(input), partitioning).unwrap();

        // Note: this should pass (the stream can be created) but the
        // error when the input is executed should get passed back
        let output_stream = exec.execute(0).await.unwrap();

        // Expect that an error is returned
        let result_string = crate::physical_plan::common::collect(output_stream)
            .await
            .unwrap_err()
            .to_string();
        assert!(
            result_string.contains("ErrorExec, unsurprisingly, errored in partition 0"),
            "actual: {}",
            result_string
        );
    }

    #[tokio::test]
    async fn repartition_with_error_in_stream() {
        let batch = RecordBatch::try_from_iter(vec![(
            "my_awesome_field",
            Arc::new(StringArray::from(vec!["foo", "bar"])) as ArrayRef,
        )])
        .unwrap();

        // input stream returns one good batch and then one error. The
        // error should be returned.
        let err = Err(ArrowError::ComputeError("bad data error".to_string()));

        let schema = batch.schema();
        let input = MockExec::new(vec![Ok(batch), err], schema);
        let partitioning = Partitioning::RoundRobinBatch(1);
        let exec = RepartitionExec::try_new(Arc::new(input), partitioning).unwrap();

        // Note: this should pass (the stream can be created) but the
        // error when the input is executed should get passed back
        let output_stream = exec.execute(0).await.unwrap();

        // Expect that an error is returned
        let result_string = crate::physical_plan::common::collect(output_stream)
            .await
            .unwrap_err()
            .to_string();
        assert!(
            result_string.contains("bad data error"),
            "actual: {}",
            result_string
        );
    }

    #[tokio::test]
    async fn repartition_with_delayed_stream() {
        let batch1 = RecordBatch::try_from_iter(vec![(
            "my_awesome_field",
            Arc::new(StringArray::from(vec!["foo", "bar"])) as ArrayRef,
        )])
        .unwrap();

        let batch2 = RecordBatch::try_from_iter(vec![(
            "my_awesome_field",
            Arc::new(StringArray::from(vec!["frob", "baz"])) as ArrayRef,
        )])
        .unwrap();

        // The mock exec doesn't return immediately (instead it
        // requires the input to wait at least once)
        let schema = batch1.schema();
        let expected_batches = vec![batch1.clone(), batch2.clone()];
        let input = MockExec::new(vec![Ok(batch1), Ok(batch2)], schema);
        let partitioning = Partitioning::RoundRobinBatch(1);

        let exec = RepartitionExec::try_new(Arc::new(input), partitioning).unwrap();

        let expected = vec![
            "+------------------+",
            "| my_awesome_field |",
            "+------------------+",
            "| foo              |",
            "| bar              |",
            "| frob             |",
            "| baz              |",
            "+------------------+",
        ];

        assert_batches_sorted_eq!(&expected, &expected_batches);

        let output_stream = exec.execute(0).await.unwrap();
        let batches = crate::physical_plan::common::collect(output_stream)
            .await
            .unwrap();

        assert_batches_sorted_eq!(&expected, &batches);
    }

    #[tokio::test]
    async fn repartition_with_dropping_output_stream() {
        #[derive(Debug)]
        struct Case<'a> {
            partitioning: Partitioning,
            expected: Vec<&'a str>,
        }

        let cases = vec![
            Case {
                partitioning: Partitioning::RoundRobinBatch(2),
                expected: vec![
                    "+------------------+",
                    "| my_awesome_field |",
                    "+------------------+",
                    "| baz              |",
                    "| frob             |",
                    "| gaz              |",
                    "| grob             |",
                    "+------------------+",
                ],
            },
            Case {
                partitioning: Partitioning::Hash(
                    vec![Arc::new(crate::physical_plan::expressions::Column::new(
                        "my_awesome_field",
                    ))],
                    2,
                ),
                expected: vec![
                    "+------------------+",
                    "| my_awesome_field |",
                    "+------------------+",
                    "| frob             |",
                    "+------------------+",
                ],
            },
        ];

        for case in cases {
            println!("Running case {:?}", case.partitioning);

            // The barrier exec waits to be pinged
            // requires the input to wait at least once)
            let input = Arc::new(make_barrier_exec());

            // partition into two output streams
            let exec =
                RepartitionExec::try_new(input.clone(), case.partitioning).unwrap();

            let output_stream0 = exec.execute(0).await.unwrap();
            let output_stream1 = exec.execute(1).await.unwrap();

            // now, purposely drop output stream 0
            // *before* any outputs are produced
            std::mem::drop(output_stream0);

            // Now, start sending input
            input.wait().await;

            // output stream 1 should *not* error and have one of the input batches
            let batches = crate::physical_plan::common::collect(output_stream1)
                .await
                .unwrap();

            assert_batches_sorted_eq!(&case.expected, &batches);
        }
    }

    /// Create a BarrierExec that returns two partitions of two batches each
    fn make_barrier_exec() -> BarrierExec {
        let batch1 = RecordBatch::try_from_iter(vec![(
            "my_awesome_field",
            Arc::new(StringArray::from(vec!["foo", "bar"])) as ArrayRef,
        )])
        .unwrap();

        let batch2 = RecordBatch::try_from_iter(vec![(
            "my_awesome_field",
            Arc::new(StringArray::from(vec!["frob", "baz"])) as ArrayRef,
        )])
        .unwrap();

        let batch3 = RecordBatch::try_from_iter(vec![(
            "my_awesome_field",
            Arc::new(StringArray::from(vec!["goo", "gar"])) as ArrayRef,
        )])
        .unwrap();

        let batch4 = RecordBatch::try_from_iter(vec![(
            "my_awesome_field",
            Arc::new(StringArray::from(vec!["grob", "gaz"])) as ArrayRef,
        )])
        .unwrap();

        // The barrier exec waits to be pinged
        // requires the input to wait at least once)
        let schema = batch1.schema();
        BarrierExec::new(vec![vec![batch1, batch2], vec![batch3, batch4]], schema)
    }
}<|MERGE_RESOLUTION|>--- conflicted
+++ resolved
@@ -435,13 +435,8 @@
     use super::*;
     use crate::{
         assert_batches_sorted_eq,
-<<<<<<< HEAD
         physical_plan::{expressions::col, memory::MemoryExec},
-        test::exec::{ErrorExec, MockExec},
-=======
-        physical_plan::memory::MemoryExec,
         test::exec::{BarrierExec, ErrorExec, MockExec},
->>>>>>> 5900b4c6
     };
     use arrow::datatypes::{DataType, Field, Schema};
     use arrow::record_batch::RecordBatch;
@@ -761,6 +756,7 @@
                 partitioning: Partitioning::Hash(
                     vec![Arc::new(crate::physical_plan::expressions::Column::new(
                         "my_awesome_field",
+                        0,
                     ))],
                     2,
                 ),
