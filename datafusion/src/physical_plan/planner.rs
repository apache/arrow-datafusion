--- conflicted
+++ resolved
@@ -23,13 +23,9 @@
     hash_join::PartitionMode, udaf, union::UnionExec, values::ValuesExec, windows,
 };
 use crate::execution::context::ExecutionContextState;
-<<<<<<< HEAD
-use crate::logical_plan::plan::{AggregatePlan, TableScanPlan};
-=======
 use crate::logical_plan::plan::{
-    AggregatePlan, EmptyRelation, Filter, Projection, TableScanPlan, Window,
+    Aggregate, EmptyRelation, Filter, Projection, TableScanPlan, Window,
 };
->>>>>>> df6778ae
 use crate::logical_plan::{
     unnormalize_cols, CrossJoin, DFSchema, Expr, LogicalPlan, Operator,
     Partitioning as LogicalPartitioning, PlanType, Repartition, ToStringifiedPlan, Union,
@@ -484,7 +480,7 @@
                         physical_input_schema,
                     )?) )
                 }
-                LogicalPlan::Aggregate(AggregatePlan {
+                LogicalPlan::Aggregate(Aggregate {
                     input,
                     group_expr,
                     aggr_expr,
