// Licensed to the Apache Software Foundation (ASF) under one
// or more contributor license agreements.  See the NOTICE file
// distributed with this work for additional information
// regarding copyright ownership.  The ASF licenses this file
// to you under the Apache License, Version 2.0 (the
// "License"); you may not use this file except in compliance
// with the License.  You may obtain a copy of the License at
//
//   http://www.apache.org/licenses/LICENSE-2.0
//
// Unless required by applicable law or agreed to in writing,
// software distributed under the License is distributed on an
// "AS IS" BASIS, WITHOUT WARRANTIES OR CONDITIONS OF ANY
// KIND, either express or implied.  See the License for the
// specific language governing permissions and limitations
// under the License.

//! Physical query planner

use super::{
    aggregates, cross_join::CrossJoinExec, empty::EmptyExec, expressions::binary,
    functions, hash_join::PartitionMode, udaf, union::UnionExec, windows,
};
use crate::execution::context::ExecutionContextState;
use crate::logical_plan::{
    DFSchema, Expr, LogicalPlan, Operator, Partitioning as LogicalPartitioning, PlanType,
    StringifiedPlan, UserDefinedLogicalNode,
};
use crate::physical_plan::explain::ExplainExec;
use crate::physical_plan::expressions;
use crate::physical_plan::expressions::{CaseExpr, Column, Literal, PhysicalSortExpr};
use crate::physical_plan::filter::FilterExec;
use crate::physical_plan::hash_aggregate::{AggregateMode, HashAggregateExec};
use crate::physical_plan::hash_join::HashJoinExec;
use crate::physical_plan::limit::{GlobalLimitExec, LocalLimitExec};
use crate::physical_plan::projection::ProjectionExec;
use crate::physical_plan::repartition::RepartitionExec;
use crate::physical_plan::sort::SortExec;
use crate::physical_plan::udf;
use crate::physical_plan::windows::WindowAggExec;
use crate::physical_plan::{hash_utils, Partitioning};
use crate::physical_plan::{
    AggregateExpr, ExecutionPlan, PhysicalExpr, PhysicalPlanner, WindowExpr,
};
use crate::prelude::JoinType;
use crate::scalar::ScalarValue;
use crate::variable::VarType;
use crate::{
    error::{DataFusionError, Result},
    physical_plan::displayable,
};
use arrow::compute::SortOptions;
use arrow::datatypes::{Schema, SchemaRef};
use arrow::{compute::can_cast_types, datatypes::DataType};
use expressions::col;
use log::debug;
use std::sync::Arc;

fn create_function_physical_name(
    fun: &str,
    distinct: bool,
    args: &[Expr],
    input_schema: &DFSchema,
) -> Result<String> {
    let names: Vec<String> = args
        .iter()
        .map(|e| physical_name(e, input_schema))
        .collect::<Result<_>>()?;

    let distinct_str = match distinct {
        true => "DISTINCT ",
        false => "",
    };
    Ok(format!("{}({}{})", fun, distinct_str, names.join(",")))
}

fn physical_name(e: &Expr, input_schema: &DFSchema) -> Result<String> {
    match e {
        Expr::Column(c) => Ok(c.name.clone()),
        Expr::Alias(_, name) => Ok(name.clone()),
        Expr::ScalarVariable(variable_names) => Ok(variable_names.join(".")),
        Expr::Literal(value) => Ok(format!("{:?}", value)),
        Expr::BinaryExpr { left, op, right } => {
            let left = physical_name(left, input_schema)?;
            let right = physical_name(right, input_schema)?;
            Ok(format!("{} {:?} {}", left, op, right))
        }
        Expr::Case {
            expr,
            when_then_expr,
            else_expr,
        } => {
            let mut name = "CASE ".to_string();
            if let Some(e) = expr {
                name += &format!("{:?} ", e);
            }
            for (w, t) in when_then_expr {
                name += &format!("WHEN {:?} THEN {:?} ", w, t);
            }
            if let Some(e) = else_expr {
                name += &format!("ELSE {:?} ", e);
            }
            name += "END";
            Ok(name)
        }
        Expr::Cast { expr, data_type } => {
            let expr = physical_name(expr, input_schema)?;
            Ok(format!("CAST({} AS {:?})", expr, data_type))
        }
        Expr::TryCast { expr, data_type } => {
            let expr = physical_name(expr, input_schema)?;
            Ok(format!("TRY_CAST({} AS {:?})", expr, data_type))
        }
        Expr::Not(expr) => {
            let expr = physical_name(expr, input_schema)?;
            Ok(format!("NOT {}", expr))
        }
        Expr::Negative(expr) => {
            let expr = physical_name(expr, input_schema)?;
            Ok(format!("(- {})", expr))
        }
        Expr::IsNull(expr) => {
            let expr = physical_name(expr, input_schema)?;
            Ok(format!("{} IS NULL", expr))
        }
        Expr::IsNotNull(expr) => {
            let expr = physical_name(expr, input_schema)?;
            Ok(format!("{} IS NOT NULL", expr))
        }
        Expr::ScalarFunction { fun, args, .. } => {
            create_function_physical_name(&fun.to_string(), false, args, input_schema)
        }
        Expr::ScalarUDF { fun, args, .. } => {
            create_function_physical_name(&fun.name, false, args, input_schema)
        }
        Expr::WindowFunction { fun, args, .. } => {
            create_function_physical_name(&fun.to_string(), false, args, input_schema)
        }
        Expr::AggregateFunction {
            fun,
            distinct,
            args,
            ..
        } => {
            create_function_physical_name(&fun.to_string(), *distinct, args, input_schema)
        }
        Expr::AggregateUDF { fun, args } => {
            let mut names = Vec::with_capacity(args.len());
            for e in args {
                names.push(physical_name(e, input_schema)?);
            }
            Ok(format!("{}({})", fun.name, names.join(",")))
        }
        Expr::InList {
            expr,
            list,
            negated,
        } => {
            let expr = physical_name(expr, input_schema)?;
            let list = list.iter().map(|expr| physical_name(expr, input_schema));
            if *negated {
                Ok(format!("{} NOT IN ({:?})", expr, list))
            } else {
                Ok(format!("{} IN ({:?})", expr, list))
            }
        }
        other => Err(DataFusionError::NotImplemented(format!(
            "Cannot derive physical field name for logical expression {:?}",
            other
        ))),
    }
}

/// This trait exposes the ability to plan an [`ExecutionPlan`] out of a [`LogicalPlan`].
pub trait ExtensionPlanner {
    /// Create a physical plan for a [`UserDefinedLogicalNode`].
    /// This errors when the planner knows how to plan the concrete implementation of `node`
    /// but errors while doing so, and `None` when the planner does not know how to plan the `node`
    /// and wants to delegate the planning to another [`ExtensionPlanner`].
    fn plan_extension(
        &self,
        node: &dyn UserDefinedLogicalNode,
        inputs: &[Arc<dyn ExecutionPlan>],
        ctx_state: &ExecutionContextState,
    ) -> Result<Option<Arc<dyn ExecutionPlan>>>;
}

/// Default single node physical query planner that converts a
/// `LogicalPlan` to an `ExecutionPlan` suitable for execution.
pub struct DefaultPhysicalPlanner {
    extension_planners: Vec<Arc<dyn ExtensionPlanner + Send + Sync>>,
}

impl Default for DefaultPhysicalPlanner {
    fn default() -> Self {
        Self {
            extension_planners: vec![],
        }
    }
}

impl PhysicalPlanner for DefaultPhysicalPlanner {
    /// Create a physical plan from a logical plan
    fn create_physical_plan(
        &self,
        logical_plan: &LogicalPlan,
        ctx_state: &ExecutionContextState,
    ) -> Result<Arc<dyn ExecutionPlan>> {
        let plan = self.create_initial_plan(logical_plan, ctx_state)?;
        self.optimize_plan(plan, ctx_state)
    }
}

impl DefaultPhysicalPlanner {
    /// Create a physical planner that uses `extension_planners` to
    /// plan user-defined logical nodes [`LogicalPlan::Extension`].
    /// The planner uses the first [`ExtensionPlanner`] to return a non-`None`
    /// plan.
    pub fn with_extension_planners(
        extension_planners: Vec<Arc<dyn ExtensionPlanner + Send + Sync>>,
    ) -> Self {
        Self { extension_planners }
    }

    /// Optimize a physical plan
    fn optimize_plan(
        &self,
        plan: Arc<dyn ExecutionPlan>,
        ctx_state: &ExecutionContextState,
    ) -> Result<Arc<dyn ExecutionPlan>> {
        let optimizers = &ctx_state.config.physical_optimizers;
        debug!("Physical plan:\n{:?}", plan);

        let mut new_plan = plan;
        for optimizer in optimizers {
            new_plan = optimizer.optimize(new_plan, &ctx_state.config)?;
        }
        debug!("Optimized physical plan:\n{:?}", new_plan);
        Ok(new_plan)
    }

    /// Create a physical plan from a logical plan
    fn create_initial_plan(
        &self,
        logical_plan: &LogicalPlan,
        ctx_state: &ExecutionContextState,
    ) -> Result<Arc<dyn ExecutionPlan>> {
        let batch_size = ctx_state.config.batch_size;

        match logical_plan {
            LogicalPlan::TableScan {
                source,
                projection,
                filters,
                limit,
                ..
            } => source.scan(projection, batch_size, filters, *limit),
            LogicalPlan::Window {
                input, window_expr, ..
            } => {
                // Initially need to perform the aggregate and then merge the partitions
                let input_exec = self.create_initial_plan(input, ctx_state)?;
                let input_schema = input_exec.schema();

                let logical_input_schema = input.as_ref().schema();
                let physical_input_schema = input_exec.as_ref().schema();

                let window_expr = window_expr
                    .iter()
                    .map(|e| {
                        self.create_window_expr(
                            e,
                            logical_input_schema,
                            &physical_input_schema,
                            ctx_state,
                        )
                    })
                    .collect::<Result<Vec<_>>>()?;

                Ok(Arc::new(WindowAggExec::try_new(
                    window_expr,
                    input_exec.clone(),
                    input_schema,
                )?))
            }
            LogicalPlan::Aggregate {
                input,
                group_expr,
                aggr_expr,
                ..
            } => {
                // Initially need to perform the aggregate and then merge the partitions
                let input_exec = self.create_initial_plan(input, ctx_state)?;
                let physical_input_schema = input_exec.schema();
                let logical_input_schema = input.as_ref().schema();

                let groups = group_expr
                    .iter()
                    .map(|e| {
                        tuple_err((
                            self.create_physical_expr(
                                e,
                                &logical_input_schema,
                                &physical_input_schema,
                                ctx_state,
                            ),
<<<<<<< HEAD
                            physical_name(e, &logical_input_schema),
=======
                            e.name(logical_input_schema),
>>>>>>> d3828541
                        ))
                    })
                    .collect::<Result<Vec<_>>>()?;
                let aggregates = aggr_expr
                    .iter()
                    .map(|e| {
                        self.create_aggregate_expr(
                            e,
                            logical_input_schema,
                            &physical_input_schema,
                            ctx_state,
                        )
                    })
                    .collect::<Result<Vec<_>>>()?;

                let initial_aggr = Arc::new(HashAggregateExec::try_new(
                    AggregateMode::Partial,
                    groups.clone(),
                    aggregates.clone(),
                    input_exec,
                    physical_input_schema.clone(),
                )?);

                // update group column indices based on partial aggregate plan evaluation
                let final_group: Vec<Arc<dyn PhysicalExpr>> = (0..groups.len())
                    .map(|i| col(&groups[i].1, &initial_aggr.schema()))
                    .collect::<Result<_>>()?;

                // TODO: dictionary type not yet supported in Hash Repartition
                let contains_dict = groups
                    .iter()
                    .flat_map(|x| x.0.data_type(physical_input_schema.as_ref()))
                    .any(|x| matches!(x, DataType::Dictionary(_, _)));

                let can_repartition = !groups.is_empty()
                    && ctx_state.config.concurrency > 1
                    && ctx_state.config.repartition_aggregations
                    && !contains_dict;

                let (initial_aggr, next_partition_mode): (
                    Arc<dyn ExecutionPlan>,
                    AggregateMode,
                ) = if can_repartition {
                    // Divide partial hash aggregates into multiple partitions by hash key
                    let hash_repartition = Arc::new(RepartitionExec::try_new(
                        initial_aggr,
                        Partitioning::Hash(
                            final_group.clone(),
                            ctx_state.config.concurrency,
                        ),
                    )?);
<<<<<<< HEAD

                    // Combine hashaggregates within the partition
                    Ok(Arc::new(HashAggregateExec::try_new(
                        AggregateMode::FinalPartitioned,
                        final_group
                            .iter()
                            .enumerate()
                            .map(|(i, expr)| (expr.clone(), groups[i].1.clone()))
                            .collect(),
                        aggregates,
                        hash_repartition,
                        physical_input_schema.clone(),
                    )?))
=======
                    // Combine hash aggregates within the partition
                    (hash_repartition, AggregateMode::FinalPartitioned)
>>>>>>> d3828541
                } else {
                    // construct a second aggregation, keeping the final column name equal to the
                    // first aggregation and the expressions corresponding to the respective aggregate
                    (initial_aggr, AggregateMode::Final)
                };

<<<<<<< HEAD
                    Ok(Arc::new(HashAggregateExec::try_new(
                        AggregateMode::Final,
                        final_group
                            .iter()
                            .enumerate()
                            .map(|(i, expr)| (expr.clone(), groups[i].1.clone()))
                            .collect(),
                        aggregates,
                        initial_aggr,
                        physical_input_schema.clone(),
                    )?))
                }
=======
                Ok(Arc::new(HashAggregateExec::try_new(
                    next_partition_mode,
                    final_group
                        .iter()
                        .enumerate()
                        .map(|(i, expr)| (expr.clone(), groups[i].1.clone()))
                        .collect(),
                    aggregates,
                    initial_aggr,
                    input_schema,
                )?))
>>>>>>> d3828541
            }
            LogicalPlan::Projection { input, expr, .. } => {
                let input_exec = self.create_initial_plan(input, ctx_state)?;
                let input_schema = input.as_ref().schema();

                let physical_exprs = expr
                    .iter()
                    .map(|e| {
                        // For projections, SQL planner and logical plan builder may convert user
                        // provided expressions into logical Column expressions if their results
                        // are already provided from the input plans. Because we work with
                        // qualified columns in logical plane, derived columns involve operators or
                        // functions will contain qualifers as well. This will result in logical
                        // columns with names like `SUM(t1.c1)`, `t1.c1 + t1.c2`, etc.
                        //
                        // If we run these logical columns through physical_name function, we will
                        // get physical names with column qualifiers, which violates Datafusion's
                        // field name semantics. To account for this, we need to derive the
                        // physical name from physical input instead.
                        //
                        // This depends on the invariant that logical schema field index MUST match
                        // with physical schema field index.
                        let physical_name = if let Expr::Column(col) = e {
                            match input_schema.index_of_column(&col) {
                                Ok(idx) => {
                                    // index physical field using logical field index
                                    Ok(input_exec.schema().field(idx).name().to_string())
                                }
                                // logical column is not a derived column, safe to pass along to
                                // physical_name
                                Err(_) => physical_name(e, &input_schema),
                            }
                        } else {
                            physical_name(e, &input_schema)
                        };

                        tuple_err((
<<<<<<< HEAD
                            self.create_physical_expr(
                                e,
                                input_schema,
                                &input_exec.schema(),
                                &ctx_state,
                            ),
                            physical_name,
=======
                            self.create_physical_expr(e, &input_exec.schema(), ctx_state),
                            e.name(input_schema),
>>>>>>> d3828541
                        ))
                    })
                    .collect::<Result<Vec<_>>>()?;

                Ok(Arc::new(ProjectionExec::try_new(
                    physical_exprs,
                    input_exec,
                )?))
            }
            LogicalPlan::Filter {
                input, predicate, ..
            } => {
                let physical_input = self.create_initial_plan(input, ctx_state)?;
                let input_schema = physical_input.as_ref().schema();
                let input_dfschema = input.as_ref().schema();
                let runtime_expr = self.create_physical_expr(
                    predicate,
                    input_dfschema,
                    &input_schema,
                    ctx_state,
                )?;
                Ok(Arc::new(FilterExec::try_new(runtime_expr, physical_input)?))
            }
            LogicalPlan::Union { inputs, .. } => {
                let physical_plans = inputs
                    .iter()
                    .map(|input| self.create_initial_plan(input, ctx_state))
                    .collect::<Result<Vec<_>>>()?;
                Ok(Arc::new(UnionExec::new(physical_plans)))
            }
            LogicalPlan::Repartition {
                input,
                partitioning_scheme,
            } => {
                let physical_input = self.create_initial_plan(input, ctx_state)?;
                let input_schema = physical_input.schema();
                let input_dfschema = input.as_ref().schema();
                let physical_partitioning = match partitioning_scheme {
                    LogicalPartitioning::RoundRobinBatch(n) => {
                        Partitioning::RoundRobinBatch(*n)
                    }
                    LogicalPartitioning::Hash(expr, n) => {
                        let runtime_expr = expr
                            .iter()
                            .map(|e| {
<<<<<<< HEAD
                                self.create_physical_expr(
                                    e,
                                    &input_dfschema,
                                    &input_schema,
                                    &ctx_state,
                                )
=======
                                self.create_physical_expr(e, &input_schema, ctx_state)
>>>>>>> d3828541
                            })
                            .collect::<Result<Vec<_>>>()?;
                        Partitioning::Hash(runtime_expr, *n)
                    }
                };
                Ok(Arc::new(RepartitionExec::try_new(
                    physical_input,
                    physical_partitioning,
                )?))
            }
            LogicalPlan::Sort { expr, input, .. } => {
                let physical_input = self.create_initial_plan(input, ctx_state)?;
                let input_schema = physical_input.as_ref().schema();
                let input_dfschema = input.as_ref().schema();

                let sort_expr = expr
                    .iter()
                    .map(|e| match e {
                        Expr::Sort {
                            expr,
                            asc,
                            nulls_first,
                        } => self.create_physical_sort_expr(
                            expr,
                            &input_dfschema,
                            &input_schema,
                            SortOptions {
                                descending: !*asc,
                                nulls_first: *nulls_first,
                            },
                            ctx_state,
                        ),
                        _ => Err(DataFusionError::Plan(
                            "Sort only accepts sort expressions".to_string(),
                        )),
                    })
                    .collect::<Result<Vec<_>>>()?;

                Ok(Arc::new(SortExec::try_new(sort_expr, physical_input)?))
            }
            LogicalPlan::Join {
                left,
                right,
                on: keys,
                join_type,
                ..
            } => {
                let left_df_schema = left.schema();
                let physical_left = self.create_initial_plan(left, ctx_state)?;
                let right_df_schema = right.schema();
                let physical_right = self.create_initial_plan(right, ctx_state)?;
                let physical_join_type = match join_type {
                    JoinType::Inner => hash_utils::JoinType::Inner,
                    JoinType::Left => hash_utils::JoinType::Left,
                    JoinType::Right => hash_utils::JoinType::Right,
                    JoinType::Full => hash_utils::JoinType::Full,
                    JoinType::Semi => hash_utils::JoinType::Semi,
                    JoinType::Anti => hash_utils::JoinType::Anti,
                };
                let join_on = keys
                    .iter()
                    .map(|(l, r)| {
                        Ok((
                            Column::new(&l.name, left_df_schema.index_of_column(&l)?),
                            Column::new(&r.name, right_df_schema.index_of_column(&r)?),
                        ))
                    })
                    .collect::<Result<hash_utils::JoinOn>>()?;

                if ctx_state.config.concurrency > 1 && ctx_state.config.repartition_joins
                {
                    let (left_expr, right_expr) = join_on
                        .iter()
                        .map(|(l, r)| {
                            (
                                Arc::new(l.clone()) as Arc<dyn PhysicalExpr>,
                                Arc::new(r.clone()) as Arc<dyn PhysicalExpr>,
                            )
                        })
                        .unzip();

                    // Use hash partition by defualt to parallelize hash joins
                    Ok(Arc::new(HashJoinExec::try_new(
                        Arc::new(RepartitionExec::try_new(
                            physical_left,
                            Partitioning::Hash(left_expr, ctx_state.config.concurrency),
                        )?),
                        Arc::new(RepartitionExec::try_new(
                            physical_right,
                            Partitioning::Hash(right_expr, ctx_state.config.concurrency),
                        )?),
<<<<<<< HEAD
                        join_on,
=======
                        keys,
>>>>>>> d3828541
                        &physical_join_type,
                        PartitionMode::Partitioned,
                    )?))
                } else {
                    Ok(Arc::new(HashJoinExec::try_new(
<<<<<<< HEAD
                        physical_left,
                        physical_right,
                        join_on,
=======
                        left,
                        right,
                        keys,
>>>>>>> d3828541
                        &physical_join_type,
                        PartitionMode::CollectLeft,
                    )?))
                }
            }
            LogicalPlan::CrossJoin { left, right, .. } => {
                let left = self.create_initial_plan(left, ctx_state)?;
                let right = self.create_initial_plan(right, ctx_state)?;
                Ok(Arc::new(CrossJoinExec::try_new(left, right)?))
            }
            LogicalPlan::EmptyRelation {
                produce_one_row,
                schema,
            } => Ok(Arc::new(EmptyExec::new(
                *produce_one_row,
                SchemaRef::new(schema.as_ref().to_owned().into()),
            ))),
            LogicalPlan::Limit { input, n, .. } => {
                let limit = *n;
                let input = self.create_initial_plan(input, ctx_state)?;

                // GlobalLimitExec requires a single partition for input
                let input = if input.output_partitioning().partition_count() == 1 {
                    input
                } else {
                    // Apply a LocalLimitExec to each partition. The optimizer will also insert
                    // a MergeExec between the GlobalLimitExec and LocalLimitExec
                    Arc::new(LocalLimitExec::new(input, limit))
                };

                Ok(Arc::new(GlobalLimitExec::new(input, limit)))
            }
            LogicalPlan::CreateExternalTable { .. } => {
                // There is no default plan for "CREATE EXTERNAL
                // TABLE" -- it must be handled at a higher level (so
                // that the appropriate table can be registered with
                // the context)
                Err(DataFusionError::Internal(
                    "Unsupported logical plan: CreateExternalTable".to_string(),
                ))
            }
            LogicalPlan::Explain {
                verbose,
                plan,
                stringified_plans,
                schema,
            } => {
                let input = self.create_initial_plan(plan, ctx_state)?;

                let mut stringified_plans = stringified_plans
                    .iter()
                    .filter(|s| s.should_display(*verbose))
                    .cloned()
                    .collect::<Vec<_>>();

                // add in the physical plan if requested
                if *verbose {
                    stringified_plans.push(StringifiedPlan::new(
                        PlanType::PhysicalPlan,
                        displayable(input.as_ref()).indent().to_string(),
                    ));
                }
                Ok(Arc::new(ExplainExec::new(
                    SchemaRef::new(schema.as_ref().to_owned().into()),
                    stringified_plans,
                )))
            }
            LogicalPlan::Extension { node } => {
                let inputs = node
                    .inputs()
                    .into_iter()
                    .map(|input_plan| self.create_initial_plan(input_plan, ctx_state))
                    .collect::<Result<Vec<_>>>()?;

                let maybe_plan = self.extension_planners.iter().try_fold(
                    None,
                    |maybe_plan, planner| {
                        if let Some(plan) = maybe_plan {
                            Ok(Some(plan))
                        } else {
                            planner.plan_extension(node.as_ref(), &inputs, ctx_state)
                        }
                    },
                )?;
                let plan = maybe_plan.ok_or_else(|| DataFusionError::Plan(format!(
                    "No installed planner was able to convert the custom node to an execution plan: {:?}", node
                )))?;

                // Ensure the ExecutionPlan's schema matches the
                // declared logical schema to catch and warn about
                // logic errors when creating user defined plans.
                if !node.schema().matches_arrow_schema(&plan.schema()) {
                    Err(DataFusionError::Plan(format!(
                        "Extension planner for {:?} created an ExecutionPlan with mismatched schema. \
                         LogicalPlan schema: {:?}, ExecutionPlan schema: {:?}",
                        node, node.schema(), plan.schema()
                    )))
                } else {
                    Ok(plan)
                }
            }
        }
    }

    /// Create a physical expression from a logical expression
    pub fn create_physical_expr(
        &self,
        e: &Expr,
        input_dfschema: &DFSchema,
        input_schema: &Schema,
        ctx_state: &ExecutionContextState,
    ) -> Result<Arc<dyn PhysicalExpr>> {
        match e {
<<<<<<< HEAD
            Expr::Alias(expr, ..) => Ok(self.create_physical_expr(
                expr,
                input_dfschema,
                input_schema,
                ctx_state,
            )?),
            Expr::Column(c) => {
                let idx = input_dfschema.index_of_column(c)?;
                Ok(Arc::new(Column::new(&c.name, idx)))
=======
            Expr::Alias(expr, ..) => {
                Ok(self.create_physical_expr(expr, input_schema, ctx_state)?)
            }
            Expr::Column(name) => {
                // check that name exists
                input_schema.field_with_name(name)?;
                Ok(Arc::new(Column::new(name)))
>>>>>>> d3828541
            }
            Expr::Literal(value) => Ok(Arc::new(Literal::new(value.clone()))),
            Expr::ScalarVariable(variable_names) => {
                if &variable_names[0][0..2] == "@@" {
                    match ctx_state.var_provider.get(&VarType::System) {
                        Some(provider) => {
                            let scalar_value =
                                provider.get_value(variable_names.clone())?;
                            Ok(Arc::new(Literal::new(scalar_value)))
                        }
                        _ => Err(DataFusionError::Plan(
                            "No system variable provider found".to_string(),
                        )),
                    }
                } else {
                    match ctx_state.var_provider.get(&VarType::UserDefined) {
                        Some(provider) => {
                            let scalar_value =
                                provider.get_value(variable_names.clone())?;
                            Ok(Arc::new(Literal::new(scalar_value)))
                        }
                        _ => Err(DataFusionError::Plan(
                            "No user defined variable provider found".to_string(),
                        )),
                    }
                }
            }
            Expr::BinaryExpr { left, op, right } => {
                let lhs = self.create_physical_expr(
                    left,
                    input_dfschema,
                    input_schema,
                    ctx_state,
                )?;
                let rhs = self.create_physical_expr(
                    right,
                    input_dfschema,
                    input_schema,
                    ctx_state,
                )?;
                binary(lhs, *op, rhs, input_schema)
            }
            Expr::Case {
                expr,
                when_then_expr,
                else_expr,
                ..
            } => {
                let expr: Option<Arc<dyn PhysicalExpr>> = if let Some(e) = expr {
                    Some(self.create_physical_expr(
                        e.as_ref(),
                        input_dfschema,
                        input_schema,
                        ctx_state,
                    )?)
                } else {
                    None
                };
                let when_expr = when_then_expr
                    .iter()
                    .map(|(w, _)| {
                        self.create_physical_expr(
                            w.as_ref(),
                            input_dfschema,
                            input_schema,
                            ctx_state,
                        )
                    })
                    .collect::<Result<Vec<_>>>()?;
                let then_expr = when_then_expr
                    .iter()
                    .map(|(_, t)| {
                        self.create_physical_expr(
                            t.as_ref(),
                            input_dfschema,
                            input_schema,
                            ctx_state,
                        )
                    })
                    .collect::<Result<Vec<_>>>()?;
                let when_then_expr: Vec<(Arc<dyn PhysicalExpr>, Arc<dyn PhysicalExpr>)> =
                    when_expr
                        .iter()
                        .zip(then_expr.iter())
                        .map(|(w, t)| (w.clone(), t.clone()))
                        .collect();
                let else_expr: Option<Arc<dyn PhysicalExpr>> = if let Some(e) = else_expr
                {
                    Some(self.create_physical_expr(
                        e.as_ref(),
                        input_dfschema,
                        input_schema,
                        ctx_state,
                    )?)
                } else {
                    None
                };
                Ok(Arc::new(CaseExpr::try_new(
                    expr,
                    &when_then_expr,
                    else_expr,
                )?))
            }
            Expr::Cast { expr, data_type } => expressions::cast(
                self.create_physical_expr(expr, input_dfschema, input_schema, ctx_state)?,
                input_schema,
                data_type.clone(),
            ),
            Expr::TryCast { expr, data_type } => expressions::try_cast(
                self.create_physical_expr(expr, input_dfschema, input_schema, ctx_state)?,
                input_schema,
                data_type.clone(),
            ),
            Expr::Not(expr) => expressions::not(
                self.create_physical_expr(expr, input_dfschema, input_schema, ctx_state)?,
                input_schema,
            ),
            Expr::Negative(expr) => expressions::negative(
                self.create_physical_expr(expr, input_dfschema, input_schema, ctx_state)?,
                input_schema,
            ),
            Expr::IsNull(expr) => expressions::is_null(self.create_physical_expr(
                expr,
                input_dfschema,
                input_schema,
                ctx_state,
            )?),
            Expr::IsNotNull(expr) => expressions::is_not_null(
                self.create_physical_expr(expr, input_dfschema, input_schema, ctx_state)?,
            ),
            Expr::ScalarFunction { fun, args } => {
                let physical_args = args
                    .iter()
                    .map(|e| {
                        self.create_physical_expr(
                            e,
                            input_dfschema,
                            input_schema,
                            ctx_state,
                        )
                    })
                    .collect::<Result<Vec<_>>>()?;
                functions::create_physical_expr(
                    fun,
                    &physical_args,
                    input_schema,
                    ctx_state,
                )
            }
            Expr::ScalarUDF { fun, args } => {
                let mut physical_args = vec![];
                for e in args {
                    physical_args.push(self.create_physical_expr(
                        e,
                        input_dfschema,
                        input_schema,
                        ctx_state,
                    )?);
                }

                udf::create_physical_expr(
                    fun.clone().as_ref(),
                    &physical_args,
                    input_schema,
                )
            }
            Expr::Between {
                expr,
                negated,
                low,
                high,
            } => {
                let value_expr = self.create_physical_expr(
                    expr,
                    input_dfschema,
                    input_schema,
                    ctx_state,
                )?;
                let low_expr = self.create_physical_expr(
                    low,
                    input_dfschema,
                    input_schema,
                    ctx_state,
                )?;
                let high_expr = self.create_physical_expr(
                    high,
                    input_dfschema,
                    input_schema,
                    ctx_state,
                )?;

                // rewrite the between into the two binary operators
                let binary_expr = binary(
                    binary(value_expr.clone(), Operator::GtEq, low_expr, input_schema)?,
                    Operator::And,
                    binary(value_expr.clone(), Operator::LtEq, high_expr, input_schema)?,
                    input_schema,
                );

                if *negated {
                    expressions::not(binary_expr?, input_schema)
                } else {
                    binary_expr
                }
            }
            Expr::InList {
                expr,
                list,
                negated,
            } => match expr.as_ref() {
                Expr::Literal(ScalarValue::Utf8(None)) => {
                    Ok(expressions::lit(ScalarValue::Boolean(None)))
                }
                _ => {
                    let value_expr = self.create_physical_expr(
                        expr,
                        input_dfschema,
                        input_schema,
                        ctx_state,
                    )?;
                    let value_expr_data_type = value_expr.data_type(input_schema)?;

                    let list_exprs = list
                        .iter()
                        .map(|expr| match expr {
                            Expr::Literal(ScalarValue::Utf8(None)) => self
                                .create_physical_expr(
                                    expr,
                                    input_dfschema,
                                    input_schema,
                                    ctx_state,
                                ),
                            _ => {
                                let list_expr = self.create_physical_expr(
                                    expr,
                                    input_dfschema,
                                    input_schema,
                                    ctx_state,
                                )?;
                                let list_expr_data_type =
                                    list_expr.data_type(input_schema)?;

                                if list_expr_data_type == value_expr_data_type {
                                    Ok(list_expr)
                                } else if can_cast_types(
                                    &list_expr_data_type,
                                    &value_expr_data_type,
                                ) {
                                    expressions::cast(
                                        list_expr,
                                        input_schema,
                                        value_expr.data_type(input_schema)?,
                                    )
                                } else {
                                    Err(DataFusionError::Plan(format!(
                                        "Unsupported CAST from {:?} to {:?}",
                                        list_expr_data_type, value_expr_data_type
                                    )))
                                }
                            }
                        })
                        .collect::<Result<Vec<_>>>()?;

                    expressions::in_list(value_expr, list_exprs, negated)
                }
            },
            other => Err(DataFusionError::NotImplemented(format!(
                "Physical plan does not support logical expression {:?}",
                other
            ))),
        }
    }

    /// Create a window expression with a name from a logical expression
    pub fn create_window_expr_with_name(
        &self,
        e: &Expr,
        name: String,
        logical_input_schema: &DFSchema,
        physical_input_schema: &Schema,
        ctx_state: &ExecutionContextState,
    ) -> Result<Arc<dyn WindowExpr>> {
        match e {
            Expr::WindowFunction {
                fun,
                args,
                partition_by,
                order_by,
                window_frame,
            } => {
                let args = args
                    .iter()
                    .map(|e| {
                        self.create_physical_expr(
                            e,
                            logical_input_schema,
                            physical_input_schema,
                            ctx_state,
                        )
                    })
                    .collect::<Result<Vec<_>>>()?;
                let partition_by = partition_by
                    .iter()
                    .map(|e| {
                        self.create_physical_expr(
                            e,
                            logical_input_schema,
                            physical_input_schema,
                            ctx_state,
                        )
                    })
                    .collect::<Result<Vec<_>>>()?;
                let order_by = order_by
                    .iter()
                    .map(|e| match e {
                        Expr::Sort {
                            expr,
                            asc,
                            nulls_first,
                        } => self.create_physical_sort_expr(
                            expr,
<<<<<<< HEAD
                            &logical_input_schema,
                            &physical_input_schema,
=======
                            physical_input_schema,
>>>>>>> d3828541
                            SortOptions {
                                descending: !*asc,
                                nulls_first: *nulls_first,
                            },
                            ctx_state,
                        ),
                        _ => Err(DataFusionError::Plan(
                            "Sort only accepts sort expressions".to_string(),
                        )),
                    })
                    .collect::<Result<Vec<_>>>()?;
                if !partition_by.is_empty() {
                    return Err(DataFusionError::NotImplemented(
                            "window expression with non-empty partition by clause is not yet supported"
                                .to_owned(),
                        ));
                }
                if !order_by.is_empty() {
                    return Err(DataFusionError::NotImplemented(
                            "window expression with non-empty order by clause is not yet supported"
                                .to_owned(),
                        ));
                }
                if window_frame.is_some() {
                    return Err(DataFusionError::NotImplemented(
                            "window expression with window frame definition is not yet supported"
                                .to_owned(),
                        ));
                }
                windows::create_window_expr(
                    fun,
                    name,
                    &args,
                    &partition_by,
                    &order_by,
                    *window_frame,
                    physical_input_schema,
                )
            }
            other => Err(DataFusionError::Internal(format!(
                "Invalid window expression '{:?}'",
                other
            ))),
        }
    }

    /// Create a window expression from a logical expression or an alias
    pub fn create_window_expr(
        &self,
        e: &Expr,
        logical_input_schema: &DFSchema,
        physical_input_schema: &Schema,
        ctx_state: &ExecutionContextState,
    ) -> Result<Arc<dyn WindowExpr>> {
        // unpack aliased logical expressions, e.g. "sum(col) over () as total"
        let (name, e) = match e {
            Expr::Alias(sub_expr, alias) => (alias.clone(), sub_expr.as_ref()),
            _ => (physical_name(e, logical_input_schema)?, e),
        };
        self.create_window_expr_with_name(
            e,
            name,
            logical_input_schema,
            physical_input_schema,
            ctx_state,
        )
    }

    /// Create an aggregate expression with a name from a logical expression
    pub fn create_aggregate_expr_with_name(
        &self,
        e: &Expr,
        name: String,
        logical_input_schema: &DFSchema,
        physical_input_schema: &Schema,
        ctx_state: &ExecutionContextState,
    ) -> Result<Arc<dyn AggregateExpr>> {
        match e {
            Expr::AggregateFunction {
                fun,
                distinct,
                args,
                ..
            } => {
                let args = args
                    .iter()
                    .map(|e| {
                        self.create_physical_expr(
                            e,
                            logical_input_schema,
                            physical_input_schema,
                            ctx_state,
                        )
                    })
                    .collect::<Result<Vec<_>>>()?;
                aggregates::create_aggregate_expr(
                    fun,
                    *distinct,
                    &args,
                    physical_input_schema,
                    name,
                )
            }
            Expr::AggregateUDF { fun, args, .. } => {
                let args = args
                    .iter()
                    .map(|e| {
                        self.create_physical_expr(
                            e,
                            logical_input_schema,
                            physical_input_schema,
                            ctx_state,
                        )
                    })
                    .collect::<Result<Vec<_>>>()?;

                udaf::create_aggregate_expr(fun, &args, physical_input_schema, name)
            }
            other => Err(DataFusionError::Internal(format!(
                "Invalid aggregate expression '{:?}'",
                other
            ))),
        }
    }

    /// Create an aggregate expression from a logical expression or an alias
    pub fn create_aggregate_expr(
        &self,
        e: &Expr,
        logical_input_schema: &DFSchema,
        physical_input_schema: &Schema,
        ctx_state: &ExecutionContextState,
    ) -> Result<Arc<dyn AggregateExpr>> {
        // unpack aliased logical expressions, e.g. "sum(col) as total"
        let (name, e) = match e {
            Expr::Alias(sub_expr, alias) => (alias.clone(), sub_expr.as_ref()),
            _ => (physical_name(e, logical_input_schema)?, e),
        };

        self.create_aggregate_expr_with_name(
            e,
            name,
            logical_input_schema,
            physical_input_schema,
            ctx_state,
        )
    }

    /// Create a physical sort expression from a logical expression
    pub fn create_physical_sort_expr(
        &self,
        e: &Expr,
        input_dfschema: &DFSchema,
        input_schema: &Schema,
        options: SortOptions,
        ctx_state: &ExecutionContextState,
    ) -> Result<PhysicalSortExpr> {
        Ok(PhysicalSortExpr {
            expr: self.create_physical_expr(
                e,
                input_dfschema,
                input_schema,
                ctx_state,
            )?,
            options,
        })
    }
}

fn tuple_err<T, R>(value: (Result<T>, Result<R>)) -> Result<(T, R)> {
    match value {
        (Ok(e), Ok(e1)) => Ok((e, e1)),
        (Err(e), Ok(_)) => Err(e),
        (Ok(_), Err(e1)) => Err(e1),
        (Err(e), Err(_)) => Err(e),
    }
}

#[cfg(test)]
mod tests {
    use super::*;
    use crate::logical_plan::{DFField, DFSchema, DFSchemaRef};
    use crate::physical_plan::{csv::CsvReadOptions, expressions, Partitioning};
    use crate::scalar::ScalarValue;
    use crate::{
        logical_plan::{col, lit, sum, LogicalPlanBuilder},
        physical_plan::SendableRecordBatchStream,
    };
    use arrow::datatypes::{DataType, Field, SchemaRef};
    use async_trait::async_trait;
    use fmt::Debug;
    use std::convert::TryFrom;
    use std::{any::Any, fmt};

    fn make_ctx_state() -> ExecutionContextState {
        ExecutionContextState::new()
    }

    fn plan(logical_plan: &LogicalPlan) -> Result<Arc<dyn ExecutionPlan>> {
        let mut ctx_state = make_ctx_state();
        ctx_state.config.concurrency = 4;
        let planner = DefaultPhysicalPlanner::default();
        planner.create_physical_plan(logical_plan, &ctx_state)
    }

    #[test]
    fn test_all_operators() -> Result<()> {
        let testdata = crate::test_util::arrow_test_data();
        let path = format!("{}/csv/aggregate_test_100.csv", testdata);

        let options = CsvReadOptions::new().schema_infer_max_records(100);
        let logical_plan = LogicalPlanBuilder::scan_csv(&path, options, None)?
            // filter clause needs the type coercion rule applied
            .filter(col("c7").lt(lit(5_u8)))?
            .project(vec![col("c1"), col("c2")])?
            .aggregate(vec![col("c1")], vec![sum(col("c2"))])?
            .sort(vec![col("c1").sort(true, true)])?
            .limit(10)?
            .build()?;

        let plan = plan(&logical_plan)?;

        // verify that the plan correctly casts u8 to i64
        // the cast here is implicit so has CastOptions with safe=true
        let expected = "BinaryExpr { left: Column { name: \"c7\", index: 6 }, op: Lt, right: TryCastExpr { expr: Literal { value: UInt8(5) }, cast_type: Int64 } }";
        assert!(format!("{:?}", plan).contains(expected));

        Ok(())
    }

    #[test]
    fn test_create_not() -> Result<()> {
        let schema = Schema::new(vec![Field::new("a", DataType::Boolean, true)]);
        let dfschema = DFSchema::try_from(schema.clone())?;

        let planner = DefaultPhysicalPlanner::default();

        let expr = planner.create_physical_expr(
            &col("a").not(),
            &dfschema,
            &schema,
            &make_ctx_state(),
        )?;
        let expected = expressions::not(expressions::col("a", &schema)?, &schema)?;

        assert_eq!(format!("{:?}", expr), format!("{:?}", expected));

        Ok(())
    }

    #[test]
    fn test_with_csv_plan() -> Result<()> {
        let testdata = crate::test_util::arrow_test_data();
        let path = format!("{}/csv/aggregate_test_100.csv", testdata);

        let options = CsvReadOptions::new().schema_infer_max_records(100);
        let logical_plan = LogicalPlanBuilder::scan_csv(&path, options, None)?
            .filter(col("c7").lt(col("c12")))?
            .build()?;

        let plan = plan(&logical_plan)?;

        // c12 is f64, c7 is u8 -> cast c7 to f64
        // the cast here is implicit so has CastOptions with safe=true
        let expected = "predicate: BinaryExpr { left: TryCastExpr { expr: Column { name: \"c7\", index: 6 }, cast_type: Float64 }, op: Lt, right: Column { name: \"c12\", index: 11 } }";
        assert!(format!("{:?}", plan).contains(expected));
        Ok(())
    }

    #[test]
    fn errors() -> Result<()> {
        let testdata = crate::test_util::arrow_test_data();
        let path = format!("{}/csv/aggregate_test_100.csv", testdata);
        let options = CsvReadOptions::new().schema_infer_max_records(100);

        let bool_expr = col("c1").eq(col("c1"));
        let cases = vec![
            // utf8 < u32
            col("c1").lt(col("c2")),
            // utf8 AND utf8
            col("c1").and(col("c1")),
            // u8 AND u8
            col("c3").and(col("c3")),
            // utf8 = u32
            col("c1").eq(col("c2")),
            // utf8 = bool
            col("c1").eq(bool_expr.clone()),
            // u32 AND bool
            col("c2").and(bool_expr),
            // utf8 LIKE u32
            col("c1").like(col("c2")),
        ];
        for case in cases {
            let logical_plan = LogicalPlanBuilder::scan_csv(&path, options, None)?
                .project(vec![case.clone()]);
            let message = format!(
                "Expression {:?} expected to error due to impossible coercion",
                case
            );
            assert!(logical_plan.is_err(), "{}", message);
        }
        Ok(())
    }

    #[test]
    fn default_extension_planner() {
        let ctx_state = make_ctx_state();
        let planner = DefaultPhysicalPlanner::default();
        let logical_plan = LogicalPlan::Extension {
            node: Arc::new(NoOpExtensionNode::default()),
        };
        let plan = planner.create_physical_plan(&logical_plan, &ctx_state);

        let expected_error =
            "No installed planner was able to convert the custom node to an execution plan: NoOp";
        match plan {
            Ok(_) => panic!("Expected planning failure"),
            Err(e) => assert!(
                e.to_string().contains(expected_error),
                "Error '{}' did not contain expected error '{}'",
                e.to_string(),
                expected_error
            ),
        }
    }

    #[test]
    fn bad_extension_planner() {
        // Test that creating an execution plan whose schema doesn't
        // match the logical plan's schema generates an error.
        let ctx_state = make_ctx_state();
        let planner = DefaultPhysicalPlanner::with_extension_planners(vec![Arc::new(
            BadExtensionPlanner {},
        )]);

        let logical_plan = LogicalPlan::Extension {
            node: Arc::new(NoOpExtensionNode::default()),
        };
        let plan = planner.create_physical_plan(&logical_plan, &ctx_state);

        let expected_error: &str = "Error during planning: \
        Extension planner for NoOp created an ExecutionPlan with mismatched schema. \
        LogicalPlan schema: DFSchema { fields: [\
            DFField { qualifier: None, field: Field { \
                name: \"a\", \
                data_type: Int32, \
                nullable: false, \
                dict_id: 0, \
                dict_is_ordered: false, \
                metadata: None } }\
        ] }, \
        ExecutionPlan schema: Schema { fields: [\
            Field { \
                name: \"b\", \
                data_type: Int32, \
                nullable: false, \
                dict_id: 0, \
                dict_is_ordered: false, \
                metadata: None }\
        ], metadata: {} }";
        match plan {
            Ok(_) => panic!("Expected planning failure"),
            Err(e) => assert!(
                e.to_string().contains(expected_error),
                "Error '{}' did not contain expected error '{}'",
                e.to_string(),
                expected_error
            ),
        }
    }

    #[test]
    fn in_list_types() -> Result<()> {
        let testdata = crate::test_util::arrow_test_data();
        let path = format!("{}/csv/aggregate_test_100.csv", testdata);
        let options = CsvReadOptions::new().schema_infer_max_records(100);

        // expression: "a in ('a', 1)"
        let list = vec![
            Expr::Literal(ScalarValue::Utf8(Some("a".to_string()))),
            Expr::Literal(ScalarValue::Int64(Some(1))),
        ];
        let logical_plan = LogicalPlanBuilder::scan_csv(&path, options, None)?
            // filter clause needs the type coercion rule applied
            .filter(col("c12").lt(lit(0.05)))?
            .project(vec![col("c1").in_list(list, false)])?
            .build()?;
        let execution_plan = plan(&logical_plan)?;
        // verify that the plan correctly adds cast from Int64(1) to Utf8
        let expected = "InListExpr { expr: Column { name: \"c1\", index: 0 }, list: [Literal { value: Utf8(\"a\") }, CastExpr { expr: Literal { value: Int64(1) }, cast_type: Utf8, cast_options: CastOptions { safe: false } }], negated: false }";
        assert!(format!("{:?}", execution_plan).contains(expected));

        // expression: "a in (true, 'a')"
        let list = vec![
            Expr::Literal(ScalarValue::Boolean(Some(true))),
            Expr::Literal(ScalarValue::Utf8(Some("a".to_string()))),
        ];
        let logical_plan = LogicalPlanBuilder::scan_csv(&path, options, None)?
            // filter clause needs the type coercion rule applied
            .filter(col("c12").lt(lit(0.05)))?
            .project(vec![col("c12").lt_eq(lit(0.025)).in_list(list, false)])?
            .build()?;
        let execution_plan = plan(&logical_plan);

        let expected_error = "Unsupported CAST from Utf8 to Boolean";
        match execution_plan {
            Ok(_) => panic!("Expected planning failure"),
            Err(e) => assert!(
                e.to_string().contains(expected_error),
                "Error '{}' did not contain expected error '{}'",
                e.to_string(),
                expected_error
            ),
        }

        Ok(())
    }

    #[test]
    fn hash_agg_input_schema() -> Result<()> {
        let testdata = crate::test_util::arrow_test_data();
        let path = format!("{}/csv/aggregate_test_100.csv", testdata);

        let options = CsvReadOptions::new().schema_infer_max_records(100);
        let logical_plan = LogicalPlanBuilder::scan_csv(&path, options, None)?
            .aggregate(vec![col("c1")], vec![sum(col("c2"))])?
            .build()?;

        let execution_plan = plan(&logical_plan)?;
        let final_hash_agg = execution_plan
            .as_any()
            .downcast_ref::<HashAggregateExec>()
            .expect("hash aggregate");
        assert_eq!("SUM(c2)", final_hash_agg.schema().field(1).name());
        // we need access to the input to the partial aggregate so that other projects can
        // implement serde
        assert_eq!("c2", final_hash_agg.input_schema().field(1).name());

        Ok(())
    }

    #[test]
    fn hash_agg_group_by_partitioned() -> Result<()> {
        let testdata = crate::test_util::arrow_test_data();
        let path = format!("{}/csv/aggregate_test_100.csv", testdata);

        let options = CsvReadOptions::new().schema_infer_max_records(100);
        let logical_plan = LogicalPlanBuilder::scan_csv(&path, options, None)?
            .aggregate(vec![col("c1")], vec![sum(col("c2"))])?
            .build()?;

        let execution_plan = plan(&logical_plan)?;
        let formatted = format!("{:?}", execution_plan);

        // Make sure the plan contains a FinalPartitioned, which means it will not use the Final
        // mode in HashAggregate (which is slower)
        assert!(formatted.contains("FinalPartitioned"));

        Ok(())
    }

    /// An example extension node that doesn't do anything
    struct NoOpExtensionNode {
        schema: DFSchemaRef,
    }

    impl Default for NoOpExtensionNode {
        fn default() -> Self {
            Self {
                schema: DFSchemaRef::new(
                    DFSchema::new(vec![DFField::new(None, "a", DataType::Int32, false)])
                        .unwrap(),
                ),
            }
        }
    }

    impl Debug for NoOpExtensionNode {
        fn fmt(&self, f: &mut fmt::Formatter) -> fmt::Result {
            write!(f, "NoOp")
        }
    }

    impl UserDefinedLogicalNode for NoOpExtensionNode {
        fn as_any(&self) -> &dyn Any {
            self
        }

        fn inputs(&self) -> Vec<&LogicalPlan> {
            vec![]
        }

        fn schema(&self) -> &DFSchemaRef {
            &self.schema
        }

        fn expressions(&self) -> Vec<Expr> {
            vec![]
        }

        fn fmt_for_explain(&self, f: &mut fmt::Formatter) -> fmt::Result {
            write!(f, "NoOp")
        }

        fn from_template(
            &self,
            _exprs: &[Expr],
            _inputs: &[LogicalPlan],
        ) -> Arc<dyn UserDefinedLogicalNode + Send + Sync> {
            unimplemented!("NoOp");
        }
    }

    #[derive(Debug)]
    struct NoOpExecutionPlan {
        schema: SchemaRef,
    }

    #[async_trait]
    impl ExecutionPlan for NoOpExecutionPlan {
        /// Return a reference to Any that can be used for downcasting
        fn as_any(&self) -> &dyn Any {
            self
        }

        fn schema(&self) -> SchemaRef {
            self.schema.clone()
        }

        fn output_partitioning(&self) -> Partitioning {
            Partitioning::UnknownPartitioning(1)
        }

        fn children(&self) -> Vec<Arc<dyn ExecutionPlan>> {
            vec![]
        }

        fn with_new_children(
            &self,
            _children: Vec<Arc<dyn ExecutionPlan>>,
        ) -> Result<Arc<dyn ExecutionPlan>> {
            unimplemented!("NoOpExecutionPlan::with_new_children");
        }

        async fn execute(&self, _partition: usize) -> Result<SendableRecordBatchStream> {
            unimplemented!("NoOpExecutionPlan::execute");
        }
    }

    //  Produces an execution plan where the schema is mismatched from
    //  the logical plan node.
    struct BadExtensionPlanner {}

    impl ExtensionPlanner for BadExtensionPlanner {
        /// Create a physical plan for an extension node
        fn plan_extension(
            &self,
            _node: &dyn UserDefinedLogicalNode,
            _inputs: &[Arc<dyn ExecutionPlan>],
            _ctx_state: &ExecutionContextState,
        ) -> Result<Option<Arc<dyn ExecutionPlan>>> {
            Ok(Some(Arc::new(NoOpExecutionPlan {
                schema: SchemaRef::new(Schema::new(vec![Field::new(
                    "b",
                    DataType::Int32,
                    false,
                )])),
            })))
        }
    }
}<|MERGE_RESOLUTION|>--- conflicted
+++ resolved
@@ -304,11 +304,7 @@
                                 &physical_input_schema,
                                 ctx_state,
                             ),
-<<<<<<< HEAD
-                            physical_name(e, &logical_input_schema),
-=======
-                            e.name(logical_input_schema),
->>>>>>> d3828541
+                            physical_name(e, logical_input_schema),
                         ))
                     })
                     .collect::<Result<Vec<_>>>()?;
@@ -360,44 +356,14 @@
                             ctx_state.config.concurrency,
                         ),
                     )?);
-<<<<<<< HEAD
-
-                    // Combine hashaggregates within the partition
-                    Ok(Arc::new(HashAggregateExec::try_new(
-                        AggregateMode::FinalPartitioned,
-                        final_group
-                            .iter()
-                            .enumerate()
-                            .map(|(i, expr)| (expr.clone(), groups[i].1.clone()))
-                            .collect(),
-                        aggregates,
-                        hash_repartition,
-                        physical_input_schema.clone(),
-                    )?))
-=======
                     // Combine hash aggregates within the partition
                     (hash_repartition, AggregateMode::FinalPartitioned)
->>>>>>> d3828541
                 } else {
                     // construct a second aggregation, keeping the final column name equal to the
                     // first aggregation and the expressions corresponding to the respective aggregate
                     (initial_aggr, AggregateMode::Final)
                 };
 
-<<<<<<< HEAD
-                    Ok(Arc::new(HashAggregateExec::try_new(
-                        AggregateMode::Final,
-                        final_group
-                            .iter()
-                            .enumerate()
-                            .map(|(i, expr)| (expr.clone(), groups[i].1.clone()))
-                            .collect(),
-                        aggregates,
-                        initial_aggr,
-                        physical_input_schema.clone(),
-                    )?))
-                }
-=======
                 Ok(Arc::new(HashAggregateExec::try_new(
                     next_partition_mode,
                     final_group
@@ -407,9 +373,8 @@
                         .collect(),
                     aggregates,
                     initial_aggr,
-                    input_schema,
+                    physical_input_schema.clone(),
                 )?))
->>>>>>> d3828541
             }
             LogicalPlan::Projection { input, expr, .. } => {
                 let input_exec = self.create_initial_plan(input, ctx_state)?;
@@ -447,18 +412,13 @@
                         };
 
                         tuple_err((
-<<<<<<< HEAD
                             self.create_physical_expr(
                                 e,
                                 input_schema,
                                 &input_exec.schema(),
-                                &ctx_state,
+                                ctx_state,
                             ),
                             physical_name,
-=======
-                            self.create_physical_expr(e, &input_exec.schema(), ctx_state),
-                            e.name(input_schema),
->>>>>>> d3828541
                         ))
                     })
                     .collect::<Result<Vec<_>>>()?;
@@ -504,16 +464,12 @@
                         let runtime_expr = expr
                             .iter()
                             .map(|e| {
-<<<<<<< HEAD
                                 self.create_physical_expr(
                                     e,
                                     &input_dfschema,
                                     &input_schema,
-                                    &ctx_state,
+                                    ctx_state,
                                 )
-=======
-                                self.create_physical_expr(e, &input_schema, ctx_state)
->>>>>>> d3828541
                             })
                             .collect::<Result<Vec<_>>>()?;
                         Partitioning::Hash(runtime_expr, *n)
@@ -605,25 +561,15 @@
                             physical_right,
                             Partitioning::Hash(right_expr, ctx_state.config.concurrency),
                         )?),
-<<<<<<< HEAD
                         join_on,
-=======
-                        keys,
->>>>>>> d3828541
                         &physical_join_type,
                         PartitionMode::Partitioned,
                     )?))
                 } else {
                     Ok(Arc::new(HashJoinExec::try_new(
-<<<<<<< HEAD
                         physical_left,
                         physical_right,
                         join_on,
-=======
-                        left,
-                        right,
-                        keys,
->>>>>>> d3828541
                         &physical_join_type,
                         PartitionMode::CollectLeft,
                     )?))
@@ -737,7 +683,6 @@
         ctx_state: &ExecutionContextState,
     ) -> Result<Arc<dyn PhysicalExpr>> {
         match e {
-<<<<<<< HEAD
             Expr::Alias(expr, ..) => Ok(self.create_physical_expr(
                 expr,
                 input_dfschema,
@@ -746,16 +691,7 @@
             )?),
             Expr::Column(c) => {
                 let idx = input_dfschema.index_of_column(c)?;
-                Ok(Arc::new(Column::new(&c.name, idx)))
-=======
-            Expr::Alias(expr, ..) => {
-                Ok(self.create_physical_expr(expr, input_schema, ctx_state)?)
-            }
-            Expr::Column(name) => {
-                // check that name exists
-                input_schema.field_with_name(name)?;
-                Ok(Arc::new(Column::new(name)))
->>>>>>> d3828541
+                Ok(Arc::new(Column::new(c.name, idx)))
             }
             Expr::Literal(value) => Ok(Arc::new(Literal::new(value.clone()))),
             Expr::ScalarVariable(variable_names) => {
@@ -1077,12 +1013,8 @@
                             nulls_first,
                         } => self.create_physical_sort_expr(
                             expr,
-<<<<<<< HEAD
-                            &logical_input_schema,
-                            &physical_input_schema,
-=======
+                            logical_input_schema,
                             physical_input_schema,
->>>>>>> d3828541
                             SortOptions {
                                 descending: !*asc,
                                 nulls_first: *nulls_first,
