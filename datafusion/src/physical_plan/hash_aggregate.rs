--- conflicted
+++ resolved
@@ -825,8 +825,7 @@
             Ok(aggr_expr.iter().map(|agg| agg.expressions()).collect())
         }
         // in this mode, we build the merge expressions of the aggregation
-<<<<<<< HEAD
-        AggregateMode::Final => {
+        AggregateMode::Final | AggregateMode::FinalPartitioned => {
             let mut col_idx_base = col_idx_base;
             Ok(aggr_expr
                 .iter()
@@ -837,12 +836,6 @@
                 })
                 .collect::<Result<Vec<_>>>()?)
         }
-=======
-        AggregateMode::Final | AggregateMode::FinalPartitioned => Ok(aggr_expr
-            .iter()
-            .map(|agg| merge_expressions(agg))
-            .collect::<Result<Vec<_>>>()?),
->>>>>>> aeed7769
     }
 }
 
