--- conflicted
+++ resolved
@@ -426,7 +426,6 @@
             let groups = accumulators.get_mut(key).unwrap();
             groups
                 .iter_mut()
-<<<<<<< HEAD
                 .try_for_each(|(_, accumulator_set, indices)| {
                     accumulator_set
                         .iter_mut()
@@ -445,7 +444,7 @@
                         })
                         .try_for_each(|(accumulator, values)| match mode {
                             AggregateMode::Partial => accumulator.update_batch(&values),
-                            AggregateMode::Final => {
+                            AggregateMode::Final | AggregateMode::FinalPartitioned => {
                                 // note: the aggregation here is over states, not values, thus the merge
                                 accumulator.merge_batch(&values)
                             }
@@ -455,32 +454,6 @@
                             indices.clear();
                             Ok(())
                         })
-=======
-                .zip(values.iter())
-                .map(|(accumulator, aggr_array)| {
-                    (
-                        accumulator,
-                        aggr_array
-                            .iter()
-                            .map(|array| {
-                                // 2.3
-                                array.slice(offsets[0], offsets[1] - offsets[0])
-                            })
-                            .collect::<Vec<ArrayRef>>(),
-                    )
-                })
-                .try_for_each(|(accumulator, values)| match mode {
-                    AggregateMode::Partial => accumulator.update_batch(&values),
-                    AggregateMode::FinalPartitioned | AggregateMode::Final => {
-                        // note: the aggregation here is over states, not values, thus the merge
-                        accumulator.merge_batch(&values)
-                    }
-                })
-                // 2.5
-                .and({
-                    indices.clear();
-                    Ok(())
->>>>>>> e13e3458
                 })
             // 2.2
         })?;
