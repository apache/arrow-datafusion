--- conflicted
+++ resolved
@@ -26,16 +26,12 @@
     Future,
 };
 
-<<<<<<< HEAD
-=======
 use crate::error::{DataFusionError, Result};
 use crate::physical_plan::hash_utils::create_hashes;
->>>>>>> 7932cb93
 use crate::physical_plan::{
     Accumulator, AggregateExpr, DisplayFormatType, Distribution, ExecutionPlan,
     Partitioning, PhysicalExpr,
 };
-<<<<<<< HEAD
 use crate::{
     error::{DataFusionError, Result},
     scalar::ScalarValue,
@@ -46,17 +42,6 @@
 use arrow::{buffer::MutableBuffer, datatypes::*};
 use arrow::{
     datatypes::{DataType, Field, Schema, SchemaRef},
-=======
-use crate::scalar::ScalarValue;
-
-use arrow::{array::ArrayRef, compute, compute::cast};
-use arrow::{
-    array::{Array, UInt32Builder},
-    error::{ArrowError, Result as ArrowResult},
-};
-use arrow::{
-    datatypes::{Field, Schema, SchemaRef},
->>>>>>> 7932cb93
     record_batch::RecordBatch,
 };
 use hashbrown::raw::RawTable;
@@ -64,15 +49,8 @@
 
 use async_trait::async_trait;
 
-<<<<<<< HEAD
-use super::hash_join::{combine_hashes, IdHashBuilder};
-use super::{
-    expressions::Column, group_scalar::GroupByScalar, RecordBatchStream,
-    SendableRecordBatchStream,
-=======
 use super::metrics::{
     self, BaselineMetrics, ExecutionPlanMetricsSet, MetricsSet, RecordOutput,
->>>>>>> 7932cb93
 };
 use super::{expressions::Column, RecordBatchStream, SendableRecordBatchStream};
 
@@ -397,39 +375,6 @@
         group_by_values.push(ScalarValue::UInt32(Some(0)));
     }
 
-<<<<<<< HEAD
-    let mut group_by_values = group_by_values.into_boxed_slice();
-
-    // Make sure we can create the accumulators or otherwise return an error
-    create_accumulators(aggr_expr).map_err(DataFusionError::into_arrow_external_error)?;
-
-    let hash = hash_(&group_values)?;
-
-    let mut batch_keys = vec![];
-    hash.iter().enumerate().for_each(|(row, key)| {
-        accumulators
-            .raw_entry_mut()
-            .from_key(key)
-            // 1.3
-            .and_modify(|_, (_, _, v)| {
-                if v.is_empty() {
-                    batch_keys.push(*key)
-                };
-                v.push(row as i32)
-            })
-            // 1.2
-            .or_insert_with(|| {
-                // We can safely unwrap here as we checked we can create an accumulator before
-                let accumulator_set = create_accumulators(aggr_expr).unwrap();
-                batch_keys.push(*key);
-                let _ = create_group_by_values(&group_values, row, &mut group_by_values);
-                (
-                    *key,
-                    (group_by_values.clone(), accumulator_set, vec![row as i32]),
-                )
-            });
-    });
-=======
     // 1.1 construct the key from the group values
     // 1.2 construct the mapping key if it does not exist
     // 1.3 add the row' index to `indices`
@@ -491,21 +436,14 @@
             }
         };
     }
->>>>>>> 7932cb93
 
     // Collect all indices + offsets based on keys in this vec
     let mut batch_indices = MutableBuffer::<i32>::new();
     let mut offsets = vec![0];
     let mut offset_so_far = 0;
-<<<<<<< HEAD
-    for key in batch_keys.iter() {
-        let (_, _, indices) = accumulators.get_mut(key).unwrap();
-        batch_indices.extend_from_slice(indices);
-=======
     for group_idx in groups_with_rows.iter() {
         let indices = &accumulators.group_states[*group_idx].indices;
         batch_indices.append_slice(indices)?;
->>>>>>> 7932cb93
         offset_so_far += indices.len();
         offsets.push(offset_so_far);
     }
@@ -568,10 +506,7 @@
                     Ok(())
                 })
         })?;
-<<<<<<< HEAD
-=======
-
->>>>>>> 7932cb93
+
     Ok(accumulators)
 }
 
@@ -655,10 +590,6 @@
 }
 
 type AccumulatorItem = Box<dyn Accumulator>;
-<<<<<<< HEAD
-type Accumulators =
-    HashMap<u64, (Box<[GroupByScalar]>, Vec<AccumulatorItem>, Vec<i32>), IdHashBuilder>;
-=======
 
 /// The state that is built for each output group.
 #[derive(Debug)]
@@ -700,7 +631,6 @@
             .finish()
     }
 }
->>>>>>> 7932cb93
 
 impl Stream for GroupedHashAggregateStream {
     type Item = ArrowResult<RecordBatch>;
@@ -977,58 +907,27 @@
     num_group_expr: usize,
     output_schema: &Schema,
 ) -> ArrowResult<RecordBatch> {
-<<<<<<< HEAD
-    // 1. for each key
-    // 2. create single-row ArrayRef with all group expressions
-    // 3. create single-row ArrayRef with all aggregate states or values
-    // 4. collect all in a vector per key of vec<ArrayRef>, vec[i][j]
-    // 5. concatenate the arrays over the second index [j] into a single vec<ArrayRef>.
-    let arrays = accumulators
-        .iter()
-        .map(|(_, (group_by_values, accumulator_set, _))| {
-            // 2.
-            let mut groups = (0..num_group_expr)
-                .map(|i| {
-                    let scalar: ScalarValue = (&group_by_values[i]).into();
-                    scalar.to_array()
-                })
-                .collect::<Vec<ArrayRef>>();
-=======
     if accumulators.group_states.is_empty() {
         return Ok(RecordBatch::new_empty(Arc::new(output_schema.to_owned())));
     }
     let accs = &accumulators.group_states[0].accumulator_set;
     let mut acc_data_types: Vec<usize> = vec![];
->>>>>>> 7932cb93
-
-            // 3.
-            groups.extend(
-                finalize_aggregation(accumulator_set, mode)
-                    .map_err(DataFusionError::into_arrow_external_error)?,
-            );
-
-<<<<<<< HEAD
-            Ok(groups)
-        })
-        // 4.
-        .collect::<ArrowResult<Vec<Vec<ArrayRef>>>>()?;
-
-    let batch = if !arrays.is_empty() {
-        // 5.
-        let columns = concatenate(arrays)?;
-
-        // cast output if needed (e.g. for types like Dictionary where
-        // the intermediate GroupByScalar type was not the same as the
-        // output
-        let columns = columns
-            .iter()
-            .zip(output_schema.fields().iter())
-            .map(|(col, desired_field)| {
-                compute::cast::cast(col.as_ref(), desired_field.data_type())
-                    .map(|x| x.into())
-            })
-            .collect::<ArrowResult<Vec<_>>>()?;
-=======
+
+    // Calculate number/shape of state arrays
+    match mode {
+        AggregateMode::Partial => {
+            for acc in accs.iter() {
+                let state = acc
+                    .state()
+                    .map_err(DataFusionError::into_arrow_external_error)?;
+                acc_data_types.push(state.len());
+            }
+        }
+        AggregateMode::Final | AggregateMode::FinalPartitioned => {
+            acc_data_types = vec![1; accs.len()];
+        }
+    }
+
     let mut columns = (0..num_group_expr)
         .map(|i| {
             ScalarValue::iter_to_array(
@@ -1077,13 +976,8 @@
         .zip(output_schema.fields().iter())
         .map(|(col, desired_field)| cast(col, desired_field.data_type()))
         .collect::<ArrowResult<Vec<_>>>()?;
->>>>>>> 7932cb93
-
-        RecordBatch::try_new(Arc::new(output_schema.to_owned()), columns)?
-    } else {
-        RecordBatch::new_empty(Arc::new(output_schema.to_owned()))
-    };
-    Ok(batch)
+
+    RecordBatch::try_new(Arc::new(output_schema.to_owned()), columns)
 }
 
 fn create_accumulators(
@@ -1125,133 +1019,6 @@
     }
 }
 
-<<<<<<< HEAD
-/// Extract the value in `col[row]` from a dictionary a GroupByScalar
-fn dictionary_create_group_by_value<K: DictionaryKey>(
-    col: &ArrayRef,
-    row: usize,
-) -> Result<GroupByScalar> {
-    let dict_col = col.as_any().downcast_ref::<DictionaryArray<K>>().unwrap();
-
-    // look up the index in the values dictionary
-    let keys_col = dict_col.keys();
-    let values_index = keys_col.value(row).to_usize().ok_or_else(|| {
-        DataFusionError::Internal(format!(
-            "Can not convert index to usize in dictionary of type creating group by value {:?}",
-            keys_col.data_type()
-        ))
-    })?;
-
-    create_group_by_value(dict_col.values(), values_index)
-}
-
-/// Extract the value in `col[row]` as a GroupByScalar
-fn create_group_by_value(col: &ArrayRef, row: usize) -> Result<GroupByScalar> {
-    match col.data_type() {
-        DataType::Float32 => {
-            let array = col.as_any().downcast_ref::<Float32Array>().unwrap();
-            Ok(GroupByScalar::Float32(OrderedFloat::from(array.value(row))))
-        }
-        DataType::Float64 => {
-            let array = col.as_any().downcast_ref::<Float64Array>().unwrap();
-            Ok(GroupByScalar::Float64(OrderedFloat::from(array.value(row))))
-        }
-        DataType::UInt8 => {
-            let array = col.as_any().downcast_ref::<UInt8Array>().unwrap();
-            Ok(GroupByScalar::UInt8(array.value(row)))
-        }
-        DataType::UInt16 => {
-            let array = col.as_any().downcast_ref::<UInt16Array>().unwrap();
-            Ok(GroupByScalar::UInt16(array.value(row)))
-        }
-        DataType::UInt32 => {
-            let array = col.as_any().downcast_ref::<UInt32Array>().unwrap();
-            Ok(GroupByScalar::UInt32(array.value(row)))
-        }
-        DataType::UInt64 => {
-            let array = col.as_any().downcast_ref::<UInt64Array>().unwrap();
-            Ok(GroupByScalar::UInt64(array.value(row)))
-        }
-        DataType::Int8 => {
-            let array = col.as_any().downcast_ref::<Int8Array>().unwrap();
-            Ok(GroupByScalar::Int8(array.value(row)))
-        }
-        DataType::Int16 => {
-            let array = col.as_any().downcast_ref::<Int16Array>().unwrap();
-            Ok(GroupByScalar::Int16(array.value(row)))
-        }
-        DataType::Int32 => {
-            let array = col.as_any().downcast_ref::<Int32Array>().unwrap();
-            Ok(GroupByScalar::Int32(array.value(row)))
-        }
-        DataType::Int64 => {
-            let array = col.as_any().downcast_ref::<Int64Array>().unwrap();
-            Ok(GroupByScalar::Int64(array.value(row)))
-        }
-        DataType::Utf8 => {
-            let array = col.as_any().downcast_ref::<Utf8Array<i32>>().unwrap();
-            Ok(GroupByScalar::Utf8(Box::new(array.value(row).into())))
-        }
-        DataType::LargeUtf8 => {
-            let array = col.as_any().downcast_ref::<Utf8Array<i64>>().unwrap();
-            Ok(GroupByScalar::LargeUtf8(Box::new(array.value(row).into())))
-        }
-        DataType::Boolean => {
-            let array = col.as_any().downcast_ref::<BooleanArray>().unwrap();
-            Ok(GroupByScalar::Boolean(array.value(row)))
-        }
-        DataType::Timestamp(TimeUnit::Millisecond, None) => {
-            let array = col.as_any().downcast_ref::<Int64Array>().unwrap();
-            Ok(GroupByScalar::TimestampMillisecond(array.value(row)))
-        }
-        DataType::Timestamp(TimeUnit::Microsecond, None) => {
-            let array = col.as_any().downcast_ref::<Int64Array>().unwrap();
-            Ok(GroupByScalar::TimestampMicrosecond(array.value(row)))
-        }
-        DataType::Timestamp(TimeUnit::Nanosecond, None) => {
-            let array = col.as_any().downcast_ref::<Int64Array>().unwrap();
-            Ok(GroupByScalar::TimestampNanosecond(array.value(row)))
-        }
-        DataType::Date32 => {
-            let array = col.as_any().downcast_ref::<Int32Array>().unwrap();
-            Ok(GroupByScalar::Date32(array.value(row)))
-        }
-        DataType::Dictionary(index_type, _) => match **index_type {
-            DataType::Int8 => dictionary_create_group_by_value::<i8>(col, row),
-            DataType::Int16 => dictionary_create_group_by_value::<i16>(col, row),
-            DataType::Int32 => dictionary_create_group_by_value::<i32>(col, row),
-            DataType::Int64 => dictionary_create_group_by_value::<i64>(col, row),
-            DataType::UInt8 => dictionary_create_group_by_value::<u8>(col, row),
-            DataType::UInt16 => dictionary_create_group_by_value::<u16>(col, row),
-            DataType::UInt32 => dictionary_create_group_by_value::<u32>(col, row),
-            DataType::UInt64 => dictionary_create_group_by_value::<u64>(col, row),
-            _ => Err(DataFusionError::NotImplemented(format!(
-                "Unsupported GROUP BY type (dictionary index type not supported) {}",
-                col.data_type(),
-            ))),
-        },
-        _ => Err(DataFusionError::NotImplemented(format!(
-            "Unsupported GROUP BY type {}",
-            col.data_type(),
-        ))),
-    }
-}
-
-/// Extract the values in `group_by_keys` arrow arrays into the target vector
-/// as GroupByScalar values
-pub(crate) fn create_group_by_values(
-    group_by_keys: &[ArrayRef],
-    row: usize,
-    vec: &mut Box<[GroupByScalar]>,
-) -> Result<()> {
-    for (i, col) in group_by_keys.iter().enumerate() {
-        vec[i] = create_group_by_value(col, row)?
-    }
-    Ok(())
-}
-
-=======
->>>>>>> 7932cb93
 #[cfg(test)]
 mod tests {
 
