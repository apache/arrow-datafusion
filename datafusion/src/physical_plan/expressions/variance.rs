// Licensed to the Apache Software Foundation (ASF) under one
// or more contributor license agreements.  See the NOTICE file
// distributed with this work for additional information
// regarding copyright ownership.  The ASF licenses this file
// to you under the Apache License, Version 2.0 (the
// "License"); you may not use this file except in compliance
// with the License.  You may obtain a copy of the License at
//
//   http://www.apache.org/licenses/LICENSE-2.0
//
// Unless required by applicable law or agreed to in writing,
// software distributed under the License is distributed on an
// "AS IS" BASIS, WITHOUT WARRANTIES OR CONDITIONS OF ANY
// KIND, either express or implied.  See the License for the
// specific language governing permissions and limitations
// under the License.

//! Defines physical expressions that can evaluated at runtime during query execution

use std::any::Any;
use std::sync::Arc;

use crate::error::{DataFusionError, Result};
use crate::physical_plan::{Accumulator, AggregateExpr, PhysicalExpr};
use crate::scalar::ScalarValue;
use arrow::array::Float64Array;
use arrow::{
    array::{ArrayRef, UInt64Array},
    compute::cast,
    datatypes::DataType,
    datatypes::Field,
};

use super::{format_state_name, StatsType};

/// VAR and VAR_SAMP aggregate expression
#[derive(Debug)]
pub struct Variance {
    name: String,
    expr: Arc<dyn PhysicalExpr>,
}

/// VAR_POP aggregate expression
#[derive(Debug)]
pub struct VariancePop {
    name: String,
    expr: Arc<dyn PhysicalExpr>,
}

/// function return type of variance
pub(crate) fn variance_return_type(arg_type: &DataType) -> Result<DataType> {
    match arg_type {
        DataType::Int8
        | DataType::Int16
        | DataType::Int32
        | DataType::Int64
        | DataType::UInt8
        | DataType::UInt16
        | DataType::UInt32
        | DataType::UInt64
        | DataType::Float32
        | DataType::Float64 => Ok(DataType::Float64),
        other => Err(DataFusionError::Plan(format!(
            "VAR does not support {:?}",
            other
        ))),
    }
}

pub(crate) fn is_variance_support_arg_type(arg_type: &DataType) -> bool {
    matches!(
        arg_type,
        DataType::UInt8
            | DataType::UInt16
            | DataType::UInt32
            | DataType::UInt64
            | DataType::Int8
            | DataType::Int16
            | DataType::Int32
            | DataType::Int64
            | DataType::Float32
            | DataType::Float64
    )
}

impl Variance {
    /// Create a new VARIANCE aggregate function
    pub fn new(
        expr: Arc<dyn PhysicalExpr>,
        name: impl Into<String>,
        data_type: DataType,
    ) -> Self {
        // the result of variance just support FLOAT64 data type.
        assert!(matches!(data_type, DataType::Float64));
        Self {
            name: name.into(),
            expr,
        }
    }
}

impl AggregateExpr for Variance {
    /// Return a reference to Any that can be used for downcasting
    fn as_any(&self) -> &dyn Any {
        self
    }

    fn field(&self) -> Result<Field> {
        Ok(Field::new(&self.name, DataType::Float64, true))
    }

    fn create_accumulator(&self) -> Result<Box<dyn Accumulator>> {
        Ok(Box::new(VarianceAccumulator::try_new(StatsType::Sample)?))
    }

    fn state_fields(&self) -> Result<Vec<Field>> {
        Ok(vec![
            Field::new(
                &format_state_name(&self.name, "count"),
                DataType::UInt64,
                true,
            ),
            Field::new(
                &format_state_name(&self.name, "mean"),
                DataType::Float64,
                true,
            ),
            Field::new(
                &format_state_name(&self.name, "m2"),
                DataType::Float64,
                true,
            ),
        ])
    }

    fn expressions(&self) -> Vec<Arc<dyn PhysicalExpr>> {
        vec![self.expr.clone()]
    }

    fn name(&self) -> &str {
        &self.name
    }
}

impl VariancePop {
    /// Create a new VAR_POP aggregate function
    pub fn new(
        expr: Arc<dyn PhysicalExpr>,
        name: impl Into<String>,
        data_type: DataType,
    ) -> Self {
        // the result of variance just support FLOAT64 data type.
        assert!(matches!(data_type, DataType::Float64));
        Self {
            name: name.into(),
            expr,
        }
    }
}

impl AggregateExpr for VariancePop {
    /// Return a reference to Any that can be used for downcasting
    fn as_any(&self) -> &dyn Any {
        self
    }

    fn field(&self) -> Result<Field> {
        Ok(Field::new(&self.name, DataType::Float64, true))
    }

    fn create_accumulator(&self) -> Result<Box<dyn Accumulator>> {
        Ok(Box::new(VarianceAccumulator::try_new(
            StatsType::Population,
        )?))
    }

    fn state_fields(&self) -> Result<Vec<Field>> {
        Ok(vec![
            Field::new(
                &format_state_name(&self.name, "count"),
                DataType::UInt64,
                true,
            ),
            Field::new(
                &format_state_name(&self.name, "mean"),
                DataType::Float64,
                true,
            ),
            Field::new(
                &format_state_name(&self.name, "m2"),
                DataType::Float64,
                true,
            ),
        ])
    }

    fn expressions(&self) -> Vec<Arc<dyn PhysicalExpr>> {
        vec![self.expr.clone()]
    }

    fn name(&self) -> &str {
        &self.name
    }
}

/// An accumulator to compute variance
/// The algrithm used is an online implementation and numerically stable. It is based on this paper:
/// Welford, B. P. (1962). "Note on a method for calculating corrected sums of squares and products".
/// Technometrics. 4 (3): 419–420. doi:10.2307/1266577. JSTOR 1266577.
///
/// The algorithm has been analyzed here:
/// Ling, Robert F. (1974). "Comparison of Several Algorithms for Computing Sample Means and Variances".
/// Journal of the American Statistical Association. 69 (348): 859–866. doi:10.2307/2286154. JSTOR 2286154.

#[derive(Debug)]
pub struct VarianceAccumulator {
    m2: f64,
    mean: f64,
    count: u64,
    stats_type: StatsType,
}

impl VarianceAccumulator {
    /// Creates a new `VarianceAccumulator`
    pub fn try_new(s_type: StatsType) -> Result<Self> {
        Ok(Self {
            m2: 0_f64,
            mean: 0_f64,
            count: 0_u64,
            stats_type: s_type,
        })
    }

    pub fn get_count(&self) -> u64 {
        self.count
    }

    pub fn get_mean(&self) -> f64 {
        self.mean
    }

    pub fn get_m2(&self) -> f64 {
        self.m2
    }
}

impl Accumulator for VarianceAccumulator {
    fn state(&self) -> Result<Vec<ScalarValue>> {
        Ok(vec![
            ScalarValue::from(self.count),
            ScalarValue::from(self.mean),
            ScalarValue::from(self.m2),
        ])
    }

    fn update_batch(&mut self, values: &[ArrayRef]) -> Result<()> {
        let values = &cast(&values[0], &DataType::Float64)?;
        let arr = values
            .as_any()
            .downcast_ref::<Float64Array>()
            .unwrap()
            .iter()
            .flatten();

        for value in arr {
            let new_count = self.count + 1;
            let delta1 = value - self.mean;
            let new_mean = delta1 / new_count as f64 + self.mean;
            let delta2 = value - new_mean;
            let new_m2 = self.m2 + delta1 * delta2;

            self.count += 1;
            self.mean = new_mean;
            self.m2 = new_m2;
        }

        Ok(())
    }

    fn merge_batch(&mut self, states: &[ArrayRef]) -> Result<()> {
        let counts = states[0].as_any().downcast_ref::<UInt64Array>().unwrap();
        let means = states[1].as_any().downcast_ref::<Float64Array>().unwrap();
        let m2s = states[2].as_any().downcast_ref::<Float64Array>().unwrap();

        for i in 0..counts.len() {
            let c = counts.value(i);
            if c == 0_u64 {
                continue;
            }
            let new_count = self.count + c;
            let new_mean = self.mean * self.count as f64 / new_count as f64
                + means.value(i) * c as f64 / new_count as f64;
            let delta = self.mean - means.value(i);
            let new_m2 = self.m2
                + m2s.value(i)
                + delta * delta * self.count as f64 * c as f64 / new_count as f64;

            self.count = new_count;
            self.mean = new_mean;
            self.m2 = new_m2;
        }
        Ok(())
    }

    fn evaluate(&self) -> Result<ScalarValue> {
        let count = match self.stats_type {
            StatsType::Population => self.count,
            StatsType::Sample => {
                if self.count > 0 {
                    self.count - 1
                } else {
                    self.count
                }
            }
        };

        if count <= 1 {
            return Err(DataFusionError::Internal(
                "At least two values are needed to calculate variance".to_string(),
            ));
        }

        if self.count == 0 {
            Ok(ScalarValue::Float64(None))
        } else {
            Ok(ScalarValue::Float64(Some(self.m2 / count as f64)))
        }
    }
}

#[cfg(test)]
mod tests {
    use super::*;
<<<<<<< HEAD
    use crate::field_util::SchemaExt;
=======
    use crate::from_slice::FromSlice;
>>>>>>> 63d24bf5
    use crate::physical_plan::expressions::col;
    use crate::record_batch::RecordBatch;
    use crate::{error::Result, generic_test_op};
    use arrow::{array::*, datatypes::*};

    #[test]
    fn variance_f64_1() -> Result<()> {
<<<<<<< HEAD
        let a: ArrayRef = Arc::new(Float64Array::from_slice(vec![1_f64, 2_f64]));
=======
        let a: ArrayRef = Arc::new(Float64Array::from_slice(&[1_f64, 2_f64]));
>>>>>>> 63d24bf5
        generic_test_op!(
            a,
            DataType::Float64,
            VariancePop,
            ScalarValue::from(0.25_f64),
            DataType::Float64
        )
    }

    #[test]
    fn variance_f64_2() -> Result<()> {
<<<<<<< HEAD
        let a: ArrayRef = Arc::new(Float64Array::from_slice(vec![
=======
        let a: ArrayRef = Arc::new(Float64Array::from_slice(&[
>>>>>>> 63d24bf5
            1_f64, 2_f64, 3_f64, 4_f64, 5_f64,
        ]));
        generic_test_op!(
            a,
            DataType::Float64,
            VariancePop,
            ScalarValue::from(2_f64),
            DataType::Float64
        )
    }

    #[test]
    fn variance_f64_3() -> Result<()> {
<<<<<<< HEAD
        let a: ArrayRef = Arc::new(Float64Array::from_slice(vec![
=======
        let a: ArrayRef = Arc::new(Float64Array::from_slice(&[
>>>>>>> 63d24bf5
            1_f64, 2_f64, 3_f64, 4_f64, 5_f64,
        ]));
        generic_test_op!(
            a,
            DataType::Float64,
            Variance,
            ScalarValue::from(2.5_f64),
            DataType::Float64
        )
    }

    #[test]
    fn variance_f64_4() -> Result<()> {
<<<<<<< HEAD
        let a: ArrayRef = Arc::new(Float64Array::from_slice(vec![1.1_f64, 2_f64, 3_f64]));
=======
        let a: ArrayRef = Arc::new(Float64Array::from_slice(&[1.1_f64, 2_f64, 3_f64]));
>>>>>>> 63d24bf5
        generic_test_op!(
            a,
            DataType::Float64,
            Variance,
            ScalarValue::from(0.9033333333333333_f64),
            DataType::Float64
        )
    }

    #[test]
    fn variance_i32() -> Result<()> {
<<<<<<< HEAD
        let a: ArrayRef = Arc::new(Int32Array::from_slice(vec![1, 2, 3, 4, 5]));
=======
        let a: ArrayRef = Arc::new(Int32Array::from_slice(&[1, 2, 3, 4, 5]));
>>>>>>> 63d24bf5
        generic_test_op!(
            a,
            DataType::Int32,
            VariancePop,
            ScalarValue::from(2_f64),
            DataType::Float64
        )
    }

    #[test]
    fn variance_u32() -> Result<()> {
<<<<<<< HEAD
        let a: ArrayRef = Arc::new(UInt32Array::from_slice(vec![
=======
        let a: ArrayRef = Arc::new(UInt32Array::from_slice(&[
>>>>>>> 63d24bf5
            1_u32, 2_u32, 3_u32, 4_u32, 5_u32,
        ]));
        generic_test_op!(
            a,
            DataType::UInt32,
            VariancePop,
            ScalarValue::from(2.0f64),
            DataType::Float64
        )
    }

    #[test]
    fn variance_f32() -> Result<()> {
<<<<<<< HEAD
        let a: ArrayRef =
            Float32Vec::from_slice(vec![1_f32, 2_f32, 3_f32, 4_f32, 5_f32]).as_arc();
=======
        let a: ArrayRef = Arc::new(Float32Array::from_slice(&[
            1_f32, 2_f32, 3_f32, 4_f32, 5_f32,
        ]));
>>>>>>> 63d24bf5
        generic_test_op!(
            a,
            DataType::Float32,
            VariancePop,
            ScalarValue::from(2_f64),
            DataType::Float64
        )
    }

    #[test]
    fn test_variance_return_data_type() -> Result<()> {
        let data_type = DataType::Float64;
        let result_type = variance_return_type(&data_type)?;
        assert_eq!(DataType::Float64, result_type);

        let data_type = DataType::Decimal(36, 10);
        assert!(variance_return_type(&data_type).is_err());
        Ok(())
    }

    #[test]
    fn test_variance_1_input() -> Result<()> {
<<<<<<< HEAD
        let a: ArrayRef = Arc::new(Float64Array::from_slice(vec![1_f64]));
=======
        let a: ArrayRef = Arc::new(Float64Array::from_slice(&[1_f64]));
>>>>>>> 63d24bf5
        let schema = Schema::new(vec![Field::new("a", DataType::Float64, false)]);
        let batch = RecordBatch::try_new(Arc::new(schema.clone()), vec![a])?;

        let agg = Arc::new(Variance::new(
            col("a", &schema)?,
            "bla".to_string(),
            DataType::Float64,
        ));
        let actual = aggregate(&batch, agg);
        assert!(actual.is_err());

        Ok(())
    }

    #[test]
    fn variance_i32_with_nulls() -> Result<()> {
        let a: ArrayRef =
            Int32Vec::from(vec![Some(1), None, Some(3), Some(4), Some(5)]).as_arc();
        generic_test_op!(
            a,
            DataType::Int32,
            VariancePop,
            ScalarValue::from(2.1875f64),
            DataType::Float64
        )
    }

    #[test]
    fn variance_i32_all_nulls() -> Result<()> {
        let a: ArrayRef = Int32Vec::from(vec![None, None]).as_arc();
        let schema = Schema::new(vec![Field::new("a", DataType::Int32, false)]);
        let batch = RecordBatch::try_new(Arc::new(schema.clone()), vec![a])?;

        let agg = Arc::new(Variance::new(
            col("a", &schema)?,
            "bla".to_string(),
            DataType::Float64,
        ));
        let actual = aggregate(&batch, agg);
        assert!(actual.is_err());

        Ok(())
    }

    #[test]
    fn variance_f64_merge_1() -> Result<()> {
        let a = Arc::new(Float64Array::from_slice(&[1_f64, 2_f64, 3_f64]));
        let b = Arc::new(Float64Array::from_slice(&[4_f64, 5_f64]));

        let schema = Schema::new(vec![Field::new("a", DataType::Float64, false)]);

        let batch1 = RecordBatch::try_new(Arc::new(schema.clone()), vec![a])?;
        let batch2 = RecordBatch::try_new(Arc::new(schema.clone()), vec![b])?;

        let agg1 = Arc::new(VariancePop::new(
            col("a", &schema)?,
            "bla".to_string(),
            DataType::Float64,
        ));

        let agg2 = Arc::new(VariancePop::new(
            col("a", &schema)?,
            "bla".to_string(),
            DataType::Float64,
        ));

        let actual = merge(&batch1, &batch2, agg1, agg2)?;
        assert!(actual == ScalarValue::from(2_f64));

        Ok(())
    }

    #[test]
    fn variance_f64_merge_2() -> Result<()> {
        let a = Arc::new(Float64Array::from_slice(&[
            1_f64, 2_f64, 3_f64, 4_f64, 5_f64,
        ]));
        let b = Arc::new(Float64Array::from(vec![None]));

        let schema = Schema::new(vec![Field::new("a", DataType::Float64, false)]);

        let batch1 = RecordBatch::try_new(Arc::new(schema.clone()), vec![a])?;
        let batch2 = RecordBatch::try_new(Arc::new(schema.clone()), vec![b])?;

        let agg1 = Arc::new(VariancePop::new(
            col("a", &schema)?,
            "bla".to_string(),
            DataType::Float64,
        ));

        let agg2 = Arc::new(VariancePop::new(
            col("a", &schema)?,
            "bla".to_string(),
            DataType::Float64,
        ));

        let actual = merge(&batch1, &batch2, agg1, agg2)?;
        assert!(actual == ScalarValue::from(2_f64));

        Ok(())
    }

    fn aggregate(
        batch: &RecordBatch,
        agg: Arc<dyn AggregateExpr>,
    ) -> Result<ScalarValue> {
        let mut accum = agg.create_accumulator()?;
        let expr = agg.expressions();
        let values = expr
            .iter()
            .map(|e| e.evaluate(batch))
            .map(|r| r.map(|v| v.into_array(batch.num_rows())))
            .collect::<Result<Vec<_>>>()?;
        accum.update_batch(&values)?;
        accum.evaluate()
    }

    fn merge(
        batch1: &RecordBatch,
        batch2: &RecordBatch,
        agg1: Arc<dyn AggregateExpr>,
        agg2: Arc<dyn AggregateExpr>,
    ) -> Result<ScalarValue> {
        let mut accum1 = agg1.create_accumulator()?;
        let mut accum2 = agg2.create_accumulator()?;
        let expr1 = agg1.expressions();
        let expr2 = agg2.expressions();

        let values1 = expr1
            .iter()
            .map(|e| e.evaluate(batch1))
            .map(|r| r.map(|v| v.into_array(batch1.num_rows())))
            .collect::<Result<Vec<_>>>()?;
        let values2 = expr2
            .iter()
            .map(|e| e.evaluate(batch2))
            .map(|r| r.map(|v| v.into_array(batch2.num_rows())))
            .collect::<Result<Vec<_>>>()?;
        accum1.update_batch(&values1)?;
        accum2.update_batch(&values2)?;
        let state2 = accum2
            .state()?
            .iter()
            .map(|v| vec![v.clone()])
            .map(|x| ScalarValue::iter_to_array(x).unwrap())
            .collect::<Vec<_>>();
        accum1.merge_batch(&state2)?;
        accum1.evaluate()
    }
}<|MERGE_RESOLUTION|>--- conflicted
+++ resolved
@@ -331,11 +331,7 @@
 #[cfg(test)]
 mod tests {
     use super::*;
-<<<<<<< HEAD
     use crate::field_util::SchemaExt;
-=======
-    use crate::from_slice::FromSlice;
->>>>>>> 63d24bf5
     use crate::physical_plan::expressions::col;
     use crate::record_batch::RecordBatch;
     use crate::{error::Result, generic_test_op};
@@ -343,11 +339,7 @@
 
     #[test]
     fn variance_f64_1() -> Result<()> {
-<<<<<<< HEAD
         let a: ArrayRef = Arc::new(Float64Array::from_slice(vec![1_f64, 2_f64]));
-=======
-        let a: ArrayRef = Arc::new(Float64Array::from_slice(&[1_f64, 2_f64]));
->>>>>>> 63d24bf5
         generic_test_op!(
             a,
             DataType::Float64,
@@ -359,11 +351,7 @@
 
     #[test]
     fn variance_f64_2() -> Result<()> {
-<<<<<<< HEAD
         let a: ArrayRef = Arc::new(Float64Array::from_slice(vec![
-=======
-        let a: ArrayRef = Arc::new(Float64Array::from_slice(&[
->>>>>>> 63d24bf5
             1_f64, 2_f64, 3_f64, 4_f64, 5_f64,
         ]));
         generic_test_op!(
@@ -377,11 +365,7 @@
 
     #[test]
     fn variance_f64_3() -> Result<()> {
-<<<<<<< HEAD
         let a: ArrayRef = Arc::new(Float64Array::from_slice(vec![
-=======
-        let a: ArrayRef = Arc::new(Float64Array::from_slice(&[
->>>>>>> 63d24bf5
             1_f64, 2_f64, 3_f64, 4_f64, 5_f64,
         ]));
         generic_test_op!(
@@ -395,11 +379,7 @@
 
     #[test]
     fn variance_f64_4() -> Result<()> {
-<<<<<<< HEAD
         let a: ArrayRef = Arc::new(Float64Array::from_slice(vec![1.1_f64, 2_f64, 3_f64]));
-=======
-        let a: ArrayRef = Arc::new(Float64Array::from_slice(&[1.1_f64, 2_f64, 3_f64]));
->>>>>>> 63d24bf5
         generic_test_op!(
             a,
             DataType::Float64,
@@ -411,11 +391,7 @@
 
     #[test]
     fn variance_i32() -> Result<()> {
-<<<<<<< HEAD
         let a: ArrayRef = Arc::new(Int32Array::from_slice(vec![1, 2, 3, 4, 5]));
-=======
-        let a: ArrayRef = Arc::new(Int32Array::from_slice(&[1, 2, 3, 4, 5]));
->>>>>>> 63d24bf5
         generic_test_op!(
             a,
             DataType::Int32,
@@ -427,11 +403,7 @@
 
     #[test]
     fn variance_u32() -> Result<()> {
-<<<<<<< HEAD
         let a: ArrayRef = Arc::new(UInt32Array::from_slice(vec![
-=======
-        let a: ArrayRef = Arc::new(UInt32Array::from_slice(&[
->>>>>>> 63d24bf5
             1_u32, 2_u32, 3_u32, 4_u32, 5_u32,
         ]));
         generic_test_op!(
@@ -445,14 +417,8 @@
 
     #[test]
     fn variance_f32() -> Result<()> {
-<<<<<<< HEAD
         let a: ArrayRef =
             Float32Vec::from_slice(vec![1_f32, 2_f32, 3_f32, 4_f32, 5_f32]).as_arc();
-=======
-        let a: ArrayRef = Arc::new(Float32Array::from_slice(&[
-            1_f32, 2_f32, 3_f32, 4_f32, 5_f32,
-        ]));
->>>>>>> 63d24bf5
         generic_test_op!(
             a,
             DataType::Float32,
@@ -475,11 +441,7 @@
 
     #[test]
     fn test_variance_1_input() -> Result<()> {
-<<<<<<< HEAD
         let a: ArrayRef = Arc::new(Float64Array::from_slice(vec![1_f64]));
-=======
-        let a: ArrayRef = Arc::new(Float64Array::from_slice(&[1_f64]));
->>>>>>> 63d24bf5
         let schema = Schema::new(vec![Field::new("a", DataType::Float64, false)]);
         let batch = RecordBatch::try_new(Arc::new(schema.clone()), vec![a])?;
 
