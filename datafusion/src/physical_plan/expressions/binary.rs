// Licensed to the Apache Software Foundation (ASF) under one
// or more contributor license agreements.  See the NOTICE file
// distributed with this work for additional information
// regarding copyright ownership.  The ASF licenses this file
// to you under the Apache License, Version 2.0 (the
// "License"); you may not use this file except in compliance
// with the License.  You may obtain a copy of the License at
//
//   http://www.apache.org/licenses/LICENSE-2.0
//
// Unless required by applicable law or agreed to in writing,
// software distributed under the License is distributed on an
// "AS IS" BASIS, WITHOUT WARRANTIES OR CONDITIONS OF ANY
// KIND, either express or implied.  See the License for the
// specific language governing permissions and limitations
// under the License.

use std::convert::TryInto;
use std::{any::Any, sync::Arc};

use arrow::array::TimestampMillisecondArray;
use arrow::array::*;
use arrow::compute::kernels::arithmetic::{
    add, add_scalar, divide, divide_scalar, modulus, modulus_scalar, multiply,
    multiply_scalar, subtract, subtract_scalar,
};
use arrow::compute::kernels::boolean::{and_kleene, not, or_kleene};
use arrow::compute::kernels::comparison::{
    eq_bool_scalar, gt_bool_scalar, gt_eq_bool_scalar, lt_bool_scalar, lt_eq_bool_scalar,
    neq_bool_scalar,
};
use arrow::compute::kernels::comparison::{
<<<<<<< HEAD
    eq_dyn, gt_dyn, gt_eq_dyn, lt_dyn, lt_eq_dyn, neq_dyn,
=======
    eq_dyn_bool_scalar, gt_dyn_bool_scalar, gt_eq_dyn_bool_scalar, lt_dyn_bool_scalar,
    lt_eq_dyn_bool_scalar, neq_dyn_bool_scalar,
};
use arrow::compute::kernels::comparison::{
    eq_dyn_scalar, gt_dyn_scalar, gt_eq_dyn_scalar, lt_dyn_scalar, lt_eq_dyn_scalar,
    neq_dyn_scalar,
};
use arrow::compute::kernels::comparison::{
    eq_dyn_utf8_scalar, gt_dyn_utf8_scalar, gt_eq_dyn_utf8_scalar, lt_dyn_utf8_scalar,
    lt_eq_dyn_utf8_scalar, neq_dyn_utf8_scalar,
};
use arrow::compute::kernels::comparison::{
    eq_scalar, gt_eq_scalar, gt_scalar, lt_eq_scalar, lt_scalar, neq_scalar,
>>>>>>> 43ed320a
};
use arrow::compute::kernels::comparison::{
    eq_scalar, gt_eq_scalar, gt_scalar, lt_eq_scalar, lt_scalar, neq_scalar,
};
use arrow::compute::kernels::comparison::{
    eq_utf8_scalar, gt_eq_utf8_scalar, gt_utf8_scalar, like_utf8_scalar,
    lt_eq_utf8_scalar, lt_utf8_scalar, neq_utf8_scalar, nlike_utf8_scalar,
    regexp_is_match_utf8_scalar,
};
use arrow::compute::kernels::comparison::{like_utf8, nlike_utf8, regexp_is_match_utf8};
use arrow::datatypes::{ArrowNumericType, DataType, Schema, TimeUnit};
use arrow::error::ArrowError::DivideByZero;
use arrow::record_batch::RecordBatch;

use crate::error::{DataFusionError, Result};
use crate::logical_plan::Operator;
use crate::physical_plan::coercion_rule::binary_rule::coerce_types;
use crate::physical_plan::expressions::try_cast;
use crate::physical_plan::{ColumnarValue, PhysicalExpr};
use crate::scalar::ScalarValue;

// Simple (low performance) kernels until optimized kernels are added to arrow
// See https://github.com/apache/arrow-rs/issues/960

fn is_distinct_from_bool(
    left: &BooleanArray,
    right: &BooleanArray,
) -> Result<BooleanArray> {
    // Different from `neq_bool` because `null is distinct from null` is false and not null
    Ok(left
        .iter()
        .zip(right.iter())
        .map(|(left, right)| Some(left != right))
        .collect())
}

fn is_not_distinct_from_bool(
    left: &BooleanArray,
    right: &BooleanArray,
) -> Result<BooleanArray> {
    Ok(left
        .iter()
        .zip(right.iter())
        .map(|(left, right)| Some(left == right))
        .collect())
}

// TODO add iter for decimal array
// TODO move this to arrow-rs
// https://github.com/apache/arrow-rs/issues/1083
pub(super) fn eq_decimal_scalar(
    left: &DecimalArray,
    right: i128,
) -> Result<BooleanArray> {
    let mut bool_builder = BooleanBuilder::new(left.len());
    for i in 0..left.len() {
        if left.is_null(i) {
            bool_builder.append_null()?;
        } else {
            bool_builder.append_value(left.value(i) == right)?;
        }
    }
    Ok(bool_builder.finish())
}

pub(super) fn eq_decimal(
    left: &DecimalArray,
    right: &DecimalArray,
) -> Result<BooleanArray> {
    let mut bool_builder = BooleanBuilder::new(left.len());
    for i in 0..left.len() {
        if left.is_null(i) || right.is_null(i) {
            bool_builder.append_null()?;
        } else {
            bool_builder.append_value(left.value(i) == right.value(i))?;
        }
    }
    Ok(bool_builder.finish())
}

fn neq_decimal_scalar(left: &DecimalArray, right: i128) -> Result<BooleanArray> {
    let mut bool_builder = BooleanBuilder::new(left.len());
    for i in 0..left.len() {
        if left.is_null(i) {
            bool_builder.append_null()?;
        } else {
            bool_builder.append_value(left.value(i) != right)?;
        }
    }
    Ok(bool_builder.finish())
}

fn neq_decimal(left: &DecimalArray, right: &DecimalArray) -> Result<BooleanArray> {
    let mut bool_builder = BooleanBuilder::new(left.len());
    for i in 0..left.len() {
        if left.is_null(i) || right.is_null(i) {
            bool_builder.append_null()?;
        } else {
            bool_builder.append_value(left.value(i) != right.value(i))?;
        }
    }
    Ok(bool_builder.finish())
}

fn lt_decimal_scalar(left: &DecimalArray, right: i128) -> Result<BooleanArray> {
    let mut bool_builder = BooleanBuilder::new(left.len());
    for i in 0..left.len() {
        if left.is_null(i) {
            bool_builder.append_null()?;
        } else {
            bool_builder.append_value(left.value(i) < right)?;
        }
    }
    Ok(bool_builder.finish())
}

fn lt_decimal(left: &DecimalArray, right: &DecimalArray) -> Result<BooleanArray> {
    let mut bool_builder = BooleanBuilder::new(left.len());
    for i in 0..left.len() {
        if left.is_null(i) || right.is_null(i) {
            bool_builder.append_null()?;
        } else {
            bool_builder.append_value(left.value(i) < right.value(i))?;
        }
    }
    Ok(bool_builder.finish())
}

fn lt_eq_decimal_scalar(left: &DecimalArray, right: i128) -> Result<BooleanArray> {
    let mut bool_builder = BooleanBuilder::new(left.len());
    for i in 0..left.len() {
        if left.is_null(i) {
            bool_builder.append_null()?;
        } else {
            bool_builder.append_value(left.value(i) <= right)?;
        }
    }
    Ok(bool_builder.finish())
}

fn lt_eq_decimal(left: &DecimalArray, right: &DecimalArray) -> Result<BooleanArray> {
    let mut bool_builder = BooleanBuilder::new(left.len());
    for i in 0..left.len() {
        if left.is_null(i) || right.is_null(i) {
            bool_builder.append_null()?;
        } else {
            bool_builder.append_value(left.value(i) <= right.value(i))?;
        }
    }
    Ok(bool_builder.finish())
}

fn gt_decimal_scalar(left: &DecimalArray, right: i128) -> Result<BooleanArray> {
    let mut bool_builder = BooleanBuilder::new(left.len());
    for i in 0..left.len() {
        if left.is_null(i) {
            bool_builder.append_null()?;
        } else {
            bool_builder.append_value(left.value(i) > right)?;
        }
    }
    Ok(bool_builder.finish())
}

fn gt_decimal(left: &DecimalArray, right: &DecimalArray) -> Result<BooleanArray> {
    let mut bool_builder = BooleanBuilder::new(left.len());
    for i in 0..left.len() {
        if left.is_null(i) || right.is_null(i) {
            bool_builder.append_null()?;
        } else {
            bool_builder.append_value(left.value(i) > right.value(i))?;
        }
    }
    Ok(bool_builder.finish())
}

fn gt_eq_decimal_scalar(left: &DecimalArray, right: i128) -> Result<BooleanArray> {
    let mut bool_builder = BooleanBuilder::new(left.len());
    for i in 0..left.len() {
        if left.is_null(i) {
            bool_builder.append_null()?;
        } else {
            bool_builder.append_value(left.value(i) >= right)?;
        }
    }
    Ok(bool_builder.finish())
}

fn gt_eq_decimal(left: &DecimalArray, right: &DecimalArray) -> Result<BooleanArray> {
    let mut bool_builder = BooleanBuilder::new(left.len());
    for i in 0..left.len() {
        if left.is_null(i) || right.is_null(i) {
            bool_builder.append_null()?;
        } else {
            bool_builder.append_value(left.value(i) >= right.value(i))?;
        }
    }
    Ok(bool_builder.finish())
}

fn is_distinct_from_decimal(
    left: &DecimalArray,
    right: &DecimalArray,
) -> Result<BooleanArray> {
    let mut bool_builder = BooleanBuilder::new(left.len());
    for i in 0..left.len() {
        match (left.is_null(i), right.is_null(i)) {
            (true, true) => bool_builder.append_value(false)?,
            (true, false) | (false, true) => bool_builder.append_value(true)?,
            (_, _) => bool_builder.append_value(left.value(i) != right.value(i))?,
        }
    }
    Ok(bool_builder.finish())
}

fn is_not_distinct_from_decimal(
    left: &DecimalArray,
    right: &DecimalArray,
) -> Result<BooleanArray> {
    let mut bool_builder = BooleanBuilder::new(left.len());
    for i in 0..left.len() {
        match (left.is_null(i), right.is_null(i)) {
            (true, true) => bool_builder.append_value(true)?,
            (true, false) | (false, true) => bool_builder.append_value(false)?,
            (_, _) => bool_builder.append_value(left.value(i) == right.value(i))?,
        }
    }
    Ok(bool_builder.finish())
}

fn add_decimal(left: &DecimalArray, right: &DecimalArray) -> Result<DecimalArray> {
    let mut decimal_builder =
        DecimalBuilder::new(left.len(), left.precision(), left.scale());
    for i in 0..left.len() {
        if left.is_null(i) || right.is_null(i) {
            decimal_builder.append_null()?;
        } else {
            decimal_builder.append_value(left.value(i) + right.value(i))?;
        }
    }
    Ok(decimal_builder.finish())
}

fn subtract_decimal(left: &DecimalArray, right: &DecimalArray) -> Result<DecimalArray> {
    let mut decimal_builder =
        DecimalBuilder::new(left.len(), left.precision(), left.scale());
    for i in 0..left.len() {
        if left.is_null(i) || right.is_null(i) {
            decimal_builder.append_null()?;
        } else {
            decimal_builder.append_value(left.value(i) - right.value(i))?;
        }
    }
    Ok(decimal_builder.finish())
}

fn multiply_decimal(left: &DecimalArray, right: &DecimalArray) -> Result<DecimalArray> {
    let mut decimal_builder =
        DecimalBuilder::new(left.len(), left.precision(), left.scale());
    let divide = 10_i128.pow(left.scale() as u32);
    for i in 0..left.len() {
        if left.is_null(i) || right.is_null(i) {
            decimal_builder.append_null()?;
        } else {
            decimal_builder.append_value(left.value(i) * right.value(i) / divide)?;
        }
    }
    Ok(decimal_builder.finish())
}

fn divide_decimal(left: &DecimalArray, right: &DecimalArray) -> Result<DecimalArray> {
    let mut decimal_builder =
        DecimalBuilder::new(left.len(), left.precision(), left.scale());
    let mul = 10_f64.powi(left.scale() as i32);
    for i in 0..left.len() {
        if left.is_null(i) || right.is_null(i) {
            decimal_builder.append_null()?;
        } else if right.value(i) == 0 {
            return Err(DataFusionError::ArrowError(DivideByZero));
        } else {
            let l_value = left.value(i) as f64;
            let r_value = right.value(i) as f64;
            let result = ((l_value / r_value) * mul) as i128;
            decimal_builder.append_value(result)?;
        }
    }
    Ok(decimal_builder.finish())
}

fn modulus_decimal(left: &DecimalArray, right: &DecimalArray) -> Result<DecimalArray> {
    let mut decimal_builder =
        DecimalBuilder::new(left.len(), left.precision(), left.scale());
    for i in 0..left.len() {
        if left.is_null(i) || right.is_null(i) {
            decimal_builder.append_null()?;
        } else if right.value(i) == 0 {
            return Err(DataFusionError::ArrowError(DivideByZero));
        } else {
            decimal_builder.append_value(left.value(i) % right.value(i))?;
        }
    }
    Ok(decimal_builder.finish())
}

/// The binary_bitwise_array_op macro only evaluates for integer types
/// like int64, int32.
/// It is used to do bitwise operation.
macro_rules! binary_bitwise_array_op {
    ($LEFT:expr, $RIGHT:expr, $OP:tt, $ARRAY_TYPE:ident, $TYPE:ty) => {{
        let len = $LEFT.len();
        let left = $LEFT.as_any().downcast_ref::<$ARRAY_TYPE>().unwrap();
        let right = $RIGHT.as_any().downcast_ref::<$ARRAY_TYPE>().unwrap();
        let result = (0..len)
            .into_iter()
            .map(|i| {
                if left.is_null(i) || right.is_null(i) {
                    None
                } else {
                    Some(left.value(i) $OP right.value(i))
                }
            })
            .collect::<$ARRAY_TYPE>();
        Ok(Arc::new(result))
    }};
}

/// The binary_bitwise_array_op macro only evaluates for integer types
/// like int64, int32.
/// It is used to do bitwise operation on an array with a scalar.
macro_rules! binary_bitwise_array_scalar {
    ($LEFT:expr, $RIGHT:expr, $OP:tt, $ARRAY_TYPE:ident, $TYPE:ty) => {{
        let len = $LEFT.len();
        let array = $LEFT.as_any().downcast_ref::<$ARRAY_TYPE>().unwrap();
        let scalar = $RIGHT;
        if scalar.is_null() {
            Ok(new_null_array(array.data_type(), len))
        } else {
            let right: $TYPE = scalar.try_into().unwrap();
            let result = (0..len)
                .into_iter()
                .map(|i| {
                    if array.is_null(i) {
                        None
                    } else {
                        Some(array.value(i) $OP right)
                    }
                })
                .collect::<$ARRAY_TYPE>();
            Ok(Arc::new(result) as ArrayRef)
        }
    }};
}

fn bitwise_and(left: ArrayRef, right: ArrayRef) -> Result<ArrayRef> {
    match &left.data_type() {
        DataType::Int8 => {
            binary_bitwise_array_op!(left, right, &, Int8Array, i8)
        }
        DataType::Int16 => {
            binary_bitwise_array_op!(left, right, &, Int16Array, i16)
        }
        DataType::Int32 => {
            binary_bitwise_array_op!(left, right, &, Int32Array, i32)
        }
        DataType::Int64 => {
            binary_bitwise_array_op!(left, right, &, Int64Array, i64)
        }
        other => Err(DataFusionError::Internal(format!(
            "Data type {:?} not supported for binary operation '{}' on dyn arrays",
            other,
            Operator::BitwiseAnd
        ))),
    }
}

fn bitwise_and_scalar(
    array: &dyn Array,
    scalar: ScalarValue,
) -> Option<Result<ArrayRef>> {
    let result = match array.data_type() {
        DataType::Int8 => {
            binary_bitwise_array_scalar!(array, scalar, &, Int8Array, i8)
        }
        DataType::Int16 => {
            binary_bitwise_array_scalar!(array, scalar, &, Int16Array, i16)
        }
        DataType::Int32 => {
            binary_bitwise_array_scalar!(array, scalar, &, Int32Array, i32)
        }
        DataType::Int64 => {
            binary_bitwise_array_scalar!(array, scalar, &, Int64Array, i64)
        }
        other => Err(DataFusionError::Internal(format!(
            "Data type {:?} not supported for binary operation '{}' on dyn arrays",
            other,
            Operator::BitwiseAnd
        ))),
    };
    Some(result)
}

/// Binary expression
#[derive(Debug)]
pub struct BinaryExpr {
    left: Arc<dyn PhysicalExpr>,
    op: Operator,
    right: Arc<dyn PhysicalExpr>,
}

impl BinaryExpr {
    /// Create new binary expression
    pub fn new(
        left: Arc<dyn PhysicalExpr>,
        op: Operator,
        right: Arc<dyn PhysicalExpr>,
    ) -> Self {
        Self { left, op, right }
    }

    /// Get the left side of the binary expression
    pub fn left(&self) -> &Arc<dyn PhysicalExpr> {
        &self.left
    }

    /// Get the right side of the binary expression
    pub fn right(&self) -> &Arc<dyn PhysicalExpr> {
        &self.right
    }

    /// Get the operator for this binary expression
    pub fn op(&self) -> &Operator {
        &self.op
    }
}

impl std::fmt::Display for BinaryExpr {
    fn fmt(&self, f: &mut std::fmt::Formatter) -> std::fmt::Result {
        write!(f, "{} {} {}", self.left, self.op, self.right)
    }
}

macro_rules! compute_decimal_op_scalar {
    ($LEFT:expr, $RIGHT:expr, $OP:ident, $DT:ident) => {{
        let ll = $LEFT.as_any().downcast_ref::<$DT>().unwrap();
        Ok(Arc::new(paste::expr! {[<$OP _decimal_scalar>]}(
            ll,
            $RIGHT.try_into()?,
        )?))
    }};
}

macro_rules! compute_decimal_op {
    ($LEFT:expr, $RIGHT:expr, $OP:ident, $DT:ident) => {{
        let ll = $LEFT.as_any().downcast_ref::<$DT>().unwrap();
        let rr = $RIGHT.as_any().downcast_ref::<$DT>().unwrap();
        Ok(Arc::new(paste::expr! {[<$OP _decimal>]}(ll, rr)?))
    }};
}

/// Invoke a compute kernel on a pair of binary data arrays
macro_rules! compute_utf8_op {
    ($LEFT:expr, $RIGHT:expr, $OP:ident, $DT:ident) => {{
        let ll = $LEFT
            .as_any()
            .downcast_ref::<$DT>()
            .expect("compute_op failed to downcast array");
        let rr = $RIGHT
            .as_any()
            .downcast_ref::<$DT>()
            .expect("compute_op failed to downcast array");
        Ok(Arc::new(paste::expr! {[<$OP _utf8>]}(&ll, &rr)?))
    }};
}

/// Invoke a compute kernel on a data array and a scalar value
macro_rules! compute_utf8_op_scalar {
    ($LEFT:expr, $RIGHT:expr, $OP:ident, $DT:ident) => {{
        let ll = $LEFT
            .as_any()
            .downcast_ref::<$DT>()
            .expect("compute_op failed to downcast array");
        if let ScalarValue::Utf8(Some(string_value)) = $RIGHT {
            Ok(Arc::new(paste::expr! {[<$OP _utf8_scalar>]}(
                &ll,
                &string_value,
            )?))
        } else {
            Err(DataFusionError::Internal(format!(
                "compute_utf8_op_scalar for '{}' failed to cast literal value {}",
                stringify!($OP),
                $RIGHT
            )))
        }
    }};
}

/// Invoke a compute kernel on a data array and a scalar value
macro_rules! compute_utf8_op_dyn_scalar {
    ($LEFT:expr, $RIGHT:expr, $OP:ident) => {{
        if let Some(string_value) = $RIGHT {
            Ok(Arc::new(paste::expr! {[<$OP _dyn_utf8_scalar>]}(
                $LEFT,
                &string_value,
            )?))
        } else {
            Err(DataFusionError::Internal(format!(
                "compute_utf8_op_scalar for '{}' failed with literal 'none' value",
                stringify!($OP),
            )))
        }
    }};
}

/// Invoke a compute kernel on a boolean data array and a scalar value
macro_rules! compute_bool_op_scalar {
    ($LEFT:expr, $RIGHT:expr, $OP:ident, $DT:ident) => {{
        use std::convert::TryInto;
        let ll = $LEFT
            .as_any()
            .downcast_ref::<$DT>()
            .expect("compute_op failed to downcast array");
        // generate the scalar function name, such as lt_scalar, from the $OP parameter
        // (which could have a value of lt) and the suffix _scalar
        Ok(Arc::new(paste::expr! {[<$OP _bool_scalar>]}(
            &ll,
            $RIGHT.try_into()?,
        )?))
    }};
}

/// Invoke a compute kernel on a boolean data array and a scalar value
macro_rules! compute_bool_op_dyn_scalar {
    ($LEFT:expr, $RIGHT:expr, $OP:ident) => {{
        // generate the scalar function name, such as lt_dyn_bool_scalar, from the $OP parameter
        // (which could have a value of lt) and the suffix _scalar
        if let Some(b) = $RIGHT {
            Ok(Arc::new(paste::expr! {[<$OP _dyn_bool_scalar>]}(
                $LEFT,
                b,
            )?))
        } else {
            Err(DataFusionError::Internal(format!(
                "compute_utf8_op_scalar for '{}' failed with literal 'none' value",
                stringify!($OP),
            )))
        }
    }};
}

/// Invoke a bool compute kernel on array(s)
macro_rules! compute_bool_op {
    // invoke binary operator
    ($LEFT:expr, $RIGHT:expr, $OP:ident, $DT:ident) => {{
        let ll = $LEFT
            .as_any()
            .downcast_ref::<$DT>()
            .expect("compute_op failed to downcast left side array");
        let rr = $RIGHT
            .as_any()
            .downcast_ref::<$DT>()
            .expect("compute_op failed to downcast right side array");
        Ok(Arc::new(paste::expr! {[<$OP _bool>]}(&ll, &rr)?))
    }};
    // invoke unary operator
    ($OPERAND:expr, $OP:ident, $DT:ident) => {{
        let operand = $OPERAND
            .as_any()
            .downcast_ref::<$DT>()
            .expect("compute_op failed to downcast operant array");
        Ok(Arc::new(paste::expr! {[<$OP _bool>]}(&operand)?))
    }};
}

/// Invoke a compute kernel on a data array and a scalar value
/// LEFT is array, RIGHT is scalar value
macro_rules! compute_op_scalar {
    ($LEFT:expr, $RIGHT:expr, $OP:ident, $DT:ident) => {{
        let ll = $LEFT
            .as_any()
            .downcast_ref::<$DT>()
            .expect("compute_op failed to downcast array");
        // generate the scalar function name, such as lt_scalar, from the $OP parameter
        // (which could have a value of lt) and the suffix _scalar
        Ok(Arc::new(paste::expr! {[<$OP _scalar>]}(
            &ll,
            $RIGHT.try_into()?,
        )?))
    }};
}

/// Invoke a dyn compute kernel on a data array and a scalar value
/// LEFT is Primitive or Dictionart array of numeric values, RIGHT is scalar value
macro_rules! compute_op_dyn_scalar {
    ($LEFT:expr, $RIGHT:expr, $OP:ident) => {{
        // generate the scalar function name, such as lt_dyn_scalar, from the $OP parameter
        // (which could have a value of lt_dyn) and the suffix _scalar
        if let Some(value) = $RIGHT {
            Ok(Arc::new(paste::expr! {[<$OP _dyn_scalar>]}(
                $LEFT,
                value,
            )?))
        } else {
            Err(DataFusionError::Internal(format!(
                "compute_utf8_op_scalar for '{}' failed with literal 'none' value",
                stringify!($OP),
            )))
        }
    }};
}

/// Invoke a compute kernel on array(s)
macro_rules! compute_op {
    // invoke binary operator
    ($LEFT:expr, $RIGHT:expr, $OP:ident, $DT:ident) => {{
        let ll = $LEFT
            .as_any()
            .downcast_ref::<$DT>()
            .expect("compute_op failed to downcast array");
        let rr = $RIGHT
            .as_any()
            .downcast_ref::<$DT>()
            .expect("compute_op failed to downcast array");
        Ok(Arc::new($OP(&ll, &rr)?))
    }};
    // invoke unary operator
    ($OPERAND:expr, $OP:ident, $DT:ident) => {{
        let operand = $OPERAND
            .as_any()
            .downcast_ref::<$DT>()
            .expect("compute_op failed to downcast array");
        Ok(Arc::new($OP(&operand)?))
    }};
}

macro_rules! binary_string_array_op_scalar {
    ($LEFT:expr, $RIGHT:expr, $OP:ident) => {{
        let result: Result<Arc<dyn Array>> = match $LEFT.data_type() {
            DataType::Utf8 => compute_utf8_op_scalar!($LEFT, $RIGHT, $OP, StringArray),
            other => Err(DataFusionError::Internal(format!(
                "Data type {:?} not supported for scalar operation '{}' on string array",
                other, stringify!($OP)
            ))),
        };
        Some(result)
    }};
}

macro_rules! binary_string_array_op {
    ($LEFT:expr, $RIGHT:expr, $OP:ident) => {{
        match $LEFT.data_type() {
            DataType::Utf8 => compute_utf8_op!($LEFT, $RIGHT, $OP, StringArray),
            other => Err(DataFusionError::Internal(format!(
                "Data type {:?} not supported for binary operation '{}' on string arrays",
                other, stringify!($OP)
            ))),
        }
    }};
}

/// Invoke a compute kernel on a pair of arrays
/// The binary_primitive_array_op macro only evaluates for primitive types
/// like integers and floats.
macro_rules! binary_primitive_array_op {
    ($LEFT:expr, $RIGHT:expr, $OP:ident) => {{
        match $LEFT.data_type() {
            // TODO support decimal type
            // which is not the primitive type
            DataType::Decimal(_,_) => compute_decimal_op!($LEFT, $RIGHT, $OP, DecimalArray),
            DataType::Int8 => compute_op!($LEFT, $RIGHT, $OP, Int8Array),
            DataType::Int16 => compute_op!($LEFT, $RIGHT, $OP, Int16Array),
            DataType::Int32 => compute_op!($LEFT, $RIGHT, $OP, Int32Array),
            DataType::Int64 => compute_op!($LEFT, $RIGHT, $OP, Int64Array),
            DataType::UInt8 => compute_op!($LEFT, $RIGHT, $OP, UInt8Array),
            DataType::UInt16 => compute_op!($LEFT, $RIGHT, $OP, UInt16Array),
            DataType::UInt32 => compute_op!($LEFT, $RIGHT, $OP, UInt32Array),
            DataType::UInt64 => compute_op!($LEFT, $RIGHT, $OP, UInt64Array),
            DataType::Float32 => compute_op!($LEFT, $RIGHT, $OP, Float32Array),
            DataType::Float64 => compute_op!($LEFT, $RIGHT, $OP, Float64Array),
            other => Err(DataFusionError::Internal(format!(
                "Data type {:?} not supported for binary operation '{}' on primitive arrays",
                other, stringify!($OP)
            ))),
        }
    }};
}

/// Invoke a compute kernel on an array and a scalar
/// The binary_primitive_array_op_scalar macro only evaluates for primitive
/// types like integers and floats.
macro_rules! binary_primitive_array_op_scalar {
    ($LEFT:expr, $RIGHT:expr, $OP:ident) => {{
        let result: Result<Arc<dyn Array>> = match $LEFT.data_type() {
            DataType::Int8 => compute_op_scalar!($LEFT, $RIGHT, $OP, Int8Array),
            DataType::Int16 => compute_op_scalar!($LEFT, $RIGHT, $OP, Int16Array),
            DataType::Int32 => compute_op_scalar!($LEFT, $RIGHT, $OP, Int32Array),
            DataType::Int64 => compute_op_scalar!($LEFT, $RIGHT, $OP, Int64Array),
            DataType::UInt8 => compute_op_scalar!($LEFT, $RIGHT, $OP, UInt8Array),
            DataType::UInt16 => compute_op_scalar!($LEFT, $RIGHT, $OP, UInt16Array),
            DataType::UInt32 => compute_op_scalar!($LEFT, $RIGHT, $OP, UInt32Array),
            DataType::UInt64 => compute_op_scalar!($LEFT, $RIGHT, $OP, UInt64Array),
            DataType::Float32 => compute_op_scalar!($LEFT, $RIGHT, $OP, Float32Array),
            DataType::Float64 => compute_op_scalar!($LEFT, $RIGHT, $OP, Float64Array),
            other => Err(DataFusionError::Internal(format!(
                "Data type {:?} not supported for scalar operation '{}' on primitive array",
                other, stringify!($OP)
            ))),
        };
        Some(result)
    }};
}

/// The binary_array_op_scalar macro includes types that extend beyond the primitive,
/// such as Utf8 strings.
#[macro_export]
macro_rules! binary_array_op_scalar {
    ($LEFT:expr, $RIGHT:expr, $OP:ident) => {{
        let result: Result<Arc<dyn Array>> = match $LEFT.data_type() {
            DataType::Decimal(_,_) => compute_decimal_op_scalar!($LEFT, $RIGHT, $OP, DecimalArray),
            DataType::Int8 => compute_op_scalar!($LEFT, $RIGHT, $OP, Int8Array),
            DataType::Int16 => compute_op_scalar!($LEFT, $RIGHT, $OP, Int16Array),
            DataType::Int32 => compute_op_scalar!($LEFT, $RIGHT, $OP, Int32Array),
            DataType::Int64 => compute_op_scalar!($LEFT, $RIGHT, $OP, Int64Array),
            DataType::UInt8 => compute_op_scalar!($LEFT, $RIGHT, $OP, UInt8Array),
            DataType::UInt16 => compute_op_scalar!($LEFT, $RIGHT, $OP, UInt16Array),
            DataType::UInt32 => compute_op_scalar!($LEFT, $RIGHT, $OP, UInt32Array),
            DataType::UInt64 => compute_op_scalar!($LEFT, $RIGHT, $OP, UInt64Array),
            DataType::Float32 => compute_op_scalar!($LEFT, $RIGHT, $OP, Float32Array),
            DataType::Float64 => compute_op_scalar!($LEFT, $RIGHT, $OP, Float64Array),
            DataType::Utf8 => compute_utf8_op_scalar!($LEFT, $RIGHT, $OP, StringArray),
            DataType::Timestamp(TimeUnit::Nanosecond, _) => {
                compute_op_scalar!($LEFT, $RIGHT, $OP, TimestampNanosecondArray)
            }
            DataType::Timestamp(TimeUnit::Microsecond, _) => {
                compute_op_scalar!($LEFT, $RIGHT, $OP, TimestampMicrosecondArray)
            }
            DataType::Timestamp(TimeUnit::Millisecond, _) => {
                compute_op_scalar!($LEFT, $RIGHT, $OP, TimestampMillisecondArray)
            }
            DataType::Timestamp(TimeUnit::Second, _) => {
                compute_op_scalar!($LEFT, $RIGHT, $OP, TimestampSecondArray)
            }
            DataType::Date32 => {
                compute_op_scalar!($LEFT, $RIGHT, $OP, Date32Array)
            }
            DataType::Date64 => {
                compute_op_scalar!($LEFT, $RIGHT, $OP, Date64Array)
            }
            DataType::Boolean => compute_bool_op_scalar!($LEFT, $RIGHT, $OP, BooleanArray),
            other => Err(DataFusionError::Internal(format!(
                "Data type {:?} not supported for scalar operation '{}' on dyn array",
                other, stringify!($OP)
            ))),
        };
        Some(result)
    }};
}

/// Calls a dynamic comparison operation from Arrow and converts the
/// error and return type appropriately
fn call_dyn_cmp<F>(left: Arc<dyn Array>, right: Arc<dyn Array>, f: F) -> Result<ArrayRef>
where
    F: Fn(&dyn Array, &dyn Array) -> arrow::error::Result<BooleanArray>,
{
    f(left.as_ref(), right.as_ref())
        .map(|a| Arc::new(a) as ArrayRef)
        .map_err(|e| e.into())
}

/// The binary_array_op macro includes types that extend beyond the primitive,
/// such as Utf8 strings.
#[macro_export]
macro_rules! binary_array_op {
    ($LEFT:expr, $RIGHT:expr, $OP:ident) => {{
        match $LEFT.data_type() {
            DataType::Decimal(_,_) => compute_decimal_op!($LEFT, $RIGHT, $OP, DecimalArray),
            DataType::Int8 => compute_op!($LEFT, $RIGHT, $OP, Int8Array),
            DataType::Int16 => compute_op!($LEFT, $RIGHT, $OP, Int16Array),
            DataType::Int32 => compute_op!($LEFT, $RIGHT, $OP, Int32Array),
            DataType::Int64 => compute_op!($LEFT, $RIGHT, $OP, Int64Array),
            DataType::UInt8 => compute_op!($LEFT, $RIGHT, $OP, UInt8Array),
            DataType::UInt16 => compute_op!($LEFT, $RIGHT, $OP, UInt16Array),
            DataType::UInt32 => compute_op!($LEFT, $RIGHT, $OP, UInt32Array),
            DataType::UInt64 => compute_op!($LEFT, $RIGHT, $OP, UInt64Array),
            DataType::Float32 => compute_op!($LEFT, $RIGHT, $OP, Float32Array),
            DataType::Float64 => compute_op!($LEFT, $RIGHT, $OP, Float64Array),
            DataType::Utf8 => compute_utf8_op!($LEFT, $RIGHT, $OP, StringArray),
            DataType::Timestamp(TimeUnit::Nanosecond, _) => {
                compute_op!($LEFT, $RIGHT, $OP, TimestampNanosecondArray)
            }
            DataType::Timestamp(TimeUnit::Microsecond, _) => {
                compute_op!($LEFT, $RIGHT, $OP, TimestampMicrosecondArray)
            }
            DataType::Timestamp(TimeUnit::Millisecond, _) => {
                compute_op!($LEFT, $RIGHT, $OP, TimestampMillisecondArray)
            }
            DataType::Timestamp(TimeUnit::Second, _) => {
                compute_op!($LEFT, $RIGHT, $OP, TimestampSecondArray)
            }
            DataType::Date32 => {
                compute_op!($LEFT, $RIGHT, $OP, Date32Array)
            }
            DataType::Date64 => {
                compute_op!($LEFT, $RIGHT, $OP, Date64Array)
            }
            DataType::Boolean => compute_bool_op!($LEFT, $RIGHT, $OP, BooleanArray),
            other => Err(DataFusionError::Internal(format!(
                "Data type {:?} not supported for binary operation '{}' on dyn arrays",
                other, stringify!($OP)
            ))),
        }
    }};
}

/// Invoke a boolean kernel on a pair of arrays
macro_rules! boolean_op {
    ($LEFT:expr, $RIGHT:expr, $OP:ident) => {{
        let ll = $LEFT
            .as_any()
            .downcast_ref::<BooleanArray>()
            .expect("boolean_op failed to downcast array");
        let rr = $RIGHT
            .as_any()
            .downcast_ref::<BooleanArray>()
            .expect("boolean_op failed to downcast array");
        Ok(Arc::new($OP(&ll, &rr)?))
    }};
}

macro_rules! binary_string_array_flag_op {
    ($LEFT:expr, $RIGHT:expr, $OP:ident, $NOT:expr, $FLAG:expr) => {{
        match $LEFT.data_type() {
            DataType::Utf8 => {
                compute_utf8_flag_op!($LEFT, $RIGHT, $OP, StringArray, $NOT, $FLAG)
            }
            DataType::LargeUtf8 => {
                compute_utf8_flag_op!($LEFT, $RIGHT, $OP, LargeStringArray, $NOT, $FLAG)
            }
            other => Err(DataFusionError::Internal(format!(
                "Data type {:?} not supported for binary_string_array_flag_op operation '{}' on string array",
                other, stringify!($OP)
            ))),
        }
    }};
}

/// Invoke a compute kernel on a pair of binary data arrays with flags
macro_rules! compute_utf8_flag_op {
    ($LEFT:expr, $RIGHT:expr, $OP:ident, $ARRAYTYPE:ident, $NOT:expr, $FLAG:expr) => {{
        let ll = $LEFT
            .as_any()
            .downcast_ref::<$ARRAYTYPE>()
            .expect("compute_utf8_flag_op failed to downcast array");
        let rr = $RIGHT
            .as_any()
            .downcast_ref::<$ARRAYTYPE>()
            .expect("compute_utf8_flag_op failed to downcast array");

        let flag = if $FLAG {
            Some($ARRAYTYPE::from(vec!["i"; ll.len()]))
        } else {
            None
        };
        let mut array = paste::expr! {[<$OP _utf8>]}(&ll, &rr, flag.as_ref())?;
        if $NOT {
            array = not(&array).unwrap();
        }
        Ok(Arc::new(array))
    }};
}

macro_rules! binary_string_array_flag_op_scalar {
    ($LEFT:expr, $RIGHT:expr, $OP:ident, $NOT:expr, $FLAG:expr) => {{
        let result: Result<Arc<dyn Array>> = match $LEFT.data_type() {
            DataType::Utf8 => {
                compute_utf8_flag_op_scalar!($LEFT, $RIGHT, $OP, StringArray, $NOT, $FLAG)
            }
            DataType::LargeUtf8 => {
                compute_utf8_flag_op_scalar!($LEFT, $RIGHT, $OP, LargeStringArray, $NOT, $FLAG)
            }
            other => Err(DataFusionError::Internal(format!(
                "Data type {:?} not supported for binary_string_array_flag_op_scalar operation '{}' on string array",
                other, stringify!($OP)
            ))),
        };
        Some(result)
    }};
}

/// Invoke a compute kernel on a data array and a scalar value with flag
macro_rules! compute_utf8_flag_op_scalar {
    ($LEFT:expr, $RIGHT:expr, $OP:ident, $ARRAYTYPE:ident, $NOT:expr, $FLAG:expr) => {{
        let ll = $LEFT
            .as_any()
            .downcast_ref::<$ARRAYTYPE>()
            .expect("compute_utf8_flag_op_scalar failed to downcast array");

        if let ScalarValue::Utf8(Some(string_value)) = $RIGHT {
            let flag = if $FLAG { Some("i") } else { None };
            let mut array =
                paste::expr! {[<$OP _utf8_scalar>]}(&ll, &string_value, flag)?;
            if $NOT {
                array = not(&array).unwrap();
            }
            Ok(Arc::new(array))
        } else {
            Err(DataFusionError::Internal(format!(
                "compute_utf8_flag_op_scalar failed to cast literal value {} for operation '{}'",
                $RIGHT, stringify!($OP)
            )))
        }
    }};
}

/// Returns the return type of a binary operator or an error when the binary operator cannot
/// perform the computation between the argument's types, even after type coercion.
///
/// This function makes some assumptions about the underlying available computations.
pub fn binary_operator_data_type(
    lhs_type: &DataType,
    op: &Operator,
    rhs_type: &DataType,
) -> Result<DataType> {
    // validate that it is possible to perform the operation on incoming types.
    // (or the return datatype cannot be inferred)
    let result_type = coerce_types(lhs_type, op, rhs_type)?;

    match op {
        // operators that return a boolean
        Operator::Eq
        | Operator::NotEq
        | Operator::And
        | Operator::Or
        | Operator::Like
        | Operator::NotLike
        | Operator::Lt
        | Operator::Gt
        | Operator::GtEq
        | Operator::LtEq
        | Operator::RegexMatch
        | Operator::RegexIMatch
        | Operator::RegexNotMatch
        | Operator::RegexNotIMatch
        | Operator::IsDistinctFrom
        | Operator::IsNotDistinctFrom => Ok(DataType::Boolean),
        // bitwise operations return the common coerced type
        Operator::BitwiseAnd => Ok(result_type),
        // math operations return the same value as the common coerced type
        Operator::Plus
        | Operator::Minus
        | Operator::Divide
        | Operator::Multiply
        | Operator::Modulo => Ok(result_type),
    }
}

impl PhysicalExpr for BinaryExpr {
    /// Return a reference to Any that can be used for downcasting
    fn as_any(&self) -> &dyn Any {
        self
    }

    fn data_type(&self, input_schema: &Schema) -> Result<DataType> {
        binary_operator_data_type(
            &self.left.data_type(input_schema)?,
            &self.op,
            &self.right.data_type(input_schema)?,
        )
    }

    fn nullable(&self, input_schema: &Schema) -> Result<bool> {
        Ok(self.left.nullable(input_schema)? || self.right.nullable(input_schema)?)
    }

    fn evaluate(&self, batch: &RecordBatch) -> Result<ColumnarValue> {
        let left_value = self.left.evaluate(batch)?;
        let right_value = self.right.evaluate(batch)?;
        let left_data_type = left_value.data_type();
        let right_data_type = right_value.data_type();

        if left_data_type != right_data_type {
            return Err(DataFusionError::Internal(format!(
                "Cannot evaluate binary expression {:?} with types {:?} and {:?}",
                self.op, left_data_type, right_data_type
            )));
        }

        // Attempt to use special kernels if one input is scalar and the other is an array
        let scalar_result = match (&left_value, &right_value) {
            (ColumnarValue::Array(array), ColumnarValue::Scalar(scalar)) => {
                // if left is array and right is literal - use scalar operations
                self.evaluate_array_scalar(array, scalar)?
            }
            (ColumnarValue::Scalar(scalar), ColumnarValue::Array(array)) => {
                // if right is literal and left is array - reverse operator and parameters
                self.evaluate_scalar_array(scalar, array)?
            }
            (_, _) => None, // default to array implementation
        };

        if let Some(result) = scalar_result {
            return result.map(|a| ColumnarValue::Array(a));
        }

        // if both arrays or both literals - extract arrays and continue execution
        let (left, right) = (
            left_value.into_array(batch.num_rows()),
            right_value.into_array(batch.num_rows()),
        );
        self.evaluate_with_resolved_args(left, &left_data_type, right, &right_data_type)
            .map(|a| ColumnarValue::Array(a))
    }
}

/// The binary_array_op_dyn_scalar macro includes types that extend beyond the primitive,
/// such as Utf8 strings.
#[macro_export]
macro_rules! binary_array_op_dyn_scalar {
    ($LEFT:expr, $RIGHT:expr, $OP:ident) => {{
        let result: Result<Arc<dyn Array>> = match $RIGHT {
            ScalarValue::Boolean(b) => compute_bool_op_dyn_scalar!($LEFT, b, $OP),
            ScalarValue::Decimal128(..) => compute_decimal_op_scalar!($LEFT, $RIGHT, $OP, DecimalArray),
            ScalarValue::Utf8(v) => compute_utf8_op_dyn_scalar!($LEFT, v, $OP),
            ScalarValue::LargeUtf8(v) => compute_utf8_op_dyn_scalar!($LEFT, v, $OP),
            ScalarValue::Int8(v) => compute_op_dyn_scalar!($LEFT, v, $OP),
            ScalarValue::Int16(v) => compute_op_dyn_scalar!($LEFT, v, $OP),
            ScalarValue::Int32(v) => compute_op_dyn_scalar!($LEFT, v, $OP),
            ScalarValue::Int64(v) => compute_op_dyn_scalar!($LEFT, v, $OP),
            ScalarValue::UInt8(v) => compute_op_dyn_scalar!($LEFT, v, $OP),
            ScalarValue::UInt16(v) => compute_op_dyn_scalar!($LEFT, v, $OP),
            ScalarValue::UInt32(v) => compute_op_dyn_scalar!($LEFT, v, $OP),
            ScalarValue::UInt64(v) => compute_op_dyn_scalar!($LEFT, v, $OP),
            ScalarValue::Float32(_) => compute_op_scalar!($LEFT, $RIGHT, $OP, Float32Array),
            ScalarValue::Float64(_) => compute_op_scalar!($LEFT, $RIGHT, $OP, Float64Array),
            ScalarValue::Date32(_) => compute_op_scalar!($LEFT, $RIGHT, $OP, Date32Array),
            ScalarValue::Date64(_) => compute_op_scalar!($LEFT, $RIGHT, $OP, Date64Array),
            ScalarValue::TimestampSecond(..) => compute_op_scalar!($LEFT, $RIGHT, $OP, TimestampSecondArray),
            ScalarValue::TimestampMillisecond(..) => compute_op_scalar!($LEFT, $RIGHT, $OP, TimestampMillisecondArray),
            ScalarValue::TimestampMicrosecond(..) => compute_op_scalar!($LEFT, $RIGHT, $OP, TimestampMicrosecondArray),
            ScalarValue::TimestampNanosecond(..) => compute_op_scalar!($LEFT, $RIGHT, $OP, TimestampNanosecondArray),
            other => Err(DataFusionError::Internal(format!("Data type {:?} not supported for scalar operation '{}' on dyn array", other, stringify!($OP))))
        };
        Some(result)
    }}
}

impl BinaryExpr {
    /// Evaluate the expression of the left input is an array and
    /// right is literal - use scalar operations
    fn evaluate_array_scalar(
        &self,
        array: &dyn Array,
        scalar: &ScalarValue,
    ) -> Result<Option<Result<ArrayRef>>> {
        let scalar_result = match &self.op {
            Operator::Lt => {
                binary_array_op_dyn_scalar!(array, scalar.clone(), lt)
            }
            Operator::LtEq => {
                binary_array_op_dyn_scalar!(array, scalar.clone(), lt_eq)
            }
            Operator::Gt => {
                binary_array_op_dyn_scalar!(array, scalar.clone(), gt)
            }
            Operator::GtEq => {
                binary_array_op_dyn_scalar!(array, scalar.clone(), gt_eq)
            }
            Operator::Eq => {
                binary_array_op_dyn_scalar!(array, scalar.clone(), eq)
            }
            Operator::NotEq => {
                binary_array_op_dyn_scalar!(array, scalar.clone(), neq)
            }
            Operator::Like => {
                binary_string_array_op_scalar!(array, scalar.clone(), like)
            }
            Operator::NotLike => {
                binary_string_array_op_scalar!(array, scalar.clone(), nlike)
            }
            Operator::Plus => {
                binary_primitive_array_op_scalar!(array, scalar.clone(), add)
            }
            Operator::Minus => {
                binary_primitive_array_op_scalar!(array, scalar.clone(), subtract)
            }
            Operator::Multiply => {
                binary_primitive_array_op_scalar!(array, scalar.clone(), multiply)
            }
            Operator::Divide => {
                binary_primitive_array_op_scalar!(array, scalar.clone(), divide)
            }
            Operator::Modulo => {
                binary_primitive_array_op_scalar!(array, scalar.clone(), modulus)
            }
            Operator::RegexMatch => binary_string_array_flag_op_scalar!(
                array,
                scalar.clone(),
                regexp_is_match,
                false,
                false
            ),
            Operator::RegexIMatch => binary_string_array_flag_op_scalar!(
                array,
                scalar.clone(),
                regexp_is_match,
                false,
                true
            ),
            Operator::RegexNotMatch => binary_string_array_flag_op_scalar!(
                array,
                scalar.clone(),
                regexp_is_match,
                true,
                false
            ),
            Operator::RegexNotIMatch => binary_string_array_flag_op_scalar!(
                array,
                scalar.clone(),
                regexp_is_match,
                true,
                true
            ),
            Operator::BitwiseAnd => bitwise_and_scalar(array, scalar.clone()),
            // if scalar operation is not supported - fallback to array implementation
            _ => None,
        };

        Ok(scalar_result)
    }

    /// Evaluate the expression if the left input is a literal and the
    /// right is an array - reverse operator and parameters
    fn evaluate_scalar_array(
        &self,
        scalar: &ScalarValue,
        array: &ArrayRef,
    ) -> Result<Option<Result<ArrayRef>>> {
        let scalar_result = match &self.op {
            Operator::Lt => binary_array_op_scalar!(array, scalar.clone(), gt),
            Operator::LtEq => binary_array_op_scalar!(array, scalar.clone(), gt_eq),
            Operator::Gt => binary_array_op_scalar!(array, scalar.clone(), lt),
            Operator::GtEq => binary_array_op_scalar!(array, scalar.clone(), lt_eq),
            Operator::Eq => binary_array_op_scalar!(array, scalar.clone(), eq),
            Operator::NotEq => {
                binary_array_op_scalar!(array, scalar.clone(), neq)
            }
            // if scalar operation is not supported - fallback to array implementation
            _ => None,
        };
        Ok(scalar_result)
    }

    fn evaluate_with_resolved_args(
        &self,
        left: Arc<dyn Array>,
        left_data_type: &DataType,
        right: Arc<dyn Array>,
        right_data_type: &DataType,
    ) -> Result<ArrayRef> {
        match &self.op {
            Operator::Like => binary_string_array_op!(left, right, like),
            Operator::NotLike => binary_string_array_op!(left, right, nlike),
            Operator::Lt => call_dyn_cmp(left, right, lt_dyn),
            Operator::LtEq => call_dyn_cmp(left, right, lt_eq_dyn),
            Operator::Gt => call_dyn_cmp(left, right, gt_dyn),
            Operator::GtEq => call_dyn_cmp(left, right, gt_eq_dyn),
            Operator::Eq => call_dyn_cmp(left, right, eq_dyn),
            Operator::NotEq => call_dyn_cmp(left, right, neq_dyn),
            Operator::IsDistinctFrom => binary_array_op!(left, right, is_distinct_from),
            Operator::IsNotDistinctFrom => {
                binary_array_op!(left, right, is_not_distinct_from)
            }
            Operator::Plus => binary_primitive_array_op!(left, right, add),
            Operator::Minus => binary_primitive_array_op!(left, right, subtract),
            Operator::Multiply => binary_primitive_array_op!(left, right, multiply),
            Operator::Divide => binary_primitive_array_op!(left, right, divide),
            Operator::Modulo => binary_primitive_array_op!(left, right, modulus),
            Operator::And => {
                if left_data_type == &DataType::Boolean {
                    boolean_op!(left, right, and_kleene)
                } else {
                    return Err(DataFusionError::Internal(format!(
                        "Cannot evaluate binary expression {:?} with types {:?} and {:?}",
                        self.op,
                        left.data_type(),
                        right.data_type()
                    )));
                }
            }
            Operator::Or => {
                if left_data_type == &DataType::Boolean {
                    boolean_op!(left, right, or_kleene)
                } else {
                    return Err(DataFusionError::Internal(format!(
                        "Cannot evaluate binary expression {:?} with types {:?} and {:?}",
                        self.op, left_data_type, right_data_type
                    )));
                }
            }
            Operator::RegexMatch => {
                binary_string_array_flag_op!(left, right, regexp_is_match, false, false)
            }
            Operator::RegexIMatch => {
                binary_string_array_flag_op!(left, right, regexp_is_match, false, true)
            }
            Operator::RegexNotMatch => {
                binary_string_array_flag_op!(left, right, regexp_is_match, true, false)
            }
            Operator::RegexNotIMatch => {
                binary_string_array_flag_op!(left, right, regexp_is_match, true, true)
            }
            Operator::BitwiseAnd => bitwise_and(left, right),
        }
    }
}

fn is_distinct_from<T>(
    left: &PrimitiveArray<T>,
    right: &PrimitiveArray<T>,
) -> Result<BooleanArray>
where
    T: ArrowNumericType,
{
    Ok(left
        .iter()
        .zip(right.iter())
        .map(|(x, y)| Some(x != y))
        .collect())
}

fn is_distinct_from_utf8<OffsetSize: StringOffsetSizeTrait>(
    left: &GenericStringArray<OffsetSize>,
    right: &GenericStringArray<OffsetSize>,
) -> Result<BooleanArray> {
    Ok(left
        .iter()
        .zip(right.iter())
        .map(|(x, y)| Some(x != y))
        .collect())
}

fn is_not_distinct_from<T>(
    left: &PrimitiveArray<T>,
    right: &PrimitiveArray<T>,
) -> Result<BooleanArray>
where
    T: ArrowNumericType,
{
    Ok(left
        .iter()
        .zip(right.iter())
        .map(|(x, y)| Some(x == y))
        .collect())
}

fn is_not_distinct_from_utf8<OffsetSize: StringOffsetSizeTrait>(
    left: &GenericStringArray<OffsetSize>,
    right: &GenericStringArray<OffsetSize>,
) -> Result<BooleanArray> {
    Ok(left
        .iter()
        .zip(right.iter())
        .map(|(x, y)| Some(x == y))
        .collect())
}

/// return two physical expressions that are optionally coerced to a
/// common type that the binary operator supports.
fn binary_cast(
    lhs: Arc<dyn PhysicalExpr>,
    op: &Operator,
    rhs: Arc<dyn PhysicalExpr>,
    input_schema: &Schema,
) -> Result<(Arc<dyn PhysicalExpr>, Arc<dyn PhysicalExpr>)> {
    let lhs_type = &lhs.data_type(input_schema)?;
    let rhs_type = &rhs.data_type(input_schema)?;

    let result_type = coerce_types(lhs_type, op, rhs_type)?;

    Ok((
        try_cast(lhs, input_schema, result_type.clone())?,
        try_cast(rhs, input_schema, result_type)?,
    ))
}

/// Create a binary expression whose arguments are correctly coerced.
/// This function errors if it is not possible to coerce the arguments
/// to computational types supported by the operator.
pub fn binary(
    lhs: Arc<dyn PhysicalExpr>,
    op: Operator,
    rhs: Arc<dyn PhysicalExpr>,
    input_schema: &Schema,
) -> Result<Arc<dyn PhysicalExpr>> {
    let (l, r) = binary_cast(lhs, &op, rhs, input_schema)?;
    Ok(Arc::new(BinaryExpr::new(l, op, r)))
}

#[cfg(test)]
mod tests {
    use super::*;
    use crate::error::Result;
    use crate::from_slice::FromSlice;
    use crate::physical_plan::expressions::{col, lit};
    use arrow::datatypes::{ArrowNumericType, Field, Int32Type, SchemaRef};
    use arrow::util::display::array_value_to_string;

    // Create a binary expression without coercion. Used here when we do not want to coerce the expressions
    // to valid types. Usage can result in an execution (after plan) error.
    fn binary_simple(
        l: Arc<dyn PhysicalExpr>,
        op: Operator,
        r: Arc<dyn PhysicalExpr>,
        input_schema: &Schema,
    ) -> Arc<dyn PhysicalExpr> {
        binary(l, op, r, input_schema).unwrap()
    }

    #[test]
    fn binary_comparison() -> Result<()> {
        let schema = Schema::new(vec![
            Field::new("a", DataType::Int32, false),
            Field::new("b", DataType::Int32, false),
        ]);
        let a = Int32Array::from_slice(&[1, 2, 3, 4, 5]);
        let b = Int32Array::from_slice(&[1, 2, 4, 8, 16]);

        // expression: "a < b"
        let lt = binary_simple(
            col("a", &schema)?,
            Operator::Lt,
            col("b", &schema)?,
            &schema,
        );
        let batch =
            RecordBatch::try_new(Arc::new(schema), vec![Arc::new(a), Arc::new(b)])?;

        let result = lt.evaluate(&batch)?.into_array(batch.num_rows());
        assert_eq!(result.len(), 5);

        let expected = vec![false, false, true, true, true];
        let result = result
            .as_any()
            .downcast_ref::<BooleanArray>()
            .expect("failed to downcast to BooleanArray");
        for (i, &expected_item) in expected.iter().enumerate().take(5) {
            assert_eq!(result.value(i), expected_item);
        }

        Ok(())
    }

    #[test]
    fn binary_nested() -> Result<()> {
        let schema = Schema::new(vec![
            Field::new("a", DataType::Int32, false),
            Field::new("b", DataType::Int32, false),
        ]);
        let a = Int32Array::from_slice(&[2, 4, 6, 8, 10]);
        let b = Int32Array::from_slice(&[2, 5, 4, 8, 8]);

        // expression: "a < b OR a == b"
        let expr = binary_simple(
            binary_simple(
                col("a", &schema)?,
                Operator::Lt,
                col("b", &schema)?,
                &schema,
            ),
            Operator::Or,
            binary_simple(
                col("a", &schema)?,
                Operator::Eq,
                col("b", &schema)?,
                &schema,
            ),
            &schema,
        );
        let batch =
            RecordBatch::try_new(Arc::new(schema), vec![Arc::new(a), Arc::new(b)])?;

        assert_eq!("a@0 < b@1 OR a@0 = b@1", format!("{}", expr));

        let result = expr.evaluate(&batch)?.into_array(batch.num_rows());
        assert_eq!(result.len(), 5);

        let expected = vec![true, true, false, true, false];
        let result = result
            .as_any()
            .downcast_ref::<BooleanArray>()
            .expect("failed to downcast to BooleanArray");
        for (i, &expected_item) in expected.iter().enumerate().take(5) {
            assert_eq!(result.value(i), expected_item);
        }

        Ok(())
    }

    // runs an end-to-end test of physical type coercion:
    // 1. construct a record batch with two columns of type A and B
    //  (*_ARRAY is the Rust Arrow array type, and *_TYPE is the DataType of the elements)
    // 2. construct a physical expression of A OP B
    // 3. evaluate the expression
    // 4. verify that the resulting expression is of type C
    // 5. verify that the results of evaluation are $VEC
    macro_rules! test_coercion {
        ($A_ARRAY:ident, $A_TYPE:expr, $A_VEC:expr, $B_ARRAY:ident, $B_TYPE:expr, $B_VEC:expr, $OP:expr, $C_ARRAY:ident, $C_TYPE:expr, $VEC:expr) => {{
            let schema = Schema::new(vec![
                Field::new("a", $A_TYPE, false),
                Field::new("b", $B_TYPE, false),
            ]);
            let a = $A_ARRAY::from($A_VEC);
            let b = $B_ARRAY::from($B_VEC);

            // verify that we can construct the expression
            let expression =
                binary(col("a", &schema)?, $OP, col("b", &schema)?, &schema)?;
            let batch = RecordBatch::try_new(
                Arc::new(schema.clone()),
                vec![Arc::new(a), Arc::new(b)],
            )?;

            // verify that the expression's type is correct
            assert_eq!(expression.data_type(&schema)?, $C_TYPE);

            // compute
            let result = expression.evaluate(&batch)?.into_array(batch.num_rows());

            // verify that the array's data_type is correct
            assert_eq!(*result.data_type(), $C_TYPE);

            // verify that the data itself is downcastable
            let result = result
                .as_any()
                .downcast_ref::<$C_ARRAY>()
                .expect("failed to downcast");
            // verify that the result itself is correct
            for (i, x) in $VEC.iter().enumerate() {
                assert_eq!(result.value(i), *x);
            }
        }};
    }

    #[test]
    fn test_type_coersion() -> Result<()> {
        test_coercion!(
            Int32Array,
            DataType::Int32,
            vec![1i32, 2i32],
            UInt32Array,
            DataType::UInt32,
            vec![1u32, 2u32],
            Operator::Plus,
            Int32Array,
            DataType::Int32,
            vec![2i32, 4i32]
        );
        test_coercion!(
            Int32Array,
            DataType::Int32,
            vec![1i32],
            UInt16Array,
            DataType::UInt16,
            vec![1u16],
            Operator::Plus,
            Int32Array,
            DataType::Int32,
            vec![2i32]
        );
        test_coercion!(
            Float32Array,
            DataType::Float32,
            vec![1f32],
            UInt16Array,
            DataType::UInt16,
            vec![1u16],
            Operator::Plus,
            Float32Array,
            DataType::Float32,
            vec![2f32]
        );
        test_coercion!(
            Float32Array,
            DataType::Float32,
            vec![2f32],
            UInt16Array,
            DataType::UInt16,
            vec![1u16],
            Operator::Multiply,
            Float32Array,
            DataType::Float32,
            vec![2f32]
        );
        test_coercion!(
            StringArray,
            DataType::Utf8,
            vec!["hello world", "world"],
            StringArray,
            DataType::Utf8,
            vec!["%hello%", "%hello%"],
            Operator::Like,
            BooleanArray,
            DataType::Boolean,
            vec![true, false]
        );
        test_coercion!(
            StringArray,
            DataType::Utf8,
            vec!["1994-12-13", "1995-01-26"],
            Date32Array,
            DataType::Date32,
            vec![9112, 9156],
            Operator::Eq,
            BooleanArray,
            DataType::Boolean,
            vec![true, true]
        );
        test_coercion!(
            StringArray,
            DataType::Utf8,
            vec!["1994-12-13", "1995-01-26"],
            Date32Array,
            DataType::Date32,
            vec![9113, 9154],
            Operator::Lt,
            BooleanArray,
            DataType::Boolean,
            vec![true, false]
        );
        test_coercion!(
            StringArray,
            DataType::Utf8,
            vec!["1994-12-13T12:34:56", "1995-01-26T01:23:45"],
            Date64Array,
            DataType::Date64,
            vec![787322096000, 791083425000],
            Operator::Eq,
            BooleanArray,
            DataType::Boolean,
            vec![true, true]
        );
        test_coercion!(
            StringArray,
            DataType::Utf8,
            vec!["1994-12-13T12:34:56", "1995-01-26T01:23:45"],
            Date64Array,
            DataType::Date64,
            vec![787322096001, 791083424999],
            Operator::Lt,
            BooleanArray,
            DataType::Boolean,
            vec![true, false]
        );
        test_coercion!(
            StringArray,
            DataType::Utf8,
            vec!["abc"; 5],
            StringArray,
            DataType::Utf8,
            vec!["^a", "^A", "(b|d)", "(B|D)", "^(b|c)"],
            Operator::RegexMatch,
            BooleanArray,
            DataType::Boolean,
            vec![true, false, true, false, false]
        );
        test_coercion!(
            StringArray,
            DataType::Utf8,
            vec!["abc"; 5],
            StringArray,
            DataType::Utf8,
            vec!["^a", "^A", "(b|d)", "(B|D)", "^(b|c)"],
            Operator::RegexIMatch,
            BooleanArray,
            DataType::Boolean,
            vec![true, true, true, true, false]
        );
        test_coercion!(
            StringArray,
            DataType::Utf8,
            vec!["abc"; 5],
            StringArray,
            DataType::Utf8,
            vec!["^a", "^A", "(b|d)", "(B|D)", "^(b|c)"],
            Operator::RegexNotMatch,
            BooleanArray,
            DataType::Boolean,
            vec![false, true, false, true, true]
        );
        test_coercion!(
            StringArray,
            DataType::Utf8,
            vec!["abc"; 5],
            StringArray,
            DataType::Utf8,
            vec!["^a", "^A", "(b|d)", "(B|D)", "^(b|c)"],
            Operator::RegexNotIMatch,
            BooleanArray,
            DataType::Boolean,
            vec![false, false, false, false, true]
        );
        test_coercion!(
            LargeStringArray,
            DataType::LargeUtf8,
            vec!["abc"; 5],
            LargeStringArray,
            DataType::LargeUtf8,
            vec!["^a", "^A", "(b|d)", "(B|D)", "^(b|c)"],
            Operator::RegexMatch,
            BooleanArray,
            DataType::Boolean,
            vec![true, false, true, false, false]
        );
        test_coercion!(
            LargeStringArray,
            DataType::LargeUtf8,
            vec!["abc"; 5],
            LargeStringArray,
            DataType::LargeUtf8,
            vec!["^a", "^A", "(b|d)", "(B|D)", "^(b|c)"],
            Operator::RegexIMatch,
            BooleanArray,
            DataType::Boolean,
            vec![true, true, true, true, false]
        );
        test_coercion!(
            LargeStringArray,
            DataType::LargeUtf8,
            vec!["abc"; 5],
            LargeStringArray,
            DataType::LargeUtf8,
            vec!["^a", "^A", "(b|d)", "(B|D)", "^(b|c)"],
            Operator::RegexNotMatch,
            BooleanArray,
            DataType::Boolean,
            vec![false, true, false, true, true]
        );
        test_coercion!(
            LargeStringArray,
            DataType::LargeUtf8,
            vec!["abc"; 5],
            LargeStringArray,
            DataType::LargeUtf8,
            vec!["^a", "^A", "(b|d)", "(B|D)", "^(b|c)"],
            Operator::RegexNotIMatch,
            BooleanArray,
            DataType::Boolean,
            vec![false, false, false, false, true]
        );
        test_coercion!(
            Int16Array,
            DataType::Int16,
            vec![1i16, 2i16, 3i16],
            Int64Array,
            DataType::Int64,
            vec![10i64, 4i64, 5i64],
            Operator::BitwiseAnd,
            Int64Array,
            DataType::Int64,
            vec![0i64, 0i64, 1i64]
        );
        Ok(())
    }

    // Note it would be nice to use the same test_coercion macro as
    // above, but sadly the type of the values of the dictionary are
    // not encoded in the rust type of the DictionaryArray. Thus there
    // is no way at the time of this writing to create a dictionary
    // array using the `From` trait
    #[test]
    fn test_dictionary_type_to_array_coersion() -> Result<()> {
        // Test string  a string dictionary
        let dict_type =
            DataType::Dictionary(Box::new(DataType::Int32), Box::new(DataType::Utf8));
        let string_type = DataType::Utf8;

        // build dictionary
        let keys_builder = PrimitiveBuilder::<Int32Type>::new(10);
        let values_builder = arrow::array::StringBuilder::new(10);
        let mut dict_builder = StringDictionaryBuilder::new(keys_builder, values_builder);

        dict_builder.append("one")?;
        dict_builder.append_null()?;
        dict_builder.append("three")?;
        dict_builder.append("four")?;
        let dict_array = dict_builder.finish();

        let str_array =
            StringArray::from(vec![Some("not one"), Some("two"), None, Some("four")]);

        let schema = Arc::new(Schema::new(vec![
            Field::new("dict", dict_type, true),
            Field::new("str", string_type, true),
        ]));

        let batch = RecordBatch::try_new(
            schema.clone(),
            vec![Arc::new(dict_array), Arc::new(str_array)],
        )?;

        let expected = "false\n\n\ntrue";

        // Test 1: dict = str

        // verify that we can construct the expression
        let expression = binary(
            col("dict", &schema)?,
            Operator::Eq,
            col("str", &schema)?,
            &schema,
        )?;
        assert_eq!(expression.data_type(&schema)?, DataType::Boolean);

        // evaluate and verify the result type matched
        let result = expression.evaluate(&batch)?.into_array(batch.num_rows());
        assert_eq!(result.data_type(), &DataType::Boolean);

        // verify that the result itself is correct
        assert_eq!(expected, array_to_string(&result)?);

        // Test 2: now test the other direction
        // str = dict

        // verify that we can construct the expression
        let expression = binary(
            col("str", &schema)?,
            Operator::Eq,
            col("dict", &schema)?,
            &schema,
        )?;
        assert_eq!(expression.data_type(&schema)?, DataType::Boolean);

        // evaluate and verify the result type matched
        let result = expression.evaluate(&batch)?.into_array(batch.num_rows());
        assert_eq!(result.data_type(), &DataType::Boolean);

        // verify that the result itself is correct
        assert_eq!(expected, array_to_string(&result)?);

        Ok(())
    }

    // Convert the array to a newline delimited string of pretty printed values
    fn array_to_string(array: &ArrayRef) -> Result<String> {
        let s = (0..array.len())
            .map(|i| array_value_to_string(array, i))
            .collect::<std::result::Result<Vec<_>, arrow::error::ArrowError>>()?
            .join("\n");
        Ok(s)
    }

    #[test]
    fn plus_op() -> Result<()> {
        let schema = Schema::new(vec![
            Field::new("a", DataType::Int32, false),
            Field::new("b", DataType::Int32, false),
        ]);
        let a = Int32Array::from_slice(&[1, 2, 3, 4, 5]);
        let b = Int32Array::from_slice(&[1, 2, 4, 8, 16]);

        apply_arithmetic::<Int32Type>(
            Arc::new(schema),
            vec![Arc::new(a), Arc::new(b)],
            Operator::Plus,
            Int32Array::from_slice(&[2, 4, 7, 12, 21]),
        )?;

        Ok(())
    }

    #[test]
    fn minus_op() -> Result<()> {
        let schema = Arc::new(Schema::new(vec![
            Field::new("a", DataType::Int32, false),
            Field::new("b", DataType::Int32, false),
        ]));
        let a = Arc::new(Int32Array::from_slice(&[1, 2, 4, 8, 16]));
        let b = Arc::new(Int32Array::from_slice(&[1, 2, 3, 4, 5]));

        apply_arithmetic::<Int32Type>(
            schema.clone(),
            vec![a.clone(), b.clone()],
            Operator::Minus,
            Int32Array::from_slice(&[0, 0, 1, 4, 11]),
        )?;

        // should handle have negative values in result (for signed)
        apply_arithmetic::<Int32Type>(
            schema,
            vec![b, a],
            Operator::Minus,
            Int32Array::from_slice(&[0, 0, -1, -4, -11]),
        )?;

        Ok(())
    }

    #[test]
    fn multiply_op() -> Result<()> {
        let schema = Arc::new(Schema::new(vec![
            Field::new("a", DataType::Int32, false),
            Field::new("b", DataType::Int32, false),
        ]));
        let a = Arc::new(Int32Array::from_slice(&[4, 8, 16, 32, 64]));
        let b = Arc::new(Int32Array::from_slice(&[2, 4, 8, 16, 32]));

        apply_arithmetic::<Int32Type>(
            schema,
            vec![a, b],
            Operator::Multiply,
            Int32Array::from_slice(&[8, 32, 128, 512, 2048]),
        )?;

        Ok(())
    }

    #[test]
    fn divide_op() -> Result<()> {
        let schema = Arc::new(Schema::new(vec![
            Field::new("a", DataType::Int32, false),
            Field::new("b", DataType::Int32, false),
        ]));
        let a = Arc::new(Int32Array::from_slice(&[8, 32, 128, 512, 2048]));
        let b = Arc::new(Int32Array::from_slice(&[2, 4, 8, 16, 32]));

        apply_arithmetic::<Int32Type>(
            schema,
            vec![a, b],
            Operator::Divide,
            Int32Array::from_slice(&[4, 8, 16, 32, 64]),
        )?;

        Ok(())
    }

    #[test]
    fn modulus_op() -> Result<()> {
        let schema = Arc::new(Schema::new(vec![
            Field::new("a", DataType::Int32, false),
            Field::new("b", DataType::Int32, false),
        ]));
        let a = Arc::new(Int32Array::from_slice(&[8, 32, 128, 512, 2048]));
        let b = Arc::new(Int32Array::from_slice(&[2, 4, 7, 14, 32]));

        apply_arithmetic::<Int32Type>(
            schema,
            vec![a, b],
            Operator::Modulo,
            Int32Array::from_slice(&[0, 0, 2, 8, 0]),
        )?;

        Ok(())
    }

    fn apply_arithmetic<T: ArrowNumericType>(
        schema: SchemaRef,
        data: Vec<ArrayRef>,
        op: Operator,
        expected: PrimitiveArray<T>,
    ) -> Result<()> {
        let arithmetic_op =
            binary_simple(col("a", &schema)?, op, col("b", &schema)?, &schema);
        let batch = RecordBatch::try_new(schema, data)?;
        let result = arithmetic_op.evaluate(&batch)?.into_array(batch.num_rows());

        assert_eq!(result.as_ref(), &expected);
        Ok(())
    }

    fn apply_logic_op(
        schema: &SchemaRef,
        left: &ArrayRef,
        right: &ArrayRef,
        op: Operator,
        expected: BooleanArray,
    ) -> Result<()> {
        let arithmetic_op =
            binary_simple(col("a", schema)?, op, col("b", schema)?, schema);
        let data: Vec<ArrayRef> = vec![left.clone(), right.clone()];
        let batch = RecordBatch::try_new(schema.clone(), data)?;
        let result = arithmetic_op.evaluate(&batch)?.into_array(batch.num_rows());

        assert_eq!(result.as_ref(), &expected);
        Ok(())
    }

    // Test `scalar <op> arr` produces expected
    fn apply_logic_op_scalar_arr(
        schema: &SchemaRef,
        scalar: &ScalarValue,
        arr: &ArrayRef,
        op: Operator,
        expected: &BooleanArray,
    ) -> Result<()> {
        let scalar = lit(scalar.clone());

        let arithmetic_op = binary_simple(scalar, op, col("a", schema)?, schema);
        let batch = RecordBatch::try_new(Arc::clone(schema), vec![Arc::clone(arr)])?;
        let result = arithmetic_op.evaluate(&batch)?.into_array(batch.num_rows());
        assert_eq!(result.as_ref(), expected);

        Ok(())
    }

    // Test `arr <op> scalar` produces expected
    fn apply_logic_op_arr_scalar(
        schema: &SchemaRef,
        arr: &ArrayRef,
        scalar: &ScalarValue,
        op: Operator,
        expected: &BooleanArray,
    ) -> Result<()> {
        let scalar = lit(scalar.clone());

        let arithmetic_op = binary_simple(col("a", schema)?, op, scalar, schema);
        let batch = RecordBatch::try_new(Arc::clone(schema), vec![Arc::clone(arr)])?;
        let result = arithmetic_op.evaluate(&batch)?.into_array(batch.num_rows());
        assert_eq!(result.as_ref(), expected);

        Ok(())
    }

    #[test]
    fn and_with_nulls_op() -> Result<()> {
        let schema = Schema::new(vec![
            Field::new("a", DataType::Boolean, true),
            Field::new("b", DataType::Boolean, true),
        ]);
        let a = Arc::new(BooleanArray::from(vec![
            Some(true),
            Some(false),
            None,
            Some(true),
            Some(false),
            None,
            Some(true),
            Some(false),
            None,
        ])) as ArrayRef;
        let b = Arc::new(BooleanArray::from(vec![
            Some(true),
            Some(true),
            Some(true),
            Some(false),
            Some(false),
            Some(false),
            None,
            None,
            None,
        ])) as ArrayRef;

        let expected = BooleanArray::from(vec![
            Some(true),
            Some(false),
            None,
            Some(false),
            Some(false),
            Some(false),
            None,
            Some(false),
            None,
        ]);
        apply_logic_op(&Arc::new(schema), &a, &b, Operator::And, expected)?;

        Ok(())
    }

    #[test]
    fn or_with_nulls_op() -> Result<()> {
        let schema = Schema::new(vec![
            Field::new("a", DataType::Boolean, true),
            Field::new("b", DataType::Boolean, true),
        ]);
        let a = Arc::new(BooleanArray::from(vec![
            Some(true),
            Some(false),
            None,
            Some(true),
            Some(false),
            None,
            Some(true),
            Some(false),
            None,
        ])) as ArrayRef;
        let b = Arc::new(BooleanArray::from(vec![
            Some(true),
            Some(true),
            Some(true),
            Some(false),
            Some(false),
            Some(false),
            None,
            None,
            None,
        ])) as ArrayRef;

        let expected = BooleanArray::from(vec![
            Some(true),
            Some(true),
            Some(true),
            Some(true),
            Some(false),
            None,
            Some(true),
            None,
            None,
        ]);
        apply_logic_op(&Arc::new(schema), &a, &b, Operator::Or, expected)?;

        Ok(())
    }

    /// Returns (schema, a: BooleanArray, b: BooleanArray) with all possible inputs
    ///
    /// a: [true, true, true,  NULL, NULL, NULL,  false, false, false]
    /// b: [true, NULL, false, true, NULL, false, true,  NULL,  false]
    fn bool_test_arrays() -> (SchemaRef, ArrayRef, ArrayRef) {
        let schema = Schema::new(vec![
            Field::new("a", DataType::Boolean, false),
            Field::new("b", DataType::Boolean, false),
        ]);
        let a: BooleanArray = [
            Some(true),
            Some(true),
            Some(true),
            None,
            None,
            None,
            Some(false),
            Some(false),
            Some(false),
        ]
        .iter()
        .collect();
        let b: BooleanArray = [
            Some(true),
            None,
            Some(false),
            Some(true),
            None,
            Some(false),
            Some(true),
            None,
            Some(false),
        ]
        .iter()
        .collect();
        (Arc::new(schema), Arc::new(a), Arc::new(b))
    }

    /// Returns (schema, BooleanArray) with [true, NULL, false]
    fn scalar_bool_test_array() -> (SchemaRef, ArrayRef) {
        let schema = Schema::new(vec![Field::new("a", DataType::Boolean, false)]);
        let a: BooleanArray = vec![Some(true), None, Some(false)].iter().collect();
        (Arc::new(schema), Arc::new(a))
    }

    #[test]
    fn eq_op_bool() {
        let (schema, a, b) = bool_test_arrays();
        let expected = vec![
            Some(true),
            None,
            Some(false),
            None,
            None,
            None,
            Some(false),
            None,
            Some(true),
        ]
        .iter()
        .collect();
        apply_logic_op(&schema, &a, &b, Operator::Eq, expected).unwrap();
    }

    #[test]
    fn eq_op_bool_scalar() {
        let (schema, a) = scalar_bool_test_array();
        let expected = [Some(true), None, Some(false)].iter().collect();
        apply_logic_op_scalar_arr(
            &schema,
            &ScalarValue::from(true),
            &a,
            Operator::Eq,
            &expected,
        )
        .unwrap();
        apply_logic_op_arr_scalar(
            &schema,
            &a,
            &ScalarValue::from(true),
            Operator::Eq,
            &expected,
        )
        .unwrap();

        let expected = [Some(false), None, Some(true)].iter().collect();
        apply_logic_op_scalar_arr(
            &schema,
            &ScalarValue::from(false),
            &a,
            Operator::Eq,
            &expected,
        )
        .unwrap();
        apply_logic_op_arr_scalar(
            &schema,
            &a,
            &ScalarValue::from(false),
            Operator::Eq,
            &expected,
        )
        .unwrap();
    }

    #[test]
    fn neq_op_bool() {
        let (schema, a, b) = bool_test_arrays();
        let expected = [
            Some(false),
            None,
            Some(true),
            None,
            None,
            None,
            Some(true),
            None,
            Some(false),
        ]
        .iter()
        .collect();
        apply_logic_op(&schema, &a, &b, Operator::NotEq, expected).unwrap();
    }

    #[test]
    fn neq_op_bool_scalar() {
        let (schema, a) = scalar_bool_test_array();
        let expected = [Some(false), None, Some(true)].iter().collect();
        apply_logic_op_scalar_arr(
            &schema,
            &ScalarValue::from(true),
            &a,
            Operator::NotEq,
            &expected,
        )
        .unwrap();
        apply_logic_op_arr_scalar(
            &schema,
            &a,
            &ScalarValue::from(true),
            Operator::NotEq,
            &expected,
        )
        .unwrap();

        let expected = [Some(true), None, Some(false)].iter().collect();
        apply_logic_op_scalar_arr(
            &schema,
            &ScalarValue::from(false),
            &a,
            Operator::NotEq,
            &expected,
        )
        .unwrap();
        apply_logic_op_arr_scalar(
            &schema,
            &a,
            &ScalarValue::from(false),
            Operator::NotEq,
            &expected,
        )
        .unwrap();
    }

    #[test]
    fn lt_op_bool() {
        let (schema, a, b) = bool_test_arrays();
        let expected = [
            Some(false),
            None,
            Some(false),
            None,
            None,
            None,
            Some(true),
            None,
            Some(false),
        ]
        .iter()
        .collect();
        apply_logic_op(&schema, &a, &b, Operator::Lt, expected).unwrap();
    }

    #[test]
    fn lt_op_bool_scalar() {
        let (schema, a) = scalar_bool_test_array();
        let expected = [Some(false), None, Some(false)].iter().collect();
        apply_logic_op_scalar_arr(
            &schema,
            &ScalarValue::from(true),
            &a,
            Operator::Lt,
            &expected,
        )
        .unwrap();

        let expected = [Some(false), None, Some(true)].iter().collect();
        apply_logic_op_arr_scalar(
            &schema,
            &a,
            &ScalarValue::from(true),
            Operator::Lt,
            &expected,
        )
        .unwrap();

        let expected = [Some(true), None, Some(false)].iter().collect();
        apply_logic_op_scalar_arr(
            &schema,
            &ScalarValue::from(false),
            &a,
            Operator::Lt,
            &expected,
        )
        .unwrap();

        let expected = [Some(false), None, Some(false)].iter().collect();
        apply_logic_op_arr_scalar(
            &schema,
            &a,
            &ScalarValue::from(false),
            Operator::Lt,
            &expected,
        )
        .unwrap();
    }

    #[test]
    fn lt_eq_op_bool() {
        let (schema, a, b) = bool_test_arrays();
        let expected = [
            Some(true),
            None,
            Some(false),
            None,
            None,
            None,
            Some(true),
            None,
            Some(true),
        ]
        .iter()
        .collect();
        apply_logic_op(&schema, &a, &b, Operator::LtEq, expected).unwrap();
    }

    #[test]
    fn lt_eq_op_bool_scalar() {
        let (schema, a) = scalar_bool_test_array();
        let expected = [Some(true), None, Some(false)].iter().collect();
        apply_logic_op_scalar_arr(
            &schema,
            &ScalarValue::from(true),
            &a,
            Operator::LtEq,
            &expected,
        )
        .unwrap();

        let expected = [Some(true), None, Some(true)].iter().collect();
        apply_logic_op_arr_scalar(
            &schema,
            &a,
            &ScalarValue::from(true),
            Operator::LtEq,
            &expected,
        )
        .unwrap();

        let expected = [Some(true), None, Some(true)].iter().collect();
        apply_logic_op_scalar_arr(
            &schema,
            &ScalarValue::from(false),
            &a,
            Operator::LtEq,
            &expected,
        )
        .unwrap();

        let expected = [Some(false), None, Some(true)].iter().collect();
        apply_logic_op_arr_scalar(
            &schema,
            &a,
            &ScalarValue::from(false),
            Operator::LtEq,
            &expected,
        )
        .unwrap();
    }

    #[test]
    fn gt_op_bool() {
        let (schema, a, b) = bool_test_arrays();
        let expected = [
            Some(false),
            None,
            Some(true),
            None,
            None,
            None,
            Some(false),
            None,
            Some(false),
        ]
        .iter()
        .collect();
        apply_logic_op(&schema, &a, &b, Operator::Gt, expected).unwrap();
    }

    #[test]
    fn gt_op_bool_scalar() {
        let (schema, a) = scalar_bool_test_array();
        let expected = [Some(false), None, Some(true)].iter().collect();
        apply_logic_op_scalar_arr(
            &schema,
            &ScalarValue::from(true),
            &a,
            Operator::Gt,
            &expected,
        )
        .unwrap();

        let expected = [Some(false), None, Some(false)].iter().collect();
        apply_logic_op_arr_scalar(
            &schema,
            &a,
            &ScalarValue::from(true),
            Operator::Gt,
            &expected,
        )
        .unwrap();

        let expected = [Some(false), None, Some(false)].iter().collect();
        apply_logic_op_scalar_arr(
            &schema,
            &ScalarValue::from(false),
            &a,
            Operator::Gt,
            &expected,
        )
        .unwrap();

        let expected = [Some(true), None, Some(false)].iter().collect();
        apply_logic_op_arr_scalar(
            &schema,
            &a,
            &ScalarValue::from(false),
            Operator::Gt,
            &expected,
        )
        .unwrap();
    }

    #[test]
    fn gt_eq_op_bool() {
        let (schema, a, b) = bool_test_arrays();
        let expected = [
            Some(true),
            None,
            Some(true),
            None,
            None,
            None,
            Some(false),
            None,
            Some(true),
        ]
        .iter()
        .collect();
        apply_logic_op(&schema, &a, &b, Operator::GtEq, expected).unwrap();
    }

    #[test]
    fn gt_eq_op_bool_scalar() {
        let (schema, a) = scalar_bool_test_array();
        let expected = [Some(true), None, Some(true)].iter().collect();
        apply_logic_op_scalar_arr(
            &schema,
            &ScalarValue::from(true),
            &a,
            Operator::GtEq,
            &expected,
        )
        .unwrap();

        let expected = [Some(true), None, Some(false)].iter().collect();
        apply_logic_op_arr_scalar(
            &schema,
            &a,
            &ScalarValue::from(true),
            Operator::GtEq,
            &expected,
        )
        .unwrap();

        let expected = [Some(false), None, Some(true)].iter().collect();
        apply_logic_op_scalar_arr(
            &schema,
            &ScalarValue::from(false),
            &a,
            Operator::GtEq,
            &expected,
        )
        .unwrap();

        let expected = [Some(true), None, Some(true)].iter().collect();
        apply_logic_op_arr_scalar(
            &schema,
            &a,
            &ScalarValue::from(false),
            Operator::GtEq,
            &expected,
        )
        .unwrap();
    }

    #[test]
    fn is_distinct_from_op_bool() {
        let (schema, a, b) = bool_test_arrays();
        let expected = [
            Some(false),
            Some(true),
            Some(true),
            Some(true),
            Some(false),
            Some(true),
            Some(true),
            Some(true),
            Some(false),
        ]
        .iter()
        .collect();
        apply_logic_op(&schema, &a, &b, Operator::IsDistinctFrom, expected).unwrap();
    }

    #[test]
    fn is_not_distinct_from_op_bool() {
        let (schema, a, b) = bool_test_arrays();
        let expected = [
            Some(true),
            Some(false),
            Some(false),
            Some(false),
            Some(true),
            Some(false),
            Some(false),
            Some(false),
            Some(true),
        ]
        .iter()
        .collect();
        apply_logic_op(&schema, &a, &b, Operator::IsNotDistinctFrom, expected).unwrap();
    }

    #[test]
    fn relatively_deeply_nested() {
        // Reproducer for https://github.com/apache/arrow-datafusion/issues/419

        // where even relatively shallow binary expressions overflowed
        // the stack in debug builds

        let input: Vec<_> = vec![1, 2, 3, 4, 5].into_iter().map(Some).collect();
        let a: Int32Array = input.iter().collect();

        let batch = RecordBatch::try_from_iter(vec![("a", Arc::new(a) as _)]).unwrap();
        let schema = batch.schema();

        // build a left deep tree ((((a + a) + a) + a ....
        let tree_depth: i32 = 100;
        let expr = (0..tree_depth)
            .into_iter()
            .map(|_| col("a", schema.as_ref()).unwrap())
            .reduce(|l, r| binary_simple(l, Operator::Plus, r, &schema))
            .unwrap();

        let result = expr
            .evaluate(&batch)
            .expect("evaluation")
            .into_array(batch.num_rows());

        let expected: Int32Array = input
            .into_iter()
            .map(|i| i.map(|i| i * tree_depth))
            .collect();
        assert_eq!(result.as_ref(), &expected);
    }

    fn create_decimal_array(
        array: &[Option<i128>],
        precision: usize,
        scale: usize,
    ) -> Result<DecimalArray> {
        let mut decimal_builder = DecimalBuilder::new(array.len(), precision, scale);
        for value in array {
            match value {
                None => {
                    decimal_builder.append_null()?;
                }
                Some(v) => {
                    decimal_builder.append_value(*v)?;
                }
            }
        }
        Ok(decimal_builder.finish())
    }

    #[test]
    fn comparison_decimal_op_test() -> Result<()> {
        let value_i128: i128 = 123;
        let decimal_array = create_decimal_array(
            &[
                Some(value_i128),
                None,
                Some(value_i128 - 1),
                Some(value_i128 + 1),
            ],
            25,
            3,
        )?;
        // eq: array = i128
        let result = eq_decimal_scalar(&decimal_array, value_i128)?;
        assert_eq!(
            BooleanArray::from(vec![Some(true), None, Some(false), Some(false)]),
            result
        );
        // neq: array != i128
        let result = neq_decimal_scalar(&decimal_array, value_i128)?;
        assert_eq!(
            BooleanArray::from(vec![Some(false), None, Some(true), Some(true)]),
            result
        );
        // lt: array < i128
        let result = lt_decimal_scalar(&decimal_array, value_i128)?;
        assert_eq!(
            BooleanArray::from(vec![Some(false), None, Some(true), Some(false)]),
            result
        );
        // lt_eq: array <= i128
        let result = lt_eq_decimal_scalar(&decimal_array, value_i128)?;
        assert_eq!(
            BooleanArray::from(vec![Some(true), None, Some(true), Some(false)]),
            result
        );
        // gt: array > i128
        let result = gt_decimal_scalar(&decimal_array, value_i128)?;
        assert_eq!(
            BooleanArray::from(vec![Some(false), None, Some(false), Some(true)]),
            result
        );
        // gt_eq: array >= i128
        let result = gt_eq_decimal_scalar(&decimal_array, value_i128)?;
        assert_eq!(
            BooleanArray::from(vec![Some(true), None, Some(false), Some(true)]),
            result
        );

        let left_decimal_array = decimal_array;
        let right_decimal_array = create_decimal_array(
            &[
                Some(value_i128 - 1),
                Some(value_i128),
                Some(value_i128 + 1),
                Some(value_i128 + 1),
            ],
            25,
            3,
        )?;
        // eq: left == right
        let result = eq_decimal(&left_decimal_array, &right_decimal_array)?;
        assert_eq!(
            BooleanArray::from(vec![Some(false), None, Some(false), Some(true)]),
            result
        );
        // neq: left != right
        let result = neq_decimal(&left_decimal_array, &right_decimal_array)?;
        assert_eq!(
            BooleanArray::from(vec![Some(true), None, Some(true), Some(false)]),
            result
        );
        // lt: left < right
        let result = lt_decimal(&left_decimal_array, &right_decimal_array)?;
        assert_eq!(
            BooleanArray::from(vec![Some(false), None, Some(true), Some(false)]),
            result
        );
        // lt_eq: left <= right
        let result = lt_eq_decimal(&left_decimal_array, &right_decimal_array)?;
        assert_eq!(
            BooleanArray::from(vec![Some(false), None, Some(true), Some(true)]),
            result
        );
        // gt: left > right
        let result = gt_decimal(&left_decimal_array, &right_decimal_array)?;
        assert_eq!(
            BooleanArray::from(vec![Some(true), None, Some(false), Some(false)]),
            result
        );
        // gt_eq: left >= right
        let result = gt_eq_decimal(&left_decimal_array, &right_decimal_array)?;
        assert_eq!(
            BooleanArray::from(vec![Some(true), None, Some(false), Some(true)]),
            result
        );
        // is_distinct: left distinct right
        let result = is_distinct_from_decimal(&left_decimal_array, &right_decimal_array)?;
        assert_eq!(
            BooleanArray::from(vec![Some(true), Some(true), Some(true), Some(false)]),
            result
        );
        // is_distinct: left distinct right
        let result =
            is_not_distinct_from_decimal(&left_decimal_array, &right_decimal_array)?;
        assert_eq!(
            BooleanArray::from(vec![Some(false), Some(false), Some(false), Some(true)]),
            result
        );
        Ok(())
    }

    #[test]
    fn comparison_decimal_expr_test() -> Result<()> {
        let decimal_scalar = ScalarValue::Decimal128(Some(123_456), 10, 3);
        let schema = Arc::new(Schema::new(vec![Field::new("a", DataType::Int64, true)]));
        // scalar == array
        apply_logic_op_scalar_arr(
            &schema,
            &decimal_scalar,
            &(Arc::new(Int64Array::from(vec![Some(124), None])) as ArrayRef),
            Operator::Eq,
            &BooleanArray::from(vec![Some(false), None]),
        )
        .unwrap();

        // array != scalar
        apply_logic_op_arr_scalar(
            &schema,
            &(Arc::new(Int64Array::from(vec![Some(123), None, Some(1)])) as ArrayRef),
            &decimal_scalar,
            Operator::NotEq,
            &BooleanArray::from(vec![Some(true), None, Some(true)]),
        )
        .unwrap();

        // array < scalar
        apply_logic_op_arr_scalar(
            &schema,
            &(Arc::new(Int64Array::from(vec![Some(123), None, Some(124)])) as ArrayRef),
            &decimal_scalar,
            Operator::Lt,
            &BooleanArray::from(vec![Some(true), None, Some(false)]),
        )
        .unwrap();

        // array > scalar
        apply_logic_op_arr_scalar(
            &schema,
            &(Arc::new(Int64Array::from(vec![Some(123), None, Some(124)])) as ArrayRef),
            &decimal_scalar,
            Operator::Gt,
            &BooleanArray::from(vec![Some(false), None, Some(true)]),
        )
        .unwrap();

        let schema =
            Arc::new(Schema::new(vec![Field::new("a", DataType::Float64, true)]));
        // array == scalar
        apply_logic_op_arr_scalar(
            &schema,
            &(Arc::new(Float64Array::from(vec![Some(123.456), None, Some(123.457)]))
                as ArrayRef),
            &decimal_scalar,
            Operator::Eq,
            &BooleanArray::from(vec![Some(true), None, Some(false)]),
        )
        .unwrap();

        // array <= scalar
        apply_logic_op_arr_scalar(
            &schema,
            &(Arc::new(Float64Array::from(vec![
                Some(123.456),
                None,
                Some(123.457),
                Some(123.45),
            ])) as ArrayRef),
            &decimal_scalar,
            Operator::LtEq,
            &BooleanArray::from(vec![Some(true), None, Some(false), Some(true)]),
        )
        .unwrap();
        // array >= scalar
        apply_logic_op_arr_scalar(
            &schema,
            &(Arc::new(Float64Array::from(vec![
                Some(123.456),
                None,
                Some(123.457),
                Some(123.45),
            ])) as ArrayRef),
            &decimal_scalar,
            Operator::GtEq,
            &BooleanArray::from(vec![Some(true), None, Some(true), Some(false)]),
        )
        .unwrap();

        // compare decimal array with other array type
        let schema = Arc::new(Schema::new(vec![
            Field::new("a", DataType::Int64, true),
            Field::new("b", DataType::Decimal(10, 0), true),
        ]));

        let value: i64 = 123;

        let decimal_array = Arc::new(create_decimal_array(
            &[
                Some(value as i128),
                None,
                Some((value - 1) as i128),
                Some((value + 1) as i128),
            ],
            10,
            0,
        )?) as ArrayRef;

        let int64_array = Arc::new(Int64Array::from(vec![
            Some(value),
            Some(value - 1),
            Some(value),
            Some(value + 1),
        ])) as ArrayRef;

        // eq: int64array == decimal array
        apply_logic_op(
            &schema,
            &int64_array,
            &decimal_array,
            Operator::Eq,
            BooleanArray::from(vec![Some(true), None, Some(false), Some(true)]),
        )
        .unwrap();
        // neq: int64array != decimal array
        apply_logic_op(
            &schema,
            &int64_array,
            &decimal_array,
            Operator::NotEq,
            BooleanArray::from(vec![Some(false), None, Some(true), Some(false)]),
        )
        .unwrap();

        let schema = Arc::new(Schema::new(vec![
            Field::new("a", DataType::Float64, true),
            Field::new("b", DataType::Decimal(10, 2), true),
        ]));

        let value: i128 = 123;
        let decimal_array = Arc::new(create_decimal_array(
            &[
                Some(value as i128), // 1.23
                None,
                Some((value - 1) as i128), // 1.22
                Some((value + 1) as i128), // 1.24
            ],
            10,
            2,
        )?) as ArrayRef;
        let float64_array = Arc::new(Float64Array::from(vec![
            Some(1.23),
            Some(1.22),
            Some(1.23),
            Some(1.24),
        ])) as ArrayRef;
        // lt: float64array < decimal array
        apply_logic_op(
            &schema,
            &float64_array,
            &decimal_array,
            Operator::Lt,
            BooleanArray::from(vec![Some(false), None, Some(false), Some(false)]),
        )
        .unwrap();
        // lt_eq: float64array <= decimal array
        apply_logic_op(
            &schema,
            &float64_array,
            &decimal_array,
            Operator::LtEq,
            BooleanArray::from(vec![Some(true), None, Some(false), Some(true)]),
        )
        .unwrap();
        // gt: float64array > decimal array
        apply_logic_op(
            &schema,
            &float64_array,
            &decimal_array,
            Operator::Gt,
            BooleanArray::from(vec![Some(false), None, Some(true), Some(false)]),
        )
        .unwrap();
        apply_logic_op(
            &schema,
            &float64_array,
            &decimal_array,
            Operator::GtEq,
            BooleanArray::from(vec![Some(true), None, Some(true), Some(true)]),
        )
        .unwrap();
        // is distinct: float64array is distinct decimal array
        // TODO: now we do not refactor the `is distinct or is not distinct` rule of coercion.
        // traced by https://github.com/apache/arrow-datafusion/issues/1590
        // the decimal array will be casted to float64array
        apply_logic_op(
            &schema,
            &float64_array,
            &decimal_array,
            Operator::IsDistinctFrom,
            BooleanArray::from(vec![Some(false), Some(true), Some(true), Some(false)]),
        )
        .unwrap();
        // is not distinct
        apply_logic_op(
            &schema,
            &float64_array,
            &decimal_array,
            Operator::IsNotDistinctFrom,
            BooleanArray::from(vec![Some(true), Some(false), Some(false), Some(true)]),
        )
        .unwrap();

        Ok(())
    }

    #[test]
    fn arithmetic_decimal_op_test() -> Result<()> {
        let value_i128: i128 = 123;
        let left_decimal_array = create_decimal_array(
            &[
                Some(value_i128),
                None,
                Some(value_i128 - 1),
                Some(value_i128 + 1),
            ],
            25,
            3,
        )?;
        let right_decimal_array = create_decimal_array(
            &[
                Some(value_i128),
                Some(value_i128),
                Some(value_i128),
                Some(value_i128),
            ],
            25,
            3,
        )?;
        // add
        let result = add_decimal(&left_decimal_array, &right_decimal_array)?;
        let expect =
            create_decimal_array(&[Some(246), None, Some(245), Some(247)], 25, 3)?;
        assert_eq!(expect, result);
        // subtract
        let result = subtract_decimal(&left_decimal_array, &right_decimal_array)?;
        let expect = create_decimal_array(&[Some(0), None, Some(-1), Some(1)], 25, 3)?;
        assert_eq!(expect, result);
        // multiply
        let result = multiply_decimal(&left_decimal_array, &right_decimal_array)?;
        let expect = create_decimal_array(&[Some(15), None, Some(15), Some(15)], 25, 3)?;
        assert_eq!(expect, result);
        // divide
        let left_decimal_array = create_decimal_array(
            &[Some(1234567), None, Some(1234567), Some(1234567)],
            25,
            3,
        )?;
        let right_decimal_array =
            create_decimal_array(&[Some(10), Some(100), Some(55), Some(-123)], 25, 3)?;
        let result = divide_decimal(&left_decimal_array, &right_decimal_array)?;
        let expect = create_decimal_array(
            &[Some(123456700), None, Some(22446672), Some(-10037130)],
            25,
            3,
        )?;
        assert_eq!(expect, result);
        // modulus
        let result = modulus_decimal(&left_decimal_array, &right_decimal_array)?;
        let expect = create_decimal_array(&[Some(7), None, Some(37), Some(16)], 25, 3)?;
        assert_eq!(expect, result);

        Ok(())
    }

    fn apply_arithmetic_op(
        schema: &SchemaRef,
        left: &ArrayRef,
        right: &ArrayRef,
        op: Operator,
        expected: ArrayRef,
    ) -> Result<()> {
        let arithmetic_op =
            binary_simple(col("a", schema)?, op, col("b", schema)?, schema);
        let data: Vec<ArrayRef> = vec![left.clone(), right.clone()];
        let batch = RecordBatch::try_new(schema.clone(), data)?;
        let result = arithmetic_op.evaluate(&batch)?.into_array(batch.num_rows());

        assert_eq!(result.as_ref(), expected.as_ref());
        Ok(())
    }

    #[test]
    fn arithmetic_decimal_expr_test() -> Result<()> {
        let schema = Arc::new(Schema::new(vec![
            Field::new("a", DataType::Int32, true),
            Field::new("b", DataType::Decimal(10, 2), true),
        ]));
        let value: i128 = 123;
        let decimal_array = Arc::new(create_decimal_array(
            &[
                Some(value as i128), // 1.23
                None,
                Some((value - 1) as i128), // 1.22
                Some((value + 1) as i128), // 1.24
            ],
            10,
            2,
        )?) as ArrayRef;
        let int32_array = Arc::new(Int32Array::from(vec![
            Some(123),
            Some(122),
            Some(123),
            Some(124),
        ])) as ArrayRef;

        // add: Int32array add decimal array
        let expect = Arc::new(create_decimal_array(
            &[Some(12423), None, Some(12422), Some(12524)],
            13,
            2,
        )?) as ArrayRef;
        apply_arithmetic_op(
            &schema,
            &int32_array,
            &decimal_array,
            Operator::Plus,
            expect,
        )
        .unwrap();

        // subtract: decimal array subtract int32 array
        let schema = Arc::new(Schema::new(vec![
            Field::new("b", DataType::Int32, true),
            Field::new("a", DataType::Decimal(10, 2), true),
        ]));
        let expect = Arc::new(create_decimal_array(
            &[Some(-12177), None, Some(-12178), Some(-12276)],
            13,
            2,
        )?) as ArrayRef;
        apply_arithmetic_op(
            &schema,
            &int32_array,
            &decimal_array,
            Operator::Minus,
            expect,
        )
        .unwrap();

        // multiply: decimal array multiply int32 array
        let expect = Arc::new(create_decimal_array(
            &[Some(15129), None, Some(15006), Some(15376)],
            21,
            2,
        )?) as ArrayRef;
        apply_arithmetic_op(
            &schema,
            &int32_array,
            &decimal_array,
            Operator::Multiply,
            expect,
        )
        .unwrap();
        // divide: int32 array divide decimal array
        let schema = Arc::new(Schema::new(vec![
            Field::new("a", DataType::Int32, true),
            Field::new("b", DataType::Decimal(10, 2), true),
        ]));
        let expect = Arc::new(create_decimal_array(
            &[
                Some(10000000000000),
                None,
                Some(10081967213114),
                Some(10000000000000),
            ],
            23,
            11,
        )?) as ArrayRef;
        apply_arithmetic_op(
            &schema,
            &int32_array,
            &decimal_array,
            Operator::Divide,
            expect,
        )
        .unwrap();
        // modulus: int32 array modulus decimal array
        let schema = Arc::new(Schema::new(vec![
            Field::new("a", DataType::Int32, true),
            Field::new("b", DataType::Decimal(10, 2), true),
        ]));
        let expect = Arc::new(create_decimal_array(
            &[Some(000), None, Some(100), Some(000)],
            10,
            2,
        )?) as ArrayRef;
        apply_arithmetic_op(
            &schema,
            &int32_array,
            &decimal_array,
            Operator::Modulo,
            expect,
        )
        .unwrap();

        Ok(())
    }

    #[test]
    fn bitwise_array_test() -> Result<()> {
        let left = Arc::new(Int32Array::from(vec![Some(12), None, Some(11)])) as ArrayRef;
        let right =
            Arc::new(Int32Array::from(vec![Some(1), Some(3), Some(7)])) as ArrayRef;
        let result = bitwise_and(left, right)?;
        let expected = Int32Array::from(vec![Some(0), None, Some(3)]);
        assert_eq!(result.as_ref(), &expected);
        Ok(())
    }

    #[test]
    fn bitwise_scalar_test() -> Result<()> {
        let left = Arc::new(Int32Array::from(vec![Some(12), None, Some(11)])) as ArrayRef;
        let right = ScalarValue::from(3i32);
        let result = bitwise_and_scalar(&left, right).unwrap()?;
        let expected = Int32Array::from(vec![Some(0), None, Some(3)]);
        assert_eq!(result.as_ref(), &expected);
        Ok(())
    }
}<|MERGE_RESOLUTION|>--- conflicted
+++ resolved
@@ -30,9 +30,9 @@
     neq_bool_scalar,
 };
 use arrow::compute::kernels::comparison::{
-<<<<<<< HEAD
     eq_dyn, gt_dyn, gt_eq_dyn, lt_dyn, lt_eq_dyn, neq_dyn,
-=======
+};
+use arrow::compute::kernels::comparison::{
     eq_dyn_bool_scalar, gt_dyn_bool_scalar, gt_eq_dyn_bool_scalar, lt_dyn_bool_scalar,
     lt_eq_dyn_bool_scalar, neq_dyn_bool_scalar,
 };
@@ -43,10 +43,6 @@
 use arrow::compute::kernels::comparison::{
     eq_dyn_utf8_scalar, gt_dyn_utf8_scalar, gt_eq_dyn_utf8_scalar, lt_dyn_utf8_scalar,
     lt_eq_dyn_utf8_scalar, neq_dyn_utf8_scalar,
-};
-use arrow::compute::kernels::comparison::{
-    eq_scalar, gt_eq_scalar, gt_scalar, lt_eq_scalar, lt_scalar, neq_scalar,
->>>>>>> 43ed320a
 };
 use arrow::compute::kernels::comparison::{
     eq_scalar, gt_eq_scalar, gt_scalar, lt_eq_scalar, lt_scalar, neq_scalar,
