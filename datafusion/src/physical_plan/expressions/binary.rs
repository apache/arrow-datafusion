// Licensed to the Apache Software Foundation (ASF) under one
// or more contributor license agreements.  See the NOTICE file
// distributed with this work for additional information
// regarding copyright ownership.  The ASF licenses this file
// to you under the Apache License, Version 2.0 (the
// "License"); you may not use this file except in compliance
// with the License.  You may obtain a copy of the License at
//
//   http://www.apache.org/licenses/LICENSE-2.0
//
// Unless required by applicable law or agreed to in writing,
// software distributed under the License is distributed on an
// "AS IS" BASIS, WITHOUT WARRANTIES OR CONDITIONS OF ANY
// KIND, either express or implied.  See the License for the
// specific language governing permissions and limitations
// under the License.

use std::{any::Any, sync::Arc};

use arrow::array::TimestampMillisecondArray;
use arrow::array::*;
use arrow::compute::kernels::arithmetic::{
    add, divide, divide_scalar, modulus, modulus_scalar, multiply, subtract,
};
use arrow::compute::kernels::boolean::{and_kleene, not, or_kleene};
use arrow::compute::kernels::comparison::{eq, gt, gt_eq, lt, lt_eq, neq};
use arrow::compute::kernels::comparison::{
    eq_bool, eq_bool_scalar, gt_bool, gt_bool_scalar, gt_eq_bool, gt_eq_bool_scalar,
    lt_bool, lt_bool_scalar, lt_eq_bool, lt_eq_bool_scalar, neq_bool, neq_bool_scalar,
};
use arrow::compute::kernels::comparison::{
    eq_scalar, gt_eq_scalar, gt_scalar, lt_eq_scalar, lt_scalar, neq_scalar,
};
use arrow::compute::kernels::comparison::{
    eq_utf8, gt_eq_utf8, gt_utf8, like_utf8, lt_eq_utf8, lt_utf8, neq_utf8, nlike_utf8,
    regexp_is_match_utf8,
};
use arrow::compute::kernels::comparison::{
    eq_utf8_scalar, gt_eq_utf8_scalar, gt_utf8_scalar, like_utf8_scalar,
    lt_eq_utf8_scalar, lt_utf8_scalar, neq_utf8_scalar, nlike_utf8_scalar,
    regexp_is_match_utf8_scalar,
};
use arrow::datatypes::{ArrowNumericType, DataType, Schema, TimeUnit};
use arrow::record_batch::RecordBatch;

use crate::error::{DataFusionError, Result};
use crate::logical_plan::Operator;
use crate::physical_plan::coercion_rule::binary_rule::coerce_types;
use crate::physical_plan::expressions::try_cast;
use crate::physical_plan::{ColumnarValue, PhysicalExpr};
use crate::scalar::ScalarValue;

// Simple (low performance) kernels until optimized kernels are added to arrow
// See https://github.com/apache/arrow-rs/issues/960

fn is_distinct_from_bool(
    left: &BooleanArray,
    right: &BooleanArray,
) -> Result<BooleanArray> {
    // Different from `neq_bool` because `null is distinct from null` is false and not null
    Ok(left
        .iter()
        .zip(right.iter())
        .map(|(left, right)| Some(left != right))
        .collect())
}

fn is_not_distinct_from_bool(
    left: &BooleanArray,
    right: &BooleanArray,
) -> Result<BooleanArray> {
    Ok(left
        .iter()
        .zip(right.iter())
        .map(|(left, right)| Some(left == right))
        .collect())
}

/// Binary expression
#[derive(Debug)]
pub struct BinaryExpr {
    left: Arc<dyn PhysicalExpr>,
    op: Operator,
    right: Arc<dyn PhysicalExpr>,
}

impl BinaryExpr {
    /// Create new binary expression
    pub fn new(
        left: Arc<dyn PhysicalExpr>,
        op: Operator,
        right: Arc<dyn PhysicalExpr>,
    ) -> Self {
        Self { left, op, right }
    }

    /// Get the left side of the binary expression
    pub fn left(&self) -> &Arc<dyn PhysicalExpr> {
        &self.left
    }

    /// Get the right side of the binary expression
    pub fn right(&self) -> &Arc<dyn PhysicalExpr> {
        &self.right
    }

    /// Get the operator for this binary expression
    pub fn op(&self) -> &Operator {
        &self.op
    }
}

impl std::fmt::Display for BinaryExpr {
    fn fmt(&self, f: &mut std::fmt::Formatter) -> std::fmt::Result {
        write!(f, "{} {} {}", self.left, self.op, self.right)
    }
}

/// Invoke a compute kernel on a pair of binary data arrays
macro_rules! compute_utf8_op {
    ($LEFT:expr, $RIGHT:expr, $OP:ident, $DT:ident) => {{
        let ll = $LEFT
            .as_any()
            .downcast_ref::<$DT>()
            .expect("compute_op failed to downcast array");
        let rr = $RIGHT
            .as_any()
            .downcast_ref::<$DT>()
            .expect("compute_op failed to downcast array");
        Ok(Arc::new(paste::expr! {[<$OP _utf8>]}(&ll, &rr)?))
    }};
}

/// Invoke a compute kernel on a data array and a scalar value
macro_rules! compute_utf8_op_scalar {
    ($LEFT:expr, $RIGHT:expr, $OP:ident, $DT:ident) => {{
        let ll = $LEFT
            .as_any()
            .downcast_ref::<$DT>()
            .expect("compute_op failed to downcast array");
        if let ScalarValue::Utf8(Some(string_value)) = $RIGHT {
            Ok(Arc::new(paste::expr! {[<$OP _utf8_scalar>]}(
                &ll,
                &string_value,
            )?))
        } else {
            Err(DataFusionError::Internal(format!(
                "compute_utf8_op_scalar for '{}' failed to cast literal value {}",
                stringify!($OP),
                $RIGHT
            )))
        }
    }};
}

/// Invoke a compute kernel on a boolean data array and a scalar value
macro_rules! compute_bool_op_scalar {
    ($LEFT:expr, $RIGHT:expr, $OP:ident, $DT:ident) => {{
        use std::convert::TryInto;
        let ll = $LEFT
            .as_any()
            .downcast_ref::<$DT>()
            .expect("compute_op failed to downcast array");
        // generate the scalar function name, such as lt_scalar, from the $OP parameter
        // (which could have a value of lt) and the suffix _scalar
        Ok(Arc::new(paste::expr! {[<$OP _bool_scalar>]}(
            &ll,
            $RIGHT.try_into()?,
        )?))
    }};
}

/// Invoke a bool compute kernel on array(s)
macro_rules! compute_bool_op {
    // invoke binary operator
    ($LEFT:expr, $RIGHT:expr, $OP:ident, $DT:ident) => {{
        let ll = $LEFT
            .as_any()
            .downcast_ref::<$DT>()
            .expect("compute_op failed to downcast left side array");
        let rr = $RIGHT
            .as_any()
            .downcast_ref::<$DT>()
            .expect("compute_op failed to downcast right side array");
        Ok(Arc::new(paste::expr! {[<$OP _bool>]}(&ll, &rr)?))
    }};
    // invoke unary operator
    ($OPERAND:expr, $OP:ident, $DT:ident) => {{
        let operand = $OPERAND
            .as_any()
            .downcast_ref::<$DT>()
            .expect("compute_op failed to downcast operant array");
        Ok(Arc::new(paste::expr! {[<$OP _bool>]}(&operand)?))
    }};
}

/// Invoke a compute kernel on a data array and a scalar value
/// LEFT is array, RIGHT is scalar value
macro_rules! compute_op_scalar {
    ($LEFT:expr, $RIGHT:expr, $OP:ident, $DT:ident) => {{
        use std::convert::TryInto;
        let ll = $LEFT
            .as_any()
            .downcast_ref::<$DT>()
            .expect("compute_op failed to downcast array");
        // generate the scalar function name, such as lt_scalar, from the $OP parameter
        // (which could have a value of lt) and the suffix _scalar
        Ok(Arc::new(paste::expr! {[<$OP _scalar>]}(
            &ll,
            $RIGHT.try_into()?,
        )?))
    }};
}

/// Invoke a compute kernel on array(s)
macro_rules! compute_op {
    // invoke binary operator
    ($LEFT:expr, $RIGHT:expr, $OP:ident, $DT:ident) => {{
        let ll = $LEFT
            .as_any()
            .downcast_ref::<$DT>()
            .expect("compute_op failed to downcast array");
        let rr = $RIGHT
            .as_any()
            .downcast_ref::<$DT>()
            .expect("compute_op failed to downcast array");
        Ok(Arc::new($OP(&ll, &rr)?))
    }};
    // invoke unary operator
    ($OPERAND:expr, $OP:ident, $DT:ident) => {{
        let operand = $OPERAND
            .as_any()
            .downcast_ref::<$DT>()
            .expect("compute_op failed to downcast array");
        Ok(Arc::new($OP(&operand)?))
    }};
}

macro_rules! binary_string_array_op_scalar {
    ($LEFT:expr, $RIGHT:expr, $OP:ident) => {{
        let result: Result<Arc<dyn Array>> = match $LEFT.data_type() {
            DataType::Utf8 => compute_utf8_op_scalar!($LEFT, $RIGHT, $OP, StringArray),
            other => Err(DataFusionError::Internal(format!(
                "Data type {:?} not supported for scalar operation '{}' on string array",
                other, stringify!($OP)
            ))),
        };
        Some(result)
    }};
}

macro_rules! binary_string_array_op {
    ($LEFT:expr, $RIGHT:expr, $OP:ident) => {{
        match $LEFT.data_type() {
            DataType::Utf8 => compute_utf8_op!($LEFT, $RIGHT, $OP, StringArray),
            other => Err(DataFusionError::Internal(format!(
                "Data type {:?} not supported for binary operation '{}' on string arrays",
                other, stringify!($OP)
            ))),
        }
    }};
}

/// Invoke a compute kernel on a pair of arrays
/// The binary_primitive_array_op macro only evaluates for primitive types
/// like integers and floats.
macro_rules! binary_primitive_array_op {
    ($LEFT:expr, $RIGHT:expr, $OP:ident) => {{
        match $LEFT.data_type() {
            DataType::Int8 => compute_op!($LEFT, $RIGHT, $OP, Int8Array),
            DataType::Int16 => compute_op!($LEFT, $RIGHT, $OP, Int16Array),
            DataType::Int32 => compute_op!($LEFT, $RIGHT, $OP, Int32Array),
            DataType::Int64 => compute_op!($LEFT, $RIGHT, $OP, Int64Array),
            DataType::UInt8 => compute_op!($LEFT, $RIGHT, $OP, UInt8Array),
            DataType::UInt16 => compute_op!($LEFT, $RIGHT, $OP, UInt16Array),
            DataType::UInt32 => compute_op!($LEFT, $RIGHT, $OP, UInt32Array),
            DataType::UInt64 => compute_op!($LEFT, $RIGHT, $OP, UInt64Array),
            DataType::Float32 => compute_op!($LEFT, $RIGHT, $OP, Float32Array),
            DataType::Float64 => compute_op!($LEFT, $RIGHT, $OP, Float64Array),
            other => Err(DataFusionError::Internal(format!(
                "Data type {:?} not supported for binary operation '{}' on primitive arrays",
                other, stringify!($OP)
            ))),
        }
    }};
}

/// Invoke a compute kernel on an array and a scalar
/// The binary_primitive_array_op_scalar macro only evaluates for primitive
/// types like integers and floats.
macro_rules! binary_primitive_array_op_scalar {
    ($LEFT:expr, $RIGHT:expr, $OP:ident) => {{
        let result: Result<Arc<dyn Array>> = match $LEFT.data_type() {
            DataType::Int8 => compute_op_scalar!($LEFT, $RIGHT, $OP, Int8Array),
            DataType::Int16 => compute_op_scalar!($LEFT, $RIGHT, $OP, Int16Array),
            DataType::Int32 => compute_op_scalar!($LEFT, $RIGHT, $OP, Int32Array),
            DataType::Int64 => compute_op_scalar!($LEFT, $RIGHT, $OP, Int64Array),
            DataType::UInt8 => compute_op_scalar!($LEFT, $RIGHT, $OP, UInt8Array),
            DataType::UInt16 => compute_op_scalar!($LEFT, $RIGHT, $OP, UInt16Array),
            DataType::UInt32 => compute_op_scalar!($LEFT, $RIGHT, $OP, UInt32Array),
            DataType::UInt64 => compute_op_scalar!($LEFT, $RIGHT, $OP, UInt64Array),
            DataType::Float32 => compute_op_scalar!($LEFT, $RIGHT, $OP, Float32Array),
            DataType::Float64 => compute_op_scalar!($LEFT, $RIGHT, $OP, Float64Array),
            other => Err(DataFusionError::Internal(format!(
                "Data type {:?} not supported for scalar operation '{}' on primitive array",
                other, stringify!($OP)
            ))),
        };
        Some(result)
    }};
}

/// The binary_array_op_scalar macro includes types that extend beyond the primitive,
/// such as Utf8 strings.
#[macro_export]
macro_rules! binary_array_op_scalar {
    ($LEFT:expr, $RIGHT:expr, $OP:ident) => {{
        let result: Result<Arc<dyn Array>> = match $LEFT.data_type() {
            // DataType::Decimal(_,_) => {
            //
            // }
            DataType::Int8 => compute_op_scalar!($LEFT, $RIGHT, $OP, Int8Array),
            DataType::Int16 => compute_op_scalar!($LEFT, $RIGHT, $OP, Int16Array),
            DataType::Int32 => compute_op_scalar!($LEFT, $RIGHT, $OP, Int32Array),
            DataType::Int64 => compute_op_scalar!($LEFT, $RIGHT, $OP, Int64Array),
            DataType::UInt8 => compute_op_scalar!($LEFT, $RIGHT, $OP, UInt8Array),
            DataType::UInt16 => compute_op_scalar!($LEFT, $RIGHT, $OP, UInt16Array),
            DataType::UInt32 => compute_op_scalar!($LEFT, $RIGHT, $OP, UInt32Array),
            DataType::UInt64 => compute_op_scalar!($LEFT, $RIGHT, $OP, UInt64Array),
            DataType::Float32 => compute_op_scalar!($LEFT, $RIGHT, $OP, Float32Array),
            DataType::Float64 => compute_op_scalar!($LEFT, $RIGHT, $OP, Float64Array),
            DataType::Utf8 => compute_utf8_op_scalar!($LEFT, $RIGHT, $OP, StringArray),
            DataType::Timestamp(TimeUnit::Nanosecond, _) => {
                compute_op_scalar!($LEFT, $RIGHT, $OP, TimestampNanosecondArray)
            }
            DataType::Timestamp(TimeUnit::Microsecond, _) => {
                compute_op_scalar!($LEFT, $RIGHT, $OP, TimestampMicrosecondArray)
            }
            DataType::Timestamp(TimeUnit::Millisecond, _) => {
                compute_op_scalar!($LEFT, $RIGHT, $OP, TimestampMillisecondArray)
            }
            DataType::Timestamp(TimeUnit::Second, _) => {
                compute_op_scalar!($LEFT, $RIGHT, $OP, TimestampSecondArray)
            }
            DataType::Date32 => {
                compute_op_scalar!($LEFT, $RIGHT, $OP, Date32Array)
            }
            DataType::Date64 => {
                compute_op_scalar!($LEFT, $RIGHT, $OP, Date64Array)
            }
            DataType::Boolean => compute_bool_op_scalar!($LEFT, $RIGHT, $OP, BooleanArray),
            other => Err(DataFusionError::Internal(format!(
                "Data type {:?} not supported for scalar operation '{}' on dyn array",
                other, stringify!($OP)
            ))),
        };
        Some(result)
    }};
}

/// The binary_array_op macro includes types that extend beyond the primitive,
/// such as Utf8 strings.
#[macro_export]
macro_rules! binary_array_op {
    ($LEFT:expr, $RIGHT:expr, $OP:ident) => {{
        match $LEFT.data_type() {
            DataType::Int8 => compute_op!($LEFT, $RIGHT, $OP, Int8Array),
            DataType::Int16 => compute_op!($LEFT, $RIGHT, $OP, Int16Array),
            DataType::Int32 => compute_op!($LEFT, $RIGHT, $OP, Int32Array),
            DataType::Int64 => compute_op!($LEFT, $RIGHT, $OP, Int64Array),
            DataType::UInt8 => compute_op!($LEFT, $RIGHT, $OP, UInt8Array),
            DataType::UInt16 => compute_op!($LEFT, $RIGHT, $OP, UInt16Array),
            DataType::UInt32 => compute_op!($LEFT, $RIGHT, $OP, UInt32Array),
            DataType::UInt64 => compute_op!($LEFT, $RIGHT, $OP, UInt64Array),
            DataType::Float32 => compute_op!($LEFT, $RIGHT, $OP, Float32Array),
            DataType::Float64 => compute_op!($LEFT, $RIGHT, $OP, Float64Array),
            DataType::Utf8 => compute_utf8_op!($LEFT, $RIGHT, $OP, StringArray),
            DataType::Timestamp(TimeUnit::Nanosecond, _) => {
                compute_op!($LEFT, $RIGHT, $OP, TimestampNanosecondArray)
            }
            DataType::Timestamp(TimeUnit::Microsecond, _) => {
                compute_op!($LEFT, $RIGHT, $OP, TimestampMicrosecondArray)
            }
            DataType::Timestamp(TimeUnit::Millisecond, _) => {
                compute_op!($LEFT, $RIGHT, $OP, TimestampMillisecondArray)
            }
            DataType::Timestamp(TimeUnit::Second, _) => {
                compute_op!($LEFT, $RIGHT, $OP, TimestampSecondArray)
            }
            DataType::Date32 => {
                compute_op!($LEFT, $RIGHT, $OP, Date32Array)
            }
            DataType::Date64 => {
                compute_op!($LEFT, $RIGHT, $OP, Date64Array)
            }
            DataType::Boolean => compute_bool_op!($LEFT, $RIGHT, $OP, BooleanArray),
            other => Err(DataFusionError::Internal(format!(
                "Data type {:?} not supported for binary operation '{}' on dyn arrays",
                other, stringify!($OP)
            ))),
        }
    }};
}

/// Invoke a boolean kernel on a pair of arrays
macro_rules! boolean_op {
    ($LEFT:expr, $RIGHT:expr, $OP:ident) => {{
        let ll = $LEFT
            .as_any()
            .downcast_ref::<BooleanArray>()
            .expect("boolean_op failed to downcast array");
        let rr = $RIGHT
            .as_any()
            .downcast_ref::<BooleanArray>()
            .expect("boolean_op failed to downcast array");
        Ok(Arc::new($OP(&ll, &rr)?))
    }};
}

macro_rules! binary_string_array_flag_op {
    ($LEFT:expr, $RIGHT:expr, $OP:ident, $NOT:expr, $FLAG:expr) => {{
        match $LEFT.data_type() {
            DataType::Utf8 => {
                compute_utf8_flag_op!($LEFT, $RIGHT, $OP, StringArray, $NOT, $FLAG)
            }
            DataType::LargeUtf8 => {
                compute_utf8_flag_op!($LEFT, $RIGHT, $OP, LargeStringArray, $NOT, $FLAG)
            }
            other => Err(DataFusionError::Internal(format!(
                "Data type {:?} not supported for binary_string_array_flag_op operation '{}' on string array",
                other, stringify!($OP)
            ))),
        }
    }};
}

/// Invoke a compute kernel on a pair of binary data arrays with flags
macro_rules! compute_utf8_flag_op {
    ($LEFT:expr, $RIGHT:expr, $OP:ident, $ARRAYTYPE:ident, $NOT:expr, $FLAG:expr) => {{
        let ll = $LEFT
            .as_any()
            .downcast_ref::<$ARRAYTYPE>()
            .expect("compute_utf8_flag_op failed to downcast array");
        let rr = $RIGHT
            .as_any()
            .downcast_ref::<$ARRAYTYPE>()
            .expect("compute_utf8_flag_op failed to downcast array");

        let flag = if $FLAG {
            Some($ARRAYTYPE::from(vec!["i"; ll.len()]))
        } else {
            None
        };
        let mut array = paste::expr! {[<$OP _utf8>]}(&ll, &rr, flag.as_ref())?;
        if $NOT {
            array = not(&array).unwrap();
        }
        Ok(Arc::new(array))
    }};
}

macro_rules! binary_string_array_flag_op_scalar {
    ($LEFT:expr, $RIGHT:expr, $OP:ident, $NOT:expr, $FLAG:expr) => {{
        let result: Result<Arc<dyn Array>> = match $LEFT.data_type() {
            DataType::Utf8 => {
                compute_utf8_flag_op_scalar!($LEFT, $RIGHT, $OP, StringArray, $NOT, $FLAG)
            }
            DataType::LargeUtf8 => {
                compute_utf8_flag_op_scalar!($LEFT, $RIGHT, $OP, LargeStringArray, $NOT, $FLAG)
            }
            other => Err(DataFusionError::Internal(format!(
                "Data type {:?} not supported for binary_string_array_flag_op_scalar operation '{}' on string array",
                other, stringify!($OP)
            ))),
        };
        Some(result)
    }};
}

/// Invoke a compute kernel on a data array and a scalar value with flag
macro_rules! compute_utf8_flag_op_scalar {
    ($LEFT:expr, $RIGHT:expr, $OP:ident, $ARRAYTYPE:ident, $NOT:expr, $FLAG:expr) => {{
        let ll = $LEFT
            .as_any()
            .downcast_ref::<$ARRAYTYPE>()
            .expect("compute_utf8_flag_op_scalar failed to downcast array");

        if let ScalarValue::Utf8(Some(string_value)) = $RIGHT {
            let flag = if $FLAG { Some("i") } else { None };
            let mut array =
                paste::expr! {[<$OP _utf8_scalar>]}(&ll, &string_value, flag)?;
            if $NOT {
                array = not(&array).unwrap();
            }
            Ok(Arc::new(array))
        } else {
            Err(DataFusionError::Internal(format!(
                "compute_utf8_flag_op_scalar failed to cast literal value {} for operation '{}'",
                $RIGHT, stringify!($OP)
            )))
        }
    }};
}

<<<<<<< HEAD
=======
/// Coercion rules for all binary operators. Returns the output type
/// of applying `op` to an argument of `lhs_type` and `rhs_type`.
fn common_binary_type(
    lhs_type: &DataType,
    op: &Operator,
    rhs_type: &DataType,
) -> Result<DataType> {
    // This result MUST be compatible with `binary_coerce`
    let result = match op {
        Operator::And | Operator::Or => match (lhs_type, rhs_type) {
            // logical binary boolean operators can only be evaluated in bools
            (DataType::Boolean, DataType::Boolean) => Some(DataType::Boolean),
            _ => None,
        },
        // logical equality operators have their own rules, and always return a boolean
        Operator::Eq | Operator::NotEq => eq_coercion(lhs_type, rhs_type),
        // "like" operators operate on strings and always return a boolean
        Operator::Like | Operator::NotLike => like_coercion(lhs_type, rhs_type),
        // order-comparison operators have their own rules
        Operator::Lt | Operator::Gt | Operator::GtEq | Operator::LtEq => {
            order_coercion(lhs_type, rhs_type)
        }
        // for math expressions, the final value of the coercion is also the return type
        // because coercion favours higher information types
        Operator::Plus
        | Operator::Minus
        | Operator::Modulo
        | Operator::Divide
        | Operator::Multiply => numerical_coercion(lhs_type, rhs_type),
        Operator::RegexMatch
        | Operator::RegexIMatch
        | Operator::RegexNotMatch
        | Operator::RegexNotIMatch => string_coercion(lhs_type, rhs_type),
        Operator::IsDistinctFrom | Operator::IsNotDistinctFrom => {
            eq_coercion(lhs_type, rhs_type)
        }
    };

    // re-write the error message of failed coercions to include the operator's information
    match result {
        None => {
            Err(DataFusionError::Plan(
            format!(
                "'{:?} {} {:?}' can't be evaluated because there isn't a common type to coerce the types to",
                lhs_type, op, rhs_type
            ),
        ))
        },
        Some(t) => Ok(t)
    }
}

>>>>>>> 233ed7d5
/// Returns the return type of a binary operator or an error when the binary operator cannot
/// perform the computation between the argument's types, even after type coercion.
///
/// This function makes some assumptions about the underlying available computations.
pub fn binary_operator_data_type(
    lhs_type: &DataType,
    op: &Operator,
    rhs_type: &DataType,
) -> Result<DataType> {
    // validate that it is possible to perform the operation on incoming types.
    // (or the return datatype cannot be inferred)
    let result_type = coerce_types(lhs_type, op, rhs_type)?;

    match op {
        // operators that return a boolean
        Operator::Eq
        | Operator::NotEq
        | Operator::And
        | Operator::Or
        | Operator::Like
        | Operator::NotLike
        | Operator::Lt
        | Operator::Gt
        | Operator::GtEq
        | Operator::LtEq
        | Operator::RegexMatch
        | Operator::RegexIMatch
        | Operator::RegexNotMatch
        | Operator::RegexNotIMatch
        | Operator::IsDistinctFrom
        | Operator::IsNotDistinctFrom => Ok(DataType::Boolean),
        // math operations return the same value as the common coerced type
        Operator::Plus
        | Operator::Minus
        | Operator::Divide
        | Operator::Multiply
        | Operator::Modulo => Ok(result_type),
    }
}

impl PhysicalExpr for BinaryExpr {
    /// Return a reference to Any that can be used for downcasting
    fn as_any(&self) -> &dyn Any {
        self
    }

    fn data_type(&self, input_schema: &Schema) -> Result<DataType> {
        binary_operator_data_type(
            &self.left.data_type(input_schema)?,
            &self.op,
            &self.right.data_type(input_schema)?,
        )
    }

    fn nullable(&self, input_schema: &Schema) -> Result<bool> {
        Ok(self.left.nullable(input_schema)? || self.right.nullable(input_schema)?)
    }

    fn evaluate(&self, batch: &RecordBatch) -> Result<ColumnarValue> {
        let left_value = self.left.evaluate(batch)?;
        let right_value = self.right.evaluate(batch)?;
        let left_data_type = left_value.data_type();
        let right_data_type = right_value.data_type();

        if left_data_type != right_data_type {
            return Err(DataFusionError::Internal(format!(
                "Cannot evaluate binary expression {:?} with types {:?} and {:?}",
                self.op, left_data_type, right_data_type
            )));
        }

        // Attempt to use special kernels if one input is scalar and the other is an array
        let scalar_result = match (&left_value, &right_value) {
            (ColumnarValue::Array(array), ColumnarValue::Scalar(scalar)) => {
                // if left is array and right is literal - use scalar operations
                self.evaluate_array_scalar(array, scalar)?
            }
            (ColumnarValue::Scalar(scalar), ColumnarValue::Array(array)) => {
                // if right is literal and left is array - reverse operator and parameters
                self.evaluate_scalar_array(scalar, array)?
            }
            (_, _) => None, // default to array implementation
        };

        if let Some(result) = scalar_result {
            return result.map(|a| ColumnarValue::Array(a));
        }

        // if both arrays or both literals - extract arrays and continue execution
        let (left, right) = (
            left_value.into_array(batch.num_rows()),
            right_value.into_array(batch.num_rows()),
        );
        self.evaluate_with_resolved_args(left, &left_data_type, right, &right_data_type)
            .map(|a| ColumnarValue::Array(a))
    }
}

impl BinaryExpr {
    /// Evaluate the expression of the left input is an array and
    /// right is literal - use scalar operations
    fn evaluate_array_scalar(
        &self,
        array: &ArrayRef,
        scalar: &ScalarValue,
    ) -> Result<Option<Result<ArrayRef>>> {
        let scalar_result = match &self.op {
            Operator::Lt => binary_array_op_scalar!(array, scalar.clone(), lt),
            Operator::LtEq => {
                binary_array_op_scalar!(array, scalar.clone(), lt_eq)
            }
            Operator::Gt => binary_array_op_scalar!(array, scalar.clone(), gt),
            Operator::GtEq => {
                binary_array_op_scalar!(array, scalar.clone(), gt_eq)
            }
            Operator::Eq => binary_array_op_scalar!(array, scalar.clone(), eq),
            Operator::NotEq => {
                binary_array_op_scalar!(array, scalar.clone(), neq)
            }
            Operator::Like => {
                binary_string_array_op_scalar!(array, scalar.clone(), like)
            }
            Operator::NotLike => {
                binary_string_array_op_scalar!(array, scalar.clone(), nlike)
            }
            Operator::Divide => {
                binary_primitive_array_op_scalar!(array, scalar.clone(), divide)
            }
            Operator::Modulo => {
                binary_primitive_array_op_scalar!(array, scalar.clone(), modulus)
            }
            Operator::RegexMatch => binary_string_array_flag_op_scalar!(
                array,
                scalar.clone(),
                regexp_is_match,
                false,
                false
            ),
            Operator::RegexIMatch => binary_string_array_flag_op_scalar!(
                array,
                scalar.clone(),
                regexp_is_match,
                false,
                true
            ),
            Operator::RegexNotMatch => binary_string_array_flag_op_scalar!(
                array,
                scalar.clone(),
                regexp_is_match,
                true,
                false
            ),
            Operator::RegexNotIMatch => binary_string_array_flag_op_scalar!(
                array,
                scalar.clone(),
                regexp_is_match,
                true,
                true
            ),
            // if scalar operation is not supported - fallback to array implementation
            _ => None,
        };

        Ok(scalar_result)
    }

    /// Evaluate the expression if the left input is a literal and the
    /// right is an array - reverse operator and parameters
    fn evaluate_scalar_array(
        &self,
        scalar: &ScalarValue,
        array: &ArrayRef,
    ) -> Result<Option<Result<ArrayRef>>> {
        let scalar_result = match &self.op {
            // '<' reverse to '>='
            Operator::Lt => binary_array_op_scalar!(array, scalar.clone(), gt_eq),
            // '<=' reverse to '>'
            Operator::LtEq => {
                binary_array_op_scalar!(array, scalar.clone(), gt)
            }
            // '>' reverse to '<='
            Operator::Gt => binary_array_op_scalar!(array, scalar.clone(), lt_eq),
            // '>=' reverse to '<'
            Operator::GtEq => {
                binary_array_op_scalar!(array, scalar.clone(), lt)
            }
            Operator::Eq => binary_array_op_scalar!(array, scalar.clone(), eq),
            Operator::NotEq => {
                binary_array_op_scalar!(array, scalar.clone(), neq)
            }
            // if scalar operation is not supported - fallback to array implementation
            _ => None,
        };
        Ok(scalar_result)
    }

    fn evaluate_with_resolved_args(
        &self,
        left: Arc<dyn Array>,
        left_data_type: &DataType,
        right: Arc<dyn Array>,
        right_data_type: &DataType,
    ) -> Result<ArrayRef> {
        match &self.op {
            Operator::Like => binary_string_array_op!(left, right, like),
            Operator::NotLike => binary_string_array_op!(left, right, nlike),
            Operator::Lt => binary_array_op!(left, right, lt),
            Operator::LtEq => binary_array_op!(left, right, lt_eq),
            Operator::Gt => binary_array_op!(left, right, gt),
            Operator::GtEq => binary_array_op!(left, right, gt_eq),
            Operator::Eq => binary_array_op!(left, right, eq),
            Operator::NotEq => binary_array_op!(left, right, neq),
            Operator::IsDistinctFrom => binary_array_op!(left, right, is_distinct_from),
            Operator::IsNotDistinctFrom => {
                binary_array_op!(left, right, is_not_distinct_from)
            }
            Operator::Plus => binary_primitive_array_op!(left, right, add),
            Operator::Minus => binary_primitive_array_op!(left, right, subtract),
            Operator::Multiply => binary_primitive_array_op!(left, right, multiply),
            Operator::Divide => binary_primitive_array_op!(left, right, divide),
            Operator::Modulo => binary_primitive_array_op!(left, right, modulus),
            Operator::And => {
                if left_data_type == &DataType::Boolean {
                    boolean_op!(left, right, and_kleene)
                } else {
                    return Err(DataFusionError::Internal(format!(
                        "Cannot evaluate binary expression {:?} with types {:?} and {:?}",
                        self.op,
                        left.data_type(),
                        right.data_type()
                    )));
                }
            }
            Operator::Or => {
                if left_data_type == &DataType::Boolean {
                    boolean_op!(left, right, or_kleene)
                } else {
                    return Err(DataFusionError::Internal(format!(
                        "Cannot evaluate binary expression {:?} with types {:?} and {:?}",
                        self.op, left_data_type, right_data_type
                    )));
                }
            }
            Operator::RegexMatch => {
                binary_string_array_flag_op!(left, right, regexp_is_match, false, false)
            }
            Operator::RegexIMatch => {
                binary_string_array_flag_op!(left, right, regexp_is_match, false, true)
            }
            Operator::RegexNotMatch => {
                binary_string_array_flag_op!(left, right, regexp_is_match, true, false)
            }
            Operator::RegexNotIMatch => {
                binary_string_array_flag_op!(left, right, regexp_is_match, true, true)
            }
        }
    }
}

fn is_distinct_from<T>(
    left: &PrimitiveArray<T>,
    right: &PrimitiveArray<T>,
) -> Result<BooleanArray>
where
    T: ArrowNumericType,
{
    Ok(left
        .iter()
        .zip(right.iter())
        .map(|(x, y)| Some(x != y))
        .collect())
}

fn is_distinct_from_utf8<OffsetSize: StringOffsetSizeTrait>(
    left: &GenericStringArray<OffsetSize>,
    right: &GenericStringArray<OffsetSize>,
) -> Result<BooleanArray> {
    Ok(left
        .iter()
        .zip(right.iter())
        .map(|(x, y)| Some(x != y))
        .collect())
}

fn is_not_distinct_from<T>(
    left: &PrimitiveArray<T>,
    right: &PrimitiveArray<T>,
) -> Result<BooleanArray>
where
    T: ArrowNumericType,
{
    Ok(left
        .iter()
        .zip(right.iter())
        .map(|(x, y)| Some(x == y))
        .collect())
}

fn is_not_distinct_from_utf8<OffsetSize: StringOffsetSizeTrait>(
    left: &GenericStringArray<OffsetSize>,
    right: &GenericStringArray<OffsetSize>,
) -> Result<BooleanArray> {
    Ok(left
        .iter()
        .zip(right.iter())
        .map(|(x, y)| Some(x == y))
        .collect())
}

/// return two physical expressions that are optionally coerced to a
/// common type that the binary operator supports.
fn binary_cast(
    lhs: Arc<dyn PhysicalExpr>,
    op: &Operator,
    rhs: Arc<dyn PhysicalExpr>,
    input_schema: &Schema,
) -> Result<(Arc<dyn PhysicalExpr>, Arc<dyn PhysicalExpr>)> {
    let lhs_type = &lhs.data_type(input_schema)?;
    let rhs_type = &rhs.data_type(input_schema)?;

    let result_type = coerce_types(lhs_type, op, rhs_type)?;

    Ok((
        try_cast(lhs, input_schema, result_type.clone())?,
        try_cast(rhs, input_schema, result_type)?,
    ))
}

/// Create a binary expression whose arguments are correctly coerced.
/// This function errors if it is not possible to coerce the arguments
/// to computational types supported by the operator.
pub fn binary(
    lhs: Arc<dyn PhysicalExpr>,
    op: Operator,
    rhs: Arc<dyn PhysicalExpr>,
    input_schema: &Schema,
) -> Result<Arc<dyn PhysicalExpr>> {
    let (l, r) = binary_cast(lhs, &op, rhs, input_schema)?;
    Ok(Arc::new(BinaryExpr::new(l, op, r)))
}

#[cfg(test)]
mod tests {
    use arrow::datatypes::{ArrowNumericType, Field, Int32Type, SchemaRef};
    use arrow::util::display::array_value_to_string;

    use super::*;
    use crate::error::Result;
    use crate::physical_plan::expressions::{col, lit};

    // Create a binary expression without coercion. Used here when we do not want to coerce the expressions
    // to valid types. Usage can result in an execution (after plan) error.
    fn binary_simple(
        l: Arc<dyn PhysicalExpr>,
        op: Operator,
        r: Arc<dyn PhysicalExpr>,
        input_schema: &Schema,
    ) -> Arc<dyn PhysicalExpr> {
        binary(l, op, r, input_schema).unwrap()
    }

    #[test]
    fn binary_comparison() -> Result<()> {
        let schema = Schema::new(vec![
            Field::new("a", DataType::Int32, false),
            Field::new("b", DataType::Int32, false),
        ]);
        let a = Int32Array::from(vec![1, 2, 3, 4, 5]);
        let b = Int32Array::from(vec![1, 2, 4, 8, 16]);

        // expression: "a < b"
        let lt = binary_simple(
            col("a", &schema)?,
            Operator::Lt,
            col("b", &schema)?,
            &schema,
        );
        let batch =
            RecordBatch::try_new(Arc::new(schema), vec![Arc::new(a), Arc::new(b)])?;

        let result = lt.evaluate(&batch)?.into_array(batch.num_rows());
        assert_eq!(result.len(), 5);

        let expected = vec![false, false, true, true, true];
        let result = result
            .as_any()
            .downcast_ref::<BooleanArray>()
            .expect("failed to downcast to BooleanArray");
        for (i, &expected_item) in expected.iter().enumerate().take(5) {
            assert_eq!(result.value(i), expected_item);
        }

        Ok(())
    }

    #[test]
    fn binary_nested() -> Result<()> {
        let schema = Schema::new(vec![
            Field::new("a", DataType::Int32, false),
            Field::new("b", DataType::Int32, false),
        ]);
        let a = Int32Array::from(vec![2, 4, 6, 8, 10]);
        let b = Int32Array::from(vec![2, 5, 4, 8, 8]);

        // expression: "a < b OR a == b"
        let expr = binary_simple(
            binary_simple(
                col("a", &schema)?,
                Operator::Lt,
                col("b", &schema)?,
                &schema,
            ),
            Operator::Or,
            binary_simple(
                col("a", &schema)?,
                Operator::Eq,
                col("b", &schema)?,
                &schema,
            ),
            &schema,
        );
        let batch =
            RecordBatch::try_new(Arc::new(schema), vec![Arc::new(a), Arc::new(b)])?;

        assert_eq!("a@0 < b@1 OR a@0 = b@1", format!("{}", expr));

        let result = expr.evaluate(&batch)?.into_array(batch.num_rows());
        assert_eq!(result.len(), 5);

        let expected = vec![true, true, false, true, false];
        let result = result
            .as_any()
            .downcast_ref::<BooleanArray>()
            .expect("failed to downcast to BooleanArray");
        for (i, &expected_item) in expected.iter().enumerate().take(5) {
            assert_eq!(result.value(i), expected_item);
        }

        Ok(())
    }

    // runs an end-to-end test of physical type coercion:
    // 1. construct a record batch with two columns of type A and B
    //  (*_ARRAY is the Rust Arrow array type, and *_TYPE is the DataType of the elements)
    // 2. construct a physical expression of A OP B
    // 3. evaluate the expression
    // 4. verify that the resulting expression is of type C
    // 5. verify that the results of evaluation are $VEC
    macro_rules! test_coercion {
        ($A_ARRAY:ident, $A_TYPE:expr, $A_VEC:expr, $B_ARRAY:ident, $B_TYPE:expr, $B_VEC:expr, $OP:expr, $C_ARRAY:ident, $C_TYPE:expr, $VEC:expr) => {{
            let schema = Schema::new(vec![
                Field::new("a", $A_TYPE, false),
                Field::new("b", $B_TYPE, false),
            ]);
            let a = $A_ARRAY::from($A_VEC);
            let b = $B_ARRAY::from($B_VEC);

            // verify that we can construct the expression
            let expression =
                binary(col("a", &schema)?, $OP, col("b", &schema)?, &schema)?;
            let batch = RecordBatch::try_new(
                Arc::new(schema.clone()),
                vec![Arc::new(a), Arc::new(b)],
            )?;

            // verify that the expression's type is correct
            assert_eq!(expression.data_type(&schema)?, $C_TYPE);

            // compute
            let result = expression.evaluate(&batch)?.into_array(batch.num_rows());

            // verify that the array's data_type is correct
            assert_eq!(*result.data_type(), $C_TYPE);

            // verify that the data itself is downcastable
            let result = result
                .as_any()
                .downcast_ref::<$C_ARRAY>()
                .expect("failed to downcast");
            // verify that the result itself is correct
            for (i, x) in $VEC.iter().enumerate() {
                assert_eq!(result.value(i), *x);
            }
        }};
    }

    #[test]
    fn test_type_coersion() -> Result<()> {
        test_coercion!(
            Int32Array,
            DataType::Int32,
            vec![1i32, 2i32],
            UInt32Array,
            DataType::UInt32,
            vec![1u32, 2u32],
            Operator::Plus,
            Int32Array,
            DataType::Int32,
            vec![2i32, 4i32]
        );
        test_coercion!(
            Int32Array,
            DataType::Int32,
            vec![1i32],
            UInt16Array,
            DataType::UInt16,
            vec![1u16],
            Operator::Plus,
            Int32Array,
            DataType::Int32,
            vec![2i32]
        );
        test_coercion!(
            Float32Array,
            DataType::Float32,
            vec![1f32],
            UInt16Array,
            DataType::UInt16,
            vec![1u16],
            Operator::Plus,
            Float32Array,
            DataType::Float32,
            vec![2f32]
        );
        test_coercion!(
            Float32Array,
            DataType::Float32,
            vec![2f32],
            UInt16Array,
            DataType::UInt16,
            vec![1u16],
            Operator::Multiply,
            Float32Array,
            DataType::Float32,
            vec![2f32]
        );
        test_coercion!(
            StringArray,
            DataType::Utf8,
            vec!["hello world", "world"],
            StringArray,
            DataType::Utf8,
            vec!["%hello%", "%hello%"],
            Operator::Like,
            BooleanArray,
            DataType::Boolean,
            vec![true, false]
        );
        test_coercion!(
            StringArray,
            DataType::Utf8,
            vec!["1994-12-13", "1995-01-26"],
            Date32Array,
            DataType::Date32,
            vec![9112, 9156],
            Operator::Eq,
            BooleanArray,
            DataType::Boolean,
            vec![true, true]
        );
        test_coercion!(
            StringArray,
            DataType::Utf8,
            vec!["1994-12-13", "1995-01-26"],
            Date32Array,
            DataType::Date32,
            vec![9113, 9154],
            Operator::Lt,
            BooleanArray,
            DataType::Boolean,
            vec![true, false]
        );
        test_coercion!(
            StringArray,
            DataType::Utf8,
            vec!["1994-12-13T12:34:56", "1995-01-26T01:23:45"],
            Date64Array,
            DataType::Date64,
            vec![787322096000, 791083425000],
            Operator::Eq,
            BooleanArray,
            DataType::Boolean,
            vec![true, true]
        );
        test_coercion!(
            StringArray,
            DataType::Utf8,
            vec!["1994-12-13T12:34:56", "1995-01-26T01:23:45"],
            Date64Array,
            DataType::Date64,
            vec![787322096001, 791083424999],
            Operator::Lt,
            BooleanArray,
            DataType::Boolean,
            vec![true, false]
        );
        test_coercion!(
            StringArray,
            DataType::Utf8,
            vec!["abc"; 5],
            StringArray,
            DataType::Utf8,
            vec!["^a", "^A", "(b|d)", "(B|D)", "^(b|c)"],
            Operator::RegexMatch,
            BooleanArray,
            DataType::Boolean,
            vec![true, false, true, false, false]
        );
        test_coercion!(
            StringArray,
            DataType::Utf8,
            vec!["abc"; 5],
            StringArray,
            DataType::Utf8,
            vec!["^a", "^A", "(b|d)", "(B|D)", "^(b|c)"],
            Operator::RegexIMatch,
            BooleanArray,
            DataType::Boolean,
            vec![true, true, true, true, false]
        );
        test_coercion!(
            StringArray,
            DataType::Utf8,
            vec!["abc"; 5],
            StringArray,
            DataType::Utf8,
            vec!["^a", "^A", "(b|d)", "(B|D)", "^(b|c)"],
            Operator::RegexNotMatch,
            BooleanArray,
            DataType::Boolean,
            vec![false, true, false, true, true]
        );
        test_coercion!(
            StringArray,
            DataType::Utf8,
            vec!["abc"; 5],
            StringArray,
            DataType::Utf8,
            vec!["^a", "^A", "(b|d)", "(B|D)", "^(b|c)"],
            Operator::RegexNotIMatch,
            BooleanArray,
            DataType::Boolean,
            vec![false, false, false, false, true]
        );
        test_coercion!(
            LargeStringArray,
            DataType::LargeUtf8,
            vec!["abc"; 5],
            LargeStringArray,
            DataType::LargeUtf8,
            vec!["^a", "^A", "(b|d)", "(B|D)", "^(b|c)"],
            Operator::RegexMatch,
            BooleanArray,
            DataType::Boolean,
            vec![true, false, true, false, false]
        );
        test_coercion!(
            LargeStringArray,
            DataType::LargeUtf8,
            vec!["abc"; 5],
            LargeStringArray,
            DataType::LargeUtf8,
            vec!["^a", "^A", "(b|d)", "(B|D)", "^(b|c)"],
            Operator::RegexIMatch,
            BooleanArray,
            DataType::Boolean,
            vec![true, true, true, true, false]
        );
        test_coercion!(
            LargeStringArray,
            DataType::LargeUtf8,
            vec!["abc"; 5],
            LargeStringArray,
            DataType::LargeUtf8,
            vec!["^a", "^A", "(b|d)", "(B|D)", "^(b|c)"],
            Operator::RegexNotMatch,
            BooleanArray,
            DataType::Boolean,
            vec![false, true, false, true, true]
        );
        test_coercion!(
            LargeStringArray,
            DataType::LargeUtf8,
            vec!["abc"; 5],
            LargeStringArray,
            DataType::LargeUtf8,
            vec!["^a", "^A", "(b|d)", "(B|D)", "^(b|c)"],
            Operator::RegexNotIMatch,
            BooleanArray,
            DataType::Boolean,
            vec![false, false, false, false, true]
        );
        Ok(())
    }

    // Note it would be nice to use the same test_coercion macro as
    // above, but sadly the type of the values of the dictionary are
    // not encoded in the rust type of the DictionaryArray. Thus there
    // is no way at the time of this writing to create a dictionary
    // array using the `From` trait
    #[test]
    fn test_dictionary_type_to_array_coersion() -> Result<()> {
        // Test string  a string dictionary
        let dict_type =
            DataType::Dictionary(Box::new(DataType::Int32), Box::new(DataType::Utf8));
        let string_type = DataType::Utf8;

        // build dictionary
        let keys_builder = PrimitiveBuilder::<Int32Type>::new(10);
        let values_builder = arrow::array::StringBuilder::new(10);
        let mut dict_builder = StringDictionaryBuilder::new(keys_builder, values_builder);

        dict_builder.append("one")?;
        dict_builder.append_null()?;
        dict_builder.append("three")?;
        dict_builder.append("four")?;
        let dict_array = dict_builder.finish();

        let str_array =
            StringArray::from(vec![Some("not one"), Some("two"), None, Some("four")]);

        let schema = Arc::new(Schema::new(vec![
            Field::new("dict", dict_type, true),
            Field::new("str", string_type, true),
        ]));

        let batch = RecordBatch::try_new(
            schema.clone(),
            vec![Arc::new(dict_array), Arc::new(str_array)],
        )?;

        let expected = "false\n\n\ntrue";

        // Test 1: dict = str

        // verify that we can construct the expression
        let expression = binary(
            col("dict", &schema)?,
            Operator::Eq,
            col("str", &schema)?,
            &schema,
        )?;
        assert_eq!(expression.data_type(&schema)?, DataType::Boolean);

        // evaluate and verify the result type matched
        let result = expression.evaluate(&batch)?.into_array(batch.num_rows());
        assert_eq!(result.data_type(), &DataType::Boolean);

        // verify that the result itself is correct
        assert_eq!(expected, array_to_string(&result)?);

        // Test 2: now test the other direction
        // str = dict

        // verify that we can construct the expression
        let expression = binary(
            col("str", &schema)?,
            Operator::Eq,
            col("dict", &schema)?,
            &schema,
        )?;
        assert_eq!(expression.data_type(&schema)?, DataType::Boolean);

        // evaluate and verify the result type matched
        let result = expression.evaluate(&batch)?.into_array(batch.num_rows());
        assert_eq!(result.data_type(), &DataType::Boolean);

        // verify that the result itself is correct
        assert_eq!(expected, array_to_string(&result)?);

        Ok(())
    }

    // Convert the array to a newline delimited string of pretty printed values
    fn array_to_string(array: &ArrayRef) -> Result<String> {
        let s = (0..array.len())
            .map(|i| array_value_to_string(array, i))
            .collect::<std::result::Result<Vec<_>, arrow::error::ArrowError>>()?
            .join("\n");
        Ok(s)
    }

    #[test]
    fn plus_op() -> Result<()> {
        let schema = Schema::new(vec![
            Field::new("a", DataType::Int32, false),
            Field::new("b", DataType::Int32, false),
        ]);
        let a = Int32Array::from(vec![1, 2, 3, 4, 5]);
        let b = Int32Array::from(vec![1, 2, 4, 8, 16]);

        apply_arithmetic::<Int32Type>(
            Arc::new(schema),
            vec![Arc::new(a), Arc::new(b)],
            Operator::Plus,
            Int32Array::from(vec![2, 4, 7, 12, 21]),
        )?;

        Ok(())
    }

    #[test]
    fn minus_op() -> Result<()> {
        let schema = Arc::new(Schema::new(vec![
            Field::new("a", DataType::Int32, false),
            Field::new("b", DataType::Int32, false),
        ]));
        let a = Arc::new(Int32Array::from(vec![1, 2, 4, 8, 16]));
        let b = Arc::new(Int32Array::from(vec![1, 2, 3, 4, 5]));

        apply_arithmetic::<Int32Type>(
            schema.clone(),
            vec![a.clone(), b.clone()],
            Operator::Minus,
            Int32Array::from(vec![0, 0, 1, 4, 11]),
        )?;

        // should handle have negative values in result (for signed)
        apply_arithmetic::<Int32Type>(
            schema,
            vec![b, a],
            Operator::Minus,
            Int32Array::from(vec![0, 0, -1, -4, -11]),
        )?;

        Ok(())
    }

    #[test]
    fn multiply_op() -> Result<()> {
        let schema = Arc::new(Schema::new(vec![
            Field::new("a", DataType::Int32, false),
            Field::new("b", DataType::Int32, false),
        ]));
        let a = Arc::new(Int32Array::from(vec![4, 8, 16, 32, 64]));
        let b = Arc::new(Int32Array::from(vec![2, 4, 8, 16, 32]));

        apply_arithmetic::<Int32Type>(
            schema,
            vec![a, b],
            Operator::Multiply,
            Int32Array::from(vec![8, 32, 128, 512, 2048]),
        )?;

        Ok(())
    }

    #[test]
    fn divide_op() -> Result<()> {
        let schema = Arc::new(Schema::new(vec![
            Field::new("a", DataType::Int32, false),
            Field::new("b", DataType::Int32, false),
        ]));
        let a = Arc::new(Int32Array::from(vec![8, 32, 128, 512, 2048]));
        let b = Arc::new(Int32Array::from(vec![2, 4, 8, 16, 32]));

        apply_arithmetic::<Int32Type>(
            schema,
            vec![a, b],
            Operator::Divide,
            Int32Array::from(vec![4, 8, 16, 32, 64]),
        )?;

        Ok(())
    }

    #[test]
    fn modulus_op() -> Result<()> {
        let schema = Arc::new(Schema::new(vec![
            Field::new("a", DataType::Int32, false),
            Field::new("b", DataType::Int32, false),
        ]));
        let a = Arc::new(Int32Array::from(vec![8, 32, 128, 512, 2048]));
        let b = Arc::new(Int32Array::from(vec![2, 4, 7, 14, 32]));

        apply_arithmetic::<Int32Type>(
            schema,
            vec![a, b],
            Operator::Modulo,
            Int32Array::from(vec![0, 0, 2, 8, 0]),
        )?;

        Ok(())
    }

    fn apply_arithmetic<T: ArrowNumericType>(
        schema: SchemaRef,
        data: Vec<ArrayRef>,
        op: Operator,
        expected: PrimitiveArray<T>,
    ) -> Result<()> {
        let arithmetic_op =
            binary_simple(col("a", &schema)?, op, col("b", &schema)?, &schema);
        let batch = RecordBatch::try_new(schema, data)?;
        let result = arithmetic_op.evaluate(&batch)?.into_array(batch.num_rows());

        assert_eq!(result.as_ref(), &expected);
        Ok(())
    }

    fn apply_logic_op(
        schema: SchemaRef,
        left: BooleanArray,
        right: BooleanArray,
        op: Operator,
        expected: BooleanArray,
    ) -> Result<()> {
        let arithmetic_op =
            binary_simple(col("a", &schema)?, op, col("b", &schema)?, &schema);
        let data: Vec<ArrayRef> = vec![Arc::new(left), Arc::new(right)];
        let batch = RecordBatch::try_new(schema, data)?;
        let result = arithmetic_op.evaluate(&batch)?.into_array(batch.num_rows());

        assert_eq!(result.as_ref(), &expected);
        Ok(())
    }

    // Test `scalar <op> arr` produces expected
    fn apply_logic_op_scalar_arr(
        schema: &SchemaRef,
        scalar: &ScalarValue,
        arr: &ArrayRef,
        op: Operator,
        expected: &BooleanArray,
    ) -> Result<()> {
        let scalar = lit(scalar.clone());

        let arithmetic_op = binary_simple(scalar, op, col("a", schema)?, schema);
        let batch = RecordBatch::try_new(Arc::clone(schema), vec![Arc::clone(arr)])?;
        let result = arithmetic_op.evaluate(&batch)?.into_array(batch.num_rows());
        assert_eq!(result.as_ref(), expected);

        Ok(())
    }

    // Test `arr <op> scalar` produces expected
    fn apply_logic_op_arr_scalar(
        schema: &SchemaRef,
        arr: &ArrayRef,
        scalar: &ScalarValue,
        op: Operator,
        expected: &BooleanArray,
    ) -> Result<()> {
        let scalar = lit(scalar.clone());

        let arithmetic_op = binary_simple(col("a", schema)?, op, scalar, schema);
        let batch = RecordBatch::try_new(Arc::clone(schema), vec![Arc::clone(arr)])?;
        let result = arithmetic_op.evaluate(&batch)?.into_array(batch.num_rows());
        assert_eq!(result.as_ref(), expected);

        Ok(())
    }

    #[test]
    fn and_with_nulls_op() -> Result<()> {
        let schema = Schema::new(vec![
            Field::new("a", DataType::Boolean, true),
            Field::new("b", DataType::Boolean, true),
        ]);
        let a = BooleanArray::from(vec![
            Some(true),
            Some(false),
            None,
            Some(true),
            Some(false),
            None,
            Some(true),
            Some(false),
            None,
        ]);
        let b = BooleanArray::from(vec![
            Some(true),
            Some(true),
            Some(true),
            Some(false),
            Some(false),
            Some(false),
            None,
            None,
            None,
        ]);

        let expected = BooleanArray::from(vec![
            Some(true),
            Some(false),
            None,
            Some(false),
            Some(false),
            Some(false),
            None,
            Some(false),
            None,
        ]);
        apply_logic_op(Arc::new(schema), a, b, Operator::And, expected)?;

        Ok(())
    }

    #[test]
    fn or_with_nulls_op() -> Result<()> {
        let schema = Schema::new(vec![
            Field::new("a", DataType::Boolean, true),
            Field::new("b", DataType::Boolean, true),
        ]);
        let a = BooleanArray::from(vec![
            Some(true),
            Some(false),
            None,
            Some(true),
            Some(false),
            None,
            Some(true),
            Some(false),
            None,
        ]);
        let b = BooleanArray::from(vec![
            Some(true),
            Some(true),
            Some(true),
            Some(false),
            Some(false),
            Some(false),
            None,
            None,
            None,
        ]);

        let expected = BooleanArray::from(vec![
            Some(true),
            Some(true),
            Some(true),
            Some(true),
            Some(false),
            None,
            Some(true),
            None,
            None,
        ]);
        apply_logic_op(Arc::new(schema), a, b, Operator::Or, expected)?;

        Ok(())
    }

    /// Returns (schema, a: BooleanArray, b: BooleanArray) with all possible inputs
    ///
    /// a: [true, true, true,  NULL, NULL, NULL,  false, false, false]
    /// b: [true, NULL, false, true, NULL, false, true,  NULL,  false]
    fn bool_test_arrays() -> (SchemaRef, BooleanArray, BooleanArray) {
        let schema = Schema::new(vec![
            Field::new("a", DataType::Boolean, false),
            Field::new("b", DataType::Boolean, false),
        ]);
        let a = [
            Some(true),
            Some(true),
            Some(true),
            None,
            None,
            None,
            Some(false),
            Some(false),
            Some(false),
        ]
        .iter()
        .collect();
        let b = [
            Some(true),
            None,
            Some(false),
            Some(true),
            None,
            Some(false),
            Some(true),
            None,
            Some(false),
        ]
        .iter()
        .collect();
        (Arc::new(schema), a, b)
    }

    /// Returns (schema, BooleanArray) with [true, NULL, false]
    fn scalar_bool_test_array() -> (SchemaRef, ArrayRef) {
        let schema = Schema::new(vec![Field::new("a", DataType::Boolean, false)]);
        let a: BooleanArray = vec![Some(true), None, Some(false)].iter().collect();
        (Arc::new(schema), Arc::new(a))
    }

    #[test]
    fn eq_op_bool() {
        let (schema, a, b) = bool_test_arrays();
        let expected = vec![
            Some(true),
            None,
            Some(false),
            None,
            None,
            None,
            Some(false),
            None,
            Some(true),
        ]
        .iter()
        .collect();
        apply_logic_op(schema, a, b, Operator::Eq, expected).unwrap();
    }

    #[test]
    fn eq_op_bool_scalar() {
        let (schema, a) = scalar_bool_test_array();
        let expected = [Some(true), None, Some(false)].iter().collect();
        apply_logic_op_scalar_arr(
            &schema,
            &ScalarValue::from(true),
            &a,
            Operator::Eq,
            &expected,
        )
        .unwrap();
        apply_logic_op_arr_scalar(
            &schema,
            &a,
            &ScalarValue::from(true),
            Operator::Eq,
            &expected,
        )
        .unwrap();

        let expected = [Some(false), None, Some(true)].iter().collect();
        apply_logic_op_scalar_arr(
            &schema,
            &ScalarValue::from(false),
            &a,
            Operator::Eq,
            &expected,
        )
        .unwrap();
        apply_logic_op_arr_scalar(
            &schema,
            &a,
            &ScalarValue::from(false),
            Operator::Eq,
            &expected,
        )
        .unwrap();
    }

    #[test]
    fn neq_op_bool() {
        let (schema, a, b) = bool_test_arrays();
        let expected = [
            Some(false),
            None,
            Some(true),
            None,
            None,
            None,
            Some(true),
            None,
            Some(false),
        ]
        .iter()
        .collect();
        apply_logic_op(schema, a, b, Operator::NotEq, expected).unwrap();
    }

    #[test]
    fn neq_op_bool_scalar() {
        let (schema, a) = scalar_bool_test_array();
        let expected = [Some(false), None, Some(true)].iter().collect();
        apply_logic_op_scalar_arr(
            &schema,
            &ScalarValue::from(true),
            &a,
            Operator::NotEq,
            &expected,
        )
        .unwrap();
        apply_logic_op_arr_scalar(
            &schema,
            &a,
            &ScalarValue::from(true),
            Operator::NotEq,
            &expected,
        )
        .unwrap();

        let expected = [Some(true), None, Some(false)].iter().collect();
        apply_logic_op_scalar_arr(
            &schema,
            &ScalarValue::from(false),
            &a,
            Operator::NotEq,
            &expected,
        )
        .unwrap();
        apply_logic_op_arr_scalar(
            &schema,
            &a,
            &ScalarValue::from(false),
            Operator::NotEq,
            &expected,
        )
        .unwrap();
    }

    #[test]
    fn lt_op_bool() {
        let (schema, a, b) = bool_test_arrays();
        let expected = [
            Some(false),
            None,
            Some(false),
            None,
            None,
            None,
            Some(true),
            None,
            Some(false),
        ]
        .iter()
        .collect();
        apply_logic_op(schema, a, b, Operator::Lt, expected).unwrap();
    }

    #[test]
    fn lt_op_bool_scalar() {
        let (schema, a) = scalar_bool_test_array();
        let expected = [Some(false), None, Some(false)].iter().collect();
        apply_logic_op_scalar_arr(
            &schema,
            &ScalarValue::from(true),
            &a,
            Operator::Lt,
            &expected,
        )
        .unwrap();

        let expected = [Some(false), None, Some(true)].iter().collect();
        apply_logic_op_arr_scalar(
            &schema,
            &a,
            &ScalarValue::from(true),
            Operator::Lt,
            &expected,
        )
        .unwrap();

        let expected = [Some(true), None, Some(false)].iter().collect();
        apply_logic_op_scalar_arr(
            &schema,
            &ScalarValue::from(false),
            &a,
            Operator::Lt,
            &expected,
        )
        .unwrap();

        let expected = [Some(false), None, Some(false)].iter().collect();
        apply_logic_op_arr_scalar(
            &schema,
            &a,
            &ScalarValue::from(false),
            Operator::Lt,
            &expected,
        )
        .unwrap();
    }

    #[test]
    fn lt_eq_op_bool() {
        let (schema, a, b) = bool_test_arrays();
        let expected = [
            Some(true),
            None,
            Some(false),
            None,
            None,
            None,
            Some(true),
            None,
            Some(true),
        ]
        .iter()
        .collect();
        apply_logic_op(schema, a, b, Operator::LtEq, expected).unwrap();
    }

    #[test]
    fn lt_eq_op_bool_scalar() {
        let (schema, a) = scalar_bool_test_array();
        let expected = [Some(true), None, Some(false)].iter().collect();
        apply_logic_op_scalar_arr(
            &schema,
            &ScalarValue::from(true),
            &a,
            Operator::LtEq,
            &expected,
        )
        .unwrap();

        let expected = [Some(true), None, Some(true)].iter().collect();
        apply_logic_op_arr_scalar(
            &schema,
            &a,
            &ScalarValue::from(true),
            Operator::LtEq,
            &expected,
        )
        .unwrap();

        let expected = [Some(true), None, Some(true)].iter().collect();
        apply_logic_op_scalar_arr(
            &schema,
            &ScalarValue::from(false),
            &a,
            Operator::LtEq,
            &expected,
        )
        .unwrap();

        let expected = [Some(false), None, Some(true)].iter().collect();
        apply_logic_op_arr_scalar(
            &schema,
            &a,
            &ScalarValue::from(false),
            Operator::LtEq,
            &expected,
        )
        .unwrap();
    }

    #[test]
    fn gt_op_bool() {
        let (schema, a, b) = bool_test_arrays();
        let expected = [
            Some(false),
            None,
            Some(true),
            None,
            None,
            None,
            Some(false),
            None,
            Some(false),
        ]
        .iter()
        .collect();
        apply_logic_op(schema, a, b, Operator::Gt, expected).unwrap();
    }

    #[test]
    fn gt_op_bool_scalar() {
        let (schema, a) = scalar_bool_test_array();
        let expected = [Some(false), None, Some(true)].iter().collect();
        apply_logic_op_scalar_arr(
            &schema,
            &ScalarValue::from(true),
            &a,
            Operator::Gt,
            &expected,
        )
        .unwrap();

        let expected = [Some(false), None, Some(false)].iter().collect();
        apply_logic_op_arr_scalar(
            &schema,
            &a,
            &ScalarValue::from(true),
            Operator::Gt,
            &expected,
        )
        .unwrap();

        let expected = [Some(false), None, Some(false)].iter().collect();
        apply_logic_op_scalar_arr(
            &schema,
            &ScalarValue::from(false),
            &a,
            Operator::Gt,
            &expected,
        )
        .unwrap();

        let expected = [Some(true), None, Some(false)].iter().collect();
        apply_logic_op_arr_scalar(
            &schema,
            &a,
            &ScalarValue::from(false),
            Operator::Gt,
            &expected,
        )
        .unwrap();
    }

    #[test]
    fn gt_eq_op_bool() {
        let (schema, a, b) = bool_test_arrays();
        let expected = [
            Some(true),
            None,
            Some(true),
            None,
            None,
            None,
            Some(false),
            None,
            Some(true),
        ]
        .iter()
        .collect();
        apply_logic_op(schema, a, b, Operator::GtEq, expected).unwrap();
    }

    #[test]
    fn gt_eq_op_bool_scalar() {
        let (schema, a) = scalar_bool_test_array();
        let expected = [Some(true), None, Some(true)].iter().collect();
        apply_logic_op_scalar_arr(
            &schema,
            &ScalarValue::from(true),
            &a,
            Operator::GtEq,
            &expected,
        )
        .unwrap();

        let expected = [Some(true), None, Some(false)].iter().collect();
        apply_logic_op_arr_scalar(
            &schema,
            &a,
            &ScalarValue::from(true),
            Operator::GtEq,
            &expected,
        )
        .unwrap();

        let expected = [Some(false), None, Some(true)].iter().collect();
        apply_logic_op_scalar_arr(
            &schema,
            &ScalarValue::from(false),
            &a,
            Operator::GtEq,
            &expected,
        )
        .unwrap();

        let expected = [Some(true), None, Some(true)].iter().collect();
        apply_logic_op_arr_scalar(
            &schema,
            &a,
            &ScalarValue::from(false),
            Operator::GtEq,
            &expected,
        )
        .unwrap();
    }

    #[test]
    fn is_distinct_from_op_bool() {
        let (schema, a, b) = bool_test_arrays();
        let expected = [
            Some(false),
            Some(true),
            Some(true),
            Some(true),
            Some(false),
            Some(true),
            Some(true),
            Some(true),
            Some(false),
        ]
        .iter()
        .collect();
        apply_logic_op(schema, a, b, Operator::IsDistinctFrom, expected).unwrap();
    }

    #[test]
    fn is_not_distinct_from_op_bool() {
        let (schema, a, b) = bool_test_arrays();
        let expected = [
            Some(true),
            Some(false),
            Some(false),
            Some(false),
            Some(true),
            Some(false),
            Some(false),
            Some(false),
            Some(true),
        ]
        .iter()
        .collect();
        apply_logic_op(schema, a, b, Operator::IsNotDistinctFrom, expected).unwrap();
    }

    #[test]
    fn relatively_deeply_nested() {
        // Reproducer for https://github.com/apache/arrow-datafusion/issues/419

        // where even relatively shallow binary expressions overflowed
        // the stack in debug builds

        let input: Vec<_> = vec![1, 2, 3, 4, 5].into_iter().map(Some).collect();
        let a: Int32Array = input.iter().collect();

        let batch = RecordBatch::try_from_iter(vec![("a", Arc::new(a) as _)]).unwrap();
        let schema = batch.schema();

        // build a left deep tree ((((a + a) + a) + a ....
        let tree_depth: i32 = 100;
        let expr = (0..tree_depth)
            .into_iter()
            .map(|_| col("a", schema.as_ref()).unwrap())
            .reduce(|l, r| binary_simple(l, Operator::Plus, r, &schema))
            .unwrap();

        let result = expr
            .evaluate(&batch)
            .expect("evaluation")
            .into_array(batch.num_rows());

        let expected: Int32Array = input
            .into_iter()
            .map(|i| i.map(|i| i * tree_depth))
            .collect();
        assert_eq!(result.as_ref(), &expected);
    }

    #[test]
    fn comparison_decimal_test() -> Result<()> {
        let comparison_operation = [
            Operator::Eq,
            Operator::NotEq,
            Operator::Lt,
            Operator::LtEq,
            Operator::Gt,
            Operator::GtEq,
        ];

        // scalar value compare with array
        let decimal_scalar = ScalarValue::Decimal128(Some(123_456), 10, 3);
        // i8 array comparison with decimal scalar value
        let schema = Arc::new(Schema::new(vec![Field::new("a", DataType::Int8, true)]));
        let array = Arc::new(Int8Array::from(vec![Some(1), None])) as ArrayRef;
        let expect_result = BooleanArray::from(vec![Some(false), None]);

        // scalar == array
        let result = apply_logic_op_scalar_arr(
            &schema,
            &decimal_scalar,
            &array,
            Operator::Eq,
            &expect_result,
        )
        .unwrap();
        // array == scalar
        let result = apply_logic_op_arr_scalar(
            &schema,
            &array,
            &decimal_scalar,
            Operator::Eq,
            &expect_result,
        )
        .unwrap();
        // array compare with array
        Ok(())
    }
}<|MERGE_RESOLUTION|>--- conflicted
+++ resolved
@@ -502,61 +502,6 @@
     }};
 }
 
-<<<<<<< HEAD
-=======
-/// Coercion rules for all binary operators. Returns the output type
-/// of applying `op` to an argument of `lhs_type` and `rhs_type`.
-fn common_binary_type(
-    lhs_type: &DataType,
-    op: &Operator,
-    rhs_type: &DataType,
-) -> Result<DataType> {
-    // This result MUST be compatible with `binary_coerce`
-    let result = match op {
-        Operator::And | Operator::Or => match (lhs_type, rhs_type) {
-            // logical binary boolean operators can only be evaluated in bools
-            (DataType::Boolean, DataType::Boolean) => Some(DataType::Boolean),
-            _ => None,
-        },
-        // logical equality operators have their own rules, and always return a boolean
-        Operator::Eq | Operator::NotEq => eq_coercion(lhs_type, rhs_type),
-        // "like" operators operate on strings and always return a boolean
-        Operator::Like | Operator::NotLike => like_coercion(lhs_type, rhs_type),
-        // order-comparison operators have their own rules
-        Operator::Lt | Operator::Gt | Operator::GtEq | Operator::LtEq => {
-            order_coercion(lhs_type, rhs_type)
-        }
-        // for math expressions, the final value of the coercion is also the return type
-        // because coercion favours higher information types
-        Operator::Plus
-        | Operator::Minus
-        | Operator::Modulo
-        | Operator::Divide
-        | Operator::Multiply => numerical_coercion(lhs_type, rhs_type),
-        Operator::RegexMatch
-        | Operator::RegexIMatch
-        | Operator::RegexNotMatch
-        | Operator::RegexNotIMatch => string_coercion(lhs_type, rhs_type),
-        Operator::IsDistinctFrom | Operator::IsNotDistinctFrom => {
-            eq_coercion(lhs_type, rhs_type)
-        }
-    };
-
-    // re-write the error message of failed coercions to include the operator's information
-    match result {
-        None => {
-            Err(DataFusionError::Plan(
-            format!(
-                "'{:?} {} {:?}' can't be evaluated because there isn't a common type to coerce the types to",
-                lhs_type, op, rhs_type
-            ),
-        ))
-        },
-        Some(t) => Ok(t)
-    }
-}
-
->>>>>>> 233ed7d5
 /// Returns the return type of a binary operator or an error when the binary operator cannot
 /// perform the computation between the argument's types, even after type coercion.
 ///
