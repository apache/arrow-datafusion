// Licensed to the Apache Software Foundation (ASF) under one
// or more contributor license agreements.  See the NOTICE file
// distributed with this work for additional information
// regarding copyright ownership.  The ASF licenses this file
// to you under the Apache License, Version 2.0 (the
// "License"); you may not use this file except in compliance
// with the License.  You may obtain a copy of the License at
//
//   http://www.apache.org/licenses/LICENSE-2.0
//
// Unless required by applicable law or agreed to in writing,
// software distributed under the License is distributed on an
// "AS IS" BASIS, WITHOUT WARRANTIES OR CONDITIONS OF ANY
// KIND, either express or implied.  See the License for the
// specific language governing permissions and limitations
// under the License.

//! Defines physical expressions that can evaluated at runtime during query execution

use std::sync::Arc;

use super::ColumnarValue;
use crate::error::{DataFusionError, Result};
use crate::physical_plan::PhysicalExpr;
use arrow::compute::kernels::sort::{SortColumn, SortOptions};
use arrow::record_batch::RecordBatch;

mod average;
#[macro_use]
mod binary;
mod case;
mod cast;
mod coercion;
mod column;
mod count;
mod in_list;
mod is_not_null;
mod is_null;
mod literal;
mod min_max;
mod negative;
mod not;
mod nth_value;
mod nullif;
mod row_number;
mod sum;
mod try_cast;

pub use average::{avg_return_type, Avg, AvgAccumulator};
pub use binary::{binary, binary_operator_data_type, BinaryExpr};
pub use case::{case, CaseExpr};
<<<<<<< HEAD
pub use cast::{cast, cast_with_options, CastExpr, DEFAULT_DATAFUSION_CAST_OPTIONS};
=======
pub use cast::{
    cast, cast_column, cast_with_options, CastExpr, DEFAULT_DATAFUSION_CAST_OPTIONS,
};
>>>>>>> 5900b4c6
pub use column::{col, Column};
pub use count::Count;
pub use in_list::{in_list, InListExpr};
pub use is_not_null::{is_not_null, IsNotNullExpr};
pub use is_null::{is_null, IsNullExpr};
pub use literal::{lit, Literal};
pub use min_max::{Max, Min};
pub use negative::{negative, NegativeExpr};
pub use not::{not, NotExpr};
pub use nth_value::NthValue;
pub use nullif::{nullif_func, SUPPORTED_NULLIF_TYPES};
pub use row_number::RowNumber;
pub use sum::{sum_return_type, Sum};
pub use try_cast::{try_cast, TryCastExpr};

/// returns the name of the state
pub fn format_state_name(name: &str, state_name: &str) -> String {
    format!("{}[{}]", name, state_name)
}

/// Represents Sort operation for a column in a RecordBatch
#[derive(Clone, Debug)]
pub struct PhysicalSortExpr {
    /// Physical expression representing the column to sort
    pub expr: Arc<dyn PhysicalExpr>,
    /// Option to specify how the given column should be sorted
    pub options: SortOptions,
}

impl std::fmt::Display for PhysicalSortExpr {
    fn fmt(&self, f: &mut std::fmt::Formatter<'_>) -> std::fmt::Result {
        let opts_string = match (self.options.descending, self.options.nulls_first) {
            (true, true) => "DESC",
            (true, false) => "DESC NULLS LAST",
            (false, true) => "ASC",
            (false, false) => "ASC NULLS LAST",
        };

        write!(f, "{} {}", self.expr, opts_string)
    }
}

impl PhysicalSortExpr {
    /// evaluate the sort expression into SortColumn that can be passed into arrow sort kernel
    pub fn evaluate_to_sort_column(&self, batch: &RecordBatch) -> Result<SortColumn> {
        let value_to_sort = self.expr.evaluate(batch)?;
        let array_to_sort = match value_to_sort {
            ColumnarValue::Array(array) => array,
            ColumnarValue::Scalar(scalar) => {
                return Err(DataFusionError::Internal(format!(
                    "Sort operation is not applicable to scalar value {}",
                    scalar
                )));
            }
        };
        Ok(SortColumn {
            values: array_to_sort,
            options: Some(self.options),
        })
    }
}

#[cfg(test)]
mod tests {
    use super::*;
    use crate::{error::Result, physical_plan::AggregateExpr, scalar::ScalarValue};

    /// macro to perform an aggregation and verify the result.
    #[macro_export]
    macro_rules! generic_test_op {
        ($ARRAY:expr, $DATATYPE:expr, $OP:ident, $EXPECTED:expr, $EXPECTED_DATATYPE:expr) => {{
            let schema = Schema::new(vec![Field::new("a", $DATATYPE, false)]);

            let batch = RecordBatch::try_new(Arc::new(schema.clone()), vec![$ARRAY])?;

            let agg = Arc::new(<$OP>::new(
                col("a", &schema)?,
                "bla".to_string(),
                $EXPECTED_DATATYPE,
            ));
            let actual = aggregate(&batch, agg)?;
            let expected = ScalarValue::from($EXPECTED);

            assert_eq!(expected, actual);

            Ok(())
        }};
    }

    pub fn aggregate(
        batch: &RecordBatch,
        agg: Arc<dyn AggregateExpr>,
    ) -> Result<ScalarValue> {
        let mut accum = agg.create_accumulator()?;
        let expr = agg.expressions();
        let values = expr
            .iter()
            .map(|e| e.evaluate(batch))
            .map(|r| r.map(|v| v.into_array(batch.num_rows())))
            .collect::<Result<Vec<_>>>()?;
        accum.update_batch(&values)?;
        accum.evaluate()
    }
}<|MERGE_RESOLUTION|>--- conflicted
+++ resolved
@@ -49,13 +49,9 @@
 pub use average::{avg_return_type, Avg, AvgAccumulator};
 pub use binary::{binary, binary_operator_data_type, BinaryExpr};
 pub use case::{case, CaseExpr};
-<<<<<<< HEAD
-pub use cast::{cast, cast_with_options, CastExpr, DEFAULT_DATAFUSION_CAST_OPTIONS};
-=======
 pub use cast::{
     cast, cast_column, cast_with_options, CastExpr, DEFAULT_DATAFUSION_CAST_OPTIONS,
 };
->>>>>>> 5900b4c6
 pub use column::{col, Column};
 pub use count::Count;
 pub use in_list::{in_list, InListExpr};
