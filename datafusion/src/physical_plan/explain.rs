// Licensed to the Apache Software Foundation (ASF) under one
// or more contributor license agreements.  See the NOTICE file
// distributed with this work for additional information
// regarding copyright ownership.  The ASF licenses this file
// to you under the Apache License, Version 2.0 (the
// "License"); you may not use this file except in compliance
// with the License.  You may obtain a copy of the License at
//
//   http://www.apache.org/licenses/LICENSE-2.0
//
// Unless required by applicable law or agreed to in writing,
// software distributed under the License is distributed on an
// "AS IS" BASIS, WITHOUT WARRANTIES OR CONDITIONS OF ANY
// KIND, either express or implied.  See the License for the
// specific language governing permissions and limitations
// under the License.

//! Defines the EXPLAIN operator

use std::any::Any;
use std::sync::Arc;

use crate::{
    error::{DataFusionError, Result},
    logical_plan::StringifiedPlan,
    physical_plan::Partitioning,
    physical_plan::{common::SizedRecordBatchStream, DisplayFormatType, ExecutionPlan},
};
use arrow::{array::*, datatypes::SchemaRef, record_batch::RecordBatch};

use super::SendableRecordBatchStream;
use async_trait::async_trait;

/// Explain execution plan operator. This operator contains the string
/// values of the various plans it has when it is created, and passes
/// them to its output.
#[derive(Debug, Clone)]
pub struct ExplainExec {
    /// The schema that this exec plan node outputs
    schema: SchemaRef,
    /// The strings to be printed
    stringified_plans: Vec<StringifiedPlan>,
    /// control which plans to print
    verbose: bool,
}

impl ExplainExec {
    /// Create a new ExplainExec
    pub fn new(
        schema: SchemaRef,
        stringified_plans: Vec<StringifiedPlan>,
        verbose: bool,
    ) -> Self {
        ExplainExec {
            schema,
            stringified_plans,
            verbose,
        }
    }

    /// The strings to be printed
    pub fn stringified_plans(&self) -> &[StringifiedPlan] {
        &self.stringified_plans
    }
}

#[async_trait]
impl ExecutionPlan for ExplainExec {
    /// Return a reference to Any that can be used for downcasting
    fn as_any(&self) -> &dyn Any {
        self
    }

    fn schema(&self) -> SchemaRef {
        self.schema.clone()
    }

    fn children(&self) -> Vec<Arc<dyn ExecutionPlan>> {
        // this is a leaf node and has no children
        vec![]
    }

    /// Get the output partitioning of this plan
    fn output_partitioning(&self) -> Partitioning {
        Partitioning::UnknownPartitioning(1)
    }

    fn with_new_children(
        &self,
        children: Vec<Arc<dyn ExecutionPlan>>,
    ) -> Result<Arc<dyn ExecutionPlan>> {
        if children.is_empty() {
            Ok(Arc::new(self.clone()))
        } else {
            Err(DataFusionError::Internal(format!(
                "Children cannot be replaced in {:?}",
                self
            )))
        }
    }

    async fn execute(&self, partition: usize) -> Result<SendableRecordBatchStream> {
        if 0 != partition {
            return Err(DataFusionError::Internal(format!(
                "ExplainExec invalid partition {}",
                partition
            )));
        }

        let mut type_builder =
            MutableUtf8Array::<i32>::with_capacity(self.stringified_plans.len());
        let mut plan_builder =
            MutableUtf8Array::<i32>::with_capacity(self.stringified_plans.len());

<<<<<<< HEAD
        for p in &self.stringified_plans {
            type_builder.push(Some(String::from(&p.plan_type)));
            plan_builder.push(Some(p.plan.as_ref()));
=======
        let plans_to_print = self
            .stringified_plans
            .iter()
            .filter(|s| s.should_display(self.verbose));

        // Identify plans that are not changed
        let mut prev: Option<&StringifiedPlan> = None;

        for p in plans_to_print {
            type_builder.append_value(p.plan_type.to_string())?;
            match prev {
                Some(prev) if !should_show(prev, p) => {
                    plan_builder.append_value("SAME TEXT AS ABOVE")?;
                }
                Some(_) | None => {
                    plan_builder.append_value(&*p.plan)?;
                }
            }
            prev = Some(p);
>>>>>>> 7932cb93
        }

        let record_batch = RecordBatch::try_new(
            self.schema.clone(),
            vec![type_builder.into_arc(), plan_builder.into_arc()],
        )?;

        Ok(Box::pin(SizedRecordBatchStream::new(
            self.schema.clone(),
            vec![Arc::new(record_batch)],
        )))
    }

    fn fmt_as(
        &self,
        t: DisplayFormatType,
        f: &mut std::fmt::Formatter,
    ) -> std::fmt::Result {
        match t {
            DisplayFormatType::Default => {
                write!(f, "ExplainExec")
            }
        }
    }
}

/// If this plan should be shown, given the previous plan that was
/// displayed.
///
/// This is meant to avoid repeating the same plan over and over again
/// in explain plans to make clear what is changing
fn should_show(previous_plan: &StringifiedPlan, this_plan: &StringifiedPlan) -> bool {
    // if the plans are different, or if they would have been
    // displayed in the normal explain (aka non verbose) plan
    (previous_plan.plan != this_plan.plan) || this_plan.should_display(false)
}<|MERGE_RESOLUTION|>--- conflicted
+++ resolved
@@ -112,11 +112,6 @@
         let mut plan_builder =
             MutableUtf8Array::<i32>::with_capacity(self.stringified_plans.len());
 
-<<<<<<< HEAD
-        for p in &self.stringified_plans {
-            type_builder.push(Some(String::from(&p.plan_type)));
-            plan_builder.push(Some(p.plan.as_ref()));
-=======
         let plans_to_print = self
             .stringified_plans
             .iter()
@@ -136,7 +131,6 @@
                 }
             }
             prev = Some(p);
->>>>>>> 7932cb93
         }
 
         let record_batch = RecordBatch::try_new(
