// Licensed to the Apache Software Foundation (ASF) under one
// or more contributor license agreements.  See the NOTICE file
// distributed with this work for additional information
// regarding copyright ownership.  The ASF licenses this file
// to you under the Apache License, Version 2.0 (the
// "License"); you may not use this file except in compliance
// with the License.  You may obtain a copy of the License at
//
//   http://www.apache.org/licenses/LICENSE-2.0
//
// Unless required by applicable law or agreed to in writing,
// software distributed under the License is distributed on an
// "AS IS" BASIS, WITHOUT WARRANTIES OR CONDITIONS OF ANY
// KIND, either express or implied.  See the License for the
// specific language governing permissions and limitations
// under the License.

//! This module provides ScalarValue, an enum that can be used for storage of single elements

use crate::error::{DataFusionError, Result};
use arrow::{
    array::*,
    compute::kernels::cast::cast,
    datatypes::{
        ArrowDictionaryKeyType, ArrowNativeType, DataType, Field, Float32Type,
        Float64Type, Int16Type, Int32Type, Int64Type, Int8Type, IntervalUnit, TimeUnit,
        TimestampMicrosecondType, TimestampMillisecondType, TimestampNanosecondType,
        TimestampSecondType, UInt16Type, UInt32Type, UInt64Type, UInt8Type,
    },
};
use ordered_float::OrderedFloat;
use std::cmp::Ordering;
use std::convert::{Infallible, TryInto};
use std::str::FromStr;
use std::{convert::TryFrom, fmt, iter::repeat, sync::Arc};

// TODO may need to be moved to arrow-rs
/// The max precision and scale for decimal128
pub(crate) const MAX_PRECISION_FOR_DECIMAL128: usize = 38;
pub(crate) const MAX_SCALE_FOR_DECIMAL128: usize = 38;

/// Represents a dynamically typed, nullable single value.
/// This is the single-valued counter-part of arrow’s `Array`.
#[derive(Clone)]
pub enum ScalarValue {
    /// true or false value
    Boolean(Option<bool>),
    /// 32bit float
    Float32(Option<f32>),
    /// 64bit float
    Float64(Option<f64>),
    /// 128bit decimal, using the i128 to represent the decimal
    Decimal128(Option<i128>, usize, usize),
    /// signed 8bit int
    Int8(Option<i8>),
    /// signed 16bit int
    Int16(Option<i16>),
    /// signed 32bit int
    Int32(Option<i32>),
    /// signed 64bit int
    Int64(Option<i64>),
    /// unsigned 8bit int
    UInt8(Option<u8>),
    /// unsigned 16bit int
    UInt16(Option<u16>),
    /// unsigned 32bit int
    UInt32(Option<u32>),
    /// unsigned 64bit int
    UInt64(Option<u64>),
    /// utf-8 encoded string.
    Utf8(Option<String>),
    /// utf-8 encoded string representing a LargeString's arrow type.
    LargeUtf8(Option<String>),
    /// binary
    Binary(Option<Vec<u8>>),
    /// large binary
    LargeBinary(Option<Vec<u8>>),
    /// list of nested ScalarValue (boxed to reduce size_of(ScalarValue))
    #[allow(clippy::box_collection)]
    List(Option<Box<Vec<ScalarValue>>>, Box<DataType>),
    /// Date stored as a signed 32bit int
    Date32(Option<i32>),
    /// Date stored as a signed 64bit int
    Date64(Option<i64>),
    /// Timestamp Second
    TimestampSecond(Option<i64>, Option<String>),
    /// Timestamp Milliseconds
    TimestampMillisecond(Option<i64>, Option<String>),
    /// Timestamp Microseconds
    TimestampMicrosecond(Option<i64>, Option<String>),
    /// Timestamp Nanoseconds
    TimestampNanosecond(Option<i64>, Option<String>),
    /// Interval with YearMonth unit
    IntervalYearMonth(Option<i32>),
    /// Interval with DayTime unit
    IntervalDayTime(Option<i64>),
    /// struct of nested ScalarValue (boxed to reduce size_of(ScalarValue))
    #[allow(clippy::box_collection)]
    Struct(Option<Box<Vec<ScalarValue>>>, Box<Vec<Field>>),
}

// manual implementation of `PartialEq` that uses OrderedFloat to
// get defined behavior for floating point
impl PartialEq for ScalarValue {
    fn eq(&self, other: &Self) -> bool {
        use ScalarValue::*;
        // This purposely doesn't have a catch-all "(_, _)" so that
        // any newly added enum variant will require editing this list
        // or else face a compile error
        match (self, other) {
            (Decimal128(v1, p1, s1), Decimal128(v2, p2, s2)) => {
                v1.eq(v2) && p1.eq(p2) && s1.eq(s2)
            }
            (Decimal128(_, _, _), _) => false,
            (Boolean(v1), Boolean(v2)) => v1.eq(v2),
            (Boolean(_), _) => false,
            (Float32(v1), Float32(v2)) => {
                let v1 = v1.map(OrderedFloat);
                let v2 = v2.map(OrderedFloat);
                v1.eq(&v2)
            }
            (Float32(_), _) => false,
            (Float64(v1), Float64(v2)) => {
                let v1 = v1.map(OrderedFloat);
                let v2 = v2.map(OrderedFloat);
                v1.eq(&v2)
            }
            (Float64(_), _) => false,
            (Int8(v1), Int8(v2)) => v1.eq(v2),
            (Int8(_), _) => false,
            (Int16(v1), Int16(v2)) => v1.eq(v2),
            (Int16(_), _) => false,
            (Int32(v1), Int32(v2)) => v1.eq(v2),
            (Int32(_), _) => false,
            (Int64(v1), Int64(v2)) => v1.eq(v2),
            (Int64(_), _) => false,
            (UInt8(v1), UInt8(v2)) => v1.eq(v2),
            (UInt8(_), _) => false,
            (UInt16(v1), UInt16(v2)) => v1.eq(v2),
            (UInt16(_), _) => false,
            (UInt32(v1), UInt32(v2)) => v1.eq(v2),
            (UInt32(_), _) => false,
            (UInt64(v1), UInt64(v2)) => v1.eq(v2),
            (UInt64(_), _) => false,
            (Utf8(v1), Utf8(v2)) => v1.eq(v2),
            (Utf8(_), _) => false,
            (LargeUtf8(v1), LargeUtf8(v2)) => v1.eq(v2),
            (LargeUtf8(_), _) => false,
            (Binary(v1), Binary(v2)) => v1.eq(v2),
            (Binary(_), _) => false,
            (LargeBinary(v1), LargeBinary(v2)) => v1.eq(v2),
            (LargeBinary(_), _) => false,
            (List(v1, t1), List(v2, t2)) => v1.eq(v2) && t1.eq(t2),
            (List(_, _), _) => false,
            (Date32(v1), Date32(v2)) => v1.eq(v2),
            (Date32(_), _) => false,
            (Date64(v1), Date64(v2)) => v1.eq(v2),
            (Date64(_), _) => false,
            (TimestampSecond(v1, _), TimestampSecond(v2, _)) => v1.eq(v2),
            (TimestampSecond(_, _), _) => false,
            (TimestampMillisecond(v1, _), TimestampMillisecond(v2, _)) => v1.eq(v2),
            (TimestampMillisecond(_, _), _) => false,
            (TimestampMicrosecond(v1, _), TimestampMicrosecond(v2, _)) => v1.eq(v2),
            (TimestampMicrosecond(_, _), _) => false,
            (TimestampNanosecond(v1, _), TimestampNanosecond(v2, _)) => v1.eq(v2),
            (TimestampNanosecond(_, _), _) => false,
            (IntervalYearMonth(v1), IntervalYearMonth(v2)) => v1.eq(v2),
            (IntervalYearMonth(_), _) => false,
            (IntervalDayTime(v1), IntervalDayTime(v2)) => v1.eq(v2),
            (IntervalDayTime(_), _) => false,
            (Struct(v1, t1), Struct(v2, t2)) => v1.eq(v2) && t1.eq(t2),
            (Struct(_, _), _) => false,
        }
    }
}

// manual implementation of `PartialOrd` that uses OrderedFloat to
// get defined behavior for floating point
impl PartialOrd for ScalarValue {
    fn partial_cmp(&self, other: &Self) -> Option<Ordering> {
        use ScalarValue::*;
        // This purposely doesn't have a catch-all "(_, _)" so that
        // any newly added enum variant will require editing this list
        // or else face a compile error
        match (self, other) {
            (Decimal128(v1, p1, s1), Decimal128(v2, p2, s2)) => {
                if p1.eq(p2) && s1.eq(s2) {
                    v1.partial_cmp(v2)
                } else {
                    // Two decimal values can be compared if they have the same precision and scale.
                    None
                }
            }
            (Decimal128(_, _, _), _) => None,
            (Boolean(v1), Boolean(v2)) => v1.partial_cmp(v2),
            (Boolean(_), _) => None,
            (Float32(v1), Float32(v2)) => {
                let v1 = v1.map(OrderedFloat);
                let v2 = v2.map(OrderedFloat);
                v1.partial_cmp(&v2)
            }
            (Float32(_), _) => None,
            (Float64(v1), Float64(v2)) => {
                let v1 = v1.map(OrderedFloat);
                let v2 = v2.map(OrderedFloat);
                v1.partial_cmp(&v2)
            }
            (Float64(_), _) => None,
            (Int8(v1), Int8(v2)) => v1.partial_cmp(v2),
            (Int8(_), _) => None,
            (Int16(v1), Int16(v2)) => v1.partial_cmp(v2),
            (Int16(_), _) => None,
            (Int32(v1), Int32(v2)) => v1.partial_cmp(v2),
            (Int32(_), _) => None,
            (Int64(v1), Int64(v2)) => v1.partial_cmp(v2),
            (Int64(_), _) => None,
            (UInt8(v1), UInt8(v2)) => v1.partial_cmp(v2),
            (UInt8(_), _) => None,
            (UInt16(v1), UInt16(v2)) => v1.partial_cmp(v2),
            (UInt16(_), _) => None,
            (UInt32(v1), UInt32(v2)) => v1.partial_cmp(v2),
            (UInt32(_), _) => None,
            (UInt64(v1), UInt64(v2)) => v1.partial_cmp(v2),
            (UInt64(_), _) => None,
            (Utf8(v1), Utf8(v2)) => v1.partial_cmp(v2),
            (Utf8(_), _) => None,
            (LargeUtf8(v1), LargeUtf8(v2)) => v1.partial_cmp(v2),
            (LargeUtf8(_), _) => None,
            (Binary(v1), Binary(v2)) => v1.partial_cmp(v2),
            (Binary(_), _) => None,
            (LargeBinary(v1), LargeBinary(v2)) => v1.partial_cmp(v2),
            (LargeBinary(_), _) => None,
            (List(v1, t1), List(v2, t2)) => {
                if t1.eq(t2) {
                    v1.partial_cmp(v2)
                } else {
                    None
                }
            }
            (List(_, _), _) => None,
            (Date32(v1), Date32(v2)) => v1.partial_cmp(v2),
            (Date32(_), _) => None,
            (Date64(v1), Date64(v2)) => v1.partial_cmp(v2),
            (Date64(_), _) => None,
            (TimestampSecond(v1, _), TimestampSecond(v2, _)) => v1.partial_cmp(v2),
            (TimestampSecond(_, _), _) => None,
            (TimestampMillisecond(v1, _), TimestampMillisecond(v2, _)) => {
                v1.partial_cmp(v2)
            }
            (TimestampMillisecond(_, _), _) => None,
            (TimestampMicrosecond(v1, _), TimestampMicrosecond(v2, _)) => {
                v1.partial_cmp(v2)
            }
            (TimestampMicrosecond(_, _), _) => None,
            (TimestampNanosecond(v1, _), TimestampNanosecond(v2, _)) => {
                v1.partial_cmp(v2)
            }
            (TimestampNanosecond(_, _), _) => None,
            (IntervalYearMonth(v1), IntervalYearMonth(v2)) => v1.partial_cmp(v2),
            (IntervalYearMonth(_), _) => None,
            (IntervalDayTime(v1), IntervalDayTime(v2)) => v1.partial_cmp(v2),
            (IntervalDayTime(_), _) => None,
            (Struct(v1, t1), Struct(v2, t2)) => {
                if t1.eq(t2) {
                    v1.partial_cmp(v2)
                } else {
                    None
                }
            }
            (Struct(_, _), _) => None,
        }
    }
}

impl Eq for ScalarValue {}

// manual implementation of `Hash` that uses OrderedFloat to
// get defined behavior for floating point
impl std::hash::Hash for ScalarValue {
    fn hash<H: std::hash::Hasher>(&self, state: &mut H) {
        use ScalarValue::*;
        match self {
            Decimal128(v, p, s) => {
                v.hash(state);
                p.hash(state);
                s.hash(state)
            }
            Boolean(v) => v.hash(state),
            Float32(v) => {
                let v = v.map(OrderedFloat);
                v.hash(state)
            }
            Float64(v) => {
                let v = v.map(OrderedFloat);
                v.hash(state)
            }
            Int8(v) => v.hash(state),
            Int16(v) => v.hash(state),
            Int32(v) => v.hash(state),
            Int64(v) => v.hash(state),
            UInt8(v) => v.hash(state),
            UInt16(v) => v.hash(state),
            UInt32(v) => v.hash(state),
            UInt64(v) => v.hash(state),
            Utf8(v) => v.hash(state),
            LargeUtf8(v) => v.hash(state),
            Binary(v) => v.hash(state),
            LargeBinary(v) => v.hash(state),
            List(v, t) => {
                v.hash(state);
                t.hash(state);
            }
            Date32(v) => v.hash(state),
            Date64(v) => v.hash(state),
            TimestampSecond(v, _) => v.hash(state),
            TimestampMillisecond(v, _) => v.hash(state),
            TimestampMicrosecond(v, _) => v.hash(state),
            TimestampNanosecond(v, _) => v.hash(state),
            IntervalYearMonth(v) => v.hash(state),
            IntervalDayTime(v) => v.hash(state),
            Struct(v, t) => {
                v.hash(state);
                t.hash(state);
            }
        }
    }
}

// return the index into the dictionary values for array@index as well
// as a reference to the dictionary values array. Returns None for the
// index if the array is NULL at index
#[inline]
fn get_dict_value<K: ArrowDictionaryKeyType>(
    array: &ArrayRef,
    index: usize,
) -> Result<(&ArrayRef, Option<usize>)> {
    let dict_array = array.as_any().downcast_ref::<DictionaryArray<K>>().unwrap();

    // look up the index in the values dictionary
    let keys_col = dict_array.keys();
    if !keys_col.is_valid(index) {
        return Ok((dict_array.values(), None));
    }
    let values_index = keys_col.value(index).to_usize().ok_or_else(|| {
        DataFusionError::Internal(format!(
            "Can not convert index to usize in dictionary of type creating group by value {:?}",
            keys_col.data_type()
        ))
    })?;

    Ok((dict_array.values(), Some(values_index)))
}

macro_rules! typed_cast_tz {
    ($array:expr, $index:expr, $ARRAYTYPE:ident, $SCALAR:ident, $TZ:expr) => {{
        let array = $array.as_any().downcast_ref::<$ARRAYTYPE>().unwrap();
        ScalarValue::$SCALAR(
            match array.is_null($index) {
                true => None,
                false => Some(array.value($index).into()),
            },
            $TZ.clone(),
        )
    }};
}

macro_rules! typed_cast {
    ($array:expr, $index:expr, $ARRAYTYPE:ident, $SCALAR:ident) => {{
        let array = $array.as_any().downcast_ref::<$ARRAYTYPE>().unwrap();
        ScalarValue::$SCALAR(match array.is_null($index) {
            true => None,
            false => Some(array.value($index).into()),
        })
    }};
}

macro_rules! build_list {
    ($VALUE_BUILDER_TY:ident, $SCALAR_TY:ident, $VALUES:expr, $SIZE:expr) => {{
        match $VALUES {
            // the return on the macro is necessary, to short-circuit and return ArrayRef
            None => {
                return new_null_array(
                    &DataType::List(Box::new(Field::new(
                        "item",
                        DataType::$SCALAR_TY,
                        true,
                    ))),
                    $SIZE,
                )
            }
            Some(values) => {
                build_values_list!($VALUE_BUILDER_TY, $SCALAR_TY, values.as_ref(), $SIZE)
            }
        }
    }};
}

macro_rules! build_timestamp_list {
    ($TIME_UNIT:expr, $TIME_ZONE:expr, $VALUES:expr, $SIZE:expr) => {{
        match $VALUES {
            // the return on the macro is necessary, to short-circuit and return ArrayRef
            None => {
                return new_null_array(
                    &DataType::List(Box::new(Field::new(
                        "item",
                        DataType::Timestamp($TIME_UNIT, $TIME_ZONE),
                        true,
                    ))),
                    $SIZE,
                )
            }
            Some(values) => {
                let values = values.as_ref();
                match $TIME_UNIT {
                    TimeUnit::Second => build_values_list_tz!(
                        TimestampSecondBuilder,
                        TimestampSecond,
                        values,
                        $SIZE
                    ),
                    TimeUnit::Microsecond => build_values_list_tz!(
                        TimestampMillisecondBuilder,
                        TimestampMillisecond,
                        values,
                        $SIZE
                    ),
                    TimeUnit::Millisecond => build_values_list_tz!(
                        TimestampMicrosecondBuilder,
                        TimestampMicrosecond,
                        values,
                        $SIZE
                    ),
                    TimeUnit::Nanosecond => build_values_list_tz!(
                        TimestampNanosecondBuilder,
                        TimestampNanosecond,
                        values,
                        $SIZE
                    ),
                }
            }
        }
    }};
}

macro_rules! build_values_list {
    ($VALUE_BUILDER_TY:ident, $SCALAR_TY:ident, $VALUES:expr, $SIZE:expr) => {{
        let mut builder = ListBuilder::new($VALUE_BUILDER_TY::new($VALUES.len()));

        for _ in 0..$SIZE {
            for scalar_value in $VALUES {
                match scalar_value {
                    ScalarValue::$SCALAR_TY(Some(v)) => {
                        builder.values().append_value(v.clone()).unwrap()
                    }
                    ScalarValue::$SCALAR_TY(None) => {
                        builder.values().append_null().unwrap();
                    }
                    _ => panic!("Incompatible ScalarValue for list"),
                };
            }
            builder.append(true).unwrap();
        }

        builder.finish()
    }};
}

macro_rules! build_values_list_tz {
    ($VALUE_BUILDER_TY:ident, $SCALAR_TY:ident, $VALUES:expr, $SIZE:expr) => {{
        let mut builder = ListBuilder::new($VALUE_BUILDER_TY::new($VALUES.len()));

        for _ in 0..$SIZE {
            for scalar_value in $VALUES {
                match scalar_value {
                    ScalarValue::$SCALAR_TY(Some(v), _) => {
                        builder.values().append_value(v.clone()).unwrap()
                    }
                    ScalarValue::$SCALAR_TY(None, _) => {
                        builder.values().append_null().unwrap();
                    }
                    _ => panic!("Incompatible ScalarValue for list"),
                };
            }
            builder.append(true).unwrap();
        }

        builder.finish()
    }};
}

macro_rules! build_array_from_option {
    ($DATA_TYPE:ident, $ARRAY_TYPE:ident, $EXPR:expr, $SIZE:expr) => {{
        match $EXPR {
            Some(value) => Arc::new($ARRAY_TYPE::from_value(*value, $SIZE)),
            None => new_null_array(&DataType::$DATA_TYPE, $SIZE),
        }
    }};
    ($DATA_TYPE:ident, $ENUM:expr, $ARRAY_TYPE:ident, $EXPR:expr, $SIZE:expr) => {{
        match $EXPR {
            Some(value) => Arc::new($ARRAY_TYPE::from_value(*value, $SIZE)),
            None => new_null_array(&DataType::$DATA_TYPE($ENUM), $SIZE),
        }
    }};
    ($DATA_TYPE:ident, $ENUM:expr, $ENUM2:expr, $ARRAY_TYPE:ident, $EXPR:expr, $SIZE:expr) => {{
        match $EXPR {
            Some(value) => {
                let array: ArrayRef = Arc::new($ARRAY_TYPE::from_value(*value, $SIZE));
                // Need to call cast to cast to final data type with timezone/extra param
                cast(&array, &DataType::$DATA_TYPE($ENUM, $ENUM2))
                    .expect("cannot do temporal cast")
            }
            None => new_null_array(&DataType::$DATA_TYPE($ENUM, $ENUM2), $SIZE),
        }
    }};
}

macro_rules! eq_array_primitive {
    ($array:expr, $index:expr, $ARRAYTYPE:ident, $VALUE:expr) => {{
        let array = $array.as_any().downcast_ref::<$ARRAYTYPE>().unwrap();
        let is_valid = array.is_valid($index);
        match $VALUE {
            Some(val) => is_valid && &array.value($index) == val,
            None => !is_valid,
        }
    }};
}

impl ScalarValue {
    /// Return true if the value is numeric
    pub fn is_numeric(&self) -> bool {
        matches!(
            self,
            ScalarValue::Float32(_)
                | ScalarValue::Float64(_)
                | ScalarValue::Decimal128(_, _, _)
                | ScalarValue::Int8(_)
                | ScalarValue::Int16(_)
                | ScalarValue::Int32(_)
                | ScalarValue::Int64(_)
                | ScalarValue::UInt8(_)
                | ScalarValue::UInt16(_)
                | ScalarValue::UInt32(_)
                | ScalarValue::UInt64(_)
        )
    }

<<<<<<< HEAD
=======
    /// Add two numeric ScalarValues
    pub fn add(lhs: &ScalarValue, rhs: &ScalarValue) -> Result<ScalarValue> {
        if !lhs.is_numeric() || !rhs.is_numeric() {
            return Err(DataFusionError::Internal(format!(
                "Addition only supports numeric types, \
                    here has  {:?} and {:?}",
                lhs.get_datatype(),
                rhs.get_datatype()
            )));
        }

        if lhs.is_null() || rhs.is_null() {
            return Err(DataFusionError::Internal(
                "Addition does not support empty values".to_string(),
            ));
        }

        // TODO: Finding a good way to support operation between different types without
        // writing a hige match block.
        // TODO: Add support for decimal types
        match (lhs, rhs) {
            (ScalarValue::Decimal128(_, _, _), _) |
            (_, ScalarValue::Decimal128(_, _, _)) => {
                Err(DataFusionError::Internal(
                    "Addition with Decimals are not supported for now".to_string()
                ))
            },
            // f64 / _
            (ScalarValue::Float64(f1), ScalarValue::Float64(f2)) => {
                Ok(ScalarValue::Float64(Some(f1.unwrap() + f2.unwrap())))
            },
            // f32 / _
            (ScalarValue::Float32(f1), ScalarValue::Float64(f2)) => {
                Ok(ScalarValue::Float64(Some(f1.unwrap() as f64 + f2.unwrap())))
            },
            (ScalarValue::Float32(f1), ScalarValue::Float32(f2)) => {
                Ok(ScalarValue::Float64(Some(f1.unwrap() as f64 + f2.unwrap() as f64)))
            },
            // i64 / _
            (ScalarValue::Int64(f1), ScalarValue::Float64(f2)) => {
                Ok(ScalarValue::Float64(Some(f1.unwrap() as f64 + f2.unwrap())))
            },
            (ScalarValue::Int64(f1), ScalarValue::Int64(f2)) => {
                Ok(ScalarValue::Int64(Some(f1.unwrap() + f2.unwrap())))
            },
            // i32 / _
            (ScalarValue::Int32(f1), ScalarValue::Float64(f2)) => {
                Ok(ScalarValue::Float64(Some(f1.unwrap() as f64 + f2.unwrap())))
            },
            (ScalarValue::Int32(f1), ScalarValue::Int32(f2)) => {
                Ok(ScalarValue::Int64(Some(f1.unwrap() as i64 + f2.unwrap() as i64)))
            },
            // i16 / _
            (ScalarValue::Int16(f1), ScalarValue::Float64(f2)) => {
                Ok(ScalarValue::Float64(Some(f1.unwrap() as f64 + f2.unwrap())))
            },
            (ScalarValue::Int16(f1), ScalarValue::Int16(f2)) => {
                Ok(ScalarValue::Int32(Some(f1.unwrap() as i32 + f2.unwrap() as i32)))
            },
            // i8 / _
            (ScalarValue::Int8(f1), ScalarValue::Float64(f2)) => {
                Ok(ScalarValue::Float64(Some(f1.unwrap() as f64 + f2.unwrap())))
            },
            (ScalarValue::Int8(f1), ScalarValue::Int8(f2)) => {
                Ok(ScalarValue::Int16(Some(f1.unwrap() as i16 + f2.unwrap() as i16)))
            },
            // u64 / _
            (ScalarValue::UInt64(f1), ScalarValue::Float64(f2)) => {
                Ok(ScalarValue::Float64(Some(f1.unwrap() as f64 + f2.unwrap())))
            },
            (ScalarValue::UInt64(f1), ScalarValue::UInt64(f2)) => {
                Ok(ScalarValue::UInt64(Some(f1.unwrap() as u64 + f2.unwrap() as u64)))
            },
            // u32 / _
            (ScalarValue::UInt32(f1), ScalarValue::Float64(f2)) => {
                Ok(ScalarValue::Float64(Some(f1.unwrap() as f64 + f2.unwrap())))
            },
            (ScalarValue::UInt32(f1), ScalarValue::UInt32(f2)) => {
                Ok(ScalarValue::UInt64(Some(f1.unwrap() as u64 + f2.unwrap() as u64)))
            },
            // u16 / _
            (ScalarValue::UInt16(f1), ScalarValue::Float64(f2)) => {
                Ok(ScalarValue::Float64(Some(f1.unwrap() as f64 + f2.unwrap())))
            },
            (ScalarValue::UInt16(f1), ScalarValue::UInt16(f2)) => {
                Ok(ScalarValue::UInt32(Some(f1.unwrap() as u32 + f2.unwrap() as u32)))
            },
            // u8 / _
            (ScalarValue::UInt8(f1), ScalarValue::Float64(f2)) => {
                Ok(ScalarValue::Float64(Some(f1.unwrap() as f64 + f2.unwrap())))
            },
            (ScalarValue::UInt8(f1), ScalarValue::UInt8(f2)) => {
                Ok(ScalarValue::UInt16(Some(f1.unwrap() as u16 + f2.unwrap() as u16)))
            },
            _ => Err(DataFusionError::Internal(
                format!(
                "Addition only support calculation with the same type or f64 as one of the numbers for now, here has {:?} and {:?}",
                lhs.get_datatype(), rhs.get_datatype()
            ))),
        }
    }

    /// Multiply two numeric ScalarValues
    pub fn mul(lhs: &ScalarValue, rhs: &ScalarValue) -> Result<ScalarValue> {
        if !lhs.is_numeric() || !rhs.is_numeric() {
            return Err(DataFusionError::Internal(format!(
                "Multiplication is only supported on numeric types, \
                    here has  {:?} and {:?}",
                lhs.get_datatype(),
                rhs.get_datatype()
            )));
        }

        if lhs.is_null() || rhs.is_null() {
            return Err(DataFusionError::Internal(
                "Multiplication does not support empty values".to_string(),
            ));
        }

        // TODO: Finding a good way to support operation between different types without
        // writing a hige match block.
        // TODO: Add support for decimal type
        match (lhs, rhs) {
            (ScalarValue::Decimal128(_, _, _), _)
            | (_, ScalarValue::Decimal128(_, _, _)) => Err(DataFusionError::Internal(
                "Multiplication with Decimals are not supported for now".to_string(),
            )),
            // f64 / _
            (ScalarValue::Float64(f1), ScalarValue::Float64(f2)) => {
                Ok(ScalarValue::Float64(Some(f1.unwrap() * f2.unwrap())))
            }
            // f32 / _
            (ScalarValue::Float32(f1), ScalarValue::Float32(f2)) => Ok(
                ScalarValue::Float64(Some(f1.unwrap() as f64 * f2.unwrap() as f64)),
            ),
            // i64 / _
            (ScalarValue::Int64(f1), ScalarValue::Int64(f2)) => {
                Ok(ScalarValue::Int64(Some(f1.unwrap() * f2.unwrap())))
            }
            // i32 / _
            (ScalarValue::Int32(f1), ScalarValue::Int32(f2)) => Ok(ScalarValue::Int64(
                Some(f1.unwrap() as i64 * f2.unwrap() as i64),
            )),
            // i16 / _
            (ScalarValue::Int16(f1), ScalarValue::Int16(f2)) => Ok(ScalarValue::Int32(
                Some(f1.unwrap() as i32 * f2.unwrap() as i32),
            )),
            // i8 / _
            (ScalarValue::Int8(f1), ScalarValue::Int8(f2)) => Ok(ScalarValue::Int16(
                Some(f1.unwrap() as i16 * f2.unwrap() as i16),
            )),
            // u64 / _
            (ScalarValue::UInt64(f1), ScalarValue::UInt64(f2)) => Ok(
                ScalarValue::UInt64(Some(f1.unwrap() as u64 * f2.unwrap() as u64)),
            ),
            // u32 / _
            (ScalarValue::UInt32(f1), ScalarValue::UInt32(f2)) => Ok(
                ScalarValue::UInt64(Some(f1.unwrap() as u64 * f2.unwrap() as u64)),
            ),
            // u16 / _
            (ScalarValue::UInt16(f1), ScalarValue::UInt16(f2)) => Ok(
                ScalarValue::UInt32(Some(f1.unwrap() as u32 * f2.unwrap() as u32)),
            ),
            // u8 / _
            (ScalarValue::UInt8(f1), ScalarValue::UInt8(f2)) => Ok(ScalarValue::UInt16(
                Some(f1.unwrap() as u16 * f2.unwrap() as u16),
            )),
            _ => Err(DataFusionError::Internal(format!(
                "Multiplication only support f64 for now, here has {:?} and {:?}",
                lhs.get_datatype(),
                rhs.get_datatype()
            ))),
        }
    }

    /// Division between two numeric ScalarValues
    pub fn div(lhs: &ScalarValue, rhs: &ScalarValue) -> Result<ScalarValue> {
        if !lhs.is_numeric() || !rhs.is_numeric() {
            return Err(DataFusionError::Internal(format!(
                "Division is only supported on numeric types, \
                    here has  {:?} and {:?}",
                lhs.get_datatype(),
                rhs.get_datatype()
            )));
        }

        if lhs.is_null() || rhs.is_null() {
            return Err(DataFusionError::Internal(
                "Division does not support empty values".to_string(),
            ));
        }

        // TODO: Finding a good way to support operation between different types without
        // writing a hige match block.
        // TODO: Add support for decimal types
        match (lhs, rhs) {
            (ScalarValue::Decimal128(_, _, _), _) |
            (_, ScalarValue::Decimal128(_, _, _)) => {
                Err(DataFusionError::Internal(
                    "Division with Decimals are not supported for now".to_string()
                ))
            },
            // f64 / _
            (ScalarValue::Float64(f1), ScalarValue::Float64(f2)) => {
                Ok(ScalarValue::Float64(Some(f1.unwrap() / f2.unwrap())))
            },
            // f32 / _
            (ScalarValue::Float32(f1), ScalarValue::Float64(f2)) => {
                Ok(ScalarValue::Float64(Some(f1.unwrap() as f64/ f2.unwrap())))
            },
            (ScalarValue::Float32(f1), ScalarValue::Float32(f2)) => {
                Ok(ScalarValue::Float64(Some(f1.unwrap() as f64/ f2.unwrap() as f64)))
            },
            // i64 / _
            (ScalarValue::Int64(f1), ScalarValue::Float64(f2)) => {
                Ok(ScalarValue::Float64(Some(f1.unwrap() as f64 / f2.unwrap())))
            },
            (ScalarValue::Int64(f1), ScalarValue::Int64(f2)) => {
                Ok(ScalarValue::Float64(Some(f1.unwrap() as f64 / f2.unwrap() as f64)))
            },
            // i32 / _
            (ScalarValue::Int32(f1), ScalarValue::Float64(f2)) => {
                Ok(ScalarValue::Float64(Some(f1.unwrap() as f64 / f2.unwrap())))
            },
            (ScalarValue::Int32(f1), ScalarValue::Int32(f2)) => {
                Ok(ScalarValue::Float64(Some(f1.unwrap() as f64 / f2.unwrap() as f64)))
            },
            // i16 / _
            (ScalarValue::Int16(f1), ScalarValue::Float64(f2)) => {
                Ok(ScalarValue::Float64(Some(f1.unwrap() as f64 / f2.unwrap())))
            },
            (ScalarValue::Int16(f1), ScalarValue::Int16(f2)) => {
                Ok(ScalarValue::Float64(Some(f1.unwrap() as f64 / f2.unwrap() as f64)))
            },
            // i8 / _
            (ScalarValue::Int8(f1), ScalarValue::Float64(f2)) => {
                Ok(ScalarValue::Float64(Some(f1.unwrap() as f64 / f2.unwrap())))
            },
            (ScalarValue::Int8(f1), ScalarValue::Int8(f2)) => {
                Ok(ScalarValue::Float64(Some(f1.unwrap() as f64 / f2.unwrap() as f64)))
            },
            // u64 / _
            (ScalarValue::UInt64(f1), ScalarValue::Float64(f2)) => {
                Ok(ScalarValue::Float64(Some(f1.unwrap() as f64 / f2.unwrap())))
            },
            (ScalarValue::UInt64(f1), ScalarValue::UInt64(f2)) => {
                Ok(ScalarValue::Float64(Some(f1.unwrap() as f64 / f2.unwrap() as f64)))
            },
            // u32 / _
            (ScalarValue::UInt32(f1), ScalarValue::Float64(f2)) => {
                Ok(ScalarValue::Float64(Some(f1.unwrap() as f64 / f2.unwrap())))
            },
            (ScalarValue::UInt32(f1), ScalarValue::UInt32(f2)) => {
                Ok(ScalarValue::Float64(Some(f1.unwrap() as f64 / f2.unwrap() as f64)))
            },
            // u16 / _
            (ScalarValue::UInt16(f1), ScalarValue::Float64(f2)) => {
                Ok(ScalarValue::Float64(Some(f1.unwrap() as f64 / f2.unwrap())))
            },
            (ScalarValue::UInt16(f1), ScalarValue::UInt16(f2)) => {
                Ok(ScalarValue::Float64(Some(f1.unwrap() as f64 / f2.unwrap() as f64)))
            },
            // u8 / _
            (ScalarValue::UInt8(f1), ScalarValue::Float64(f2)) => {
                Ok(ScalarValue::Float64(Some(f1.unwrap() as f64 / f2.unwrap())))
            },
            (ScalarValue::UInt8(f1), ScalarValue::UInt8(f2)) => {
                Ok(ScalarValue::Float64(Some(f1.unwrap() as f64 / f2.unwrap() as f64)))
            },
            _ => Err(DataFusionError::Internal(
                format!(
                "Division only support calculation with the same type or f64 as denominator for now, here has {:?} and {:?}",
                lhs.get_datatype(), rhs.get_datatype()
            ))),
        }
    }

>>>>>>> 90de12ac
    /// Create a decimal Scalar from value/precision and scale.
    pub fn try_new_decimal128(
        value: i128,
        precision: usize,
        scale: usize,
    ) -> Result<Self> {
        // make sure the precision and scale is valid
        if precision <= MAX_PRECISION_FOR_DECIMAL128 && scale <= precision {
            return Ok(ScalarValue::Decimal128(Some(value), precision, scale));
        }
        return Err(DataFusionError::Internal(format!(
            "Can not new a decimal type ScalarValue for precision {} and scale {}",
            precision, scale
        )));
    }
    /// Getter for the `DataType` of the value
    pub fn get_datatype(&self) -> DataType {
        match self {
            ScalarValue::Boolean(_) => DataType::Boolean,
            ScalarValue::UInt8(_) => DataType::UInt8,
            ScalarValue::UInt16(_) => DataType::UInt16,
            ScalarValue::UInt32(_) => DataType::UInt32,
            ScalarValue::UInt64(_) => DataType::UInt64,
            ScalarValue::Int8(_) => DataType::Int8,
            ScalarValue::Int16(_) => DataType::Int16,
            ScalarValue::Int32(_) => DataType::Int32,
            ScalarValue::Int64(_) => DataType::Int64,
            ScalarValue::Decimal128(_, precision, scale) => {
                DataType::Decimal(*precision, *scale)
            }
            ScalarValue::TimestampSecond(_, tz_opt) => {
                DataType::Timestamp(TimeUnit::Second, tz_opt.clone())
            }
            ScalarValue::TimestampMillisecond(_, tz_opt) => {
                DataType::Timestamp(TimeUnit::Millisecond, tz_opt.clone())
            }
            ScalarValue::TimestampMicrosecond(_, tz_opt) => {
                DataType::Timestamp(TimeUnit::Microsecond, tz_opt.clone())
            }
            ScalarValue::TimestampNanosecond(_, tz_opt) => {
                DataType::Timestamp(TimeUnit::Nanosecond, tz_opt.clone())
            }
            ScalarValue::Float32(_) => DataType::Float32,
            ScalarValue::Float64(_) => DataType::Float64,
            ScalarValue::Utf8(_) => DataType::Utf8,
            ScalarValue::LargeUtf8(_) => DataType::LargeUtf8,
            ScalarValue::Binary(_) => DataType::Binary,
            ScalarValue::LargeBinary(_) => DataType::LargeBinary,
            ScalarValue::List(_, data_type) => DataType::List(Box::new(Field::new(
                "item",
                data_type.as_ref().clone(),
                true,
            ))),
            ScalarValue::Date32(_) => DataType::Date32,
            ScalarValue::Date64(_) => DataType::Date64,
            ScalarValue::IntervalYearMonth(_) => {
                DataType::Interval(IntervalUnit::YearMonth)
            }
            ScalarValue::IntervalDayTime(_) => DataType::Interval(IntervalUnit::DayTime),
            ScalarValue::Struct(_, fields) => DataType::Struct(fields.as_ref().clone()),
        }
    }

    /// Calculate arithmetic negation for a scalar value
    pub fn arithmetic_negate(&self) -> Self {
        match self {
            ScalarValue::Boolean(None)
            | ScalarValue::Int8(None)
            | ScalarValue::Int16(None)
            | ScalarValue::Int32(None)
            | ScalarValue::Int64(None)
            | ScalarValue::Float32(None) => self.clone(),
            ScalarValue::Float64(Some(v)) => ScalarValue::Float64(Some(-v)),
            ScalarValue::Float32(Some(v)) => ScalarValue::Float32(Some(-v)),
            ScalarValue::Int8(Some(v)) => ScalarValue::Int8(Some(-v)),
            ScalarValue::Int16(Some(v)) => ScalarValue::Int16(Some(-v)),
            ScalarValue::Int32(Some(v)) => ScalarValue::Int32(Some(-v)),
            ScalarValue::Int64(Some(v)) => ScalarValue::Int64(Some(-v)),
            ScalarValue::Decimal128(Some(v), precision, scale) => {
                ScalarValue::Decimal128(Some(-v), *precision, *scale)
            }
            _ => panic!("Cannot run arithmetic negate on scalar value: {:?}", self),
        }
    }

    /// whether this value is null or not.
    pub fn is_null(&self) -> bool {
        matches!(
            *self,
            ScalarValue::Boolean(None)
                | ScalarValue::UInt8(None)
                | ScalarValue::UInt16(None)
                | ScalarValue::UInt32(None)
                | ScalarValue::UInt64(None)
                | ScalarValue::Int8(None)
                | ScalarValue::Int16(None)
                | ScalarValue::Int32(None)
                | ScalarValue::Int64(None)
                | ScalarValue::Float32(None)
                | ScalarValue::Float64(None)
                | ScalarValue::Date32(None)
                | ScalarValue::Date64(None)
                | ScalarValue::Utf8(None)
                | ScalarValue::LargeUtf8(None)
                | ScalarValue::List(None, _)
                | ScalarValue::TimestampSecond(None, _)
                | ScalarValue::TimestampMillisecond(None, _)
                | ScalarValue::TimestampMicrosecond(None, _)
                | ScalarValue::TimestampNanosecond(None, _)
                | ScalarValue::Struct(None, _)
                | ScalarValue::Decimal128(None, _, _) // For decimal type, the value is null means ScalarValue::Decimal128 is null.
        )
    }

    /// Converts a scalar value into an 1-row array.
    pub fn to_array(&self) -> ArrayRef {
        self.to_array_of_size(1)
    }

    /// Converts an iterator of references [`ScalarValue`] into an [`ArrayRef`]
    /// corresponding to those values. For example,
    ///
    /// Returns an error if the iterator is empty or if the
    /// [`ScalarValue`]s are not all the same type
    ///
    /// Example
    /// ```
    /// use datafusion::scalar::ScalarValue;
    /// use arrow::array::{ArrayRef, BooleanArray};
    ///
    /// let scalars = vec![
    ///   ScalarValue::Boolean(Some(true)),
    ///   ScalarValue::Boolean(None),
    ///   ScalarValue::Boolean(Some(false)),
    /// ];
    ///
    /// // Build an Array from the list of ScalarValues
    /// let array = ScalarValue::iter_to_array(scalars.into_iter())
    ///   .unwrap();
    ///
    /// let expected: ArrayRef = std::sync::Arc::new(
    ///   BooleanArray::from(vec![
    ///     Some(true),
    ///     None,
    ///     Some(false)
    ///   ]
    /// ));
    ///
    /// assert_eq!(&array, &expected);
    /// ```
    pub fn iter_to_array(
        scalars: impl IntoIterator<Item = ScalarValue>,
    ) -> Result<ArrayRef> {
        let mut scalars = scalars.into_iter().peekable();

        // figure out the type based on the first element
        let data_type = match scalars.peek() {
            None => {
                return Err(DataFusionError::Internal(
                    "Empty iterator passed to ScalarValue::iter_to_array".to_string(),
                ));
            }
            Some(sv) => sv.get_datatype(),
        };

        /// Creates an array of $ARRAY_TY by unpacking values of
        /// SCALAR_TY for primitive types
        macro_rules! build_array_primitive {
            ($ARRAY_TY:ident, $SCALAR_TY:ident) => {{
                {
                    let array = scalars
                        .map(|sv| {
                            if let ScalarValue::$SCALAR_TY(v) = sv {
                                Ok(v)
                            } else {
                                Err(DataFusionError::Internal(format!(
                                    "Inconsistent types in ScalarValue::iter_to_array. \
                                     Expected {:?}, got {:?}",
                                    data_type, sv
                                )))
                            }
                        })
                        .collect::<Result<$ARRAY_TY>>()?;

                    Arc::new(array)
                }
            }};
        }

        macro_rules! build_array_primitive_tz {
            ($ARRAY_TY:ident, $SCALAR_TY:ident) => {{
                {
                    let array = scalars
                        .map(|sv| {
                            if let ScalarValue::$SCALAR_TY(v, _) = sv {
                                Ok(v)
                            } else {
                                Err(DataFusionError::Internal(format!(
                                    "Inconsistent types in ScalarValue::iter_to_array. \
                                     Expected {:?}, got {:?}",
                                    data_type, sv
                                )))
                            }
                        })
                        .collect::<Result<$ARRAY_TY>>()?;

                    Arc::new(array)
                }
            }};
        }

        /// Creates an array of $ARRAY_TY by unpacking values of
        /// SCALAR_TY for "string-like" types.
        macro_rules! build_array_string {
            ($ARRAY_TY:ident, $SCALAR_TY:ident) => {{
                {
                    let array = scalars
                        .map(|sv| {
                            if let ScalarValue::$SCALAR_TY(v) = sv {
                                Ok(v)
                            } else {
                                Err(DataFusionError::Internal(format!(
                                    "Inconsistent types in ScalarValue::iter_to_array. \
                                     Expected {:?}, got {:?}",
                                    data_type, sv
                                )))
                            }
                        })
                        .collect::<Result<$ARRAY_TY>>()?;
                    Arc::new(array)
                }
            }};
        }

        macro_rules! build_array_list_primitive {
            ($ARRAY_TY:ident, $SCALAR_TY:ident, $NATIVE_TYPE:ident) => {{
                Arc::new(ListArray::from_iter_primitive::<$ARRAY_TY, _, _>(
                    scalars.into_iter().map(|x| match x {
                        ScalarValue::List(xs, _) => xs.map(|x| {
                            x.iter()
                                .map(|x| match x {
                                    ScalarValue::$SCALAR_TY(i) => *i,
                                    sv => panic!("Inconsistent types in ScalarValue::iter_to_array. \
                                    Expected {:?}, got {:?}", data_type, sv),
                                })
                                .collect::<Vec<Option<$NATIVE_TYPE>>>()
                        }),
                        sv => panic!("Inconsistent types in ScalarValue::iter_to_array. \
                        Expected {:?}, got {:?}", data_type, sv),
        }),
                ))
            }};
        }

        macro_rules! build_array_list_string {
            ($BUILDER:ident, $SCALAR_TY:ident) => {{
                let mut builder = ListBuilder::new($BUILDER::new(0));

                for scalar in scalars.into_iter() {
                    match scalar {
                        ScalarValue::List(Some(xs), _) => {
                            let xs = *xs;
                            for s in xs {
                                match s {
                                    ScalarValue::$SCALAR_TY(Some(val)) => {
                                        builder.values().append_value(val)?;
                                    }
                                    ScalarValue::$SCALAR_TY(None) => {
                                        builder.values().append_null()?;
                                    }
                                    sv => return Err(DataFusionError::Internal(format!(
                                        "Inconsistent types in ScalarValue::iter_to_array. \
                                         Expected Utf8, got {:?}",
                                        sv
                                    ))),
                                }
                            }
                            builder.append(true)?;
                        }
                        ScalarValue::List(None, _) => {
                            builder.append(false)?;
                        }
                        sv => {
                            return Err(DataFusionError::Internal(format!(
                                "Inconsistent types in ScalarValue::iter_to_array. \
                             Expected List, got {:?}",
                                sv
                            )))
                        }
                    }
                }

                Arc::new(builder.finish())

            }}
        }

        let array: ArrayRef = match &data_type {
            DataType::Decimal(precision, scale) => {
                let decimal_array =
                    ScalarValue::iter_to_decimal_array(scalars, precision, scale)?;
                Arc::new(decimal_array)
            }
            DataType::Boolean => build_array_primitive!(BooleanArray, Boolean),
            DataType::Float32 => build_array_primitive!(Float32Array, Float32),
            DataType::Float64 => build_array_primitive!(Float64Array, Float64),
            DataType::Int8 => build_array_primitive!(Int8Array, Int8),
            DataType::Int16 => build_array_primitive!(Int16Array, Int16),
            DataType::Int32 => build_array_primitive!(Int32Array, Int32),
            DataType::Int64 => build_array_primitive!(Int64Array, Int64),
            DataType::UInt8 => build_array_primitive!(UInt8Array, UInt8),
            DataType::UInt16 => build_array_primitive!(UInt16Array, UInt16),
            DataType::UInt32 => build_array_primitive!(UInt32Array, UInt32),
            DataType::UInt64 => build_array_primitive!(UInt64Array, UInt64),
            DataType::Utf8 => build_array_string!(StringArray, Utf8),
            DataType::LargeUtf8 => build_array_string!(LargeStringArray, LargeUtf8),
            DataType::Binary => build_array_string!(BinaryArray, Binary),
            DataType::LargeBinary => build_array_string!(LargeBinaryArray, LargeBinary),
            DataType::Date32 => build_array_primitive!(Date32Array, Date32),
            DataType::Date64 => build_array_primitive!(Date64Array, Date64),
            DataType::Timestamp(TimeUnit::Second, _) => {
                build_array_primitive_tz!(TimestampSecondArray, TimestampSecond)
            }
            DataType::Timestamp(TimeUnit::Millisecond, _) => {
                build_array_primitive_tz!(TimestampMillisecondArray, TimestampMillisecond)
            }
            DataType::Timestamp(TimeUnit::Microsecond, _) => {
                build_array_primitive_tz!(TimestampMicrosecondArray, TimestampMicrosecond)
            }
            DataType::Timestamp(TimeUnit::Nanosecond, _) => {
                build_array_primitive_tz!(TimestampNanosecondArray, TimestampNanosecond)
            }
            DataType::Interval(IntervalUnit::DayTime) => {
                build_array_primitive!(IntervalDayTimeArray, IntervalDayTime)
            }
            DataType::Interval(IntervalUnit::YearMonth) => {
                build_array_primitive!(IntervalYearMonthArray, IntervalYearMonth)
            }
            DataType::List(fields) if fields.data_type() == &DataType::Int8 => {
                build_array_list_primitive!(Int8Type, Int8, i8)
            }
            DataType::List(fields) if fields.data_type() == &DataType::Int16 => {
                build_array_list_primitive!(Int16Type, Int16, i16)
            }
            DataType::List(fields) if fields.data_type() == &DataType::Int32 => {
                build_array_list_primitive!(Int32Type, Int32, i32)
            }
            DataType::List(fields) if fields.data_type() == &DataType::Int64 => {
                build_array_list_primitive!(Int64Type, Int64, i64)
            }
            DataType::List(fields) if fields.data_type() == &DataType::UInt8 => {
                build_array_list_primitive!(UInt8Type, UInt8, u8)
            }
            DataType::List(fields) if fields.data_type() == &DataType::UInt16 => {
                build_array_list_primitive!(UInt16Type, UInt16, u16)
            }
            DataType::List(fields) if fields.data_type() == &DataType::UInt32 => {
                build_array_list_primitive!(UInt32Type, UInt32, u32)
            }
            DataType::List(fields) if fields.data_type() == &DataType::UInt64 => {
                build_array_list_primitive!(UInt64Type, UInt64, u64)
            }
            DataType::List(fields) if fields.data_type() == &DataType::Float32 => {
                build_array_list_primitive!(Float32Type, Float32, f32)
            }
            DataType::List(fields) if fields.data_type() == &DataType::Float64 => {
                build_array_list_primitive!(Float64Type, Float64, f64)
            }
            DataType::List(fields) if fields.data_type() == &DataType::Utf8 => {
                build_array_list_string!(StringBuilder, Utf8)
            }
            DataType::List(fields) if fields.data_type() == &DataType::LargeUtf8 => {
                build_array_list_string!(LargeStringBuilder, LargeUtf8)
            }
            DataType::List(_) => {
                // Fallback case handling homogeneous lists with any ScalarValue element type
                let list_array = ScalarValue::iter_to_array_list(scalars, &data_type)?;
                Arc::new(list_array)
            }
            DataType::Struct(fields) => {
                // Initialize a Vector to store the ScalarValues for each column
                let mut columns: Vec<Vec<ScalarValue>> =
                    (0..fields.len()).map(|_| Vec::new()).collect();

                // Iterate over scalars to populate the column scalars for each row
                for scalar in scalars {
                    if let ScalarValue::Struct(values, fields) = scalar {
                        match values {
                            Some(values) => {
                                // Push value for each field
                                for c in 0..columns.len() {
                                    let column = columns.get_mut(c).unwrap();
                                    column.push(values[c].clone());
                                }
                            }
                            None => {
                                // Push NULL of the appropriate type for each field
                                for c in 0..columns.len() {
                                    let dtype = fields[c].data_type();
                                    let column = columns.get_mut(c).unwrap();
                                    column.push(ScalarValue::try_from(dtype)?);
                                }
                            }
                        };
                    } else {
                        return Err(DataFusionError::Internal(format!(
                            "Expected Struct but found: {}",
                            scalar
                        )));
                    };
                }

                // Call iter_to_array recursively to convert the scalars for each column into Arrow arrays
                let field_values = fields
                    .iter()
                    .zip(columns)
                    .map(|(field, column)| -> Result<(Field, ArrayRef)> {
                        Ok((field.clone(), Self::iter_to_array(column)?))
                    })
                    .collect::<Result<Vec<_>>>()?;

                Arc::new(StructArray::from(field_values))
            }
            _ => {
                return Err(DataFusionError::Internal(format!(
                    "Unsupported creation of {:?} array from ScalarValue {:?}",
                    data_type,
                    scalars.peek()
                )));
            }
        };

        Ok(array)
    }

    fn iter_to_decimal_array(
        scalars: impl IntoIterator<Item = ScalarValue>,
        precision: &usize,
        scale: &usize,
    ) -> Result<DecimalArray> {
        // collect the value as Option<i128>
        let array = scalars
            .into_iter()
            .map(|element: ScalarValue| match element {
                ScalarValue::Decimal128(v1, _, _) => v1,
                _ => unreachable!(),
            })
            .collect::<Vec<Option<i128>>>();

        // build the decimal array using the Decimal Builder
        let mut builder = DecimalBuilder::new(array.len(), *precision, *scale);
        array.iter().for_each(|element| match element {
            None => {
                builder.append_null().unwrap();
            }
            Some(v) => {
                builder.append_value(*v).unwrap();
            }
        });
        Ok(builder.finish())
    }

    fn iter_to_array_list(
        scalars: impl IntoIterator<Item = ScalarValue>,
        data_type: &DataType,
    ) -> Result<GenericListArray<i32>> {
        let mut offsets = Int32Array::builder(0);
        if let Err(err) = offsets.append_value(0) {
            return Err(DataFusionError::ArrowError(err));
        }

        let mut elements: Vec<ArrayRef> = Vec::new();
        let mut valid = BooleanBufferBuilder::new(0);
        let mut flat_len = 0i32;
        for scalar in scalars {
            if let ScalarValue::List(values, _) = scalar {
                match values {
                    Some(values) => {
                        let element_array = ScalarValue::iter_to_array(*values)?;

                        // Add new offset index
                        flat_len += element_array.len() as i32;
                        if let Err(err) = offsets.append_value(flat_len) {
                            return Err(DataFusionError::ArrowError(err));
                        }

                        elements.push(element_array);

                        // Element is valid
                        valid.append(true);
                    }
                    None => {
                        // Repeat previous offset index
                        if let Err(err) = offsets.append_value(flat_len) {
                            return Err(DataFusionError::ArrowError(err));
                        }

                        // Element is null
                        valid.append(false);
                    }
                }
            } else {
                return Err(DataFusionError::Internal(format!(
                    "Expected ScalarValue::List element. Received {:?}",
                    scalar
                )));
            }
        }

        // Concatenate element arrays to create single flat array
        let element_arrays: Vec<&dyn Array> =
            elements.iter().map(|a| a.as_ref()).collect();
        let flat_array = match arrow::compute::concat(&element_arrays) {
            Ok(flat_array) => flat_array,
            Err(err) => return Err(DataFusionError::ArrowError(err)),
        };

        // Build ListArray using ArrayData so we can specify a flat inner array, and offset indices
        let offsets_array = offsets.finish();
        let array_data = ArrayDataBuilder::new(data_type.clone())
            .len(offsets_array.len() - 1)
            .null_bit_buffer(valid.finish())
            .add_buffer(offsets_array.data().buffers()[0].clone())
            .add_child_data(flat_array.data().clone());

        let list_array = ListArray::from(array_data.build()?);
        Ok(list_array)
    }

    fn build_decimal_array(
        value: &Option<i128>,
        precision: &usize,
        scale: &usize,
        size: usize,
    ) -> DecimalArray {
        let mut builder = DecimalBuilder::new(size, *precision, *scale);
        match value {
            None => {
                for _i in 0..size {
                    builder.append_null().unwrap();
                }
            }
            Some(v) => {
                let v = *v;
                for _i in 0..size {
                    builder.append_value(v).unwrap();
                }
            }
        };
        builder.finish()
    }

    /// Converts a scalar value into an array of `size` rows.
    pub fn to_array_of_size(&self, size: usize) -> ArrayRef {
        match self {
            ScalarValue::Decimal128(e, precision, scale) => {
                Arc::new(ScalarValue::build_decimal_array(e, precision, scale, size))
            }
            ScalarValue::Boolean(e) => {
                Arc::new(BooleanArray::from(vec![*e; size])) as ArrayRef
            }
            ScalarValue::Float64(e) => {
                build_array_from_option!(Float64, Float64Array, e, size)
            }
            ScalarValue::Float32(e) => {
                build_array_from_option!(Float32, Float32Array, e, size)
            }
            ScalarValue::Int8(e) => build_array_from_option!(Int8, Int8Array, e, size),
            ScalarValue::Int16(e) => build_array_from_option!(Int16, Int16Array, e, size),
            ScalarValue::Int32(e) => build_array_from_option!(Int32, Int32Array, e, size),
            ScalarValue::Int64(e) => build_array_from_option!(Int64, Int64Array, e, size),
            ScalarValue::UInt8(e) => build_array_from_option!(UInt8, UInt8Array, e, size),
            ScalarValue::UInt16(e) => {
                build_array_from_option!(UInt16, UInt16Array, e, size)
            }
            ScalarValue::UInt32(e) => {
                build_array_from_option!(UInt32, UInt32Array, e, size)
            }
            ScalarValue::UInt64(e) => {
                build_array_from_option!(UInt64, UInt64Array, e, size)
            }
            ScalarValue::TimestampSecond(e, tz_opt) => build_array_from_option!(
                Timestamp,
                TimeUnit::Second,
                tz_opt.clone(),
                TimestampSecondArray,
                e,
                size
            ),
            ScalarValue::TimestampMillisecond(e, tz_opt) => build_array_from_option!(
                Timestamp,
                TimeUnit::Millisecond,
                tz_opt.clone(),
                TimestampMillisecondArray,
                e,
                size
            ),

            ScalarValue::TimestampMicrosecond(e, tz_opt) => build_array_from_option!(
                Timestamp,
                TimeUnit::Microsecond,
                tz_opt.clone(),
                TimestampMicrosecondArray,
                e,
                size
            ),
            ScalarValue::TimestampNanosecond(e, tz_opt) => build_array_from_option!(
                Timestamp,
                TimeUnit::Nanosecond,
                tz_opt.clone(),
                TimestampNanosecondArray,
                e,
                size
            ),
            ScalarValue::Utf8(e) => match e {
                Some(value) => {
                    Arc::new(StringArray::from_iter_values(repeat(value).take(size)))
                }
                None => new_null_array(&DataType::Utf8, size),
            },
            ScalarValue::LargeUtf8(e) => match e {
                Some(value) => {
                    Arc::new(LargeStringArray::from_iter_values(repeat(value).take(size)))
                }
                None => new_null_array(&DataType::LargeUtf8, size),
            },
            ScalarValue::Binary(e) => match e {
                Some(value) => Arc::new(
                    repeat(Some(value.as_slice()))
                        .take(size)
                        .collect::<BinaryArray>(),
                ),
                None => {
                    Arc::new(repeat(None::<&str>).take(size).collect::<BinaryArray>())
                }
            },
            ScalarValue::LargeBinary(e) => match e {
                Some(value) => Arc::new(
                    repeat(Some(value.as_slice()))
                        .take(size)
                        .collect::<LargeBinaryArray>(),
                ),
                None => Arc::new(
                    repeat(None::<&str>)
                        .take(size)
                        .collect::<LargeBinaryArray>(),
                ),
            },
            ScalarValue::List(values, data_type) => Arc::new(match data_type.as_ref() {
                DataType::Boolean => build_list!(BooleanBuilder, Boolean, values, size),
                DataType::Int8 => build_list!(Int8Builder, Int8, values, size),
                DataType::Int16 => build_list!(Int16Builder, Int16, values, size),
                DataType::Int32 => build_list!(Int32Builder, Int32, values, size),
                DataType::Int64 => build_list!(Int64Builder, Int64, values, size),
                DataType::UInt8 => build_list!(UInt8Builder, UInt8, values, size),
                DataType::UInt16 => build_list!(UInt16Builder, UInt16, values, size),
                DataType::UInt32 => build_list!(UInt32Builder, UInt32, values, size),
                DataType::UInt64 => build_list!(UInt64Builder, UInt64, values, size),
                DataType::Utf8 => build_list!(StringBuilder, Utf8, values, size),
                DataType::Float32 => build_list!(Float32Builder, Float32, values, size),
                DataType::Float64 => build_list!(Float64Builder, Float64, values, size),
                DataType::Timestamp(unit, tz) => {
                    build_timestamp_list!(unit.clone(), tz.clone(), values, size)
                }
                &DataType::LargeUtf8 => {
                    build_list!(LargeStringBuilder, LargeUtf8, values, size)
                }
                _ => ScalarValue::iter_to_array_list(
                    repeat(self.clone()).take(size),
                    &DataType::List(Box::new(Field::new(
                        "item",
                        data_type.as_ref().clone(),
                        true,
                    ))),
                )
                .unwrap(),
            }),
            ScalarValue::Date32(e) => {
                build_array_from_option!(Date32, Date32Array, e, size)
            }
            ScalarValue::Date64(e) => {
                build_array_from_option!(Date64, Date64Array, e, size)
            }
            ScalarValue::IntervalDayTime(e) => build_array_from_option!(
                Interval,
                IntervalUnit::DayTime,
                IntervalDayTimeArray,
                e,
                size
            ),

            ScalarValue::IntervalYearMonth(e) => build_array_from_option!(
                Interval,
                IntervalUnit::YearMonth,
                IntervalYearMonthArray,
                e,
                size
            ),
            ScalarValue::Struct(values, fields) => match values {
                Some(values) => {
                    let field_values: Vec<_> = fields
                        .iter()
                        .zip(values.iter())
                        .map(|(field, value)| {
                            (field.clone(), value.to_array_of_size(size))
                        })
                        .collect();

                    Arc::new(StructArray::from(field_values))
                }
                None => {
                    let field_values: Vec<_> = fields
                        .iter()
                        .map(|field| {
                            let none_field = Self::try_from(field.data_type()).expect(
                                "Failed to construct null ScalarValue from Struct field type"
                            );
                            (field.clone(), none_field.to_array_of_size(size))
                        })
                        .collect();

                    Arc::new(StructArray::from(field_values))
                }
            },
        }
    }

    fn get_decimal_value_from_array(
        array: &ArrayRef,
        index: usize,
        precision: &usize,
        scale: &usize,
    ) -> ScalarValue {
        let array = array.as_any().downcast_ref::<DecimalArray>().unwrap();
        if array.is_null(index) {
            ScalarValue::Decimal128(None, *precision, *scale)
        } else {
            ScalarValue::Decimal128(Some(array.value(index)), *precision, *scale)
        }
    }

    /// Converts a value in `array` at `index` into a ScalarValue
    pub fn try_from_array(array: &ArrayRef, index: usize) -> Result<Self> {
        // handle NULL value
        if !array.is_valid(index) {
            return array.data_type().try_into();
        }

        Ok(match array.data_type() {
            DataType::Decimal(precision, scale) => {
                ScalarValue::get_decimal_value_from_array(array, index, precision, scale)
            }
            DataType::Boolean => typed_cast!(array, index, BooleanArray, Boolean),
            DataType::Float64 => typed_cast!(array, index, Float64Array, Float64),
            DataType::Float32 => typed_cast!(array, index, Float32Array, Float32),
            DataType::UInt64 => typed_cast!(array, index, UInt64Array, UInt64),
            DataType::UInt32 => typed_cast!(array, index, UInt32Array, UInt32),
            DataType::UInt16 => typed_cast!(array, index, UInt16Array, UInt16),
            DataType::UInt8 => typed_cast!(array, index, UInt8Array, UInt8),
            DataType::Int64 => typed_cast!(array, index, Int64Array, Int64),
            DataType::Int32 => typed_cast!(array, index, Int32Array, Int32),
            DataType::Int16 => typed_cast!(array, index, Int16Array, Int16),
            DataType::Int8 => typed_cast!(array, index, Int8Array, Int8),
            DataType::Binary => typed_cast!(array, index, BinaryArray, Binary),
            DataType::LargeBinary => {
                typed_cast!(array, index, LargeBinaryArray, LargeBinary)
            }
            DataType::Utf8 => typed_cast!(array, index, StringArray, Utf8),
            DataType::LargeUtf8 => typed_cast!(array, index, LargeStringArray, LargeUtf8),
            DataType::List(nested_type) => {
                let list_array =
                    array.as_any().downcast_ref::<ListArray>().ok_or_else(|| {
                        DataFusionError::Internal(
                            "Failed to downcast ListArray".to_string(),
                        )
                    })?;
                let value = match list_array.is_null(index) {
                    true => None,
                    false => {
                        let nested_array = list_array.value(index);
                        let scalar_vec = (0..nested_array.len())
                            .map(|i| ScalarValue::try_from_array(&nested_array, i))
                            .collect::<Result<Vec<_>>>()?;
                        Some(scalar_vec)
                    }
                };
                let value = value.map(Box::new);
                let data_type = Box::new(nested_type.data_type().clone());
                ScalarValue::List(value, data_type)
            }
            DataType::Date32 => {
                typed_cast!(array, index, Date32Array, Date32)
            }
            DataType::Date64 => {
                typed_cast!(array, index, Date64Array, Date64)
            }
            DataType::Timestamp(TimeUnit::Second, tz_opt) => {
                typed_cast_tz!(
                    array,
                    index,
                    TimestampSecondArray,
                    TimestampSecond,
                    tz_opt
                )
            }
            DataType::Timestamp(TimeUnit::Millisecond, tz_opt) => {
                typed_cast_tz!(
                    array,
                    index,
                    TimestampMillisecondArray,
                    TimestampMillisecond,
                    tz_opt
                )
            }
            DataType::Timestamp(TimeUnit::Microsecond, tz_opt) => {
                typed_cast_tz!(
                    array,
                    index,
                    TimestampMicrosecondArray,
                    TimestampMicrosecond,
                    tz_opt
                )
            }
            DataType::Timestamp(TimeUnit::Nanosecond, tz_opt) => {
                typed_cast_tz!(
                    array,
                    index,
                    TimestampNanosecondArray,
                    TimestampNanosecond,
                    tz_opt
                )
            }
            DataType::Dictionary(index_type, _) => {
                let (values, values_index) = match **index_type {
                    DataType::Int8 => get_dict_value::<Int8Type>(array, index)?,
                    DataType::Int16 => get_dict_value::<Int16Type>(array, index)?,
                    DataType::Int32 => get_dict_value::<Int32Type>(array, index)?,
                    DataType::Int64 => get_dict_value::<Int64Type>(array, index)?,
                    DataType::UInt8 => get_dict_value::<UInt8Type>(array, index)?,
                    DataType::UInt16 => get_dict_value::<UInt16Type>(array, index)?,
                    DataType::UInt32 => get_dict_value::<UInt32Type>(array, index)?,
                    DataType::UInt64 => get_dict_value::<UInt64Type>(array, index)?,
                    _ => {
                        return Err(DataFusionError::Internal(format!(
                            "Index type not supported while creating scalar from dictionary: {}",
                            array.data_type(),
                        )));
                    }
                };

                match values_index {
                    Some(values_index) => Self::try_from_array(values, values_index)?,
                    // was null
                    None => values.data_type().try_into()?,
                }
            }
            DataType::Struct(fields) => {
                let array =
                    array
                        .as_any()
                        .downcast_ref::<StructArray>()
                        .ok_or_else(|| {
                            DataFusionError::Internal(
                                "Failed to downcast ArrayRef to StructArray".to_string(),
                            )
                        })?;
                let mut field_values: Vec<ScalarValue> = Vec::new();
                for col_index in 0..array.num_columns() {
                    let col_array = array.column(col_index);
                    let col_scalar = ScalarValue::try_from_array(col_array, index)?;
                    field_values.push(col_scalar);
                }
                Self::Struct(Some(Box::new(field_values)), Box::new(fields.clone()))
            }
            other => {
                return Err(DataFusionError::NotImplemented(format!(
                    "Can't create a scalar from array of type \"{:?}\"",
                    other
                )));
            }
        })
    }

    fn eq_array_decimal(
        array: &ArrayRef,
        index: usize,
        value: &Option<i128>,
        precision: usize,
        scale: usize,
    ) -> bool {
        let array = array.as_any().downcast_ref::<DecimalArray>().unwrap();
        if array.precision() != precision || array.scale() != scale {
            return false;
        }
        match value {
            None => array.is_null(index),
            Some(v) => !array.is_null(index) && array.value(index) == *v,
        }
    }

    /// Compares a single row of array @ index for equality with self,
    /// in an optimized fashion.
    ///
    /// This method implements an optimized version of:
    ///
    /// ```text
    ///     let arr_scalar = Self::try_from_array(array, index).unwrap();
    ///     arr_scalar.eq(self)
    /// ```
    ///
    /// *Performance note*: the arrow compute kernels should be
    /// preferred over this function if at all possible as they can be
    /// vectorized and are generally much faster.
    ///
    /// This function has a few narrow usescases such as hash table key
    /// comparisons where comparing a single row at a time is necessary.
    #[inline]
    pub fn eq_array(&self, array: &ArrayRef, index: usize) -> bool {
        if let DataType::Dictionary(key_type, _) = array.data_type() {
            return self.eq_array_dictionary(array, index, key_type);
        }

        match self {
            ScalarValue::Decimal128(v, precision, scale) => {
                ScalarValue::eq_array_decimal(array, index, v, *precision, *scale)
            }
            ScalarValue::Boolean(val) => {
                eq_array_primitive!(array, index, BooleanArray, val)
            }
            ScalarValue::Float32(val) => {
                eq_array_primitive!(array, index, Float32Array, val)
            }
            ScalarValue::Float64(val) => {
                eq_array_primitive!(array, index, Float64Array, val)
            }
            ScalarValue::Int8(val) => eq_array_primitive!(array, index, Int8Array, val),
            ScalarValue::Int16(val) => eq_array_primitive!(array, index, Int16Array, val),
            ScalarValue::Int32(val) => eq_array_primitive!(array, index, Int32Array, val),
            ScalarValue::Int64(val) => eq_array_primitive!(array, index, Int64Array, val),
            ScalarValue::UInt8(val) => eq_array_primitive!(array, index, UInt8Array, val),
            ScalarValue::UInt16(val) => {
                eq_array_primitive!(array, index, UInt16Array, val)
            }
            ScalarValue::UInt32(val) => {
                eq_array_primitive!(array, index, UInt32Array, val)
            }
            ScalarValue::UInt64(val) => {
                eq_array_primitive!(array, index, UInt64Array, val)
            }
            ScalarValue::Utf8(val) => eq_array_primitive!(array, index, StringArray, val),
            ScalarValue::LargeUtf8(val) => {
                eq_array_primitive!(array, index, LargeStringArray, val)
            }
            ScalarValue::Binary(val) => {
                eq_array_primitive!(array, index, BinaryArray, val)
            }
            ScalarValue::LargeBinary(val) => {
                eq_array_primitive!(array, index, LargeBinaryArray, val)
            }
            ScalarValue::List(_, _) => unimplemented!(),
            ScalarValue::Date32(val) => {
                eq_array_primitive!(array, index, Date32Array, val)
            }
            ScalarValue::Date64(val) => {
                eq_array_primitive!(array, index, Date64Array, val)
            }
            ScalarValue::TimestampSecond(val, _) => {
                eq_array_primitive!(array, index, TimestampSecondArray, val)
            }
            ScalarValue::TimestampMillisecond(val, _) => {
                eq_array_primitive!(array, index, TimestampMillisecondArray, val)
            }
            ScalarValue::TimestampMicrosecond(val, _) => {
                eq_array_primitive!(array, index, TimestampMicrosecondArray, val)
            }
            ScalarValue::TimestampNanosecond(val, _) => {
                eq_array_primitive!(array, index, TimestampNanosecondArray, val)
            }
            ScalarValue::IntervalYearMonth(val) => {
                eq_array_primitive!(array, index, IntervalYearMonthArray, val)
            }
            ScalarValue::IntervalDayTime(val) => {
                eq_array_primitive!(array, index, IntervalDayTimeArray, val)
            }
            ScalarValue::Struct(_, _) => unimplemented!(),
        }
    }

    /// Compares a dictionary array with indexes of type `key_type`
    /// with the array @ index for equality with self
    fn eq_array_dictionary(
        &self,
        array: &ArrayRef,
        index: usize,
        key_type: &DataType,
    ) -> bool {
        let (values, values_index) = match key_type {
            DataType::Int8 => get_dict_value::<Int8Type>(array, index).unwrap(),
            DataType::Int16 => get_dict_value::<Int16Type>(array, index).unwrap(),
            DataType::Int32 => get_dict_value::<Int32Type>(array, index).unwrap(),
            DataType::Int64 => get_dict_value::<Int64Type>(array, index).unwrap(),
            DataType::UInt8 => get_dict_value::<UInt8Type>(array, index).unwrap(),
            DataType::UInt16 => get_dict_value::<UInt16Type>(array, index).unwrap(),
            DataType::UInt32 => get_dict_value::<UInt32Type>(array, index).unwrap(),
            DataType::UInt64 => get_dict_value::<UInt64Type>(array, index).unwrap(),
            _ => unreachable!("Invalid dictionary keys type: {:?}", key_type),
        };

        match values_index {
            Some(values_index) => self.eq_array(values, values_index),
            None => self.is_null(),
        }
    }
}

macro_rules! impl_scalar {
    ($ty:ty, $scalar:tt) => {
        impl From<$ty> for ScalarValue {
            fn from(value: $ty) -> Self {
                ScalarValue::$scalar(Some(value))
            }
        }

        impl From<Option<$ty>> for ScalarValue {
            fn from(value: Option<$ty>) -> Self {
                ScalarValue::$scalar(value)
            }
        }
    };
}

impl_scalar!(f64, Float64);
impl_scalar!(f32, Float32);
impl_scalar!(i8, Int8);
impl_scalar!(i16, Int16);
impl_scalar!(i32, Int32);
impl_scalar!(i64, Int64);
impl_scalar!(bool, Boolean);
impl_scalar!(u8, UInt8);
impl_scalar!(u16, UInt16);
impl_scalar!(u32, UInt32);
impl_scalar!(u64, UInt64);

impl From<&str> for ScalarValue {
    fn from(value: &str) -> Self {
        Some(value).into()
    }
}

impl From<Option<&str>> for ScalarValue {
    fn from(value: Option<&str>) -> Self {
        let value = value.map(|s| s.to_string());
        ScalarValue::Utf8(value)
    }
}

impl FromStr for ScalarValue {
    type Err = Infallible;

    fn from_str(s: &str) -> std::result::Result<Self, Self::Err> {
        Ok(s.into())
    }
}

impl From<Vec<(&str, ScalarValue)>> for ScalarValue {
    fn from(value: Vec<(&str, ScalarValue)>) -> Self {
        let (fields, scalars): (Vec<_>, Vec<_>) = value
            .into_iter()
            .map(|(name, scalar)| {
                (Field::new(name, scalar.get_datatype(), false), scalar)
            })
            .unzip();

        Self::Struct(Some(Box::new(scalars)), Box::new(fields))
    }
}

macro_rules! impl_try_from {
    ($SCALAR:ident, $NATIVE:ident) => {
        impl TryFrom<ScalarValue> for $NATIVE {
            type Error = DataFusionError;

            fn try_from(value: ScalarValue) -> Result<Self> {
                match value {
                    ScalarValue::$SCALAR(Some(inner_value)) => Ok(inner_value),
                    _ => Err(DataFusionError::Internal(format!(
                        "Cannot convert {:?} to {}",
                        value,
                        std::any::type_name::<Self>()
                    ))),
                }
            }
        }
    };
}

impl_try_from!(Int8, i8);
impl_try_from!(Int16, i16);

// special implementation for i32 because of Date32
impl TryFrom<ScalarValue> for i32 {
    type Error = DataFusionError;

    fn try_from(value: ScalarValue) -> Result<Self> {
        match value {
            ScalarValue::Int32(Some(inner_value))
            | ScalarValue::Date32(Some(inner_value)) => Ok(inner_value),
            _ => Err(DataFusionError::Internal(format!(
                "Cannot convert {:?} to {}",
                value,
                std::any::type_name::<Self>()
            ))),
        }
    }
}

// special implementation for i64 because of TimeNanosecond
impl TryFrom<ScalarValue> for i64 {
    type Error = DataFusionError;

    fn try_from(value: ScalarValue) -> Result<Self> {
        match value {
            ScalarValue::Int64(Some(inner_value))
            | ScalarValue::Date64(Some(inner_value))
            | ScalarValue::TimestampNanosecond(Some(inner_value), _)
            | ScalarValue::TimestampMicrosecond(Some(inner_value), _)
            | ScalarValue::TimestampMillisecond(Some(inner_value), _)
            | ScalarValue::TimestampSecond(Some(inner_value), _) => Ok(inner_value),
            _ => Err(DataFusionError::Internal(format!(
                "Cannot convert {:?} to {}",
                value,
                std::any::type_name::<Self>()
            ))),
        }
    }
}

impl_try_from!(UInt8, u8);
impl_try_from!(UInt16, u16);
impl_try_from!(UInt32, u32);
impl_try_from!(UInt64, u64);
impl_try_from!(Float32, f32);
impl_try_from!(Float64, f64);
impl_try_from!(Boolean, bool);

impl TryFrom<&DataType> for ScalarValue {
    type Error = DataFusionError;

    /// Create a Null instance of ScalarValue for this datatype
    fn try_from(datatype: &DataType) -> Result<Self> {
        Ok(match datatype {
            DataType::Boolean => ScalarValue::Boolean(None),
            DataType::Float64 => ScalarValue::Float64(None),
            DataType::Float32 => ScalarValue::Float32(None),
            DataType::Int8 => ScalarValue::Int8(None),
            DataType::Int16 => ScalarValue::Int16(None),
            DataType::Int32 => ScalarValue::Int32(None),
            DataType::Int64 => ScalarValue::Int64(None),
            DataType::UInt8 => ScalarValue::UInt8(None),
            DataType::UInt16 => ScalarValue::UInt16(None),
            DataType::UInt32 => ScalarValue::UInt32(None),
            DataType::UInt64 => ScalarValue::UInt64(None),
            DataType::Decimal(precision, scale) => {
                ScalarValue::Decimal128(None, *precision, *scale)
            }
            DataType::Utf8 => ScalarValue::Utf8(None),
            DataType::LargeUtf8 => ScalarValue::LargeUtf8(None),
            DataType::Date32 => ScalarValue::Date32(None),
            DataType::Date64 => ScalarValue::Date64(None),
            DataType::Timestamp(TimeUnit::Second, tz_opt) => {
                ScalarValue::TimestampSecond(None, tz_opt.clone())
            }
            DataType::Timestamp(TimeUnit::Millisecond, tz_opt) => {
                ScalarValue::TimestampMillisecond(None, tz_opt.clone())
            }
            DataType::Timestamp(TimeUnit::Microsecond, tz_opt) => {
                ScalarValue::TimestampMicrosecond(None, tz_opt.clone())
            }
            DataType::Timestamp(TimeUnit::Nanosecond, tz_opt) => {
                ScalarValue::TimestampNanosecond(None, tz_opt.clone())
            }
            DataType::Dictionary(_index_type, value_type) => {
                value_type.as_ref().try_into()?
            }
            DataType::List(ref nested_type) => {
                ScalarValue::List(None, Box::new(nested_type.data_type().clone()))
            }
            DataType::Struct(fields) => {
                ScalarValue::Struct(None, Box::new(fields.clone()))
            }
            _ => {
                return Err(DataFusionError::NotImplemented(format!(
                    "Can't create a scalar from data_type \"{:?}\"",
                    datatype
                )));
            }
        })
    }
}

macro_rules! format_option {
    ($F:expr, $EXPR:expr) => {{
        match $EXPR {
            Some(e) => write!($F, "{}", e),
            None => write!($F, "NULL"),
        }
    }};
}

impl fmt::Display for ScalarValue {
    fn fmt(&self, f: &mut fmt::Formatter) -> fmt::Result {
        match self {
            ScalarValue::Decimal128(v, p, s) => {
                write!(f, "{}", format!("{:?},{:?},{:?}", v, p, s))?;
            }
            ScalarValue::Boolean(e) => format_option!(f, e)?,
            ScalarValue::Float32(e) => format_option!(f, e)?,
            ScalarValue::Float64(e) => format_option!(f, e)?,
            ScalarValue::Int8(e) => format_option!(f, e)?,
            ScalarValue::Int16(e) => format_option!(f, e)?,
            ScalarValue::Int32(e) => format_option!(f, e)?,
            ScalarValue::Int64(e) => format_option!(f, e)?,
            ScalarValue::UInt8(e) => format_option!(f, e)?,
            ScalarValue::UInt16(e) => format_option!(f, e)?,
            ScalarValue::UInt32(e) => format_option!(f, e)?,
            ScalarValue::UInt64(e) => format_option!(f, e)?,
            ScalarValue::TimestampSecond(e, _) => format_option!(f, e)?,
            ScalarValue::TimestampMillisecond(e, _) => format_option!(f, e)?,
            ScalarValue::TimestampMicrosecond(e, _) => format_option!(f, e)?,
            ScalarValue::TimestampNanosecond(e, _) => format_option!(f, e)?,
            ScalarValue::Utf8(e) => format_option!(f, e)?,
            ScalarValue::LargeUtf8(e) => format_option!(f, e)?,
            ScalarValue::Binary(e) => match e {
                Some(l) => write!(
                    f,
                    "{}",
                    l.iter()
                        .map(|v| format!("{}", v))
                        .collect::<Vec<_>>()
                        .join(",")
                )?,
                None => write!(f, "NULL")?,
            },
            ScalarValue::LargeBinary(e) => match e {
                Some(l) => write!(
                    f,
                    "{}",
                    l.iter()
                        .map(|v| format!("{}", v))
                        .collect::<Vec<_>>()
                        .join(",")
                )?,
                None => write!(f, "NULL")?,
            },
            ScalarValue::List(e, _) => match e {
                Some(l) => write!(
                    f,
                    "{}",
                    l.iter()
                        .map(|v| format!("{}", v))
                        .collect::<Vec<_>>()
                        .join(",")
                )?,
                None => write!(f, "NULL")?,
            },
            ScalarValue::Date32(e) => format_option!(f, e)?,
            ScalarValue::Date64(e) => format_option!(f, e)?,
            ScalarValue::IntervalDayTime(e) => format_option!(f, e)?,
            ScalarValue::IntervalYearMonth(e) => format_option!(f, e)?,
            ScalarValue::Struct(e, fields) => match e {
                Some(l) => write!(
                    f,
                    "{{{}}}",
                    l.iter()
                        .zip(fields.iter())
                        .map(|(value, field)| format!("{}:{}", field.name(), value))
                        .collect::<Vec<_>>()
                        .join(",")
                )?,
                None => write!(f, "NULL")?,
            },
        };
        Ok(())
    }
}

impl fmt::Debug for ScalarValue {
    fn fmt(&self, f: &mut fmt::Formatter<'_>) -> fmt::Result {
        match self {
            ScalarValue::Decimal128(_, _, _) => write!(f, "Decimal128({})", self),
            ScalarValue::Boolean(_) => write!(f, "Boolean({})", self),
            ScalarValue::Float32(_) => write!(f, "Float32({})", self),
            ScalarValue::Float64(_) => write!(f, "Float64({})", self),
            ScalarValue::Int8(_) => write!(f, "Int8({})", self),
            ScalarValue::Int16(_) => write!(f, "Int16({})", self),
            ScalarValue::Int32(_) => write!(f, "Int32({})", self),
            ScalarValue::Int64(_) => write!(f, "Int64({})", self),
            ScalarValue::UInt8(_) => write!(f, "UInt8({})", self),
            ScalarValue::UInt16(_) => write!(f, "UInt16({})", self),
            ScalarValue::UInt32(_) => write!(f, "UInt32({})", self),
            ScalarValue::UInt64(_) => write!(f, "UInt64({})", self),
            ScalarValue::TimestampSecond(_, tz_opt) => {
                write!(f, "TimestampSecond({}, {:?})", self, tz_opt)
            }
            ScalarValue::TimestampMillisecond(_, tz_opt) => {
                write!(f, "TimestampMillisecond({}, {:?})", self, tz_opt)
            }
            ScalarValue::TimestampMicrosecond(_, tz_opt) => {
                write!(f, "TimestampMicrosecond({}, {:?})", self, tz_opt)
            }
            ScalarValue::TimestampNanosecond(_, tz_opt) => {
                write!(f, "TimestampNanosecond({}, {:?})", self, tz_opt)
            }
            ScalarValue::Utf8(None) => write!(f, "Utf8({})", self),
            ScalarValue::Utf8(Some(_)) => write!(f, "Utf8(\"{}\")", self),
            ScalarValue::LargeUtf8(None) => write!(f, "LargeUtf8({})", self),
            ScalarValue::LargeUtf8(Some(_)) => write!(f, "LargeUtf8(\"{}\")", self),
            ScalarValue::Binary(None) => write!(f, "Binary({})", self),
            ScalarValue::Binary(Some(_)) => write!(f, "Binary(\"{}\")", self),
            ScalarValue::LargeBinary(None) => write!(f, "LargeBinary({})", self),
            ScalarValue::LargeBinary(Some(_)) => write!(f, "LargeBinary(\"{}\")", self),
            ScalarValue::List(_, _) => write!(f, "List([{}])", self),
            ScalarValue::Date32(_) => write!(f, "Date32(\"{}\")", self),
            ScalarValue::Date64(_) => write!(f, "Date64(\"{}\")", self),
            ScalarValue::IntervalDayTime(_) => {
                write!(f, "IntervalDayTime(\"{}\")", self)
            }
            ScalarValue::IntervalYearMonth(_) => {
                write!(f, "IntervalYearMonth(\"{}\")", self)
            }
            ScalarValue::Struct(e, fields) => {
                // Use Debug representation of field values
                match e {
                    Some(l) => write!(
                        f,
                        "Struct({{{}}})",
                        l.iter()
                            .zip(fields.iter())
                            .map(|(value, field)| format!("{}:{:?}", field.name(), value))
                            .collect::<Vec<_>>()
                            .join(",")
                    ),
                    None => write!(f, "Struct(NULL)"),
                }
            }
        }
    }
}

/// Trait used to map a NativeTime to a ScalarType.
pub trait ScalarType<T: ArrowNativeType> {
    /// returns a scalar from an optional T
    fn scalar(r: Option<T>) -> ScalarValue;
}

impl ScalarType<f32> for Float32Type {
    fn scalar(r: Option<f32>) -> ScalarValue {
        ScalarValue::Float32(r)
    }
}

impl ScalarType<i64> for TimestampSecondType {
    fn scalar(r: Option<i64>) -> ScalarValue {
        ScalarValue::TimestampSecond(r, None)
    }
}

impl ScalarType<i64> for TimestampMillisecondType {
    fn scalar(r: Option<i64>) -> ScalarValue {
        ScalarValue::TimestampMillisecond(r, None)
    }
}

impl ScalarType<i64> for TimestampMicrosecondType {
    fn scalar(r: Option<i64>) -> ScalarValue {
        ScalarValue::TimestampMicrosecond(r, None)
    }
}

impl ScalarType<i64> for TimestampNanosecondType {
    fn scalar(r: Option<i64>) -> ScalarValue {
        ScalarValue::TimestampNanosecond(r, None)
    }
}

#[cfg(test)]
mod tests {
    use super::*;

    #[test]
    fn scalar_decimal_test() {
        let decimal_value = ScalarValue::Decimal128(Some(123), 10, 1);
        assert_eq!(DataType::Decimal(10, 1), decimal_value.get_datatype());
        assert!(!decimal_value.is_null());
        let neg_decimal_value = decimal_value.arithmetic_negate();
        match neg_decimal_value {
            ScalarValue::Decimal128(v, _, _) => {
                assert_eq!(-123, v.unwrap());
            }
            _ => {
                unreachable!();
            }
        }

        // decimal scalar to array
        let array = decimal_value.to_array();
        let array = array.as_any().downcast_ref::<DecimalArray>().unwrap();
        assert_eq!(1, array.len());
        assert_eq!(DataType::Decimal(10, 1), array.data_type().clone());
        assert_eq!(123i128, array.value(0));

        // decimal scalar to array with size
        let array = decimal_value.to_array_of_size(10);
        let array_decimal = array.as_any().downcast_ref::<DecimalArray>().unwrap();
        assert_eq!(10, array.len());
        assert_eq!(DataType::Decimal(10, 1), array.data_type().clone());
        assert_eq!(123i128, array_decimal.value(0));
        assert_eq!(123i128, array_decimal.value(9));
        // test eq array
        assert!(decimal_value.eq_array(&array, 1));
        assert!(decimal_value.eq_array(&array, 5));
        // test try from array
        assert_eq!(
            decimal_value,
            ScalarValue::try_from_array(&array, 5).unwrap()
        );

        assert_eq!(
            decimal_value,
            ScalarValue::try_new_decimal128(123, 10, 1).unwrap()
        );

        // test compare
        let left = ScalarValue::Decimal128(Some(123), 10, 2);
        let right = ScalarValue::Decimal128(Some(124), 10, 2);
        assert!(!left.eq(&right));
        let result = left < right;
        assert!(result);
        let result = left <= right;
        assert!(result);
        let right = ScalarValue::Decimal128(Some(124), 10, 3);
        // make sure that two decimals with diff datatype can't be compared.
        let result = left.partial_cmp(&right);
        assert_eq!(None, result);

        let decimal_vec = vec![
            ScalarValue::Decimal128(Some(1), 10, 2),
            ScalarValue::Decimal128(Some(2), 10, 2),
            ScalarValue::Decimal128(Some(3), 10, 2),
        ];
        // convert the vec to decimal array and check the result
        let array = ScalarValue::iter_to_array(decimal_vec.into_iter()).unwrap();
        assert_eq!(3, array.len());
        assert_eq!(DataType::Decimal(10, 2), array.data_type().clone());

        let decimal_vec = vec![
            ScalarValue::Decimal128(Some(1), 10, 2),
            ScalarValue::Decimal128(Some(2), 10, 2),
            ScalarValue::Decimal128(Some(3), 10, 2),
            ScalarValue::Decimal128(None, 10, 2),
        ];
        let array = ScalarValue::iter_to_array(decimal_vec.into_iter()).unwrap();
        assert_eq!(4, array.len());
        assert_eq!(DataType::Decimal(10, 2), array.data_type().clone());

        assert!(ScalarValue::try_new_decimal128(1, 10, 2)
            .unwrap()
            .eq_array(&array, 0));
        assert!(ScalarValue::try_new_decimal128(2, 10, 2)
            .unwrap()
            .eq_array(&array, 1));
        assert!(ScalarValue::try_new_decimal128(3, 10, 2)
            .unwrap()
            .eq_array(&array, 2));
        assert_eq!(
            ScalarValue::Decimal128(None, 10, 2),
            ScalarValue::try_from_array(&array, 3).unwrap()
        );
        assert_eq!(
            ScalarValue::Decimal128(None, 10, 2),
            ScalarValue::try_from_array(&array, 4).unwrap()
        );
    }

    #[test]
    fn scalar_value_to_array_u64() {
        let value = ScalarValue::UInt64(Some(13u64));
        let array = value.to_array();
        let array = array.as_any().downcast_ref::<UInt64Array>().unwrap();
        assert_eq!(array.len(), 1);
        assert!(!array.is_null(0));
        assert_eq!(array.value(0), 13);

        let value = ScalarValue::UInt64(None);
        let array = value.to_array();
        let array = array.as_any().downcast_ref::<UInt64Array>().unwrap();
        assert_eq!(array.len(), 1);
        assert!(array.is_null(0));
    }

    #[test]
    fn scalar_value_to_array_u32() {
        let value = ScalarValue::UInt32(Some(13u32));
        let array = value.to_array();
        let array = array.as_any().downcast_ref::<UInt32Array>().unwrap();
        assert_eq!(array.len(), 1);
        assert!(!array.is_null(0));
        assert_eq!(array.value(0), 13);

        let value = ScalarValue::UInt32(None);
        let array = value.to_array();
        let array = array.as_any().downcast_ref::<UInt32Array>().unwrap();
        assert_eq!(array.len(), 1);
        assert!(array.is_null(0));
    }

    #[test]
    fn scalar_list_null_to_array() {
        let list_array_ref =
            ScalarValue::List(None, Box::new(DataType::UInt64)).to_array();
        let list_array = list_array_ref.as_any().downcast_ref::<ListArray>().unwrap();

        assert!(list_array.is_null(0));
        assert_eq!(list_array.len(), 1);
        assert_eq!(list_array.values().len(), 0);
    }

    #[test]
    fn scalar_list_to_array() {
        let list_array_ref = ScalarValue::List(
            Some(Box::new(vec![
                ScalarValue::UInt64(Some(100)),
                ScalarValue::UInt64(None),
                ScalarValue::UInt64(Some(101)),
            ])),
            Box::new(DataType::UInt64),
        )
        .to_array();

        let list_array = list_array_ref.as_any().downcast_ref::<ListArray>().unwrap();
        assert_eq!(list_array.len(), 1);
        assert_eq!(list_array.values().len(), 3);

        let prim_array_ref = list_array.value(0);
        let prim_array = prim_array_ref
            .as_any()
            .downcast_ref::<UInt64Array>()
            .unwrap();
        assert_eq!(prim_array.len(), 3);
        assert_eq!(prim_array.value(0), 100);
        assert!(prim_array.is_null(1));
        assert_eq!(prim_array.value(2), 101);
    }

    /// Creates array directly and via ScalarValue and ensures they are the same
    macro_rules! check_scalar_iter {
        ($SCALAR_T:ident, $ARRAYTYPE:ident, $INPUT:expr) => {{
            let scalars: Vec<_> =
                $INPUT.iter().map(|v| ScalarValue::$SCALAR_T(*v)).collect();

            let array = ScalarValue::iter_to_array(scalars.into_iter()).unwrap();

            let expected: ArrayRef = Arc::new($ARRAYTYPE::from($INPUT));

            assert_eq!(&array, &expected);
        }};
    }

    /// Creates array directly and via ScalarValue and ensures they are the same
    /// but for variants that carry a timezone field.
    macro_rules! check_scalar_iter_tz {
        ($SCALAR_T:ident, $ARRAYTYPE:ident, $INPUT:expr) => {{
            let scalars: Vec<_> = $INPUT
                .iter()
                .map(|v| ScalarValue::$SCALAR_T(*v, None))
                .collect();

            let array = ScalarValue::iter_to_array(scalars.into_iter()).unwrap();

            let expected: ArrayRef = Arc::new($ARRAYTYPE::from($INPUT));

            assert_eq!(&array, &expected);
        }};
    }

    /// Creates array directly and via ScalarValue and ensures they
    /// are the same, for string  arrays
    macro_rules! check_scalar_iter_string {
        ($SCALAR_T:ident, $ARRAYTYPE:ident, $INPUT:expr) => {{
            let scalars: Vec<_> = $INPUT
                .iter()
                .map(|v| ScalarValue::$SCALAR_T(v.map(|v| v.to_string())))
                .collect();

            let array = ScalarValue::iter_to_array(scalars.into_iter()).unwrap();

            let expected: ArrayRef = Arc::new($ARRAYTYPE::from($INPUT));

            assert_eq!(&array, &expected);
        }};
    }

    /// Creates array directly and via ScalarValue and ensures they
    /// are the same, for binary arrays
    macro_rules! check_scalar_iter_binary {
        ($SCALAR_T:ident, $ARRAYTYPE:ident, $INPUT:expr) => {{
            let scalars: Vec<_> = $INPUT
                .iter()
                .map(|v| ScalarValue::$SCALAR_T(v.map(|v| v.to_vec())))
                .collect();

            let array = ScalarValue::iter_to_array(scalars.into_iter()).unwrap();

            let expected: $ARRAYTYPE =
                $INPUT.iter().map(|v| v.map(|v| v.to_vec())).collect();

            let expected: ArrayRef = Arc::new(expected);

            assert_eq!(&array, &expected);
        }};
    }

    #[test]
    fn scalar_iter_to_array_boolean() {
        check_scalar_iter!(Boolean, BooleanArray, vec![Some(true), None, Some(false)]);
        check_scalar_iter!(Float32, Float32Array, vec![Some(1.9), None, Some(-2.1)]);
        check_scalar_iter!(Float64, Float64Array, vec![Some(1.9), None, Some(-2.1)]);

        check_scalar_iter!(Int8, Int8Array, vec![Some(1), None, Some(3)]);
        check_scalar_iter!(Int16, Int16Array, vec![Some(1), None, Some(3)]);
        check_scalar_iter!(Int32, Int32Array, vec![Some(1), None, Some(3)]);
        check_scalar_iter!(Int64, Int64Array, vec![Some(1), None, Some(3)]);

        check_scalar_iter!(UInt8, UInt8Array, vec![Some(1), None, Some(3)]);
        check_scalar_iter!(UInt16, UInt16Array, vec![Some(1), None, Some(3)]);
        check_scalar_iter!(UInt32, UInt32Array, vec![Some(1), None, Some(3)]);
        check_scalar_iter!(UInt64, UInt64Array, vec![Some(1), None, Some(3)]);

        check_scalar_iter_tz!(
            TimestampSecond,
            TimestampSecondArray,
            vec![Some(1), None, Some(3)]
        );
        check_scalar_iter_tz!(
            TimestampMillisecond,
            TimestampMillisecondArray,
            vec![Some(1), None, Some(3)]
        );
        check_scalar_iter_tz!(
            TimestampMicrosecond,
            TimestampMicrosecondArray,
            vec![Some(1), None, Some(3)]
        );
        check_scalar_iter_tz!(
            TimestampNanosecond,
            TimestampNanosecondArray,
            vec![Some(1), None, Some(3)]
        );

        check_scalar_iter_string!(
            Utf8,
            StringArray,
            vec![Some("foo"), None, Some("bar")]
        );
        check_scalar_iter_string!(
            LargeUtf8,
            LargeStringArray,
            vec![Some("foo"), None, Some("bar")]
        );
        check_scalar_iter_binary!(
            Binary,
            BinaryArray,
            vec![Some(b"foo"), None, Some(b"bar")]
        );
        check_scalar_iter_binary!(
            LargeBinary,
            LargeBinaryArray,
            vec![Some(b"foo"), None, Some(b"bar")]
        );
    }

    #[test]
    fn scalar_iter_to_array_empty() {
        let scalars = vec![] as Vec<ScalarValue>;

        let result = ScalarValue::iter_to_array(scalars.into_iter()).unwrap_err();
        assert!(
            result
                .to_string()
                .contains("Empty iterator passed to ScalarValue::iter_to_array"),
            "{}",
            result
        );
    }

    #[test]
    fn scalar_iter_to_array_mismatched_types() {
        use ScalarValue::*;
        // If the scalar values are not all the correct type, error here
        let scalars: Vec<ScalarValue> = vec![Boolean(Some(true)), Int32(Some(5))];

        let result = ScalarValue::iter_to_array(scalars.into_iter()).unwrap_err();
        assert!(result.to_string().contains("Inconsistent types in ScalarValue::iter_to_array. Expected Boolean, got Int32(5)"),
                "{}", result);
    }

    #[test]
    fn scalar_try_from_array_null() {
        let array = vec![Some(33), None].into_iter().collect::<Int64Array>();
        let array: ArrayRef = Arc::new(array);

        assert_eq!(
            ScalarValue::Int64(Some(33)),
            ScalarValue::try_from_array(&array, 0).unwrap()
        );
        assert_eq!(
            ScalarValue::Int64(None),
            ScalarValue::try_from_array(&array, 1).unwrap()
        );
    }

    #[test]
    fn scalar_try_from_dict_datatype() {
        let data_type =
            DataType::Dictionary(Box::new(DataType::Int8), Box::new(DataType::Utf8));
        let data_type = &data_type;
        assert_eq!(ScalarValue::Utf8(None), data_type.try_into().unwrap())
    }

    #[test]
    fn size_of_scalar() {
        // Since ScalarValues are used in a non trivial number of places,
        // making it larger means significant more memory consumption
        // per distinct value.
        #[cfg(target_arch = "aarch64")]
        assert_eq!(std::mem::size_of::<ScalarValue>(), 64);

        #[cfg(target_arch = "amd64")]
        assert_eq!(std::mem::size_of::<ScalarValue>(), 48);
    }

    #[test]
    fn scalar_eq_array() {
        // Validate that eq_array has the same semantics as ScalarValue::eq
        macro_rules! make_typed_vec {
            ($INPUT:expr, $TYPE:ident) => {{
                $INPUT
                    .iter()
                    .map(|v| v.map(|v| v as $TYPE))
                    .collect::<Vec<_>>()
            }};
        }

        let bool_vals = vec![Some(true), None, Some(false)];
        let f32_vals = vec![Some(-1.0), None, Some(1.0)];
        let f64_vals = make_typed_vec!(f32_vals, f64);

        let i8_vals = vec![Some(-1), None, Some(1)];
        let i16_vals = make_typed_vec!(i8_vals, i16);
        let i32_vals = make_typed_vec!(i8_vals, i32);
        let i64_vals = make_typed_vec!(i8_vals, i64);

        let u8_vals = vec![Some(0), None, Some(1)];
        let u16_vals = make_typed_vec!(u8_vals, u16);
        let u32_vals = make_typed_vec!(u8_vals, u32);
        let u64_vals = make_typed_vec!(u8_vals, u64);

        let str_vals = vec![Some("foo"), None, Some("bar")];

        /// Test each value in `scalar` with the corresponding element
        /// at `array`. Assumes each element is unique (aka not equal
        /// with all other indexes)
        struct TestCase {
            array: ArrayRef,
            scalars: Vec<ScalarValue>,
        }

        /// Create a test case for casing the input to the specified array type
        macro_rules! make_test_case {
            ($INPUT:expr, $ARRAY_TY:ident, $SCALAR_TY:ident) => {{
                TestCase {
                    array: Arc::new($INPUT.iter().collect::<$ARRAY_TY>()),
                    scalars: $INPUT.iter().map(|v| ScalarValue::$SCALAR_TY(*v)).collect(),
                }
            }};

            ($INPUT:expr, $ARRAY_TY:ident, $SCALAR_TY:ident, $TZ:expr) => {{
                let tz = $TZ;
                TestCase {
                    array: Arc::new($INPUT.iter().collect::<$ARRAY_TY>()),
                    scalars: $INPUT
                        .iter()
                        .map(|v| ScalarValue::$SCALAR_TY(*v, tz.clone()))
                        .collect(),
                }
            }};
        }

        macro_rules! make_str_test_case {
            ($INPUT:expr, $ARRAY_TY:ident, $SCALAR_TY:ident) => {{
                TestCase {
                    array: Arc::new($INPUT.iter().cloned().collect::<$ARRAY_TY>()),
                    scalars: $INPUT
                        .iter()
                        .map(|v| ScalarValue::$SCALAR_TY(v.map(|v| v.to_string())))
                        .collect(),
                }
            }};
        }

        macro_rules! make_binary_test_case {
            ($INPUT:expr, $ARRAY_TY:ident, $SCALAR_TY:ident) => {{
                TestCase {
                    array: Arc::new($INPUT.iter().cloned().collect::<$ARRAY_TY>()),
                    scalars: $INPUT
                        .iter()
                        .map(|v| {
                            ScalarValue::$SCALAR_TY(v.map(|v| v.as_bytes().to_vec()))
                        })
                        .collect(),
                }
            }};
        }

        /// create a test case for DictionaryArray<$INDEX_TY>
        macro_rules! make_str_dict_test_case {
            ($INPUT:expr, $INDEX_TY:ident, $SCALAR_TY:ident) => {{
                TestCase {
                    array: Arc::new(
                        $INPUT
                            .iter()
                            .cloned()
                            .collect::<DictionaryArray<$INDEX_TY>>(),
                    ),
                    scalars: $INPUT
                        .iter()
                        .map(|v| ScalarValue::$SCALAR_TY(v.map(|v| v.to_string())))
                        .collect(),
                }
            }};
        }

        let cases = vec![
            make_test_case!(bool_vals, BooleanArray, Boolean),
            make_test_case!(f32_vals, Float32Array, Float32),
            make_test_case!(f64_vals, Float64Array, Float64),
            make_test_case!(i8_vals, Int8Array, Int8),
            make_test_case!(i16_vals, Int16Array, Int16),
            make_test_case!(i32_vals, Int32Array, Int32),
            make_test_case!(i64_vals, Int64Array, Int64),
            make_test_case!(u8_vals, UInt8Array, UInt8),
            make_test_case!(u16_vals, UInt16Array, UInt16),
            make_test_case!(u32_vals, UInt32Array, UInt32),
            make_test_case!(u64_vals, UInt64Array, UInt64),
            make_str_test_case!(str_vals, StringArray, Utf8),
            make_str_test_case!(str_vals, LargeStringArray, LargeUtf8),
            make_binary_test_case!(str_vals, BinaryArray, Binary),
            make_binary_test_case!(str_vals, LargeBinaryArray, LargeBinary),
            make_test_case!(i32_vals, Date32Array, Date32),
            make_test_case!(i64_vals, Date64Array, Date64),
            make_test_case!(i64_vals, TimestampSecondArray, TimestampSecond, None),
            make_test_case!(
                i64_vals,
                TimestampSecondArray,
                TimestampSecond,
                Some("UTC".to_owned())
            ),
            make_test_case!(
                i64_vals,
                TimestampMillisecondArray,
                TimestampMillisecond,
                None
            ),
            make_test_case!(
                i64_vals,
                TimestampMillisecondArray,
                TimestampMillisecond,
                Some("UTC".to_owned())
            ),
            make_test_case!(
                i64_vals,
                TimestampMicrosecondArray,
                TimestampMicrosecond,
                None
            ),
            make_test_case!(
                i64_vals,
                TimestampMicrosecondArray,
                TimestampMicrosecond,
                Some("UTC".to_owned())
            ),
            make_test_case!(
                i64_vals,
                TimestampNanosecondArray,
                TimestampNanosecond,
                None
            ),
            make_test_case!(
                i64_vals,
                TimestampNanosecondArray,
                TimestampNanosecond,
                Some("UTC".to_owned())
            ),
            make_test_case!(i32_vals, IntervalYearMonthArray, IntervalYearMonth),
            make_test_case!(i64_vals, IntervalDayTimeArray, IntervalDayTime),
            make_str_dict_test_case!(str_vals, Int8Type, Utf8),
            make_str_dict_test_case!(str_vals, Int16Type, Utf8),
            make_str_dict_test_case!(str_vals, Int32Type, Utf8),
            make_str_dict_test_case!(str_vals, Int64Type, Utf8),
            make_str_dict_test_case!(str_vals, UInt8Type, Utf8),
            make_str_dict_test_case!(str_vals, UInt16Type, Utf8),
            make_str_dict_test_case!(str_vals, UInt32Type, Utf8),
            make_str_dict_test_case!(str_vals, UInt64Type, Utf8),
        ];

        for case in cases {
            let TestCase { array, scalars } = case;
            assert_eq!(array.len(), scalars.len());

            for (index, scalar) in scalars.into_iter().enumerate() {
                assert!(
                    scalar.eq_array(&array, index),
                    "Expected {:?} to be equal to {:?} at index {}",
                    scalar,
                    array,
                    index
                );

                // test that all other elements are *not* equal
                for other_index in 0..array.len() {
                    if index != other_index {
                        assert!(
                            !scalar.eq_array(&array, other_index),
                            "Expected {:?} to be NOT equal to {:?} at index {}",
                            scalar,
                            array,
                            other_index
                        );
                    }
                }
            }
        }
    }

    #[test]
    fn scalar_partial_ordering() {
        use ScalarValue::*;

        assert_eq!(
            Int64(Some(33)).partial_cmp(&Int64(Some(0))),
            Some(Ordering::Greater)
        );
        assert_eq!(
            Int64(Some(0)).partial_cmp(&Int64(Some(33))),
            Some(Ordering::Less)
        );
        assert_eq!(
            Int64(Some(33)).partial_cmp(&Int64(Some(33))),
            Some(Ordering::Equal)
        );
        // For different data type, `partial_cmp` returns None.
        assert_eq!(Int64(Some(33)).partial_cmp(&Int32(Some(33))), None);
        assert_eq!(Int32(Some(33)).partial_cmp(&Int64(Some(33))), None);

        assert_eq!(
            List(
                Some(Box::new(vec![Int32(Some(1)), Int32(Some(5))])),
                Box::new(DataType::Int32),
            )
            .partial_cmp(&List(
                Some(Box::new(vec![Int32(Some(1)), Int32(Some(5))])),
                Box::new(DataType::Int32),
            )),
            Some(Ordering::Equal)
        );

        assert_eq!(
            List(
                Some(Box::new(vec![Int32(Some(10)), Int32(Some(5))])),
                Box::new(DataType::Int32),
            )
            .partial_cmp(&List(
                Some(Box::new(vec![Int32(Some(1)), Int32(Some(5))])),
                Box::new(DataType::Int32),
            )),
            Some(Ordering::Greater)
        );

        assert_eq!(
            List(
                Some(Box::new(vec![Int32(Some(1)), Int32(Some(5))])),
                Box::new(DataType::Int32),
            )
            .partial_cmp(&List(
                Some(Box::new(vec![Int32(Some(10)), Int32(Some(5))])),
                Box::new(DataType::Int32),
            )),
            Some(Ordering::Less)
        );

        // For different data type, `partial_cmp` returns None.
        assert_eq!(
            List(
                Some(Box::new(vec![Int64(Some(1)), Int64(Some(5))])),
                Box::new(DataType::Int64),
            )
            .partial_cmp(&List(
                Some(Box::new(vec![Int32(Some(1)), Int32(Some(5))])),
                Box::new(DataType::Int32),
            )),
            None
        );

        assert_eq!(
            ScalarValue::from(vec![
                ("A", ScalarValue::from(1.0)),
                ("B", ScalarValue::from("Z")),
            ])
            .partial_cmp(&ScalarValue::from(vec![
                ("A", ScalarValue::from(2.0)),
                ("B", ScalarValue::from("A")),
            ])),
            Some(Ordering::Less)
        );

        // For different struct fields, `partial_cmp` returns None.
        assert_eq!(
            ScalarValue::from(vec![
                ("A", ScalarValue::from(1.0)),
                ("B", ScalarValue::from("Z")),
            ])
            .partial_cmp(&ScalarValue::from(vec![
                ("a", ScalarValue::from(2.0)),
                ("b", ScalarValue::from("A")),
            ])),
            None
        );
    }

    #[test]
    fn test_scalar_struct() {
        let field_a = Field::new("A", DataType::Int32, false);
        let field_b = Field::new("B", DataType::Boolean, false);
        let field_c = Field::new("C", DataType::Utf8, false);

        let field_e = Field::new("e", DataType::Int16, false);
        let field_f = Field::new("f", DataType::Int64, false);
        let field_d = Field::new(
            "D",
            DataType::Struct(vec![field_e.clone(), field_f.clone()]),
            false,
        );

        let scalar = ScalarValue::Struct(
            Some(Box::new(vec![
                ScalarValue::Int32(Some(23)),
                ScalarValue::Boolean(Some(false)),
                ScalarValue::Utf8(Some("Hello".to_string())),
                ScalarValue::from(vec![
                    ("e", ScalarValue::from(2i16)),
                    ("f", ScalarValue::from(3i64)),
                ]),
            ])),
            Box::new(vec![
                field_a.clone(),
                field_b.clone(),
                field_c.clone(),
                field_d.clone(),
            ]),
        );

        // Check Display
        assert_eq!(
            format!("{}", scalar),
            String::from("{A:23,B:false,C:Hello,D:{e:2,f:3}}")
        );

        // Check Debug
        assert_eq!(
            format!("{:?}", scalar),
            String::from(
                r#"Struct({A:Int32(23),B:Boolean(false),C:Utf8("Hello"),D:Struct({e:Int16(2),f:Int64(3)})})"#
            )
        );

        // Convert to length-2 array
        let array = scalar.to_array_of_size(2);

        let expected = Arc::new(StructArray::from(vec![
            (
                field_a.clone(),
                Arc::new(Int32Array::from(vec![23, 23])) as ArrayRef,
            ),
            (
                field_b.clone(),
                Arc::new(BooleanArray::from(vec![false, false])) as ArrayRef,
            ),
            (
                field_c.clone(),
                Arc::new(StringArray::from(vec!["Hello", "Hello"])) as ArrayRef,
            ),
            (
                field_d.clone(),
                Arc::new(StructArray::from(vec![
                    (
                        field_e.clone(),
                        Arc::new(Int16Array::from(vec![2, 2])) as ArrayRef,
                    ),
                    (
                        field_f.clone(),
                        Arc::new(Int64Array::from(vec![3, 3])) as ArrayRef,
                    ),
                ])) as ArrayRef,
            ),
        ])) as ArrayRef;

        assert_eq!(&array, &expected);

        // Construct from second element of ArrayRef
        let constructed = ScalarValue::try_from_array(&expected, 1).unwrap();
        assert_eq!(constructed, scalar);

        // None version
        let none_scalar = ScalarValue::try_from(array.data_type()).unwrap();
        assert!(none_scalar.is_null());
        assert_eq!(format!("{:?}", none_scalar), String::from("Struct(NULL)"));

        // Construct with convenience From<Vec<(&str, ScalarValue)>>
        let constructed = ScalarValue::from(vec![
            ("A", ScalarValue::from(23)),
            ("B", ScalarValue::from(false)),
            ("C", ScalarValue::from("Hello")),
            (
                "D",
                ScalarValue::from(vec![
                    ("e", ScalarValue::from(2i16)),
                    ("f", ScalarValue::from(3i64)),
                ]),
            ),
        ]);
        assert_eq!(constructed, scalar);

        // Build Array from Vec of structs
        let scalars = vec![
            ScalarValue::from(vec![
                ("A", ScalarValue::from(23)),
                ("B", ScalarValue::from(false)),
                ("C", ScalarValue::from("Hello")),
                (
                    "D",
                    ScalarValue::from(vec![
                        ("e", ScalarValue::from(2i16)),
                        ("f", ScalarValue::from(3i64)),
                    ]),
                ),
            ]),
            ScalarValue::from(vec![
                ("A", ScalarValue::from(7)),
                ("B", ScalarValue::from(true)),
                ("C", ScalarValue::from("World")),
                (
                    "D",
                    ScalarValue::from(vec![
                        ("e", ScalarValue::from(4i16)),
                        ("f", ScalarValue::from(5i64)),
                    ]),
                ),
            ]),
            ScalarValue::from(vec![
                ("A", ScalarValue::from(-1000)),
                ("B", ScalarValue::from(true)),
                ("C", ScalarValue::from("!!!!!")),
                (
                    "D",
                    ScalarValue::from(vec![
                        ("e", ScalarValue::from(6i16)),
                        ("f", ScalarValue::from(7i64)),
                    ]),
                ),
            ]),
        ];
        let array = ScalarValue::iter_to_array(scalars).unwrap();

        let expected = Arc::new(StructArray::from(vec![
            (
                field_a,
                Arc::new(Int32Array::from(vec![23, 7, -1000])) as ArrayRef,
            ),
            (
                field_b,
                Arc::new(BooleanArray::from(vec![false, true, true])) as ArrayRef,
            ),
            (
                field_c,
                Arc::new(StringArray::from(vec!["Hello", "World", "!!!!!"])) as ArrayRef,
            ),
            (
                field_d,
                Arc::new(StructArray::from(vec![
                    (
                        field_e,
                        Arc::new(Int16Array::from(vec![2, 4, 6])) as ArrayRef,
                    ),
                    (
                        field_f,
                        Arc::new(Int64Array::from(vec![3, 5, 7])) as ArrayRef,
                    ),
                ])) as ArrayRef,
            ),
        ])) as ArrayRef;

        assert_eq!(&array, &expected);
    }

    #[test]
    fn test_lists_in_struct() {
        let field_a = Field::new("A", DataType::Utf8, false);
        let field_primitive_list = Field::new(
            "primitive_list",
            DataType::List(Box::new(Field::new("item", DataType::Int32, true))),
            false,
        );

        // Define primitive list scalars
        let l0 = ScalarValue::List(
            Some(Box::new(vec![
                ScalarValue::from(1i32),
                ScalarValue::from(2i32),
                ScalarValue::from(3i32),
            ])),
            Box::new(DataType::Int32),
        );

        let l1 = ScalarValue::List(
            Some(Box::new(vec![
                ScalarValue::from(4i32),
                ScalarValue::from(5i32),
            ])),
            Box::new(DataType::Int32),
        );

        let l2 = ScalarValue::List(
            Some(Box::new(vec![ScalarValue::from(6i32)])),
            Box::new(DataType::Int32),
        );

        // Define struct scalars
        let s0 = ScalarValue::from(vec![
            ("A", ScalarValue::Utf8(Some(String::from("First")))),
            ("primitive_list", l0),
        ]);

        let s1 = ScalarValue::from(vec![
            ("A", ScalarValue::Utf8(Some(String::from("Second")))),
            ("primitive_list", l1),
        ]);

        let s2 = ScalarValue::from(vec![
            ("A", ScalarValue::Utf8(Some(String::from("Third")))),
            ("primitive_list", l2),
        ]);

        // iter_to_array for struct scalars
        let array =
            ScalarValue::iter_to_array(vec![s0.clone(), s1.clone(), s2.clone()]).unwrap();
        let array = array.as_any().downcast_ref::<StructArray>().unwrap();

        let expected = StructArray::from(vec![
            (
                field_a.clone(),
                Arc::new(StringArray::from(vec!["First", "Second", "Third"])) as ArrayRef,
            ),
            (
                field_primitive_list.clone(),
                Arc::new(ListArray::from_iter_primitive::<Int32Type, _, _>(vec![
                    Some(vec![Some(1), Some(2), Some(3)]),
                    Some(vec![Some(4), Some(5)]),
                    Some(vec![Some(6)]),
                ])),
            ),
        ]);

        assert_eq!(array, &expected);

        // Define list-of-structs scalars
        let nl0 = ScalarValue::List(
            Some(Box::new(vec![s0.clone(), s1.clone()])),
            Box::new(s0.get_datatype()),
        );

        let nl1 =
            ScalarValue::List(Some(Box::new(vec![s2])), Box::new(s0.get_datatype()));

        let nl2 =
            ScalarValue::List(Some(Box::new(vec![s1])), Box::new(s0.get_datatype()));

        // iter_to_array for list-of-struct
        let array = ScalarValue::iter_to_array(vec![nl0, nl1, nl2]).unwrap();
        let array = array.as_any().downcast_ref::<ListArray>().unwrap();

        // Construct expected array with array builders
        let field_a_builder = StringBuilder::new(4);
        let primitive_value_builder = Int32Array::builder(8);
        let field_primitive_list_builder = ListBuilder::new(primitive_value_builder);

        let element_builder = StructBuilder::new(
            vec![field_a, field_primitive_list],
            vec![
                Box::new(field_a_builder),
                Box::new(field_primitive_list_builder),
            ],
        );
        let mut list_builder = ListBuilder::new(element_builder);

        list_builder
            .values()
            .field_builder::<StringBuilder>(0)
            .unwrap()
            .append_value("First")
            .unwrap();
        list_builder
            .values()
            .field_builder::<ListBuilder<PrimitiveBuilder<Int32Type>>>(1)
            .unwrap()
            .values()
            .append_value(1)
            .unwrap();
        list_builder
            .values()
            .field_builder::<ListBuilder<PrimitiveBuilder<Int32Type>>>(1)
            .unwrap()
            .values()
            .append_value(2)
            .unwrap();
        list_builder
            .values()
            .field_builder::<ListBuilder<PrimitiveBuilder<Int32Type>>>(1)
            .unwrap()
            .values()
            .append_value(3)
            .unwrap();
        list_builder
            .values()
            .field_builder::<ListBuilder<PrimitiveBuilder<Int32Type>>>(1)
            .unwrap()
            .append(true)
            .unwrap();
        list_builder.values().append(true).unwrap();

        list_builder
            .values()
            .field_builder::<StringBuilder>(0)
            .unwrap()
            .append_value("Second")
            .unwrap();
        list_builder
            .values()
            .field_builder::<ListBuilder<PrimitiveBuilder<Int32Type>>>(1)
            .unwrap()
            .values()
            .append_value(4)
            .unwrap();
        list_builder
            .values()
            .field_builder::<ListBuilder<PrimitiveBuilder<Int32Type>>>(1)
            .unwrap()
            .values()
            .append_value(5)
            .unwrap();
        list_builder
            .values()
            .field_builder::<ListBuilder<PrimitiveBuilder<Int32Type>>>(1)
            .unwrap()
            .append(true)
            .unwrap();
        list_builder.values().append(true).unwrap();
        list_builder.append(true).unwrap();

        list_builder
            .values()
            .field_builder::<StringBuilder>(0)
            .unwrap()
            .append_value("Third")
            .unwrap();
        list_builder
            .values()
            .field_builder::<ListBuilder<PrimitiveBuilder<Int32Type>>>(1)
            .unwrap()
            .values()
            .append_value(6)
            .unwrap();
        list_builder
            .values()
            .field_builder::<ListBuilder<PrimitiveBuilder<Int32Type>>>(1)
            .unwrap()
            .append(true)
            .unwrap();
        list_builder.values().append(true).unwrap();
        list_builder.append(true).unwrap();

        list_builder
            .values()
            .field_builder::<StringBuilder>(0)
            .unwrap()
            .append_value("Second")
            .unwrap();
        list_builder
            .values()
            .field_builder::<ListBuilder<PrimitiveBuilder<Int32Type>>>(1)
            .unwrap()
            .values()
            .append_value(4)
            .unwrap();
        list_builder
            .values()
            .field_builder::<ListBuilder<PrimitiveBuilder<Int32Type>>>(1)
            .unwrap()
            .values()
            .append_value(5)
            .unwrap();
        list_builder
            .values()
            .field_builder::<ListBuilder<PrimitiveBuilder<Int32Type>>>(1)
            .unwrap()
            .append(true)
            .unwrap();
        list_builder.values().append(true).unwrap();
        list_builder.append(true).unwrap();

        let expected = list_builder.finish();

        assert_eq!(array, &expected);
    }

    #[test]
    fn test_nested_lists() {
        // Define inner list scalars
        let l1 = ScalarValue::List(
            Some(Box::new(vec![
                ScalarValue::List(
                    Some(Box::new(vec![
                        ScalarValue::from(1i32),
                        ScalarValue::from(2i32),
                        ScalarValue::from(3i32),
                    ])),
                    Box::new(DataType::Int32),
                ),
                ScalarValue::List(
                    Some(Box::new(vec![
                        ScalarValue::from(4i32),
                        ScalarValue::from(5i32),
                    ])),
                    Box::new(DataType::Int32),
                ),
            ])),
            Box::new(DataType::List(Box::new(Field::new(
                "item",
                DataType::Int32,
                true,
            )))),
        );

        let l2 = ScalarValue::List(
            Some(Box::new(vec![
                ScalarValue::List(
                    Some(Box::new(vec![ScalarValue::from(6i32)])),
                    Box::new(DataType::Int32),
                ),
                ScalarValue::List(
                    Some(Box::new(vec![
                        ScalarValue::from(7i32),
                        ScalarValue::from(8i32),
                    ])),
                    Box::new(DataType::Int32),
                ),
            ])),
            Box::new(DataType::List(Box::new(Field::new(
                "item",
                DataType::Int32,
                true,
            )))),
        );

        let l3 = ScalarValue::List(
            Some(Box::new(vec![ScalarValue::List(
                Some(Box::new(vec![ScalarValue::from(9i32)])),
                Box::new(DataType::Int32),
            )])),
            Box::new(DataType::List(Box::new(Field::new(
                "item",
                DataType::Int32,
                true,
            )))),
        );

        let array = ScalarValue::iter_to_array(vec![l1, l2, l3]).unwrap();
        let array = array.as_any().downcast_ref::<ListArray>().unwrap();

        // Construct expected array with array builders
        let inner_builder = Int32Array::builder(8);
        let middle_builder = ListBuilder::new(inner_builder);
        let mut outer_builder = ListBuilder::new(middle_builder);

        outer_builder.values().values().append_value(1).unwrap();
        outer_builder.values().values().append_value(2).unwrap();
        outer_builder.values().values().append_value(3).unwrap();
        outer_builder.values().append(true).unwrap();

        outer_builder.values().values().append_value(4).unwrap();
        outer_builder.values().values().append_value(5).unwrap();
        outer_builder.values().append(true).unwrap();
        outer_builder.append(true).unwrap();

        outer_builder.values().values().append_value(6).unwrap();
        outer_builder.values().append(true).unwrap();

        outer_builder.values().values().append_value(7).unwrap();
        outer_builder.values().values().append_value(8).unwrap();
        outer_builder.values().append(true).unwrap();
        outer_builder.append(true).unwrap();

        outer_builder.values().values().append_value(9).unwrap();
        outer_builder.values().append(true).unwrap();
        outer_builder.append(true).unwrap();

        let expected = outer_builder.finish();

        assert_eq!(array, &expected);
    }

    #[test]
    fn scalar_timestamp_ns_utc_timezone() {
        let scalar = ScalarValue::TimestampNanosecond(
            Some(1599566400000000000),
            Some("UTC".to_owned()),
        );

        assert_eq!(
            scalar.get_datatype(),
            DataType::Timestamp(TimeUnit::Nanosecond, Some("UTC".to_owned()))
        );

        let array = scalar.to_array();
        assert_eq!(array.len(), 1);
        assert_eq!(
            array.data_type(),
            &DataType::Timestamp(TimeUnit::Nanosecond, Some("UTC".to_owned()))
        );

        let newscalar = ScalarValue::try_from_array(&array, 0).unwrap();
        assert_eq!(
            newscalar.get_datatype(),
            DataType::Timestamp(TimeUnit::Nanosecond, Some("UTC".to_owned()))
        );
    }

    macro_rules! test_scalar_op {
        ($OP:ident, $LHS:expr, $LHS_TYPE:ident, $RHS:expr, $RHS_TYPE:ident, $RESULT:expr, $RESULT_TYPE:ident) => {{
            let v1 = &ScalarValue::from($LHS as $LHS_TYPE);
            let v2 = &ScalarValue::from($RHS as $RHS_TYPE);
            assert_eq!(
                ScalarValue::$OP(v1, v2).unwrap(),
                ScalarValue::from($RESULT as $RESULT_TYPE)
            );
        }};
    }

    macro_rules! test_scalar_op_err {
        ($OP:ident, $LHS:expr, $LHS_TYPE:ident, $RHS:expr, $RHS_TYPE:ident) => {{
            let v1 = &ScalarValue::from($LHS as $LHS_TYPE);
            let v2 = &ScalarValue::from($RHS as $RHS_TYPE);
            let actual = ScalarValue::$OP(v1, v2).is_err();
            assert!(actual);
        }};
    }

    #[test]
    fn scalar_addition() {
        test_scalar_op!(add, 1, f64, 2, f64, 3, f64);
        test_scalar_op!(add, 1, f32, 2, f32, 3, f64);
        test_scalar_op!(add, 1, i64, 2, i64, 3, i64);
        test_scalar_op!(add, 100, i64, -32, i64, 68, i64);
        test_scalar_op!(add, -102, i64, 32, i64, -70, i64);
        test_scalar_op!(add, 1, i32, 2, i32, 3, i64);
        test_scalar_op!(
            add,
            std::i32::MAX,
            i32,
            std::i32::MAX,
            i32,
            std::i32::MAX as i64 * 2,
            i64
        );
        test_scalar_op!(add, 1, i16, 2, i16, 3, i32);
        test_scalar_op!(
            add,
            std::i16::MAX,
            i16,
            std::i16::MAX,
            i16,
            std::i16::MAX as i32 * 2,
            i32
        );
        test_scalar_op!(add, 1, i8, 2, i8, 3, i16);
        test_scalar_op!(
            add,
            std::i8::MAX,
            i8,
            std::i8::MAX,
            i8,
            std::i8::MAX as i16 * 2,
            i16
        );
        test_scalar_op!(add, 1, u64, 2, u64, 3, u64);
        test_scalar_op!(add, 1, u32, 2, u32, 3, u64);
        test_scalar_op!(
            add,
            std::u32::MAX,
            u32,
            std::u32::MAX,
            u32,
            std::u32::MAX as u64 * 2,
            u64
        );
        test_scalar_op!(add, 1, u16, 2, u16, 3, u32);
        test_scalar_op!(
            add,
            std::u16::MAX,
            u16,
            std::u16::MAX,
            u16,
            std::u16::MAX as u32 * 2,
            u32
        );
        test_scalar_op!(add, 1, u8, 2, u8, 3, u16);
        test_scalar_op!(
            add,
            std::u8::MAX,
            u8,
            std::u8::MAX,
            u8,
            std::u8::MAX as u16 * 2,
            u16
        );
        test_scalar_op_err!(add, 1, i32, 2, u16);
        test_scalar_op_err!(add, 1, i32, 2, u16);

        let v1 = &ScalarValue::from(1);
        let v2 = &ScalarValue::Decimal128(Some(2), 0, 0);
        assert!(ScalarValue::add(v1, v2).is_err());

        let v1 = &ScalarValue::Decimal128(Some(1), 0, 0);
        let v2 = &ScalarValue::from(2);
        assert!(ScalarValue::add(v1, v2).is_err());

        let v1 = &ScalarValue::Float32(None);
        let v2 = &ScalarValue::from(2);
        assert!(ScalarValue::add(v1, v2).is_err());

        let v2 = &ScalarValue::Float32(None);
        let v1 = &ScalarValue::from(2);
        assert!(ScalarValue::add(v1, v2).is_err());

        let v1 = &ScalarValue::Float32(None);
        let v2 = &ScalarValue::Float32(None);
        assert!(ScalarValue::add(v1, v2).is_err());
    }

    #[test]
    fn scalar_multiplication() {
        test_scalar_op!(mul, 1, f64, 2, f64, 2, f64);
        test_scalar_op!(mul, 1, f32, 2, f32, 2, f64);
        test_scalar_op!(mul, 15, i64, 2, i64, 30, i64);
        test_scalar_op!(mul, 100, i64, -32, i64, -3200, i64);
        test_scalar_op!(mul, -1.1, f64, 2, f64, -2.2, f64);
        test_scalar_op!(mul, 1, i32, 2, i32, 2, i64);
        test_scalar_op!(
            mul,
            std::i32::MAX,
            i32,
            std::i32::MAX,
            i32,
            std::i32::MAX as i64 * std::i32::MAX as i64,
            i64
        );
        test_scalar_op!(mul, 1, i16, 2, i16, 2, i32);
        test_scalar_op!(
            mul,
            std::i16::MAX,
            i16,
            std::i16::MAX,
            i16,
            std::i16::MAX as i32 * std::i16::MAX as i32,
            i32
        );
        test_scalar_op!(mul, 1, i8, 2, i8, 2, i16);
        test_scalar_op!(
            mul,
            std::i8::MAX,
            i8,
            std::i8::MAX,
            i8,
            std::i8::MAX as i16 * std::i8::MAX as i16,
            i16
        );
        test_scalar_op!(mul, 1, u64, 2, u64, 2, u64);
        test_scalar_op!(mul, 1, u32, 2, u32, 2, u64);
        test_scalar_op!(
            mul,
            std::u32::MAX,
            u32,
            std::u32::MAX,
            u32,
            std::u32::MAX as u64 * std::u32::MAX as u64,
            u64
        );
        test_scalar_op!(mul, 1, u16, 2, u16, 2, u32);
        test_scalar_op!(
            mul,
            std::u16::MAX,
            u16,
            std::u16::MAX,
            u16,
            std::u16::MAX as u32 * std::u16::MAX as u32,
            u32
        );
        test_scalar_op!(mul, 1, u8, 2, u8, 2, u16);
        test_scalar_op!(
            mul,
            std::u8::MAX,
            u8,
            std::u8::MAX,
            u8,
            std::u8::MAX as u16 * std::u8::MAX as u16,
            u16
        );
        test_scalar_op_err!(mul, 1, i32, 2, u16);
        test_scalar_op_err!(mul, 1, i32, 2, u16);

        let v1 = &ScalarValue::from(1);
        let v2 = &ScalarValue::Decimal128(Some(2), 0, 0);
        assert!(ScalarValue::mul(v1, v2).is_err());

        let v1 = &ScalarValue::Decimal128(Some(1), 0, 0);
        let v2 = &ScalarValue::from(2);
        assert!(ScalarValue::mul(v1, v2).is_err());

        let v1 = &ScalarValue::Float32(None);
        let v2 = &ScalarValue::from(2);
        assert!(ScalarValue::mul(v1, v2).is_err());

        let v2 = &ScalarValue::Float32(None);
        let v1 = &ScalarValue::from(2);
        assert!(ScalarValue::mul(v1, v2).is_err());

        let v1 = &ScalarValue::Float32(None);
        let v2 = &ScalarValue::Float32(None);
        assert!(ScalarValue::mul(v1, v2).is_err());
    }

    #[test]
    fn scalar_division() {
        test_scalar_op!(div, 1, f64, 2, f64, 0.5, f64);
        test_scalar_op!(div, 1, f32, 2, f32, 0.5, f64);
        test_scalar_op!(div, 15, i64, 2, i64, 7.5, f64);
        test_scalar_op!(div, 100, i64, -2, i64, -50, f64);
        test_scalar_op!(div, 1, i32, 2, i32, 0.5, f64);
        test_scalar_op!(div, 1, i16, 2, i16, 0.5, f64);
        test_scalar_op!(div, 1, i8, 2, i8, 0.5, f64);
        test_scalar_op!(div, 1, u64, 2, u64, 0.5, f64);
        test_scalar_op!(div, 1, u32, 2, u32, 0.5, f64);
        test_scalar_op!(div, 1, u16, 2, u16, 0.5, f64);
        test_scalar_op!(div, 1, u8, 2, u8, 0.5, f64);
        test_scalar_op_err!(div, 1, i32, 2, u16);
        test_scalar_op_err!(div, 1, i32, 2, u16);

        let v1 = &ScalarValue::from(1);
        let v2 = &ScalarValue::Decimal128(Some(2), 0, 0);
        assert!(ScalarValue::div(v1, v2).is_err());

        let v1 = &ScalarValue::Decimal128(Some(1), 0, 0);
        let v2 = &ScalarValue::from(2);
        assert!(ScalarValue::div(v1, v2).is_err());

        let v1 = &ScalarValue::Float32(None);
        let v2 = &ScalarValue::from(2);
        assert!(ScalarValue::div(v1, v2).is_err());

        let v2 = &ScalarValue::Float32(None);
        let v1 = &ScalarValue::from(2);
        assert!(ScalarValue::div(v1, v2).is_err());

        let v1 = &ScalarValue::Float32(None);
        let v2 = &ScalarValue::Float32(None);
        assert!(ScalarValue::div(v1, v2).is_err());
    }
}<|MERGE_RESOLUTION|>--- conflicted
+++ resolved
@@ -544,8 +544,6 @@
         )
     }
 
-<<<<<<< HEAD
-=======
     /// Add two numeric ScalarValues
     pub fn add(lhs: &ScalarValue, rhs: &ScalarValue) -> Result<ScalarValue> {
         if !lhs.is_numeric() || !rhs.is_numeric() {
@@ -823,7 +821,6 @@
         }
     }
 
->>>>>>> 90de12ac
     /// Create a decimal Scalar from value/precision and scale.
     pub fn try_new_decimal128(
         value: i128,
