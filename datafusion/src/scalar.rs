--- conflicted
+++ resolved
@@ -15,1918 +15,25 @@
 // specific language governing permissions and limitations
 // under the License.
 
-<<<<<<< HEAD
-//! This module provides ScalarValue, an enum that can be used for storage of single elements
-
-use std::{convert::TryFrom, fmt, iter::repeat, sync::Arc};
-
-use crate::error::{DataFusionError, Result};
-use crate::field_util::{FieldExt, StructArrayExt};
-use arrow::bitmap::Bitmap;
-use arrow::buffer::Buffer;
-use arrow::compute::concatenate;
-use arrow::datatypes::DataType::Decimal;
-use arrow::{
-    array::*,
-    datatypes::{DataType, Field, IntegerType, IntervalUnit, TimeUnit},
-    scalar::{PrimitiveScalar, Scalar},
-    types::{days_ms, NativeType},
+//! ScalarValue reimported from datafusion-common
+
+pub use datafusion_common::{
+    ScalarValue, MAX_PRECISION_FOR_DECIMAL128, MAX_SCALE_FOR_DECIMAL128,
 };
-use ordered_float::OrderedFloat;
-use std::cmp::Ordering;
-use std::convert::{Infallible, TryInto};
-use std::str::FromStr;
-
-type StringArray = Utf8Array<i32>;
-type LargeStringArray = Utf8Array<i64>;
-type SmallBinaryArray = BinaryArray<i32>;
-type LargeBinaryArray = BinaryArray<i64>;
-type MutableStringArray = MutableUtf8Array<i32>;
-type MutableLargeStringArray = MutableUtf8Array<i64>;
-
-// TODO may need to be moved to arrow-rs
-/// The max precision and scale for decimal128
-pub(crate) const MAX_PRECISION_FOR_DECIMAL128: usize = 38;
-pub(crate) const MAX_SCALE_FOR_DECIMAL128: usize = 38;
-
-/// Represents a dynamically typed, nullable single value.
-/// This is the single-valued counter-part of arrow’s `Array`.
-#[derive(Clone)]
-pub enum ScalarValue {
-    /// true or false value
-    Boolean(Option<bool>),
-    /// 32bit float
-    Float32(Option<f32>),
-    /// 64bit float
-    Float64(Option<f64>),
-    /// 128bit decimal, using the i128 to represent the decimal
-    Decimal128(Option<i128>, usize, usize),
-    /// signed 8bit int
-    Int8(Option<i8>),
-    /// signed 16bit int
-    Int16(Option<i16>),
-    /// signed 32bit int
-    Int32(Option<i32>),
-    /// signed 64bit int
-    Int64(Option<i64>),
-    /// unsigned 8bit int
-    UInt8(Option<u8>),
-    /// unsigned 16bit int
-    UInt16(Option<u16>),
-    /// unsigned 32bit int
-    UInt32(Option<u32>),
-    /// unsigned 64bit int
-    UInt64(Option<u64>),
-    /// utf-8 encoded string.
-    Utf8(Option<String>),
-    /// utf-8 encoded string representing a LargeString's arrow type.
-    LargeUtf8(Option<String>),
-    /// binary
-    Binary(Option<Vec<u8>>),
-    /// large binary
-    LargeBinary(Option<Vec<u8>>),
-    /// list of nested ScalarValue (boxed to reduce size_of(ScalarValue))
-    #[allow(clippy::box_collection)]
-    List(Option<Box<Vec<ScalarValue>>>, Box<DataType>),
-    /// Date stored as a signed 32bit int
-    Date32(Option<i32>),
-    /// Date stored as a signed 64bit int
-    Date64(Option<i64>),
-    /// Timestamp Second
-    TimestampSecond(Option<i64>, Option<String>),
-    /// Timestamp Milliseconds
-    TimestampMillisecond(Option<i64>, Option<String>),
-    /// Timestamp Microseconds
-    TimestampMicrosecond(Option<i64>, Option<String>),
-    /// Timestamp Nanoseconds
-    TimestampNanosecond(Option<i64>, Option<String>),
-    /// Interval with YearMonth unit
-    IntervalYearMonth(Option<i32>),
-    /// Interval with DayTime unit
-    IntervalDayTime(Option<days_ms>),
-    /// Interval with MonthDayNano unit
-    IntervalMonthDayNano(Option<i128>),
-    /// struct of nested ScalarValue (boxed to reduce size_of(ScalarValue))
-    #[allow(clippy::box_collection)]
-    Struct(Option<Box<Vec<ScalarValue>>>, Box<Vec<Field>>),
-}
-
-// manual implementation of `PartialEq` that uses OrderedFloat to
-// get defined behavior for floating point
-impl PartialEq for ScalarValue {
-    fn eq(&self, other: &Self) -> bool {
-        use ScalarValue::*;
-        // This purposely doesn't have a catch-all "(_, _)" so that
-        // any newly added enum variant will require editing this list
-        // or else face a compile error
-        match (self, other) {
-            (Decimal128(v1, p1, s1), Decimal128(v2, p2, s2)) => {
-                v1.eq(v2) && p1.eq(p2) && s1.eq(s2)
-            }
-            (Decimal128(_, _, _), _) => false,
-            (Boolean(v1), Boolean(v2)) => v1.eq(v2),
-            (Boolean(_), _) => false,
-            (Float32(v1), Float32(v2)) => {
-                let v1 = v1.map(OrderedFloat);
-                let v2 = v2.map(OrderedFloat);
-                v1.eq(&v2)
-            }
-            (Float32(_), _) => false,
-            (Float64(v1), Float64(v2)) => {
-                let v1 = v1.map(OrderedFloat);
-                let v2 = v2.map(OrderedFloat);
-                v1.eq(&v2)
-            }
-            (Float64(_), _) => false,
-            (Int8(v1), Int8(v2)) => v1.eq(v2),
-            (Int8(_), _) => false,
-            (Int16(v1), Int16(v2)) => v1.eq(v2),
-            (Int16(_), _) => false,
-            (Int32(v1), Int32(v2)) => v1.eq(v2),
-            (Int32(_), _) => false,
-            (Int64(v1), Int64(v2)) => v1.eq(v2),
-            (Int64(_), _) => false,
-            (UInt8(v1), UInt8(v2)) => v1.eq(v2),
-            (UInt8(_), _) => false,
-            (UInt16(v1), UInt16(v2)) => v1.eq(v2),
-            (UInt16(_), _) => false,
-            (UInt32(v1), UInt32(v2)) => v1.eq(v2),
-            (UInt32(_), _) => false,
-            (UInt64(v1), UInt64(v2)) => v1.eq(v2),
-            (UInt64(_), _) => false,
-            (Utf8(v1), Utf8(v2)) => v1.eq(v2),
-            (Utf8(_), _) => false,
-            (LargeUtf8(v1), LargeUtf8(v2)) => v1.eq(v2),
-            (LargeUtf8(_), _) => false,
-            (Binary(v1), Binary(v2)) => v1.eq(v2),
-            (Binary(_), _) => false,
-            (LargeBinary(v1), LargeBinary(v2)) => v1.eq(v2),
-            (LargeBinary(_), _) => false,
-            (List(v1, t1), List(v2, t2)) => v1.eq(v2) && t1.eq(t2),
-            (List(_, _), _) => false,
-            (Date32(v1), Date32(v2)) => v1.eq(v2),
-            (Date32(_), _) => false,
-            (Date64(v1), Date64(v2)) => v1.eq(v2),
-            (Date64(_), _) => false,
-            (TimestampSecond(v1, _), TimestampSecond(v2, _)) => v1.eq(v2),
-            (TimestampSecond(_, _), _) => false,
-            (TimestampMillisecond(v1, _), TimestampMillisecond(v2, _)) => v1.eq(v2),
-            (TimestampMillisecond(_, _), _) => false,
-            (TimestampMicrosecond(v1, _), TimestampMicrosecond(v2, _)) => v1.eq(v2),
-            (TimestampMicrosecond(_, _), _) => false,
-            (TimestampNanosecond(v1, _), TimestampNanosecond(v2, _)) => v1.eq(v2),
-            (TimestampNanosecond(_, _), _) => false,
-            (IntervalYearMonth(v1), IntervalYearMonth(v2)) => v1.eq(v2),
-            (IntervalYearMonth(_), _) => false,
-            (IntervalDayTime(v1), IntervalDayTime(v2)) => v1.eq(v2),
-            (IntervalDayTime(_), _) => false,
-            (IntervalMonthDayNano(v1), IntervalMonthDayNano(v2)) => v1.eq(v2),
-            (IntervalMonthDayNano(_), _) => false,
-            (Struct(v1, t1), Struct(v2, t2)) => v1.eq(v2) && t1.eq(t2),
-            (Struct(_, _), _) => false,
-        }
-    }
-}
-
-// manual implementation of `PartialOrd` that uses OrderedFloat to
-// get defined behavior for floating point
-impl PartialOrd for ScalarValue {
-    fn partial_cmp(&self, other: &Self) -> Option<Ordering> {
-        use ScalarValue::*;
-        // This purposely doesn't have a catch-all "(_, _)" so that
-        // any newly added enum variant will require editing this list
-        // or else face a compile error
-        match (self, other) {
-            (Decimal128(v1, p1, s1), Decimal128(v2, p2, s2)) => {
-                if p1.eq(p2) && s1.eq(s2) {
-                    v1.partial_cmp(v2)
-                } else {
-                    // Two decimal values can be compared if they have the same precision and scale.
-                    None
-                }
-            }
-            (Decimal128(_, _, _), _) => None,
-            (Boolean(v1), Boolean(v2)) => v1.partial_cmp(v2),
-            (Boolean(_), _) => None,
-            (Float32(v1), Float32(v2)) => {
-                let v1 = v1.map(OrderedFloat);
-                let v2 = v2.map(OrderedFloat);
-                v1.partial_cmp(&v2)
-            }
-            (Float32(_), _) => None,
-            (Float64(v1), Float64(v2)) => {
-                let v1 = v1.map(OrderedFloat);
-                let v2 = v2.map(OrderedFloat);
-                v1.partial_cmp(&v2)
-            }
-            (Float64(_), _) => None,
-            (Int8(v1), Int8(v2)) => v1.partial_cmp(v2),
-            (Int8(_), _) => None,
-            (Int16(v1), Int16(v2)) => v1.partial_cmp(v2),
-            (Int16(_), _) => None,
-            (Int32(v1), Int32(v2)) => v1.partial_cmp(v2),
-            (Int32(_), _) => None,
-            (Int64(v1), Int64(v2)) => v1.partial_cmp(v2),
-            (Int64(_), _) => None,
-            (UInt8(v1), UInt8(v2)) => v1.partial_cmp(v2),
-            (UInt8(_), _) => None,
-            (UInt16(v1), UInt16(v2)) => v1.partial_cmp(v2),
-            (UInt16(_), _) => None,
-            (UInt32(v1), UInt32(v2)) => v1.partial_cmp(v2),
-            (UInt32(_), _) => None,
-            (UInt64(v1), UInt64(v2)) => v1.partial_cmp(v2),
-            (UInt64(_), _) => None,
-            (Utf8(v1), Utf8(v2)) => v1.partial_cmp(v2),
-            (Utf8(_), _) => None,
-            (LargeUtf8(v1), LargeUtf8(v2)) => v1.partial_cmp(v2),
-            (LargeUtf8(_), _) => None,
-            (Binary(v1), Binary(v2)) => v1.partial_cmp(v2),
-            (Binary(_), _) => None,
-            (LargeBinary(v1), LargeBinary(v2)) => v1.partial_cmp(v2),
-            (LargeBinary(_), _) => None,
-            (List(v1, t1), List(v2, t2)) => {
-                if t1.eq(t2) {
-                    v1.partial_cmp(v2)
-                } else {
-                    None
-                }
-            }
-            (List(_, _), _) => None,
-            (Date32(v1), Date32(v2)) => v1.partial_cmp(v2),
-            (Date32(_), _) => None,
-            (Date64(v1), Date64(v2)) => v1.partial_cmp(v2),
-            (Date64(_), _) => None,
-            (TimestampSecond(v1, _), TimestampSecond(v2, _)) => v1.partial_cmp(v2),
-            (TimestampSecond(_, _), _) => None,
-            (TimestampMillisecond(v1, _), TimestampMillisecond(v2, _)) => {
-                v1.partial_cmp(v2)
-            }
-            (TimestampMillisecond(_, _), _) => None,
-            (TimestampMicrosecond(v1, _), TimestampMicrosecond(v2, _)) => {
-                v1.partial_cmp(v2)
-            }
-            (TimestampMicrosecond(_, _), _) => None,
-            (TimestampNanosecond(v1, _), TimestampNanosecond(v2, _)) => {
-                v1.partial_cmp(v2)
-            }
-            (TimestampNanosecond(_, _), _) => None,
-            (IntervalYearMonth(v1), IntervalYearMonth(v2)) => v1.partial_cmp(v2),
-            (IntervalYearMonth(_), _) => None,
-            (_, IntervalDayTime(_)) => None,
-            (IntervalDayTime(_), _) => None,
-            (IntervalMonthDayNano(v1), IntervalMonthDayNano(v2)) => v1.partial_cmp(v2),
-            (IntervalMonthDayNano(_), _) => None,
-            (Struct(v1, t1), Struct(v2, t2)) => {
-                if t1.eq(t2) {
-                    v1.partial_cmp(v2)
-                } else {
-                    None
-                }
-            }
-            (Struct(_, _), _) => None,
-        }
-    }
-}
-
-impl Eq for ScalarValue {}
-
-// manual implementation of `Hash` that uses OrderedFloat to
-// get defined behavior for floating point
-impl std::hash::Hash for ScalarValue {
-    fn hash<H: std::hash::Hasher>(&self, state: &mut H) {
-        use ScalarValue::*;
-        match self {
-            Decimal128(v, p, s) => {
-                v.hash(state);
-                p.hash(state);
-                s.hash(state)
-            }
-            Boolean(v) => v.hash(state),
-            Float32(v) => {
-                let v = v.map(OrderedFloat);
-                v.hash(state)
-            }
-            Float64(v) => {
-                let v = v.map(OrderedFloat);
-                v.hash(state)
-            }
-            Int8(v) => v.hash(state),
-            Int16(v) => v.hash(state),
-            Int32(v) => v.hash(state),
-            Int64(v) => v.hash(state),
-            UInt8(v) => v.hash(state),
-            UInt16(v) => v.hash(state),
-            UInt32(v) => v.hash(state),
-            UInt64(v) => v.hash(state),
-            Utf8(v) => v.hash(state),
-            LargeUtf8(v) => v.hash(state),
-            Binary(v) => v.hash(state),
-            LargeBinary(v) => v.hash(state),
-            List(v, t) => {
-                v.hash(state);
-                t.hash(state);
-            }
-            Date32(v) => v.hash(state),
-            Date64(v) => v.hash(state),
-            TimestampSecond(v, _) => v.hash(state),
-            TimestampMillisecond(v, _) => v.hash(state),
-            TimestampMicrosecond(v, _) => v.hash(state),
-            TimestampNanosecond(v, _) => v.hash(state),
-            IntervalYearMonth(v) => v.hash(state),
-            IntervalDayTime(v) => v.hash(state),
-            IntervalMonthDayNano(v) => v.hash(state),
-            Struct(v, t) => {
-                v.hash(state);
-                t.hash(state);
-            }
-        }
-    }
-}
-
-// return the index into the dictionary values for array@index as well
-// as a reference to the dictionary values array. Returns None for the
-// index if the array is NULL at index
-#[inline]
-fn get_dict_value<K: DictionaryKey>(
-    array: &ArrayRef,
-    index: usize,
-) -> Result<(&ArrayRef, Option<usize>)> {
-    let dict_array = array.as_any().downcast_ref::<DictionaryArray<K>>().unwrap();
-
-    // look up the index in the values dictionary
-    let keys_col = dict_array.keys();
-    if !keys_col.is_valid(index) {
-        return Ok((dict_array.values(), None));
-    }
-    let values_index = keys_col.value(index).to_usize().ok_or_else(|| {
-        DataFusionError::Internal(format!(
-            "Can not convert index to usize in dictionary of type creating group by value {:?}",
-            keys_col.data_type()
-        ))
-    })?;
-
-    Ok((dict_array.values(), Some(values_index)))
-}
-
-macro_rules! typed_cast_tz {
-    ($array:expr, $index:expr, $SCALAR:ident, $TZ:expr) => {{
-        let array = $array.as_any().downcast_ref::<Int64Array>().unwrap();
-        ScalarValue::$SCALAR(
-            match array.is_null($index) {
-                true => None,
-                false => Some(array.value($index).into()),
-            },
-            $TZ.clone(),
-        )
-    }};
-}
-
-macro_rules! typed_cast {
-    ($array:expr, $index:expr, $ARRAYTYPE:ident, $SCALAR:ident) => {{
-        let array = $array.as_any().downcast_ref::<$ARRAYTYPE>().unwrap();
-        ScalarValue::$SCALAR(match array.is_null($index) {
-            true => None,
-            false => Some(array.value($index).into()),
-        })
-    }};
-}
-
-macro_rules! build_list {
-    ($VALUE_BUILDER_TY:ident, $SCALAR_TY:ident, $VALUES:expr, $SIZE:expr) => {{
-        let dt = DataType::List(Box::new(Field::new("item", DataType::$SCALAR_TY, true)));
-        match $VALUES {
-            // the return on the macro is necessary, to short-circuit and return ArrayRef
-            None => {
-                return Arc::from(new_null_array(dt, $SIZE));
-            }
-            Some(values) => {
-                let mut array = MutableListArray::<i32, $VALUE_BUILDER_TY>::new_from(
-                    <$VALUE_BUILDER_TY>::default(),
-                    dt,
-                    $SIZE,
-                );
-                build_values_list!(array, $SCALAR_TY, values.as_ref(), $SIZE)
-            }
-        }
-    }};
-}
-
-macro_rules! build_timestamp_list {
-    ($TIME_UNIT:expr, $VALUES:expr, $SIZE:expr, $TZ:expr) => {{
-        let child_dt = DataType::Timestamp($TIME_UNIT, $TZ.clone());
-        match $VALUES {
-            // the return on the macro is necessary, to short-circuit and return ArrayRef
-            None => {
-                let null_array: ArrayRef = new_null_array(
-                    DataType::List(Box::new(Field::new("item", child_dt, true))),
-                    $SIZE,
-                )
-                .into();
-                null_array
-            }
-            Some(values) => {
-                let values = values.as_ref();
-                let empty_arr = <Int64Vec>::default().to(child_dt.clone());
-                let mut array = MutableListArray::<i32, Int64Vec>::new_from(
-                    empty_arr,
-                    DataType::List(Box::new(Field::new("item", child_dt, true))),
-                    $SIZE,
-                );
-
-                match $TIME_UNIT {
-                    TimeUnit::Second => {
-                        build_values_list_tz!(array, TimestampSecond, values, $SIZE)
-                    }
-                    TimeUnit::Microsecond => {
-                        build_values_list_tz!(array, TimestampMillisecond, values, $SIZE)
-                    }
-                    TimeUnit::Millisecond => {
-                        build_values_list_tz!(array, TimestampMicrosecond, values, $SIZE)
-                    }
-                    TimeUnit::Nanosecond => {
-                        build_values_list_tz!(array, TimestampNanosecond, values, $SIZE)
-                    }
-                }
-            }
-        }
-    }};
-}
-
-macro_rules! build_values_list {
-    ($MUTABLE_ARR:ident, $SCALAR_TY:ident, $VALUES:expr, $SIZE:expr) => {{
-        for _ in 0..$SIZE {
-            let mut vec = vec![];
-            for scalar_value in $VALUES {
-                match scalar_value {
-                    ScalarValue::$SCALAR_TY(v) => {
-                        vec.push(v.clone());
-                    }
-                    _ => panic!("Incompatible ScalarValue for list"),
-                };
-            }
-            $MUTABLE_ARR.try_push(Some(vec)).unwrap();
-        }
-
-        let array: ListArray<i32> = $MUTABLE_ARR.into();
-        Arc::new(array)
-    }};
-}
-
-macro_rules! dyn_to_array {
-    ($self:expr, $value:expr, $size:expr, $ty:ty) => {{
-        Arc::new(PrimitiveArray::<$ty>::from_data(
-            $self.get_datatype(),
-            Buffer::<$ty>::from_iter(repeat(*$value).take($size)),
-            None,
-        ))
-    }};
-}
-
-macro_rules! build_values_list_tz {
-    ($MUTABLE_ARR:ident, $SCALAR_TY:ident, $VALUES:expr, $SIZE:expr) => {{
-        for _ in 0..$SIZE {
-            let mut vec = vec![];
-            for scalar_value in $VALUES {
-                match scalar_value {
-                    ScalarValue::$SCALAR_TY(v, _) => {
-                        vec.push(v.clone());
-                    }
-                    _ => panic!("Incompatible ScalarValue for list"),
-                };
-            }
-            $MUTABLE_ARR.try_push(Some(vec)).unwrap();
-        }
-
-        let array: ListArray<i32> = $MUTABLE_ARR.into();
-        Arc::new(array)
-    }};
-}
-
-macro_rules! eq_array_primitive {
-    ($array:expr, $index:expr, $ARRAYTYPE:ident, $VALUE:expr) => {{
-        let array = $array.as_any().downcast_ref::<$ARRAYTYPE>().unwrap();
-        let is_valid = array.is_valid($index);
-        match $VALUE {
-            Some(val) => is_valid && &array.value($index) == val,
-            None => !is_valid,
-        }
-    }};
-}
-
-impl ScalarValue {
-    /// Create a decimal Scalar from value/precision and scale.
-    pub fn try_new_decimal128(
-        value: i128,
-        precision: usize,
-        scale: usize,
-    ) -> Result<Self> {
-        // make sure the precision and scale is valid
-        if precision <= MAX_PRECISION_FOR_DECIMAL128 && scale <= precision {
-            return Ok(ScalarValue::Decimal128(Some(value), precision, scale));
-        }
-        return Err(DataFusionError::Internal(format!(
-            "Can not new a decimal type ScalarValue for precision {} and scale {}",
-            precision, scale
-        )));
-    }
-
-    /// Getter for the `DataType` of the value
-    pub fn get_datatype(&self) -> DataType {
-        match self {
-            ScalarValue::Boolean(_) => DataType::Boolean,
-            ScalarValue::UInt8(_) => DataType::UInt8,
-            ScalarValue::UInt16(_) => DataType::UInt16,
-            ScalarValue::UInt32(_) => DataType::UInt32,
-            ScalarValue::UInt64(_) => DataType::UInt64,
-            ScalarValue::Int8(_) => DataType::Int8,
-            ScalarValue::Int16(_) => DataType::Int16,
-            ScalarValue::Int32(_) => DataType::Int32,
-            ScalarValue::Int64(_) => DataType::Int64,
-            ScalarValue::Decimal128(_, precision, scale) => {
-                DataType::Decimal(*precision, *scale)
-            }
-            ScalarValue::TimestampSecond(_, tz_opt) => {
-                DataType::Timestamp(TimeUnit::Second, tz_opt.clone())
-            }
-            ScalarValue::TimestampMillisecond(_, tz_opt) => {
-                DataType::Timestamp(TimeUnit::Millisecond, tz_opt.clone())
-            }
-            ScalarValue::TimestampMicrosecond(_, tz_opt) => {
-                DataType::Timestamp(TimeUnit::Microsecond, tz_opt.clone())
-            }
-            ScalarValue::TimestampNanosecond(_, tz_opt) => {
-                DataType::Timestamp(TimeUnit::Nanosecond, tz_opt.clone())
-            }
-            ScalarValue::Float32(_) => DataType::Float32,
-            ScalarValue::Float64(_) => DataType::Float64,
-            ScalarValue::Utf8(_) => DataType::Utf8,
-            ScalarValue::LargeUtf8(_) => DataType::LargeUtf8,
-            ScalarValue::Binary(_) => DataType::Binary,
-            ScalarValue::LargeBinary(_) => DataType::LargeBinary,
-            ScalarValue::List(_, data_type) => DataType::List(Box::new(Field::new(
-                "item",
-                data_type.as_ref().clone(),
-                true,
-            ))),
-            ScalarValue::Date32(_) => DataType::Date32,
-            ScalarValue::Date64(_) => DataType::Date64,
-            ScalarValue::IntervalYearMonth(_) => {
-                DataType::Interval(IntervalUnit::YearMonth)
-            }
-            ScalarValue::IntervalDayTime(_) => DataType::Interval(IntervalUnit::DayTime),
-            ScalarValue::IntervalMonthDayNano(_) => {
-                DataType::Interval(IntervalUnit::MonthDayNano)
-            }
-            ScalarValue::Struct(_, fields) => DataType::Struct(fields.as_ref().clone()),
-        }
-    }
-
-    /// Calculate arithmetic negation for a scalar value
-    pub fn arithmetic_negate(&self) -> Self {
-        match self {
-            ScalarValue::Boolean(None)
-            | ScalarValue::Int8(None)
-            | ScalarValue::Int16(None)
-            | ScalarValue::Int32(None)
-            | ScalarValue::Int64(None)
-            | ScalarValue::Float32(None) => self.clone(),
-            ScalarValue::Float64(Some(v)) => ScalarValue::Float64(Some(-v)),
-            ScalarValue::Float32(Some(v)) => ScalarValue::Float32(Some(-v)),
-            ScalarValue::Int8(Some(v)) => ScalarValue::Int8(Some(-v)),
-            ScalarValue::Int16(Some(v)) => ScalarValue::Int16(Some(-v)),
-            ScalarValue::Int32(Some(v)) => ScalarValue::Int32(Some(-v)),
-            ScalarValue::Int64(Some(v)) => ScalarValue::Int64(Some(-v)),
-            ScalarValue::Decimal128(Some(v), precision, scale) => {
-                ScalarValue::Decimal128(Some(-v), *precision, *scale)
-            }
-            _ => panic!("Cannot run arithmetic negate on scalar value: {:?}", self),
-        }
-    }
-
-    /// whether this value is null or not.
-    pub fn is_null(&self) -> bool {
-        matches!(
-            *self,
-            ScalarValue::Boolean(None)
-                | ScalarValue::UInt8(None)
-                | ScalarValue::UInt16(None)
-                | ScalarValue::UInt32(None)
-                | ScalarValue::UInt64(None)
-                | ScalarValue::Int8(None)
-                | ScalarValue::Int16(None)
-                | ScalarValue::Int32(None)
-                | ScalarValue::Int64(None)
-                | ScalarValue::Float32(None)
-                | ScalarValue::Float64(None)
-                | ScalarValue::Date32(None)
-                | ScalarValue::Date64(None)
-                | ScalarValue::Utf8(None)
-                | ScalarValue::LargeUtf8(None)
-                | ScalarValue::List(None, _)
-                | ScalarValue::TimestampSecond(None, _)
-                | ScalarValue::TimestampMillisecond(None, _)
-                | ScalarValue::TimestampMicrosecond(None, _)
-                | ScalarValue::TimestampNanosecond(None, _)
-                | ScalarValue::Struct(None, _)
-                | ScalarValue::Decimal128(None, _, _) // For decimal type, the value is null means ScalarValue::Decimal128 is null.
-        )
-    }
-
-    /// Converts a scalar value into an 1-row array.
-    pub fn to_array(&self) -> ArrayRef {
-        self.to_array_of_size(1)
-    }
-
-    /// Converts an iterator of references [`ScalarValue`] into an [`ArrayRef`]
-    /// corresponding to those values. For example,
-    ///
-    /// Returns an error if the iterator is empty or if the
-    /// [`ScalarValue`]s are not all the same type
-    ///
-    /// Example
-    /// ```
-    /// use datafusion::scalar::ScalarValue;
-    /// use arrow::array::{BooleanArray, Array};
-    ///
-    /// let scalars = vec![
-    ///   ScalarValue::Boolean(Some(true)),
-    ///   ScalarValue::Boolean(None),
-    ///   ScalarValue::Boolean(Some(false)),
-    /// ];
-    ///
-    /// // Build an Array from the list of ScalarValues
-    /// let array = ScalarValue::iter_to_array(scalars.into_iter())
-    ///   .unwrap();
-    ///
-    /// let expected: Box<dyn Array> = Box::new(
-    ///   BooleanArray::from(vec![
-    ///     Some(true),
-    ///     None,
-    ///     Some(false)
-    ///   ]
-    /// ));
-    ///
-    /// assert_eq!(&array, &expected);
-    /// ```
-    pub fn iter_to_array(
-        scalars: impl IntoIterator<Item = ScalarValue>,
-    ) -> Result<ArrayRef> {
-        let mut scalars = scalars.into_iter().peekable();
-
-        // figure out the type based on the first element
-        let data_type = match scalars.peek() {
-            None => {
-                return Err(DataFusionError::Internal(
-                    "Empty iterator passed to ScalarValue::iter_to_array".to_string(),
-                ));
-            }
-            Some(sv) => sv.get_datatype(),
-        };
-
-        /// Creates an array of $ARRAY_TY by unpacking values of
-        /// SCALAR_TY for primitive types
-        macro_rules! build_array_primitive {
-            ($TY:ty, $SCALAR_TY:ident, $DT:ident) => {{
-                {
-                    Arc::new(scalars
-                        .map(|sv| {
-                            if let ScalarValue::$SCALAR_TY(v) = sv {
-                                Ok(v)
-                            } else {
-                                Err(DataFusionError::Internal(format!(
-                                    "Inconsistent types in ScalarValue::iter_to_array. \
-                                     Expected {:?}, got {:?}",
-                                    data_type, sv
-                                )))
-                            }
-                        }).collect::<Result<PrimitiveArray<$TY>>>()?.to($DT)
-                        ) as Arc<dyn Array>
-                }
-            }};
-        }
-
-        macro_rules! build_array_primitive_tz {
-            ($SCALAR_TY:ident) => {{
-                {
-                    let array = scalars
-                        .map(|sv| {
-                            if let ScalarValue::$SCALAR_TY(v, _) = sv {
-                                Ok(v)
-                            } else {
-                                Err(DataFusionError::Internal(format!(
-                                    "Inconsistent types in ScalarValue::iter_to_array. \
-                                     Expected {:?}, got {:?}",
-                                    data_type, sv
-                                )))
-                            }
-                        })
-                        .collect::<Result<Int64Array>>()?;
-
-                    Arc::new(array)
-                }
-            }};
-        }
-
-        /// Creates an array of $ARRAY_TY by unpacking values of
-        /// SCALAR_TY for "string-like" types.
-        macro_rules! build_array_string {
-            ($ARRAY_TY:ident, $SCALAR_TY:ident) => {{
-                {
-                    let array = scalars
-                        .map(|sv| {
-                            if let ScalarValue::$SCALAR_TY(v) = sv {
-                                Ok(v)
-                            } else {
-                                Err(DataFusionError::Internal(format!(
-                                    "Inconsistent types in ScalarValue::iter_to_array. \
-                                     Expected {:?}, got {:?}",
-                                    data_type, sv
-                                )))
-                            }
-                        })
-                        .collect::<Result<$ARRAY_TY>>()?;
-                    Arc::new(array)
-                }
-            }};
-        }
-
-        macro_rules! build_array_list {
-            ($MUTABLE_TY:ty, $SCALAR_TY:ident) => {{
-                let mut array = MutableListArray::<i32, $MUTABLE_TY>::new();
-                for scalar in scalars.into_iter() {
-                    match scalar {
-                        ScalarValue::List(Some(xs), _) => {
-                            let xs = *xs;
-                            let mut vec = vec![];
-                            for s in xs {
-                                match s {
-                                    ScalarValue::$SCALAR_TY(o) => { vec.push(o) }
-                                    sv => return Err(DataFusionError::Internal(format!(
-                                        "Inconsistent types in ScalarValue::iter_to_array. \
-                                         Expected Utf8, got {:?}",
-                                        sv
-                                    ))),
-                                }
-                            }
-                            array.try_push(Some(vec))?;
-                        }
-                        ScalarValue::List(None, _) => {
-                            array.push_null();
-                        }
-                        sv => {
-                            return Err(DataFusionError::Internal(format!(
-                                "Inconsistent types in ScalarValue::iter_to_array. \
-                             Expected List, got {:?}",
-                                sv
-                            )))
-                        }
-                    }
-                }
-
-                let array: ListArray<i32> = array.into();
-                Arc::new(array)
-            }}
-        }
-
-        use DataType::*;
-        let array: Arc<dyn Array> = match &data_type {
-            DataType::Decimal(precision, scale) => {
-                let decimal_array =
-                    ScalarValue::iter_to_decimal_array(scalars, precision, scale)?;
-                Arc::new(decimal_array)
-            }
-            DataType::Boolean => Arc::new(
-                scalars
-                    .map(|sv| {
-                        if let ScalarValue::Boolean(v) = sv {
-                            Ok(v)
-                        } else {
-                            Err(DataFusionError::Internal(format!(
-                                "Inconsistent types in ScalarValue::iter_to_array. \
-                                 Expected {:?}, got {:?}",
-                                data_type, sv
-                            )))
-                        }
-                    })
-                    .collect::<Result<BooleanArray>>()?,
-            ),
-            Float32 => {
-                build_array_primitive!(f32, Float32, Float32)
-            }
-            Float64 => {
-                build_array_primitive!(f64, Float64, Float64)
-            }
-            Int8 => build_array_primitive!(i8, Int8, Int8),
-            Int16 => build_array_primitive!(i16, Int16, Int16),
-            Int32 => build_array_primitive!(i32, Int32, Int32),
-            Int64 => build_array_primitive!(i64, Int64, Int64),
-            UInt8 => build_array_primitive!(u8, UInt8, UInt8),
-            UInt16 => build_array_primitive!(u16, UInt16, UInt16),
-            UInt32 => build_array_primitive!(u32, UInt32, UInt32),
-            UInt64 => build_array_primitive!(u64, UInt64, UInt64),
-            Utf8 => build_array_string!(StringArray, Utf8),
-            LargeUtf8 => build_array_string!(LargeStringArray, LargeUtf8),
-            Binary => build_array_string!(SmallBinaryArray, Binary),
-            LargeBinary => build_array_string!(LargeBinaryArray, LargeBinary),
-            Date32 => build_array_primitive!(i32, Date32, Date32),
-            Date64 => build_array_primitive!(i64, Date64, Date64),
-            Timestamp(TimeUnit::Second, _) => {
-                build_array_primitive_tz!(TimestampSecond)
-            }
-            Timestamp(TimeUnit::Millisecond, _) => {
-                build_array_primitive_tz!(TimestampMillisecond)
-            }
-            Timestamp(TimeUnit::Microsecond, _) => {
-                build_array_primitive_tz!(TimestampMicrosecond)
-            }
-            Timestamp(TimeUnit::Nanosecond, _) => {
-                build_array_primitive_tz!(TimestampNanosecond)
-            }
-            Interval(IntervalUnit::DayTime) => {
-                build_array_primitive!(days_ms, IntervalDayTime, data_type)
-            }
-            Interval(IntervalUnit::YearMonth) => {
-                build_array_primitive!(i32, IntervalYearMonth, data_type)
-            }
-            DataType::List(fields) if fields.data_type() == &DataType::Int8 => {
-                build_array_list!(Int8Vec, Int8)
-            }
-            DataType::List(fields) if fields.data_type() == &DataType::Int16 => {
-                build_array_list!(Int16Vec, Int16)
-            }
-            DataType::List(fields) if fields.data_type() == &DataType::Int32 => {
-                build_array_list!(Int32Vec, Int32)
-            }
-            DataType::List(fields) if fields.data_type() == &DataType::Int64 => {
-                build_array_list!(Int64Vec, Int64)
-            }
-            DataType::List(fields) if fields.data_type() == &DataType::UInt8 => {
-                build_array_list!(UInt8Vec, UInt8)
-            }
-            DataType::List(fields) if fields.data_type() == &DataType::UInt16 => {
-                build_array_list!(UInt16Vec, UInt16)
-            }
-            DataType::List(fields) if fields.data_type() == &DataType::UInt32 => {
-                build_array_list!(UInt32Vec, UInt32)
-            }
-            DataType::List(fields) if fields.data_type() == &DataType::UInt64 => {
-                build_array_list!(UInt64Vec, UInt64)
-            }
-            DataType::List(fields) if fields.data_type() == &DataType::Float32 => {
-                build_array_list!(Float32Vec, Float32)
-            }
-            DataType::List(fields) if fields.data_type() == &DataType::Float64 => {
-                build_array_list!(Float64Vec, Float64)
-            }
-            DataType::List(fields) if fields.data_type() == &DataType::Utf8 => {
-                build_array_list!(MutableStringArray, Utf8)
-            }
-            DataType::List(fields) if fields.data_type() == &DataType::LargeUtf8 => {
-                build_array_list!(MutableLargeStringArray, LargeUtf8)
-            }
-            DataType::List(_) => {
-                // Fallback case handling homogeneous lists with any ScalarValue element type
-                let list_array = ScalarValue::iter_to_array_list(scalars, &data_type)?;
-                Arc::new(list_array)
-            }
-            DataType::Struct(fields) => {
-                // Initialize a Vector to store the ScalarValues for each column
-                let mut columns: Vec<Vec<ScalarValue>> =
-                    (0..fields.len()).map(|_| Vec::new()).collect();
-
-                // Iterate over scalars to populate the column scalars for each row
-                for scalar in scalars {
-                    if let ScalarValue::Struct(values, fields) = scalar {
-                        match values {
-                            Some(values) => {
-                                // Push value for each field
-                                for c in 0..columns.len() {
-                                    let column = columns.get_mut(c).unwrap();
-                                    column.push(values[c].clone());
-                                }
-                            }
-                            None => {
-                                // Push NULL of the appropriate type for each field
-                                for c in 0..columns.len() {
-                                    let dtype = fields[c].data_type();
-                                    let column = columns.get_mut(c).unwrap();
-                                    column.push(ScalarValue::try_from(dtype)?);
-                                }
-                            }
-                        };
-                    } else {
-                        return Err(DataFusionError::Internal(format!(
-                            "Expected Struct but found: {}",
-                            scalar
-                        )));
-                    };
-                }
-
-                // Call iter_to_array recursively to convert the scalars for each column into Arrow arrays
-                let field_values = columns
-                    .iter()
-                    .map(|c| Self::iter_to_array(c.clone()).map(Arc::from))
-                    .collect::<Result<Vec<_>>>()?;
-
-                Arc::new(StructArray::from_data(data_type, field_values, None))
-            }
-            _ => {
-                return Err(DataFusionError::Internal(format!(
-                    "Unsupported creation of {:?} array from ScalarValue {:?}",
-                    data_type,
-                    scalars.peek()
-                )));
-            }
-        };
-
-        Ok(array)
-    }
-
-    fn iter_to_decimal_array(
-        scalars: impl IntoIterator<Item = ScalarValue>,
-        precision: &usize,
-        scale: &usize,
-    ) -> Result<Int128Array> {
-        // collect the value as Option<i128>
-        let array = scalars
-            .into_iter()
-            .map(|element: ScalarValue| match element {
-                ScalarValue::Decimal128(v1, _, _) => v1,
-                _ => unreachable!(),
-            })
-            .collect::<Vec<Option<i128>>>();
-
-        // build the decimal array using the Decimal Builder
-        Ok(Int128Vec::from(array)
-            .to(Decimal(*precision, *scale))
-            .into())
-    }
-
-    fn iter_to_array_list(
-        scalars: impl IntoIterator<Item = ScalarValue>,
-        data_type: &DataType,
-    ) -> Result<ListArray<i32>> {
-        let mut offsets: Vec<i32> = vec![0];
-
-        let mut elements: Vec<ArrayRef> = Vec::new();
-        let mut valid: Vec<bool> = vec![];
-
-        let mut flat_len = 0i32;
-        for scalar in scalars {
-            if let ScalarValue::List(values, _) = scalar {
-                match values {
-                    Some(values) => {
-                        let element_array = ScalarValue::iter_to_array(*values)?;
-
-                        // Add new offset index
-                        flat_len += element_array.len() as i32;
-                        offsets.push(flat_len);
-
-                        elements.push(element_array);
-
-                        // Element is valid
-                        valid.push(true);
-                    }
-                    None => {
-                        // Repeat previous offset index
-                        offsets.push(flat_len);
-
-                        // Element is null
-                        valid.push(false);
-                    }
-                }
-            } else {
-                return Err(DataFusionError::Internal(format!(
-                    "Expected ScalarValue::List element. Received {:?}",
-                    scalar
-                )));
-            }
-        }
-
-        // Concatenate element arrays to create single flat array
-        let element_arrays: Vec<&dyn Array> =
-            elements.iter().map(|a| a.as_ref()).collect();
-        let flat_array = match concatenate::concatenate(&element_arrays) {
-            Ok(flat_array) => flat_array,
-            Err(err) => return Err(DataFusionError::ArrowError(err)),
-        };
-
-        let list_array = ListArray::<i32>::from_data(
-            data_type.clone(),
-            Buffer::from(offsets),
-            flat_array.into(),
-            Some(Bitmap::from(valid)),
-        );
-
-        Ok(list_array)
-    }
-
-    /// Converts a scalar value into an array of `size` rows.
-    pub fn to_array_of_size(&self, size: usize) -> ArrayRef {
-        match self {
-            ScalarValue::Decimal128(e, precision, scale) => {
-                Int128Vec::from_iter(repeat(e).take(size))
-                    .to(Decimal(*precision, *scale))
-                    .into_arc()
-            }
-            ScalarValue::Boolean(e) => {
-                Arc::new(BooleanArray::from(vec![*e; size])) as ArrayRef
-            }
-            ScalarValue::Float64(e) => match e {
-                Some(value) => {
-                    dyn_to_array!(self, value, size, f64)
-                }
-                None => new_null_array(self.get_datatype(), size).into(),
-            },
-            ScalarValue::Float32(e) => match e {
-                Some(value) => dyn_to_array!(self, value, size, f32),
-                None => new_null_array(self.get_datatype(), size).into(),
-            },
-            ScalarValue::Int8(e) => match e {
-                Some(value) => dyn_to_array!(self, value, size, i8),
-                None => new_null_array(self.get_datatype(), size).into(),
-            },
-            ScalarValue::Int16(e) => match e {
-                Some(value) => dyn_to_array!(self, value, size, i16),
-                None => new_null_array(self.get_datatype(), size).into(),
-            },
-            ScalarValue::Int32(e)
-            | ScalarValue::Date32(e)
-            | ScalarValue::IntervalYearMonth(e) => match e {
-                Some(value) => dyn_to_array!(self, value, size, i32),
-                None => new_null_array(self.get_datatype(), size).into(),
-            },
-            ScalarValue::IntervalMonthDayNano(e) => match e {
-                Some(value) => dyn_to_array!(self, value, size, i128),
-                None => new_null_array(self.get_datatype(), size).into(),
-            },
-            ScalarValue::Int64(e) | ScalarValue::Date64(e) => match e {
-                Some(value) => dyn_to_array!(self, value, size, i64),
-                None => new_null_array(self.get_datatype(), size).into(),
-            },
-            ScalarValue::UInt8(e) => match e {
-                Some(value) => dyn_to_array!(self, value, size, u8),
-                None => new_null_array(self.get_datatype(), size).into(),
-            },
-            ScalarValue::UInt16(e) => match e {
-                Some(value) => dyn_to_array!(self, value, size, u16),
-                None => new_null_array(self.get_datatype(), size).into(),
-            },
-            ScalarValue::UInt32(e) => match e {
-                Some(value) => dyn_to_array!(self, value, size, u32),
-                None => new_null_array(self.get_datatype(), size).into(),
-            },
-            ScalarValue::UInt64(e) => match e {
-                Some(value) => dyn_to_array!(self, value, size, u64),
-                None => new_null_array(self.get_datatype(), size).into(),
-            },
-            ScalarValue::TimestampSecond(e, _) => match e {
-                Some(value) => dyn_to_array!(self, value, size, i64),
-                None => new_null_array(self.get_datatype(), size).into(),
-            },
-            ScalarValue::TimestampMillisecond(e, _) => match e {
-                Some(value) => dyn_to_array!(self, value, size, i64),
-                None => new_null_array(self.get_datatype(), size).into(),
-            },
-
-            ScalarValue::TimestampMicrosecond(e, _) => match e {
-                Some(value) => dyn_to_array!(self, value, size, i64),
-                None => new_null_array(self.get_datatype(), size).into(),
-            },
-            ScalarValue::TimestampNanosecond(e, _) => match e {
-                Some(value) => dyn_to_array!(self, value, size, i64),
-                None => new_null_array(self.get_datatype(), size).into(),
-            },
-            ScalarValue::Utf8(e) => match e {
-                Some(value) => Arc::new(Utf8Array::<i32>::from_trusted_len_values_iter(
-                    repeat(&value).take(size),
-                )),
-                None => new_null_array(self.get_datatype(), size).into(),
-            },
-            ScalarValue::LargeUtf8(e) => match e {
-                Some(value) => Arc::new(Utf8Array::<i64>::from_trusted_len_values_iter(
-                    repeat(&value).take(size),
-                )),
-                None => new_null_array(self.get_datatype(), size).into(),
-            },
-            ScalarValue::Binary(e) => match e {
-                Some(value) => Arc::new(
-                    repeat(Some(value.as_slice()))
-                        .take(size)
-                        .collect::<BinaryArray<i32>>(),
-                ),
-                None => new_null_array(self.get_datatype(), size).into(),
-            },
-            ScalarValue::LargeBinary(e) => match e {
-                Some(value) => Arc::new(
-                    repeat(Some(value.as_slice()))
-                        .take(size)
-                        .collect::<BinaryArray<i64>>(),
-                ),
-                None => new_null_array(self.get_datatype(), size).into(),
-            },
-            ScalarValue::List(values, data_type) => match data_type.as_ref() {
-                DataType::Boolean => {
-                    build_list!(MutableBooleanArray, Boolean, values, size)
-                }
-                DataType::Int8 => build_list!(Int8Vec, Int8, values, size),
-                DataType::Int16 => build_list!(Int16Vec, Int16, values, size),
-                DataType::Int32 => build_list!(Int32Vec, Int32, values, size),
-                DataType::Int64 => build_list!(Int64Vec, Int64, values, size),
-                DataType::UInt8 => build_list!(UInt8Vec, UInt8, values, size),
-                DataType::UInt16 => build_list!(UInt16Vec, UInt16, values, size),
-                DataType::UInt32 => build_list!(UInt32Vec, UInt32, values, size),
-                DataType::UInt64 => build_list!(UInt64Vec, UInt64, values, size),
-                DataType::Float32 => build_list!(Float32Vec, Float32, values, size),
-                DataType::Float64 => build_list!(Float64Vec, Float64, values, size),
-                DataType::Timestamp(unit, tz) => {
-                    build_timestamp_list!(*unit, values, size, tz.clone())
-                }
-                DataType::Utf8 => build_list!(MutableStringArray, Utf8, values, size),
-                DataType::LargeUtf8 => {
-                    build_list!(MutableLargeStringArray, LargeUtf8, values, size)
-                }
-                dt => panic!("Unexpected DataType for list {:?}", dt),
-            },
-            ScalarValue::IntervalDayTime(e) => match e {
-                Some(value) => {
-                    Arc::new(PrimitiveArray::<days_ms>::from_trusted_len_values_iter(
-                        std::iter::repeat(*value).take(size),
-                    ))
-                }
-                None => new_null_array(self.get_datatype(), size).into(),
-            },
-            ScalarValue::Struct(values, _) => match values {
-                Some(values) => {
-                    let field_values =
-                        values.iter().map(|v| v.to_array_of_size(size)).collect();
-                    Arc::new(StructArray::from_data(
-                        self.get_datatype(),
-                        field_values,
-                        None,
-                    ))
-                }
-                None => Arc::new(StructArray::new_null(self.get_datatype(), size)),
-            },
-        }
-    }
-
-    fn get_decimal_value_from_array(
-        array: &ArrayRef,
-        index: usize,
-        precision: &usize,
-        scale: &usize,
-    ) -> ScalarValue {
-        let array = array.as_any().downcast_ref::<Int128Array>().unwrap();
-        if array.is_null(index) {
-            ScalarValue::Decimal128(None, *precision, *scale)
-        } else {
-            ScalarValue::Decimal128(Some(array.value(index)), *precision, *scale)
-        }
-    }
-
-    /// Converts a value in `array` at `index` into a ScalarValue
-    pub fn try_from_array(array: &ArrayRef, index: usize) -> Result<Self> {
-        // handle NULL value
-        if !array.is_valid(index) {
-            return array.data_type().try_into();
-        }
-
-        Ok(match array.data_type() {
-            DataType::Decimal(precision, scale) => {
-                ScalarValue::get_decimal_value_from_array(array, index, precision, scale)
-            }
-            DataType::Boolean => typed_cast!(array, index, BooleanArray, Boolean),
-            DataType::Float64 => typed_cast!(array, index, Float64Array, Float64),
-            DataType::Float32 => typed_cast!(array, index, Float32Array, Float32),
-            DataType::UInt64 => typed_cast!(array, index, UInt64Array, UInt64),
-            DataType::UInt32 => typed_cast!(array, index, UInt32Array, UInt32),
-            DataType::UInt16 => typed_cast!(array, index, UInt16Array, UInt16),
-            DataType::UInt8 => typed_cast!(array, index, UInt8Array, UInt8),
-            DataType::Int64 => typed_cast!(array, index, Int64Array, Int64),
-            DataType::Int32 => typed_cast!(array, index, Int32Array, Int32),
-            DataType::Int16 => typed_cast!(array, index, Int16Array, Int16),
-            DataType::Int8 => typed_cast!(array, index, Int8Array, Int8),
-            DataType::Binary => typed_cast!(array, index, SmallBinaryArray, Binary),
-            DataType::LargeBinary => {
-                typed_cast!(array, index, LargeBinaryArray, LargeBinary)
-            }
-            DataType::Utf8 => typed_cast!(array, index, StringArray, Utf8),
-            DataType::LargeUtf8 => typed_cast!(array, index, LargeStringArray, LargeUtf8),
-            DataType::List(nested_type) => {
-                let list_array = array
-                    .as_any()
-                    .downcast_ref::<ListArray<i32>>()
-                    .ok_or_else(|| {
-                        DataFusionError::Internal(
-                            "Failed to downcast ListArray".to_string(),
-                        )
-                    })?;
-                let value = match list_array.is_null(index) {
-                    true => None,
-                    false => {
-                        let nested_array = ArrayRef::from(list_array.value(index));
-                        let scalar_vec = (0..nested_array.len())
-                            .map(|i| ScalarValue::try_from_array(&nested_array, i))
-                            .collect::<Result<Vec<_>>>()?;
-                        Some(scalar_vec)
-                    }
-                };
-                let value = value.map(Box::new);
-                let data_type = Box::new(nested_type.data_type().clone());
-                ScalarValue::List(value, data_type)
-            }
-            DataType::Date32 => {
-                typed_cast!(array, index, Int32Array, Date32)
-            }
-            DataType::Date64 => {
-                typed_cast!(array, index, Int64Array, Date64)
-            }
-            DataType::Timestamp(TimeUnit::Second, tz_opt) => {
-                typed_cast_tz!(array, index, TimestampSecond, tz_opt)
-            }
-            DataType::Timestamp(TimeUnit::Millisecond, tz_opt) => {
-                typed_cast_tz!(array, index, TimestampMillisecond, tz_opt)
-            }
-            DataType::Timestamp(TimeUnit::Microsecond, tz_opt) => {
-                typed_cast_tz!(array, index, TimestampMicrosecond, tz_opt)
-            }
-            DataType::Timestamp(TimeUnit::Nanosecond, tz_opt) => {
-                typed_cast_tz!(array, index, TimestampNanosecond, tz_opt)
-            }
-            DataType::Dictionary(index_type, _, _) => {
-                let (values, values_index) = match index_type {
-                    IntegerType::Int8 => get_dict_value::<i8>(array, index)?,
-                    IntegerType::Int16 => get_dict_value::<i16>(array, index)?,
-                    IntegerType::Int32 => get_dict_value::<i32>(array, index)?,
-                    IntegerType::Int64 => get_dict_value::<i64>(array, index)?,
-                    IntegerType::UInt8 => get_dict_value::<u8>(array, index)?,
-                    IntegerType::UInt16 => get_dict_value::<u16>(array, index)?,
-                    IntegerType::UInt32 => get_dict_value::<u32>(array, index)?,
-                    IntegerType::UInt64 => get_dict_value::<u64>(array, index)?,
-                };
-
-                match values_index {
-                    Some(values_index) => Self::try_from_array(values, values_index)?,
-                    // was null
-                    None => values.data_type().try_into()?,
-                }
-            }
-            DataType::Struct(fields) => {
-                let array =
-                    array
-                        .as_any()
-                        .downcast_ref::<StructArray>()
-                        .ok_or_else(|| {
-                            DataFusionError::Internal(
-                                "Failed to downcast ArrayRef to StructArray".to_string(),
-                            )
-                        })?;
-                let mut field_values: Vec<ScalarValue> = Vec::new();
-                for col_index in 0..array.num_columns() {
-                    let col_array = &array.values()[col_index];
-                    let col_scalar = ScalarValue::try_from_array(col_array, index)?;
-                    field_values.push(col_scalar);
-                }
-                Self::Struct(Some(Box::new(field_values)), Box::new(fields.clone()))
-            }
-            other => {
-                return Err(DataFusionError::NotImplemented(format!(
-                    "Can't create a scalar from array of type \"{:?}\"",
-                    other
-                )));
-            }
-        })
-    }
-
-    fn eq_array_decimal(
-        array: &ArrayRef,
-        index: usize,
-        value: &Option<i128>,
-        precision: usize,
-        scale: usize,
-    ) -> bool {
-        let array = array.as_any().downcast_ref::<Int128Array>().unwrap();
-        match array.data_type() {
-            Decimal(pre, sca) => {
-                if *pre != precision || *sca != scale {
-                    return false;
-                }
-            }
-            _ => return false,
-        }
-        match value {
-            None => array.is_null(index),
-            Some(v) => !array.is_null(index) && array.value(index) == *v,
-        }
-    }
-
-    /// Compares a single row of array @ index for equality with self,
-    /// in an optimized fashion.
-    ///
-    /// This method implements an optimized version of:
-    ///
-    /// ```text
-    ///     let arr_scalar = Self::try_from_array(array, index).unwrap();
-    ///     arr_scalar.eq(self)
-    /// ```
-    ///
-    /// *Performance note*: the arrow compute kernels should be
-    /// preferred over this function if at all possible as they can be
-    /// vectorized and are generally much faster.
-    ///
-    /// This function has a few narrow usescases such as hash table key
-    /// comparisons where comparing a single row at a time is necessary.
-    #[inline]
-    pub fn eq_array(&self, array: &ArrayRef, index: usize) -> bool {
-        if let DataType::Dictionary(key_type, _, _) = array.data_type() {
-            return self.eq_array_dictionary(array, index, key_type);
-        }
-
-        match self {
-            ScalarValue::Decimal128(v, precision, scale) => {
-                ScalarValue::eq_array_decimal(array, index, v, *precision, *scale)
-            }
-            ScalarValue::Boolean(val) => {
-                eq_array_primitive!(array, index, BooleanArray, val)
-            }
-            ScalarValue::Float32(val) => {
-                eq_array_primitive!(array, index, Float32Array, val)
-            }
-            ScalarValue::Float64(val) => {
-                eq_array_primitive!(array, index, Float64Array, val)
-            }
-            ScalarValue::Int8(val) => eq_array_primitive!(array, index, Int8Array, val),
-            ScalarValue::Int16(val) => eq_array_primitive!(array, index, Int16Array, val),
-            ScalarValue::Int32(val) => eq_array_primitive!(array, index, Int32Array, val),
-            ScalarValue::Int64(val) => eq_array_primitive!(array, index, Int64Array, val),
-            ScalarValue::UInt8(val) => eq_array_primitive!(array, index, UInt8Array, val),
-            ScalarValue::UInt16(val) => {
-                eq_array_primitive!(array, index, UInt16Array, val)
-            }
-            ScalarValue::UInt32(val) => {
-                eq_array_primitive!(array, index, UInt32Array, val)
-            }
-            ScalarValue::UInt64(val) => {
-                eq_array_primitive!(array, index, UInt64Array, val)
-            }
-            ScalarValue::Utf8(val) => eq_array_primitive!(array, index, StringArray, val),
-            ScalarValue::LargeUtf8(val) => {
-                eq_array_primitive!(array, index, LargeStringArray, val)
-            }
-            ScalarValue::Binary(val) => {
-                eq_array_primitive!(array, index, SmallBinaryArray, val)
-            }
-            ScalarValue::LargeBinary(val) => {
-                eq_array_primitive!(array, index, LargeBinaryArray, val)
-            }
-            ScalarValue::List(_, _) => unimplemented!(),
-            ScalarValue::Date32(val) => {
-                eq_array_primitive!(array, index, Int32Array, val)
-            }
-            ScalarValue::Date64(val) => {
-                eq_array_primitive!(array, index, Int64Array, val)
-            }
-            ScalarValue::TimestampSecond(val, _) => {
-                eq_array_primitive!(array, index, Int64Array, val)
-            }
-            ScalarValue::TimestampMillisecond(val, _) => {
-                eq_array_primitive!(array, index, Int64Array, val)
-            }
-            ScalarValue::TimestampMicrosecond(val, _) => {
-                eq_array_primitive!(array, index, Int64Array, val)
-            }
-            ScalarValue::TimestampNanosecond(val, _) => {
-                eq_array_primitive!(array, index, Int64Array, val)
-            }
-            ScalarValue::IntervalYearMonth(val) => {
-                eq_array_primitive!(array, index, Int32Array, val)
-            }
-            ScalarValue::IntervalDayTime(val) => {
-                eq_array_primitive!(array, index, DaysMsArray, val)
-            }
-            ScalarValue::IntervalMonthDayNano(val) => {
-                eq_array_primitive!(array, index, Int128Array, val)
-            }
-            ScalarValue::Struct(_, _) => unimplemented!(),
-        }
-    }
-
-    /// Compares a dictionary array with indexes of type `key_type`
-    /// with the array @ index for equality with self
-    fn eq_array_dictionary(
-        &self,
-        array: &ArrayRef,
-        index: usize,
-        key_type: &IntegerType,
-    ) -> bool {
-        let (values, values_index) = match key_type {
-            IntegerType::Int8 => get_dict_value::<i8>(array, index).unwrap(),
-            IntegerType::Int16 => get_dict_value::<i16>(array, index).unwrap(),
-            IntegerType::Int32 => get_dict_value::<i32>(array, index).unwrap(),
-            IntegerType::Int64 => get_dict_value::<i64>(array, index).unwrap(),
-            IntegerType::UInt8 => get_dict_value::<u8>(array, index).unwrap(),
-            IntegerType::UInt16 => get_dict_value::<u16>(array, index).unwrap(),
-            IntegerType::UInt32 => get_dict_value::<u32>(array, index).unwrap(),
-            IntegerType::UInt64 => get_dict_value::<u64>(array, index).unwrap(),
-        };
-
-        match values_index {
-            Some(values_index) => self.eq_array(values, values_index),
-            None => self.is_null(),
-        }
-    }
-}
-
-macro_rules! impl_scalar {
-    ($ty:ty, $scalar:tt) => {
-        impl From<$ty> for ScalarValue {
-            fn from(value: $ty) -> Self {
-                ScalarValue::$scalar(Some(value))
-            }
-        }
-
-        impl From<Option<$ty>> for ScalarValue {
-            fn from(value: Option<$ty>) -> Self {
-                ScalarValue::$scalar(value)
-            }
-        }
-    };
-}
-
-impl_scalar!(f64, Float64);
-impl_scalar!(f32, Float32);
-impl_scalar!(i8, Int8);
-impl_scalar!(i16, Int16);
-impl_scalar!(i32, Int32);
-impl_scalar!(i64, Int64);
-impl_scalar!(bool, Boolean);
-impl_scalar!(u8, UInt8);
-impl_scalar!(u16, UInt16);
-impl_scalar!(u32, UInt32);
-impl_scalar!(u64, UInt64);
-
-impl From<&str> for ScalarValue {
-    fn from(value: &str) -> Self {
-        Some(value).into()
-    }
-}
-
-impl From<Option<&str>> for ScalarValue {
-    fn from(value: Option<&str>) -> Self {
-        let value = value.map(|s| s.to_string());
-        ScalarValue::Utf8(value)
-    }
-}
-
-impl FromStr for ScalarValue {
-    type Err = Infallible;
-
-    fn from_str(s: &str) -> std::result::Result<Self, Self::Err> {
-        Ok(s.into())
-    }
-}
-
-impl From<Vec<(&str, ScalarValue)>> for ScalarValue {
-    fn from(value: Vec<(&str, ScalarValue)>) -> Self {
-        let (fields, scalars): (Vec<_>, Vec<_>) = value
-            .into_iter()
-            .map(|(name, scalar)| {
-                (Field::new(name, scalar.get_datatype(), false), scalar)
-            })
-            .unzip();
-
-        Self::Struct(Some(Box::new(scalars)), Box::new(fields))
-    }
-}
-
-macro_rules! impl_try_from {
-    ($SCALAR:ident, $NATIVE:ident) => {
-        impl TryFrom<ScalarValue> for $NATIVE {
-            type Error = DataFusionError;
-
-            fn try_from(value: ScalarValue) -> Result<Self> {
-                match value {
-                    ScalarValue::$SCALAR(Some(inner_value)) => Ok(inner_value),
-                    _ => Err(DataFusionError::Internal(format!(
-                        "Cannot convert {:?} to {}",
-                        value,
-                        std::any::type_name::<Self>()
-                    ))),
-                }
-            }
-        }
-    };
-}
-
-impl_try_from!(Int8, i8);
-impl_try_from!(Int16, i16);
-
-// special implementation for i32 because of Date32
-impl TryFrom<ScalarValue> for i32 {
-    type Error = DataFusionError;
-
-    fn try_from(value: ScalarValue) -> Result<Self> {
-        match value {
-            ScalarValue::Int32(Some(inner_value))
-            | ScalarValue::Date32(Some(inner_value)) => Ok(inner_value),
-            _ => Err(DataFusionError::Internal(format!(
-                "Cannot convert {:?} to {}",
-                value,
-                std::any::type_name::<Self>()
-            ))),
-        }
-    }
-}
-
-// special implementation for i64 because of TimeNanosecond
-impl TryFrom<ScalarValue> for i64 {
-    type Error = DataFusionError;
-
-    fn try_from(value: ScalarValue) -> Result<Self> {
-        match value {
-            ScalarValue::Int64(Some(inner_value))
-            | ScalarValue::Date64(Some(inner_value))
-            | ScalarValue::TimestampNanosecond(Some(inner_value), _)
-            | ScalarValue::TimestampMicrosecond(Some(inner_value), _)
-            | ScalarValue::TimestampMillisecond(Some(inner_value), _)
-            | ScalarValue::TimestampSecond(Some(inner_value), _) => Ok(inner_value),
-            _ => Err(DataFusionError::Internal(format!(
-                "Cannot convert {:?} to {}",
-                value,
-                std::any::type_name::<Self>()
-            ))),
-        }
-    }
-}
-
-// special implementation for i128 because of Decimal128
-impl TryFrom<ScalarValue> for i128 {
-    type Error = DataFusionError;
-
-    fn try_from(value: ScalarValue) -> Result<Self> {
-        match value {
-            ScalarValue::Decimal128(Some(inner_value), _, _) => Ok(inner_value),
-            _ => Err(DataFusionError::Internal(format!(
-                "Cannot convert {:?} to {}",
-                value,
-                std::any::type_name::<Self>()
-            ))),
-        }
-    }
-}
-
-impl_try_from!(UInt8, u8);
-impl_try_from!(UInt16, u16);
-impl_try_from!(UInt32, u32);
-impl_try_from!(UInt64, u64);
-impl_try_from!(Float32, f32);
-impl_try_from!(Float64, f64);
-impl_try_from!(Boolean, bool);
-
-impl TryInto<Box<dyn Scalar>> for &ScalarValue {
-    type Error = DataFusionError;
-
-    fn try_into(self) -> Result<Box<dyn Scalar>> {
-        use arrow::scalar::*;
-        match self {
-            ScalarValue::Boolean(b) => Ok(Box::new(BooleanScalar::new(*b))),
-            ScalarValue::Float32(f) => {
-                Ok(Box::new(PrimitiveScalar::<f32>::new(DataType::Float32, *f)))
-            }
-            ScalarValue::Float64(f) => {
-                Ok(Box::new(PrimitiveScalar::<f64>::new(DataType::Float64, *f)))
-            }
-            ScalarValue::Int8(i) => {
-                Ok(Box::new(PrimitiveScalar::<i8>::new(DataType::Int8, *i)))
-            }
-            ScalarValue::Int16(i) => {
-                Ok(Box::new(PrimitiveScalar::<i16>::new(DataType::Int16, *i)))
-            }
-            ScalarValue::Int32(i) => {
-                Ok(Box::new(PrimitiveScalar::<i32>::new(DataType::Int32, *i)))
-            }
-            ScalarValue::Int64(i) => {
-                Ok(Box::new(PrimitiveScalar::<i64>::new(DataType::Int64, *i)))
-            }
-            ScalarValue::UInt8(u) => {
-                Ok(Box::new(PrimitiveScalar::<u8>::new(DataType::UInt8, *u)))
-            }
-            ScalarValue::UInt16(u) => {
-                Ok(Box::new(PrimitiveScalar::<u16>::new(DataType::UInt16, *u)))
-            }
-            ScalarValue::UInt32(u) => {
-                Ok(Box::new(PrimitiveScalar::<u32>::new(DataType::UInt32, *u)))
-            }
-            ScalarValue::UInt64(u) => {
-                Ok(Box::new(PrimitiveScalar::<u64>::new(DataType::UInt64, *u)))
-            }
-            ScalarValue::Utf8(s) => Ok(Box::new(Utf8Scalar::<i32>::new(s.clone()))),
-            ScalarValue::LargeUtf8(s) => Ok(Box::new(Utf8Scalar::<i64>::new(s.clone()))),
-            ScalarValue::Binary(b) => Ok(Box::new(BinaryScalar::<i32>::new(b.clone()))),
-            ScalarValue::LargeBinary(b) => {
-                Ok(Box::new(BinaryScalar::<i64>::new(b.clone())))
-            }
-            ScalarValue::Date32(i) => {
-                Ok(Box::new(PrimitiveScalar::<i32>::new(DataType::Date32, *i)))
-            }
-            ScalarValue::Date64(i) => {
-                Ok(Box::new(PrimitiveScalar::<i64>::new(DataType::Date64, *i)))
-            }
-            ScalarValue::TimestampSecond(i, tz) => {
-                Ok(Box::new(PrimitiveScalar::<i64>::new(
-                    DataType::Timestamp(TimeUnit::Second, tz.clone()),
-                    *i,
-                )))
-            }
-            ScalarValue::TimestampMillisecond(i, tz) => {
-                Ok(Box::new(PrimitiveScalar::<i64>::new(
-                    DataType::Timestamp(TimeUnit::Millisecond, tz.clone()),
-                    *i,
-                )))
-            }
-            ScalarValue::TimestampMicrosecond(i, tz) => {
-                Ok(Box::new(PrimitiveScalar::<i64>::new(
-                    DataType::Timestamp(TimeUnit::Microsecond, tz.clone()),
-                    *i,
-                )))
-            }
-            ScalarValue::TimestampNanosecond(i, tz) => {
-                Ok(Box::new(PrimitiveScalar::<i64>::new(
-                    DataType::Timestamp(TimeUnit::Nanosecond, tz.clone()),
-                    *i,
-                )))
-            }
-            ScalarValue::IntervalYearMonth(i) => {
-                Ok(Box::new(PrimitiveScalar::<i32>::new(
-                    DataType::Interval(IntervalUnit::YearMonth),
-                    *i,
-                )))
-            }
-
-            // List and IntervalDayTime comparison not possible in arrow2
-            _ => Err(DataFusionError::Internal(
-                "Conversion not possible in arrow2".to_owned(),
-            )),
-        }
-    }
-}
-
-impl<T: NativeType> TryFrom<PrimitiveScalar<T>> for ScalarValue {
-    type Error = DataFusionError;
-
-    fn try_from(s: PrimitiveScalar<T>) -> Result<ScalarValue> {
-        match s.data_type() {
-            DataType::Timestamp(TimeUnit::Second, tz) => {
-                let s = s.as_any().downcast_ref::<PrimitiveScalar<i64>>().unwrap();
-                Ok(ScalarValue::TimestampSecond(s.value(), tz.clone()))
-            }
-            DataType::Timestamp(TimeUnit::Microsecond, tz) => {
-                let s = s.as_any().downcast_ref::<PrimitiveScalar<i64>>().unwrap();
-                Ok(ScalarValue::TimestampMicrosecond(s.value(), tz.clone()))
-            }
-            DataType::Timestamp(TimeUnit::Millisecond, tz) => {
-                let s = s.as_any().downcast_ref::<PrimitiveScalar<i64>>().unwrap();
-                Ok(ScalarValue::TimestampMillisecond(s.value(), tz.clone()))
-            }
-            DataType::Timestamp(TimeUnit::Nanosecond, tz) => {
-                let s = s.as_any().downcast_ref::<PrimitiveScalar<i64>>().unwrap();
-                Ok(ScalarValue::TimestampNanosecond(s.value(), tz.clone()))
-            }
-            _ => Err(DataFusionError::Internal(
-                format!(
-                    "Conversion from arrow Scalar to Datafusion ScalarValue not implemented for: {:?}", s))
-            ),
-        }
-    }
-}
-
-impl TryFrom<&DataType> for ScalarValue {
-    type Error = DataFusionError;
-
-    /// Create a Null instance of ScalarValue for this datatype
-    fn try_from(datatype: &DataType) -> Result<Self> {
-        Ok(match datatype {
-            DataType::Boolean => ScalarValue::Boolean(None),
-            DataType::Float64 => ScalarValue::Float64(None),
-            DataType::Float32 => ScalarValue::Float32(None),
-            DataType::Int8 => ScalarValue::Int8(None),
-            DataType::Int16 => ScalarValue::Int16(None),
-            DataType::Int32 => ScalarValue::Int32(None),
-            DataType::Int64 => ScalarValue::Int64(None),
-            DataType::UInt8 => ScalarValue::UInt8(None),
-            DataType::UInt16 => ScalarValue::UInt16(None),
-            DataType::UInt32 => ScalarValue::UInt32(None),
-            DataType::UInt64 => ScalarValue::UInt64(None),
-            DataType::Decimal(precision, scale) => {
-                ScalarValue::Decimal128(None, *precision, *scale)
-            }
-            DataType::Utf8 => ScalarValue::Utf8(None),
-            DataType::LargeUtf8 => ScalarValue::LargeUtf8(None),
-            DataType::Date32 => ScalarValue::Date32(None),
-            DataType::Date64 => ScalarValue::Date64(None),
-            DataType::Timestamp(TimeUnit::Second, tz_opt) => {
-                ScalarValue::TimestampSecond(None, tz_opt.clone())
-            }
-            DataType::Timestamp(TimeUnit::Millisecond, tz_opt) => {
-                ScalarValue::TimestampMillisecond(None, tz_opt.clone())
-            }
-            DataType::Timestamp(TimeUnit::Microsecond, tz_opt) => {
-                ScalarValue::TimestampMicrosecond(None, tz_opt.clone())
-            }
-            DataType::Timestamp(TimeUnit::Nanosecond, tz_opt) => {
-                ScalarValue::TimestampNanosecond(None, tz_opt.clone())
-            }
-            DataType::Dictionary(_index_type, value_type, _) => {
-                value_type.as_ref().try_into()?
-            }
-            DataType::List(ref nested_type) => {
-                ScalarValue::List(None, Box::new(nested_type.data_type().clone()))
-            }
-            DataType::Struct(fields) => {
-                ScalarValue::Struct(None, Box::new(fields.clone()))
-            }
-            _ => {
-                return Err(DataFusionError::NotImplemented(format!(
-                    "Can't create a scalar from data_type \"{:?}\"",
-                    datatype
-                )));
-            }
-        })
-    }
-}
-
-macro_rules! format_option {
-    ($F:expr, $EXPR:expr) => {{
-        match $EXPR {
-            Some(e) => write!($F, "{}", e),
-            None => write!($F, "NULL"),
-        }
-    }};
-}
-
-impl fmt::Display for ScalarValue {
-    fn fmt(&self, f: &mut fmt::Formatter) -> fmt::Result {
-        match self {
-            ScalarValue::Decimal128(v, p, s) => {
-                write!(f, "{}", format_args!("{:?},{:?},{:?}", v, p, s))?;
-            }
-            ScalarValue::Boolean(e) => format_option!(f, e)?,
-            ScalarValue::Float32(e) => format_option!(f, e)?,
-            ScalarValue::Float64(e) => format_option!(f, e)?,
-            ScalarValue::Int8(e) => format_option!(f, e)?,
-            ScalarValue::Int16(e) => format_option!(f, e)?,
-            ScalarValue::Int32(e) => format_option!(f, e)?,
-            ScalarValue::Int64(e) => format_option!(f, e)?,
-            ScalarValue::UInt8(e) => format_option!(f, e)?,
-            ScalarValue::UInt16(e) => format_option!(f, e)?,
-            ScalarValue::UInt32(e) => format_option!(f, e)?,
-            ScalarValue::UInt64(e) => format_option!(f, e)?,
-            ScalarValue::TimestampSecond(e, _) => format_option!(f, e)?,
-            ScalarValue::TimestampMillisecond(e, _) => format_option!(f, e)?,
-            ScalarValue::TimestampMicrosecond(e, _) => format_option!(f, e)?,
-            ScalarValue::TimestampNanosecond(e, _) => format_option!(f, e)?,
-            ScalarValue::Utf8(e) => format_option!(f, e)?,
-            ScalarValue::LargeUtf8(e) => format_option!(f, e)?,
-            ScalarValue::Binary(e) => match e {
-                Some(l) => write!(
-                    f,
-                    "{}",
-                    l.iter()
-                        .map(|v| format!("{}", v))
-                        .collect::<Vec<_>>()
-                        .join(",")
-                )?,
-                None => write!(f, "NULL")?,
-            },
-            ScalarValue::LargeBinary(e) => match e {
-                Some(l) => write!(
-                    f,
-                    "{}",
-                    l.iter()
-                        .map(|v| format!("{}", v))
-                        .collect::<Vec<_>>()
-                        .join(",")
-                )?,
-                None => write!(f, "NULL")?,
-            },
-            ScalarValue::List(e, _) => match e {
-                Some(l) => write!(
-                    f,
-                    "{}",
-                    l.iter()
-                        .map(|v| format!("{}", v))
-                        .collect::<Vec<_>>()
-                        .join(",")
-                )?,
-                None => write!(f, "NULL")?,
-            },
-            ScalarValue::Date32(e) => format_option!(f, e)?,
-            ScalarValue::Date64(e) => format_option!(f, e)?,
-            ScalarValue::IntervalDayTime(e) => format_option!(f, e)?,
-            ScalarValue::IntervalYearMonth(e) => format_option!(f, e)?,
-            ScalarValue::IntervalMonthDayNano(e) => format_option!(f, e)?,
-            ScalarValue::Struct(e, fields) => match e {
-                Some(l) => write!(
-                    f,
-                    "{{{}}}",
-                    l.iter()
-                        .zip(fields.iter())
-                        .map(|(value, field)| format!("{}:{}", field.name(), value))
-                        .collect::<Vec<_>>()
-                        .join(",")
-                )?,
-                None => write!(f, "NULL")?,
-            },
-        };
-        Ok(())
-    }
-}
-
-impl fmt::Debug for ScalarValue {
-    fn fmt(&self, f: &mut fmt::Formatter) -> fmt::Result {
-        match self {
-            ScalarValue::Decimal128(_, _, _) => write!(f, "Decimal128({})", self),
-            ScalarValue::Boolean(_) => write!(f, "Boolean({})", self),
-            ScalarValue::Float32(_) => write!(f, "Float32({})", self),
-            ScalarValue::Float64(_) => write!(f, "Float64({})", self),
-            ScalarValue::Int8(_) => write!(f, "Int8({})", self),
-            ScalarValue::Int16(_) => write!(f, "Int16({})", self),
-            ScalarValue::Int32(_) => write!(f, "Int32({})", self),
-            ScalarValue::Int64(_) => write!(f, "Int64({})", self),
-            ScalarValue::UInt8(_) => write!(f, "UInt8({})", self),
-            ScalarValue::UInt16(_) => write!(f, "UInt16({})", self),
-            ScalarValue::UInt32(_) => write!(f, "UInt32({})", self),
-            ScalarValue::UInt64(_) => write!(f, "UInt64({})", self),
-            ScalarValue::TimestampSecond(_, tz_opt) => {
-                write!(f, "TimestampSecond({}, {:?})", self, tz_opt)
-            }
-            ScalarValue::TimestampMillisecond(_, tz_opt) => {
-                write!(f, "TimestampMillisecond({}, {:?})", self, tz_opt)
-            }
-            ScalarValue::TimestampMicrosecond(_, tz_opt) => {
-                write!(f, "TimestampMicrosecond({}, {:?})", self, tz_opt)
-            }
-            ScalarValue::TimestampNanosecond(_, tz_opt) => {
-                write!(f, "TimestampNanosecond({}, {:?})", self, tz_opt)
-            }
-            ScalarValue::Utf8(None) => write!(f, "Utf8({})", self),
-            ScalarValue::Utf8(Some(_)) => write!(f, "Utf8(\"{}\")", self),
-            ScalarValue::LargeUtf8(None) => write!(f, "LargeUtf8({})", self),
-            ScalarValue::LargeUtf8(Some(_)) => write!(f, "LargeUtf8(\"{}\")", self),
-            ScalarValue::Binary(None) => write!(f, "Binary({})", self),
-            ScalarValue::Binary(Some(_)) => write!(f, "Binary(\"{}\")", self),
-            ScalarValue::LargeBinary(None) => write!(f, "LargeBinary({})", self),
-            ScalarValue::LargeBinary(Some(_)) => write!(f, "LargeBinary(\"{}\")", self),
-            ScalarValue::List(_, dt) => write!(f, "List[{:?}]([{}])", dt, self),
-            ScalarValue::Date32(_) => write!(f, "Date32(\"{}\")", self),
-            ScalarValue::Date64(_) => write!(f, "Date64(\"{}\")", self),
-            ScalarValue::IntervalDayTime(_) => {
-                write!(f, "IntervalDayTime(\"{}\")", self)
-            }
-            ScalarValue::IntervalYearMonth(_) => {
-                write!(f, "IntervalYearMonth(\"{}\")", self)
-            }
-            ScalarValue::IntervalMonthDayNano(_) => {
-                write!(f, "IntervalMonthDayNano(\"{}\")", self)
-            }
-            ScalarValue::Struct(e, fields) => {
-                // Use Debug representation of field values
-                match e {
-                    Some(l) => write!(
-                        f,
-                        "Struct({{{}}})",
-                        l.iter()
-                            .zip(fields.iter())
-                            .map(|(value, field)| format!("{}:{:?}", field.name(), value))
-                            .collect::<Vec<_>>()
-                            .join(",")
-                    ),
-                    None => write!(f, "Struct(NULL)"),
-                }
-            }
-        }
-    }
-}
-=======
-//! ScalarValue reimported from datafusion-common
-
-pub use datafusion_common::{
-    ScalarType, ScalarValue, MAX_PRECISION_FOR_DECIMAL128, MAX_SCALE_FOR_DECIMAL128,
-};
->>>>>>> 014e5e90
 
 #[cfg(test)]
 mod tests {
     use super::*;
-<<<<<<< HEAD
     use crate::field_util::struct_array_from;
-=======
-    use crate::from_slice::FromSlice;
+    use arrow::types::days_ms;
     use arrow::{array::*, datatypes::*};
     use std::cmp::Ordering;
     use std::sync::Arc;
->>>>>>> 014e5e90
+
+    type StringArray = Utf8Array<i32>;
+    type LargeStringArray = Utf8Array<i64>;
+    type SmallBinaryArray = BinaryArray<i32>;
+    type LargeBinaryArray = BinaryArray<i64>;
 
     #[test]
     fn scalar_decimal_test() {
