// Licensed to the Apache Software Foundation (ASF) under one
// or more contributor license agreements.  See the NOTICE file
// distributed with this work for additional information
// regarding copyright ownership.  The ASF licenses this file
// to you under the Apache License, Version 2.0 (the
// "License"); you may not use this file except in compliance
// with the License.  You may obtain a copy of the License at
//
//   http://www.apache.org/licenses/LICENSE-2.0
//
// Unless required by applicable law or agreed to in writing,
// software distributed under the License is distributed on an
// "AS IS" BASIS, WITHOUT WARRANTIES OR CONDITIONS OF ANY
// KIND, either express or implied.  See the License for the
// specific language governing permissions and limitations
// under the License.

//! This module provides ScalarValue, an enum that can be used for storage of single elements

use std::{convert::TryFrom, fmt, iter::repeat, sync::Arc};

use crate::error::{DataFusionError, Result};
use crate::field_util::{FieldExt, StructArrayExt};
use arrow::bitmap::Bitmap;
use arrow::buffer::Buffer;
use arrow::compute::concatenate;
use arrow::datatypes::DataType::Decimal;
use arrow::{
    array::*,
    datatypes::{DataType, Field, IntegerType, IntervalUnit, TimeUnit},
    scalar::{PrimitiveScalar, Scalar},
    types::{days_ms, NativeType},
};
use ordered_float::OrderedFloat;
use std::cmp::Ordering;
use std::convert::{Infallible, TryInto};
use std::str::FromStr;

type StringArray = Utf8Array<i32>;
type LargeStringArray = Utf8Array<i64>;
type SmallBinaryArray = BinaryArray<i32>;
type LargeBinaryArray = BinaryArray<i64>;
type MutableStringArray = MutableUtf8Array<i32>;
type MutableLargeStringArray = MutableUtf8Array<i64>;

// TODO may need to be moved to arrow-rs
/// The max precision and scale for decimal128
pub(crate) const MAX_PRECISION_FOR_DECIMAL128: usize = 38;
pub(crate) const MAX_SCALE_FOR_DECIMAL128: usize = 38;

/// Represents a dynamically typed, nullable single value.
/// This is the single-valued counter-part of arrow’s `Array`.
#[derive(Clone)]
pub enum ScalarValue {
    /// true or false value
    Boolean(Option<bool>),
    /// 32bit float
    Float32(Option<f32>),
    /// 64bit float
    Float64(Option<f64>),
    /// 128bit decimal, using the i128 to represent the decimal
    Decimal128(Option<i128>, usize, usize),
    /// signed 8bit int
    Int8(Option<i8>),
    /// signed 16bit int
    Int16(Option<i16>),
    /// signed 32bit int
    Int32(Option<i32>),
    /// signed 64bit int
    Int64(Option<i64>),
    /// unsigned 8bit int
    UInt8(Option<u8>),
    /// unsigned 16bit int
    UInt16(Option<u16>),
    /// unsigned 32bit int
    UInt32(Option<u32>),
    /// unsigned 64bit int
    UInt64(Option<u64>),
    /// utf-8 encoded string.
    Utf8(Option<String>),
    /// utf-8 encoded string representing a LargeString's arrow type.
    LargeUtf8(Option<String>),
    /// binary
    Binary(Option<Vec<u8>>),
    /// large binary
    LargeBinary(Option<Vec<u8>>),
    /// list of nested ScalarValue (boxed to reduce size_of(ScalarValue))
    #[allow(clippy::box_collection)]
    List(Option<Box<Vec<ScalarValue>>>, Box<DataType>),
    /// Date stored as a signed 32bit int
    Date32(Option<i32>),
    /// Date stored as a signed 64bit int
    Date64(Option<i64>),
    /// Timestamp Second
    TimestampSecond(Option<i64>, Option<String>),
    /// Timestamp Milliseconds
    TimestampMillisecond(Option<i64>, Option<String>),
    /// Timestamp Microseconds
    TimestampMicrosecond(Option<i64>, Option<String>),
    /// Timestamp Nanoseconds
    TimestampNanosecond(Option<i64>, Option<String>),
    /// Interval with YearMonth unit
    IntervalYearMonth(Option<i32>),
    /// Interval with DayTime unit
<<<<<<< HEAD
    IntervalDayTime(Option<days_ms>),
=======
    IntervalDayTime(Option<i64>),
    /// Interval with MonthDayNano unit
    IntervalMonthDayNano(Option<i128>),
>>>>>>> 63d24bf5
    /// struct of nested ScalarValue (boxed to reduce size_of(ScalarValue))
    #[allow(clippy::box_collection)]
    Struct(Option<Box<Vec<ScalarValue>>>, Box<Vec<Field>>),
}

// manual implementation of `PartialEq` that uses OrderedFloat to
// get defined behavior for floating point
impl PartialEq for ScalarValue {
    fn eq(&self, other: &Self) -> bool {
        use ScalarValue::*;
        // This purposely doesn't have a catch-all "(_, _)" so that
        // any newly added enum variant will require editing this list
        // or else face a compile error
        match (self, other) {
            (Decimal128(v1, p1, s1), Decimal128(v2, p2, s2)) => {
                v1.eq(v2) && p1.eq(p2) && s1.eq(s2)
            }
            (Decimal128(_, _, _), _) => false,
            (Boolean(v1), Boolean(v2)) => v1.eq(v2),
            (Boolean(_), _) => false,
            (Float32(v1), Float32(v2)) => {
                let v1 = v1.map(OrderedFloat);
                let v2 = v2.map(OrderedFloat);
                v1.eq(&v2)
            }
            (Float32(_), _) => false,
            (Float64(v1), Float64(v2)) => {
                let v1 = v1.map(OrderedFloat);
                let v2 = v2.map(OrderedFloat);
                v1.eq(&v2)
            }
            (Float64(_), _) => false,
            (Int8(v1), Int8(v2)) => v1.eq(v2),
            (Int8(_), _) => false,
            (Int16(v1), Int16(v2)) => v1.eq(v2),
            (Int16(_), _) => false,
            (Int32(v1), Int32(v2)) => v1.eq(v2),
            (Int32(_), _) => false,
            (Int64(v1), Int64(v2)) => v1.eq(v2),
            (Int64(_), _) => false,
            (UInt8(v1), UInt8(v2)) => v1.eq(v2),
            (UInt8(_), _) => false,
            (UInt16(v1), UInt16(v2)) => v1.eq(v2),
            (UInt16(_), _) => false,
            (UInt32(v1), UInt32(v2)) => v1.eq(v2),
            (UInt32(_), _) => false,
            (UInt64(v1), UInt64(v2)) => v1.eq(v2),
            (UInt64(_), _) => false,
            (Utf8(v1), Utf8(v2)) => v1.eq(v2),
            (Utf8(_), _) => false,
            (LargeUtf8(v1), LargeUtf8(v2)) => v1.eq(v2),
            (LargeUtf8(_), _) => false,
            (Binary(v1), Binary(v2)) => v1.eq(v2),
            (Binary(_), _) => false,
            (LargeBinary(v1), LargeBinary(v2)) => v1.eq(v2),
            (LargeBinary(_), _) => false,
            (List(v1, t1), List(v2, t2)) => v1.eq(v2) && t1.eq(t2),
            (List(_, _), _) => false,
            (Date32(v1), Date32(v2)) => v1.eq(v2),
            (Date32(_), _) => false,
            (Date64(v1), Date64(v2)) => v1.eq(v2),
            (Date64(_), _) => false,
            (TimestampSecond(v1, _), TimestampSecond(v2, _)) => v1.eq(v2),
            (TimestampSecond(_, _), _) => false,
            (TimestampMillisecond(v1, _), TimestampMillisecond(v2, _)) => v1.eq(v2),
            (TimestampMillisecond(_, _), _) => false,
            (TimestampMicrosecond(v1, _), TimestampMicrosecond(v2, _)) => v1.eq(v2),
            (TimestampMicrosecond(_, _), _) => false,
            (TimestampNanosecond(v1, _), TimestampNanosecond(v2, _)) => v1.eq(v2),
            (TimestampNanosecond(_, _), _) => false,
            (IntervalYearMonth(v1), IntervalYearMonth(v2)) => v1.eq(v2),
            (IntervalYearMonth(_), _) => false,
            (IntervalDayTime(v1), IntervalDayTime(v2)) => v1.eq(v2),
            (IntervalDayTime(_), _) => false,
            (IntervalMonthDayNano(v1), IntervalMonthDayNano(v2)) => v1.eq(v2),
            (IntervalMonthDayNano(_), _) => false,
            (Struct(v1, t1), Struct(v2, t2)) => v1.eq(v2) && t1.eq(t2),
            (Struct(_, _), _) => false,
        }
    }
}

// manual implementation of `PartialOrd` that uses OrderedFloat to
// get defined behavior for floating point
impl PartialOrd for ScalarValue {
    fn partial_cmp(&self, other: &Self) -> Option<Ordering> {
        use ScalarValue::*;
        // This purposely doesn't have a catch-all "(_, _)" so that
        // any newly added enum variant will require editing this list
        // or else face a compile error
        match (self, other) {
            (Decimal128(v1, p1, s1), Decimal128(v2, p2, s2)) => {
                if p1.eq(p2) && s1.eq(s2) {
                    v1.partial_cmp(v2)
                } else {
                    // Two decimal values can be compared if they have the same precision and scale.
                    None
                }
            }
            (Decimal128(_, _, _), _) => None,
            (Boolean(v1), Boolean(v2)) => v1.partial_cmp(v2),
            (Boolean(_), _) => None,
            (Float32(v1), Float32(v2)) => {
                let v1 = v1.map(OrderedFloat);
                let v2 = v2.map(OrderedFloat);
                v1.partial_cmp(&v2)
            }
            (Float32(_), _) => None,
            (Float64(v1), Float64(v2)) => {
                let v1 = v1.map(OrderedFloat);
                let v2 = v2.map(OrderedFloat);
                v1.partial_cmp(&v2)
            }
            (Float64(_), _) => None,
            (Int8(v1), Int8(v2)) => v1.partial_cmp(v2),
            (Int8(_), _) => None,
            (Int16(v1), Int16(v2)) => v1.partial_cmp(v2),
            (Int16(_), _) => None,
            (Int32(v1), Int32(v2)) => v1.partial_cmp(v2),
            (Int32(_), _) => None,
            (Int64(v1), Int64(v2)) => v1.partial_cmp(v2),
            (Int64(_), _) => None,
            (UInt8(v1), UInt8(v2)) => v1.partial_cmp(v2),
            (UInt8(_), _) => None,
            (UInt16(v1), UInt16(v2)) => v1.partial_cmp(v2),
            (UInt16(_), _) => None,
            (UInt32(v1), UInt32(v2)) => v1.partial_cmp(v2),
            (UInt32(_), _) => None,
            (UInt64(v1), UInt64(v2)) => v1.partial_cmp(v2),
            (UInt64(_), _) => None,
            (Utf8(v1), Utf8(v2)) => v1.partial_cmp(v2),
            (Utf8(_), _) => None,
            (LargeUtf8(v1), LargeUtf8(v2)) => v1.partial_cmp(v2),
            (LargeUtf8(_), _) => None,
            (Binary(v1), Binary(v2)) => v1.partial_cmp(v2),
            (Binary(_), _) => None,
            (LargeBinary(v1), LargeBinary(v2)) => v1.partial_cmp(v2),
            (LargeBinary(_), _) => None,
            (List(v1, t1), List(v2, t2)) => {
                if t1.eq(t2) {
                    v1.partial_cmp(v2)
                } else {
                    None
                }
            }
            (List(_, _), _) => None,
            (Date32(v1), Date32(v2)) => v1.partial_cmp(v2),
            (Date32(_), _) => None,
            (Date64(v1), Date64(v2)) => v1.partial_cmp(v2),
            (Date64(_), _) => None,
            (TimestampSecond(v1, _), TimestampSecond(v2, _)) => v1.partial_cmp(v2),
            (TimestampSecond(_, _), _) => None,
            (TimestampMillisecond(v1, _), TimestampMillisecond(v2, _)) => {
                v1.partial_cmp(v2)
            }
            (TimestampMillisecond(_, _), _) => None,
            (TimestampMicrosecond(v1, _), TimestampMicrosecond(v2, _)) => {
                v1.partial_cmp(v2)
            }
            (TimestampMicrosecond(_, _), _) => None,
            (TimestampNanosecond(v1, _), TimestampNanosecond(v2, _)) => {
                v1.partial_cmp(v2)
            }
            (TimestampNanosecond(_, _), _) => None,
            (IntervalYearMonth(v1), IntervalYearMonth(v2)) => v1.partial_cmp(v2),
            (IntervalYearMonth(_), _) => None,
            (_, IntervalDayTime(_)) => None,
            (IntervalDayTime(_), _) => None,
            (IntervalMonthDayNano(v1), IntervalMonthDayNano(v2)) => v1.partial_cmp(v2),
            (IntervalMonthDayNano(_), _) => None,
            (Struct(v1, t1), Struct(v2, t2)) => {
                if t1.eq(t2) {
                    v1.partial_cmp(v2)
                } else {
                    None
                }
            }
            (Struct(_, _), _) => None,
        }
    }
}

impl Eq for ScalarValue {}

// manual implementation of `Hash` that uses OrderedFloat to
// get defined behavior for floating point
impl std::hash::Hash for ScalarValue {
    fn hash<H: std::hash::Hasher>(&self, state: &mut H) {
        use ScalarValue::*;
        match self {
            Decimal128(v, p, s) => {
                v.hash(state);
                p.hash(state);
                s.hash(state)
            }
            Boolean(v) => v.hash(state),
            Float32(v) => {
                let v = v.map(OrderedFloat);
                v.hash(state)
            }
            Float64(v) => {
                let v = v.map(OrderedFloat);
                v.hash(state)
            }
            Int8(v) => v.hash(state),
            Int16(v) => v.hash(state),
            Int32(v) => v.hash(state),
            Int64(v) => v.hash(state),
            UInt8(v) => v.hash(state),
            UInt16(v) => v.hash(state),
            UInt32(v) => v.hash(state),
            UInt64(v) => v.hash(state),
            Utf8(v) => v.hash(state),
            LargeUtf8(v) => v.hash(state),
            Binary(v) => v.hash(state),
            LargeBinary(v) => v.hash(state),
            List(v, t) => {
                v.hash(state);
                t.hash(state);
            }
            Date32(v) => v.hash(state),
            Date64(v) => v.hash(state),
            TimestampSecond(v, _) => v.hash(state),
            TimestampMillisecond(v, _) => v.hash(state),
            TimestampMicrosecond(v, _) => v.hash(state),
            TimestampNanosecond(v, _) => v.hash(state),
            IntervalYearMonth(v) => v.hash(state),
            IntervalDayTime(v) => v.hash(state),
            IntervalMonthDayNano(v) => v.hash(state),
            Struct(v, t) => {
                v.hash(state);
                t.hash(state);
            }
        }
    }
}

// return the index into the dictionary values for array@index as well
// as a reference to the dictionary values array. Returns None for the
// index if the array is NULL at index
#[inline]
fn get_dict_value<K: DictionaryKey>(
    array: &ArrayRef,
    index: usize,
) -> Result<(&ArrayRef, Option<usize>)> {
    let dict_array = array.as_any().downcast_ref::<DictionaryArray<K>>().unwrap();

    // look up the index in the values dictionary
    let keys_col = dict_array.keys();
    if !keys_col.is_valid(index) {
        return Ok((dict_array.values(), None));
    }
    let values_index = keys_col.value(index).to_usize().ok_or_else(|| {
        DataFusionError::Internal(format!(
            "Can not convert index to usize in dictionary of type creating group by value {:?}",
            keys_col.data_type()
        ))
    })?;

    Ok((dict_array.values(), Some(values_index)))
}

macro_rules! typed_cast_tz {
    ($array:expr, $index:expr, $SCALAR:ident, $TZ:expr) => {{
        let array = $array.as_any().downcast_ref::<Int64Array>().unwrap();
        ScalarValue::$SCALAR(
            match array.is_null($index) {
                true => None,
                false => Some(array.value($index).into()),
            },
            $TZ.clone(),
        )
    }};
}

macro_rules! typed_cast {
    ($array:expr, $index:expr, $ARRAYTYPE:ident, $SCALAR:ident) => {{
        let array = $array.as_any().downcast_ref::<$ARRAYTYPE>().unwrap();
        ScalarValue::$SCALAR(match array.is_null($index) {
            true => None,
            false => Some(array.value($index).into()),
        })
    }};
}

macro_rules! build_list {
    ($VALUE_BUILDER_TY:ident, $SCALAR_TY:ident, $VALUES:expr, $SIZE:expr) => {{
        let dt = DataType::List(Box::new(Field::new("item", DataType::$SCALAR_TY, true)));
        match $VALUES {
            // the return on the macro is necessary, to short-circuit and return ArrayRef
            None => {
                return Arc::from(new_null_array(dt, $SIZE));
            }
            Some(values) => {
                let mut array = MutableListArray::<i32, $VALUE_BUILDER_TY>::new_from(
                    <$VALUE_BUILDER_TY>::default(),
                    dt,
                    $SIZE,
                );
                build_values_list!(array, $SCALAR_TY, values.as_ref(), $SIZE)
            }
        }
    }};
}

macro_rules! build_timestamp_list {
    ($TIME_UNIT:expr, $VALUES:expr, $SIZE:expr, $TZ:expr) => {{
        let child_dt = DataType::Timestamp($TIME_UNIT, $TZ.clone());
        match $VALUES {
            // the return on the macro is necessary, to short-circuit and return ArrayRef
            None => {
                let null_array: ArrayRef = new_null_array(
                    DataType::List(Box::new(Field::new("item", child_dt, true))),
                    $SIZE,
                )
                .into();
                null_array
            }
            Some(values) => {
                let values = values.as_ref();
                let empty_arr = <Int64Vec>::default().to(child_dt.clone());
                let mut array = MutableListArray::<i32, Int64Vec>::new_from(
                    empty_arr,
                    DataType::List(Box::new(Field::new("item", child_dt, true))),
                    $SIZE,
                );

                match $TIME_UNIT {
                    TimeUnit::Second => {
                        build_values_list_tz!(array, TimestampSecond, values, $SIZE)
                    }
                    TimeUnit::Microsecond => {
                        build_values_list_tz!(array, TimestampMillisecond, values, $SIZE)
                    }
                    TimeUnit::Millisecond => {
                        build_values_list_tz!(array, TimestampMicrosecond, values, $SIZE)
                    }
                    TimeUnit::Nanosecond => {
                        build_values_list_tz!(array, TimestampNanosecond, values, $SIZE)
                    }
                }
            }
        }
    }};
}

macro_rules! build_values_list {
    ($MUTABLE_ARR:ident, $SCALAR_TY:ident, $VALUES:expr, $SIZE:expr) => {{
        for _ in 0..$SIZE {
            let mut vec = vec![];
            for scalar_value in $VALUES {
                match scalar_value {
                    ScalarValue::$SCALAR_TY(v) => {
                        vec.push(v.clone());
                    }
                    _ => panic!("Incompatible ScalarValue for list"),
                };
            }
            $MUTABLE_ARR.try_push(Some(vec)).unwrap();
        }

        let array: ListArray<i32> = $MUTABLE_ARR.into();
        Arc::new(array)
    }};
}

macro_rules! dyn_to_array {
    ($self:expr, $value:expr, $size:expr, $ty:ty) => {{
        Arc::new(PrimitiveArray::<$ty>::from_data(
            $self.get_datatype(),
            Buffer::<$ty>::from_iter(repeat(*$value).take($size)),
            None,
        ))
    }};
}

macro_rules! build_values_list_tz {
    ($MUTABLE_ARR:ident, $SCALAR_TY:ident, $VALUES:expr, $SIZE:expr) => {{
        for _ in 0..$SIZE {
            let mut vec = vec![];
            for scalar_value in $VALUES {
                match scalar_value {
                    ScalarValue::$SCALAR_TY(v, _) => {
                        vec.push(v.clone());
                    }
                    _ => panic!("Incompatible ScalarValue for list"),
                };
            }
            $MUTABLE_ARR.try_push(Some(vec)).unwrap();
        }

        let array: ListArray<i32> = $MUTABLE_ARR.into();
        Arc::new(array)
    }};
}

macro_rules! eq_array_primitive {
    ($array:expr, $index:expr, $ARRAYTYPE:ident, $VALUE:expr) => {{
        let array = $array.as_any().downcast_ref::<$ARRAYTYPE>().unwrap();
        let is_valid = array.is_valid($index);
        match $VALUE {
            Some(val) => is_valid && &array.value($index) == val,
            None => !is_valid,
        }
    }};
}

impl ScalarValue {
<<<<<<< HEAD
    /// Return true if the value is numeric
    pub fn is_numeric(&self) -> bool {
        matches!(
            self,
            ScalarValue::Float32(_)
                | ScalarValue::Float64(_)
                | ScalarValue::Decimal128(_, _, _)
                | ScalarValue::Int8(_)
                | ScalarValue::Int16(_)
                | ScalarValue::Int32(_)
                | ScalarValue::Int64(_)
                | ScalarValue::UInt8(_)
                | ScalarValue::UInt16(_)
                | ScalarValue::UInt32(_)
                | ScalarValue::UInt64(_)
        )
    }

    /// Add two numeric ScalarValues
    pub fn add(lhs: &ScalarValue, rhs: &ScalarValue) -> Result<ScalarValue> {
        if !lhs.is_numeric() || !rhs.is_numeric() {
            return Err(DataFusionError::Internal(format!(
                "Addition only supports numeric types, \
                    here has  {:?} and {:?}",
                lhs.get_datatype(),
                rhs.get_datatype()
            )));
        }

        if lhs.is_null() || rhs.is_null() {
            return Err(DataFusionError::Internal(
                "Addition does not support empty values".to_string(),
            ));
        }

        // TODO: Finding a good way to support operation between different types without
        // writing a hige match block.
        // TODO: Add support for decimal types
        match (lhs, rhs) {
            (ScalarValue::Decimal128(_, _, _), _) |
            (_, ScalarValue::Decimal128(_, _, _)) => {
                Err(DataFusionError::Internal(
                    "Addition with Decimals are not supported for now".to_string()
                ))
            },
            // f64 / _
            (ScalarValue::Float64(f1), ScalarValue::Float64(f2)) => {
                Ok(ScalarValue::Float64(Some(f1.unwrap() + f2.unwrap())))
            },
            // f32 / _
            (ScalarValue::Float32(f1), ScalarValue::Float64(f2)) => {
                Ok(ScalarValue::Float64(Some(f1.unwrap() as f64 + f2.unwrap())))
            },
            (ScalarValue::Float32(f1), ScalarValue::Float32(f2)) => {
                Ok(ScalarValue::Float64(Some(f1.unwrap() as f64 + f2.unwrap() as f64)))
            },
            // i64 / _
            (ScalarValue::Int64(f1), ScalarValue::Float64(f2)) => {
                Ok(ScalarValue::Float64(Some(f1.unwrap() as f64 + f2.unwrap())))
            },
            (ScalarValue::Int64(f1), ScalarValue::Int64(f2)) => {
                Ok(ScalarValue::Int64(Some(f1.unwrap() + f2.unwrap())))
            },
            // i32 / _
            (ScalarValue::Int32(f1), ScalarValue::Float64(f2)) => {
                Ok(ScalarValue::Float64(Some(f1.unwrap() as f64 + f2.unwrap())))
            },
            (ScalarValue::Int32(f1), ScalarValue::Int32(f2)) => {
                Ok(ScalarValue::Int64(Some(f1.unwrap() as i64 + f2.unwrap() as i64)))
            },
            // i16 / _
            (ScalarValue::Int16(f1), ScalarValue::Float64(f2)) => {
                Ok(ScalarValue::Float64(Some(f1.unwrap() as f64 + f2.unwrap())))
            },
            (ScalarValue::Int16(f1), ScalarValue::Int16(f2)) => {
                Ok(ScalarValue::Int32(Some(f1.unwrap() as i32 + f2.unwrap() as i32)))
            },
            // i8 / _
            (ScalarValue::Int8(f1), ScalarValue::Float64(f2)) => {
                Ok(ScalarValue::Float64(Some(f1.unwrap() as f64 + f2.unwrap())))
            },
            (ScalarValue::Int8(f1), ScalarValue::Int8(f2)) => {
                Ok(ScalarValue::Int16(Some(f1.unwrap() as i16 + f2.unwrap() as i16)))
            },
            // u64 / _
            (ScalarValue::UInt64(f1), ScalarValue::Float64(f2)) => {
                Ok(ScalarValue::Float64(Some(f1.unwrap() as f64 + f2.unwrap())))
            },
            (ScalarValue::UInt64(f1), ScalarValue::UInt64(f2)) => {
                Ok(ScalarValue::UInt64(Some(f1.unwrap() as u64 + f2.unwrap() as u64)))
            },
            // u32 / _
            (ScalarValue::UInt32(f1), ScalarValue::Float64(f2)) => {
                Ok(ScalarValue::Float64(Some(f1.unwrap() as f64 + f2.unwrap())))
            },
            (ScalarValue::UInt32(f1), ScalarValue::UInt32(f2)) => {
                Ok(ScalarValue::UInt64(Some(f1.unwrap() as u64 + f2.unwrap() as u64)))
            },
            // u16 / _
            (ScalarValue::UInt16(f1), ScalarValue::Float64(f2)) => {
                Ok(ScalarValue::Float64(Some(f1.unwrap() as f64 + f2.unwrap())))
            },
            (ScalarValue::UInt16(f1), ScalarValue::UInt16(f2)) => {
                Ok(ScalarValue::UInt32(Some(f1.unwrap() as u32 + f2.unwrap() as u32)))
            },
            // u8 / _
            (ScalarValue::UInt8(f1), ScalarValue::Float64(f2)) => {
                Ok(ScalarValue::Float64(Some(f1.unwrap() as f64 + f2.unwrap())))
            },
            (ScalarValue::UInt8(f1), ScalarValue::UInt8(f2)) => {
                Ok(ScalarValue::UInt16(Some(f1.unwrap() as u16 + f2.unwrap() as u16)))
            },
            _ => Err(DataFusionError::Internal(
                format!(
                "Addition only support calculation with the same type or f64 as one of the numbers for now, here has {:?} and {:?}",
                lhs.get_datatype(), rhs.get_datatype()
            ))),
        }
    }

    /// Multiply two numeric ScalarValues
    pub fn mul(lhs: &ScalarValue, rhs: &ScalarValue) -> Result<ScalarValue> {
        if !lhs.is_numeric() || !rhs.is_numeric() {
            return Err(DataFusionError::Internal(format!(
                "Multiplication is only supported on numeric types, \
                    here has  {:?} and {:?}",
                lhs.get_datatype(),
                rhs.get_datatype()
            )));
        }

        if lhs.is_null() || rhs.is_null() {
            return Err(DataFusionError::Internal(
                "Multiplication does not support empty values".to_string(),
            ));
        }

        // TODO: Finding a good way to support operation between different types without
        // writing a hige match block.
        // TODO: Add support for decimal type
        match (lhs, rhs) {
            (ScalarValue::Decimal128(_, _, _), _)
            | (_, ScalarValue::Decimal128(_, _, _)) => Err(DataFusionError::Internal(
                "Multiplication with Decimals are not supported for now".to_string(),
            )),
            // f64 / _
            (ScalarValue::Float64(f1), ScalarValue::Float64(f2)) => {
                Ok(ScalarValue::Float64(Some(f1.unwrap() * f2.unwrap())))
            }
            // f32 / _
            (ScalarValue::Float32(f1), ScalarValue::Float32(f2)) => Ok(
                ScalarValue::Float64(Some(f1.unwrap() as f64 * f2.unwrap() as f64)),
            ),
            // i64 / _
            (ScalarValue::Int64(f1), ScalarValue::Int64(f2)) => {
                Ok(ScalarValue::Int64(Some(f1.unwrap() * f2.unwrap())))
            }
            // i32 / _
            (ScalarValue::Int32(f1), ScalarValue::Int32(f2)) => Ok(ScalarValue::Int64(
                Some(f1.unwrap() as i64 * f2.unwrap() as i64),
            )),
            // i16 / _
            (ScalarValue::Int16(f1), ScalarValue::Int16(f2)) => Ok(ScalarValue::Int32(
                Some(f1.unwrap() as i32 * f2.unwrap() as i32),
            )),
            // i8 / _
            (ScalarValue::Int8(f1), ScalarValue::Int8(f2)) => Ok(ScalarValue::Int16(
                Some(f1.unwrap() as i16 * f2.unwrap() as i16),
            )),
            // u64 / _
            (ScalarValue::UInt64(f1), ScalarValue::UInt64(f2)) => Ok(
                ScalarValue::UInt64(Some(f1.unwrap() as u64 * f2.unwrap() as u64)),
            ),
            // u32 / _
            (ScalarValue::UInt32(f1), ScalarValue::UInt32(f2)) => Ok(
                ScalarValue::UInt64(Some(f1.unwrap() as u64 * f2.unwrap() as u64)),
            ),
            // u16 / _
            (ScalarValue::UInt16(f1), ScalarValue::UInt16(f2)) => Ok(
                ScalarValue::UInt32(Some(f1.unwrap() as u32 * f2.unwrap() as u32)),
            ),
            // u8 / _
            (ScalarValue::UInt8(f1), ScalarValue::UInt8(f2)) => Ok(ScalarValue::UInt16(
                Some(f1.unwrap() as u16 * f2.unwrap() as u16),
            )),
            _ => Err(DataFusionError::Internal(format!(
                "Multiplication only support f64 for now, here has {:?} and {:?}",
                lhs.get_datatype(),
                rhs.get_datatype()
            ))),
        }
    }

    /// Division between two numeric ScalarValues
    pub fn div(lhs: &ScalarValue, rhs: &ScalarValue) -> Result<ScalarValue> {
        if !lhs.is_numeric() || !rhs.is_numeric() {
            return Err(DataFusionError::Internal(format!(
                "Division is only supported on numeric types, \
                    here has  {:?} and {:?}",
                lhs.get_datatype(),
                rhs.get_datatype()
            )));
        }

        if lhs.is_null() || rhs.is_null() {
            return Err(DataFusionError::Internal(
                "Division does not support empty values".to_string(),
            ));
        }

        // TODO: Finding a good way to support operation between different types without
        // writing a hige match block.
        // TODO: Add support for decimal types
        match (lhs, rhs) {
            (ScalarValue::Decimal128(_, _, _), _) |
            (_, ScalarValue::Decimal128(_, _, _)) => {
                Err(DataFusionError::Internal(
                    "Division with Decimals are not supported for now".to_string()
                ))
            },
            // f64 / _
            (ScalarValue::Float64(f1), ScalarValue::Float64(f2)) => {
                Ok(ScalarValue::Float64(Some(f1.unwrap() / f2.unwrap())))
            },
            // f32 / _
            (ScalarValue::Float32(f1), ScalarValue::Float64(f2)) => {
                Ok(ScalarValue::Float64(Some(f1.unwrap() as f64/ f2.unwrap())))
            },
            (ScalarValue::Float32(f1), ScalarValue::Float32(f2)) => {
                Ok(ScalarValue::Float64(Some(f1.unwrap() as f64/ f2.unwrap() as f64)))
            },
            // i64 / _
            (ScalarValue::Int64(f1), ScalarValue::Float64(f2)) => {
                Ok(ScalarValue::Float64(Some(f1.unwrap() as f64 / f2.unwrap())))
            },
            (ScalarValue::Int64(f1), ScalarValue::Int64(f2)) => {
                Ok(ScalarValue::Float64(Some(f1.unwrap() as f64 / f2.unwrap() as f64)))
            },
            // i32 / _
            (ScalarValue::Int32(f1), ScalarValue::Float64(f2)) => {
                Ok(ScalarValue::Float64(Some(f1.unwrap() as f64 / f2.unwrap())))
            },
            (ScalarValue::Int32(f1), ScalarValue::Int32(f2)) => {
                Ok(ScalarValue::Float64(Some(f1.unwrap() as f64 / f2.unwrap() as f64)))
            },
            // i16 / _
            (ScalarValue::Int16(f1), ScalarValue::Float64(f2)) => {
                Ok(ScalarValue::Float64(Some(f1.unwrap() as f64 / f2.unwrap())))
            },
            (ScalarValue::Int16(f1), ScalarValue::Int16(f2)) => {
                Ok(ScalarValue::Float64(Some(f1.unwrap() as f64 / f2.unwrap() as f64)))
            },
            // i8 / _
            (ScalarValue::Int8(f1), ScalarValue::Float64(f2)) => {
                Ok(ScalarValue::Float64(Some(f1.unwrap() as f64 / f2.unwrap())))
            },
            (ScalarValue::Int8(f1), ScalarValue::Int8(f2)) => {
                Ok(ScalarValue::Float64(Some(f1.unwrap() as f64 / f2.unwrap() as f64)))
            },
            // u64 / _
            (ScalarValue::UInt64(f1), ScalarValue::Float64(f2)) => {
                Ok(ScalarValue::Float64(Some(f1.unwrap() as f64 / f2.unwrap())))
            },
            (ScalarValue::UInt64(f1), ScalarValue::UInt64(f2)) => {
                Ok(ScalarValue::Float64(Some(f1.unwrap() as f64 / f2.unwrap() as f64)))
            },
            // u32 / _
            (ScalarValue::UInt32(f1), ScalarValue::Float64(f2)) => {
                Ok(ScalarValue::Float64(Some(f1.unwrap() as f64 / f2.unwrap())))
            },
            (ScalarValue::UInt32(f1), ScalarValue::UInt32(f2)) => {
                Ok(ScalarValue::Float64(Some(f1.unwrap() as f64 / f2.unwrap() as f64)))
            },
            // u16 / _
            (ScalarValue::UInt16(f1), ScalarValue::Float64(f2)) => {
                Ok(ScalarValue::Float64(Some(f1.unwrap() as f64 / f2.unwrap())))
            },
            (ScalarValue::UInt16(f1), ScalarValue::UInt16(f2)) => {
                Ok(ScalarValue::Float64(Some(f1.unwrap() as f64 / f2.unwrap() as f64)))
            },
            // u8 / _
            (ScalarValue::UInt8(f1), ScalarValue::Float64(f2)) => {
                Ok(ScalarValue::Float64(Some(f1.unwrap() as f64 / f2.unwrap())))
            },
            (ScalarValue::UInt8(f1), ScalarValue::UInt8(f2)) => {
                Ok(ScalarValue::Float64(Some(f1.unwrap() as f64 / f2.unwrap() as f64)))
            },
            _ => Err(DataFusionError::Internal(
                format!(
                "Division only support calculation with the same type or f64 as denominator for now, here has {:?} and {:?}",
                lhs.get_datatype(), rhs.get_datatype()
            ))),
        }
    }

    /// Create null scalar value for specific data type.
    pub fn new_null(dt: DataType) -> Self {
        match dt {
            DataType::Timestamp(TimeUnit::Second, _) => {
                ScalarValue::TimestampSecond(None, None)
            }
            DataType::Timestamp(TimeUnit::Millisecond, _) => {
                ScalarValue::TimestampMillisecond(None, None)
            }
            DataType::Timestamp(TimeUnit::Microsecond, _) => {
                ScalarValue::TimestampMicrosecond(None, None)
            }
            DataType::Timestamp(TimeUnit::Nanosecond, _) => {
                ScalarValue::TimestampNanosecond(None, None)
            }
            _ => todo!("Create null scalar value for datatype: {:?}", dt),
        }
    }

=======
>>>>>>> 63d24bf5
    /// Create a decimal Scalar from value/precision and scale.
    pub fn try_new_decimal128(
        value: i128,
        precision: usize,
        scale: usize,
    ) -> Result<Self> {
        // make sure the precision and scale is valid
        if precision <= MAX_PRECISION_FOR_DECIMAL128 && scale <= precision {
            return Ok(ScalarValue::Decimal128(Some(value), precision, scale));
        }
        return Err(DataFusionError::Internal(format!(
            "Can not new a decimal type ScalarValue for precision {} and scale {}",
            precision, scale
        )));
    }

    /// Getter for the `DataType` of the value
    pub fn get_datatype(&self) -> DataType {
        match self {
            ScalarValue::Boolean(_) => DataType::Boolean,
            ScalarValue::UInt8(_) => DataType::UInt8,
            ScalarValue::UInt16(_) => DataType::UInt16,
            ScalarValue::UInt32(_) => DataType::UInt32,
            ScalarValue::UInt64(_) => DataType::UInt64,
            ScalarValue::Int8(_) => DataType::Int8,
            ScalarValue::Int16(_) => DataType::Int16,
            ScalarValue::Int32(_) => DataType::Int32,
            ScalarValue::Int64(_) => DataType::Int64,
            ScalarValue::Decimal128(_, precision, scale) => {
                DataType::Decimal(*precision, *scale)
            }
            ScalarValue::TimestampSecond(_, tz_opt) => {
                DataType::Timestamp(TimeUnit::Second, tz_opt.clone())
            }
            ScalarValue::TimestampMillisecond(_, tz_opt) => {
                DataType::Timestamp(TimeUnit::Millisecond, tz_opt.clone())
            }
            ScalarValue::TimestampMicrosecond(_, tz_opt) => {
                DataType::Timestamp(TimeUnit::Microsecond, tz_opt.clone())
            }
            ScalarValue::TimestampNanosecond(_, tz_opt) => {
                DataType::Timestamp(TimeUnit::Nanosecond, tz_opt.clone())
            }
            ScalarValue::Float32(_) => DataType::Float32,
            ScalarValue::Float64(_) => DataType::Float64,
            ScalarValue::Utf8(_) => DataType::Utf8,
            ScalarValue::LargeUtf8(_) => DataType::LargeUtf8,
            ScalarValue::Binary(_) => DataType::Binary,
            ScalarValue::LargeBinary(_) => DataType::LargeBinary,
            ScalarValue::List(_, data_type) => DataType::List(Box::new(Field::new(
                "item",
                data_type.as_ref().clone(),
                true,
            ))),
            ScalarValue::Date32(_) => DataType::Date32,
            ScalarValue::Date64(_) => DataType::Date64,
            ScalarValue::IntervalYearMonth(_) => {
                DataType::Interval(IntervalUnit::YearMonth)
            }
            ScalarValue::IntervalDayTime(_) => DataType::Interval(IntervalUnit::DayTime),
            ScalarValue::IntervalMonthDayNano(_) => {
                DataType::Interval(IntervalUnit::MonthDayNano)
            }
            ScalarValue::Struct(_, fields) => DataType::Struct(fields.as_ref().clone()),
        }
    }

    /// Calculate arithmetic negation for a scalar value
    pub fn arithmetic_negate(&self) -> Self {
        match self {
            ScalarValue::Boolean(None)
            | ScalarValue::Int8(None)
            | ScalarValue::Int16(None)
            | ScalarValue::Int32(None)
            | ScalarValue::Int64(None)
            | ScalarValue::Float32(None) => self.clone(),
            ScalarValue::Float64(Some(v)) => ScalarValue::Float64(Some(-v)),
            ScalarValue::Float32(Some(v)) => ScalarValue::Float32(Some(-v)),
            ScalarValue::Int8(Some(v)) => ScalarValue::Int8(Some(-v)),
            ScalarValue::Int16(Some(v)) => ScalarValue::Int16(Some(-v)),
            ScalarValue::Int32(Some(v)) => ScalarValue::Int32(Some(-v)),
            ScalarValue::Int64(Some(v)) => ScalarValue::Int64(Some(-v)),
            ScalarValue::Decimal128(Some(v), precision, scale) => {
                ScalarValue::Decimal128(Some(-v), *precision, *scale)
            }
            _ => panic!("Cannot run arithmetic negate on scalar value: {:?}", self),
        }
    }

    /// whether this value is null or not.
    pub fn is_null(&self) -> bool {
        matches!(
            *self,
            ScalarValue::Boolean(None)
                | ScalarValue::UInt8(None)
                | ScalarValue::UInt16(None)
                | ScalarValue::UInt32(None)
                | ScalarValue::UInt64(None)
                | ScalarValue::Int8(None)
                | ScalarValue::Int16(None)
                | ScalarValue::Int32(None)
                | ScalarValue::Int64(None)
                | ScalarValue::Float32(None)
                | ScalarValue::Float64(None)
                | ScalarValue::Date32(None)
                | ScalarValue::Date64(None)
                | ScalarValue::Utf8(None)
                | ScalarValue::LargeUtf8(None)
                | ScalarValue::List(None, _)
                | ScalarValue::TimestampSecond(None, _)
                | ScalarValue::TimestampMillisecond(None, _)
                | ScalarValue::TimestampMicrosecond(None, _)
                | ScalarValue::TimestampNanosecond(None, _)
                | ScalarValue::Struct(None, _)
                | ScalarValue::Decimal128(None, _, _) // For decimal type, the value is null means ScalarValue::Decimal128 is null.
        )
    }

    /// Converts a scalar value into an 1-row array.
    pub fn to_array(&self) -> ArrayRef {
        self.to_array_of_size(1)
    }

    /// Converts an iterator of references [`ScalarValue`] into an [`ArrayRef`]
    /// corresponding to those values. For example,
    ///
    /// Returns an error if the iterator is empty or if the
    /// [`ScalarValue`]s are not all the same type
    ///
    /// Example
    /// ```
    /// use datafusion::scalar::ScalarValue;
    /// use arrow::array::{BooleanArray, Array};
    ///
    /// let scalars = vec![
    ///   ScalarValue::Boolean(Some(true)),
    ///   ScalarValue::Boolean(None),
    ///   ScalarValue::Boolean(Some(false)),
    /// ];
    ///
    /// // Build an Array from the list of ScalarValues
    /// let array = ScalarValue::iter_to_array(scalars.into_iter())
    ///   .unwrap();
    ///
    /// let expected: Box<dyn Array> = Box::new(
    ///   BooleanArray::from(vec![
    ///     Some(true),
    ///     None,
    ///     Some(false)
    ///   ]
    /// ));
    ///
    /// assert_eq!(&array, &expected);
    /// ```
    pub fn iter_to_array(
        scalars: impl IntoIterator<Item = ScalarValue>,
    ) -> Result<Box<dyn Array>> {
        let mut scalars = scalars.into_iter().peekable();

        // figure out the type based on the first element
        let data_type = match scalars.peek() {
            None => {
                return Err(DataFusionError::Internal(
                    "Empty iterator passed to ScalarValue::iter_to_array".to_string(),
                ));
            }
            Some(sv) => sv.get_datatype(),
        };

        /// Creates an array of $ARRAY_TY by unpacking values of
        /// SCALAR_TY for primitive types
        macro_rules! build_array_primitive {
            ($TY:ty, $SCALAR_TY:ident, $DT:ident) => {{
                {
                    Box::new(scalars
                        .map(|sv| {
                            if let ScalarValue::$SCALAR_TY(v) = sv {
                                Ok(v)
                            } else {
                                Err(DataFusionError::Internal(format!(
                                    "Inconsistent types in ScalarValue::iter_to_array. \
                                     Expected {:?}, got {:?}",
                                    data_type, sv
                                )))
                            }
                        }).collect::<Result<PrimitiveArray<$TY>>>()?.to($DT)
                        ) as Box<dyn Array>
                }
            }};
        }

        macro_rules! build_array_primitive_tz {
            ($SCALAR_TY:ident) => {{
                {
                    let array = scalars
                        .map(|sv| {
                            if let ScalarValue::$SCALAR_TY(v, _) = sv {
                                Ok(v)
                            } else {
                                Err(DataFusionError::Internal(format!(
                                    "Inconsistent types in ScalarValue::iter_to_array. \
                                     Expected {:?}, got {:?}",
                                    data_type, sv
                                )))
                            }
                        })
                        .collect::<Result<Int64Array>>()?;

                    Box::new(array)
                }
            }};
        }

        /// Creates an array of $ARRAY_TY by unpacking values of
        /// SCALAR_TY for "string-like" types.
        macro_rules! build_array_string {
            ($ARRAY_TY:ident, $SCALAR_TY:ident) => {{
                {
                    let array = scalars
                        .map(|sv| {
                            if let ScalarValue::$SCALAR_TY(v) = sv {
                                Ok(v)
                            } else {
                                Err(DataFusionError::Internal(format!(
                                    "Inconsistent types in ScalarValue::iter_to_array. \
                                     Expected {:?}, got {:?}",
                                    data_type, sv
                                )))
                            }
                        })
                        .collect::<Result<$ARRAY_TY>>()?;
                    Box::new(array)
                }
            }};
        }

        macro_rules! build_array_list {
            ($MUTABLE_TY:ty, $SCALAR_TY:ident) => {{
                let mut array = MutableListArray::<i32, $MUTABLE_TY>::new();
                for scalar in scalars.into_iter() {
                    match scalar {
                        ScalarValue::List(Some(xs), _) => {
                            let xs = *xs;
                            let mut vec = vec![];
                            for s in xs {
                                match s {
                                    ScalarValue::$SCALAR_TY(o) => { vec.push(o) }
                                    sv => return Err(DataFusionError::Internal(format!(
                                        "Inconsistent types in ScalarValue::iter_to_array. \
                                         Expected Utf8, got {:?}",
                                        sv
                                    ))),
                                }
                            }
                            array.try_push(Some(vec))?;
                        }
                        ScalarValue::List(None, _) => {
                            array.push_null();
                        }
                        sv => {
                            return Err(DataFusionError::Internal(format!(
                                "Inconsistent types in ScalarValue::iter_to_array. \
                             Expected List, got {:?}",
                                sv
                            )))
                        }
                    }
                }

                let array: ListArray<i32> = array.into();
                Box::new(array)
            }}
        }

        use DataType::*;
        let array: Box<dyn Array> = match &data_type {
            DataType::Decimal(precision, scale) => {
                let decimal_array =
                    ScalarValue::iter_to_decimal_array(scalars, precision, scale)?;
                Box::new(decimal_array)
            }
            DataType::Boolean => Box::new(
                scalars
                    .map(|sv| {
                        if let ScalarValue::Boolean(v) = sv {
                            Ok(v)
                        } else {
                            Err(DataFusionError::Internal(format!(
                                "Inconsistent types in ScalarValue::iter_to_array. \
                                 Expected {:?}, got {:?}",
                                data_type, sv
                            )))
                        }
                    })
                    .collect::<Result<BooleanArray>>()?,
            ),
            Float32 => {
                build_array_primitive!(f32, Float32, Float32)
            }
            Float64 => {
                build_array_primitive!(f64, Float64, Float64)
            }
            Int8 => build_array_primitive!(i8, Int8, Int8),
            Int16 => build_array_primitive!(i16, Int16, Int16),
            Int32 => build_array_primitive!(i32, Int32, Int32),
            Int64 => build_array_primitive!(i64, Int64, Int64),
            UInt8 => build_array_primitive!(u8, UInt8, UInt8),
            UInt16 => build_array_primitive!(u16, UInt16, UInt16),
            UInt32 => build_array_primitive!(u32, UInt32, UInt32),
            UInt64 => build_array_primitive!(u64, UInt64, UInt64),
            Utf8 => build_array_string!(StringArray, Utf8),
            LargeUtf8 => build_array_string!(LargeStringArray, LargeUtf8),
            Binary => build_array_string!(SmallBinaryArray, Binary),
            LargeBinary => build_array_string!(LargeBinaryArray, LargeBinary),
            Date32 => build_array_primitive!(i32, Date32, Date32),
            Date64 => build_array_primitive!(i64, Date64, Date64),
            Timestamp(TimeUnit::Second, _) => {
                build_array_primitive_tz!(TimestampSecond)
            }
            Timestamp(TimeUnit::Millisecond, _) => {
                build_array_primitive_tz!(TimestampMillisecond)
            }
            Timestamp(TimeUnit::Microsecond, _) => {
                build_array_primitive_tz!(TimestampMicrosecond)
            }
            Timestamp(TimeUnit::Nanosecond, _) => {
                build_array_primitive_tz!(TimestampNanosecond)
            }
            Interval(IntervalUnit::DayTime) => {
                build_array_primitive!(days_ms, IntervalDayTime, data_type)
            }
            Interval(IntervalUnit::YearMonth) => {
                build_array_primitive!(i32, IntervalYearMonth, data_type)
            }
            DataType::List(fields) if fields.data_type() == &DataType::Int8 => {
                build_array_list!(Int8Vec, Int8)
            }
            DataType::List(fields) if fields.data_type() == &DataType::Int16 => {
                build_array_list!(Int16Vec, Int16)
            }
            DataType::List(fields) if fields.data_type() == &DataType::Int32 => {
                build_array_list!(Int32Vec, Int32)
            }
            DataType::List(fields) if fields.data_type() == &DataType::Int64 => {
                build_array_list!(Int64Vec, Int64)
            }
            DataType::List(fields) if fields.data_type() == &DataType::UInt8 => {
                build_array_list!(UInt8Vec, UInt8)
            }
            DataType::List(fields) if fields.data_type() == &DataType::UInt16 => {
                build_array_list!(UInt16Vec, UInt16)
            }
            DataType::List(fields) if fields.data_type() == &DataType::UInt32 => {
                build_array_list!(UInt32Vec, UInt32)
            }
            DataType::List(fields) if fields.data_type() == &DataType::UInt64 => {
                build_array_list!(UInt64Vec, UInt64)
            }
            DataType::List(fields) if fields.data_type() == &DataType::Float32 => {
                build_array_list!(Float32Vec, Float32)
            }
            DataType::List(fields) if fields.data_type() == &DataType::Float64 => {
                build_array_list!(Float64Vec, Float64)
            }
            DataType::List(fields) if fields.data_type() == &DataType::Utf8 => {
                build_array_list!(MutableStringArray, Utf8)
            }
            DataType::List(fields) if fields.data_type() == &DataType::LargeUtf8 => {
                build_array_list!(MutableLargeStringArray, LargeUtf8)
            }
            DataType::List(_) => {
                // Fallback case handling homogeneous lists with any ScalarValue element type
                let list_array = ScalarValue::iter_to_array_list(scalars, &data_type)?;
                Box::new(list_array)
            }
            DataType::Struct(fields) => {
                // Initialize a Vector to store the ScalarValues for each column
                let mut columns: Vec<Vec<ScalarValue>> =
                    (0..fields.len()).map(|_| Vec::new()).collect();

                // Iterate over scalars to populate the column scalars for each row
                for scalar in scalars {
                    if let ScalarValue::Struct(values, fields) = scalar {
                        match values {
                            Some(values) => {
                                // Push value for each field
                                for c in 0..columns.len() {
                                    let column = columns.get_mut(c).unwrap();
                                    column.push(values[c].clone());
                                }
                            }
                            None => {
                                // Push NULL of the appropriate type for each field
                                for c in 0..columns.len() {
                                    let dtype = fields[c].data_type();
                                    let column = columns.get_mut(c).unwrap();
                                    column.push(ScalarValue::try_from(dtype)?);
                                }
                            }
                        };
                    } else {
                        return Err(DataFusionError::Internal(format!(
                            "Expected Struct but found: {}",
                            scalar
                        )));
                    };
                }

                // Call iter_to_array recursively to convert the scalars for each column into Arrow arrays
                let field_values = columns
                    .iter()
                    .map(|c| Self::iter_to_array(c.clone()).map(Arc::from))
                    .collect::<Result<Vec<_>>>()?;

                Box::new(StructArray::from_data(data_type, field_values, None))
            }
            _ => {
                return Err(DataFusionError::Internal(format!(
                    "Unsupported creation of {:?} array from ScalarValue {:?}",
                    data_type,
                    scalars.peek()
                )));
            }
        };

        Ok(array)
    }

    fn iter_to_decimal_array(
        scalars: impl IntoIterator<Item = ScalarValue>,
        precision: &usize,
        scale: &usize,
    ) -> Result<Int128Array> {
        // collect the value as Option<i128>
        let array = scalars
            .into_iter()
            .map(|element: ScalarValue| match element {
                ScalarValue::Decimal128(v1, _, _) => v1,
                _ => unreachable!(),
            })
            .collect::<Vec<Option<i128>>>();

        // build the decimal array using the Decimal Builder
        Ok(Int128Vec::from(array)
            .to(Decimal(*precision, *scale))
            .into())
    }

    fn iter_to_array_list(
        scalars: impl IntoIterator<Item = ScalarValue>,
        data_type: &DataType,
    ) -> Result<ListArray<i32>> {
        let mut offsets: Vec<i32> = vec![0];

        let mut elements: Vec<ArrayRef> = Vec::new();
        let mut valid: Vec<bool> = vec![];

        let mut flat_len = 0i32;
        for scalar in scalars {
            if let ScalarValue::List(values, _) = scalar {
                match values {
                    Some(values) => {
                        let element_array = ScalarValue::iter_to_array(*values)?;

                        // Add new offset index
                        flat_len += element_array.len() as i32;
                        offsets.push(flat_len);

                        elements.push(element_array.into());

                        // Element is valid
                        valid.push(true);
                    }
                    None => {
                        // Repeat previous offset index
                        offsets.push(flat_len);

                        // Element is null
                        valid.push(false);
                    }
                }
            } else {
                return Err(DataFusionError::Internal(format!(
                    "Expected ScalarValue::List element. Received {:?}",
                    scalar
                )));
            }
        }

        // Concatenate element arrays to create single flat array
        let element_arrays: Vec<&dyn Array> =
            elements.iter().map(|a| a.as_ref()).collect();
        let flat_array = match concatenate::concatenate(&element_arrays) {
            Ok(flat_array) => flat_array,
            Err(err) => return Err(DataFusionError::ArrowError(err)),
        };

        let list_array = ListArray::<i32>::from_data(
            data_type.clone(),
            Buffer::from(offsets),
            flat_array.into(),
            Some(Bitmap::from(valid)),
        );

        Ok(list_array)
    }

    /// Converts a scalar value into an array of `size` rows.
    pub fn to_array_of_size(&self, size: usize) -> ArrayRef {
        match self {
            ScalarValue::Decimal128(e, precision, scale) => {
                Int128Vec::from_iter(repeat(e).take(size))
                    .to(Decimal(*precision, *scale))
                    .into_arc()
            }
            ScalarValue::Boolean(e) => {
                Arc::new(BooleanArray::from(vec![*e; size])) as ArrayRef
            }
            ScalarValue::Float64(e) => match e {
                Some(value) => {
                    dyn_to_array!(self, value, size, f64)
                }
                None => new_null_array(self.get_datatype(), size).into(),
            },
            ScalarValue::Float32(e) => match e {
                Some(value) => dyn_to_array!(self, value, size, f32),
                None => new_null_array(self.get_datatype(), size).into(),
            },
            ScalarValue::Int8(e) => match e {
                Some(value) => dyn_to_array!(self, value, size, i8),
                None => new_null_array(self.get_datatype(), size).into(),
            },
            ScalarValue::Int16(e) => match e {
                Some(value) => dyn_to_array!(self, value, size, i16),
                None => new_null_array(self.get_datatype(), size).into(),
            },
            ScalarValue::Int32(e)
            | ScalarValue::Date32(e)
            | ScalarValue::IntervalYearMonth(e) => match e {
                Some(value) => dyn_to_array!(self, value, size, i32),
                None => new_null_array(self.get_datatype(), size).into(),
            },
            ScalarValue::Int64(e) | ScalarValue::Date64(e) => match e {
                Some(value) => dyn_to_array!(self, value, size, i64),
                None => new_null_array(self.get_datatype(), size).into(),
            },
            ScalarValue::UInt8(e) => match e {
                Some(value) => dyn_to_array!(self, value, size, u8),
                None => new_null_array(self.get_datatype(), size).into(),
            },
            ScalarValue::UInt16(e) => match e {
                Some(value) => dyn_to_array!(self, value, size, u16),
                None => new_null_array(self.get_datatype(), size).into(),
            },
            ScalarValue::UInt32(e) => match e {
                Some(value) => dyn_to_array!(self, value, size, u32),
                None => new_null_array(self.get_datatype(), size).into(),
            },
            ScalarValue::UInt64(e) => match e {
                Some(value) => dyn_to_array!(self, value, size, u64),
                None => new_null_array(self.get_datatype(), size).into(),
            },
            ScalarValue::TimestampSecond(e, _) => match e {
                Some(value) => dyn_to_array!(self, value, size, i64),
                None => new_null_array(self.get_datatype(), size).into(),
            },
            ScalarValue::TimestampMillisecond(e, _) => match e {
                Some(value) => dyn_to_array!(self, value, size, i64),
                None => new_null_array(self.get_datatype(), size).into(),
            },

            ScalarValue::TimestampMicrosecond(e, _) => match e {
                Some(value) => dyn_to_array!(self, value, size, i64),
                None => new_null_array(self.get_datatype(), size).into(),
            },
            ScalarValue::TimestampNanosecond(e, _) => match e {
                Some(value) => dyn_to_array!(self, value, size, i64),
                None => new_null_array(self.get_datatype(), size).into(),
            },
            ScalarValue::Utf8(e) => match e {
                Some(value) => Arc::new(Utf8Array::<i32>::from_trusted_len_values_iter(
                    repeat(&value).take(size),
                )),
                None => new_null_array(self.get_datatype(), size).into(),
            },
            ScalarValue::LargeUtf8(e) => match e {
                Some(value) => Arc::new(Utf8Array::<i64>::from_trusted_len_values_iter(
                    repeat(&value).take(size),
                )),
                None => new_null_array(self.get_datatype(), size).into(),
            },
            ScalarValue::Binary(e) => match e {
                Some(value) => Arc::new(
                    repeat(Some(value.as_slice()))
                        .take(size)
                        .collect::<BinaryArray<i32>>(),
                ),
                None => new_null_array(self.get_datatype(), size).into(),
            },
            ScalarValue::LargeBinary(e) => match e {
                Some(value) => Arc::new(
                    repeat(Some(value.as_slice()))
                        .take(size)
                        .collect::<BinaryArray<i64>>(),
                ),
                None => new_null_array(self.get_datatype(), size).into(),
            },
            ScalarValue::List(values, data_type) => match data_type.as_ref() {
                DataType::Boolean => {
                    build_list!(MutableBooleanArray, Boolean, values, size)
                }
                DataType::Int8 => build_list!(Int8Vec, Int8, values, size),
                DataType::Int16 => build_list!(Int16Vec, Int16, values, size),
                DataType::Int32 => build_list!(Int32Vec, Int32, values, size),
                DataType::Int64 => build_list!(Int64Vec, Int64, values, size),
                DataType::UInt8 => build_list!(UInt8Vec, UInt8, values, size),
                DataType::UInt16 => build_list!(UInt16Vec, UInt16, values, size),
                DataType::UInt32 => build_list!(UInt32Vec, UInt32, values, size),
                DataType::UInt64 => build_list!(UInt64Vec, UInt64, values, size),
                DataType::Float32 => build_list!(Float32Vec, Float32, values, size),
                DataType::Float64 => build_list!(Float64Vec, Float64, values, size),
                DataType::Timestamp(unit, tz) => {
                    build_timestamp_list!(*unit, values, size, tz.clone())
                }
                DataType::Utf8 => build_list!(MutableStringArray, Utf8, values, size),
                DataType::LargeUtf8 => {
                    build_list!(MutableLargeStringArray, LargeUtf8, values, size)
                }
<<<<<<< HEAD
                dt => panic!("Unexpected DataType for list {:?}", dt),
            },
            ScalarValue::IntervalDayTime(e) => match e {
                Some(value) => {
                    Arc::new(PrimitiveArray::<days_ms>::from_trusted_len_values_iter(
                        std::iter::repeat(*value).take(size),
                    ))
=======
                _ => ScalarValue::iter_to_array_list(
                    repeat(self.clone()).take(size),
                    &DataType::List(Box::new(Field::new(
                        "item",
                        data_type.as_ref().clone(),
                        true,
                    ))),
                )
                .unwrap(),
            }),
            ScalarValue::Date32(e) => {
                build_array_from_option!(Date32, Date32Array, e, size)
            }
            ScalarValue::Date64(e) => {
                build_array_from_option!(Date64, Date64Array, e, size)
            }
            ScalarValue::IntervalDayTime(e) => build_array_from_option!(
                Interval,
                IntervalUnit::DayTime,
                IntervalDayTimeArray,
                e,
                size
            ),
            ScalarValue::IntervalYearMonth(e) => build_array_from_option!(
                Interval,
                IntervalUnit::YearMonth,
                IntervalYearMonthArray,
                e,
                size
            ),
            ScalarValue::IntervalMonthDayNano(e) => build_array_from_option!(
                Interval,
                IntervalUnit::MonthDayNano,
                IntervalMonthDayNanoArray,
                e,
                size
            ),
            ScalarValue::Struct(values, fields) => match values {
                Some(values) => {
                    let field_values: Vec<_> = fields
                        .iter()
                        .zip(values.iter())
                        .map(|(field, value)| {
                            (field.clone(), value.to_array_of_size(size))
                        })
                        .collect();

                    Arc::new(StructArray::from(field_values))
>>>>>>> 63d24bf5
                }
                None => new_null_array(self.get_datatype(), size).into(),
            },
            ScalarValue::Struct(values, _) => match values {
                Some(values) => {
                    let field_values =
                        values.iter().map(|v| v.to_array_of_size(size)).collect();
                    Arc::new(StructArray::from_data(
                        self.get_datatype(),
                        field_values,
                        None,
                    ))
                }
                None => Arc::new(StructArray::new_null(self.get_datatype(), size)),
            },
        }
    }

    fn get_decimal_value_from_array(
        array: &ArrayRef,
        index: usize,
        precision: &usize,
        scale: &usize,
    ) -> ScalarValue {
        let array = array.as_any().downcast_ref::<Int128Array>().unwrap();
        if array.is_null(index) {
            ScalarValue::Decimal128(None, *precision, *scale)
        } else {
            ScalarValue::Decimal128(Some(array.value(index)), *precision, *scale)
        }
    }

    /// Converts a value in `array` at `index` into a ScalarValue
    pub fn try_from_array(array: &ArrayRef, index: usize) -> Result<Self> {
        // handle NULL value
        if !array.is_valid(index) {
            return array.data_type().try_into();
        }

        Ok(match array.data_type() {
            DataType::Decimal(precision, scale) => {
                ScalarValue::get_decimal_value_from_array(array, index, precision, scale)
            }
            DataType::Boolean => typed_cast!(array, index, BooleanArray, Boolean),
            DataType::Float64 => typed_cast!(array, index, Float64Array, Float64),
            DataType::Float32 => typed_cast!(array, index, Float32Array, Float32),
            DataType::UInt64 => typed_cast!(array, index, UInt64Array, UInt64),
            DataType::UInt32 => typed_cast!(array, index, UInt32Array, UInt32),
            DataType::UInt16 => typed_cast!(array, index, UInt16Array, UInt16),
            DataType::UInt8 => typed_cast!(array, index, UInt8Array, UInt8),
            DataType::Int64 => typed_cast!(array, index, Int64Array, Int64),
            DataType::Int32 => typed_cast!(array, index, Int32Array, Int32),
            DataType::Int16 => typed_cast!(array, index, Int16Array, Int16),
            DataType::Int8 => typed_cast!(array, index, Int8Array, Int8),
            DataType::Binary => typed_cast!(array, index, SmallBinaryArray, Binary),
            DataType::LargeBinary => {
                typed_cast!(array, index, LargeBinaryArray, LargeBinary)
            }
            DataType::Utf8 => typed_cast!(array, index, StringArray, Utf8),
            DataType::LargeUtf8 => typed_cast!(array, index, LargeStringArray, LargeUtf8),
            DataType::List(nested_type) => {
                let list_array = array
                    .as_any()
                    .downcast_ref::<ListArray<i32>>()
                    .ok_or_else(|| {
                        DataFusionError::Internal(
                            "Failed to downcast ListArray".to_string(),
                        )
                    })?;
                let value = match list_array.is_null(index) {
                    true => None,
                    false => {
                        let nested_array = ArrayRef::from(list_array.value(index));
                        let scalar_vec = (0..nested_array.len())
                            .map(|i| ScalarValue::try_from_array(&nested_array, i))
                            .collect::<Result<Vec<_>>>()?;
                        Some(scalar_vec)
                    }
                };
                let value = value.map(Box::new);
                let data_type = Box::new(nested_type.data_type().clone());
                ScalarValue::List(value, data_type)
            }
            DataType::Date32 => {
                typed_cast!(array, index, Int32Array, Date32)
            }
            DataType::Date64 => {
                typed_cast!(array, index, Int64Array, Date64)
            }
            DataType::Timestamp(TimeUnit::Second, tz_opt) => {
                typed_cast_tz!(array, index, TimestampSecond, tz_opt)
            }
            DataType::Timestamp(TimeUnit::Millisecond, tz_opt) => {
                typed_cast_tz!(array, index, TimestampMillisecond, tz_opt)
            }
            DataType::Timestamp(TimeUnit::Microsecond, tz_opt) => {
                typed_cast_tz!(array, index, TimestampMicrosecond, tz_opt)
            }
            DataType::Timestamp(TimeUnit::Nanosecond, tz_opt) => {
                typed_cast_tz!(array, index, TimestampNanosecond, tz_opt)
            }
            DataType::Dictionary(index_type, _, _) => {
                let (values, values_index) = match index_type {
                    IntegerType::Int8 => get_dict_value::<i8>(array, index)?,
                    IntegerType::Int16 => get_dict_value::<i16>(array, index)?,
                    IntegerType::Int32 => get_dict_value::<i32>(array, index)?,
                    IntegerType::Int64 => get_dict_value::<i64>(array, index)?,
                    IntegerType::UInt8 => get_dict_value::<u8>(array, index)?,
                    IntegerType::UInt16 => get_dict_value::<u16>(array, index)?,
                    IntegerType::UInt32 => get_dict_value::<u32>(array, index)?,
                    IntegerType::UInt64 => get_dict_value::<u64>(array, index)?,
                };

                match values_index {
                    Some(values_index) => Self::try_from_array(values, values_index)?,
                    // was null
                    None => values.data_type().try_into()?,
                }
            }
            DataType::Struct(fields) => {
                let array =
                    array
                        .as_any()
                        .downcast_ref::<StructArray>()
                        .ok_or_else(|| {
                            DataFusionError::Internal(
                                "Failed to downcast ArrayRef to StructArray".to_string(),
                            )
                        })?;
                let mut field_values: Vec<ScalarValue> = Vec::new();
                for col_index in 0..array.num_columns() {
                    let col_array = &array.values()[col_index];
                    let col_scalar = ScalarValue::try_from_array(col_array, index)?;
                    field_values.push(col_scalar);
                }
                Self::Struct(Some(Box::new(field_values)), Box::new(fields.clone()))
            }
            other => {
                return Err(DataFusionError::NotImplemented(format!(
                    "Can't create a scalar from array of type \"{:?}\"",
                    other
                )));
            }
        })
    }

    fn eq_array_decimal(
        array: &ArrayRef,
        index: usize,
        value: &Option<i128>,
        precision: usize,
        scale: usize,
    ) -> bool {
        let array = array.as_any().downcast_ref::<Int128Array>().unwrap();
        match array.data_type() {
            Decimal(pre, sca) => {
                if *pre != precision || *sca != scale {
                    return false;
                }
            }
            _ => return false,
        }
        match value {
            None => array.is_null(index),
            Some(v) => !array.is_null(index) && array.value(index) == *v,
        }
    }

    /// Compares a single row of array @ index for equality with self,
    /// in an optimized fashion.
    ///
    /// This method implements an optimized version of:
    ///
    /// ```text
    ///     let arr_scalar = Self::try_from_array(array, index).unwrap();
    ///     arr_scalar.eq(self)
    /// ```
    ///
    /// *Performance note*: the arrow compute kernels should be
    /// preferred over this function if at all possible as they can be
    /// vectorized and are generally much faster.
    ///
    /// This function has a few narrow usescases such as hash table key
    /// comparisons where comparing a single row at a time is necessary.
    #[inline]
    pub fn eq_array(&self, array: &ArrayRef, index: usize) -> bool {
        if let DataType::Dictionary(key_type, _, _) = array.data_type() {
            return self.eq_array_dictionary(array, index, key_type);
        }

        match self {
            ScalarValue::Decimal128(v, precision, scale) => {
                ScalarValue::eq_array_decimal(array, index, v, *precision, *scale)
            }
            ScalarValue::Boolean(val) => {
                eq_array_primitive!(array, index, BooleanArray, val)
            }
            ScalarValue::Float32(val) => {
                eq_array_primitive!(array, index, Float32Array, val)
            }
            ScalarValue::Float64(val) => {
                eq_array_primitive!(array, index, Float64Array, val)
            }
            ScalarValue::Int8(val) => eq_array_primitive!(array, index, Int8Array, val),
            ScalarValue::Int16(val) => eq_array_primitive!(array, index, Int16Array, val),
            ScalarValue::Int32(val) => eq_array_primitive!(array, index, Int32Array, val),
            ScalarValue::Int64(val) => eq_array_primitive!(array, index, Int64Array, val),
            ScalarValue::UInt8(val) => eq_array_primitive!(array, index, UInt8Array, val),
            ScalarValue::UInt16(val) => {
                eq_array_primitive!(array, index, UInt16Array, val)
            }
            ScalarValue::UInt32(val) => {
                eq_array_primitive!(array, index, UInt32Array, val)
            }
            ScalarValue::UInt64(val) => {
                eq_array_primitive!(array, index, UInt64Array, val)
            }
            ScalarValue::Utf8(val) => eq_array_primitive!(array, index, StringArray, val),
            ScalarValue::LargeUtf8(val) => {
                eq_array_primitive!(array, index, LargeStringArray, val)
            }
            ScalarValue::Binary(val) => {
                eq_array_primitive!(array, index, SmallBinaryArray, val)
            }
            ScalarValue::LargeBinary(val) => {
                eq_array_primitive!(array, index, LargeBinaryArray, val)
            }
            ScalarValue::List(_, _) => unimplemented!(),
            ScalarValue::Date32(val) => {
                eq_array_primitive!(array, index, Int32Array, val)
            }
            ScalarValue::Date64(val) => {
                eq_array_primitive!(array, index, Int64Array, val)
            }
            ScalarValue::TimestampSecond(val, _) => {
                eq_array_primitive!(array, index, Int64Array, val)
            }
            ScalarValue::TimestampMillisecond(val, _) => {
                eq_array_primitive!(array, index, Int64Array, val)
            }
            ScalarValue::TimestampMicrosecond(val, _) => {
                eq_array_primitive!(array, index, Int64Array, val)
            }
            ScalarValue::TimestampNanosecond(val, _) => {
                eq_array_primitive!(array, index, Int64Array, val)
            }
            ScalarValue::IntervalYearMonth(val) => {
                eq_array_primitive!(array, index, Int32Array, val)
            }
            ScalarValue::IntervalDayTime(val) => {
                eq_array_primitive!(array, index, DaysMsArray, val)
            }
            ScalarValue::IntervalMonthDayNano(val) => {
                eq_array_primitive!(array, index, IntervalMonthDayNanoArray, val)
            }
            ScalarValue::Struct(_, _) => unimplemented!(),
        }
    }

    /// Compares a dictionary array with indexes of type `key_type`
    /// with the array @ index for equality with self
    fn eq_array_dictionary(
        &self,
        array: &ArrayRef,
        index: usize,
        key_type: &IntegerType,
    ) -> bool {
        let (values, values_index) = match key_type {
            IntegerType::Int8 => get_dict_value::<i8>(array, index).unwrap(),
            IntegerType::Int16 => get_dict_value::<i16>(array, index).unwrap(),
            IntegerType::Int32 => get_dict_value::<i32>(array, index).unwrap(),
            IntegerType::Int64 => get_dict_value::<i64>(array, index).unwrap(),
            IntegerType::UInt8 => get_dict_value::<u8>(array, index).unwrap(),
            IntegerType::UInt16 => get_dict_value::<u16>(array, index).unwrap(),
            IntegerType::UInt32 => get_dict_value::<u32>(array, index).unwrap(),
            IntegerType::UInt64 => get_dict_value::<u64>(array, index).unwrap(),
        };

        match values_index {
            Some(values_index) => self.eq_array(values, values_index),
            None => self.is_null(),
        }
    }
}

macro_rules! impl_scalar {
    ($ty:ty, $scalar:tt) => {
        impl From<$ty> for ScalarValue {
            fn from(value: $ty) -> Self {
                ScalarValue::$scalar(Some(value))
            }
        }

        impl From<Option<$ty>> for ScalarValue {
            fn from(value: Option<$ty>) -> Self {
                ScalarValue::$scalar(value)
            }
        }
    };
}

impl_scalar!(f64, Float64);
impl_scalar!(f32, Float32);
impl_scalar!(i8, Int8);
impl_scalar!(i16, Int16);
impl_scalar!(i32, Int32);
impl_scalar!(i64, Int64);
impl_scalar!(bool, Boolean);
impl_scalar!(u8, UInt8);
impl_scalar!(u16, UInt16);
impl_scalar!(u32, UInt32);
impl_scalar!(u64, UInt64);

impl From<&str> for ScalarValue {
    fn from(value: &str) -> Self {
        Some(value).into()
    }
}

impl From<Option<&str>> for ScalarValue {
    fn from(value: Option<&str>) -> Self {
        let value = value.map(|s| s.to_string());
        ScalarValue::Utf8(value)
    }
}

impl FromStr for ScalarValue {
    type Err = Infallible;

    fn from_str(s: &str) -> std::result::Result<Self, Self::Err> {
        Ok(s.into())
    }
}

impl From<Vec<(&str, ScalarValue)>> for ScalarValue {
    fn from(value: Vec<(&str, ScalarValue)>) -> Self {
        let (fields, scalars): (Vec<_>, Vec<_>) = value
            .into_iter()
            .map(|(name, scalar)| {
                (Field::new(name, scalar.get_datatype(), false), scalar)
            })
            .unzip();

        Self::Struct(Some(Box::new(scalars)), Box::new(fields))
    }
}

macro_rules! impl_try_from {
    ($SCALAR:ident, $NATIVE:ident) => {
        impl TryFrom<ScalarValue> for $NATIVE {
            type Error = DataFusionError;

            fn try_from(value: ScalarValue) -> Result<Self> {
                match value {
                    ScalarValue::$SCALAR(Some(inner_value)) => Ok(inner_value),
                    _ => Err(DataFusionError::Internal(format!(
                        "Cannot convert {:?} to {}",
                        value,
                        std::any::type_name::<Self>()
                    ))),
                }
            }
        }
    };
}

impl_try_from!(Int8, i8);
impl_try_from!(Int16, i16);

// special implementation for i32 because of Date32
impl TryFrom<ScalarValue> for i32 {
    type Error = DataFusionError;

    fn try_from(value: ScalarValue) -> Result<Self> {
        match value {
            ScalarValue::Int32(Some(inner_value))
            | ScalarValue::Date32(Some(inner_value)) => Ok(inner_value),
            _ => Err(DataFusionError::Internal(format!(
                "Cannot convert {:?} to {}",
                value,
                std::any::type_name::<Self>()
            ))),
        }
    }
}

// special implementation for i64 because of TimeNanosecond
impl TryFrom<ScalarValue> for i64 {
    type Error = DataFusionError;

    fn try_from(value: ScalarValue) -> Result<Self> {
        match value {
            ScalarValue::Int64(Some(inner_value))
            | ScalarValue::Date64(Some(inner_value))
            | ScalarValue::TimestampNanosecond(Some(inner_value), _)
            | ScalarValue::TimestampMicrosecond(Some(inner_value), _)
            | ScalarValue::TimestampMillisecond(Some(inner_value), _)
            | ScalarValue::TimestampSecond(Some(inner_value), _) => Ok(inner_value),
            _ => Err(DataFusionError::Internal(format!(
                "Cannot convert {:?} to {}",
                value,
                std::any::type_name::<Self>()
            ))),
        }
    }
}

// special implementation for i128 because of Decimal128
impl TryFrom<ScalarValue> for i128 {
    type Error = DataFusionError;

    fn try_from(value: ScalarValue) -> Result<Self> {
        match value {
            ScalarValue::Decimal128(Some(inner_value), _, _) => Ok(inner_value),
            _ => Err(DataFusionError::Internal(format!(
                "Cannot convert {:?} to {}",
                value,
                std::any::type_name::<Self>()
            ))),
        }
    }
}

impl_try_from!(UInt8, u8);
impl_try_from!(UInt16, u16);
impl_try_from!(UInt32, u32);
impl_try_from!(UInt64, u64);
impl_try_from!(Float32, f32);
impl_try_from!(Float64, f64);
impl_try_from!(Boolean, bool);

impl TryInto<Box<dyn Scalar>> for &ScalarValue {
    type Error = DataFusionError;

    fn try_into(self) -> Result<Box<dyn Scalar>> {
        use arrow::scalar::*;
        match self {
            ScalarValue::Boolean(b) => Ok(Box::new(BooleanScalar::new(*b))),
            ScalarValue::Float32(f) => {
                Ok(Box::new(PrimitiveScalar::<f32>::new(DataType::Float32, *f)))
            }
            ScalarValue::Float64(f) => {
                Ok(Box::new(PrimitiveScalar::<f64>::new(DataType::Float64, *f)))
            }
            ScalarValue::Int8(i) => {
                Ok(Box::new(PrimitiveScalar::<i8>::new(DataType::Int8, *i)))
            }
            ScalarValue::Int16(i) => {
                Ok(Box::new(PrimitiveScalar::<i16>::new(DataType::Int16, *i)))
            }
            ScalarValue::Int32(i) => {
                Ok(Box::new(PrimitiveScalar::<i32>::new(DataType::Int32, *i)))
            }
            ScalarValue::Int64(i) => {
                Ok(Box::new(PrimitiveScalar::<i64>::new(DataType::Int64, *i)))
            }
            ScalarValue::UInt8(u) => {
                Ok(Box::new(PrimitiveScalar::<u8>::new(DataType::UInt8, *u)))
            }
            ScalarValue::UInt16(u) => {
                Ok(Box::new(PrimitiveScalar::<u16>::new(DataType::UInt16, *u)))
            }
            ScalarValue::UInt32(u) => {
                Ok(Box::new(PrimitiveScalar::<u32>::new(DataType::UInt32, *u)))
            }
            ScalarValue::UInt64(u) => {
                Ok(Box::new(PrimitiveScalar::<u64>::new(DataType::UInt64, *u)))
            }
            ScalarValue::Utf8(s) => Ok(Box::new(Utf8Scalar::<i32>::new(s.clone()))),
            ScalarValue::LargeUtf8(s) => Ok(Box::new(Utf8Scalar::<i64>::new(s.clone()))),
            ScalarValue::Binary(b) => Ok(Box::new(BinaryScalar::<i32>::new(b.clone()))),
            ScalarValue::LargeBinary(b) => {
                Ok(Box::new(BinaryScalar::<i64>::new(b.clone())))
            }
            ScalarValue::Date32(i) => {
                Ok(Box::new(PrimitiveScalar::<i32>::new(DataType::Date32, *i)))
            }
            ScalarValue::Date64(i) => {
                Ok(Box::new(PrimitiveScalar::<i64>::new(DataType::Date64, *i)))
            }
            ScalarValue::TimestampSecond(i, tz) => {
                Ok(Box::new(PrimitiveScalar::<i64>::new(
                    DataType::Timestamp(TimeUnit::Second, tz.clone()),
                    *i,
                )))
            }
            ScalarValue::TimestampMillisecond(i, tz) => {
                Ok(Box::new(PrimitiveScalar::<i64>::new(
                    DataType::Timestamp(TimeUnit::Millisecond, tz.clone()),
                    *i,
                )))
            }
            ScalarValue::TimestampMicrosecond(i, tz) => {
                Ok(Box::new(PrimitiveScalar::<i64>::new(
                    DataType::Timestamp(TimeUnit::Microsecond, tz.clone()),
                    *i,
                )))
            }
            ScalarValue::TimestampNanosecond(i, tz) => {
                Ok(Box::new(PrimitiveScalar::<i64>::new(
                    DataType::Timestamp(TimeUnit::Nanosecond, tz.clone()),
                    *i,
                )))
            }
            ScalarValue::IntervalYearMonth(i) => {
                Ok(Box::new(PrimitiveScalar::<i32>::new(
                    DataType::Interval(IntervalUnit::YearMonth),
                    *i,
                )))
            }

            // List and IntervalDayTime comparison not possible in arrow2
            _ => Err(DataFusionError::Internal(
                "Conversion not possible in arrow2".to_owned(),
            )),
        }
    }
}

impl<T: NativeType> TryFrom<PrimitiveScalar<T>> for ScalarValue {
    type Error = DataFusionError;

    fn try_from(s: PrimitiveScalar<T>) -> Result<ScalarValue> {
        match s.data_type() {
            DataType::Timestamp(TimeUnit::Second, tz) => {
                let s = s.as_any().downcast_ref::<PrimitiveScalar<i64>>().unwrap();
                Ok(ScalarValue::TimestampSecond(s.value(), tz.clone()))
            }
            DataType::Timestamp(TimeUnit::Microsecond, tz) => {
                let s = s.as_any().downcast_ref::<PrimitiveScalar<i64>>().unwrap();
                Ok(ScalarValue::TimestampMicrosecond(s.value(), tz.clone()))
            }
            DataType::Timestamp(TimeUnit::Millisecond, tz) => {
                let s = s.as_any().downcast_ref::<PrimitiveScalar<i64>>().unwrap();
                Ok(ScalarValue::TimestampMillisecond(s.value(), tz.clone()))
            }
            DataType::Timestamp(TimeUnit::Nanosecond, tz) => {
                let s = s.as_any().downcast_ref::<PrimitiveScalar<i64>>().unwrap();
                Ok(ScalarValue::TimestampNanosecond(s.value(), tz.clone()))
            }
            _ => Err(DataFusionError::Internal(
                format!(
                    "Conversion from arrow Scalar to Datafusion ScalarValue not implemented for: {:?}", s))
            ),
        }
    }
}

impl TryFrom<&DataType> for ScalarValue {
    type Error = DataFusionError;

    /// Create a Null instance of ScalarValue for this datatype
    fn try_from(datatype: &DataType) -> Result<Self> {
        Ok(match datatype {
            DataType::Boolean => ScalarValue::Boolean(None),
            DataType::Float64 => ScalarValue::Float64(None),
            DataType::Float32 => ScalarValue::Float32(None),
            DataType::Int8 => ScalarValue::Int8(None),
            DataType::Int16 => ScalarValue::Int16(None),
            DataType::Int32 => ScalarValue::Int32(None),
            DataType::Int64 => ScalarValue::Int64(None),
            DataType::UInt8 => ScalarValue::UInt8(None),
            DataType::UInt16 => ScalarValue::UInt16(None),
            DataType::UInt32 => ScalarValue::UInt32(None),
            DataType::UInt64 => ScalarValue::UInt64(None),
            DataType::Decimal(precision, scale) => {
                ScalarValue::Decimal128(None, *precision, *scale)
            }
            DataType::Utf8 => ScalarValue::Utf8(None),
            DataType::LargeUtf8 => ScalarValue::LargeUtf8(None),
            DataType::Date32 => ScalarValue::Date32(None),
            DataType::Date64 => ScalarValue::Date64(None),
            DataType::Timestamp(TimeUnit::Second, tz_opt) => {
                ScalarValue::TimestampSecond(None, tz_opt.clone())
            }
            DataType::Timestamp(TimeUnit::Millisecond, tz_opt) => {
                ScalarValue::TimestampMillisecond(None, tz_opt.clone())
            }
            DataType::Timestamp(TimeUnit::Microsecond, tz_opt) => {
                ScalarValue::TimestampMicrosecond(None, tz_opt.clone())
            }
            DataType::Timestamp(TimeUnit::Nanosecond, tz_opt) => {
                ScalarValue::TimestampNanosecond(None, tz_opt.clone())
            }
            DataType::Dictionary(_index_type, value_type, _) => {
                value_type.as_ref().try_into()?
            }
            DataType::List(ref nested_type) => {
                ScalarValue::List(None, Box::new(nested_type.data_type().clone()))
            }
            DataType::Struct(fields) => {
                ScalarValue::Struct(None, Box::new(fields.clone()))
            }
            _ => {
                return Err(DataFusionError::NotImplemented(format!(
                    "Can't create a scalar from data_type \"{:?}\"",
                    datatype
                )));
            }
        })
    }
}

macro_rules! format_option {
    ($F:expr, $EXPR:expr) => {{
        match $EXPR {
            Some(e) => write!($F, "{}", e),
            None => write!($F, "NULL"),
        }
    }};
}

impl fmt::Display for ScalarValue {
    fn fmt(&self, f: &mut fmt::Formatter) -> fmt::Result {
        match self {
            ScalarValue::Decimal128(v, p, s) => {
<<<<<<< HEAD
                write!(f, "{}", format_args!("{:?},{:?},{:?}", v, p, s))?;
=======
                write!(f, "{:?},{:?},{:?}", v, p, s)?;
>>>>>>> 63d24bf5
            }
            ScalarValue::Boolean(e) => format_option!(f, e)?,
            ScalarValue::Float32(e) => format_option!(f, e)?,
            ScalarValue::Float64(e) => format_option!(f, e)?,
            ScalarValue::Int8(e) => format_option!(f, e)?,
            ScalarValue::Int16(e) => format_option!(f, e)?,
            ScalarValue::Int32(e) => format_option!(f, e)?,
            ScalarValue::Int64(e) => format_option!(f, e)?,
            ScalarValue::UInt8(e) => format_option!(f, e)?,
            ScalarValue::UInt16(e) => format_option!(f, e)?,
            ScalarValue::UInt32(e) => format_option!(f, e)?,
            ScalarValue::UInt64(e) => format_option!(f, e)?,
            ScalarValue::TimestampSecond(e, _) => format_option!(f, e)?,
            ScalarValue::TimestampMillisecond(e, _) => format_option!(f, e)?,
            ScalarValue::TimestampMicrosecond(e, _) => format_option!(f, e)?,
            ScalarValue::TimestampNanosecond(e, _) => format_option!(f, e)?,
            ScalarValue::Utf8(e) => format_option!(f, e)?,
            ScalarValue::LargeUtf8(e) => format_option!(f, e)?,
            ScalarValue::Binary(e) => match e {
                Some(l) => write!(
                    f,
                    "{}",
                    l.iter()
                        .map(|v| format!("{}", v))
                        .collect::<Vec<_>>()
                        .join(",")
                )?,
                None => write!(f, "NULL")?,
            },
            ScalarValue::LargeBinary(e) => match e {
                Some(l) => write!(
                    f,
                    "{}",
                    l.iter()
                        .map(|v| format!("{}", v))
                        .collect::<Vec<_>>()
                        .join(",")
                )?,
                None => write!(f, "NULL")?,
            },
            ScalarValue::List(e, _) => match e {
                Some(l) => write!(
                    f,
                    "{}",
                    l.iter()
                        .map(|v| format!("{}", v))
                        .collect::<Vec<_>>()
                        .join(",")
                )?,
                None => write!(f, "NULL")?,
            },
            ScalarValue::Date32(e) => format_option!(f, e)?,
            ScalarValue::Date64(e) => format_option!(f, e)?,
            ScalarValue::IntervalDayTime(e) => format_option!(f, e)?,
            ScalarValue::IntervalYearMonth(e) => format_option!(f, e)?,
            ScalarValue::IntervalMonthDayNano(e) => format_option!(f, e)?,
            ScalarValue::Struct(e, fields) => match e {
                Some(l) => write!(
                    f,
                    "{{{}}}",
                    l.iter()
                        .zip(fields.iter())
                        .map(|(value, field)| format!("{}:{}", field.name(), value))
                        .collect::<Vec<_>>()
                        .join(",")
                )?,
                None => write!(f, "NULL")?,
            },
        };
        Ok(())
    }
}

impl fmt::Debug for ScalarValue {
    fn fmt(&self, f: &mut fmt::Formatter) -> fmt::Result {
        match self {
            ScalarValue::Decimal128(_, _, _) => write!(f, "Decimal128({})", self),
            ScalarValue::Boolean(_) => write!(f, "Boolean({})", self),
            ScalarValue::Float32(_) => write!(f, "Float32({})", self),
            ScalarValue::Float64(_) => write!(f, "Float64({})", self),
            ScalarValue::Int8(_) => write!(f, "Int8({})", self),
            ScalarValue::Int16(_) => write!(f, "Int16({})", self),
            ScalarValue::Int32(_) => write!(f, "Int32({})", self),
            ScalarValue::Int64(_) => write!(f, "Int64({})", self),
            ScalarValue::UInt8(_) => write!(f, "UInt8({})", self),
            ScalarValue::UInt16(_) => write!(f, "UInt16({})", self),
            ScalarValue::UInt32(_) => write!(f, "UInt32({})", self),
            ScalarValue::UInt64(_) => write!(f, "UInt64({})", self),
            ScalarValue::TimestampSecond(_, tz_opt) => {
                write!(f, "TimestampSecond({}, {:?})", self, tz_opt)
            }
            ScalarValue::TimestampMillisecond(_, tz_opt) => {
                write!(f, "TimestampMillisecond({}, {:?})", self, tz_opt)
            }
            ScalarValue::TimestampMicrosecond(_, tz_opt) => {
                write!(f, "TimestampMicrosecond({}, {:?})", self, tz_opt)
            }
            ScalarValue::TimestampNanosecond(_, tz_opt) => {
                write!(f, "TimestampNanosecond({}, {:?})", self, tz_opt)
            }
            ScalarValue::Utf8(None) => write!(f, "Utf8({})", self),
            ScalarValue::Utf8(Some(_)) => write!(f, "Utf8(\"{}\")", self),
            ScalarValue::LargeUtf8(None) => write!(f, "LargeUtf8({})", self),
            ScalarValue::LargeUtf8(Some(_)) => write!(f, "LargeUtf8(\"{}\")", self),
            ScalarValue::Binary(None) => write!(f, "Binary({})", self),
            ScalarValue::Binary(Some(_)) => write!(f, "Binary(\"{}\")", self),
            ScalarValue::LargeBinary(None) => write!(f, "LargeBinary({})", self),
            ScalarValue::LargeBinary(Some(_)) => write!(f, "LargeBinary(\"{}\")", self),
            ScalarValue::List(_, dt) => write!(f, "List[{:?}]([{}])", dt, self),
            ScalarValue::Date32(_) => write!(f, "Date32(\"{}\")", self),
            ScalarValue::Date64(_) => write!(f, "Date64(\"{}\")", self),
            ScalarValue::IntervalDayTime(_) => {
                write!(f, "IntervalDayTime(\"{}\")", self)
            }
            ScalarValue::IntervalYearMonth(_) => {
                write!(f, "IntervalYearMonth(\"{}\")", self)
            }
            ScalarValue::IntervalMonthDayNano(_) => {
                write!(f, "IntervalMonthDayNano(\"{}\")", self)
            }
            ScalarValue::Struct(e, fields) => {
                // Use Debug representation of field values
                match e {
                    Some(l) => write!(
                        f,
                        "Struct({{{}}})",
                        l.iter()
                            .zip(fields.iter())
                            .map(|(value, field)| format!("{}:{:?}", field.name(), value))
                            .collect::<Vec<_>>()
                            .join(",")
                    ),
                    None => write!(f, "Struct(NULL)"),
                }
            }
        }
    }
}

#[cfg(test)]
mod tests {
    use super::*;
<<<<<<< HEAD
    use crate::field_util::struct_array_from;
=======
    use crate::from_slice::FromSlice;
>>>>>>> 63d24bf5

    #[test]
    fn scalar_decimal_test() {
        let decimal_value = ScalarValue::Decimal128(Some(123), 10, 1);
        assert_eq!(DataType::Decimal(10, 1), decimal_value.get_datatype());
        let try_into_value: i128 = decimal_value.clone().try_into().unwrap();
        assert_eq!(123_i128, try_into_value);
        assert!(!decimal_value.is_null());
        let neg_decimal_value = decimal_value.arithmetic_negate();
        match neg_decimal_value {
            ScalarValue::Decimal128(v, _, _) => {
                assert_eq!(-123, v.unwrap());
            }
            _ => {
                unreachable!();
            }
        }

        // decimal scalar to array
        let array = decimal_value.to_array();
        let array = array.as_any().downcast_ref::<Int128Array>().unwrap();
        assert_eq!(1, array.len());
        assert_eq!(DataType::Decimal(10, 1), array.data_type().clone());
        assert_eq!(123i128, array.value(0));

        // decimal scalar to array with size
        let array = decimal_value.to_array_of_size(10);
        let array_decimal = array.as_any().downcast_ref::<Int128Array>().unwrap();
        assert_eq!(10, array.len());
        assert_eq!(DataType::Decimal(10, 1), array.data_type().clone());
        assert_eq!(123i128, array_decimal.value(0));
        assert_eq!(123i128, array_decimal.value(9));
        // test eq array
        assert!(decimal_value.eq_array(&array, 1));
        assert!(decimal_value.eq_array(&array, 5));
        // test try from array
        assert_eq!(
            decimal_value,
            ScalarValue::try_from_array(&array, 5).unwrap()
        );

        assert_eq!(
            decimal_value,
            ScalarValue::try_new_decimal128(123, 10, 1).unwrap()
        );

        // test compare
        let left = ScalarValue::Decimal128(Some(123), 10, 2);
        let right = ScalarValue::Decimal128(Some(124), 10, 2);
        assert!(!left.eq(&right));
        let result = left < right;
        assert!(result);
        let result = left <= right;
        assert!(result);
        let right = ScalarValue::Decimal128(Some(124), 10, 3);
        // make sure that two decimals with diff datatype can't be compared.
        let result = left.partial_cmp(&right);
        assert_eq!(None, result);

        let decimal_vec = vec![
            ScalarValue::Decimal128(Some(1), 10, 2),
            ScalarValue::Decimal128(Some(2), 10, 2),
            ScalarValue::Decimal128(Some(3), 10, 2),
        ];
        // convert the vec to decimal array and check the result
        let array = ScalarValue::iter_to_array(decimal_vec.into_iter()).unwrap();
        assert_eq!(3, array.len());
        assert_eq!(DataType::Decimal(10, 2), array.data_type().clone());

        let decimal_vec = vec![
            ScalarValue::Decimal128(Some(1), 10, 2),
            ScalarValue::Decimal128(Some(2), 10, 2),
            ScalarValue::Decimal128(Some(3), 10, 2),
            ScalarValue::Decimal128(None, 10, 2),
        ];
        let array: ArrayRef = ScalarValue::iter_to_array(decimal_vec.into_iter())
            .unwrap()
            .into();
        assert_eq!(4, array.len());
        assert_eq!(DataType::Decimal(10, 2), array.data_type().clone());

        assert!(ScalarValue::try_new_decimal128(1, 10, 2)
            .unwrap()
            .eq_array(&array, 0));
        assert!(ScalarValue::try_new_decimal128(2, 10, 2)
            .unwrap()
            .eq_array(&array, 1));
        assert!(ScalarValue::try_new_decimal128(3, 10, 2)
            .unwrap()
            .eq_array(&array, 2));
        assert_eq!(
            ScalarValue::Decimal128(None, 10, 2),
            ScalarValue::try_from_array(&array, 3).unwrap()
        );
        assert_eq!(
            ScalarValue::Decimal128(None, 10, 2),
            ScalarValue::try_from_array(&array, 4).unwrap()
        );
    }

    #[test]
    fn scalar_value_to_array_u64() {
        let value = ScalarValue::UInt64(Some(13u64));
        let array = value.to_array();
        let array = array.as_any().downcast_ref::<UInt64Array>().unwrap();
        assert_eq!(array.len(), 1);
        assert!(!array.is_null(0));
        assert_eq!(array.value(0), 13);

        let value = ScalarValue::UInt64(None);
        let array = value.to_array();
        let array = array.as_any().downcast_ref::<UInt64Array>().unwrap();
        assert_eq!(array.len(), 1);
        assert!(array.is_null(0));
    }

    #[test]
    fn scalar_value_to_array_u32() {
        let value = ScalarValue::UInt32(Some(13u32));
        let array = value.to_array();
        let array = array.as_any().downcast_ref::<UInt32Array>().unwrap();
        assert_eq!(array.len(), 1);
        assert!(!array.is_null(0));
        assert_eq!(array.value(0), 13);

        let value = ScalarValue::UInt32(None);
        let array = value.to_array();
        let array = array.as_any().downcast_ref::<UInt32Array>().unwrap();
        assert_eq!(array.len(), 1);
        assert!(array.is_null(0));
    }

    #[test]
    fn scalar_list_null_to_array() {
        let list_array_ref =
            ScalarValue::List(None, Box::new(DataType::UInt64)).to_array();
        let list_array = list_array_ref
            .as_any()
            .downcast_ref::<ListArray<i32>>()
            .unwrap();

        assert!(list_array.is_null(0));
        assert_eq!(list_array.len(), 1);
        assert_eq!(list_array.values().len(), 0);
    }

    #[test]
    fn scalar_list_to_array() {
        let list_array_ref = ScalarValue::List(
            Some(Box::new(vec![
                ScalarValue::UInt64(Some(100)),
                ScalarValue::UInt64(None),
                ScalarValue::UInt64(Some(101)),
            ])),
            Box::new(DataType::UInt64),
        )
        .to_array();

        let list_array = list_array_ref
            .as_any()
            .downcast_ref::<ListArray<i32>>()
            .unwrap();
        assert_eq!(list_array.len(), 1);
        assert_eq!(list_array.values().len(), 3);

        let prim_array_ref = list_array.value(0);
        let prim_array = prim_array_ref
            .as_any()
            .downcast_ref::<UInt64Array>()
            .unwrap();
        assert_eq!(prim_array.len(), 3);
        assert_eq!(prim_array.value(0), 100);
        assert!(prim_array.is_null(1));
        assert_eq!(prim_array.value(2), 101);
    }

    /// Creates array directly and via ScalarValue and ensures they are the same
    macro_rules! check_scalar_iter {
        ($SCALAR_T:ident, $ARRAYTYPE:ident, $INPUT:expr) => {{
            let scalars: Vec<_> =
                $INPUT.iter().map(|v| ScalarValue::$SCALAR_T(*v)).collect();

            let array = ScalarValue::iter_to_array(scalars.into_iter()).unwrap();

            let expected = $ARRAYTYPE::from($INPUT).as_box();

            assert_eq!(&array, &expected);
        }};
    }

    /// Creates array directly and via ScalarValue and ensures they are the same
    /// but for variants that carry a timezone field.
    macro_rules! check_scalar_iter_tz {
        ($SCALAR_T:ident, $INPUT:expr) => {{
            let scalars: Vec<_> = $INPUT
                .iter()
                .map(|v| ScalarValue::$SCALAR_T(*v, None))
                .collect();

            let array = ScalarValue::iter_to_array(scalars.into_iter()).unwrap();

            let expected: Box<dyn Array> = Box::new(Int64Array::from($INPUT));

            assert_eq!(&array, &expected);
        }};
    }

    /// Creates array directly and via ScalarValue and ensures they
    /// are the same, for string  arrays
    macro_rules! check_scalar_iter_string {
        ($SCALAR_T:ident, $ARRAYTYPE:ident, $INPUT:expr) => {{
            let scalars: Vec<_> = $INPUT
                .iter()
                .map(|v| ScalarValue::$SCALAR_T(v.map(|v| v.to_string())))
                .collect();

            let array = ScalarValue::iter_to_array(scalars.into_iter()).unwrap();

            let expected: Box<dyn Array> = Box::new($ARRAYTYPE::from($INPUT));

            assert_eq!(&array, &expected);
        }};
    }

    /// Creates array directly and via ScalarValue and ensures they
    /// are the same, for binary arrays
    macro_rules! check_scalar_iter_binary {
        ($SCALAR_T:ident, $ARRAYTYPE:ident, $INPUT:expr) => {{
            let scalars: Vec<_> = $INPUT
                .iter()
                .map(|v| ScalarValue::$SCALAR_T(v.map(|v| v.to_vec())))
                .collect();

            let array = ScalarValue::iter_to_array(scalars.into_iter()).unwrap();

            let expected: $ARRAYTYPE =
                $INPUT.iter().map(|v| v.map(|v| v.to_vec())).collect();

            let expected: Box<dyn Array> = Box::new(expected);

            assert_eq!(&array, &expected);
        }};
    }

    #[test]
    fn scalar_iter_to_array_boolean() {
        check_scalar_iter!(
            Boolean,
            MutableBooleanArray,
            vec![Some(true), None, Some(false)]
        );
        check_scalar_iter!(Float32, Float32Vec, vec![Some(1.9), None, Some(-2.1)]);
        check_scalar_iter!(Float64, Float64Vec, vec![Some(1.9), None, Some(-2.1)]);

        check_scalar_iter!(Int8, Int8Vec, vec![Some(1), None, Some(3)]);
        check_scalar_iter!(Int16, Int16Vec, vec![Some(1), None, Some(3)]);
        check_scalar_iter!(Int32, Int32Vec, vec![Some(1), None, Some(3)]);
        check_scalar_iter!(Int64, Int64Vec, vec![Some(1), None, Some(3)]);

        check_scalar_iter!(UInt8, UInt8Vec, vec![Some(1), None, Some(3)]);
        check_scalar_iter!(UInt16, UInt16Vec, vec![Some(1), None, Some(3)]);
        check_scalar_iter!(UInt32, UInt32Vec, vec![Some(1), None, Some(3)]);
        check_scalar_iter!(UInt64, UInt64Vec, vec![Some(1), None, Some(3)]);

        check_scalar_iter_tz!(TimestampSecond, vec![Some(1), None, Some(3)]);
        check_scalar_iter_tz!(TimestampMillisecond, vec![Some(1), None, Some(3)]);
        check_scalar_iter_tz!(TimestampMicrosecond, vec![Some(1), None, Some(3)]);
        check_scalar_iter_tz!(TimestampNanosecond, vec![Some(1), None, Some(3)]);

        check_scalar_iter_string!(
            Utf8,
            StringArray,
            vec![Some("foo"), None, Some("bar")]
        );
        check_scalar_iter_string!(
            LargeUtf8,
            LargeStringArray,
            vec![Some("foo"), None, Some("bar")]
        );
        check_scalar_iter_binary!(
            Binary,
            SmallBinaryArray,
            vec![Some(b"foo"), None, Some(b"bar")]
        );
        check_scalar_iter_binary!(
            LargeBinary,
            LargeBinaryArray,
            vec![Some(b"foo"), None, Some(b"bar")]
        );
    }

    #[test]
    fn scalar_iter_to_array_empty() {
        let scalars = vec![] as Vec<ScalarValue>;

        let result = ScalarValue::iter_to_array(scalars.into_iter()).unwrap_err();
        assert!(
            result
                .to_string()
                .contains("Empty iterator passed to ScalarValue::iter_to_array"),
            "{}",
            result
        );
    }

    #[test]
    fn scalar_iter_to_array_mismatched_types() {
        use ScalarValue::*;
        // If the scalar values are not all the correct type, error here
        let scalars: Vec<ScalarValue> = vec![Boolean(Some(true)), Int32(Some(5))];

        let result = ScalarValue::iter_to_array(scalars.into_iter()).unwrap_err();
        assert!(result.to_string().contains("Inconsistent types in ScalarValue::iter_to_array. Expected Boolean, got Int32(5)"),
                "{}", result);
    }

    #[test]
    fn scalar_try_from_array_null() {
        let array = vec![Some(33), None].into_iter().collect::<Int64Array>();
        let array: ArrayRef = Arc::new(array);

        assert_eq!(
            ScalarValue::Int64(Some(33)),
            ScalarValue::try_from_array(&array, 0).unwrap()
        );
        assert_eq!(
            ScalarValue::Int64(None),
            ScalarValue::try_from_array(&array, 1).unwrap()
        );
    }

    #[test]
    fn scalar_try_from_dict_datatype() {
        let data_type =
            DataType::Dictionary(IntegerType::Int8, Box::new(DataType::Utf8), false);
        let data_type = &data_type;
        assert_eq!(ScalarValue::Utf8(None), data_type.try_into().unwrap())
    }

    #[test]
    fn size_of_scalar() {
        // Since ScalarValues are used in a non trivial number of places,
        // making it larger means significant more memory consumption
        // per distinct value.
        #[cfg(target_arch = "aarch64")]
        assert_eq!(std::mem::size_of::<ScalarValue>(), 64);

        #[cfg(target_arch = "amd64")]
        assert_eq!(std::mem::size_of::<ScalarValue>(), 48);
    }

    #[test]
    fn scalar_eq_array() {
        // Validate that eq_array has the same semantics as ScalarValue::eq
        macro_rules! make_typed_vec {
            ($INPUT:expr, $TYPE:ident) => {{
                $INPUT
                    .iter()
                    .map(|v| v.map(|v| v as $TYPE))
                    .collect::<Vec<_>>()
            }};
        }

        let bool_vals = vec![Some(true), None, Some(false)];
        let f32_vals = vec![Some(-1.0), None, Some(1.0)];
        let f64_vals = make_typed_vec!(f32_vals, f64);

        let i8_vals = vec![Some(-1), None, Some(1)];
        let i16_vals = make_typed_vec!(i8_vals, i16);
        let i32_vals = make_typed_vec!(i8_vals, i32);
        let i64_vals = make_typed_vec!(i8_vals, i64);
        let days_ms_vals = &[Some(days_ms::new(1, 2)), None, Some(days_ms::new(10, 0))];

        let u8_vals = vec![Some(0), None, Some(1)];
        let u16_vals = make_typed_vec!(u8_vals, u16);
        let u32_vals = make_typed_vec!(u8_vals, u32);
        let u64_vals = make_typed_vec!(u8_vals, u64);

        let str_vals = &[Some("foo"), None, Some("bar")];

        /// Test each value in `scalar` with the corresponding element
        /// at `array`. Assumes each element is unique (aka not equal
        /// with all other indexes)
        struct TestCase {
            array: ArrayRef,
            scalars: Vec<ScalarValue>,
        }

        /// Create a test case for casing the input to the specified array type
        macro_rules! make_test_case {
            ($INPUT:expr, $ARRAY_TY:ident, $SCALAR_TY:ident) => {{
                TestCase {
                    array: Arc::new($INPUT.iter().collect::<$ARRAY_TY>()),
                    scalars: $INPUT.iter().map(|v| ScalarValue::$SCALAR_TY(*v)).collect(),
                }
            }};

            ($INPUT:expr, $ARRAY_TY:ident, $SCALAR_TY:ident, $TZ:expr) => {{
                let tz = $TZ;
                TestCase {
                    array: Arc::new($INPUT.iter().collect::<$ARRAY_TY>()),
                    scalars: $INPUT
                        .iter()
                        .map(|v| ScalarValue::$SCALAR_TY(*v, tz.clone()))
                        .collect(),
                }
            }};
        }

        macro_rules! make_date_test_case {
            ($INPUT:expr, $ARRAY_TY:ident, $SCALAR_TY:ident) => {{
                TestCase {
                    array: Arc::new($ARRAY_TY::from($INPUT).to(DataType::$SCALAR_TY)),
                    scalars: $INPUT.iter().map(|v| ScalarValue::$SCALAR_TY(*v)).collect(),
                }
            }};
        }

        macro_rules! make_ts_test_case {
            ($INPUT:expr, $ARROW_TU:ident, $SCALAR_TY:ident, $TZ:expr) => {{
                TestCase {
                    array: Arc::new(
                        Int64Array::from($INPUT)
                            .to(DataType::Timestamp(TimeUnit::$ARROW_TU, $TZ)),
                    ),
                    scalars: $INPUT
                        .iter()
                        .map(|v| ScalarValue::$SCALAR_TY(*v, $TZ))
                        .collect(),
                }
            }};
        }

        macro_rules! make_temporal_test_case {
            ($INPUT:expr, $ARRAY_TY:ident, $ARROW_TU:ident, $SCALAR_TY:ident) => {{
                TestCase {
                    array: Arc::new(
                        $ARRAY_TY::from($INPUT)
                            .to(DataType::Interval(IntervalUnit::$ARROW_TU)),
                    ),
                    scalars: $INPUT.iter().map(|v| ScalarValue::$SCALAR_TY(*v)).collect(),
                }
            }};
        }

        macro_rules! make_str_test_case {
            ($INPUT:expr, $ARRAY_TY:ident, $SCALAR_TY:ident) => {{
                TestCase {
                    array: Arc::new($INPUT.iter().cloned().collect::<$ARRAY_TY>()),
                    scalars: $INPUT
                        .iter()
                        .map(|v| ScalarValue::$SCALAR_TY(v.map(|v| v.to_string())))
                        .collect(),
                }
            }};
        }

        macro_rules! make_binary_test_case {
            ($INPUT:expr, $ARRAY_TY:ident, $SCALAR_TY:ident) => {{
                TestCase {
                    array: Arc::new($INPUT.iter().cloned().collect::<$ARRAY_TY>()),
                    scalars: $INPUT
                        .iter()
                        .map(|v| {
                            ScalarValue::$SCALAR_TY(v.map(|v| v.as_bytes().to_vec()))
                        })
                        .collect(),
                }
            }};
        }

        /// create a test case for DictionaryArray<$INDEX_TY>
        macro_rules! make_str_dict_test_case {
            ($INPUT:expr, $INDEX_TY:ty, $SCALAR_TY:ident) => {{
                TestCase {
                    array: {
                        let mut array = MutableDictionaryArray::<
                            $INDEX_TY,
                            MutableUtf8Array<i32>,
                        >::new();
                        array.try_extend(*($INPUT)).unwrap();
                        let array: DictionaryArray<$INDEX_TY> = array.into();
                        Arc::new(array)
                    },
                    scalars: $INPUT
                        .iter()
                        .map(|v| ScalarValue::$SCALAR_TY(v.map(|v| v.to_string())))
                        .collect(),
                }
            }};
        }
        let utc_tz = Some("UTC".to_owned());
        let cases = vec![
            make_test_case!(bool_vals, BooleanArray, Boolean),
            make_test_case!(f32_vals, Float32Array, Float32),
            make_test_case!(f64_vals, Float64Array, Float64),
            make_test_case!(i8_vals, Int8Array, Int8),
            make_test_case!(i16_vals, Int16Array, Int16),
            make_test_case!(i32_vals, Int32Array, Int32),
            make_test_case!(i64_vals, Int64Array, Int64),
            make_test_case!(u8_vals, UInt8Array, UInt8),
            make_test_case!(u16_vals, UInt16Array, UInt16),
            make_test_case!(u32_vals, UInt32Array, UInt32),
            make_test_case!(u64_vals, UInt64Array, UInt64),
            make_str_test_case!(str_vals, StringArray, Utf8),
            make_str_test_case!(str_vals, LargeStringArray, LargeUtf8),
            make_binary_test_case!(str_vals, SmallBinaryArray, Binary),
            make_binary_test_case!(str_vals, LargeBinaryArray, LargeBinary),
            make_date_test_case!(&i32_vals, Int32Array, Date32),
            make_date_test_case!(&i64_vals, Int64Array, Date64),
            make_ts_test_case!(&i64_vals, Second, TimestampSecond, utc_tz.clone()),
            make_ts_test_case!(
                &i64_vals,
                Millisecond,
                TimestampMillisecond,
                utc_tz.clone()
            ),
            make_ts_test_case!(
                &i64_vals,
                Microsecond,
                TimestampMicrosecond,
                utc_tz.clone()
            ),
            make_ts_test_case!(
                &i64_vals,
                Nanosecond,
                TimestampNanosecond,
                utc_tz.clone()
            ),
            make_ts_test_case!(&i64_vals, Second, TimestampSecond, None),
            make_ts_test_case!(&i64_vals, Millisecond, TimestampMillisecond, None),
            make_ts_test_case!(&i64_vals, Microsecond, TimestampMicrosecond, None),
            make_ts_test_case!(&i64_vals, Nanosecond, TimestampNanosecond, None),
            make_temporal_test_case!(&i32_vals, Int32Array, YearMonth, IntervalYearMonth),
            make_temporal_test_case!(days_ms_vals, DaysMsArray, DayTime, IntervalDayTime),
            make_str_dict_test_case!(str_vals, i8, Utf8),
            make_str_dict_test_case!(str_vals, i16, Utf8),
            make_str_dict_test_case!(str_vals, i32, Utf8),
            make_str_dict_test_case!(str_vals, i64, Utf8),
            make_str_dict_test_case!(str_vals, u8, Utf8),
            make_str_dict_test_case!(str_vals, u16, Utf8),
            make_str_dict_test_case!(str_vals, u32, Utf8),
            make_str_dict_test_case!(str_vals, u64, Utf8),
        ];

        for case in cases {
            let TestCase { array, scalars } = case;
            assert_eq!(array.len(), scalars.len());

            for (index, scalar) in scalars.into_iter().enumerate() {
                assert!(
                    scalar.eq_array(&array, index),
                    "Expected {:?} to be equal to {:?} at index {}",
                    scalar,
                    array,
                    index
                );

                // test that all other elements are *not* equal
                for other_index in 0..array.len() {
                    if index != other_index {
                        assert!(
                            !scalar.eq_array(&array, other_index),
                            "Expected {:?} to be NOT equal to {:?} at index {}",
                            scalar,
                            array,
                            other_index
                        );
                    }
                }
            }
        }
    }

    #[test]
    fn scalar_partial_ordering() {
        use ScalarValue::*;

        assert_eq!(
            Int64(Some(33)).partial_cmp(&Int64(Some(0))),
            Some(Ordering::Greater)
        );
        assert_eq!(
            Int64(Some(0)).partial_cmp(&Int64(Some(33))),
            Some(Ordering::Less)
        );
        assert_eq!(
            Int64(Some(33)).partial_cmp(&Int64(Some(33))),
            Some(Ordering::Equal)
        );
        // For different data type, `partial_cmp` returns None.
        assert_eq!(Int64(Some(33)).partial_cmp(&Int32(Some(33))), None);
        assert_eq!(Int32(Some(33)).partial_cmp(&Int64(Some(33))), None);

        assert_eq!(
            List(
                Some(Box::new(vec![Int32(Some(1)), Int32(Some(5))])),
                Box::new(DataType::Int32),
            )
            .partial_cmp(&List(
                Some(Box::new(vec![Int32(Some(1)), Int32(Some(5))])),
                Box::new(DataType::Int32),
            )),
            Some(Ordering::Equal)
        );

        assert_eq!(
            List(
                Some(Box::new(vec![Int32(Some(10)), Int32(Some(5))])),
                Box::new(DataType::Int32),
            )
            .partial_cmp(&List(
                Some(Box::new(vec![Int32(Some(1)), Int32(Some(5))])),
                Box::new(DataType::Int32),
            )),
            Some(Ordering::Greater)
        );

        assert_eq!(
            List(
                Some(Box::new(vec![Int32(Some(1)), Int32(Some(5))])),
                Box::new(DataType::Int32),
            )
            .partial_cmp(&List(
                Some(Box::new(vec![Int32(Some(10)), Int32(Some(5))])),
                Box::new(DataType::Int32),
            )),
            Some(Ordering::Less)
        );

        // For different data type, `partial_cmp` returns None.
        assert_eq!(
            List(
                Some(Box::new(vec![Int64(Some(1)), Int64(Some(5))])),
                Box::new(DataType::Int64),
            )
            .partial_cmp(&List(
                Some(Box::new(vec![Int32(Some(1)), Int32(Some(5))])),
                Box::new(DataType::Int32),
            )),
            None
        );

        assert_eq!(
            ScalarValue::from(vec![
                ("A", ScalarValue::from(1.0)),
                ("B", ScalarValue::from("Z")),
            ])
            .partial_cmp(&ScalarValue::from(vec![
                ("A", ScalarValue::from(2.0)),
                ("B", ScalarValue::from("A")),
            ])),
            Some(Ordering::Less)
        );

        // For different struct fields, `partial_cmp` returns None.
        assert_eq!(
            ScalarValue::from(vec![
                ("A", ScalarValue::from(1.0)),
                ("B", ScalarValue::from("Z")),
            ])
            .partial_cmp(&ScalarValue::from(vec![
                ("a", ScalarValue::from(2.0)),
                ("b", ScalarValue::from("A")),
            ])),
            None
        );
    }

    #[test]
    fn test_scalar_struct() {
        let field_a = Field::new("A", DataType::Int32, false);
        let field_b = Field::new("B", DataType::Boolean, false);
        let field_c = Field::new("C", DataType::Utf8, false);

        let field_e = Field::new("e", DataType::Int16, false);
        let field_f = Field::new("f", DataType::Int64, false);
        let field_d = Field::new(
            "D",
            DataType::Struct(vec![field_e.clone(), field_f.clone()]),
            false,
        );

        let scalar = ScalarValue::Struct(
            Some(Box::new(vec![
                ScalarValue::Int32(Some(23)),
                ScalarValue::Boolean(Some(false)),
                ScalarValue::Utf8(Some("Hello".to_string())),
                ScalarValue::from(vec![
                    ("e", ScalarValue::from(2i16)),
                    ("f", ScalarValue::from(3i64)),
                ]),
            ])),
            Box::new(vec![
                field_a.clone(),
                field_b.clone(),
                field_c.clone(),
                field_d.clone(),
            ]),
        );
        let _dt = scalar.get_datatype();
        let _sub_dt = field_d.data_type.clone();

        // Check Display
        assert_eq!(
            format!("{}", scalar),
            String::from("{A:23,B:false,C:Hello,D:{e:2,f:3}}")
        );

        // Check Debug
        assert_eq!(
            format!("{:?}", scalar),
            String::from(
                r#"Struct({A:Int32(23),B:Boolean(false),C:Utf8("Hello"),D:Struct({e:Int16(2),f:Int64(3)})})"#
            )
        );

        // Convert to length-2 array
        let array = scalar.to_array_of_size(2);
<<<<<<< HEAD
        let expected_vals = vec![
            (field_a.clone(), Int32Vec::from_slice(vec![23, 23]).as_arc()),
            (
                field_b.clone(),
                Arc::new(BooleanArray::from_slice(&vec![false, false])) as ArrayRef,
            ),
            (
                field_c.clone(),
                Arc::new(StringArray::from_slice(&vec!["Hello", "Hello"])) as ArrayRef,
            ),
            (
                field_d.clone(),
                Arc::new(StructArray::from_data(
                    DataType::Struct(vec![field_e.clone(), field_f.clone()]),
                    vec![
                        Int16Vec::from_slice(vec![2, 2]).as_arc(),
                        Int64Vec::from_slice(vec![3, 3]).as_arc(),
                    ],
                    None,
                )) as ArrayRef,
=======

        let expected = Arc::new(StructArray::from(vec![
            (
                field_a.clone(),
                Arc::new(Int32Array::from_slice(&[23, 23])) as ArrayRef,
            ),
            (
                field_b.clone(),
                Arc::new(BooleanArray::from_slice(&[false, false])) as ArrayRef,
            ),
            (
                field_c.clone(),
                Arc::new(StringArray::from_slice(&["Hello", "Hello"])) as ArrayRef,
            ),
            (
                field_d.clone(),
                Arc::new(StructArray::from(vec![
                    (
                        field_e.clone(),
                        Arc::new(Int16Array::from_slice(&[2, 2])) as ArrayRef,
                    ),
                    (
                        field_f.clone(),
                        Arc::new(Int64Array::from_slice(&[3, 3])) as ArrayRef,
                    ),
                ])) as ArrayRef,
>>>>>>> 63d24bf5
            ),
        ];

        let expected = Arc::new(struct_array_from(expected_vals)) as ArrayRef;
        assert_eq!(&array, &expected);

        // Construct from second element of ArrayRef
        let constructed = ScalarValue::try_from_array(&expected, 1).unwrap();
        assert_eq!(constructed, scalar);

        // None version
        let none_scalar = ScalarValue::try_from(array.data_type()).unwrap();
        assert!(none_scalar.is_null());
        assert_eq!(format!("{:?}", none_scalar), String::from("Struct(NULL)"));

        // Construct with convenience From<Vec<(&str, ScalarValue)>>
        let constructed = ScalarValue::from(vec![
            ("A", ScalarValue::from(23i32)),
            ("B", ScalarValue::from(false)),
            ("C", ScalarValue::from("Hello")),
            (
                "D",
                ScalarValue::from(vec![
                    ("e", ScalarValue::from(2i16)),
                    ("f", ScalarValue::from(3i64)),
                ]),
            ),
        ]);
        assert_eq!(constructed, scalar);

        // Build Array from Vec of structs
        let scalars = vec![
            ScalarValue::from(vec![
                ("A", ScalarValue::from(23i32)),
                ("B", ScalarValue::from(false)),
                ("C", ScalarValue::from("Hello")),
                (
                    "D",
                    ScalarValue::from(vec![
                        ("e", ScalarValue::from(2i16)),
                        ("f", ScalarValue::from(3i64)),
                    ]),
                ),
            ]),
            ScalarValue::from(vec![
                ("A", ScalarValue::from(7i32)),
                ("B", ScalarValue::from(true)),
                ("C", ScalarValue::from("World")),
                (
                    "D",
                    ScalarValue::from(vec![
                        ("e", ScalarValue::from(4i16)),
                        ("f", ScalarValue::from(5i64)),
                    ]),
                ),
            ]),
            ScalarValue::from(vec![
                ("A", ScalarValue::from(-1000i32)),
                ("B", ScalarValue::from(true)),
                ("C", ScalarValue::from("!!!!!")),
                (
                    "D",
                    ScalarValue::from(vec![
                        ("e", ScalarValue::from(6i16)),
                        ("f", ScalarValue::from(7i64)),
                    ]),
                ),
            ]),
        ];
        let array: ArrayRef = ScalarValue::iter_to_array(scalars).unwrap().into();

<<<<<<< HEAD
        let expected = Arc::new(struct_array_from(vec![
            (field_a, Int32Vec::from_slice(vec![23, 7, -1000]).as_arc()),
            (
                field_b,
                Arc::new(BooleanArray::from_slice(&vec![false, true, true])) as ArrayRef,
            ),
            (
                field_c,
                Arc::new(StringArray::from_slice(&vec!["Hello", "World", "!!!!!"]))
=======
        let expected = Arc::new(StructArray::from(vec![
            (
                field_a,
                Arc::new(Int32Array::from_slice(&[23, 7, -1000])) as ArrayRef,
            ),
            (
                field_b,
                Arc::new(BooleanArray::from_slice(&[false, true, true])) as ArrayRef,
            ),
            (
                field_c,
                Arc::new(StringArray::from_slice(&["Hello", "World", "!!!!!"]))
>>>>>>> 63d24bf5
                    as ArrayRef,
            ),
            (
                field_d,
<<<<<<< HEAD
                Arc::new(StructArray::from_data(
                    DataType::Struct(vec![field_e, field_f]),
                    vec![
                        Int16Vec::from_slice(vec![2, 4, 6]).as_arc(),
                        Int64Vec::from_slice(vec![3, 5, 7]).as_arc(),
                    ],
                    None,
                )) as ArrayRef,
=======
                Arc::new(StructArray::from(vec![
                    (
                        field_e,
                        Arc::new(Int16Array::from_slice(&[2, 4, 6])) as ArrayRef,
                    ),
                    (
                        field_f,
                        Arc::new(Int64Array::from_slice(&[3, 5, 7])) as ArrayRef,
                    ),
                ])) as ArrayRef,
>>>>>>> 63d24bf5
            ),
        ])) as ArrayRef;

        assert_eq!(&array, &expected);
    }

    #[test]
    fn test_lists_in_struct() {
        let field_a = Field::new("A", DataType::Utf8, false);
        let field_primitive_list = Field::new(
            "primitive_list",
            DataType::List(Box::new(Field::new("item", DataType::Int32, true))),
            false,
        );

        // Define primitive list scalars
        let l0 = ScalarValue::List(
            Some(Box::new(vec![
                ScalarValue::from(1i32),
                ScalarValue::from(2i32),
                ScalarValue::from(3i32),
            ])),
            Box::new(DataType::Int32),
        );

        let l1 = ScalarValue::List(
            Some(Box::new(vec![
                ScalarValue::from(4i32),
                ScalarValue::from(5i32),
            ])),
            Box::new(DataType::Int32),
        );

        let l2 = ScalarValue::List(
            Some(Box::new(vec![ScalarValue::from(6i32)])),
            Box::new(DataType::Int32),
        );

        // Define struct scalars
        let s0 = ScalarValue::from(vec![
            ("A", ScalarValue::Utf8(Some(String::from("First")))),
            ("primitive_list", l0),
        ]);

        let s1 = ScalarValue::from(vec![
            ("A", ScalarValue::Utf8(Some(String::from("Second")))),
            ("primitive_list", l1),
        ]);

        let s2 = ScalarValue::from(vec![
            ("A", ScalarValue::Utf8(Some(String::from("Third")))),
            ("primitive_list", l2),
        ]);

        // iter_to_array for struct scalars
        let array =
            ScalarValue::iter_to_array(vec![s0.clone(), s1.clone(), s2.clone()]).unwrap();
        let array = array.as_any().downcast_ref::<StructArray>().unwrap();

        let mut list_array =
            MutableListArray::<i32, Int32Vec>::new_with_capacity(Int32Vec::new(), 5);
        list_array
            .try_extend(vec![
                Some(vec![Some(1), Some(2), Some(3)]),
                Some(vec![Some(4), Some(5)]),
                Some(vec![Some(6)]),
            ])
            .unwrap();
        let expected = struct_array_from(vec![
            (
                field_a.clone(),
<<<<<<< HEAD
                Arc::new(StringArray::from_slice(&vec!["First", "Second", "Third"]))
                    as ArrayRef,
=======
                Arc::new(StringArray::from_slice(&["First", "Second", "Third"]))
                    as ArrayRef,
            ),
            (
                field_primitive_list.clone(),
                Arc::new(ListArray::from_iter_primitive::<Int32Type, _, _>(vec![
                    Some(vec![Some(1), Some(2), Some(3)]),
                    Some(vec![Some(4), Some(5)]),
                    Some(vec![Some(6)]),
                ])),
>>>>>>> 63d24bf5
            ),
            (field_primitive_list.clone(), list_array.as_arc()),
        ]);

        assert_eq!(array, &expected);

        // Define list-of-structs scalars
        let nl0 = ScalarValue::List(
            Some(Box::new(vec![s0.clone(), s1.clone()])),
            Box::new(s0.get_datatype()),
        );

        let nl1 =
            ScalarValue::List(Some(Box::new(vec![s2])), Box::new(s0.get_datatype()));

        let nl2 =
            ScalarValue::List(Some(Box::new(vec![s1])), Box::new(s0.get_datatype()));

        // iter_to_array for list-of-struct
        let array = ScalarValue::iter_to_array(vec![nl0, nl1, nl2]).unwrap();
        let array = array.as_any().downcast_ref::<ListArray<i32>>().unwrap();

        // Construct expected array with array builders
        let field_a_builder =
            Utf8Array::<i32>::from_slice(&vec!["First", "Second", "Third", "Second"]);
        let primitive_value_builder = Int32Vec::with_capacity(5);
        let mut field_primitive_list_builder =
            MutableListArray::<i32, Int32Vec>::new_with_capacity(
                primitive_value_builder,
                0,
            );
        field_primitive_list_builder
            .try_push(Some(vec![1, 2, 3].into_iter().map(Option::Some)))
            .unwrap();
        field_primitive_list_builder
            .try_push(Some(vec![4, 5].into_iter().map(Option::Some)))
            .unwrap();
        field_primitive_list_builder
            .try_push(Some(vec![6].into_iter().map(Option::Some)))
            .unwrap();
        field_primitive_list_builder
            .try_push(Some(vec![4, 5].into_iter().map(Option::Some)))
            .unwrap();
        let _element_builder = StructArray::from_data(
            DataType::Struct(vec![field_a, field_primitive_list]),
            vec![
                Arc::new(field_a_builder),
                field_primitive_list_builder.as_arc(),
            ],
            None,
        );
        //let expected = ListArray::(element_builder, 5);
        eprintln!("array = {:?}", array);
        //assert_eq!(array, &expected);
    }

    #[test]
    fn test_nested_lists() {
        // Define inner list scalars
        let l1 = ScalarValue::List(
            Some(Box::new(vec![
                ScalarValue::List(
                    Some(Box::new(vec![
                        ScalarValue::from(1i32),
                        ScalarValue::from(2i32),
                        ScalarValue::from(3i32),
                    ])),
                    Box::new(DataType::Int32),
                ),
                ScalarValue::List(
                    Some(Box::new(vec![
                        ScalarValue::from(4i32),
                        ScalarValue::from(5i32),
                    ])),
                    Box::new(DataType::Int32),
                ),
            ])),
            Box::new(DataType::List(Box::new(Field::new(
                "item",
                DataType::Int32,
                true,
            )))),
        );

        let l2 = ScalarValue::List(
            Some(Box::new(vec![
                ScalarValue::List(
                    Some(Box::new(vec![ScalarValue::from(6i32)])),
                    Box::new(DataType::Int32),
                ),
                ScalarValue::List(
                    Some(Box::new(vec![
                        ScalarValue::from(7i32),
                        ScalarValue::from(8i32),
                    ])),
                    Box::new(DataType::Int32),
                ),
            ])),
            Box::new(DataType::List(Box::new(Field::new(
                "item",
                DataType::Int32,
                true,
            )))),
        );

        let l3 = ScalarValue::List(
            Some(Box::new(vec![ScalarValue::List(
                Some(Box::new(vec![ScalarValue::from(9i32)])),
                Box::new(DataType::Int32),
            )])),
            Box::new(DataType::List(Box::new(Field::new(
                "item",
                DataType::Int32,
                true,
            )))),
        );

        let array = ScalarValue::iter_to_array(vec![l1, l2, l3]).unwrap();

        // Construct expected array with array builders
        let inner_builder = Int32Vec::with_capacity(8);
        let middle_builder =
            MutableListArray::<i32, Int32Vec>::new_with_capacity(inner_builder, 0);
        let mut outer_builder =
            MutableListArray::<i32, MutableListArray<i32, Int32Vec>>::new_with_capacity(
                middle_builder,
                0,
            );
        outer_builder
            .try_push(Some(vec![
                Some(vec![Some(1), Some(2), Some(3)]),
                Some(vec![Some(4), Some(5)]),
            ]))
            .unwrap();
        outer_builder
            .try_push(Some(vec![
                Some(vec![Some(6)]),
                Some(vec![Some(7), Some(8)]),
            ]))
            .unwrap();
        outer_builder
            .try_push(Some(vec![Some(vec![Some(9)])]))
            .unwrap();

        let expected = outer_builder.as_box();

        assert_eq!(&array, &expected);
    }

    #[test]
    fn scalar_timestamp_ns_utc_timezone() {
        let scalar = ScalarValue::TimestampNanosecond(
            Some(1599566400000000000),
            Some("UTC".to_owned()),
        );

        assert_eq!(
            scalar.get_datatype(),
            DataType::Timestamp(TimeUnit::Nanosecond, Some("UTC".to_owned()))
        );

        let array = scalar.to_array();
        assert_eq!(array.len(), 1);
        assert_eq!(
            array.data_type(),
            &DataType::Timestamp(TimeUnit::Nanosecond, Some("UTC".to_owned()))
        );

        let newscalar = ScalarValue::try_from_array(&array, 0).unwrap();
        assert_eq!(
            newscalar.get_datatype(),
            DataType::Timestamp(TimeUnit::Nanosecond, Some("UTC".to_owned()))
        );
    }
}<|MERGE_RESOLUTION|>--- conflicted
+++ resolved
@@ -102,13 +102,9 @@
     /// Interval with YearMonth unit
     IntervalYearMonth(Option<i32>),
     /// Interval with DayTime unit
-<<<<<<< HEAD
     IntervalDayTime(Option<days_ms>),
-=======
-    IntervalDayTime(Option<i64>),
     /// Interval with MonthDayNano unit
     IntervalMonthDayNano(Option<i128>),
->>>>>>> 63d24bf5
     /// struct of nested ScalarValue (boxed to reduce size_of(ScalarValue))
     #[allow(clippy::box_collection)]
     Struct(Option<Box<Vec<ScalarValue>>>, Box<Vec<Field>>),
@@ -517,323 +513,6 @@
 }
 
 impl ScalarValue {
-<<<<<<< HEAD
-    /// Return true if the value is numeric
-    pub fn is_numeric(&self) -> bool {
-        matches!(
-            self,
-            ScalarValue::Float32(_)
-                | ScalarValue::Float64(_)
-                | ScalarValue::Decimal128(_, _, _)
-                | ScalarValue::Int8(_)
-                | ScalarValue::Int16(_)
-                | ScalarValue::Int32(_)
-                | ScalarValue::Int64(_)
-                | ScalarValue::UInt8(_)
-                | ScalarValue::UInt16(_)
-                | ScalarValue::UInt32(_)
-                | ScalarValue::UInt64(_)
-        )
-    }
-
-    /// Add two numeric ScalarValues
-    pub fn add(lhs: &ScalarValue, rhs: &ScalarValue) -> Result<ScalarValue> {
-        if !lhs.is_numeric() || !rhs.is_numeric() {
-            return Err(DataFusionError::Internal(format!(
-                "Addition only supports numeric types, \
-                    here has  {:?} and {:?}",
-                lhs.get_datatype(),
-                rhs.get_datatype()
-            )));
-        }
-
-        if lhs.is_null() || rhs.is_null() {
-            return Err(DataFusionError::Internal(
-                "Addition does not support empty values".to_string(),
-            ));
-        }
-
-        // TODO: Finding a good way to support operation between different types without
-        // writing a hige match block.
-        // TODO: Add support for decimal types
-        match (lhs, rhs) {
-            (ScalarValue::Decimal128(_, _, _), _) |
-            (_, ScalarValue::Decimal128(_, _, _)) => {
-                Err(DataFusionError::Internal(
-                    "Addition with Decimals are not supported for now".to_string()
-                ))
-            },
-            // f64 / _
-            (ScalarValue::Float64(f1), ScalarValue::Float64(f2)) => {
-                Ok(ScalarValue::Float64(Some(f1.unwrap() + f2.unwrap())))
-            },
-            // f32 / _
-            (ScalarValue::Float32(f1), ScalarValue::Float64(f2)) => {
-                Ok(ScalarValue::Float64(Some(f1.unwrap() as f64 + f2.unwrap())))
-            },
-            (ScalarValue::Float32(f1), ScalarValue::Float32(f2)) => {
-                Ok(ScalarValue::Float64(Some(f1.unwrap() as f64 + f2.unwrap() as f64)))
-            },
-            // i64 / _
-            (ScalarValue::Int64(f1), ScalarValue::Float64(f2)) => {
-                Ok(ScalarValue::Float64(Some(f1.unwrap() as f64 + f2.unwrap())))
-            },
-            (ScalarValue::Int64(f1), ScalarValue::Int64(f2)) => {
-                Ok(ScalarValue::Int64(Some(f1.unwrap() + f2.unwrap())))
-            },
-            // i32 / _
-            (ScalarValue::Int32(f1), ScalarValue::Float64(f2)) => {
-                Ok(ScalarValue::Float64(Some(f1.unwrap() as f64 + f2.unwrap())))
-            },
-            (ScalarValue::Int32(f1), ScalarValue::Int32(f2)) => {
-                Ok(ScalarValue::Int64(Some(f1.unwrap() as i64 + f2.unwrap() as i64)))
-            },
-            // i16 / _
-            (ScalarValue::Int16(f1), ScalarValue::Float64(f2)) => {
-                Ok(ScalarValue::Float64(Some(f1.unwrap() as f64 + f2.unwrap())))
-            },
-            (ScalarValue::Int16(f1), ScalarValue::Int16(f2)) => {
-                Ok(ScalarValue::Int32(Some(f1.unwrap() as i32 + f2.unwrap() as i32)))
-            },
-            // i8 / _
-            (ScalarValue::Int8(f1), ScalarValue::Float64(f2)) => {
-                Ok(ScalarValue::Float64(Some(f1.unwrap() as f64 + f2.unwrap())))
-            },
-            (ScalarValue::Int8(f1), ScalarValue::Int8(f2)) => {
-                Ok(ScalarValue::Int16(Some(f1.unwrap() as i16 + f2.unwrap() as i16)))
-            },
-            // u64 / _
-            (ScalarValue::UInt64(f1), ScalarValue::Float64(f2)) => {
-                Ok(ScalarValue::Float64(Some(f1.unwrap() as f64 + f2.unwrap())))
-            },
-            (ScalarValue::UInt64(f1), ScalarValue::UInt64(f2)) => {
-                Ok(ScalarValue::UInt64(Some(f1.unwrap() as u64 + f2.unwrap() as u64)))
-            },
-            // u32 / _
-            (ScalarValue::UInt32(f1), ScalarValue::Float64(f2)) => {
-                Ok(ScalarValue::Float64(Some(f1.unwrap() as f64 + f2.unwrap())))
-            },
-            (ScalarValue::UInt32(f1), ScalarValue::UInt32(f2)) => {
-                Ok(ScalarValue::UInt64(Some(f1.unwrap() as u64 + f2.unwrap() as u64)))
-            },
-            // u16 / _
-            (ScalarValue::UInt16(f1), ScalarValue::Float64(f2)) => {
-                Ok(ScalarValue::Float64(Some(f1.unwrap() as f64 + f2.unwrap())))
-            },
-            (ScalarValue::UInt16(f1), ScalarValue::UInt16(f2)) => {
-                Ok(ScalarValue::UInt32(Some(f1.unwrap() as u32 + f2.unwrap() as u32)))
-            },
-            // u8 / _
-            (ScalarValue::UInt8(f1), ScalarValue::Float64(f2)) => {
-                Ok(ScalarValue::Float64(Some(f1.unwrap() as f64 + f2.unwrap())))
-            },
-            (ScalarValue::UInt8(f1), ScalarValue::UInt8(f2)) => {
-                Ok(ScalarValue::UInt16(Some(f1.unwrap() as u16 + f2.unwrap() as u16)))
-            },
-            _ => Err(DataFusionError::Internal(
-                format!(
-                "Addition only support calculation with the same type or f64 as one of the numbers for now, here has {:?} and {:?}",
-                lhs.get_datatype(), rhs.get_datatype()
-            ))),
-        }
-    }
-
-    /// Multiply two numeric ScalarValues
-    pub fn mul(lhs: &ScalarValue, rhs: &ScalarValue) -> Result<ScalarValue> {
-        if !lhs.is_numeric() || !rhs.is_numeric() {
-            return Err(DataFusionError::Internal(format!(
-                "Multiplication is only supported on numeric types, \
-                    here has  {:?} and {:?}",
-                lhs.get_datatype(),
-                rhs.get_datatype()
-            )));
-        }
-
-        if lhs.is_null() || rhs.is_null() {
-            return Err(DataFusionError::Internal(
-                "Multiplication does not support empty values".to_string(),
-            ));
-        }
-
-        // TODO: Finding a good way to support operation between different types without
-        // writing a hige match block.
-        // TODO: Add support for decimal type
-        match (lhs, rhs) {
-            (ScalarValue::Decimal128(_, _, _), _)
-            | (_, ScalarValue::Decimal128(_, _, _)) => Err(DataFusionError::Internal(
-                "Multiplication with Decimals are not supported for now".to_string(),
-            )),
-            // f64 / _
-            (ScalarValue::Float64(f1), ScalarValue::Float64(f2)) => {
-                Ok(ScalarValue::Float64(Some(f1.unwrap() * f2.unwrap())))
-            }
-            // f32 / _
-            (ScalarValue::Float32(f1), ScalarValue::Float32(f2)) => Ok(
-                ScalarValue::Float64(Some(f1.unwrap() as f64 * f2.unwrap() as f64)),
-            ),
-            // i64 / _
-            (ScalarValue::Int64(f1), ScalarValue::Int64(f2)) => {
-                Ok(ScalarValue::Int64(Some(f1.unwrap() * f2.unwrap())))
-            }
-            // i32 / _
-            (ScalarValue::Int32(f1), ScalarValue::Int32(f2)) => Ok(ScalarValue::Int64(
-                Some(f1.unwrap() as i64 * f2.unwrap() as i64),
-            )),
-            // i16 / _
-            (ScalarValue::Int16(f1), ScalarValue::Int16(f2)) => Ok(ScalarValue::Int32(
-                Some(f1.unwrap() as i32 * f2.unwrap() as i32),
-            )),
-            // i8 / _
-            (ScalarValue::Int8(f1), ScalarValue::Int8(f2)) => Ok(ScalarValue::Int16(
-                Some(f1.unwrap() as i16 * f2.unwrap() as i16),
-            )),
-            // u64 / _
-            (ScalarValue::UInt64(f1), ScalarValue::UInt64(f2)) => Ok(
-                ScalarValue::UInt64(Some(f1.unwrap() as u64 * f2.unwrap() as u64)),
-            ),
-            // u32 / _
-            (ScalarValue::UInt32(f1), ScalarValue::UInt32(f2)) => Ok(
-                ScalarValue::UInt64(Some(f1.unwrap() as u64 * f2.unwrap() as u64)),
-            ),
-            // u16 / _
-            (ScalarValue::UInt16(f1), ScalarValue::UInt16(f2)) => Ok(
-                ScalarValue::UInt32(Some(f1.unwrap() as u32 * f2.unwrap() as u32)),
-            ),
-            // u8 / _
-            (ScalarValue::UInt8(f1), ScalarValue::UInt8(f2)) => Ok(ScalarValue::UInt16(
-                Some(f1.unwrap() as u16 * f2.unwrap() as u16),
-            )),
-            _ => Err(DataFusionError::Internal(format!(
-                "Multiplication only support f64 for now, here has {:?} and {:?}",
-                lhs.get_datatype(),
-                rhs.get_datatype()
-            ))),
-        }
-    }
-
-    /// Division between two numeric ScalarValues
-    pub fn div(lhs: &ScalarValue, rhs: &ScalarValue) -> Result<ScalarValue> {
-        if !lhs.is_numeric() || !rhs.is_numeric() {
-            return Err(DataFusionError::Internal(format!(
-                "Division is only supported on numeric types, \
-                    here has  {:?} and {:?}",
-                lhs.get_datatype(),
-                rhs.get_datatype()
-            )));
-        }
-
-        if lhs.is_null() || rhs.is_null() {
-            return Err(DataFusionError::Internal(
-                "Division does not support empty values".to_string(),
-            ));
-        }
-
-        // TODO: Finding a good way to support operation between different types without
-        // writing a hige match block.
-        // TODO: Add support for decimal types
-        match (lhs, rhs) {
-            (ScalarValue::Decimal128(_, _, _), _) |
-            (_, ScalarValue::Decimal128(_, _, _)) => {
-                Err(DataFusionError::Internal(
-                    "Division with Decimals are not supported for now".to_string()
-                ))
-            },
-            // f64 / _
-            (ScalarValue::Float64(f1), ScalarValue::Float64(f2)) => {
-                Ok(ScalarValue::Float64(Some(f1.unwrap() / f2.unwrap())))
-            },
-            // f32 / _
-            (ScalarValue::Float32(f1), ScalarValue::Float64(f2)) => {
-                Ok(ScalarValue::Float64(Some(f1.unwrap() as f64/ f2.unwrap())))
-            },
-            (ScalarValue::Float32(f1), ScalarValue::Float32(f2)) => {
-                Ok(ScalarValue::Float64(Some(f1.unwrap() as f64/ f2.unwrap() as f64)))
-            },
-            // i64 / _
-            (ScalarValue::Int64(f1), ScalarValue::Float64(f2)) => {
-                Ok(ScalarValue::Float64(Some(f1.unwrap() as f64 / f2.unwrap())))
-            },
-            (ScalarValue::Int64(f1), ScalarValue::Int64(f2)) => {
-                Ok(ScalarValue::Float64(Some(f1.unwrap() as f64 / f2.unwrap() as f64)))
-            },
-            // i32 / _
-            (ScalarValue::Int32(f1), ScalarValue::Float64(f2)) => {
-                Ok(ScalarValue::Float64(Some(f1.unwrap() as f64 / f2.unwrap())))
-            },
-            (ScalarValue::Int32(f1), ScalarValue::Int32(f2)) => {
-                Ok(ScalarValue::Float64(Some(f1.unwrap() as f64 / f2.unwrap() as f64)))
-            },
-            // i16 / _
-            (ScalarValue::Int16(f1), ScalarValue::Float64(f2)) => {
-                Ok(ScalarValue::Float64(Some(f1.unwrap() as f64 / f2.unwrap())))
-            },
-            (ScalarValue::Int16(f1), ScalarValue::Int16(f2)) => {
-                Ok(ScalarValue::Float64(Some(f1.unwrap() as f64 / f2.unwrap() as f64)))
-            },
-            // i8 / _
-            (ScalarValue::Int8(f1), ScalarValue::Float64(f2)) => {
-                Ok(ScalarValue::Float64(Some(f1.unwrap() as f64 / f2.unwrap())))
-            },
-            (ScalarValue::Int8(f1), ScalarValue::Int8(f2)) => {
-                Ok(ScalarValue::Float64(Some(f1.unwrap() as f64 / f2.unwrap() as f64)))
-            },
-            // u64 / _
-            (ScalarValue::UInt64(f1), ScalarValue::Float64(f2)) => {
-                Ok(ScalarValue::Float64(Some(f1.unwrap() as f64 / f2.unwrap())))
-            },
-            (ScalarValue::UInt64(f1), ScalarValue::UInt64(f2)) => {
-                Ok(ScalarValue::Float64(Some(f1.unwrap() as f64 / f2.unwrap() as f64)))
-            },
-            // u32 / _
-            (ScalarValue::UInt32(f1), ScalarValue::Float64(f2)) => {
-                Ok(ScalarValue::Float64(Some(f1.unwrap() as f64 / f2.unwrap())))
-            },
-            (ScalarValue::UInt32(f1), ScalarValue::UInt32(f2)) => {
-                Ok(ScalarValue::Float64(Some(f1.unwrap() as f64 / f2.unwrap() as f64)))
-            },
-            // u16 / _
-            (ScalarValue::UInt16(f1), ScalarValue::Float64(f2)) => {
-                Ok(ScalarValue::Float64(Some(f1.unwrap() as f64 / f2.unwrap())))
-            },
-            (ScalarValue::UInt16(f1), ScalarValue::UInt16(f2)) => {
-                Ok(ScalarValue::Float64(Some(f1.unwrap() as f64 / f2.unwrap() as f64)))
-            },
-            // u8 / _
-            (ScalarValue::UInt8(f1), ScalarValue::Float64(f2)) => {
-                Ok(ScalarValue::Float64(Some(f1.unwrap() as f64 / f2.unwrap())))
-            },
-            (ScalarValue::UInt8(f1), ScalarValue::UInt8(f2)) => {
-                Ok(ScalarValue::Float64(Some(f1.unwrap() as f64 / f2.unwrap() as f64)))
-            },
-            _ => Err(DataFusionError::Internal(
-                format!(
-                "Division only support calculation with the same type or f64 as denominator for now, here has {:?} and {:?}",
-                lhs.get_datatype(), rhs.get_datatype()
-            ))),
-        }
-    }
-
-    /// Create null scalar value for specific data type.
-    pub fn new_null(dt: DataType) -> Self {
-        match dt {
-            DataType::Timestamp(TimeUnit::Second, _) => {
-                ScalarValue::TimestampSecond(None, None)
-            }
-            DataType::Timestamp(TimeUnit::Millisecond, _) => {
-                ScalarValue::TimestampMillisecond(None, None)
-            }
-            DataType::Timestamp(TimeUnit::Microsecond, _) => {
-                ScalarValue::TimestampMicrosecond(None, None)
-            }
-            DataType::Timestamp(TimeUnit::Nanosecond, _) => {
-                ScalarValue::TimestampNanosecond(None, None)
-            }
-            _ => todo!("Create null scalar value for datatype: {:?}", dt),
-        }
-    }
-
-=======
->>>>>>> 63d24bf5
     /// Create a decimal Scalar from value/precision and scale.
     pub fn try_new_decimal128(
         value: i128,
@@ -1374,6 +1053,10 @@
             | ScalarValue::Date32(e)
             | ScalarValue::IntervalYearMonth(e) => match e {
                 Some(value) => dyn_to_array!(self, value, size, i32),
+                None => new_null_array(self.get_datatype(), size).into(),
+            },
+            ScalarValue::IntervalMonthDayNano(e) => match e {
+                Some(value) => dyn_to_array!(self, value, size, i128),
                 None => new_null_array(self.get_datatype(), size).into(),
             },
             ScalarValue::Int64(e) | ScalarValue::Date64(e) => match e {
@@ -1462,7 +1145,6 @@
                 DataType::LargeUtf8 => {
                     build_list!(MutableLargeStringArray, LargeUtf8, values, size)
                 }
-<<<<<<< HEAD
                 dt => panic!("Unexpected DataType for list {:?}", dt),
             },
             ScalarValue::IntervalDayTime(e) => match e {
@@ -1470,56 +1152,6 @@
                     Arc::new(PrimitiveArray::<days_ms>::from_trusted_len_values_iter(
                         std::iter::repeat(*value).take(size),
                     ))
-=======
-                _ => ScalarValue::iter_to_array_list(
-                    repeat(self.clone()).take(size),
-                    &DataType::List(Box::new(Field::new(
-                        "item",
-                        data_type.as_ref().clone(),
-                        true,
-                    ))),
-                )
-                .unwrap(),
-            }),
-            ScalarValue::Date32(e) => {
-                build_array_from_option!(Date32, Date32Array, e, size)
-            }
-            ScalarValue::Date64(e) => {
-                build_array_from_option!(Date64, Date64Array, e, size)
-            }
-            ScalarValue::IntervalDayTime(e) => build_array_from_option!(
-                Interval,
-                IntervalUnit::DayTime,
-                IntervalDayTimeArray,
-                e,
-                size
-            ),
-            ScalarValue::IntervalYearMonth(e) => build_array_from_option!(
-                Interval,
-                IntervalUnit::YearMonth,
-                IntervalYearMonthArray,
-                e,
-                size
-            ),
-            ScalarValue::IntervalMonthDayNano(e) => build_array_from_option!(
-                Interval,
-                IntervalUnit::MonthDayNano,
-                IntervalMonthDayNanoArray,
-                e,
-                size
-            ),
-            ScalarValue::Struct(values, fields) => match values {
-                Some(values) => {
-                    let field_values: Vec<_> = fields
-                        .iter()
-                        .zip(values.iter())
-                        .map(|(field, value)| {
-                            (field.clone(), value.to_array_of_size(size))
-                        })
-                        .collect();
-
-                    Arc::new(StructArray::from(field_values))
->>>>>>> 63d24bf5
                 }
                 None => new_null_array(self.get_datatype(), size).into(),
             },
@@ -2136,11 +1768,7 @@
     fn fmt(&self, f: &mut fmt::Formatter) -> fmt::Result {
         match self {
             ScalarValue::Decimal128(v, p, s) => {
-<<<<<<< HEAD
                 write!(f, "{}", format_args!("{:?},{:?},{:?}", v, p, s))?;
-=======
-                write!(f, "{:?},{:?},{:?}", v, p, s)?;
->>>>>>> 63d24bf5
             }
             ScalarValue::Boolean(e) => format_option!(f, e)?,
             ScalarValue::Float32(e) => format_option!(f, e)?,
@@ -2283,11 +1911,7 @@
 #[cfg(test)]
 mod tests {
     use super::*;
-<<<<<<< HEAD
     use crate::field_util::struct_array_from;
-=======
-    use crate::from_slice::FromSlice;
->>>>>>> 63d24bf5
 
     #[test]
     fn scalar_decimal_test() {
@@ -3007,7 +2631,6 @@
 
         // Convert to length-2 array
         let array = scalar.to_array_of_size(2);
-<<<<<<< HEAD
         let expected_vals = vec![
             (field_a.clone(), Int32Vec::from_slice(vec![23, 23]).as_arc()),
             (
@@ -3028,34 +2651,6 @@
                     ],
                     None,
                 )) as ArrayRef,
-=======
-
-        let expected = Arc::new(StructArray::from(vec![
-            (
-                field_a.clone(),
-                Arc::new(Int32Array::from_slice(&[23, 23])) as ArrayRef,
-            ),
-            (
-                field_b.clone(),
-                Arc::new(BooleanArray::from_slice(&[false, false])) as ArrayRef,
-            ),
-            (
-                field_c.clone(),
-                Arc::new(StringArray::from_slice(&["Hello", "Hello"])) as ArrayRef,
-            ),
-            (
-                field_d.clone(),
-                Arc::new(StructArray::from(vec![
-                    (
-                        field_e.clone(),
-                        Arc::new(Int16Array::from_slice(&[2, 2])) as ArrayRef,
-                    ),
-                    (
-                        field_f.clone(),
-                        Arc::new(Int64Array::from_slice(&[3, 3])) as ArrayRef,
-                    ),
-                ])) as ArrayRef,
->>>>>>> 63d24bf5
             ),
         ];
 
@@ -3127,7 +2722,6 @@
         ];
         let array: ArrayRef = ScalarValue::iter_to_array(scalars).unwrap().into();
 
-<<<<<<< HEAD
         let expected = Arc::new(struct_array_from(vec![
             (field_a, Int32Vec::from_slice(vec![23, 7, -1000]).as_arc()),
             (
@@ -3137,25 +2731,10 @@
             (
                 field_c,
                 Arc::new(StringArray::from_slice(&vec!["Hello", "World", "!!!!!"]))
-=======
-        let expected = Arc::new(StructArray::from(vec![
-            (
-                field_a,
-                Arc::new(Int32Array::from_slice(&[23, 7, -1000])) as ArrayRef,
-            ),
-            (
-                field_b,
-                Arc::new(BooleanArray::from_slice(&[false, true, true])) as ArrayRef,
-            ),
-            (
-                field_c,
-                Arc::new(StringArray::from_slice(&["Hello", "World", "!!!!!"]))
->>>>>>> 63d24bf5
                     as ArrayRef,
             ),
             (
                 field_d,
-<<<<<<< HEAD
                 Arc::new(StructArray::from_data(
                     DataType::Struct(vec![field_e, field_f]),
                     vec![
@@ -3164,18 +2743,6 @@
                     ],
                     None,
                 )) as ArrayRef,
-=======
-                Arc::new(StructArray::from(vec![
-                    (
-                        field_e,
-                        Arc::new(Int16Array::from_slice(&[2, 4, 6])) as ArrayRef,
-                    ),
-                    (
-                        field_f,
-                        Arc::new(Int64Array::from_slice(&[3, 5, 7])) as ArrayRef,
-                    ),
-                ])) as ArrayRef,
->>>>>>> 63d24bf5
             ),
         ])) as ArrayRef;
 
@@ -3247,21 +2814,8 @@
         let expected = struct_array_from(vec![
             (
                 field_a.clone(),
-<<<<<<< HEAD
                 Arc::new(StringArray::from_slice(&vec!["First", "Second", "Third"]))
                     as ArrayRef,
-=======
-                Arc::new(StringArray::from_slice(&["First", "Second", "Third"]))
-                    as ArrayRef,
-            ),
-            (
-                field_primitive_list.clone(),
-                Arc::new(ListArray::from_iter_primitive::<Int32Type, _, _>(vec![
-                    Some(vec![Some(1), Some(2), Some(3)]),
-                    Some(vec![Some(4), Some(5)]),
-                    Some(vec![Some(6)]),
-                ])),
->>>>>>> 63d24bf5
             ),
             (field_primitive_list.clone(), list_array.as_arc()),
         ]);
