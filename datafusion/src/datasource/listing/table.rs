// Licensed to the Apache Software Foundation (ASF) under one
// or more contributor license agreements.  See the NOTICE file
// distributed with this work for additional information
// regarding copyright ownership.  The ASF licenses this file
// to you under the Apache License, Version 2.0 (the
// "License"); you may not use this file except in compliance
// with the License.  You may obtain a copy of the License at
//
//   http://www.apache.org/licenses/LICENSE-2.0
//
// Unless required by applicable law or agreed to in writing,
// software distributed under the License is distributed on an
// "AS IS" BASIS, WITHOUT WARRANTIES OR CONDITIONS OF ANY
// KIND, either express or implied.  See the License for the
// specific language governing permissions and limitations
// under the License.

//! The table implementation.

use std::{any::Any, sync::Arc};

use arrow::datatypes::{Field, Schema, SchemaRef};
use async_trait::async_trait;
use futures::StreamExt;

use crate::{
    datasource::file_format::avro::AvroFormat,
    datasource::file_format::csv::CsvFormat,
    datasource::file_format::json::JsonFormat,
    datasource::file_format::parquet::ParquetFormat,
    error::{DataFusionError, Result},
    logical_plan::Expr,
    physical_plan::{
        empty::EmptyExec,
        file_format::{FileScanConfig, DEFAULT_PARTITION_COLUMN_DATATYPE},
        project_schema, ExecutionPlan, Statistics,
    },
};

use crate::datasource::{
    datasource::TableProviderFilterPushDown, file_format::FileFormat,
    get_statistics_with_limit, object_store::ObjectStore, PartitionedFile, TableProvider,
};
use crate::field_util::SchemaExt;

use super::helpers::{expr_applicable_for_cols, pruned_partition_list, split_files};

/// Configuration for creating a 'ListingTable'  
pub struct ListingTableConfig {
    /// `ObjectStore` that contains the files for the `ListingTable`.
    pub object_store: Arc<dyn ObjectStore>,
    /// Path on the `ObjectStore` for creating `ListingTable`.
    pub table_path: String,
    /// Optional `SchemaRef` for the to be created `ListingTable`.
    pub file_schema: Option<SchemaRef>,
    /// Optional `ListingOptions` for the to be created `ListingTable`.
    pub options: Option<ListingOptions>,
}

impl ListingTableConfig {
    /// Creates new `ListingTableConfig`.  The `SchemaRef` and `ListingOptions` are inferred based on the suffix of the provided `table_path`.
    pub fn new(
        object_store: Arc<dyn ObjectStore>,
        table_path: impl Into<String>,
    ) -> Self {
        Self {
            object_store,
            table_path: table_path.into(),
            file_schema: None,
            options: None,
        }
    }
    /// Add `schema` to `ListingTableConfig`
    pub fn with_schema(self, schema: SchemaRef) -> Self {
        Self {
            object_store: self.object_store,
            table_path: self.table_path,
            file_schema: Some(schema),
            options: self.options,
        }
    }

    /// Add `listing_options` to `ListingTableConfig`
    pub fn with_listing_options(self, listing_options: ListingOptions) -> Self {
        Self {
            object_store: self.object_store,
            table_path: self.table_path,
            file_schema: self.file_schema,
            options: Some(listing_options),
        }
    }

    fn infer_format(suffix: &str) -> Result<Arc<dyn FileFormat>> {
        match suffix {
            "avro" => Ok(Arc::new(AvroFormat::default())),
            "csv" => Ok(Arc::new(CsvFormat::default())),
            "json" => Ok(Arc::new(JsonFormat::default())),
            "parquet" => Ok(Arc::new(ParquetFormat::default())),
            _ => Err(DataFusionError::Internal(format!(
                "Unable to infer file type from suffix {}",
                suffix
            ))),
        }
    }

    /// Infer `ListingOptions` based on `table_path` suffix.
    pub async fn infer_options(self) -> Result<Self> {
        let mut files = self.object_store.list_file(&self.table_path).await?;
        let file = files
            .next()
            .await
            .ok_or_else(|| DataFusionError::Internal("No files for table".into()))??;

        let tokens: Vec<&str> = file.path().split('.').collect();
        let file_type = tokens.last().ok_or_else(|| {
            DataFusionError::Internal("Unable to infer file suffix".into())
        })?;

        let format = ListingTableConfig::infer_format(*file_type)?;

        let listing_options = ListingOptions {
            format,
            collect_stat: true,
            file_extension: file_type.to_string(),
            target_partitions: num_cpus::get(),
            table_partition_cols: vec![],
        };

        Ok(Self {
            object_store: self.object_store,
            table_path: self.table_path,
            file_schema: self.file_schema,
            options: Some(listing_options),
        })
    }

    /// Infer `SchemaRef` based on `table_path` suffix.  Requires `self.options` to be set prior to using.
    pub async fn infer_schema(self) -> Result<Self> {
        match self.options {
            Some(options) => {
                let schema = options
                    .infer_schema(self.object_store.clone(), self.table_path.as_str())
                    .await?;

                Ok(Self {
                    object_store: self.object_store,
                    table_path: self.table_path,
                    file_schema: Some(schema),
                    options: Some(options),
                })
            }
            None => Err(DataFusionError::Internal(
                "No `ListingOptions` set for inferring schema".into(),
            )),
        }
    }

    /// Convenience wrapper for calling `infer_options` and `infer_schema`
    pub async fn infer(self) -> Result<Self> {
        self.infer_options().await?.infer_schema().await
    }
}

/// Options for creating a `ListingTable`
#[derive(Clone)]
pub struct ListingOptions {
    /// A suffix on which files should be filtered (leave empty to
    /// keep all files on the path)
    pub file_extension: String,
    /// The file format
    pub format: Arc<dyn FileFormat>,
    /// The expected partition column names in the folder structure.
    /// For example `Vec["a", "b"]` means that the two first levels of
    /// partitioning expected should be named "a" and "b":
    /// - If there is a third level of partitioning it will be ignored.
    /// - Files that don't follow this partitioning will be ignored.
    /// Note that only `DEFAULT_PARTITION_COLUMN_DATATYPE` is currently
    /// supported for the column type.
    pub table_partition_cols: Vec<String>,
    /// Set true to try to guess statistics from the files.
    /// This can add a lot of overhead as it will usually require files
    /// to be opened and at least partially parsed.
    pub collect_stat: bool,
    /// Group files to avoid that the number of partitions exceeds
    /// this limit
    pub target_partitions: usize,
}

impl ListingOptions {
    /// Creates an options instance with the given format
    /// Default values:
    /// - no file extension filter
    /// - no input partition to discover
    /// - one target partition
    /// - no stat collection
    pub fn new(format: Arc<dyn FileFormat>) -> Self {
        Self {
            file_extension: String::new(),
            format,
            table_partition_cols: vec![],
            collect_stat: true,
            target_partitions: 1,
        }
    }

    /// Infer the schema of the files at the given path on the provided object store.
    /// The inferred schema does not include the partitioning columns.
    ///
    /// This method will not be called by the table itself but before creating it.
    /// This way when creating the logical plan we can decide to resolve the schema
    /// locally or ask a remote service to do it (e.g a scheduler).
    pub async fn infer_schema<'a>(
        &'a self,
        object_store: Arc<dyn ObjectStore>,
        path: &'a str,
    ) -> Result<SchemaRef> {
        let file_stream = object_store
            .list_file_with_suffix(path, &self.file_extension)
            .await?
            .map(move |file_meta| object_store.file_reader(file_meta?.sized_file));
        let file_schema = self.format.infer_schema(Box::pin(file_stream)).await?;
        Ok(file_schema)
    }
}

/// An implementation of `TableProvider` that uses the object store
/// or file system listing capability to get the list of files.
pub struct ListingTable {
    object_store: Arc<dyn ObjectStore>,
    table_path: String,
    /// File fields only
    file_schema: SchemaRef,
    /// File fields + partition columns
    table_schema: SchemaRef,
    options: ListingOptions,
}

impl ListingTable {
    /// Create new table that lists the FS to get the files to scan.
    /// Takes a `ListingTableConfig` as input which requires an `ObjectStore` and `table_path`.
    /// `ListingOptions` and `SchemaRef` are optional.  If they are not
    /// provided the file type is inferred based on the file suffix.
    /// If the schema is provided then it must be resolved before creating the table
    /// and should contain the fields of the file without the table
    /// partitioning columns.
    pub fn try_new(config: ListingTableConfig) -> Result<Self> {
        let file_schema = config
            .file_schema
            .ok_or_else(|| DataFusionError::Internal("No schema provided.".into()))?;

        let options = config.options.ok_or_else(|| {
            DataFusionError::Internal("No ListingOptions provided".into())
        })?;

        // Add the partition columns to the file schema
        let mut table_fields = file_schema.fields().to_vec();
        for part in &options.table_partition_cols {
            table_fields.push(Field::new(
                part,
                DEFAULT_PARTITION_COLUMN_DATATYPE.clone(),
                false,
            ));
        }

        let table = Self {
            object_store: config.object_store.clone(),
            table_path: config.table_path.clone(),
            file_schema,
            table_schema: Arc::new(Schema::new(table_fields.to_vec())),
            options,
        };

        Ok(table)
    }

    /// Get object store ref
    pub fn object_store(&self) -> &Arc<dyn ObjectStore> {
        &self.object_store
    }
    /// Get path ref
    pub fn table_path(&self) -> &str {
        &self.table_path
    }
    /// Get options ref
    pub fn options(&self) -> &ListingOptions {
        &self.options
    }
}

#[async_trait]
impl TableProvider for ListingTable {
    fn as_any(&self) -> &dyn Any {
        self
    }

    fn schema(&self) -> SchemaRef {
        Arc::clone(&self.table_schema)
    }

    async fn scan(
        &self,
        projection: &Option<Vec<usize>>,
        filters: &[Expr],
        limit: Option<usize>,
    ) -> Result<Arc<dyn ExecutionPlan>> {
        let (partitioned_file_lists, statistics) =
            self.list_files_for_scan(filters, limit).await?;

        // if no files need to be read, return an `EmptyExec`
        if partitioned_file_lists.is_empty() {
            let schema = self.schema();
            let projected_schema = project_schema(&schema, projection.as_ref())?;
            return Ok(Arc::new(EmptyExec::new(false, projected_schema)));
        }

        // create the execution plan
        self.options
            .format
            .create_physical_plan(
                FileScanConfig {
                    object_store: Arc::clone(&self.object_store),
                    file_schema: Arc::clone(&self.file_schema),
                    file_groups: partitioned_file_lists,
                    statistics,
                    projection: projection.clone(),
                    limit,
                    table_partition_cols: self.options.table_partition_cols.clone(),
                },
                filters,
            )
            .await
    }

    fn supports_filter_pushdown(
        &self,
        filter: &Expr,
    ) -> Result<TableProviderFilterPushDown> {
        if expr_applicable_for_cols(&self.options.table_partition_cols, filter) {
            // if filter can be handled by partiton pruning, it is exact
            Ok(TableProviderFilterPushDown::Exact)
        } else {
            // otherwise, we still might be able to handle the filter with file
            // level mechanisms such as Parquet row group pruning.
            Ok(TableProviderFilterPushDown::Inexact)
        }
    }
}

impl ListingTable {
    /// Get the list of files for a scan as well as the file level statistics.
    /// The list is grouped to let the execution plan know how the files should
    /// be distributed to different threads / executors.
    async fn list_files_for_scan<'a>(
        &'a self,
        filters: &'a [Expr],
        limit: Option<usize>,
    ) -> Result<(Vec<Vec<PartitionedFile>>, Statistics)> {
        // list files (with partitions)
        let file_list = pruned_partition_list(
            self.object_store.as_ref(),
            &self.table_path,
            filters,
            &self.options.file_extension,
            &self.options.table_partition_cols,
        )
        .await?;

        // collect the statistics if required by the config
        let object_store = Arc::clone(&self.object_store);
        let files = file_list.then(move |part_file| {
            let object_store = object_store.clone();
            async move {
                let part_file = part_file?;
                let statistics = if self.options.collect_stat {
                    let object_reader = object_store
                        .file_reader(part_file.file_meta.sized_file.clone())?;
                    self.options.format.infer_stats(object_reader).await?
                } else {
                    Statistics::default()
                };
                Ok((part_file, statistics)) as Result<(PartitionedFile, Statistics)>
            }
        });

        let (files, statistics) =
            get_statistics_with_limit(files, self.schema(), limit).await?;

        Ok((
            split_files(files, self.options.target_partitions),
            statistics,
        ))
    }
}

#[cfg(test)]
mod tests {
<<<<<<< HEAD
    use arrow::datatypes::DataType;

    use crate::datasource::file_format::avro::DEFAULT_AVRO_EXTENSION;
    use crate::datasource::file_format::parquet::DEFAULT_PARQUET_EXTENSION;
=======
    use crate::datasource::file_format::avro::DEFAULT_AVRO_EXTENSION;
>>>>>>> a1a1815e
    use crate::{
        datasource::{
            file_format::{avro::AvroFormat, parquet::ParquetFormat},
            object_store::local::LocalFileSystem,
        },
        logical_plan::{col, lit},
        test::{columns, object_store::TestObjectStore},
    };
    use arrow::datatypes::DataType;

    use super::*;

    #[tokio::test]
    async fn read_single_file() -> Result<()> {
        let table = load_table("alltypes_plain.parquet").await?;
        let projection = None;
        let exec = table
            .scan(&projection, &[], None)
            .await
            .expect("Scan table");

        assert_eq!(exec.children().len(), 0);
        assert_eq!(exec.output_partitioning().partition_count(), 1);

        // test metadata
        assert_eq!(exec.statistics().num_rows, Some(8));
        assert_eq!(exec.statistics().total_byte_size, Some(671));

        Ok(())
    }

    #[tokio::test]
    async fn load_table_stats_by_default() -> Result<()> {
        let testdata = crate::test_util::parquet_test_data();
        let filename = format!("{}/{}", testdata, "alltypes_plain.parquet");
        let opt = ListingOptions::new(Arc::new(ParquetFormat::default()));
        let schema = opt
            .infer_schema(Arc::new(LocalFileSystem {}), &filename)
            .await?;
        let config = ListingTableConfig::new(Arc::new(LocalFileSystem {}), filename)
            .with_listing_options(opt)
            .with_schema(schema);
        let table = ListingTable::try_new(config)?;
        let exec = table.scan(&None, &[], None).await?;
        assert_eq!(exec.statistics().num_rows, Some(8));
        assert_eq!(exec.statistics().total_byte_size, Some(671));

        Ok(())
    }

    #[tokio::test]
    async fn read_empty_table() -> Result<()> {
        let path = String::from("table/p1=v1/file.avro");
        let store = TestObjectStore::new_arc(&[(&path, 100)]);

        let opt = ListingOptions {
            file_extension: DEFAULT_AVRO_EXTENSION.to_owned(),
            format: Arc::new(AvroFormat {}),
            table_partition_cols: vec![String::from("p1")],
            target_partitions: 4,
            collect_stat: true,
        };

        let file_schema =
            Arc::new(Schema::new(vec![Field::new("a", DataType::Boolean, false)]));
        let config = ListingTableConfig::new(store, "table/")
            .with_listing_options(opt)
            .with_schema(file_schema);
        let table = ListingTable::try_new(config)?;

        assert_eq!(
            columns(&table.schema()),
            vec!["a".to_owned(), "p1".to_owned()]
        );

        // this will filter out the only file in the store
        let filter = Expr::not_eq(col("p1"), lit("v1"));

        let scan = table
            .scan(&None, &[filter], None)
            .await
            .expect("Empty execution plan");

        assert!(scan.as_any().is::<EmptyExec>());
        assert_eq!(
            columns(&scan.schema()),
            vec!["a".to_owned(), "p1".to_owned()]
        );

        Ok(())
    }

    #[tokio::test]
    async fn test_assert_list_files_for_scan_grouping() -> Result<()> {
        // more expected partitions than files
        assert_list_files_for_scan_grouping(
            &[
                "bucket/key-prefix/file0",
                "bucket/key-prefix/file1",
                "bucket/key-prefix/file2",
                "bucket/key-prefix/file3",
                "bucket/key-prefix/file4",
            ],
            "bucket/key-prefix/",
            12,
            5,
        )
        .await?;

        // as many expected partitions as files
        assert_list_files_for_scan_grouping(
            &[
                "bucket/key-prefix/file0",
                "bucket/key-prefix/file1",
                "bucket/key-prefix/file2",
                "bucket/key-prefix/file3",
            ],
            "bucket/key-prefix/",
            4,
            4,
        )
        .await?;

        // more files as expected partitions
        assert_list_files_for_scan_grouping(
            &[
                "bucket/key-prefix/file0",
                "bucket/key-prefix/file1",
                "bucket/key-prefix/file2",
                "bucket/key-prefix/file3",
                "bucket/key-prefix/file4",
            ],
            "bucket/key-prefix/",
            2,
            2,
        )
        .await?;

        // no files => no groups
        assert_list_files_for_scan_grouping(&[], "bucket/key-prefix/", 2, 0).await?;

        // files that don't match the prefix
        assert_list_files_for_scan_grouping(
            &[
                "bucket/key-prefix/file0",
                "bucket/key-prefix/file1",
                "bucket/other-prefix/roguefile",
            ],
            "bucket/key-prefix/",
            10,
            2,
        )
        .await?;
        Ok(())
    }

    async fn load_table(name: &str) -> Result<Arc<dyn TableProvider>> {
        let testdata = crate::test_util::parquet_test_data();
        let filename = format!("{}/{}", testdata, name);
<<<<<<< HEAD
        let opt = ListingOptions {
            file_extension: DEFAULT_PARQUET_EXTENSION.to_owned(),
            format: Arc::new(ParquetFormat::default()),
            table_partition_cols: vec![],
            target_partitions: 2,
            collect_stat: true,
        };
        // here we resolve the schema locally
        let schema = opt
            .infer_schema(Arc::new(LocalFileSystem {}), &filename)
            .await
            .expect("Infer schema");
        let table =
            ListingTable::new(Arc::new(LocalFileSystem {}), filename, schema, opt);
=======
        let config = ListingTableConfig::new(Arc::new(LocalFileSystem {}), filename)
            .infer()
            .await?;
        let table = ListingTable::try_new(config)?;
>>>>>>> a1a1815e
        Ok(Arc::new(table))
    }

    /// Check that the files listed by the table match the specified `output_partitioning`
    /// when the object store contains `files`.
    async fn assert_list_files_for_scan_grouping(
        files: &[&str],
        table_prefix: &str,
        target_partitions: usize,
        output_partitioning: usize,
    ) -> Result<()> {
        let mock_store =
            TestObjectStore::new_arc(&files.iter().map(|f| (*f, 10)).collect::<Vec<_>>());

        let format = AvroFormat {};

        let opt = ListingOptions {
            file_extension: "".to_owned(),
            format: Arc::new(format),
            table_partition_cols: vec![],
            target_partitions,
            collect_stat: true,
        };

        let schema = Schema::new(vec![Field::new("a", DataType::Boolean, false)]);

        let config = ListingTableConfig::new(mock_store, table_prefix.to_owned())
            .with_listing_options(opt)
            .with_schema(Arc::new(schema));

        let table = ListingTable::try_new(config)?;

        let (file_list, _) = table.list_files_for_scan(&[], None).await?;

        assert_eq!(file_list.len(), output_partitioning);

        Ok(())
    }
}<|MERGE_RESOLUTION|>--- conflicted
+++ resolved
@@ -45,7 +45,7 @@
 
 use super::helpers::{expr_applicable_for_cols, pruned_partition_list, split_files};
 
-/// Configuration for creating a 'ListingTable'  
+/// Configuration for creating a 'ListingTable'
 pub struct ListingTableConfig {
     /// `ObjectStore` that contains the files for the `ListingTable`.
     pub object_store: Arc<dyn ObjectStore>,
@@ -394,14 +394,10 @@
 
 #[cfg(test)]
 mod tests {
-<<<<<<< HEAD
     use arrow::datatypes::DataType;
 
     use crate::datasource::file_format::avro::DEFAULT_AVRO_EXTENSION;
     use crate::datasource::file_format::parquet::DEFAULT_PARQUET_EXTENSION;
-=======
-    use crate::datasource::file_format::avro::DEFAULT_AVRO_EXTENSION;
->>>>>>> a1a1815e
     use crate::{
         datasource::{
             file_format::{avro::AvroFormat, parquet::ParquetFormat},
@@ -561,27 +557,10 @@
     async fn load_table(name: &str) -> Result<Arc<dyn TableProvider>> {
         let testdata = crate::test_util::parquet_test_data();
         let filename = format!("{}/{}", testdata, name);
-<<<<<<< HEAD
-        let opt = ListingOptions {
-            file_extension: DEFAULT_PARQUET_EXTENSION.to_owned(),
-            format: Arc::new(ParquetFormat::default()),
-            table_partition_cols: vec![],
-            target_partitions: 2,
-            collect_stat: true,
-        };
-        // here we resolve the schema locally
-        let schema = opt
-            .infer_schema(Arc::new(LocalFileSystem {}), &filename)
-            .await
-            .expect("Infer schema");
-        let table =
-            ListingTable::new(Arc::new(LocalFileSystem {}), filename, schema, opt);
-=======
         let config = ListingTableConfig::new(Arc::new(LocalFileSystem {}), filename)
             .infer()
             .await?;
         let table = ListingTable::try_new(config)?;
->>>>>>> a1a1815e
         Ok(Arc::new(table))
     }
 
