--- conflicted
+++ resolved
@@ -23,16 +23,9 @@
 use crate::error::Result;
 use crate::field_util::{FieldExt, SchemaExt};
 use crate::logical_plan::{LogicalPlan, LogicalPlanBuilder};
-<<<<<<< HEAD
 use crate::record_batch::RecordBatch;
 use arrow::array::*;
 use arrow::datatypes::*;
-=======
-use array::{Array, ArrayRef};
-use arrow::array::{self, DecimalBuilder, Int32Array};
-use arrow::datatypes::{DataType, Field, Schema};
-use arrow::record_batch::RecordBatch;
->>>>>>> e4a056f0
 use futures::{Future, FutureExt};
 use std::fs::File;
 use std::io::prelude::*;
@@ -191,17 +184,6 @@
     RecordBatch::try_new(schema, vec![arr]).unwrap()
 }
 
-<<<<<<< HEAD
-/// Return a new table provider containing all of the supported timestamp types
-pub fn table_with_timestamps() -> Arc<dyn TableProvider> {
-    let batch = make_timestamps();
-    let schema = batch.schema().clone();
-    let partitions = vec![vec![batch]];
-    Arc::new(MemTable::try_new(schema, partitions).unwrap())
-}
-
-=======
->>>>>>> e4a056f0
 /// Return a new table which provide this decimal column
 pub fn table_with_decimal() -> Arc<dyn TableProvider> {
     let batch_decimal = make_decimal();
@@ -223,90 +205,6 @@
     RecordBatch::try_new(Arc::new(schema), vec![Arc::new(array)]).unwrap()
 }
 
-<<<<<<< HEAD
-/// Return  record batch with all of the supported timestamp types
-/// values
-///
-/// Columns are named:
-/// "nanos" --> TimestampNanosecondArray
-/// "micros" --> TimestampMicrosecondArray
-/// "millis" --> TimestampMillisecondArray
-/// "secs" --> TimestampSecondArray
-/// "names" --> StringArray
-pub fn make_timestamps() -> RecordBatch {
-    let ts_strings = vec![
-        Some("2018-11-13T17:11:10.011375885995"),
-        Some("2011-12-13T11:13:10.12345"),
-        None,
-        Some("2021-1-1T05:11:10.432"),
-    ];
-
-    let ts_nanos = ts_strings
-        .into_iter()
-        .map(|t| {
-            t.map(|t| {
-                t.parse::<chrono::NaiveDateTime>()
-                    .unwrap()
-                    .timestamp_nanos()
-            })
-        })
-        .collect::<Vec<_>>();
-
-    let ts_micros = ts_nanos
-        .iter()
-        .map(|t| t.as_ref().map(|ts_nanos| ts_nanos / 1000))
-        .collect::<Vec<_>>();
-
-    let ts_millis = ts_nanos
-        .iter()
-        .map(|t| t.as_ref().map(|ts_nanos| ts_nanos / 1000000))
-        .collect::<Vec<_>>();
-
-    let ts_secs = ts_nanos
-        .iter()
-        .map(|t| t.as_ref().map(|ts_nanos| ts_nanos / 1000000000))
-        .collect::<Vec<_>>();
-
-    let names = ts_nanos
-        .iter()
-        .enumerate()
-        .map(|(i, _)| format!("Row {}", i));
-
-    let arr_names = Utf8Array::<i32>::from_trusted_len_values_iter(names);
-
-    let arr_nanos =
-        Int64Array::from(ts_nanos).to(DataType::Timestamp(TimeUnit::Nanosecond, None));
-    let arr_micros =
-        Int64Array::from(ts_micros).to(DataType::Timestamp(TimeUnit::Microsecond, None));
-    let arr_millis =
-        Int64Array::from(ts_millis).to(DataType::Timestamp(TimeUnit::Millisecond, None));
-    let arr_secs =
-        Int64Array::from(ts_secs).to(DataType::Timestamp(TimeUnit::Second, None));
-
-    let schema = Schema::new(vec![
-        Field::new("nanos", arr_nanos.data_type().clone(), true),
-        Field::new("micros", arr_micros.data_type().clone(), true),
-        Field::new("millis", arr_millis.data_type().clone(), true),
-        Field::new("secs", arr_secs.data_type().clone(), true),
-        Field::new("name", arr_names.data_type().clone(), true),
-    ]);
-    let schema = Arc::new(schema);
-
-    RecordBatch::try_new(
-        schema,
-        vec![
-            Arc::new(arr_nanos),
-            Arc::new(arr_micros),
-            Arc::new(arr_millis),
-            Arc::new(arr_secs),
-            Arc::new(arr_names),
-        ],
-    )
-    .unwrap()
-}
-
-=======
->>>>>>> e4a056f0
 /// Asserts that given future is pending.
 pub fn assert_is_pending<'a, T>(fut: &mut Pin<Box<dyn Future<Output = T> + Send + 'a>>) {
     let waker = futures::task::noop_waker();
