--- conflicted
+++ resolved
@@ -28,23 +28,15 @@
 use std::cmp::Ordering;
 use std::convert::{From, TryFrom};
 use std::fmt;
-<<<<<<< HEAD
-use std::hash::Hash;
+use std::hash::{Hash, Hasher};
 use std::str::FromStr;
-=======
-use std::hash::{Hash, Hasher};
->>>>>>> 6f7b2d25
 
 /// The frame-spec determines which output rows are read by an aggregate window function.
 ///
 /// The ending frame boundary can be omitted (if the BETWEEN and AND keywords that surround the
 /// starting frame boundary are also omitted), in which case the ending frame boundary defaults to
 /// CURRENT ROW.
-<<<<<<< HEAD
 #[derive(Debug, Clone, Copy, PartialEq, Eq, PartialOrd, Ord, Hash)]
-=======
-#[derive(Debug, Clone, Copy, PartialEq, Eq, PartialOrd, Hash)]
->>>>>>> 6f7b2d25
 pub struct WindowFrame {
     /// A frame type - either ROWS, RANGE or GROUPS
     pub units: WindowFrameUnits,
@@ -179,12 +171,6 @@
     }
 }
 
-impl Hash for WindowFrameBound {
-    fn hash<H: std::hash::Hasher>(&self, state: &mut H) {
-        let rank = self.get_rank();
-        rank.hash(state)
-    }
-}
 
 impl fmt::Display for WindowFrameBound {
     fn fmt(&self, f: &mut fmt::Formatter) -> fmt::Result {
@@ -243,11 +229,7 @@
 
 /// There are three frame types: ROWS, GROUPS, and RANGE. The frame type determines how the
 /// starting and ending boundaries of the frame are measured.
-<<<<<<< HEAD
 #[derive(Debug, Clone, Copy, PartialEq, Eq, PartialOrd, Ord, Hash)]
-=======
-#[derive(Debug, Clone, Copy, PartialEq, Eq, PartialOrd, Hash)]
->>>>>>> 6f7b2d25
 pub enum WindowFrameUnits {
     /// The ROWS frame type means that the starting and ending boundaries for the frame are
     /// determined by counting individual rows relative to the current row.
