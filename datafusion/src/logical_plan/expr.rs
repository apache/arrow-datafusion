// Licensed to the Apache Software Foundation (ASF) under one
// or more contributor license agreements.  See the NOTICE file
// distributed with this work for additional information
// regarding copyright ownership.  The ASF licenses this file
// to you under the Apache License, Version 2.0 (the
// "License"); you may not use this file except in compliance
// with the License.  You may obtain a copy of the License at
//
//   http://www.apache.org/licenses/LICENSE-2.0
//
// Unless required by applicable law or agreed to in writing,
// software distributed under the License is distributed on an
// "AS IS" BASIS, WITHOUT WARRANTIES OR CONDITIONS OF ANY
// KIND, either express or implied.  See the License for the
// specific language governing permissions and limitations
// under the License.

//! This module provides an `Expr` enum for representing expressions
//! such as `col = 5` or `SUM(col)`. See examples on the [`Expr`] struct.

pub use super::Operator;
use crate::error::{DataFusionError, Result};
use crate::logical_plan::{window_frames, DFField, DFSchema, LogicalPlan};
use crate::physical_plan::{
    aggregates, expressions::binary_operator_data_type, functions, udf::ScalarUDF,
    window_functions,
};
use crate::{physical_plan::udaf::AggregateUDF, scalar::ScalarValue};
use aggregates::{AccumulatorFunctionImplementation, StateTypeFunction};
use arrow::{compute::can_cast_types, datatypes::DataType};
use functions::{ReturnTypeFunction, ScalarFunctionImplementation, Signature};
use std::collections::{HashMap, HashSet};
use std::fmt;
use std::sync::Arc;

/// A named reference to a qualified field in a schema.
#[derive(Debug, Clone, PartialEq, Eq, Hash)]
pub struct Column {
    /// relation/table name.
    pub relation: Option<String>,
    /// field/column name.
    pub name: String,
}

impl Column {
    /// Create Column from unqualified name.
    pub fn from_name(name: impl Into<String>) -> Self {
        Self {
            relation: None,
            name: name.into(),
        }
    }

    /// Deserialize a fully qualified name string into a column
    pub fn from_qualified_name(flat_name: &str) -> Self {
        use sqlparser::tokenizer::Token;

        let dialect = sqlparser::dialect::GenericDialect {};
        let mut tokenizer = sqlparser::tokenizer::Tokenizer::new(&dialect, flat_name);
        if let Ok(tokens) = tokenizer.tokenize() {
            if let [Token::Word(relation), Token::Period, Token::Word(name)] =
                tokens.as_slice()
            {
                return Column {
                    relation: Some(relation.value.clone()),
                    name: name.value.clone(),
                };
            }
        }
        // any expression that's not in the form of `foo.bar` will be treated as unqualified column
        // name
        Column {
            relation: None,
            name: String::from(flat_name),
        }
    }

    /// Serialize column into a flat name string
    pub fn flat_name(&self) -> String {
        match &self.relation {
            Some(r) => format!("{}.{}", r, self.name),
            None => self.name.clone(),
        }
    }

<<<<<<< HEAD
    /// Normalize Column with qualifier based on provided dataframe schemas.
    pub fn normalize(self, plan: &LogicalPlan) -> Result<Self> {
=======
    /// Normalizes `self` if is unqualified (has no relation name)
    /// with an explicit qualifier from the first matching input
    /// schemas.
    ///
    /// For example, `foo` will be normalized to `t.foo` if there is a
    /// column named `foo` in a relation named `t` found in `schemas`
    pub fn normalize(self, schemas: &[&DFSchemaRef]) -> Result<Self> {
>>>>>>> d97fc914
        if self.relation.is_some() {
            return Ok(self);
        }

        let schemas = plan.all_schemas();
        let using_columns = plan.using_columns()?;

        for schema in &schemas {
            let fields = schema.fields_with_unqualified_name(&self.name);
            match fields.len() {
                0 => continue,
                1 => {
                    return Ok(fields[0].qualified_column());
                }
                _ => {
                    for using_col in &using_columns {
                        let all_matched = fields
                            .iter()
                            .all(|f| using_col.contains(&f.qualified_column()));
                        // All matched fields belong to the same using column set, use the first
                        // qualifer
                        if all_matched {
                            return Ok(fields[0].qualified_column());
                        }
                    }
                }
            }
        }

        Err(DataFusionError::Plan(format!(
            "Column {} not found in provided schemas",
            self
        )))
    }
}

impl From<&str> for Column {
    fn from(c: &str) -> Self {
        Self::from_qualified_name(c)
    }
}

impl fmt::Display for Column {
    fn fmt(&self, f: &mut fmt::Formatter<'_>) -> fmt::Result {
        match &self.relation {
            Some(r) => write!(f, "#{}.{}", r, self.name),
            None => write!(f, "#{}", self.name),
        }
    }
}

/// `Expr` is a central struct of DataFusion's query API, and
/// represent logical expressions such as `A + 1`, or `CAST(c1 AS
/// int)`.
///
/// An `Expr` can compute its [DataType](arrow::datatypes::DataType)
/// and nullability, and has functions for building up complex
/// expressions.
///
/// # Examples
///
/// ## Create an expression `c1` referring to column named "c1"
/// ```
/// # use datafusion::logical_plan::*;
/// let expr = col("c1");
/// assert_eq!(expr, Expr::Column(Column::from_name("c1")));
/// ```
///
/// ## Create the expression `c1 + c2` to add columns "c1" and "c2" together
/// ```
/// # use datafusion::logical_plan::*;
/// let expr = col("c1") + col("c2");
///
/// assert!(matches!(expr, Expr::BinaryExpr { ..} ));
/// if let Expr::BinaryExpr { left, right, op } = expr {
///   assert_eq!(*left, col("c1"));
///   assert_eq!(*right, col("c2"));
///   assert_eq!(op, Operator::Plus);
/// }
/// ```
///
/// ## Create expression `c1 = 42` to compare the value in coumn "c1" to the literal value `42`
/// ```
/// # use datafusion::logical_plan::*;
/// # use datafusion::scalar::*;
/// let expr = col("c1").eq(lit(42));
///
/// assert!(matches!(expr, Expr::BinaryExpr { ..} ));
/// if let Expr::BinaryExpr { left, right, op } = expr {
///   assert_eq!(*left, col("c1"));
///   let scalar = ScalarValue::Int32(Some(42));
///   assert_eq!(*right, Expr::Literal(scalar));
///   assert_eq!(op, Operator::Eq);
/// }
/// ```
#[derive(Clone, PartialEq)]
pub enum Expr {
    /// An expression with a specific name.
    Alias(Box<Expr>, String),
    /// A named reference to a qualified filed in a schema.
    Column(Column),
    /// A named reference to a variable in a registry.
    ScalarVariable(Vec<String>),
    /// A constant value.
    Literal(ScalarValue),
    /// A binary expression such as "age > 21"
    BinaryExpr {
        /// Left-hand side of the expression
        left: Box<Expr>,
        /// The comparison operator
        op: Operator,
        /// Right-hand side of the expression
        right: Box<Expr>,
    },
    /// Negation of an expression. The expression's type must be a boolean to make sense.
    Not(Box<Expr>),
    /// Whether an expression is not Null. This expression is never null.
    IsNotNull(Box<Expr>),
    /// Whether an expression is Null. This expression is never null.
    IsNull(Box<Expr>),
    /// arithmetic negation of an expression, the operand must be of a signed numeric data type
    Negative(Box<Expr>),
    /// Whether an expression is between a given range.
    Between {
        /// The value to compare
        expr: Box<Expr>,
        /// Whether the expression is negated
        negated: bool,
        /// The low end of the range
        low: Box<Expr>,
        /// The high end of the range
        high: Box<Expr>,
    },
    /// The CASE expression is similar to a series of nested if/else and there are two forms that
    /// can be used. The first form consists of a series of boolean "when" expressions with
    /// corresponding "then" expressions, and an optional "else" expression.
    ///
    /// CASE WHEN condition THEN result
    ///      [WHEN ...]
    ///      [ELSE result]
    /// END
    ///
    /// The second form uses a base expression and then a series of "when" clauses that match on a
    /// literal value.
    ///
    /// CASE expression
    ///     WHEN value THEN result
    ///     [WHEN ...]
    ///     [ELSE result]
    /// END
    Case {
        /// Optional base expression that can be compared to literal values in the "when" expressions
        expr: Option<Box<Expr>>,
        /// One or more when/then expressions
        when_then_expr: Vec<(Box<Expr>, Box<Expr>)>,
        /// Optional "else" expression
        else_expr: Option<Box<Expr>>,
    },
    /// Casts the expression to a given type and will return a runtime error if the expression cannot be cast.
    /// This expression is guaranteed to have a fixed type.
    Cast {
        /// The expression being cast
        expr: Box<Expr>,
        /// The `DataType` the expression will yield
        data_type: DataType,
    },
    /// Casts the expression to a given type and will return a null value if the expression cannot be cast.
    /// This expression is guaranteed to have a fixed type.
    TryCast {
        /// The expression being cast
        expr: Box<Expr>,
        /// The `DataType` the expression will yield
        data_type: DataType,
    },
    /// A sort expression, that can be used to sort values.
    Sort {
        /// The expression to sort on
        expr: Box<Expr>,
        /// The direction of the sort
        asc: bool,
        /// Whether to put Nulls before all other data values
        nulls_first: bool,
    },
    /// Represents the call of a built-in scalar function with a set of arguments.
    ScalarFunction {
        /// The function
        fun: functions::BuiltinScalarFunction,
        /// List of expressions to feed to the functions as arguments
        args: Vec<Expr>,
    },
    /// Represents the call of a user-defined scalar function with arguments.
    ScalarUDF {
        /// The function
        fun: Arc<ScalarUDF>,
        /// List of expressions to feed to the functions as arguments
        args: Vec<Expr>,
    },
    /// Represents the call of an aggregate built-in function with arguments.
    AggregateFunction {
        /// Name of the function
        fun: aggregates::AggregateFunction,
        /// List of expressions to feed to the functions as arguments
        args: Vec<Expr>,
        /// Whether this is a DISTINCT aggregation or not
        distinct: bool,
    },
    /// Represents the call of a window function with arguments.
    WindowFunction {
        /// Name of the function
        fun: window_functions::WindowFunction,
        /// List of expressions to feed to the functions as arguments
        args: Vec<Expr>,
        /// List of partition by expressions
        partition_by: Vec<Expr>,
        /// List of order by expressions
        order_by: Vec<Expr>,
        /// Window frame
        window_frame: Option<window_frames::WindowFrame>,
    },
    /// aggregate function
    AggregateUDF {
        /// The function
        fun: Arc<AggregateUDF>,
        /// List of expressions to feed to the functions as arguments
        args: Vec<Expr>,
    },
    /// Returns whether the list contains the expr value.
    InList {
        /// The expression to compare
        expr: Box<Expr>,
        /// A list of values to compare against
        list: Vec<Expr>,
        /// Whether the expression is negated
        negated: bool,
    },
    /// Represents a reference to all fields in a schema.
    Wildcard,
}

impl Expr {
    /// Returns the [arrow::datatypes::DataType] of the expression based on [arrow::datatypes::Schema].
    ///
    /// # Errors
    ///
    /// This function errors when it is not possible to compute its [arrow::datatypes::DataType].
    /// This happens when e.g. the expression refers to a column that does not exist in the schema, or when
    /// the expression is incorrectly typed (e.g. `[utf8] + [bool]`).
    pub fn get_type(&self, schema: &DFSchema) -> Result<DataType> {
        match self {
            Expr::Alias(expr, _) => expr.get_type(schema),
            Expr::Column(c) => Ok(schema.field_from_column(c)?.data_type().clone()),
            Expr::ScalarVariable(_) => Ok(DataType::Utf8),
            Expr::Literal(l) => Ok(l.get_datatype()),
            Expr::Case { when_then_expr, .. } => when_then_expr[0].1.get_type(schema),
            Expr::Cast { data_type, .. } => Ok(data_type.clone()),
            Expr::TryCast { data_type, .. } => Ok(data_type.clone()),
            Expr::ScalarUDF { fun, args } => {
                let data_types = args
                    .iter()
                    .map(|e| e.get_type(schema))
                    .collect::<Result<Vec<_>>>()?;
                Ok((fun.return_type)(&data_types)?.as_ref().clone())
            }
            Expr::ScalarFunction { fun, args } => {
                let data_types = args
                    .iter()
                    .map(|e| e.get_type(schema))
                    .collect::<Result<Vec<_>>>()?;
                functions::return_type(fun, &data_types)
            }
            Expr::WindowFunction { fun, args, .. } => {
                let data_types = args
                    .iter()
                    .map(|e| e.get_type(schema))
                    .collect::<Result<Vec<_>>>()?;
                window_functions::return_type(fun, &data_types)
            }
            Expr::AggregateFunction { fun, args, .. } => {
                let data_types = args
                    .iter()
                    .map(|e| e.get_type(schema))
                    .collect::<Result<Vec<_>>>()?;
                aggregates::return_type(fun, &data_types)
            }
            Expr::AggregateUDF { fun, args, .. } => {
                let data_types = args
                    .iter()
                    .map(|e| e.get_type(schema))
                    .collect::<Result<Vec<_>>>()?;
                Ok((fun.return_type)(&data_types)?.as_ref().clone())
            }
            Expr::Not(_) => Ok(DataType::Boolean),
            Expr::Negative(expr) => expr.get_type(schema),
            Expr::IsNull(_) => Ok(DataType::Boolean),
            Expr::IsNotNull(_) => Ok(DataType::Boolean),
            Expr::BinaryExpr {
                ref left,
                ref right,
                ref op,
            } => binary_operator_data_type(
                &left.get_type(schema)?,
                op,
                &right.get_type(schema)?,
            ),
            Expr::Sort { ref expr, .. } => expr.get_type(schema),
            Expr::Between { .. } => Ok(DataType::Boolean),
            Expr::InList { .. } => Ok(DataType::Boolean),
            Expr::Wildcard => Err(DataFusionError::Internal(
                "Wildcard expressions are not valid in a logical query plan".to_owned(),
            )),
        }
    }

    /// Returns the nullability of the expression based on [arrow::datatypes::Schema].
    ///
    /// # Errors
    ///
    /// This function errors when it is not possible to compute its nullability.
    /// This happens when the expression refers to a column that does not exist in the schema.
    pub fn nullable(&self, input_schema: &DFSchema) -> Result<bool> {
        match self {
            Expr::Alias(expr, _) => expr.nullable(input_schema),
            Expr::Column(c) => Ok(input_schema.field_from_column(c)?.is_nullable()),
            Expr::Literal(value) => Ok(value.is_null()),
            Expr::ScalarVariable(_) => Ok(true),
            Expr::Case {
                when_then_expr,
                else_expr,
                ..
            } => {
                // this expression is nullable if any of the input expressions are nullable
                let then_nullable = when_then_expr
                    .iter()
                    .map(|(_, t)| t.nullable(input_schema))
                    .collect::<Result<Vec<_>>>()?;
                if then_nullable.contains(&true) {
                    Ok(true)
                } else if let Some(e) = else_expr {
                    e.nullable(input_schema)
                } else {
                    Ok(false)
                }
            }
            Expr::Cast { expr, .. } => expr.nullable(input_schema),
            Expr::TryCast { .. } => Ok(true),
            Expr::ScalarFunction { .. } => Ok(true),
            Expr::ScalarUDF { .. } => Ok(true),
            Expr::WindowFunction { .. } => Ok(true),
            Expr::AggregateFunction { .. } => Ok(true),
            Expr::AggregateUDF { .. } => Ok(true),
            Expr::Not(expr) => expr.nullable(input_schema),
            Expr::Negative(expr) => expr.nullable(input_schema),
            Expr::IsNull(_) => Ok(false),
            Expr::IsNotNull(_) => Ok(false),
            Expr::BinaryExpr {
                ref left,
                ref right,
                ..
            } => Ok(left.nullable(input_schema)? || right.nullable(input_schema)?),
            Expr::Sort { ref expr, .. } => expr.nullable(input_schema),
            Expr::Between { ref expr, .. } => expr.nullable(input_schema),
            Expr::InList { ref expr, .. } => expr.nullable(input_schema),
            Expr::Wildcard => Err(DataFusionError::Internal(
                "Wildcard expressions are not valid in a logical query plan".to_owned(),
            )),
        }
    }

    /// Returns the name of this expression based on [crate::logical_plan::DFSchema].
    ///
    /// This represents how a column with this expression is named when no alias is chosen
    pub fn name(&self, input_schema: &DFSchema) -> Result<String> {
        create_name(self, input_schema)
    }

    /// Returns a [arrow::datatypes::Field] compatible with this expression.
    pub fn to_field(&self, input_schema: &DFSchema) -> Result<DFField> {
        match self {
            Expr::Column(c) => Ok(DFField::new(
                c.relation.as_deref(),
                &c.name,
                self.get_type(input_schema)?,
                self.nullable(input_schema)?,
            )),
            _ => Ok(DFField::new(
                None,
                &self.name(input_schema)?,
                self.get_type(input_schema)?,
                self.nullable(input_schema)?,
            )),
        }
    }

    /// Wraps this expression in a cast to a target [arrow::datatypes::DataType].
    ///
    /// # Errors
    ///
    /// This function errors when it is impossible to cast the
    /// expression to the target [arrow::datatypes::DataType].
    pub fn cast_to(self, cast_to_type: &DataType, schema: &DFSchema) -> Result<Expr> {
        let this_type = self.get_type(schema)?;
        if this_type == *cast_to_type {
            Ok(self)
        } else if can_cast_types(&this_type, cast_to_type) {
            Ok(Expr::Cast {
                expr: Box::new(self),
                data_type: cast_to_type.clone(),
            })
        } else {
            Err(DataFusionError::Plan(format!(
                "Cannot automatically convert {:?} to {:?}",
                this_type, cast_to_type
            )))
        }
    }

    /// Return `self == other`
    pub fn eq(self, other: Expr) -> Expr {
        binary_expr(self, Operator::Eq, other)
    }

    /// Return `self != other`
    pub fn not_eq(self, other: Expr) -> Expr {
        binary_expr(self, Operator::NotEq, other)
    }

    /// Return `self > other`
    pub fn gt(self, other: Expr) -> Expr {
        binary_expr(self, Operator::Gt, other)
    }

    /// Return `self >= other`
    pub fn gt_eq(self, other: Expr) -> Expr {
        binary_expr(self, Operator::GtEq, other)
    }

    /// Return `self < other`
    pub fn lt(self, other: Expr) -> Expr {
        binary_expr(self, Operator::Lt, other)
    }

    /// Return `self <= other`
    pub fn lt_eq(self, other: Expr) -> Expr {
        binary_expr(self, Operator::LtEq, other)
    }

    /// Return `self && other`
    pub fn and(self, other: Expr) -> Expr {
        binary_expr(self, Operator::And, other)
    }

    /// Return `self || other`
    pub fn or(self, other: Expr) -> Expr {
        binary_expr(self, Operator::Or, other)
    }

    /// Return `!self`
    #[allow(clippy::should_implement_trait)]
    pub fn not(self) -> Expr {
        Expr::Not(Box::new(self))
    }

    /// Calculate the modulus of two expressions.
    /// Return `self % other`
    pub fn modulus(self, other: Expr) -> Expr {
        binary_expr(self, Operator::Modulus, other)
    }

    /// Return `self LIKE other`
    pub fn like(self, other: Expr) -> Expr {
        binary_expr(self, Operator::Like, other)
    }

    /// Return `self NOT LIKE other`
    pub fn not_like(self, other: Expr) -> Expr {
        binary_expr(self, Operator::NotLike, other)
    }

    /// Return `self AS name` alias expression
    pub fn alias(self, name: &str) -> Expr {
        Expr::Alias(Box::new(self), name.to_owned())
    }

    /// Return `self IN <list>` if `negated` is false, otherwise
    /// return `self NOT IN <list>`.a
    pub fn in_list(self, list: Vec<Expr>, negated: bool) -> Expr {
        Expr::InList {
            expr: Box::new(self),
            list,
            negated,
        }
    }

    /// Return `IsNull(Box(self))
    #[allow(clippy::wrong_self_convention)]
    pub fn is_null(self) -> Expr {
        Expr::IsNull(Box::new(self))
    }

    /// Return `IsNotNull(Box(self))
    #[allow(clippy::wrong_self_convention)]
    pub fn is_not_null(self) -> Expr {
        Expr::IsNotNull(Box::new(self))
    }

    /// Create a sort expression from an existing expression.
    ///
    /// ```
    /// # use datafusion::logical_plan::col;
    /// let sort_expr = col("foo").sort(true, true); // SORT ASC NULLS_FIRST
    /// ```
    pub fn sort(self, asc: bool, nulls_first: bool) -> Expr {
        Expr::Sort {
            expr: Box::new(self),
            asc,
            nulls_first,
        }
    }

    /// Performs a depth first walk of an expression and
    /// its children, calling [`ExpressionVisitor::pre_visit`] and
    /// `visitor.post_visit`.
    ///
    /// Implements the [visitor pattern](https://en.wikipedia.org/wiki/Visitor_pattern) to
    /// separate expression algorithms from the structure of the
    /// `Expr` tree and make it easier to add new types of expressions
    /// and algorithms that walk the tree.
    ///
    /// For an expression tree such as
    /// ```text
    /// BinaryExpr (GT)
    ///    left: Column("foo")
    ///    right: Column("bar")
    /// ```
    ///
    /// The nodes are visited using the following order
    /// ```text
    /// pre_visit(BinaryExpr(GT))
    /// pre_visit(Column("foo"))
    /// pre_visit(Column("bar"))
    /// post_visit(Column("bar"))
    /// post_visit(Column("bar"))
    /// post_visit(BinaryExpr(GT))
    /// ```
    ///
    /// If an Err result is returned, recursion is stopped immediately
    ///
    /// If `Recursion::Stop` is returned on a call to pre_visit, no
    /// children of that expression are visited, nor is post_visit
    /// called on that expression
    ///
    pub fn accept<V: ExpressionVisitor>(&self, visitor: V) -> Result<V> {
        let visitor = match visitor.pre_visit(self)? {
            Recursion::Continue(visitor) => visitor,
            // If the recursion should stop, do not visit children
            Recursion::Stop(visitor) => return Ok(visitor),
        };

        // recurse (and cover all expression types)
        let visitor = match self {
            Expr::Alias(expr, _) => expr.accept(visitor),
            Expr::Column(_) => Ok(visitor),
            Expr::ScalarVariable(..) => Ok(visitor),
            Expr::Literal(..) => Ok(visitor),
            Expr::BinaryExpr { left, right, .. } => {
                let visitor = left.accept(visitor)?;
                right.accept(visitor)
            }
            Expr::Not(expr) => expr.accept(visitor),
            Expr::IsNotNull(expr) => expr.accept(visitor),
            Expr::IsNull(expr) => expr.accept(visitor),
            Expr::Negative(expr) => expr.accept(visitor),
            Expr::Between {
                expr, low, high, ..
            } => {
                let visitor = expr.accept(visitor)?;
                let visitor = low.accept(visitor)?;
                high.accept(visitor)
            }
            Expr::Case {
                expr,
                when_then_expr,
                else_expr,
            } => {
                let visitor = if let Some(expr) = expr.as_ref() {
                    expr.accept(visitor)
                } else {
                    Ok(visitor)
                }?;
                let visitor = when_then_expr.iter().try_fold(
                    visitor,
                    |visitor, (when, then)| {
                        let visitor = when.accept(visitor)?;
                        then.accept(visitor)
                    },
                )?;
                if let Some(else_expr) = else_expr.as_ref() {
                    else_expr.accept(visitor)
                } else {
                    Ok(visitor)
                }
            }
            Expr::Cast { expr, .. } => expr.accept(visitor),
            Expr::TryCast { expr, .. } => expr.accept(visitor),
            Expr::Sort { expr, .. } => expr.accept(visitor),
            Expr::ScalarFunction { args, .. } => args
                .iter()
                .try_fold(visitor, |visitor, arg| arg.accept(visitor)),
            Expr::ScalarUDF { args, .. } => args
                .iter()
                .try_fold(visitor, |visitor, arg| arg.accept(visitor)),
            Expr::WindowFunction {
                args,
                partition_by,
                order_by,
                ..
            } => {
                let visitor = args
                    .iter()
                    .try_fold(visitor, |visitor, arg| arg.accept(visitor))?;
                let visitor = partition_by
                    .iter()
                    .try_fold(visitor, |visitor, arg| arg.accept(visitor))?;
                let visitor = order_by
                    .iter()
                    .try_fold(visitor, |visitor, arg| arg.accept(visitor))?;
                Ok(visitor)
            }
            Expr::AggregateFunction { args, .. } => args
                .iter()
                .try_fold(visitor, |visitor, arg| arg.accept(visitor)),
            Expr::AggregateUDF { args, .. } => args
                .iter()
                .try_fold(visitor, |visitor, arg| arg.accept(visitor)),
            Expr::InList { expr, list, .. } => {
                let visitor = expr.accept(visitor)?;
                list.iter()
                    .try_fold(visitor, |visitor, arg| arg.accept(visitor))
            }
            Expr::Wildcard => Ok(visitor),
        }?;

        visitor.post_visit(self)
    }

    /// Performs a depth first walk of an expression and its children
    /// to rewrite an expression, consuming `self` producing a new
    /// [`Expr`].
    ///
    /// Implements a modified version of the [visitor
    /// pattern](https://en.wikipedia.org/wiki/Visitor_pattern) to
    /// separate algorithms from the structure of the `Expr` tree and
    /// make it easier to write new, efficient expression
    /// transformation algorithms.
    ///
    /// For an expression tree such as
    /// ```text
    /// BinaryExpr (GT)
    ///    left: Column("foo")
    ///    right: Column("bar")
    /// ```
    ///
    /// The nodes are visited using the following order
    /// ```text
    /// pre_visit(BinaryExpr(GT))
    /// pre_visit(Column("foo"))
    /// mutatate(Column("foo"))
    /// pre_visit(Column("bar"))
    /// mutate(Column("bar"))
    /// mutate(BinaryExpr(GT))
    /// ```
    ///
    /// If an Err result is returned, recursion is stopped immediately
    ///
    /// If [`false`] is returned on a call to pre_visit, no
    /// children of that expression are visited, nor is mutate
    /// called on that expression
    ///
    pub fn rewrite<R>(self, rewriter: &mut R) -> Result<Self>
    where
        R: ExprRewriter,
    {
        if !rewriter.pre_visit(&self)? {
            return Ok(self);
        };

        // recurse into all sub expressions(and cover all expression types)
        let expr = match self {
            Expr::Alias(expr, name) => Expr::Alias(rewrite_boxed(expr, rewriter)?, name),
            Expr::Column(_) => self.clone(),
            Expr::ScalarVariable(names) => Expr::ScalarVariable(names),
            Expr::Literal(value) => Expr::Literal(value),
            Expr::BinaryExpr { left, op, right } => Expr::BinaryExpr {
                left: rewrite_boxed(left, rewriter)?,
                op,
                right: rewrite_boxed(right, rewriter)?,
            },
            Expr::Not(expr) => Expr::Not(rewrite_boxed(expr, rewriter)?),
            Expr::IsNotNull(expr) => Expr::IsNotNull(rewrite_boxed(expr, rewriter)?),
            Expr::IsNull(expr) => Expr::IsNull(rewrite_boxed(expr, rewriter)?),
            Expr::Negative(expr) => Expr::Negative(rewrite_boxed(expr, rewriter)?),
            Expr::Between {
                expr,
                low,
                high,
                negated,
            } => Expr::Between {
                expr: rewrite_boxed(expr, rewriter)?,
                low: rewrite_boxed(low, rewriter)?,
                high: rewrite_boxed(high, rewriter)?,
                negated,
            },
            Expr::Case {
                expr,
                when_then_expr,
                else_expr,
            } => {
                let expr = rewrite_option_box(expr, rewriter)?;
                let when_then_expr = when_then_expr
                    .into_iter()
                    .map(|(when, then)| {
                        Ok((
                            rewrite_boxed(when, rewriter)?,
                            rewrite_boxed(then, rewriter)?,
                        ))
                    })
                    .collect::<Result<Vec<_>>>()?;

                let else_expr = rewrite_option_box(else_expr, rewriter)?;

                Expr::Case {
                    expr,
                    when_then_expr,
                    else_expr,
                }
            }
            Expr::Cast { expr, data_type } => Expr::Cast {
                expr: rewrite_boxed(expr, rewriter)?,
                data_type,
            },
            Expr::TryCast { expr, data_type } => Expr::TryCast {
                expr: rewrite_boxed(expr, rewriter)?,
                data_type,
            },
            Expr::Sort {
                expr,
                asc,
                nulls_first,
            } => Expr::Sort {
                expr: rewrite_boxed(expr, rewriter)?,
                asc,
                nulls_first,
            },
            Expr::ScalarFunction { args, fun } => Expr::ScalarFunction {
                args: rewrite_vec(args, rewriter)?,
                fun,
            },
            Expr::ScalarUDF { args, fun } => Expr::ScalarUDF {
                args: rewrite_vec(args, rewriter)?,
                fun,
            },
            Expr::WindowFunction {
                args,
                fun,
                partition_by,
                order_by,
                window_frame,
            } => Expr::WindowFunction {
                args: rewrite_vec(args, rewriter)?,
                fun,
                partition_by: rewrite_vec(partition_by, rewriter)?,
                order_by: rewrite_vec(order_by, rewriter)?,
                window_frame,
            },
            Expr::AggregateFunction {
                args,
                fun,
                distinct,
            } => Expr::AggregateFunction {
                args: rewrite_vec(args, rewriter)?,
                fun,
                distinct,
            },
            Expr::AggregateUDF { args, fun } => Expr::AggregateUDF {
                args: rewrite_vec(args, rewriter)?,
                fun,
            },
            Expr::InList {
                expr,
                list,
                negated,
            } => Expr::InList {
                expr: rewrite_boxed(expr, rewriter)?,
                list,
                negated,
            },
            Expr::Wildcard => Expr::Wildcard,
        };

        // now rewrite this expression itself
        rewriter.mutate(expr)
    }
}

#[allow(clippy::boxed_local)]
fn rewrite_boxed<R>(boxed_expr: Box<Expr>, rewriter: &mut R) -> Result<Box<Expr>>
where
    R: ExprRewriter,
{
    // TODO: It might be possible to avoid an allocation (the
    // Box::new) below by reusing the box.
    let expr: Expr = *boxed_expr;
    let rewritten_expr = expr.rewrite(rewriter)?;
    Ok(Box::new(rewritten_expr))
}

fn rewrite_option_box<R>(
    option_box: Option<Box<Expr>>,
    rewriter: &mut R,
) -> Result<Option<Box<Expr>>>
where
    R: ExprRewriter,
{
    option_box
        .map(|expr| rewrite_boxed(expr, rewriter))
        .transpose()
}

/// rewrite a `Vec` of `Expr`s with the rewriter
fn rewrite_vec<R>(v: Vec<Expr>, rewriter: &mut R) -> Result<Vec<Expr>>
where
    R: ExprRewriter,
{
    v.into_iter().map(|expr| expr.rewrite(rewriter)).collect()
}

/// Controls how the visitor recursion should proceed.
pub enum Recursion<V: ExpressionVisitor> {
    /// Attempt to visit all the children, recursively, of this expression.
    Continue(V),
    /// Do not visit the children of this expression, though the walk
    /// of parents of this expression will not be affected
    Stop(V),
}

/// Encode the traversal of an expression tree. When passed to
/// `Expr::accept`, `ExpressionVisitor::visit` is invoked
/// recursively on all nodes of an expression tree. See the comments
/// on `Expr::accept` for details on its use
pub trait ExpressionVisitor: Sized {
    /// Invoked before any children of `expr` are visisted.
    fn pre_visit(self, expr: &Expr) -> Result<Recursion<Self>>;

    /// Invoked after all children of `expr` are visited. Default
    /// implementation does nothing.
    fn post_visit(self, _expr: &Expr) -> Result<Self> {
        Ok(self)
    }
}

/// Trait for potentially recursively rewriting an [`Expr`] expression
/// tree. When passed to `Expr::rewrite`, `ExpressionVisitor::mutate` is
/// invoked recursively on all nodes of an expression tree. See the
/// comments on `Expr::rewrite` for details on its use
pub trait ExprRewriter: Sized {
    /// Invoked before any children of `expr` are rewritten /
    /// visited. Default implementation returns `Ok(true)`
    fn pre_visit(&mut self, _expr: &Expr) -> Result<bool> {
        Ok(true)
    }

    /// Invoked after all children of `expr` have been mutated and
    /// returns a potentially modified expr.
    fn mutate(&mut self, expr: Expr) -> Result<Expr>;
}

pub struct CaseBuilder {
    expr: Option<Box<Expr>>,
    when_expr: Vec<Expr>,
    then_expr: Vec<Expr>,
    else_expr: Option<Box<Expr>>,
}

impl CaseBuilder {
    pub fn when(&mut self, when: Expr, then: Expr) -> CaseBuilder {
        self.when_expr.push(when);
        self.then_expr.push(then);
        CaseBuilder {
            expr: self.expr.clone(),
            when_expr: self.when_expr.clone(),
            then_expr: self.then_expr.clone(),
            else_expr: self.else_expr.clone(),
        }
    }
    pub fn otherwise(&mut self, else_expr: Expr) -> Result<Expr> {
        self.else_expr = Some(Box::new(else_expr));
        self.build()
    }

    pub fn end(&self) -> Result<Expr> {
        self.build()
    }
}

impl CaseBuilder {
    fn build(&self) -> Result<Expr> {
        // collect all "then" expressions
        let mut then_expr = self.then_expr.clone();
        if let Some(e) = &self.else_expr {
            then_expr.push(e.as_ref().to_owned());
        }

        let then_types: Vec<DataType> = then_expr
            .iter()
            .map(|e| match e {
                Expr::Literal(_) => e.get_type(&DFSchema::empty()),
                _ => Ok(DataType::Null),
            })
            .collect::<Result<Vec<_>>>()?;

        if then_types.contains(&DataType::Null) {
            // cannot verify types until execution type
        } else {
            let unique_types: HashSet<&DataType> = then_types.iter().collect();
            if unique_types.len() != 1 {
                return Err(DataFusionError::Plan(format!(
                    "CASE expression 'then' values had multiple data types: {:?}",
                    unique_types
                )));
            }
        }

        Ok(Expr::Case {
            expr: self.expr.clone(),
            when_then_expr: self
                .when_expr
                .iter()
                .zip(self.then_expr.iter())
                .map(|(w, t)| (Box::new(w.clone()), Box::new(t.clone())))
                .collect(),
            else_expr: self.else_expr.clone(),
        })
    }
}

/// Create a CASE WHEN statement with literal WHEN expressions for comparison to the base expression.
pub fn case(expr: Expr) -> CaseBuilder {
    CaseBuilder {
        expr: Some(Box::new(expr)),
        when_expr: vec![],
        then_expr: vec![],
        else_expr: None,
    }
}

/// Create a CASE WHEN statement with boolean WHEN expressions and no base expression.
pub fn when(when: Expr, then: Expr) -> CaseBuilder {
    CaseBuilder {
        expr: None,
        when_expr: vec![when],
        then_expr: vec![then],
        else_expr: None,
    }
}

/// return a new expression l <op> r
pub fn binary_expr(l: Expr, op: Operator, r: Expr) -> Expr {
    Expr::BinaryExpr {
        left: Box::new(l),
        op,
        right: Box::new(r),
    }
}

/// return a new expression with a logical AND
pub fn and(left: Expr, right: Expr) -> Expr {
    Expr::BinaryExpr {
        left: Box::new(left),
        op: Operator::And,
        right: Box::new(right),
    }
}

/// Combines an array of filter expressions into a single filter expression
/// consisting of the input filter expressions joined with logical AND.
/// Returns None if the filters array is empty.
pub fn combine_filters(filters: &[Expr]) -> Option<Expr> {
    if filters.is_empty() {
        return None;
    }
    let combined_filter = filters
        .iter()
        .skip(1)
        .fold(filters[0].clone(), |acc, filter| and(acc, filter.clone()));
    Some(combined_filter)
}

/// return a new expression with a logical OR
pub fn or(left: Expr, right: Expr) -> Expr {
    Expr::BinaryExpr {
        left: Box::new(left),
        op: Operator::Or,
        right: Box::new(right),
    }
}

/// Create a column expression based on a qualified or unqualified column name
pub fn col(ident: &str) -> Expr {
    Expr::Column(ident.into())
}

/// Convert an expression into Column expression if it's already provided as input plan.
///
/// For example, it rewrites:
///
/// ```ignore
/// .aggregate(vec![col("c1")], vec![sum(col("c2"))])?
/// .project(vec![col("c1"), sum(col("c2"))?
/// ```
///
/// Into:
///
/// ```ignore
/// .aggregate(vec![col("c1")], vec![sum(col("c2"))])?
/// .project(vec![col("c1"), col("SUM(#c2)")?
/// ```
pub fn columnize_expr(e: Expr, input_schema: &DFSchema) -> Expr {
    match e {
        Expr::Column(_) => e,
        Expr::Alias(inner_expr, name) => {
            Expr::Alias(Box::new(columnize_expr(*inner_expr, input_schema)), name)
        }
        _ => match e.name(input_schema) {
            Ok(name) => match input_schema.field_with_unqualified_name(&name) {
                Ok(field) => Expr::Column(field.qualified_column()),
                // expression not provided as input, do not convert to a column reference
                Err(_) => e,
            },
            Err(_) => e,
        },
    }
}

<<<<<<< HEAD
/// Recursively replace all Column expressions in a given expression tree with Column expressions
/// provided by the hash map argument.
pub fn replace_col(e: Expr, replace_map: &HashMap<&Column, &Column>) -> Result<Expr> {
    struct ColumnReplacer<'a> {
        replace_map: &'a HashMap<&'a Column, &'a Column>,
    }

    impl<'a> ExprRewriter for ColumnReplacer<'a> {
        fn mutate(&mut self, expr: Expr) -> Result<Expr> {
            if let Expr::Column(c) = &expr {
                match self.replace_map.get(c) {
                    Some(new_c) => Ok(Expr::Column((*new_c).to_owned())),
                    None => Ok(expr),
                }
            } else {
                Ok(expr)
            }
        }
    }

    e.rewrite(&mut ColumnReplacer { replace_map })
}

/// Recursively normalize all Column expressions in a given expression tree by adding qualifiers
/// wherever applicable
pub fn normalize_col(e: Expr, plan: &LogicalPlan) -> Result<Expr> {
    struct ColumnNormalizer<'a> {
        plan: &'a LogicalPlan,
=======
/// Recursively call [`Column::normalize`] on all Column expressions
/// in the `expr` expression tree.
pub fn normalize_col(e: Expr, schemas: &[&DFSchemaRef]) -> Result<Expr> {
    struct ColumnNormalizer<'a, 'b> {
        schemas: &'a [&'b DFSchemaRef],
>>>>>>> d97fc914
    }

    impl<'a> ExprRewriter for ColumnNormalizer<'a> {
        fn mutate(&mut self, expr: Expr) -> Result<Expr> {
            if let Expr::Column(c) = expr {
                Ok(Expr::Column(c.normalize(self.plan)?))
            } else {
                Ok(expr)
            }
        }
    }

    e.rewrite(&mut ColumnNormalizer { plan })
}

/// Recursively normalize all Column expressions in a list of expression trees
#[inline]
pub fn normalize_cols(
    exprs: impl IntoIterator<Item = Expr>,
    plan: &LogicalPlan,
) -> Result<Vec<Expr>> {
    exprs.into_iter().map(|e| normalize_col(e, plan)).collect()
}

/// Create an expression to represent the min() aggregate function
pub fn min(expr: Expr) -> Expr {
    Expr::AggregateFunction {
        fun: aggregates::AggregateFunction::Min,
        distinct: false,
        args: vec![expr],
    }
}

/// Create an expression to represent the max() aggregate function
pub fn max(expr: Expr) -> Expr {
    Expr::AggregateFunction {
        fun: aggregates::AggregateFunction::Max,
        distinct: false,
        args: vec![expr],
    }
}

/// Create an expression to represent the sum() aggregate function
pub fn sum(expr: Expr) -> Expr {
    Expr::AggregateFunction {
        fun: aggregates::AggregateFunction::Sum,
        distinct: false,
        args: vec![expr],
    }
}

/// Create an expression to represent the avg() aggregate function
pub fn avg(expr: Expr) -> Expr {
    Expr::AggregateFunction {
        fun: aggregates::AggregateFunction::Avg,
        distinct: false,
        args: vec![expr],
    }
}

/// Create an expression to represent the count() aggregate function
pub fn count(expr: Expr) -> Expr {
    Expr::AggregateFunction {
        fun: aggregates::AggregateFunction::Count,
        distinct: false,
        args: vec![expr],
    }
}

/// Create an expression to represent the count(distinct) aggregate function
pub fn count_distinct(expr: Expr) -> Expr {
    Expr::AggregateFunction {
        fun: aggregates::AggregateFunction::Count,
        distinct: true,
        args: vec![expr],
    }
}

/// Create an in_list expression
pub fn in_list(expr: Expr, list: Vec<Expr>, negated: bool) -> Expr {
    Expr::InList {
        expr: Box::new(expr),
        list,
        negated,
    }
}

/// Trait for converting a type to a [`Literal`] literal expression.
pub trait Literal {
    /// convert the value to a Literal expression
    fn lit(&self) -> Expr;
}

impl Literal for &str {
    fn lit(&self) -> Expr {
        Expr::Literal(ScalarValue::Utf8(Some((*self).to_owned())))
    }
}

impl Literal for String {
    fn lit(&self) -> Expr {
        Expr::Literal(ScalarValue::Utf8(Some((*self).to_owned())))
    }
}

impl Literal for ScalarValue {
    fn lit(&self) -> Expr {
        Expr::Literal(self.clone())
    }
}

macro_rules! make_literal {
    ($TYPE:ty, $SCALAR:ident) => {
        #[allow(missing_docs)]
        impl Literal for $TYPE {
            fn lit(&self) -> Expr {
                Expr::Literal(ScalarValue::$SCALAR(Some(self.clone())))
            }
        }
    };
}

make_literal!(bool, Boolean);
make_literal!(f32, Float32);
make_literal!(f64, Float64);
make_literal!(i8, Int8);
make_literal!(i16, Int16);
make_literal!(i32, Int32);
make_literal!(i64, Int64);
make_literal!(u8, UInt8);
make_literal!(u16, UInt16);
make_literal!(u32, UInt32);
make_literal!(u64, UInt64);

/// Create a literal expression
pub fn lit<T: Literal>(n: T) -> Expr {
    n.lit()
}

/// Create an convenience function representing a unary scalar function
macro_rules! unary_scalar_expr {
    ($ENUM:ident, $FUNC:ident) => {
        #[allow(missing_docs)]
        pub fn $FUNC(e: Expr) -> Expr {
            Expr::ScalarFunction {
                fun: functions::BuiltinScalarFunction::$ENUM,
                args: vec![e],
            }
        }
    };
}

// generate methods for creating the supported unary expressions

// math functions
unary_scalar_expr!(Sqrt, sqrt);
unary_scalar_expr!(Sin, sin);
unary_scalar_expr!(Cos, cos);
unary_scalar_expr!(Tan, tan);
unary_scalar_expr!(Asin, asin);
unary_scalar_expr!(Acos, acos);
unary_scalar_expr!(Atan, atan);
unary_scalar_expr!(Floor, floor);
unary_scalar_expr!(Ceil, ceil);
unary_scalar_expr!(Now, now);
unary_scalar_expr!(Round, round);
unary_scalar_expr!(Random, random);
unary_scalar_expr!(Trunc, trunc);
unary_scalar_expr!(Abs, abs);
unary_scalar_expr!(Signum, signum);
unary_scalar_expr!(Exp, exp);
unary_scalar_expr!(Log2, log2);
unary_scalar_expr!(Log10, log10);
unary_scalar_expr!(Ln, ln);

// string functions
unary_scalar_expr!(Ascii, ascii);
unary_scalar_expr!(BitLength, bit_length);
unary_scalar_expr!(Btrim, btrim);
unary_scalar_expr!(CharacterLength, character_length);
unary_scalar_expr!(CharacterLength, length);
unary_scalar_expr!(Chr, chr);
unary_scalar_expr!(Concat, concat);
unary_scalar_expr!(ConcatWithSeparator, concat_ws);
unary_scalar_expr!(InitCap, initcap);
unary_scalar_expr!(Left, left);
unary_scalar_expr!(Lower, lower);
unary_scalar_expr!(Lpad, lpad);
unary_scalar_expr!(Ltrim, ltrim);
unary_scalar_expr!(MD5, md5);
unary_scalar_expr!(OctetLength, octet_length);
unary_scalar_expr!(RegexpMatch, regexp_match);
unary_scalar_expr!(RegexpReplace, regexp_replace);
unary_scalar_expr!(Replace, replace);
unary_scalar_expr!(Repeat, repeat);
unary_scalar_expr!(Reverse, reverse);
unary_scalar_expr!(Right, right);
unary_scalar_expr!(Rpad, rpad);
unary_scalar_expr!(Rtrim, rtrim);
unary_scalar_expr!(SHA224, sha224);
unary_scalar_expr!(SHA256, sha256);
unary_scalar_expr!(SHA384, sha384);
unary_scalar_expr!(SHA512, sha512);
unary_scalar_expr!(SplitPart, split_part);
unary_scalar_expr!(StartsWith, starts_with);
unary_scalar_expr!(Strpos, strpos);
unary_scalar_expr!(Substr, substr);
unary_scalar_expr!(ToHex, to_hex);
unary_scalar_expr!(Translate, translate);
unary_scalar_expr!(Trim, trim);
unary_scalar_expr!(Upper, upper);

/// returns an array of fixed size with each argument on it.
pub fn array(args: Vec<Expr>) -> Expr {
    Expr::ScalarFunction {
        fun: functions::BuiltinScalarFunction::Array,
        args,
    }
}

/// Creates a new UDF with a specific signature and specific return type.
/// This is a helper function to create a new UDF.
/// The function `create_udf` returns a subset of all possible `ScalarFunction`:
/// * the UDF has a fixed return type
/// * the UDF has a fixed signature (e.g. [f64, f64])
pub fn create_udf(
    name: &str,
    input_types: Vec<DataType>,
    return_type: Arc<DataType>,
    fun: ScalarFunctionImplementation,
) -> ScalarUDF {
    let return_type: ReturnTypeFunction = Arc::new(move |_| Ok(return_type.clone()));
    ScalarUDF::new(name, &Signature::Exact(input_types), &return_type, &fun)
}

/// Creates a new UDAF with a specific signature, state type and return type.
/// The signature and state type must match the `Accumulator's implementation`.
#[allow(clippy::rc_buffer)]
pub fn create_udaf(
    name: &str,
    input_type: DataType,
    return_type: Arc<DataType>,
    accumulator: AccumulatorFunctionImplementation,
    state_type: Arc<Vec<DataType>>,
) -> AggregateUDF {
    let return_type: ReturnTypeFunction = Arc::new(move |_| Ok(return_type.clone()));
    let state_type: StateTypeFunction = Arc::new(move |_| Ok(state_type.clone()));
    AggregateUDF::new(
        name,
        &Signature::Exact(vec![input_type]),
        &return_type,
        &accumulator,
        &state_type,
    )
}

fn fmt_function(
    f: &mut fmt::Formatter,
    fun: &str,
    distinct: bool,
    args: &[Expr],
) -> fmt::Result {
    let args: Vec<String> = args.iter().map(|arg| format!("{:?}", arg)).collect();
    let distinct_str = match distinct {
        true => "DISTINCT ",
        false => "",
    };
    write!(f, "{}({}{})", fun, distinct_str, args.join(", "))
}

impl fmt::Debug for Expr {
    fn fmt(&self, f: &mut fmt::Formatter) -> fmt::Result {
        match self {
            Expr::Alias(expr, alias) => write!(f, "{:?} AS {}", expr, alias),
            Expr::Column(c) => write!(f, "{}", c),
            Expr::ScalarVariable(var_names) => write!(f, "{}", var_names.join(".")),
            Expr::Literal(v) => write!(f, "{:?}", v),
            Expr::Case {
                expr,
                when_then_expr,
                else_expr,
                ..
            } => {
                write!(f, "CASE ")?;
                if let Some(e) = expr {
                    write!(f, "{:?} ", e)?;
                }
                for (w, t) in when_then_expr {
                    write!(f, "WHEN {:?} THEN {:?} ", w, t)?;
                }
                if let Some(e) = else_expr {
                    write!(f, "ELSE {:?} ", e)?;
                }
                write!(f, "END")
            }
            Expr::Cast { expr, data_type } => {
                write!(f, "CAST({:?} AS {:?})", expr, data_type)
            }
            Expr::TryCast { expr, data_type } => {
                write!(f, "TRY_CAST({:?} AS {:?})", expr, data_type)
            }
            Expr::Not(expr) => write!(f, "NOT {:?}", expr),
            Expr::Negative(expr) => write!(f, "(- {:?})", expr),
            Expr::IsNull(expr) => write!(f, "{:?} IS NULL", expr),
            Expr::IsNotNull(expr) => write!(f, "{:?} IS NOT NULL", expr),
            Expr::BinaryExpr { left, op, right } => {
                write!(f, "{:?} {:?} {:?}", left, op, right)
            }
            Expr::Sort {
                expr,
                asc,
                nulls_first,
            } => {
                if *asc {
                    write!(f, "{:?} ASC", expr)?;
                } else {
                    write!(f, "{:?} DESC", expr)?;
                }
                if *nulls_first {
                    write!(f, " NULLS FIRST")
                } else {
                    write!(f, " NULLS LAST")
                }
            }
            Expr::ScalarFunction { fun, args, .. } => {
                fmt_function(f, &fun.to_string(), false, args)
            }
            Expr::ScalarUDF { fun, ref args, .. } => {
                fmt_function(f, &fun.name, false, args)
            }
            Expr::WindowFunction {
                fun,
                args,
                partition_by,
                order_by,
                window_frame,
            } => {
                fmt_function(f, &fun.to_string(), false, args)?;
                if !partition_by.is_empty() {
                    write!(f, " PARTITION BY {:?}", partition_by)?;
                }
                if !order_by.is_empty() {
                    write!(f, " ORDER BY {:?}", order_by)?;
                }
                if let Some(window_frame) = window_frame {
                    write!(
                        f,
                        " {} BETWEEN {} AND {}",
                        window_frame.units,
                        window_frame.start_bound,
                        window_frame.end_bound
                    )?;
                }
                Ok(())
            }
            Expr::AggregateFunction {
                fun,
                distinct,
                ref args,
                ..
            } => fmt_function(f, &fun.to_string(), *distinct, args),
            Expr::AggregateUDF { fun, ref args, .. } => {
                fmt_function(f, &fun.name, false, args)
            }
            Expr::Between {
                expr,
                negated,
                low,
                high,
            } => {
                if *negated {
                    write!(f, "{:?} NOT BETWEEN {:?} AND {:?}", expr, low, high)
                } else {
                    write!(f, "{:?} BETWEEN {:?} AND {:?}", expr, low, high)
                }
            }
            Expr::InList {
                expr,
                list,
                negated,
            } => {
                if *negated {
                    write!(f, "{:?} NOT IN ({:?})", expr, list)
                } else {
                    write!(f, "{:?} IN ({:?})", expr, list)
                }
            }
            Expr::Wildcard => write!(f, "*"),
        }
    }
}

fn create_function_name(
    fun: &str,
    distinct: bool,
    args: &[Expr],
    input_schema: &DFSchema,
) -> Result<String> {
    let names: Vec<String> = args
        .iter()
        .map(|e| create_name(e, input_schema))
        .collect::<Result<_>>()?;
    let distinct_str = match distinct {
        true => "DISTINCT ",
        false => "",
    };
    Ok(format!("{}({}{})", fun, distinct_str, names.join(",")))
}

/// Returns a readable name of an expression based on the input schema.
/// This function recursively transverses the expression for names such as "CAST(a > 2)".
fn create_name(e: &Expr, input_schema: &DFSchema) -> Result<String> {
    match e {
        Expr::Alias(_, name) => Ok(name.clone()),
        Expr::Column(c) => Ok(c.flat_name()),
        Expr::ScalarVariable(variable_names) => Ok(variable_names.join(".")),
        Expr::Literal(value) => Ok(format!("{:?}", value)),
        Expr::BinaryExpr { left, op, right } => {
            let left = create_name(left, input_schema)?;
            let right = create_name(right, input_schema)?;
            Ok(format!("{} {:?} {}", left, op, right))
        }
        Expr::Case {
            expr,
            when_then_expr,
            else_expr,
        } => {
            let mut name = "CASE ".to_string();
            if let Some(e) = expr {
                name += &format!("{:?} ", e);
            }
            for (w, t) in when_then_expr {
                name += &format!("WHEN {:?} THEN {:?} ", w, t);
            }
            if let Some(e) = else_expr {
                name += &format!("ELSE {:?} ", e);
            }
            name += "END";
            Ok(name)
        }
        Expr::Cast { expr, data_type } => {
            let expr = create_name(expr, input_schema)?;
            Ok(format!("CAST({} AS {:?})", expr, data_type))
        }
        Expr::TryCast { expr, data_type } => {
            let expr = create_name(expr, input_schema)?;
            Ok(format!("TRY_CAST({} AS {:?})", expr, data_type))
        }
        Expr::Not(expr) => {
            let expr = create_name(expr, input_schema)?;
            Ok(format!("NOT {}", expr))
        }
        Expr::Negative(expr) => {
            let expr = create_name(expr, input_schema)?;
            Ok(format!("(- {})", expr))
        }
        Expr::IsNull(expr) => {
            let expr = create_name(expr, input_schema)?;
            Ok(format!("{} IS NULL", expr))
        }
        Expr::IsNotNull(expr) => {
            let expr = create_name(expr, input_schema)?;
            Ok(format!("{} IS NOT NULL", expr))
        }
        Expr::ScalarFunction { fun, args, .. } => {
            create_function_name(&fun.to_string(), false, args, input_schema)
        }
        Expr::ScalarUDF { fun, args, .. } => {
            create_function_name(&fun.name, false, args, input_schema)
        }
        Expr::WindowFunction {
            fun,
            args,
            window_frame,
            partition_by,
            order_by,
        } => {
            let mut parts: Vec<String> = vec![create_function_name(
                &fun.to_string(),
                false,
                args,
                input_schema,
            )?];
            if !partition_by.is_empty() {
                parts.push(format!("PARTITION BY {:?}", partition_by));
            }
            if !order_by.is_empty() {
                parts.push(format!("ORDER BY {:?}", order_by));
            }
            if let Some(window_frame) = window_frame {
                parts.push(format!("{}", window_frame));
            }
            Ok(parts.join(" "))
        }
        Expr::AggregateFunction {
            fun,
            distinct,
            args,
            ..
        } => create_function_name(&fun.to_string(), *distinct, args, input_schema),
        Expr::AggregateUDF { fun, args } => {
            let mut names = Vec::with_capacity(args.len());
            for e in args {
                names.push(create_name(e, input_schema)?);
            }
            Ok(format!("{}({})", fun.name, names.join(",")))
        }
        Expr::InList {
            expr,
            list,
            negated,
        } => {
            let expr = create_name(expr, input_schema)?;
            let list = list.iter().map(|expr| create_name(expr, input_schema));
            if *negated {
                Ok(format!("{} NOT IN ({:?})", expr, list))
            } else {
                Ok(format!("{} IN ({:?})", expr, list))
            }
        }
        other => Err(DataFusionError::NotImplemented(format!(
            "Create name does not support logical expression {:?}",
            other
        ))),
    }
}

/// Create field meta-data from an expression, for use in a result set schema
pub fn exprlist_to_fields<'a>(
    expr: impl IntoIterator<Item = &'a Expr>,
    input_schema: &DFSchema,
) -> Result<Vec<DFField>> {
    expr.into_iter().map(|e| e.to_field(input_schema)).collect()
}

#[cfg(test)]
mod tests {
    use super::super::{col, lit, when};
    use super::*;

    #[test]
    fn case_when_same_literal_then_types() -> Result<()> {
        let _ = when(col("state").eq(lit("CO")), lit(303))
            .when(col("state").eq(lit("NY")), lit(212))
            .end()?;
        Ok(())
    }

    #[test]
    fn case_when_different_literal_then_types() {
        let maybe_expr = when(col("state").eq(lit("CO")), lit(303))
            .when(col("state").eq(lit("NY")), lit("212"))
            .end();
        assert!(maybe_expr.is_err());
    }

    #[test]
    fn rewriter_visit() {
        let mut rewriter = RecordingRewriter::default();
        col("state").eq(lit("CO")).rewrite(&mut rewriter).unwrap();

        assert_eq!(
            rewriter.v,
            vec![
                "Previsited #state Eq Utf8(\"CO\")",
                "Previsited #state",
                "Mutated #state",
                "Previsited Utf8(\"CO\")",
                "Mutated Utf8(\"CO\")",
                "Mutated #state Eq Utf8(\"CO\")"
            ]
        )
    }

    #[test]
    fn filter_is_null_and_is_not_null() {
        let col_null = col("col1");
        let col_not_null = col("col2");
        assert_eq!(format!("{:?}", col_null.is_null()), "#col1 IS NULL");
        assert_eq!(
            format!("{:?}", col_not_null.is_not_null()),
            "#col2 IS NOT NULL"
        );
    }

    #[derive(Default)]
    struct RecordingRewriter {
        v: Vec<String>,
    }
    impl ExprRewriter for RecordingRewriter {
        fn mutate(&mut self, expr: Expr) -> Result<Expr> {
            self.v.push(format!("Mutated {:?}", expr));
            Ok(expr)
        }

        fn pre_visit(&mut self, expr: &Expr) -> Result<bool> {
            self.v.push(format!("Previsited {:?}", expr));
            Ok(true)
        }
    }

    #[test]
    fn rewriter_rewrite() {
        let mut rewriter = FooBarRewriter {};

        // rewrites "foo" --> "bar"
        let rewritten = col("state").eq(lit("foo")).rewrite(&mut rewriter).unwrap();
        assert_eq!(rewritten, col("state").eq(lit("bar")));

        // doesn't wrewrite
        let rewritten = col("state").eq(lit("baz")).rewrite(&mut rewriter).unwrap();
        assert_eq!(rewritten, col("state").eq(lit("baz")));
    }

    /// rewrites all "foo" string literals to "bar"
    struct FooBarRewriter {}
    impl ExprRewriter for FooBarRewriter {
        fn mutate(&mut self, expr: Expr) -> Result<Expr> {
            match expr {
                Expr::Literal(scalar) => {
                    if let ScalarValue::Utf8(Some(utf8_val)) = scalar {
                        let utf8_val = if utf8_val == "foo" {
                            "bar".to_string()
                        } else {
                            utf8_val
                        };
                        Ok(lit(utf8_val))
                    } else {
                        Ok(Expr::Literal(scalar))
                    }
                }
                // otherwise, return the expression unchanged
                expr => Ok(expr),
            }
        }
    }
}<|MERGE_RESOLUTION|>--- conflicted
+++ resolved
@@ -83,18 +83,13 @@
         }
     }
 
-<<<<<<< HEAD
-    /// Normalize Column with qualifier based on provided dataframe schemas.
-    pub fn normalize(self, plan: &LogicalPlan) -> Result<Self> {
-=======
     /// Normalizes `self` if is unqualified (has no relation name)
     /// with an explicit qualifier from the first matching input
     /// schemas.
     ///
     /// For example, `foo` will be normalized to `t.foo` if there is a
     /// column named `foo` in a relation named `t` found in `schemas`
-    pub fn normalize(self, schemas: &[&DFSchemaRef]) -> Result<Self> {
->>>>>>> d97fc914
+    pub fn normalize(self, plan: &LogicalPlan) -> Result<Self> {
         if self.relation.is_some() {
             return Ok(self);
         }
@@ -1138,7 +1133,6 @@
     }
 }
 
-<<<<<<< HEAD
 /// Recursively replace all Column expressions in a given expression tree with Column expressions
 /// provided by the hash map argument.
 pub fn replace_col(e: Expr, replace_map: &HashMap<&Column, &Column>) -> Result<Expr> {
@@ -1162,18 +1156,11 @@
     e.rewrite(&mut ColumnReplacer { replace_map })
 }
 
-/// Recursively normalize all Column expressions in a given expression tree by adding qualifiers
-/// wherever applicable
+/// Recursively call [`Column::normalize`] on all Column expressions
+/// in the `expr` expression tree.
 pub fn normalize_col(e: Expr, plan: &LogicalPlan) -> Result<Expr> {
     struct ColumnNormalizer<'a> {
         plan: &'a LogicalPlan,
-=======
-/// Recursively call [`Column::normalize`] on all Column expressions
-/// in the `expr` expression tree.
-pub fn normalize_col(e: Expr, schemas: &[&DFSchemaRef]) -> Result<Expr> {
-    struct ColumnNormalizer<'a, 'b> {
-        schemas: &'a [&'b DFSchemaRef],
->>>>>>> d97fc914
     }
 
     impl<'a> ExprRewriter for ColumnNormalizer<'a> {
