--- conflicted
+++ resolved
@@ -74,7 +74,6 @@
     pub limit: Option<usize>,
 }
 
-<<<<<<< HEAD
 /// Apply Cross Join to two logical plans
 #[derive(Clone)]
 pub struct CrossJoin {
@@ -104,7 +103,8 @@
     pub schema: DFSchemaRef,
     /// Union output relation alias
     pub alias: Option<String>,
-=======
+}
+
 /// Creates an in memory table.
 #[derive(Clone)]
 pub struct CreateMemoryTable {
@@ -171,7 +171,6 @@
 pub struct ExtensionPlan {
     /// The runtime extension operator
     pub node: Arc<dyn UserDefinedLogicalNode + Send + Sync>,
->>>>>>> b8ff94ce
 }
 
 /// A LogicalPlan represents the different types of relational
@@ -320,27 +319,17 @@
             LogicalPlan::CrossJoin(CrossJoin { schema, .. }) => schema,
             LogicalPlan::Repartition(Repartition { input, .. }) => input.schema(),
             LogicalPlan::Limit { input, .. } => input.schema(),
-<<<<<<< HEAD
-            LogicalPlan::CreateExternalTable { schema, .. } => schema,
-            LogicalPlan::Explain { schema, .. } => schema,
-            LogicalPlan::Analyze { schema, .. } => schema,
-            LogicalPlan::Extension { node } => node.schema(),
-            LogicalPlan::Union(Union { schema, .. }) => schema,
-            LogicalPlan::CreateMemoryTable { input, .. } => input.schema(),
-            LogicalPlan::DropTable { schema, .. } => schema,
-=======
             LogicalPlan::CreateExternalTable(CreateExternalTable { schema, .. }) => {
                 schema
             }
             LogicalPlan::Explain(explain) => &explain.schema,
             LogicalPlan::Analyze(analyze) => &analyze.schema,
             LogicalPlan::Extension(extension) => extension.node.schema(),
-            LogicalPlan::Union { schema, .. } => schema,
+            LogicalPlan::Union(Union { schema, .. }) => schema,
             LogicalPlan::CreateMemoryTable(CreateMemoryTable { input, .. }) => {
                 input.schema()
             }
             LogicalPlan::DropTable(DropTable { schema, .. }) => schema,
->>>>>>> b8ff94ce
         }
     }
 
@@ -434,17 +423,10 @@
             LogicalPlan::TableScan { .. }
             | LogicalPlan::EmptyRelation { .. }
             | LogicalPlan::Limit { .. }
-<<<<<<< HEAD
-            | LogicalPlan::CreateExternalTable { .. }
-            | LogicalPlan::CreateMemoryTable { .. }
-            | LogicalPlan::DropTable { .. }
-            | LogicalPlan::CrossJoin(_)
-=======
             | LogicalPlan::CreateExternalTable(_)
             | LogicalPlan::CreateMemoryTable(_)
             | LogicalPlan::DropTable(_)
-            | LogicalPlan::CrossJoin { .. }
->>>>>>> b8ff94ce
+            | LogicalPlan::CrossJoin(_)
             | LogicalPlan::Analyze { .. }
             | LogicalPlan::Explain { .. }
             | LogicalPlan::Union(_) => {
@@ -466,21 +448,13 @@
             LogicalPlan::Join { left, right, .. } => vec![left, right],
             LogicalPlan::CrossJoin(CrossJoin { left, right, .. }) => vec![left, right],
             LogicalPlan::Limit { input, .. } => vec![input],
-<<<<<<< HEAD
-            LogicalPlan::Extension { node } => node.inputs(),
+            LogicalPlan::Extension(extension) => extension.node.inputs(),
             LogicalPlan::Union(Union { inputs, .. }) => inputs.iter().collect(),
-            LogicalPlan::Explain { plan, .. } => vec![plan],
-            LogicalPlan::Analyze { input: plan, .. } => vec![plan],
-            LogicalPlan::CreateMemoryTable { input, .. } => vec![input],
-=======
-            LogicalPlan::Extension(extension) => extension.node.inputs(),
-            LogicalPlan::Union { inputs, .. } => inputs.iter().collect(),
             LogicalPlan::Explain(explain) => vec![&explain.plan],
             LogicalPlan::Analyze(analyze) => vec![&analyze.input],
             LogicalPlan::CreateMemoryTable(CreateMemoryTable { input, .. }) => {
                 vec![input]
             }
->>>>>>> b8ff94ce
             // plans without inputs
             LogicalPlan::TableScan { .. }
             | LogicalPlan::EmptyRelation { .. }
@@ -967,13 +941,8 @@
                     }
                     LogicalPlan::Explain { .. } => write!(f, "Explain"),
                     LogicalPlan::Analyze { .. } => write!(f, "Analyze"),
-<<<<<<< HEAD
                     LogicalPlan::Union(_) => write!(f, "Union"),
-                    LogicalPlan::Extension { ref node } => node.fmt_for_explain(f),
-=======
-                    LogicalPlan::Union { .. } => write!(f, "Union"),
                     LogicalPlan::Extension(e) => e.node.fmt_for_explain(f),
->>>>>>> b8ff94ce
                 }
             }
         }
