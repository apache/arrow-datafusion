// Licensed to the Apache Software Foundation (ASF) under one
// or more contributor license agreements.  See the NOTICE file
// distributed with this work for additional information
// regarding copyright ownership.  The ASF licenses this file
// to you under the Apache License, Version 2.0 (the
// "License"); you may not use this file except in compliance
// with the License.  You may obtain a copy of the License at
//
//   http://www.apache.org/licenses/LICENSE-2.0
//
// Unless required by applicable law or agreed to in writing,
// software distributed under the License is distributed on an
// "AS IS" BASIS, WITHOUT WARRANTIES OR CONDITIONS OF ANY
// KIND, either express or implied.  See the License for the
// specific language governing permissions and limitations
// under the License.
//! This module contains the  `LogicalPlan` enum that describes queries
//! via a logical query plan.

use super::display::{GraphvizVisitor, IndentVisitor};
use super::expr::{Column, Expr};
use super::extension::UserDefinedLogicalNode;
use crate::datasource::TableProvider;
use crate::error::DataFusionError;
use crate::logical_plan::dfschema::DFSchemaRef;
use crate::sql::parser::FileType;
use arrow::datatypes::{DataType, Field, Schema, SchemaRef};
use std::{
    collections::HashSet,
    fmt::{self, Display},
    sync::Arc,
};

/// Join type
#[derive(Debug, Clone, Copy, PartialEq, Eq)]
pub enum JoinType {
    /// Inner Join
    Inner,
    /// Left Join
    Left,
    /// Right Join
    Right,
    /// Full Join
    Full,
    /// Semi Join
    Semi,
    /// Anti Join
    Anti,
}

/// Join constraint
#[derive(Debug, Clone, Copy)]
pub enum JoinConstraint {
    /// Join ON
    On,
    /// Join USING
    Using,
}

<<<<<<< HEAD
/// Creates an in memory table.
#[derive(Clone)]
pub struct CreateMemoryTable {
    /// The table name
    pub name: String,
    /// The logical plan
    pub input: Arc<LogicalPlan>,
}

/// Creates an external table.
#[derive(Clone)]
pub struct CreateExternalTable {
    /// The table schema
    pub schema: DFSchemaRef,
    /// The table name
    pub name: String,
    /// The physical location
    pub location: String,
    /// The file type of physical file
    pub file_type: FileType,
    /// Whether the CSV file contains a header
    pub has_header: bool,
}

/// Drops a table.
#[derive(Clone)]
pub struct DropTable {
    /// The table name
    pub name: String,
    /// If the table exists
    pub if_exist: bool,
    /// Dummy schema
    pub schema: DFSchemaRef,
=======
/// Produces rows from a table provider by reference or from the context
#[derive(Clone)]
pub struct TableScanPlan {
    /// The name of the table
    pub table_name: String,
    /// The source of the table
    pub source: Arc<dyn TableProvider>,
    /// Optional column indices to use as a projection
    pub projection: Option<Vec<usize>>,
    /// The schema description of the output
    pub projected_schema: DFSchemaRef,
    /// Optional expressions to be used as filters by the table provider
    pub filters: Vec<Expr>,
    /// Optional limit to skip reading
    pub limit: Option<usize>,
>>>>>>> 79f129d0
}

/// A LogicalPlan represents the different types of relational
/// operators (such as Projection, Filter, etc) and can be created by
/// the SQL query planner and the DataFrame API.
///
/// A LogicalPlan represents transforming an input relation (table) to
/// an output relation (table) with a (potentially) different
/// schema. A plan represents a dataflow tree where data flows
/// from leaves up to the root to produce the query result.
#[derive(Clone)]
pub enum LogicalPlan {
    /// Evaluates an arbitrary list of expressions (essentially a
    /// SELECT with an expression list) on its input.
    Projection {
        /// The list of expressions
        expr: Vec<Expr>,
        /// The incoming logical plan
        input: Arc<LogicalPlan>,
        /// The schema description of the output
        schema: DFSchemaRef,
        /// Projection output relation alias
        alias: Option<String>,
    },
    /// Filters rows from its input that do not match an
    /// expression (essentially a WHERE clause with a predicate
    /// expression).
    ///
    /// Semantically, `<predicate>` is evaluated for each row of the input;
    /// If the value of `<predicate>` is true, the input row is passed to
    /// the output. If the value of `<predicate>` is false, the row is
    /// discarded.
    Filter {
        /// The predicate expression, which must have Boolean type.
        predicate: Expr,
        /// The incoming logical plan
        input: Arc<LogicalPlan>,
    },
    /// Window its input based on a set of window spec and window function (e.g. SUM or RANK)
    Window {
        /// The incoming logical plan
        input: Arc<LogicalPlan>,
        /// The window function expression
        window_expr: Vec<Expr>,
        /// The schema description of the window output
        schema: DFSchemaRef,
    },
    /// Aggregates its input based on a set of grouping and aggregate
    /// expressions (e.g. SUM).
    Aggregate {
        /// The incoming logical plan
        input: Arc<LogicalPlan>,
        /// Grouping expressions
        group_expr: Vec<Expr>,
        /// Aggregate expressions
        aggr_expr: Vec<Expr>,
        /// The schema description of the aggregate output
        schema: DFSchemaRef,
    },
    /// Sorts its input according to a list of sort expressions.
    Sort {
        /// The sort expressions
        expr: Vec<Expr>,
        /// The incoming logical plan
        input: Arc<LogicalPlan>,
    },
    /// Join two logical plans on one or more join columns
    Join {
        /// Left input
        left: Arc<LogicalPlan>,
        /// Right input
        right: Arc<LogicalPlan>,
        /// Equijoin clause expressed as pairs of (left, right) join columns
        on: Vec<(Column, Column)>,
        /// Join type
        join_type: JoinType,
        /// Join constraint
        join_constraint: JoinConstraint,
        /// The output schema, containing fields from the left and right inputs
        schema: DFSchemaRef,
        /// If null_equals_null is true, null == null else null != null
        null_equals_null: bool,
    },
    /// Apply Cross Join to two logical plans
    CrossJoin {
        /// Left input
        left: Arc<LogicalPlan>,
        /// Right input
        right: Arc<LogicalPlan>,
        /// The output schema, containing fields from the left and right inputs
        schema: DFSchemaRef,
    },
    /// Repartition the plan based on a partitioning scheme.
    Repartition {
        /// The incoming logical plan
        input: Arc<LogicalPlan>,
        /// The partitioning scheme
        partitioning_scheme: Partitioning,
    },
    /// Union multiple inputs
    Union {
        /// Inputs to merge
        inputs: Vec<LogicalPlan>,
        /// Union schema. Should be the same for all inputs.
        schema: DFSchemaRef,
        /// Union output relation alias
        alias: Option<String>,
    },
    /// Produces rows from a table provider by reference or from the context
    TableScan(TableScanPlan),
    /// Produces no rows: An empty relation with an empty schema
    EmptyRelation {
        /// Whether to produce a placeholder row
        produce_one_row: bool,
        /// The schema description of the output
        schema: DFSchemaRef,
    },
    /// Produces the first `n` tuples from its input and discards the rest.
    Limit {
        /// The limit
        n: usize,
        /// The logical plan
        input: Arc<LogicalPlan>,
    },
    /// Creates an external table.
    CreateExternalTable(CreateExternalTable),
    /// Creates an in memory table.
    CreateMemoryTable(CreateMemoryTable),
    /// Drops a table.
    DropTable(DropTable),
    /// Values expression. See
    /// [Postgres VALUES](https://www.postgresql.org/docs/current/queries-values.html)
    /// documentation for more details.
    Values {
        /// The table schema
        schema: DFSchemaRef,
        /// Values
        values: Vec<Vec<Expr>>,
    },
    /// Produces a relation with string representations of
    /// various parts of the plan
    Explain {
        /// Should extra (detailed, intermediate plans) be included?
        verbose: bool,
        /// The logical plan that is being EXPLAIN'd
        plan: Arc<LogicalPlan>,
        /// Represent the various stages plans have gone through
        stringified_plans: Vec<StringifiedPlan>,
        /// The output schema of the explain (2 columns of text)
        schema: DFSchemaRef,
    },
    /// Runs the actual plan, and then prints the physical plan with
    /// with execution metrics.
    Analyze {
        /// Should extra detail be included?
        verbose: bool,
        /// The logical plan that is being EXPLAIN ANALYZE'd
        input: Arc<LogicalPlan>,
        /// The output schema of the explain (2 columns of text)
        schema: DFSchemaRef,
    },
    /// Extension operator defined outside of DataFusion
    Extension {
        /// The runtime extension operator
        node: Arc<dyn UserDefinedLogicalNode + Send + Sync>,
    },
}

impl LogicalPlan {
    /// Get a reference to the logical plan's schema
    pub fn schema(&self) -> &DFSchemaRef {
        match self {
            LogicalPlan::EmptyRelation { schema, .. } => schema,
            LogicalPlan::Values { schema, .. } => schema,
            LogicalPlan::TableScan(TableScanPlan {
                projected_schema, ..
            }) => projected_schema,
            LogicalPlan::Projection { schema, .. } => schema,
            LogicalPlan::Filter { input, .. } => input.schema(),
            LogicalPlan::Window { schema, .. } => schema,
            LogicalPlan::Aggregate { schema, .. } => schema,
            LogicalPlan::Sort { input, .. } => input.schema(),
            LogicalPlan::Join { schema, .. } => schema,
            LogicalPlan::CrossJoin { schema, .. } => schema,
            LogicalPlan::Repartition { input, .. } => input.schema(),
            LogicalPlan::Limit { input, .. } => input.schema(),
            LogicalPlan::CreateExternalTable(CreateExternalTable { schema, .. }) => {
                schema
            }
            LogicalPlan::Explain { schema, .. } => schema,
            LogicalPlan::Analyze { schema, .. } => schema,
            LogicalPlan::Extension { node } => node.schema(),
            LogicalPlan::Union { schema, .. } => schema,
            LogicalPlan::CreateMemoryTable(CreateMemoryTable { input, .. }) => {
                input.schema()
            }
            LogicalPlan::DropTable(DropTable { schema, .. }) => schema,
        }
    }

    /// Get a vector of references to all schemas in every node of the logical plan
    pub fn all_schemas(&self) -> Vec<&DFSchemaRef> {
        match self {
            LogicalPlan::TableScan(TableScanPlan {
                projected_schema, ..
            }) => vec![projected_schema],
            LogicalPlan::Values { schema, .. } => vec![schema],
            LogicalPlan::Window { input, schema, .. }
            | LogicalPlan::Aggregate { input, schema, .. }
            | LogicalPlan::Projection { input, schema, .. } => {
                let mut schemas = input.all_schemas();
                schemas.insert(0, schema);
                schemas
            }
            LogicalPlan::Join {
                left,
                right,
                schema,
                ..
            }
            | LogicalPlan::CrossJoin {
                left,
                right,
                schema,
            } => {
                let mut schemas = left.all_schemas();
                schemas.extend(right.all_schemas());
                schemas.insert(0, schema);
                schemas
            }
            LogicalPlan::Union { schema, .. } => {
                vec![schema]
            }
            LogicalPlan::Extension { node } => vec![node.schema()],
            LogicalPlan::Explain { schema, .. }
            | LogicalPlan::Analyze { schema, .. }
            | LogicalPlan::EmptyRelation { schema, .. }
            | LogicalPlan::CreateExternalTable(CreateExternalTable { schema, .. }) => {
                vec![schema]
            }
            LogicalPlan::Limit { input, .. }
            | LogicalPlan::Repartition { input, .. }
            | LogicalPlan::Sort { input, .. }
            | LogicalPlan::CreateMemoryTable(CreateMemoryTable { input, .. })
            | LogicalPlan::Filter { input, .. } => input.all_schemas(),
            LogicalPlan::DropTable(_) => vec![],
        }
    }

    /// Returns the (fixed) output schema for explain plans
    pub fn explain_schema() -> SchemaRef {
        SchemaRef::new(Schema::new(vec![
            Field::new("plan_type", DataType::Utf8, false),
            Field::new("plan", DataType::Utf8, false),
        ]))
    }

    /// returns all expressions (non-recursively) in the current
    /// logical plan node. This does not include expressions in any
    /// children
    pub fn expressions(self: &LogicalPlan) -> Vec<Expr> {
        match self {
            LogicalPlan::Projection { expr, .. } => expr.clone(),
            LogicalPlan::Values { values, .. } => {
                values.iter().flatten().cloned().collect()
            }
            LogicalPlan::Filter { predicate, .. } => vec![predicate.clone()],
            LogicalPlan::Repartition {
                partitioning_scheme,
                ..
            } => match partitioning_scheme {
                Partitioning::Hash(expr, _) => expr.clone(),
                _ => vec![],
            },
            LogicalPlan::Window { window_expr, .. } => window_expr.clone(),
            LogicalPlan::Aggregate {
                group_expr,
                aggr_expr,
                ..
            } => group_expr.iter().chain(aggr_expr.iter()).cloned().collect(),
            LogicalPlan::Join { on, .. } => on
                .iter()
                .flat_map(|(l, r)| vec![Expr::Column(l.clone()), Expr::Column(r.clone())])
                .collect(),
            LogicalPlan::Sort { expr, .. } => expr.clone(),
            LogicalPlan::Extension { node } => node.expressions(),
            // plans without expressions
            LogicalPlan::TableScan { .. }
            | LogicalPlan::EmptyRelation { .. }
            | LogicalPlan::Limit { .. }
            | LogicalPlan::CreateExternalTable(_)
            | LogicalPlan::CreateMemoryTable(_)
            | LogicalPlan::DropTable(_)
            | LogicalPlan::CrossJoin { .. }
            | LogicalPlan::Analyze { .. }
            | LogicalPlan::Explain { .. }
            | LogicalPlan::Union { .. } => {
                vec![]
            }
        }
    }

    /// returns all inputs of this `LogicalPlan` node. Does not
    /// include inputs to inputs.
    pub fn inputs(self: &LogicalPlan) -> Vec<&LogicalPlan> {
        match self {
            LogicalPlan::Projection { input, .. } => vec![input],
            LogicalPlan::Filter { input, .. } => vec![input],
            LogicalPlan::Repartition { input, .. } => vec![input],
            LogicalPlan::Window { input, .. } => vec![input],
            LogicalPlan::Aggregate { input, .. } => vec![input],
            LogicalPlan::Sort { input, .. } => vec![input],
            LogicalPlan::Join { left, right, .. } => vec![left, right],
            LogicalPlan::CrossJoin { left, right, .. } => vec![left, right],
            LogicalPlan::Limit { input, .. } => vec![input],
            LogicalPlan::Extension { node } => node.inputs(),
            LogicalPlan::Union { inputs, .. } => inputs.iter().collect(),
            LogicalPlan::Explain { plan, .. } => vec![plan],
            LogicalPlan::Analyze { input: plan, .. } => vec![plan],
            LogicalPlan::CreateMemoryTable(CreateMemoryTable { input, .. }) => {
                vec![input]
            }
            // plans without inputs
            LogicalPlan::TableScan { .. }
            | LogicalPlan::EmptyRelation { .. }
            | LogicalPlan::Values { .. }
            | LogicalPlan::CreateExternalTable(_)
            | LogicalPlan::DropTable(_) => vec![],
        }
    }

    /// returns all `Using` join columns in a logical plan
    pub fn using_columns(&self) -> Result<Vec<HashSet<Column>>, DataFusionError> {
        struct UsingJoinColumnVisitor {
            using_columns: Vec<HashSet<Column>>,
        }

        impl PlanVisitor for UsingJoinColumnVisitor {
            type Error = DataFusionError;

            fn pre_visit(&mut self, plan: &LogicalPlan) -> Result<bool, Self::Error> {
                if let LogicalPlan::Join {
                    join_constraint: JoinConstraint::Using,
                    on,
                    ..
                } = plan
                {
                    self.using_columns.push(
                        on.iter()
                            .map(|entry| [&entry.0, &entry.1])
                            .flatten()
                            .cloned()
                            .collect::<HashSet<Column>>(),
                    );
                }
                Ok(true)
            }
        }

        let mut visitor = UsingJoinColumnVisitor {
            using_columns: vec![],
        };
        self.accept(&mut visitor)?;
        Ok(visitor.using_columns)
    }
}

/// Logical partitioning schemes supported by the repartition operator.
#[derive(Debug, Clone)]
pub enum Partitioning {
    /// Allocate batches using a round-robin algorithm and the specified number of partitions
    RoundRobinBatch(usize),
    /// Allocate rows based on a hash of one of more expressions and the specified number
    /// of partitions.
    /// This partitioning scheme is not yet fully supported. See <https://issues.apache.org/jira/browse/ARROW-11011>
    Hash(Vec<Expr>, usize),
}

/// Trait that implements the [Visitor
/// pattern](https://en.wikipedia.org/wiki/Visitor_pattern) for a
/// depth first walk of `LogicalPlan` nodes. `pre_visit` is called
/// before any children are visited, and then `post_visit` is called
/// after all children have been visited.
////
/// To use, define a struct that implements this trait and then invoke
/// [`LogicalPlan::accept`].
///
/// For example, for a logical plan like:
///
/// ```text
/// Projection: #id
///    Filter: #state Eq Utf8(\"CO\")\
///       CsvScan: employee.csv projection=Some([0, 3])";
/// ```
///
/// The sequence of visit operations would be:
/// ```text
/// visitor.pre_visit(Projection)
/// visitor.pre_visit(Filter)
/// visitor.pre_visit(CsvScan)
/// visitor.post_visit(CsvScan)
/// visitor.post_visit(Filter)
/// visitor.post_visit(Projection)
/// ```
pub trait PlanVisitor {
    /// The type of error returned by this visitor
    type Error;

    /// Invoked on a logical plan before any of its child inputs have been
    /// visited. If Ok(true) is returned, the recursion continues. If
    /// Err(..) or Ok(false) are returned, the recursion stops
    /// immediately and the error, if any, is returned to `accept`
    fn pre_visit(&mut self, plan: &LogicalPlan)
        -> std::result::Result<bool, Self::Error>;

    /// Invoked on a logical plan after all of its child inputs have
    /// been visited. The return value is handled the same as the
    /// return value of `pre_visit`. The provided default implementation
    /// returns `Ok(true)`.
    fn post_visit(
        &mut self,
        _plan: &LogicalPlan,
    ) -> std::result::Result<bool, Self::Error> {
        Ok(true)
    }
}

impl LogicalPlan {
    /// returns all inputs in the logical plan. Returns Ok(true) if
    /// all nodes were visited, and Ok(false) if any call to
    /// `pre_visit` or `post_visit` returned Ok(false) and may have
    /// cut short the recursion
    pub fn accept<V>(&self, visitor: &mut V) -> std::result::Result<bool, V::Error>
    where
        V: PlanVisitor,
    {
        if !visitor.pre_visit(self)? {
            return Ok(false);
        }

        let recurse = match self {
            LogicalPlan::Projection { input, .. } => input.accept(visitor)?,
            LogicalPlan::Filter { input, .. } => input.accept(visitor)?,
            LogicalPlan::Repartition { input, .. } => input.accept(visitor)?,
            LogicalPlan::Window { input, .. } => input.accept(visitor)?,
            LogicalPlan::Aggregate { input, .. } => input.accept(visitor)?,
            LogicalPlan::Sort { input, .. } => input.accept(visitor)?,
            LogicalPlan::Join { left, right, .. }
            | LogicalPlan::CrossJoin { left, right, .. } => {
                left.accept(visitor)? && right.accept(visitor)?
            }
            LogicalPlan::Union { inputs, .. } => {
                for input in inputs {
                    if !input.accept(visitor)? {
                        return Ok(false);
                    }
                }
                true
            }
            LogicalPlan::Limit { input, .. } => input.accept(visitor)?,
            LogicalPlan::CreateMemoryTable(CreateMemoryTable { input, .. }) => {
                input.accept(visitor)?
            }
            LogicalPlan::Extension { node } => {
                for input in node.inputs() {
                    if !input.accept(visitor)? {
                        return Ok(false);
                    }
                }
                true
            }
            LogicalPlan::Explain { plan, .. } => plan.accept(visitor)?,
            LogicalPlan::Analyze { input: plan, .. } => plan.accept(visitor)?,
            // plans without inputs
            LogicalPlan::TableScan { .. }
            | LogicalPlan::EmptyRelation { .. }
            | LogicalPlan::Values { .. }
            | LogicalPlan::CreateExternalTable(_)
            | LogicalPlan::DropTable(_) => true,
        };
        if !recurse {
            return Ok(false);
        }

        if !visitor.post_visit(self)? {
            return Ok(false);
        }

        Ok(true)
    }
}

// Various implementations for printing out LogicalPlans
impl LogicalPlan {
    /// Return a `format`able structure that produces a single line
    /// per node. For example:
    ///
    /// ```text
    /// Projection: #employee.id
    ///    Filter: #employee.state Eq Utf8(\"CO\")\
    ///       CsvScan: employee projection=Some([0, 3])
    /// ```
    ///
    /// ```
    /// use arrow::datatypes::{Field, Schema, DataType};
    /// use datafusion::logical_plan::{lit, col, LogicalPlanBuilder};
    /// let schema = Schema::new(vec![
    ///     Field::new("id", DataType::Int32, false),
    /// ]);
    /// let plan = LogicalPlanBuilder::scan_empty(Some("foo_csv"), &schema, None).unwrap()
    ///     .filter(col("id").eq(lit(5))).unwrap()
    ///     .build().unwrap();
    ///
    /// // Format using display_indent
    /// let display_string = format!("{}", plan.display_indent());
    ///
    /// assert_eq!("Filter: #foo_csv.id = Int32(5)\
    ///              \n  TableScan: foo_csv projection=None",
    ///             display_string);
    /// ```
    pub fn display_indent(&self) -> impl fmt::Display + '_ {
        // Boilerplate structure to wrap LogicalPlan with something
        // that that can be formatted
        struct Wrapper<'a>(&'a LogicalPlan);
        impl<'a> fmt::Display for Wrapper<'a> {
            fn fmt(&self, f: &mut fmt::Formatter) -> fmt::Result {
                let with_schema = false;
                let mut visitor = IndentVisitor::new(f, with_schema);
                self.0.accept(&mut visitor).unwrap();
                Ok(())
            }
        }
        Wrapper(self)
    }

    /// Return a `format`able structure that produces a single line
    /// per node that includes the output schema. For example:
    ///
    /// ```text
    /// Projection: #employee.id [id:Int32]\
    ///    Filter: #employee.state = Utf8(\"CO\") [id:Int32, state:Utf8]\
    ///      TableScan: employee projection=Some([0, 3]) [id:Int32, state:Utf8]";
    /// ```
    ///
    /// ```
    /// use arrow::datatypes::{Field, Schema, DataType};
    /// use datafusion::logical_plan::{lit, col, LogicalPlanBuilder};
    /// let schema = Schema::new(vec![
    ///     Field::new("id", DataType::Int32, false),
    /// ]);
    /// let plan = LogicalPlanBuilder::scan_empty(Some("foo_csv"), &schema, None).unwrap()
    ///     .filter(col("id").eq(lit(5))).unwrap()
    ///     .build().unwrap();
    ///
    /// // Format using display_indent_schema
    /// let display_string = format!("{}", plan.display_indent_schema());
    ///
    /// assert_eq!("Filter: #foo_csv.id = Int32(5) [id:Int32]\
    ///             \n  TableScan: foo_csv projection=None [id:Int32]",
    ///             display_string);
    /// ```
    pub fn display_indent_schema(&self) -> impl fmt::Display + '_ {
        // Boilerplate structure to wrap LogicalPlan with something
        // that that can be formatted
        struct Wrapper<'a>(&'a LogicalPlan);
        impl<'a> fmt::Display for Wrapper<'a> {
            fn fmt(&self, f: &mut fmt::Formatter) -> fmt::Result {
                let with_schema = true;
                let mut visitor = IndentVisitor::new(f, with_schema);
                self.0.accept(&mut visitor).unwrap();
                Ok(())
            }
        }
        Wrapper(self)
    }

    /// Return a `format`able structure that produces lines meant for
    /// graphical display using the `DOT` language. This format can be
    /// visualized using software from
    /// [`graphviz`](https://graphviz.org/)
    ///
    /// This currently produces two graphs -- one with the basic
    /// structure, and one with additional details such as schema.
    ///
    /// ```
    /// use arrow::datatypes::{Field, Schema, DataType};
    /// use datafusion::logical_plan::{lit, col, LogicalPlanBuilder};
    /// let schema = Schema::new(vec![
    ///     Field::new("id", DataType::Int32, false),
    /// ]);
    /// let plan = LogicalPlanBuilder::scan_empty(Some("foo.csv"), &schema, None).unwrap()
    ///     .filter(col("id").eq(lit(5))).unwrap()
    ///     .build().unwrap();
    ///
    /// // Format using display_graphviz
    /// let graphviz_string = format!("{}", plan.display_graphviz());
    /// ```
    ///
    /// If graphviz string is saved to a file such as `/tmp/example.dot`, the following
    /// commands can be used to render it as a pdf:
    ///
    /// ```bash
    ///   dot -Tpdf < /tmp/example.dot  > /tmp/example.pdf
    /// ```
    ///
    pub fn display_graphviz(&self) -> impl fmt::Display + '_ {
        // Boilerplate structure to wrap LogicalPlan with something
        // that that can be formatted
        struct Wrapper<'a>(&'a LogicalPlan);
        impl<'a> fmt::Display for Wrapper<'a> {
            fn fmt(&self, f: &mut fmt::Formatter) -> fmt::Result {
                writeln!(
                    f,
                    "// Begin DataFusion GraphViz Plan (see https://graphviz.org)"
                )?;
                writeln!(f, "digraph {{")?;

                let mut visitor = GraphvizVisitor::new(f);

                visitor.pre_visit_plan("LogicalPlan")?;
                self.0.accept(&mut visitor).unwrap();
                visitor.post_visit_plan()?;

                visitor.set_with_schema(true);
                visitor.pre_visit_plan("Detailed LogicalPlan")?;
                self.0.accept(&mut visitor).unwrap();
                visitor.post_visit_plan()?;

                writeln!(f, "}}")?;
                writeln!(f, "// End DataFusion GraphViz Plan")?;
                Ok(())
            }
        }
        Wrapper(self)
    }

    /// Return a `format`able structure with the a human readable
    /// description of this LogicalPlan node per node, not including
    /// children. For example:
    ///
    /// ```text
    /// Projection: #id
    /// ```
    /// ```
    /// use arrow::datatypes::{Field, Schema, DataType};
    /// use datafusion::logical_plan::{lit, col, LogicalPlanBuilder};
    /// let schema = Schema::new(vec![
    ///     Field::new("id", DataType::Int32, false),
    /// ]);
    /// let plan = LogicalPlanBuilder::scan_empty(Some("foo.csv"), &schema, None).unwrap()
    ///     .build().unwrap();
    ///
    /// // Format using display
    /// let display_string = format!("{}", plan.display());
    ///
    /// assert_eq!("TableScan: foo.csv projection=None", display_string);
    /// ```
    pub fn display(&self) -> impl fmt::Display + '_ {
        // Boilerplate structure to wrap LogicalPlan with something
        // that that can be formatted
        struct Wrapper<'a>(&'a LogicalPlan);
        impl<'a> fmt::Display for Wrapper<'a> {
            fn fmt(&self, f: &mut fmt::Formatter) -> fmt::Result {
                match &*self.0 {
                    LogicalPlan::EmptyRelation { .. } => write!(f, "EmptyRelation"),
                    LogicalPlan::Values { ref values, .. } => {
                        let str_values: Vec<_> = values
                            .iter()
                            // limit to only 5 values to avoid horrible display
                            .take(5)
                            .map(|row| {
                                let item = row
                                    .iter()
                                    .map(|expr| expr.to_string())
                                    .collect::<Vec<_>>()
                                    .join(", ");
                                format!("({})", item)
                            })
                            .collect();

                        let elipse = if values.len() > 5 { "..." } else { "" };
                        write!(f, "Values: {}{}", str_values.join(", "), elipse)
                    }

                    LogicalPlan::TableScan(TableScanPlan {
                        ref table_name,
                        ref projection,
                        ref filters,
                        ref limit,
                        ..
                    }) => {
                        write!(
                            f,
                            "TableScan: {} projection={:?}",
                            table_name, projection
                        )?;

                        if !filters.is_empty() {
                            write!(f, ", filters={:?}", filters)?;
                        }

                        if let Some(n) = limit {
                            write!(f, ", limit={}", n)?;
                        }

                        Ok(())
                    }
                    LogicalPlan::Projection {
                        ref expr, alias, ..
                    } => {
                        write!(f, "Projection: ")?;
                        for (i, expr_item) in expr.iter().enumerate() {
                            if i > 0 {
                                write!(f, ", ")?;
                            }
                            write!(f, "{:?}", expr_item)?;
                        }
                        if let Some(a) = alias {
                            write!(f, ", alias={}", a)?;
                        }
                        Ok(())
                    }
                    LogicalPlan::Filter {
                        predicate: ref expr,
                        ..
                    } => write!(f, "Filter: {:?}", expr),
                    LogicalPlan::Window {
                        ref window_expr, ..
                    } => {
                        write!(f, "WindowAggr: windowExpr=[{:?}]", window_expr)
                    }
                    LogicalPlan::Aggregate {
                        ref group_expr,
                        ref aggr_expr,
                        ..
                    } => write!(
                        f,
                        "Aggregate: groupBy=[{:?}], aggr=[{:?}]",
                        group_expr, aggr_expr
                    ),
                    LogicalPlan::Sort { ref expr, .. } => {
                        write!(f, "Sort: ")?;
                        for (i, expr_item) in expr.iter().enumerate() {
                            if i > 0 {
                                write!(f, ", ")?;
                            }
                            write!(f, "{:?}", expr_item)?;
                        }
                        Ok(())
                    }
                    LogicalPlan::Join {
                        on: ref keys,
                        join_constraint,
                        ..
                    } => {
                        let join_expr: Vec<String> =
                            keys.iter().map(|(l, r)| format!("{} = {}", l, r)).collect();
                        match join_constraint {
                            JoinConstraint::On => {
                                write!(f, "Join: {}", join_expr.join(", "))
                            }
                            JoinConstraint::Using => {
                                write!(f, "Join: Using {}", join_expr.join(", "))
                            }
                        }
                    }
                    LogicalPlan::CrossJoin { .. } => {
                        write!(f, "CrossJoin:")
                    }
                    LogicalPlan::Repartition {
                        partitioning_scheme,
                        ..
                    } => match partitioning_scheme {
                        Partitioning::RoundRobinBatch(n) => write!(
                            f,
                            "Repartition: RoundRobinBatch partition_count={}",
                            n
                        ),
                        Partitioning::Hash(expr, n) => {
                            let hash_expr: Vec<String> =
                                expr.iter().map(|e| format!("{:?}", e)).collect();
                            write!(
                                f,
                                "Repartition: Hash({}) partition_count={}",
                                hash_expr.join(", "),
                                n
                            )
                        }
                    },
                    LogicalPlan::Limit { ref n, .. } => write!(f, "Limit: {}", n),
                    LogicalPlan::CreateExternalTable(CreateExternalTable {
                        ref name,
                        ..
                    }) => {
                        write!(f, "CreateExternalTable: {:?}", name)
                    }
                    LogicalPlan::CreateMemoryTable(CreateMemoryTable {
                        name, ..
                    }) => {
                        write!(f, "CreateMemoryTable: {:?}", name)
                    }
                    LogicalPlan::DropTable(DropTable { name, if_exist, .. }) => {
                        write!(f, "DropTable: {:?} if not exist:={}", name, if_exist)
                    }
                    LogicalPlan::Explain { .. } => write!(f, "Explain"),
                    LogicalPlan::Analyze { .. } => write!(f, "Analyze"),
                    LogicalPlan::Union { .. } => write!(f, "Union"),
                    LogicalPlan::Extension { ref node } => node.fmt_for_explain(f),
                }
            }
        }
        Wrapper(self)
    }
}

impl fmt::Debug for LogicalPlan {
    fn fmt(&self, f: &mut fmt::Formatter) -> fmt::Result {
        self.display_indent().fmt(f)
    }
}

/// Represents which type of plan, when storing multiple
/// for use in EXPLAIN plans
#[derive(Debug, Clone, PartialEq)]
pub enum PlanType {
    /// The initial LogicalPlan provided to DataFusion
    InitialLogicalPlan,
    /// The LogicalPlan which results from applying an optimizer pass
    OptimizedLogicalPlan {
        /// The name of the optimizer which produced this plan
        optimizer_name: String,
    },
    /// The final, fully optimized LogicalPlan that was converted to a physical plan
    FinalLogicalPlan,
    /// The initial physical plan, prepared for execution
    InitialPhysicalPlan,
    /// The ExecutionPlan which results from applying an optimizer pass
    OptimizedPhysicalPlan {
        /// The name of the optimizer which produced this plan
        optimizer_name: String,
    },
    /// The final, fully optimized physical which would be executed
    FinalPhysicalPlan,
}

impl fmt::Display for PlanType {
    fn fmt(&self, f: &mut fmt::Formatter<'_>) -> fmt::Result {
        match self {
            PlanType::InitialLogicalPlan => write!(f, "initial_logical_plan"),
            PlanType::OptimizedLogicalPlan { optimizer_name } => {
                write!(f, "logical_plan after {}", optimizer_name)
            }
            PlanType::FinalLogicalPlan => write!(f, "logical_plan"),
            PlanType::InitialPhysicalPlan => write!(f, "initial_physical_plan"),
            PlanType::OptimizedPhysicalPlan { optimizer_name } => {
                write!(f, "physical_plan after {}", optimizer_name)
            }
            PlanType::FinalPhysicalPlan => write!(f, "physical_plan"),
        }
    }
}

/// Represents some sort of execution plan, in String form
#[derive(Debug, Clone, PartialEq)]
#[allow(clippy::rc_buffer)]
pub struct StringifiedPlan {
    /// An identifier of what type of plan this string represents
    pub plan_type: PlanType,
    /// The string representation of the plan
    pub plan: Arc<String>,
}

impl StringifiedPlan {
    /// Create a new Stringified plan of `plan_type` with string
    /// representation `plan`
    pub fn new(plan_type: PlanType, plan: impl Into<String>) -> Self {
        StringifiedPlan {
            plan_type,
            plan: Arc::new(plan.into()),
        }
    }

    /// returns true if this plan should be displayed. Generally
    /// `verbose_mode = true` will display all available plans
    pub fn should_display(&self, verbose_mode: bool) -> bool {
        match self.plan_type {
            PlanType::FinalLogicalPlan | PlanType::FinalPhysicalPlan => true,
            _ => verbose_mode,
        }
    }
}

/// Trait for something that can be formatted as a stringified plan
pub trait ToStringifiedPlan {
    /// Create a stringified plan with the specified type
    fn to_stringified(&self, plan_type: PlanType) -> StringifiedPlan;
}

impl ToStringifiedPlan for LogicalPlan {
    fn to_stringified(&self, plan_type: PlanType) -> StringifiedPlan {
        StringifiedPlan::new(plan_type, self.display_indent().to_string())
    }
}

#[cfg(test)]
mod tests {
    use super::super::{col, lit, LogicalPlanBuilder};
    use super::*;

    fn employee_schema() -> Schema {
        Schema::new(vec![
            Field::new("id", DataType::Int32, false),
            Field::new("first_name", DataType::Utf8, false),
            Field::new("last_name", DataType::Utf8, false),
            Field::new("state", DataType::Utf8, false),
            Field::new("salary", DataType::Int32, false),
        ])
    }

    fn display_plan() -> LogicalPlan {
        LogicalPlanBuilder::scan_empty(
            Some("employee_csv"),
            &employee_schema(),
            Some(vec![0, 3]),
        )
        .unwrap()
        .filter(col("state").eq(lit("CO")))
        .unwrap()
        .project(vec![col("id")])
        .unwrap()
        .build()
        .unwrap()
    }

    #[test]
    fn test_display_indent() {
        let plan = display_plan();

        let expected = "Projection: #employee_csv.id\
        \n  Filter: #employee_csv.state = Utf8(\"CO\")\
        \n    TableScan: employee_csv projection=Some([0, 3])";

        assert_eq!(expected, format!("{}", plan.display_indent()));
    }

    #[test]
    fn test_display_indent_schema() {
        let plan = display_plan();

        let expected = "Projection: #employee_csv.id [id:Int32]\
                        \n  Filter: #employee_csv.state = Utf8(\"CO\") [id:Int32, state:Utf8]\
                        \n    TableScan: employee_csv projection=Some([0, 3]) [id:Int32, state:Utf8]";

        assert_eq!(expected, format!("{}", plan.display_indent_schema()));
    }

    #[test]
    fn test_display_graphviz() {
        let plan = display_plan();

        // just test for a few key lines in the output rather than the
        // whole thing to make test mainteance easier.
        let graphviz = format!("{}", plan.display_graphviz());

        assert!(
            graphviz.contains(
                r#"// Begin DataFusion GraphViz Plan (see https://graphviz.org)"#
            ),
            "\n{}",
            plan.display_graphviz()
        );
        assert!(
            graphviz.contains(
                r#"[shape=box label="TableScan: employee_csv projection=Some([0, 3])"]"#
            ),
            "\n{}",
            plan.display_graphviz()
        );
        assert!(graphviz.contains(r#"[shape=box label="TableScan: employee_csv projection=Some([0, 3])\nSchema: [id:Int32, state:Utf8]"]"#),
                "\n{}", plan.display_graphviz());
        assert!(
            graphviz.contains(r#"// End DataFusion GraphViz Plan"#),
            "\n{}",
            plan.display_graphviz()
        );
    }

    /// Tests for the Visitor trait and walking logical plan nodes

    #[derive(Debug, Default)]
    struct OkVisitor {
        strings: Vec<String>,
    }
    impl PlanVisitor for OkVisitor {
        type Error = String;

        fn pre_visit(
            &mut self,
            plan: &LogicalPlan,
        ) -> std::result::Result<bool, Self::Error> {
            let s = match plan {
                LogicalPlan::Projection { .. } => "pre_visit Projection",
                LogicalPlan::Filter { .. } => "pre_visit Filter",
                LogicalPlan::TableScan { .. } => "pre_visit TableScan",
                _ => unimplemented!("unknown plan type"),
            };

            self.strings.push(s.into());
            Ok(true)
        }

        fn post_visit(
            &mut self,
            plan: &LogicalPlan,
        ) -> std::result::Result<bool, Self::Error> {
            let s = match plan {
                LogicalPlan::Projection { .. } => "post_visit Projection",
                LogicalPlan::Filter { .. } => "post_visit Filter",
                LogicalPlan::TableScan { .. } => "post_visit TableScan",
                _ => unimplemented!("unknown plan type"),
            };

            self.strings.push(s.into());
            Ok(true)
        }
    }

    #[test]
    fn visit_order() {
        let mut visitor = OkVisitor::default();
        let plan = test_plan();
        let res = plan.accept(&mut visitor);
        assert!(res.is_ok());

        assert_eq!(
            visitor.strings,
            vec![
                "pre_visit Projection",
                "pre_visit Filter",
                "pre_visit TableScan",
                "post_visit TableScan",
                "post_visit Filter",
                "post_visit Projection"
            ]
        );
    }

    #[derive(Debug, Default)]
    /// Counter than counts to zero and returns true when it gets there
    struct OptionalCounter {
        val: Option<usize>,
    }
    impl OptionalCounter {
        fn new(val: usize) -> Self {
            Self { val: Some(val) }
        }
        // Decrements the counter by 1, if any, returning true if it hits zero
        fn dec(&mut self) -> bool {
            if Some(0) == self.val {
                true
            } else {
                self.val = self.val.take().map(|i| i - 1);
                false
            }
        }
    }

    #[derive(Debug, Default)]
    /// Visitor that returns false after some number of visits
    struct StoppingVisitor {
        inner: OkVisitor,
        /// When Some(0) returns false from pre_visit
        return_false_from_pre_in: OptionalCounter,
        /// When Some(0) returns false from post_visit
        return_false_from_post_in: OptionalCounter,
    }

    impl PlanVisitor for StoppingVisitor {
        type Error = String;

        fn pre_visit(
            &mut self,
            plan: &LogicalPlan,
        ) -> std::result::Result<bool, Self::Error> {
            if self.return_false_from_pre_in.dec() {
                return Ok(false);
            }
            self.inner.pre_visit(plan)
        }

        fn post_visit(
            &mut self,
            plan: &LogicalPlan,
        ) -> std::result::Result<bool, Self::Error> {
            if self.return_false_from_post_in.dec() {
                return Ok(false);
            }

            self.inner.post_visit(plan)
        }
    }

    /// test early stopping in pre-visit
    #[test]
    fn early_stopping_pre_visit() {
        let mut visitor = StoppingVisitor {
            return_false_from_pre_in: OptionalCounter::new(2),
            ..Default::default()
        };
        let plan = test_plan();
        let res = plan.accept(&mut visitor);
        assert!(res.is_ok());

        assert_eq!(
            visitor.inner.strings,
            vec!["pre_visit Projection", "pre_visit Filter",]
        );
    }

    #[test]
    fn early_stopping_post_visit() {
        let mut visitor = StoppingVisitor {
            return_false_from_post_in: OptionalCounter::new(1),
            ..Default::default()
        };
        let plan = test_plan();
        let res = plan.accept(&mut visitor);
        assert!(res.is_ok());

        assert_eq!(
            visitor.inner.strings,
            vec![
                "pre_visit Projection",
                "pre_visit Filter",
                "pre_visit TableScan",
                "post_visit TableScan",
            ]
        );
    }

    #[derive(Debug, Default)]
    /// Visitor that returns an error after some number of visits
    struct ErrorVisitor {
        inner: OkVisitor,
        /// When Some(0) returns false from pre_visit
        return_error_from_pre_in: OptionalCounter,
        /// When Some(0) returns false from post_visit
        return_error_from_post_in: OptionalCounter,
    }

    impl PlanVisitor for ErrorVisitor {
        type Error = String;

        fn pre_visit(
            &mut self,
            plan: &LogicalPlan,
        ) -> std::result::Result<bool, Self::Error> {
            if self.return_error_from_pre_in.dec() {
                return Err("Error in pre_visit".into());
            }

            self.inner.pre_visit(plan)
        }

        fn post_visit(
            &mut self,
            plan: &LogicalPlan,
        ) -> std::result::Result<bool, Self::Error> {
            if self.return_error_from_post_in.dec() {
                return Err("Error in post_visit".into());
            }

            self.inner.post_visit(plan)
        }
    }

    #[test]
    fn error_pre_visit() {
        let mut visitor = ErrorVisitor {
            return_error_from_pre_in: OptionalCounter::new(2),
            ..Default::default()
        };
        let plan = test_plan();
        let res = plan.accept(&mut visitor);

        if let Err(e) = res {
            assert_eq!("Error in pre_visit", e);
        } else {
            panic!("Expected an error");
        }

        assert_eq!(
            visitor.inner.strings,
            vec!["pre_visit Projection", "pre_visit Filter",]
        );
    }

    #[test]
    fn error_post_visit() {
        let mut visitor = ErrorVisitor {
            return_error_from_post_in: OptionalCounter::new(1),
            ..Default::default()
        };
        let plan = test_plan();
        let res = plan.accept(&mut visitor);
        if let Err(e) = res {
            assert_eq!("Error in post_visit", e);
        } else {
            panic!("Expected an error");
        }

        assert_eq!(
            visitor.inner.strings,
            vec![
                "pre_visit Projection",
                "pre_visit Filter",
                "pre_visit TableScan",
                "post_visit TableScan",
            ]
        );
    }

    fn test_plan() -> LogicalPlan {
        let schema = Schema::new(vec![
            Field::new("id", DataType::Int32, false),
            Field::new("state", DataType::Utf8, false),
        ]);

        LogicalPlanBuilder::scan_empty(None, &schema, Some(vec![0, 1]))
            .unwrap()
            .filter(col("state").eq(lit("CO")))
            .unwrap()
            .project(vec![col("id")])
            .unwrap()
            .build()
            .unwrap()
    }
}<|MERGE_RESOLUTION|>--- conflicted
+++ resolved
@@ -57,41 +57,6 @@
     Using,
 }
 
-<<<<<<< HEAD
-/// Creates an in memory table.
-#[derive(Clone)]
-pub struct CreateMemoryTable {
-    /// The table name
-    pub name: String,
-    /// The logical plan
-    pub input: Arc<LogicalPlan>,
-}
-
-/// Creates an external table.
-#[derive(Clone)]
-pub struct CreateExternalTable {
-    /// The table schema
-    pub schema: DFSchemaRef,
-    /// The table name
-    pub name: String,
-    /// The physical location
-    pub location: String,
-    /// The file type of physical file
-    pub file_type: FileType,
-    /// Whether the CSV file contains a header
-    pub has_header: bool,
-}
-
-/// Drops a table.
-#[derive(Clone)]
-pub struct DropTable {
-    /// The table name
-    pub name: String,
-    /// If the table exists
-    pub if_exist: bool,
-    /// Dummy schema
-    pub schema: DFSchemaRef,
-=======
 /// Produces rows from a table provider by reference or from the context
 #[derive(Clone)]
 pub struct TableScanPlan {
@@ -107,7 +72,41 @@
     pub filters: Vec<Expr>,
     /// Optional limit to skip reading
     pub limit: Option<usize>,
->>>>>>> 79f129d0
+}
+
+/// Creates an in memory table.
+#[derive(Clone)]
+pub struct CreateMemoryTable {
+    /// The table name
+    pub name: String,
+    /// The logical plan
+    pub input: Arc<LogicalPlan>,
+}
+
+/// Creates an external table.
+#[derive(Clone)]
+pub struct CreateExternalTable {
+    /// The table schema
+    pub schema: DFSchemaRef,
+    /// The table name
+    pub name: String,
+    /// The physical location
+    pub location: String,
+    /// The file type of physical file
+    pub file_type: FileType,
+    /// Whether the CSV file contains a header
+    pub has_header: bool,
+}
+
+/// Drops a table.
+#[derive(Clone)]
+pub struct DropTable {
+    /// The table name
+    pub name: String,
+    /// If the table exists
+    pub if_exist: bool,
+    /// Dummy schema
+    pub schema: DFSchemaRef,
 }
 
 /// A LogicalPlan represents the different types of relational
