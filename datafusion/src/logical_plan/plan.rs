// Licensed to the Apache Software Foundation (ASF) under one
// or more contributor license agreements.  See the NOTICE file
// distributed with this work for additional information
// regarding copyright ownership.  The ASF licenses this file
// to you under the Apache License, Version 2.0 (the
// "License"); you may not use this file except in compliance
// with the License.  You may obtain a copy of the License at
//
//   http://www.apache.org/licenses/LICENSE-2.0
//
// Unless required by applicable law or agreed to in writing,
// software distributed under the License is distributed on an
// "AS IS" BASIS, WITHOUT WARRANTIES OR CONDITIONS OF ANY
// KIND, either express or implied.  See the License for the
// specific language governing permissions and limitations
// under the License.
//! This module contains the  `LogicalPlan` enum that describes queries
//! via a logical query plan.

use super::display::{GraphvizVisitor, IndentVisitor};
use super::expr::{Column, Expr};
use super::extension::UserDefinedLogicalNode;
use crate::datasource::TableProvider;
use crate::error::DataFusionError;
use crate::logical_plan::dfschema::DFSchemaRef;
use crate::sql::parser::FileType;
use arrow::datatypes::{DataType, Field, Schema, SchemaRef};
use std::{
    collections::HashSet,
    fmt::{self, Display},
    sync::Arc,
};

/// Join type
#[derive(Debug, Clone, Copy, PartialEq, Eq)]
pub enum JoinType {
    /// Inner Join
    Inner,
    /// Left Join
    Left,
    /// Right Join
    Right,
    /// Full Join
    Full,
    /// Semi Join
    Semi,
    /// Anti Join
    Anti,
}

/// Join constraint
#[derive(Debug, Clone, Copy)]
pub enum JoinConstraint {
    /// Join ON
    On,
    /// Join USING
    Using,
}

/// Evaluates an arbitrary list of expressions (essentially a
/// SELECT with an expression list) on its input.
#[derive(Clone)]
pub struct Projection {
    /// The list of expressions
    pub expr: Vec<Expr>,
    /// The incoming logical plan
    pub input: Arc<LogicalPlan>,
    /// The schema description of the output
    pub schema: DFSchemaRef,
    /// Projection output relation alias
    pub alias: Option<String>,
}

/// Filters rows from its input that do not match an
/// expression (essentially a WHERE clause with a predicate
/// expression).
///
/// Semantically, `<predicate>` is evaluated for each row of the input;
/// If the value of `<predicate>` is true, the input row is passed to
/// the output. If the value of `<predicate>` is false, the row is
/// discarded.
#[derive(Clone)]
pub struct Filter {
    /// The predicate expression, which must have Boolean type.
    pub predicate: Expr,
    /// The incoming logical plan
    pub input: Arc<LogicalPlan>,
}

/// Window its input based on a set of window spec and window function (e.g. SUM or RANK)
#[derive(Clone)]
pub struct Window {
    /// The incoming logical plan
    pub input: Arc<LogicalPlan>,
    /// The window function expression
    pub window_expr: Vec<Expr>,
    /// The schema description of the window output
    pub schema: DFSchemaRef,
}

/// Produces rows from a table provider by reference or from the context
#[derive(Clone)]
pub struct TableScanPlan {
    /// The name of the table
    pub table_name: String,
    /// The source of the table
    pub source: Arc<dyn TableProvider>,
    /// Optional column indices to use as a projection
    pub projection: Option<Vec<usize>>,
    /// The schema description of the output
    pub projected_schema: DFSchemaRef,
    /// Optional expressions to be used as filters by the table provider
    pub filters: Vec<Expr>,
    /// Optional limit to skip reading
    pub limit: Option<usize>,
}

/// Apply Cross Join to two logical plans
#[derive(Clone)]
pub struct CrossJoin {
    /// Left input
    pub left: Arc<LogicalPlan>,
    /// Right input
    pub right: Arc<LogicalPlan>,
    /// The output schema, containing fields from the left and right inputs
    pub schema: DFSchemaRef,
}

/// Repartition the plan based on a partitioning scheme.
#[derive(Clone)]
pub struct Repartition {
    /// The incoming logical plan
    pub input: Arc<LogicalPlan>,
    /// The partitioning scheme
    pub partitioning_scheme: Partitioning,
}

/// Union multiple inputs
#[derive(Clone)]
pub struct Union {
    /// Inputs to merge
    pub inputs: Vec<LogicalPlan>,
    /// Union schema. Should be the same for all inputs.
    pub schema: DFSchemaRef,
    /// Union output relation alias
    pub alias: Option<String>,
}

/// Creates an in memory table.
#[derive(Clone)]
pub struct CreateMemoryTable {
    /// The table name
    pub name: String,
    /// The logical plan
    pub input: Arc<LogicalPlan>,
}

/// Creates an external table.
#[derive(Clone)]
pub struct CreateExternalTable {
    /// The table schema
    pub schema: DFSchemaRef,
    /// The table name
    pub name: String,
    /// The physical location
    pub location: String,
    /// The file type of physical file
    pub file_type: FileType,
    /// Whether the CSV file contains a header
    pub has_header: bool,
}

/// Drops a table.
#[derive(Clone)]
pub struct DropTable {
    /// The table name
    pub name: String,
    /// If the table exists
    pub if_exist: bool,
    /// Dummy schema
    pub schema: DFSchemaRef,
}

/// Produces a relation with string representations of
/// various parts of the plan
#[derive(Clone)]
pub struct ExplainPlan {
    /// Should extra (detailed, intermediate plans) be included?
    pub verbose: bool,
    /// The logical plan that is being EXPLAIN'd
    pub plan: Arc<LogicalPlan>,
    /// Represent the various stages plans have gone through
    pub stringified_plans: Vec<StringifiedPlan>,
    /// The output schema of the explain (2 columns of text)
    pub schema: DFSchemaRef,
}

/// Runs the actual plan, and then prints the physical plan with
/// with execution metrics.
#[derive(Clone)]
pub struct AnalyzePlan {
    /// Should extra detail be included?
    pub verbose: bool,
    /// The logical plan that is being EXPLAIN ANALYZE'd
    pub input: Arc<LogicalPlan>,
    /// The output schema of the explain (2 columns of text)
    pub schema: DFSchemaRef,
}

/// Extension operator defined outside of DataFusion
#[derive(Clone)]
pub struct ExtensionPlan {
    /// The runtime extension operator
    pub node: Arc<dyn UserDefinedLogicalNode + Send + Sync>,
}

<<<<<<< HEAD
/// Aggregates its input based on a set of grouping and aggregate
/// expressions (e.g. SUM).
#[derive(Clone)]
pub struct AggregatePlan {
=======
/// Produces no rows: An empty relation with an empty schema
#[derive(Clone)]
pub struct EmptyRelation {
    /// Whether to produce a placeholder row
    pub produce_one_row: bool,
    /// The schema description of the output
    pub schema: DFSchemaRef,
}

/// Produces the first `n` tuples from its input and discards the rest.
#[derive(Clone)]
pub struct Limit {
    /// The limit
    pub n: usize,
    /// The logical plan
    pub input: Arc<LogicalPlan>,
}

/// Values expression. See
/// [Postgres VALUES](https://www.postgresql.org/docs/current/queries-values.html)
/// documentation for more details.
#[derive(Clone)]
pub struct Values {
    /// The table schema
    pub schema: DFSchemaRef,
    /// Values
    pub values: Vec<Vec<Expr>>,
}

/// Aggregates its input based on a set of grouping and aggregate
/// expressions (e.g. SUM).
#[derive(Clone)]
pub struct Aggregate {
>>>>>>> df6778ae
    /// The incoming logical plan
    pub input: Arc<LogicalPlan>,
    /// Grouping expressions
    pub group_expr: Vec<Expr>,
    /// Aggregate expressions
    pub aggr_expr: Vec<Expr>,
    /// The schema description of the aggregate output
    pub schema: DFSchemaRef,
}
/// A LogicalPlan represents the different types of relational
/// operators (such as Projection, Filter, etc) and can be created by
/// the SQL query planner and the DataFrame API.
///
/// A LogicalPlan represents transforming an input relation (table) to
/// an output relation (table) with a (potentially) different
/// schema. A plan represents a dataflow tree where data flows
/// from leaves up to the root to produce the query result.
#[derive(Clone)]
pub enum LogicalPlan {
    /// Evaluates an arbitrary list of expressions (essentially a
    /// SELECT with an expression list) on its input.
    Projection(Projection),
    /// Filters rows from its input that do not match an
    /// expression (essentially a WHERE clause with a predicate
    /// expression).
    ///
    /// Semantically, `<predicate>` is evaluated for each row of the input;
    /// If the value of `<predicate>` is true, the input row is passed to
    /// the output. If the value of `<predicate>` is false, the row is
    /// discarded.
    Filter(Filter),
    /// Window its input based on a set of window spec and window function (e.g. SUM or RANK)
    Window(Window),
    /// Aggregates its input based on a set of grouping and aggregate
    /// expressions (e.g. SUM).
    // Aggregate {
    //     /// The incoming logical plan
    //     input: Arc<LogicalPlan>,
    //     /// Grouping expressions
    //     group_expr: Vec<Expr>,
    //     /// Aggregate expressions
    //     aggr_expr: Vec<Expr>,
    //     /// The schema description of the aggregate output
    //     schema: DFSchemaRef,
    // },
<<<<<<< HEAD
    Aggregate(AggregatePlan),
=======
    Aggregate(Aggregate),
>>>>>>> df6778ae
    /// Sorts its input according to a list of sort expressions.
    Sort {
        /// The sort expressions
        expr: Vec<Expr>,
        /// The incoming logical plan
        input: Arc<LogicalPlan>,
    },
    /// Join two logical plans on one or more join columns
    Join {
        /// Left input
        left: Arc<LogicalPlan>,
        /// Right input
        right: Arc<LogicalPlan>,
        /// Equijoin clause expressed as pairs of (left, right) join columns
        on: Vec<(Column, Column)>,
        /// Join type
        join_type: JoinType,
        /// Join constraint
        join_constraint: JoinConstraint,
        /// The output schema, containing fields from the left and right inputs
        schema: DFSchemaRef,
        /// If null_equals_null is true, null == null else null != null
        null_equals_null: bool,
    },
    /// Apply Cross Join to two logical plans
    CrossJoin(CrossJoin),
    /// Repartition the plan based on a partitioning scheme.
    Repartition(Repartition),
    /// Union multiple inputs
    Union(Union),
    /// Produces rows from a table provider by reference or from the context
    TableScan(TableScanPlan),
    /// Produces no rows: An empty relation with an empty schema
    EmptyRelation(EmptyRelation),
    /// Produces the first `n` tuples from its input and discards the rest.
    Limit(Limit),
    /// Creates an external table.
    CreateExternalTable(CreateExternalTable),
    /// Creates an in memory table.
    CreateMemoryTable(CreateMemoryTable),
    /// Drops a table.
    DropTable(DropTable),
    /// Values expression. See
    /// [Postgres VALUES](https://www.postgresql.org/docs/current/queries-values.html)
    /// documentation for more details.
    Values(Values),
    /// Produces a relation with string representations of
    /// various parts of the plan
    Explain(ExplainPlan),
    /// Runs the actual plan, and then prints the physical plan with
    /// with execution metrics.
    Analyze(AnalyzePlan),
    /// Extension operator defined outside of DataFusion
    Extension(ExtensionPlan),
}

impl LogicalPlan {
    /// Get a reference to the logical plan's schema
    pub fn schema(&self) -> &DFSchemaRef {
        match self {
            LogicalPlan::EmptyRelation(EmptyRelation { schema, .. }) => schema,
            LogicalPlan::Values(Values { schema, .. }) => schema,
            LogicalPlan::TableScan(TableScanPlan {
                projected_schema, ..
            }) => projected_schema,
<<<<<<< HEAD
            LogicalPlan::Projection { schema, .. } => schema,
            LogicalPlan::Filter { input, .. } => input.schema(),
            LogicalPlan::Window { schema, .. } => schema,
            LogicalPlan::Aggregate(aggregate) => &aggregate.schema,
=======
            LogicalPlan::Projection(Projection { schema, .. }) => schema,
            LogicalPlan::Filter(Filter { input, .. }) => input.schema(),
            LogicalPlan::Window(Window { schema, .. }) => schema,
            LogicalPlan::Aggregate(Aggregate { schema, .. }) => schema,
>>>>>>> df6778ae
            LogicalPlan::Sort { input, .. } => input.schema(),
            LogicalPlan::Join { schema, .. } => schema,
            LogicalPlan::CrossJoin(CrossJoin { schema, .. }) => schema,
            LogicalPlan::Repartition(Repartition { input, .. }) => input.schema(),
            LogicalPlan::Limit(Limit { input, .. }) => input.schema(),
            LogicalPlan::CreateExternalTable(CreateExternalTable { schema, .. }) => {
                schema
            }
            LogicalPlan::Explain(explain) => &explain.schema,
            LogicalPlan::Analyze(analyze) => &analyze.schema,
            LogicalPlan::Extension(extension) => extension.node.schema(),
            LogicalPlan::Union(Union { schema, .. }) => schema,
            LogicalPlan::CreateMemoryTable(CreateMemoryTable { input, .. }) => {
                input.schema()
            }
            LogicalPlan::DropTable(DropTable { schema, .. }) => schema,
        }
    }

    /// Get a vector of references to all schemas in every node of the logical plan
    pub fn all_schemas(&self) -> Vec<&DFSchemaRef> {
        match self {
            LogicalPlan::TableScan(TableScanPlan {
                projected_schema, ..
            }) => vec![projected_schema],
<<<<<<< HEAD
            LogicalPlan::Values { schema, .. } => vec![schema],
            LogicalPlan::Window { input, schema, .. }
            | LogicalPlan::Aggregate(AggregatePlan { input, schema, .. })
            | LogicalPlan::Projection { input, schema, .. } => {
=======
            LogicalPlan::Values(Values { schema, .. }) => vec![schema],
            LogicalPlan::Window(Window { input, schema, .. })
            | LogicalPlan::Projection(Projection { input, schema, .. })
            | LogicalPlan::Aggregate(Aggregate { input, schema, .. }) => {
>>>>>>> df6778ae
                let mut schemas = input.all_schemas();
                schemas.insert(0, schema);
                schemas
            }
            LogicalPlan::Join {
                left,
                right,
                schema,
                ..
            }
            | LogicalPlan::CrossJoin(CrossJoin {
                left,
                right,
                schema,
            }) => {
                let mut schemas = left.all_schemas();
                schemas.extend(right.all_schemas());
                schemas.insert(0, schema);
                schemas
            }
            LogicalPlan::Union(Union { schema, .. }) => {
                vec![schema]
            }
            LogicalPlan::Extension(extension) => vec![extension.node.schema()],
            LogicalPlan::Explain(ExplainPlan { schema, .. })
            | LogicalPlan::Analyze(AnalyzePlan { schema, .. })
            | LogicalPlan::EmptyRelation(EmptyRelation { schema, .. })
            | LogicalPlan::CreateExternalTable(CreateExternalTable { schema, .. }) => {
                vec![schema]
            }
            LogicalPlan::Limit(Limit { input, .. })
            | LogicalPlan::Repartition(Repartition { input, .. })
            | LogicalPlan::Sort { input, .. }
            | LogicalPlan::CreateMemoryTable(CreateMemoryTable { input, .. })
            | LogicalPlan::Filter(Filter { input, .. }) => input.all_schemas(),
            LogicalPlan::DropTable(_) => vec![],
        }
    }

    /// Returns the (fixed) output schema for explain plans
    pub fn explain_schema() -> SchemaRef {
        SchemaRef::new(Schema::new(vec![
            Field::new("plan_type", DataType::Utf8, false),
            Field::new("plan", DataType::Utf8, false),
        ]))
    }

    /// returns all expressions (non-recursively) in the current
    /// logical plan node. This does not include expressions in any
    /// children
    pub fn expressions(self: &LogicalPlan) -> Vec<Expr> {
        match self {
            LogicalPlan::Projection(Projection { expr, .. }) => expr.clone(),
            LogicalPlan::Values(Values { values, .. }) => {
                values.iter().flatten().cloned().collect()
            }
            LogicalPlan::Filter(Filter { predicate, .. }) => vec![predicate.clone()],
            LogicalPlan::Repartition(Repartition {
                partitioning_scheme,
                ..
            }) => match partitioning_scheme {
                Partitioning::Hash(expr, _) => expr.clone(),
                _ => vec![],
            },
<<<<<<< HEAD
            LogicalPlan::Window { window_expr, .. } => window_expr.clone(),
=======
            LogicalPlan::Window(Window { window_expr, .. }) => window_expr.clone(),
>>>>>>> df6778ae
            LogicalPlan::Aggregate(aggregate) => aggregate
                .group_expr
                .iter()
                .chain(aggregate.aggr_expr.iter())
                .cloned()
                .collect(),
            LogicalPlan::Join { on, .. } => on
                .iter()
                .flat_map(|(l, r)| vec![Expr::Column(l.clone()), Expr::Column(r.clone())])
                .collect(),
            LogicalPlan::Sort { expr, .. } => expr.clone(),
            LogicalPlan::Extension(extension) => extension.node.expressions(),
            // plans without expressions
            LogicalPlan::TableScan { .. }
            | LogicalPlan::EmptyRelation(_)
            | LogicalPlan::Limit(_)
            | LogicalPlan::CreateExternalTable(_)
            | LogicalPlan::CreateMemoryTable(_)
            | LogicalPlan::DropTable(_)
            | LogicalPlan::CrossJoin(_)
            | LogicalPlan::Analyze { .. }
            | LogicalPlan::Explain { .. }
            | LogicalPlan::Union(_) => {
                vec![]
            }
        }
    }

    /// returns all inputs of this `LogicalPlan` node. Does not
    /// include inputs to inputs.
    pub fn inputs(self: &LogicalPlan) -> Vec<&LogicalPlan> {
        match self {
<<<<<<< HEAD
            LogicalPlan::Projection { input, .. } => vec![input],
            LogicalPlan::Filter { input, .. } => vec![input],
            LogicalPlan::Repartition { input, .. } => vec![input],
            LogicalPlan::Window { input, .. } => vec![input],
            LogicalPlan::Aggregate(aggregate) => vec![&aggregate.input],
=======
            LogicalPlan::Projection(Projection { input, .. }) => vec![input],
            LogicalPlan::Filter(Filter { input, .. }) => vec![input],
            LogicalPlan::Repartition(Repartition { input, .. }) => vec![input],
            LogicalPlan::Window(Window { input, .. }) => vec![input],
            LogicalPlan::Aggregate(Aggregate { input, .. }) => vec![input],
>>>>>>> df6778ae
            LogicalPlan::Sort { input, .. } => vec![input],
            LogicalPlan::Join { left, right, .. } => vec![left, right],
            LogicalPlan::CrossJoin(CrossJoin { left, right, .. }) => vec![left, right],
            LogicalPlan::Limit(Limit { input, .. }) => vec![input],
            LogicalPlan::Extension(extension) => extension.node.inputs(),
            LogicalPlan::Union(Union { inputs, .. }) => inputs.iter().collect(),
            LogicalPlan::Explain(explain) => vec![&explain.plan],
            LogicalPlan::Analyze(analyze) => vec![&analyze.input],
            LogicalPlan::CreateMemoryTable(CreateMemoryTable { input, .. }) => {
                vec![input]
            }
            // plans without inputs
            LogicalPlan::TableScan { .. }
            | LogicalPlan::EmptyRelation { .. }
            | LogicalPlan::Values { .. }
            | LogicalPlan::CreateExternalTable(_)
            | LogicalPlan::DropTable(_) => vec![],
        }
    }

    /// returns all `Using` join columns in a logical plan
    pub fn using_columns(&self) -> Result<Vec<HashSet<Column>>, DataFusionError> {
        struct UsingJoinColumnVisitor {
            using_columns: Vec<HashSet<Column>>,
        }

        impl PlanVisitor for UsingJoinColumnVisitor {
            type Error = DataFusionError;

            fn pre_visit(&mut self, plan: &LogicalPlan) -> Result<bool, Self::Error> {
                if let LogicalPlan::Join {
                    join_constraint: JoinConstraint::Using,
                    on,
                    ..
                } = plan
                {
                    self.using_columns.push(
                        on.iter()
                            .map(|entry| [&entry.0, &entry.1])
                            .flatten()
                            .cloned()
                            .collect::<HashSet<Column>>(),
                    );
                }
                Ok(true)
            }
        }

        let mut visitor = UsingJoinColumnVisitor {
            using_columns: vec![],
        };
        self.accept(&mut visitor)?;
        Ok(visitor.using_columns)
    }
}

/// Logical partitioning schemes supported by the repartition operator.
#[derive(Debug, Clone)]
pub enum Partitioning {
    /// Allocate batches using a round-robin algorithm and the specified number of partitions
    RoundRobinBatch(usize),
    /// Allocate rows based on a hash of one of more expressions and the specified number
    /// of partitions.
    /// This partitioning scheme is not yet fully supported. See <https://issues.apache.org/jira/browse/ARROW-11011>
    Hash(Vec<Expr>, usize),
}

/// Trait that implements the [Visitor
/// pattern](https://en.wikipedia.org/wiki/Visitor_pattern) for a
/// depth first walk of `LogicalPlan` nodes. `pre_visit` is called
/// before any children are visited, and then `post_visit` is called
/// after all children have been visited.
////
/// To use, define a struct that implements this trait and then invoke
/// [`LogicalPlan::accept`].
///
/// For example, for a logical plan like:
///
/// ```text
/// Projection: #id
///    Filter: #state Eq Utf8(\"CO\")\
///       CsvScan: employee.csv projection=Some([0, 3])";
/// ```
///
/// The sequence of visit operations would be:
/// ```text
/// visitor.pre_visit(Projection)
/// visitor.pre_visit(Filter)
/// visitor.pre_visit(CsvScan)
/// visitor.post_visit(CsvScan)
/// visitor.post_visit(Filter)
/// visitor.post_visit(Projection)
/// ```
pub trait PlanVisitor {
    /// The type of error returned by this visitor
    type Error;

    /// Invoked on a logical plan before any of its child inputs have been
    /// visited. If Ok(true) is returned, the recursion continues. If
    /// Err(..) or Ok(false) are returned, the recursion stops
    /// immediately and the error, if any, is returned to `accept`
    fn pre_visit(&mut self, plan: &LogicalPlan)
        -> std::result::Result<bool, Self::Error>;

    /// Invoked on a logical plan after all of its child inputs have
    /// been visited. The return value is handled the same as the
    /// return value of `pre_visit`. The provided default implementation
    /// returns `Ok(true)`.
    fn post_visit(
        &mut self,
        _plan: &LogicalPlan,
    ) -> std::result::Result<bool, Self::Error> {
        Ok(true)
    }
}

impl LogicalPlan {
    /// returns all inputs in the logical plan. Returns Ok(true) if
    /// all nodes were visited, and Ok(false) if any call to
    /// `pre_visit` or `post_visit` returned Ok(false) and may have
    /// cut short the recursion
    pub fn accept<V>(&self, visitor: &mut V) -> std::result::Result<bool, V::Error>
    where
        V: PlanVisitor,
    {
        if !visitor.pre_visit(self)? {
            return Ok(false);
        }

        let recurse = match self {
<<<<<<< HEAD
            LogicalPlan::Projection { input, .. } => input.accept(visitor)?,
            LogicalPlan::Filter { input, .. } => input.accept(visitor)?,
            LogicalPlan::Repartition { input, .. } => input.accept(visitor)?,
            LogicalPlan::Window { input, .. } => input.accept(visitor)?,
            LogicalPlan::Aggregate(aggregate) => aggregate.input.accept(visitor)?,
=======
            LogicalPlan::Projection(Projection { input, .. }) => input.accept(visitor)?,
            LogicalPlan::Filter(Filter { input, .. }) => input.accept(visitor)?,
            LogicalPlan::Repartition(Repartition { input, .. }) => {
                input.accept(visitor)?
            }
            LogicalPlan::Window(Window { input, .. }) => input.accept(visitor)?,
            LogicalPlan::Aggregate(Aggregate { input, .. }) => input.accept(visitor)?,
>>>>>>> df6778ae
            LogicalPlan::Sort { input, .. } => input.accept(visitor)?,
            LogicalPlan::Join { left, right, .. }
            | LogicalPlan::CrossJoin(CrossJoin { left, right, .. }) => {
                left.accept(visitor)? && right.accept(visitor)?
            }
            LogicalPlan::Union(Union { inputs, .. }) => {
                for input in inputs {
                    if !input.accept(visitor)? {
                        return Ok(false);
                    }
                }
                true
            }
            LogicalPlan::Limit(Limit { input, .. }) => input.accept(visitor)?,
            LogicalPlan::CreateMemoryTable(CreateMemoryTable { input, .. }) => {
                input.accept(visitor)?
            }
            LogicalPlan::Extension(extension) => {
                for input in extension.node.inputs() {
                    if !input.accept(visitor)? {
                        return Ok(false);
                    }
                }
                true
            }
            LogicalPlan::Explain(explain) => explain.plan.accept(visitor)?,
            LogicalPlan::Analyze(analyze) => analyze.input.accept(visitor)?,
            // plans without inputs
            LogicalPlan::TableScan { .. }
            | LogicalPlan::EmptyRelation(_)
            | LogicalPlan::Values(_)
            | LogicalPlan::CreateExternalTable(_)
            | LogicalPlan::DropTable(_) => true,
        };
        if !recurse {
            return Ok(false);
        }

        if !visitor.post_visit(self)? {
            return Ok(false);
        }

        Ok(true)
    }
}

// Various implementations for printing out LogicalPlans
impl LogicalPlan {
    /// Return a `format`able structure that produces a single line
    /// per node. For example:
    ///
    /// ```text
    /// Projection: #employee.id
    ///    Filter: #employee.state Eq Utf8(\"CO\")\
    ///       CsvScan: employee projection=Some([0, 3])
    /// ```
    ///
    /// ```
    /// use arrow::datatypes::{Field, Schema, DataType};
    /// use datafusion::logical_plan::{lit, col, LogicalPlanBuilder};
    /// let schema = Schema::new(vec![
    ///     Field::new("id", DataType::Int32, false),
    /// ]);
    /// let plan = LogicalPlanBuilder::scan_empty(Some("foo_csv"), &schema, None).unwrap()
    ///     .filter(col("id").eq(lit(5))).unwrap()
    ///     .build().unwrap();
    ///
    /// // Format using display_indent
    /// let display_string = format!("{}", plan.display_indent());
    ///
    /// assert_eq!("Filter: #foo_csv.id = Int32(5)\
    ///              \n  TableScan: foo_csv projection=None",
    ///             display_string);
    /// ```
    pub fn display_indent(&self) -> impl fmt::Display + '_ {
        // Boilerplate structure to wrap LogicalPlan with something
        // that that can be formatted
        struct Wrapper<'a>(&'a LogicalPlan);
        impl<'a> fmt::Display for Wrapper<'a> {
            fn fmt(&self, f: &mut fmt::Formatter) -> fmt::Result {
                let with_schema = false;
                let mut visitor = IndentVisitor::new(f, with_schema);
                self.0.accept(&mut visitor).unwrap();
                Ok(())
            }
        }
        Wrapper(self)
    }

    /// Return a `format`able structure that produces a single line
    /// per node that includes the output schema. For example:
    ///
    /// ```text
    /// Projection: #employee.id [id:Int32]\
    ///    Filter: #employee.state = Utf8(\"CO\") [id:Int32, state:Utf8]\
    ///      TableScan: employee projection=Some([0, 3]) [id:Int32, state:Utf8]";
    /// ```
    ///
    /// ```
    /// use arrow::datatypes::{Field, Schema, DataType};
    /// use datafusion::logical_plan::{lit, col, LogicalPlanBuilder};
    /// let schema = Schema::new(vec![
    ///     Field::new("id", DataType::Int32, false),
    /// ]);
    /// let plan = LogicalPlanBuilder::scan_empty(Some("foo_csv"), &schema, None).unwrap()
    ///     .filter(col("id").eq(lit(5))).unwrap()
    ///     .build().unwrap();
    ///
    /// // Format using display_indent_schema
    /// let display_string = format!("{}", plan.display_indent_schema());
    ///
    /// assert_eq!("Filter: #foo_csv.id = Int32(5) [id:Int32]\
    ///             \n  TableScan: foo_csv projection=None [id:Int32]",
    ///             display_string);
    /// ```
    pub fn display_indent_schema(&self) -> impl fmt::Display + '_ {
        // Boilerplate structure to wrap LogicalPlan with something
        // that that can be formatted
        struct Wrapper<'a>(&'a LogicalPlan);
        impl<'a> fmt::Display for Wrapper<'a> {
            fn fmt(&self, f: &mut fmt::Formatter) -> fmt::Result {
                let with_schema = true;
                let mut visitor = IndentVisitor::new(f, with_schema);
                self.0.accept(&mut visitor).unwrap();
                Ok(())
            }
        }
        Wrapper(self)
    }

    /// Return a `format`able structure that produces lines meant for
    /// graphical display using the `DOT` language. This format can be
    /// visualized using software from
    /// [`graphviz`](https://graphviz.org/)
    ///
    /// This currently produces two graphs -- one with the basic
    /// structure, and one with additional details such as schema.
    ///
    /// ```
    /// use arrow::datatypes::{Field, Schema, DataType};
    /// use datafusion::logical_plan::{lit, col, LogicalPlanBuilder};
    /// let schema = Schema::new(vec![
    ///     Field::new("id", DataType::Int32, false),
    /// ]);
    /// let plan = LogicalPlanBuilder::scan_empty(Some("foo.csv"), &schema, None).unwrap()
    ///     .filter(col("id").eq(lit(5))).unwrap()
    ///     .build().unwrap();
    ///
    /// // Format using display_graphviz
    /// let graphviz_string = format!("{}", plan.display_graphviz());
    /// ```
    ///
    /// If graphviz string is saved to a file such as `/tmp/example.dot`, the following
    /// commands can be used to render it as a pdf:
    ///
    /// ```bash
    ///   dot -Tpdf < /tmp/example.dot  > /tmp/example.pdf
    /// ```
    ///
    pub fn display_graphviz(&self) -> impl fmt::Display + '_ {
        // Boilerplate structure to wrap LogicalPlan with something
        // that that can be formatted
        struct Wrapper<'a>(&'a LogicalPlan);
        impl<'a> fmt::Display for Wrapper<'a> {
            fn fmt(&self, f: &mut fmt::Formatter) -> fmt::Result {
                writeln!(
                    f,
                    "// Begin DataFusion GraphViz Plan (see https://graphviz.org)"
                )?;
                writeln!(f, "digraph {{")?;

                let mut visitor = GraphvizVisitor::new(f);

                visitor.pre_visit_plan("LogicalPlan")?;
                self.0.accept(&mut visitor).unwrap();
                visitor.post_visit_plan()?;

                visitor.set_with_schema(true);
                visitor.pre_visit_plan("Detailed LogicalPlan")?;
                self.0.accept(&mut visitor).unwrap();
                visitor.post_visit_plan()?;

                writeln!(f, "}}")?;
                writeln!(f, "// End DataFusion GraphViz Plan")?;
                Ok(())
            }
        }
        Wrapper(self)
    }

    /// Return a `format`able structure with the a human readable
    /// description of this LogicalPlan node per node, not including
    /// children. For example:
    ///
    /// ```text
    /// Projection: #id
    /// ```
    /// ```
    /// use arrow::datatypes::{Field, Schema, DataType};
    /// use datafusion::logical_plan::{lit, col, LogicalPlanBuilder};
    /// let schema = Schema::new(vec![
    ///     Field::new("id", DataType::Int32, false),
    /// ]);
    /// let plan = LogicalPlanBuilder::scan_empty(Some("foo.csv"), &schema, None).unwrap()
    ///     .build().unwrap();
    ///
    /// // Format using display
    /// let display_string = format!("{}", plan.display());
    ///
    /// assert_eq!("TableScan: foo.csv projection=None", display_string);
    /// ```
    pub fn display(&self) -> impl fmt::Display + '_ {
        // Boilerplate structure to wrap LogicalPlan with something
        // that that can be formatted
        struct Wrapper<'a>(&'a LogicalPlan);
        impl<'a> fmt::Display for Wrapper<'a> {
            fn fmt(&self, f: &mut fmt::Formatter) -> fmt::Result {
                match &*self.0 {
                    LogicalPlan::EmptyRelation(_) => write!(f, "EmptyRelation"),
                    LogicalPlan::Values(Values { ref values, .. }) => {
                        let str_values: Vec<_> = values
                            .iter()
                            // limit to only 5 values to avoid horrible display
                            .take(5)
                            .map(|row| {
                                let item = row
                                    .iter()
                                    .map(|expr| expr.to_string())
                                    .collect::<Vec<_>>()
                                    .join(", ");
                                format!("({})", item)
                            })
                            .collect();

                        let elipse = if values.len() > 5 { "..." } else { "" };
                        write!(f, "Values: {}{}", str_values.join(", "), elipse)
                    }

                    LogicalPlan::TableScan(TableScanPlan {
                        ref table_name,
                        ref projection,
                        ref filters,
                        ref limit,
                        ..
                    }) => {
                        write!(
                            f,
                            "TableScan: {} projection={:?}",
                            table_name, projection
                        )?;

                        if !filters.is_empty() {
                            write!(f, ", filters={:?}", filters)?;
                        }

                        if let Some(n) = limit {
                            write!(f, ", limit={}", n)?;
                        }

                        Ok(())
                    }
                    LogicalPlan::Projection(Projection {
                        ref expr, alias, ..
                    }) => {
                        write!(f, "Projection: ")?;
                        for (i, expr_item) in expr.iter().enumerate() {
                            if i > 0 {
                                write!(f, ", ")?;
                            }
                            write!(f, "{:?}", expr_item)?;
                        }
                        if let Some(a) = alias {
                            write!(f, ", alias={}", a)?;
                        }
                        Ok(())
                    }
                    LogicalPlan::Filter(Filter {
                        predicate: ref expr,
                        ..
                    }) => write!(f, "Filter: {:?}", expr),
                    LogicalPlan::Window(Window {
                        ref window_expr, ..
                    }) => {
                        write!(f, "WindowAggr: windowExpr=[{:?}]", window_expr)
                    }
<<<<<<< HEAD
                    LogicalPlan::Aggregate(AggregatePlan {
=======
                    LogicalPlan::Aggregate(Aggregate {
>>>>>>> df6778ae
                        ref group_expr,
                        ref aggr_expr,
                        ..
                    }) => write!(
                        f,
                        "Aggregate: groupBy=[{:?}], aggr=[{:?}]",
                        group_expr, aggr_expr
                    ),
                    LogicalPlan::Sort { ref expr, .. } => {
                        write!(f, "Sort: ")?;
                        for (i, expr_item) in expr.iter().enumerate() {
                            if i > 0 {
                                write!(f, ", ")?;
                            }
                            write!(f, "{:?}", expr_item)?;
                        }
                        Ok(())
                    }
                    LogicalPlan::Join {
                        on: ref keys,
                        join_constraint,
                        ..
                    } => {
                        let join_expr: Vec<String> =
                            keys.iter().map(|(l, r)| format!("{} = {}", l, r)).collect();
                        match join_constraint {
                            JoinConstraint::On => {
                                write!(f, "Join: {}", join_expr.join(", "))
                            }
                            JoinConstraint::Using => {
                                write!(f, "Join: Using {}", join_expr.join(", "))
                            }
                        }
                    }
                    LogicalPlan::CrossJoin(_) => {
                        write!(f, "CrossJoin:")
                    }
                    LogicalPlan::Repartition(Repartition {
                        partitioning_scheme,
                        ..
                    }) => match partitioning_scheme {
                        Partitioning::RoundRobinBatch(n) => write!(
                            f,
                            "Repartition: RoundRobinBatch partition_count={}",
                            n
                        ),
                        Partitioning::Hash(expr, n) => {
                            let hash_expr: Vec<String> =
                                expr.iter().map(|e| format!("{:?}", e)).collect();
                            write!(
                                f,
                                "Repartition: Hash({}) partition_count={}",
                                hash_expr.join(", "),
                                n
                            )
                        }
                    },
                    LogicalPlan::Limit(Limit { ref n, .. }) => write!(f, "Limit: {}", n),
                    LogicalPlan::CreateExternalTable(CreateExternalTable {
                        ref name,
                        ..
                    }) => {
                        write!(f, "CreateExternalTable: {:?}", name)
                    }
                    LogicalPlan::CreateMemoryTable(CreateMemoryTable {
                        name, ..
                    }) => {
                        write!(f, "CreateMemoryTable: {:?}", name)
                    }
                    LogicalPlan::DropTable(DropTable { name, if_exist, .. }) => {
                        write!(f, "DropTable: {:?} if not exist:={}", name, if_exist)
                    }
                    LogicalPlan::Explain { .. } => write!(f, "Explain"),
                    LogicalPlan::Analyze { .. } => write!(f, "Analyze"),
                    LogicalPlan::Union(_) => write!(f, "Union"),
                    LogicalPlan::Extension(e) => e.node.fmt_for_explain(f),
                }
            }
        }
        Wrapper(self)
    }
}

impl fmt::Debug for LogicalPlan {
    fn fmt(&self, f: &mut fmt::Formatter) -> fmt::Result {
        self.display_indent().fmt(f)
    }
}

/// Represents which type of plan, when storing multiple
/// for use in EXPLAIN plans
#[derive(Debug, Clone, PartialEq)]
pub enum PlanType {
    /// The initial LogicalPlan provided to DataFusion
    InitialLogicalPlan,
    /// The LogicalPlan which results from applying an optimizer pass
    OptimizedLogicalPlan {
        /// The name of the optimizer which produced this plan
        optimizer_name: String,
    },
    /// The final, fully optimized LogicalPlan that was converted to a physical plan
    FinalLogicalPlan,
    /// The initial physical plan, prepared for execution
    InitialPhysicalPlan,
    /// The ExecutionPlan which results from applying an optimizer pass
    OptimizedPhysicalPlan {
        /// The name of the optimizer which produced this plan
        optimizer_name: String,
    },
    /// The final, fully optimized physical which would be executed
    FinalPhysicalPlan,
}

impl fmt::Display for PlanType {
    fn fmt(&self, f: &mut fmt::Formatter<'_>) -> fmt::Result {
        match self {
            PlanType::InitialLogicalPlan => write!(f, "initial_logical_plan"),
            PlanType::OptimizedLogicalPlan { optimizer_name } => {
                write!(f, "logical_plan after {}", optimizer_name)
            }
            PlanType::FinalLogicalPlan => write!(f, "logical_plan"),
            PlanType::InitialPhysicalPlan => write!(f, "initial_physical_plan"),
            PlanType::OptimizedPhysicalPlan { optimizer_name } => {
                write!(f, "physical_plan after {}", optimizer_name)
            }
            PlanType::FinalPhysicalPlan => write!(f, "physical_plan"),
        }
    }
}

/// Represents some sort of execution plan, in String form
#[derive(Debug, Clone, PartialEq)]
#[allow(clippy::rc_buffer)]
pub struct StringifiedPlan {
    /// An identifier of what type of plan this string represents
    pub plan_type: PlanType,
    /// The string representation of the plan
    pub plan: Arc<String>,
}

impl StringifiedPlan {
    /// Create a new Stringified plan of `plan_type` with string
    /// representation `plan`
    pub fn new(plan_type: PlanType, plan: impl Into<String>) -> Self {
        StringifiedPlan {
            plan_type,
            plan: Arc::new(plan.into()),
        }
    }

    /// returns true if this plan should be displayed. Generally
    /// `verbose_mode = true` will display all available plans
    pub fn should_display(&self, verbose_mode: bool) -> bool {
        match self.plan_type {
            PlanType::FinalLogicalPlan | PlanType::FinalPhysicalPlan => true,
            _ => verbose_mode,
        }
    }
}

/// Trait for something that can be formatted as a stringified plan
pub trait ToStringifiedPlan {
    /// Create a stringified plan with the specified type
    fn to_stringified(&self, plan_type: PlanType) -> StringifiedPlan;
}

impl ToStringifiedPlan for LogicalPlan {
    fn to_stringified(&self, plan_type: PlanType) -> StringifiedPlan {
        StringifiedPlan::new(plan_type, self.display_indent().to_string())
    }
}

#[cfg(test)]
mod tests {
    use super::super::{col, lit, LogicalPlanBuilder};
    use super::*;

    fn employee_schema() -> Schema {
        Schema::new(vec![
            Field::new("id", DataType::Int32, false),
            Field::new("first_name", DataType::Utf8, false),
            Field::new("last_name", DataType::Utf8, false),
            Field::new("state", DataType::Utf8, false),
            Field::new("salary", DataType::Int32, false),
        ])
    }

    fn display_plan() -> LogicalPlan {
        LogicalPlanBuilder::scan_empty(
            Some("employee_csv"),
            &employee_schema(),
            Some(vec![0, 3]),
        )
        .unwrap()
        .filter(col("state").eq(lit("CO")))
        .unwrap()
        .project(vec![col("id")])
        .unwrap()
        .build()
        .unwrap()
    }

    #[test]
    fn test_display_indent() {
        let plan = display_plan();

        let expected = "Projection: #employee_csv.id\
        \n  Filter: #employee_csv.state = Utf8(\"CO\")\
        \n    TableScan: employee_csv projection=Some([0, 3])";

        assert_eq!(expected, format!("{}", plan.display_indent()));
    }

    #[test]
    fn test_display_indent_schema() {
        let plan = display_plan();

        let expected = "Projection: #employee_csv.id [id:Int32]\
                        \n  Filter: #employee_csv.state = Utf8(\"CO\") [id:Int32, state:Utf8]\
                        \n    TableScan: employee_csv projection=Some([0, 3]) [id:Int32, state:Utf8]";

        assert_eq!(expected, format!("{}", plan.display_indent_schema()));
    }

    #[test]
    fn test_display_graphviz() {
        let plan = display_plan();

        // just test for a few key lines in the output rather than the
        // whole thing to make test mainteance easier.
        let graphviz = format!("{}", plan.display_graphviz());

        assert!(
            graphviz.contains(
                r#"// Begin DataFusion GraphViz Plan (see https://graphviz.org)"#
            ),
            "\n{}",
            plan.display_graphviz()
        );
        assert!(
            graphviz.contains(
                r#"[shape=box label="TableScan: employee_csv projection=Some([0, 3])"]"#
            ),
            "\n{}",
            plan.display_graphviz()
        );
        assert!(graphviz.contains(r#"[shape=box label="TableScan: employee_csv projection=Some([0, 3])\nSchema: [id:Int32, state:Utf8]"]"#),
                "\n{}", plan.display_graphviz());
        assert!(
            graphviz.contains(r#"// End DataFusion GraphViz Plan"#),
            "\n{}",
            plan.display_graphviz()
        );
    }

    /// Tests for the Visitor trait and walking logical plan nodes

    #[derive(Debug, Default)]
    struct OkVisitor {
        strings: Vec<String>,
    }
    impl PlanVisitor for OkVisitor {
        type Error = String;

        fn pre_visit(
            &mut self,
            plan: &LogicalPlan,
        ) -> std::result::Result<bool, Self::Error> {
            let s = match plan {
                LogicalPlan::Projection { .. } => "pre_visit Projection",
                LogicalPlan::Filter { .. } => "pre_visit Filter",
                LogicalPlan::TableScan { .. } => "pre_visit TableScan",
                _ => unimplemented!("unknown plan type"),
            };

            self.strings.push(s.into());
            Ok(true)
        }

        fn post_visit(
            &mut self,
            plan: &LogicalPlan,
        ) -> std::result::Result<bool, Self::Error> {
            let s = match plan {
                LogicalPlan::Projection { .. } => "post_visit Projection",
                LogicalPlan::Filter { .. } => "post_visit Filter",
                LogicalPlan::TableScan { .. } => "post_visit TableScan",
                _ => unimplemented!("unknown plan type"),
            };

            self.strings.push(s.into());
            Ok(true)
        }
    }

    #[test]
    fn visit_order() {
        let mut visitor = OkVisitor::default();
        let plan = test_plan();
        let res = plan.accept(&mut visitor);
        assert!(res.is_ok());

        assert_eq!(
            visitor.strings,
            vec![
                "pre_visit Projection",
                "pre_visit Filter",
                "pre_visit TableScan",
                "post_visit TableScan",
                "post_visit Filter",
                "post_visit Projection"
            ]
        );
    }

    #[derive(Debug, Default)]
    /// Counter than counts to zero and returns true when it gets there
    struct OptionalCounter {
        val: Option<usize>,
    }
    impl OptionalCounter {
        fn new(val: usize) -> Self {
            Self { val: Some(val) }
        }
        // Decrements the counter by 1, if any, returning true if it hits zero
        fn dec(&mut self) -> bool {
            if Some(0) == self.val {
                true
            } else {
                self.val = self.val.take().map(|i| i - 1);
                false
            }
        }
    }

    #[derive(Debug, Default)]
    /// Visitor that returns false after some number of visits
    struct StoppingVisitor {
        inner: OkVisitor,
        /// When Some(0) returns false from pre_visit
        return_false_from_pre_in: OptionalCounter,
        /// When Some(0) returns false from post_visit
        return_false_from_post_in: OptionalCounter,
    }

    impl PlanVisitor for StoppingVisitor {
        type Error = String;

        fn pre_visit(
            &mut self,
            plan: &LogicalPlan,
        ) -> std::result::Result<bool, Self::Error> {
            if self.return_false_from_pre_in.dec() {
                return Ok(false);
            }
            self.inner.pre_visit(plan)
        }

        fn post_visit(
            &mut self,
            plan: &LogicalPlan,
        ) -> std::result::Result<bool, Self::Error> {
            if self.return_false_from_post_in.dec() {
                return Ok(false);
            }

            self.inner.post_visit(plan)
        }
    }

    /// test early stopping in pre-visit
    #[test]
    fn early_stopping_pre_visit() {
        let mut visitor = StoppingVisitor {
            return_false_from_pre_in: OptionalCounter::new(2),
            ..Default::default()
        };
        let plan = test_plan();
        let res = plan.accept(&mut visitor);
        assert!(res.is_ok());

        assert_eq!(
            visitor.inner.strings,
            vec!["pre_visit Projection", "pre_visit Filter",]
        );
    }

    #[test]
    fn early_stopping_post_visit() {
        let mut visitor = StoppingVisitor {
            return_false_from_post_in: OptionalCounter::new(1),
            ..Default::default()
        };
        let plan = test_plan();
        let res = plan.accept(&mut visitor);
        assert!(res.is_ok());

        assert_eq!(
            visitor.inner.strings,
            vec![
                "pre_visit Projection",
                "pre_visit Filter",
                "pre_visit TableScan",
                "post_visit TableScan",
            ]
        );
    }

    #[derive(Debug, Default)]
    /// Visitor that returns an error after some number of visits
    struct ErrorVisitor {
        inner: OkVisitor,
        /// When Some(0) returns false from pre_visit
        return_error_from_pre_in: OptionalCounter,
        /// When Some(0) returns false from post_visit
        return_error_from_post_in: OptionalCounter,
    }

    impl PlanVisitor for ErrorVisitor {
        type Error = String;

        fn pre_visit(
            &mut self,
            plan: &LogicalPlan,
        ) -> std::result::Result<bool, Self::Error> {
            if self.return_error_from_pre_in.dec() {
                return Err("Error in pre_visit".into());
            }

            self.inner.pre_visit(plan)
        }

        fn post_visit(
            &mut self,
            plan: &LogicalPlan,
        ) -> std::result::Result<bool, Self::Error> {
            if self.return_error_from_post_in.dec() {
                return Err("Error in post_visit".into());
            }

            self.inner.post_visit(plan)
        }
    }

    #[test]
    fn error_pre_visit() {
        let mut visitor = ErrorVisitor {
            return_error_from_pre_in: OptionalCounter::new(2),
            ..Default::default()
        };
        let plan = test_plan();
        let res = plan.accept(&mut visitor);

        if let Err(e) = res {
            assert_eq!("Error in pre_visit", e);
        } else {
            panic!("Expected an error");
        }

        assert_eq!(
            visitor.inner.strings,
            vec!["pre_visit Projection", "pre_visit Filter",]
        );
    }

    #[test]
    fn error_post_visit() {
        let mut visitor = ErrorVisitor {
            return_error_from_post_in: OptionalCounter::new(1),
            ..Default::default()
        };
        let plan = test_plan();
        let res = plan.accept(&mut visitor);
        if let Err(e) = res {
            assert_eq!("Error in post_visit", e);
        } else {
            panic!("Expected an error");
        }

        assert_eq!(
            visitor.inner.strings,
            vec![
                "pre_visit Projection",
                "pre_visit Filter",
                "pre_visit TableScan",
                "post_visit TableScan",
            ]
        );
    }

    fn test_plan() -> LogicalPlan {
        let schema = Schema::new(vec![
            Field::new("id", DataType::Int32, false),
            Field::new("state", DataType::Utf8, false),
        ]);

        LogicalPlanBuilder::scan_empty(None, &schema, Some(vec![0, 1]))
            .unwrap()
            .filter(col("state").eq(lit("CO")))
            .unwrap()
            .project(vec![col("id")])
            .unwrap()
            .build()
            .unwrap()
    }
}<|MERGE_RESOLUTION|>--- conflicted
+++ resolved
@@ -214,12 +214,6 @@
     pub node: Arc<dyn UserDefinedLogicalNode + Send + Sync>,
 }
 
-<<<<<<< HEAD
-/// Aggregates its input based on a set of grouping and aggregate
-/// expressions (e.g. SUM).
-#[derive(Clone)]
-pub struct AggregatePlan {
-=======
 /// Produces no rows: An empty relation with an empty schema
 #[derive(Clone)]
 pub struct EmptyRelation {
@@ -253,7 +247,6 @@
 /// expressions (e.g. SUM).
 #[derive(Clone)]
 pub struct Aggregate {
->>>>>>> df6778ae
     /// The incoming logical plan
     pub input: Arc<LogicalPlan>,
     /// Grouping expressions
@@ -299,11 +292,7 @@
     //     /// The schema description of the aggregate output
     //     schema: DFSchemaRef,
     // },
-<<<<<<< HEAD
-    Aggregate(AggregatePlan),
-=======
     Aggregate(Aggregate),
->>>>>>> df6778ae
     /// Sorts its input according to a list of sort expressions.
     Sort {
         /// The sort expressions
@@ -369,17 +358,10 @@
             LogicalPlan::TableScan(TableScanPlan {
                 projected_schema, ..
             }) => projected_schema,
-<<<<<<< HEAD
-            LogicalPlan::Projection { schema, .. } => schema,
-            LogicalPlan::Filter { input, .. } => input.schema(),
-            LogicalPlan::Window { schema, .. } => schema,
-            LogicalPlan::Aggregate(aggregate) => &aggregate.schema,
-=======
             LogicalPlan::Projection(Projection { schema, .. }) => schema,
             LogicalPlan::Filter(Filter { input, .. }) => input.schema(),
             LogicalPlan::Window(Window { schema, .. }) => schema,
             LogicalPlan::Aggregate(Aggregate { schema, .. }) => schema,
->>>>>>> df6778ae
             LogicalPlan::Sort { input, .. } => input.schema(),
             LogicalPlan::Join { schema, .. } => schema,
             LogicalPlan::CrossJoin(CrossJoin { schema, .. }) => schema,
@@ -405,17 +387,10 @@
             LogicalPlan::TableScan(TableScanPlan {
                 projected_schema, ..
             }) => vec![projected_schema],
-<<<<<<< HEAD
-            LogicalPlan::Values { schema, .. } => vec![schema],
-            LogicalPlan::Window { input, schema, .. }
-            | LogicalPlan::Aggregate(AggregatePlan { input, schema, .. })
-            | LogicalPlan::Projection { input, schema, .. } => {
-=======
             LogicalPlan::Values(Values { schema, .. }) => vec![schema],
             LogicalPlan::Window(Window { input, schema, .. })
             | LogicalPlan::Projection(Projection { input, schema, .. })
             | LogicalPlan::Aggregate(Aggregate { input, schema, .. }) => {
->>>>>>> df6778ae
                 let mut schemas = input.all_schemas();
                 schemas.insert(0, schema);
                 schemas
@@ -480,11 +455,7 @@
                 Partitioning::Hash(expr, _) => expr.clone(),
                 _ => vec![],
             },
-<<<<<<< HEAD
-            LogicalPlan::Window { window_expr, .. } => window_expr.clone(),
-=======
             LogicalPlan::Window(Window { window_expr, .. }) => window_expr.clone(),
->>>>>>> df6778ae
             LogicalPlan::Aggregate(aggregate) => aggregate
                 .group_expr
                 .iter()
@@ -517,19 +488,11 @@
     /// include inputs to inputs.
     pub fn inputs(self: &LogicalPlan) -> Vec<&LogicalPlan> {
         match self {
-<<<<<<< HEAD
-            LogicalPlan::Projection { input, .. } => vec![input],
-            LogicalPlan::Filter { input, .. } => vec![input],
-            LogicalPlan::Repartition { input, .. } => vec![input],
-            LogicalPlan::Window { input, .. } => vec![input],
-            LogicalPlan::Aggregate(aggregate) => vec![&aggregate.input],
-=======
             LogicalPlan::Projection(Projection { input, .. }) => vec![input],
             LogicalPlan::Filter(Filter { input, .. }) => vec![input],
             LogicalPlan::Repartition(Repartition { input, .. }) => vec![input],
             LogicalPlan::Window(Window { input, .. }) => vec![input],
             LogicalPlan::Aggregate(Aggregate { input, .. }) => vec![input],
->>>>>>> df6778ae
             LogicalPlan::Sort { input, .. } => vec![input],
             LogicalPlan::Join { left, right, .. } => vec![left, right],
             LogicalPlan::CrossJoin(CrossJoin { left, right, .. }) => vec![left, right],
@@ -660,13 +623,6 @@
         }
 
         let recurse = match self {
-<<<<<<< HEAD
-            LogicalPlan::Projection { input, .. } => input.accept(visitor)?,
-            LogicalPlan::Filter { input, .. } => input.accept(visitor)?,
-            LogicalPlan::Repartition { input, .. } => input.accept(visitor)?,
-            LogicalPlan::Window { input, .. } => input.accept(visitor)?,
-            LogicalPlan::Aggregate(aggregate) => aggregate.input.accept(visitor)?,
-=======
             LogicalPlan::Projection(Projection { input, .. }) => input.accept(visitor)?,
             LogicalPlan::Filter(Filter { input, .. }) => input.accept(visitor)?,
             LogicalPlan::Repartition(Repartition { input, .. }) => {
@@ -674,7 +630,6 @@
             }
             LogicalPlan::Window(Window { input, .. }) => input.accept(visitor)?,
             LogicalPlan::Aggregate(Aggregate { input, .. }) => input.accept(visitor)?,
->>>>>>> df6778ae
             LogicalPlan::Sort { input, .. } => input.accept(visitor)?,
             LogicalPlan::Join { left, right, .. }
             | LogicalPlan::CrossJoin(CrossJoin { left, right, .. }) => {
@@ -960,11 +915,7 @@
                     }) => {
                         write!(f, "WindowAggr: windowExpr=[{:?}]", window_expr)
                     }
-<<<<<<< HEAD
-                    LogicalPlan::Aggregate(AggregatePlan {
-=======
                     LogicalPlan::Aggregate(Aggregate {
->>>>>>> df6778ae
                         ref group_expr,
                         ref aggr_expr,
                         ..
