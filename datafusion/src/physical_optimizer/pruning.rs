// Licensed to the Apache Software Foundation (ASF) under one
// or more contributor license agreements.  See the NOTICE file
// distributed with this work for additional information
// regarding copyright ownership.  The ASF licenses this file
// to you under the Apache License, Version 2.0 (the
// "License"); you may not use this file except in compliance
// with the License.  You may obtain a copy of the License at
//
//   http://www.apache.org/licenses/LICENSE-2.0
//
// Unless required by applicable law or agreed to in writing,
// software distributed under the License is distributed on an
// "AS IS" BASIS, WITHOUT WARRANTIES OR CONDITIONS OF ANY
// KIND, either express or implied.  See the License for the
// specific language governing permissions and limitations
// under the License.

//! This module contains code to prune "containers" of row groups
//! based on statistics prior to execution. This can lead to
//! significant performance improvements by avoiding the need
//! to evaluate a plan on entire containers (e.g. an entire file)
//!
//! For example, it is used to prune (skip) row groups while reading
//! parquet files if it can be determined from the predicate that
//! nothing in the row group can match.
//!
//! This code is currently specific to Parquet, but soon (TM), via
//! https://github.com/apache/arrow-datafusion/issues/363 it will
//! be genericized.

use std::convert::TryFrom;
use std::{collections::HashSet, sync::Arc};

use arrow::{
    array::{new_null_array, ArrayRef, BooleanArray},
    datatypes::{DataType, Field, Schema, SchemaRef},
    record_batch::RecordBatch,
};

use crate::{
    error::{DataFusionError, Result},
    execution::context::ExecutionContextState,
    logical_plan::{Column, DFSchema, Expr, Operator},
    optimizer::utils,
    physical_plan::{planner::DefaultPhysicalPlanner, ColumnarValue, PhysicalExpr},
};

/// Interface to pass statistics information to [`PruningPredicates`]
///
/// Returns statistics for containers / files of data in Arrays.
///
/// For example, for the following three files with a single column
/// ```text
/// file1: column a: min=5, max=10
/// file2: column a: No stats
/// file2: column a: min=20, max=30
/// ```
///
/// PruningStatistics should return:
///
/// ```text
/// min_values("a") -> Some([5, Null, 20])
/// max_values("a") -> Some([20, Null, 30])
/// min_values("X") -> None
/// ```
pub trait PruningStatistics {
    /// return the minimum values for the named column, if known.
    /// Note: the returned array must contain `num_containers()` rows
    fn min_values(&self, column: &Column) -> Option<ArrayRef>;

    /// return the maximum values for the named column, if known.
    /// Note: the returned array must contain `num_containers()` rows.
    fn max_values(&self, column: &Column) -> Option<ArrayRef>;

    /// return the number of containers (e.g. row groups) being
    /// pruned with these statistics
    fn num_containers(&self) -> usize;
}

/// Evaluates filter expressions on statistics in order to
/// prune data containers (e.g. parquet row group)
///
/// See [`try_new`] for more information.
#[derive(Debug, Clone)]
pub struct PruningPredicate {
    /// The input schema against which the predicate will be evaluated
    schema: SchemaRef,
    /// Actual pruning predicate (rewritten in terms of column min/max statistics)
    predicate_expr: Arc<dyn PhysicalExpr>,
    /// The statistics required to evaluate this predicate
    required_columns: RequiredStatColumns,
}

impl PruningPredicate {
    /// Try to create a new instance of [`PruningPredicate`]
    ///
    /// This will translate the provided `expr` filter expression into
    /// a *pruning predicate*.
    ///
    /// A pruning predicate is one that has been rewritten in terms of
    /// the min and max values of column references and that evaluates
    /// to FALSE if the filter predicate would evaluate FALSE *for
    /// every row* whose values fell within the min / max ranges (aka
    /// could be pruned).
    ///
    /// The pruning predicate evaluates to TRUE or NULL
    /// if the filter predicate *might* evaluate to TRUE for at least
    /// one row whose vaules fell within the min/max ranges (in other
    /// words they might pass the predicate)
    ///
    /// For example, the filter expression `(column / 2) = 4` becomes
    /// the pruning predicate
    /// `(column_min / 2) <= 4 && 4 <= (column_max / 2))`
    pub fn try_new(expr: &Expr, schema: SchemaRef) -> Result<Self> {
        // build predicate expression once
        let mut required_columns = RequiredStatColumns::new();
        let logical_predicate_expr =
            build_predicate_expression(expr, schema.as_ref(), &mut required_columns)?;
        let stat_fields = required_columns
            .iter()
            .map(|(_, _, f)| f.clone())
            .collect::<Vec<_>>();
        let stat_schema = Schema::new(stat_fields);
        let stat_dfschema = DFSchema::try_from(stat_schema.clone())?;
        let execution_context_state = ExecutionContextState::new();
        let predicate_expr = DefaultPhysicalPlanner::default().create_physical_expr(
            &logical_predicate_expr,
            &stat_dfschema,
            &stat_schema,
            &execution_context_state,
        )?;
        Ok(Self {
            schema,
            predicate_expr,
            required_columns,
        })
    }

    /// For each set of statistics, evalates the pruning predicate
    /// and returns a `bool` with the following meaning for a
    /// all rows whose values match the statistics:
    ///
    /// `true`: There MAY be rows that match the predicate
    ///
    /// `false`: There are no rows that could match the predicate
    ///
    /// Note this function takes a slice of statistics as a parameter
    /// to amortize the cost of the evaluation of the predicate
    /// against a single record batch.
    ///
    /// Note: the predicate passed to `prune` should be simplified as
    /// much as possible (e.g. this pass doesn't handle some
    /// expressions like `b = false`, but it does handle the
    /// simplified version `b`. The predicates are simplified via the
    /// ConstantFolding optimizer pass
    pub fn prune<S: PruningStatistics>(&self, statistics: &S) -> Result<Vec<bool>> {
        // build statistics record batch
        let predicate_array =
            build_statistics_record_batch(statistics, &self.required_columns)
                .and_then(|statistics_batch| {
                    // execute predicate expression
                    self.predicate_expr.evaluate(&statistics_batch)
                })
                .and_then(|v| match v {
                    ColumnarValue::Array(array) => Ok(array),
                    ColumnarValue::Scalar(_) => Err(DataFusionError::Internal(
                        "predicate expression didn't return an array".to_string(),
                    )),
                })?;

        let predicate_array = predicate_array
            .as_any()
            .downcast_ref::<BooleanArray>()
            .ok_or_else(|| {
                DataFusionError::Internal(format!(
                    "Expected pruning predicate evaluation to be BooleanArray, \
                     but was {:?}",
                    predicate_array
                ))
            })?;

        // when the result of the predicate expression for a row group is null / undefined,
        // e.g. due to missing statistics, this row group can't be filtered out,
        // so replace with true
        Ok(predicate_array
            .into_iter()
            .map(|x| x.unwrap_or(true))
            .collect::<Vec<_>>())
    }

    /// Return a reference to the input schema
    pub fn schema(&self) -> &SchemaRef {
        &self.schema
    }
}

/// Handles creating references to the min/max statistics
/// for columns as well as recording which statistics are needed
#[derive(Debug, Default, Clone)]
struct RequiredStatColumns {
    /// The statistics required to evaluate this predicate:
    /// * The unqualified column in the input schema
    /// * Statistics type (e.g. Min or Max)
    /// * The field the statistics value should be placed in for
    ///   pruning predicate evaluation
    columns: Vec<(Column, StatisticsType, Field)>,
}

impl RequiredStatColumns {
    fn new() -> Self {
        Self::default()
    }

    /// Retur an iterator over items in columns (see doc on
    /// `self.columns` for details)
    fn iter(&self) -> impl Iterator<Item = &(Column, StatisticsType, Field)> {
        self.columns.iter()
    }

    fn is_stat_column_missing(
        &self,
        column: &Column,
        statistics_type: StatisticsType,
    ) -> bool {
        !self
            .columns
            .iter()
            .any(|(c, t, _f)| c == column && t == &statistics_type)
    }

    /// Rewrites column_expr so that all appearances of column
    /// are replaced with a reference to either the min or max
    /// statistics column, while keeping track that a reference to the statistics
    /// column is required
    ///
    /// for example, an expression like `col("foo") > 5`, when called
    /// with Max would result in an expression like `col("foo_max") >
    /// 5` with the approprate entry noted in self.columns
    fn stat_column_expr(
        &mut self,
        column: &Column,
        column_expr: &Expr,
        field: &Field,
        stat_type: StatisticsType,
        suffix: &str,
    ) -> Result<Expr> {
        let stat_column = Column {
            relation: column.relation.clone(),
            name: format!("{}_{}", column.flat_name(), suffix),
        };

        let stat_field = Field::new(
            stat_column.flat_name().as_str(),
            field.data_type().clone(),
            field.is_nullable(),
        );

        if self.is_stat_column_missing(column, stat_type) {
            // only add statistics column if not previously added
            self.columns.push((column.clone(), stat_type, stat_field));
        }
        rewrite_column_expr(column_expr, column, &stat_column)
    }

    /// rewrite col --> col_min
    fn min_column_expr(
        &mut self,
        column: &Column,
        column_expr: &Expr,
        field: &Field,
    ) -> Result<Expr> {
        self.stat_column_expr(column, column_expr, field, StatisticsType::Min, "min")
    }

    /// rewrite col --> col_max
    fn max_column_expr(
        &mut self,
        column: &Column,
        column_expr: &Expr,
        field: &Field,
    ) -> Result<Expr> {
        self.stat_column_expr(column, column_expr, field, StatisticsType::Max, "max")
    }
}

impl From<Vec<(Column, StatisticsType, Field)>> for RequiredStatColumns {
    fn from(columns: Vec<(Column, StatisticsType, Field)>) -> Self {
        Self { columns }
    }
}

/// Build a RecordBatch from a list of statistics, creating arrays,
/// with one row for each PruningStatistics and columns specified in
/// in the required_columns parameter.
///
/// For example, if the requested columns are
/// ```text
/// ("s1", Min, Field:s1_min)
/// ("s2", Max, field:s2_max)
///```
///
/// And the input statistics had
/// ```text
/// S1(Min: 5, Max: 10)
/// S2(Min: 99, Max: 1000)
/// S3(Min: 1, Max: 2)
/// ```
///
/// Then this function would build a record batch with 2 columns and
/// one row s1_min and s2_max as follows (s3 is not requested):
///
/// ```text
/// s1_min | s2_max
/// -------+--------
///   5    | 1000
/// ```
fn build_statistics_record_batch<S: PruningStatistics>(
    statistics: &S,
    required_columns: &RequiredStatColumns,
) -> Result<RecordBatch> {
    let mut fields = Vec::<Field>::new();
    let mut arrays = Vec::<ArrayRef>::new();
    // For each needed statistics column:
    for (column, statistics_type, stat_field) in required_columns.iter() {
        let data_type = stat_field.data_type();

        let num_containers = statistics.num_containers();

        let array = match statistics_type {
            StatisticsType::Min => statistics.min_values(column),
            StatisticsType::Max => statistics.max_values(column),
        };
        let array = array.unwrap_or_else(|| new_null_array(data_type, num_containers));

        if num_containers != array.len() {
            return Err(DataFusionError::Internal(format!(
                "mismatched statistics length. Expected {}, got {}",
                num_containers,
                array.len()
            )));
        }

        // cast statistics array to required data type (e.g. parquet
        // provides timestamp statistics as "Int64")
        let array = arrow::compute::cast(&array, data_type)?;

        fields.push(stat_field.clone());
        arrays.push(array);
    }

    let schema = Arc::new(Schema::new(fields));
    RecordBatch::try_new(schema, arrays)
        .map_err(|err| DataFusionError::Plan(err.to_string()))
}

struct PruningExpressionBuilder<'a> {
    column: Column,
    column_expr: &'a Expr,
    scalar_expr: &'a Expr,
    field: &'a Field,
    required_columns: &'a mut RequiredStatColumns,
    reverse_operator: bool,
}

impl<'a> PruningExpressionBuilder<'a> {
    fn try_new(
        left: &'a Expr,
        right: &'a Expr,
        schema: &'a Schema,
        required_columns: &'a mut RequiredStatColumns,
    ) -> Result<Self> {
        // find column name; input could be a more complicated expression
        let mut left_columns = HashSet::<Column>::new();
        utils::expr_to_columns(left, &mut left_columns)?;
        let mut right_columns = HashSet::<Column>::new();
        utils::expr_to_columns(right, &mut right_columns)?;
        let (column_expr, scalar_expr, columns, reverse_operator) =
            match (left_columns.len(), right_columns.len()) {
                (1, 0) => (left, right, left_columns, false),
                (0, 1) => (right, left, right_columns, true),
                _ => {
                    // if more than one column used in expression - not supported
                    return Err(DataFusionError::Plan(
                        "Multi-column expressions are not currently supported"
                            .to_string(),
                    ));
                }
            };
        let column = columns.iter().next().unwrap().clone();
        let field = match schema.column_with_name(&column.flat_name()) {
            Some((_, f)) => f,
            _ => {
                return Err(DataFusionError::Plan(
                    "Field not found in schema".to_string(),
                ));
            }
        };

        Ok(Self {
            column,
            column_expr,
            scalar_expr,
            field,
            required_columns,
            reverse_operator,
        })
    }

    fn correct_operator(&self, op: Operator) -> Operator {
        if !self.reverse_operator {
            return op;
        }

        match op {
            Operator::Lt => Operator::Gt,
            Operator::Gt => Operator::Lt,
            Operator::LtEq => Operator::GtEq,
            Operator::GtEq => Operator::LtEq,
            _ => op,
        }
    }

    fn scalar_expr(&self) -> &Expr {
        self.scalar_expr
    }

    fn min_column_expr(&mut self) -> Result<Expr> {
<<<<<<< HEAD
        self.required_columns
            .min_column_expr(&self.column, &self.column_expr, self.field)
    }

    fn max_column_expr(&mut self) -> Result<Expr> {
        self.required_columns
            .max_column_expr(&self.column, &self.column_expr, self.field)
=======
        self.required_columns.min_column_expr(
            &self.column_name,
            self.column_expr,
            self.field,
        )
    }

    fn max_column_expr(&mut self) -> Result<Expr> {
        self.required_columns.max_column_expr(
            &self.column_name,
            self.column_expr,
            self.field,
        )
>>>>>>> d3828541
    }
}

/// replaces a column with an old name with a new name in an expression
fn rewrite_column_expr(
    expr: &Expr,
    column_old: &Column,
    column_new: &Column,
) -> Result<Expr> {
    let expressions = utils::expr_sub_expressions(expr)?;
    let expressions = expressions
        .iter()
        .map(|e| rewrite_column_expr(e, column_old, column_new))
        .collect::<Result<Vec<_>>>()?;

    if let Expr::Column(c) = expr {
        if c == column_old {
            return Ok(Expr::Column(column_new.clone()));
        }
    }
    utils::rewrite_expression(expr, &expressions)
}

/// Given a column reference to `column`, returns a pruning
/// expression in terms of the min and max that will evaluate to true
/// if the column may contain values, and false if definitely does not
/// contain values
fn build_single_column_expr(
    column: &Column,
    schema: &Schema,
    required_columns: &mut RequiredStatColumns,
    is_not: bool, // if true, treat as !col
) -> Option<Expr> {
    let field = schema.field_with_name(&column.name).ok()?;

    if matches!(field.data_type(), &DataType::Boolean) {
        let col_ref = Expr::Column(column.clone());

        let min = required_columns
            .min_column_expr(column, &col_ref, field)
            .ok()?;
        let max = required_columns
            .max_column_expr(column, &col_ref, field)
            .ok()?;

        // remember -- we want an expression that is:
        // TRUE: if there may be rows that match
        // FALSE: if there are no rows that match
        if is_not {
            // The only way we know a column couldn't match is if both the min and max are true
            // !(min && max)
            Some((min.and(max)).not())
        } else {
            // the only way we know a column couldn't match is if both the min and max are false
            // !(!min && !max) --> min || max
            Some(min.or(max))
        }
    } else {
        None
    }
}

/// Translate logical filter expression into pruning predicate
/// expression that will evaluate to FALSE if it can be determined no
/// rows between the min/max values could pass the predicates.
///
/// Returns the pruning predicate as an [`Expr`]
fn build_predicate_expression(
    expr: &Expr,
    schema: &Schema,
    required_columns: &mut RequiredStatColumns,
) -> Result<Expr> {
    use crate::logical_plan;

    // Returned for unsupported expressions. Such expressions are
    // converted to TRUE. This can still be useful when multiple
    // conditions are joined using AND such as: column > 10 AND TRUE
    let unhandled = logical_plan::lit(true);

    // predicate expression can only be a binary expression
    let (left, op, right) = match expr {
        Expr::BinaryExpr { left, op, right } => (left, *op, right),
<<<<<<< HEAD
        Expr::Column(col) => {
            let expr = build_single_column_expr(&col, schema, required_columns, false)
=======
        Expr::Column(name) => {
            let expr = build_single_column_expr(name, schema, required_columns, false)
>>>>>>> d3828541
                .unwrap_or(unhandled);
            return Ok(expr);
        }
        // match !col (don't do so recursively)
        Expr::Not(input) => {
<<<<<<< HEAD
            if let Expr::Column(col) = input.as_ref() {
                let expr = build_single_column_expr(&col, schema, required_columns, true)
=======
            if let Expr::Column(name) = input.as_ref() {
                let expr = build_single_column_expr(name, schema, required_columns, true)
>>>>>>> d3828541
                    .unwrap_or(unhandled);
                return Ok(expr);
            } else {
                return Ok(unhandled);
            }
        }
        _ => {
            return Ok(unhandled);
        }
    };

    if op == Operator::And || op == Operator::Or {
        let left_expr = build_predicate_expression(left, schema, required_columns)?;
        let right_expr = build_predicate_expression(right, schema, required_columns)?;
        return Ok(logical_plan::binary_expr(left_expr, op, right_expr));
    }

    let expr_builder =
        PruningExpressionBuilder::try_new(left, right, schema, required_columns);
    let mut expr_builder = match expr_builder {
        Ok(builder) => builder,
        // allow partial failure in predicate expression generation
        // this can still produce a useful predicate when multiple conditions are joined using AND
        Err(_) => {
            return Ok(logical_plan::lit(true));
        }
    };
    let corrected_op = expr_builder.correct_operator(op);
    let statistics_expr = match corrected_op {
        Operator::NotEq => {
            // column != literal => (min, max) = literal => min > literal || literal > max
            let min_column_expr = expr_builder.min_column_expr()?;
            let max_column_expr = expr_builder.max_column_expr()?;
            min_column_expr
                .gt(expr_builder.scalar_expr().clone())
                .or(expr_builder.scalar_expr().clone().gt(max_column_expr))
        }
        Operator::Eq => {
            // column = literal => (min, max) = literal => min <= literal && literal <= max
            // (column / 2) = 4 => (column_min / 2) <= 4 && 4 <= (column_max / 2)
            let min_column_expr = expr_builder.min_column_expr()?;
            let max_column_expr = expr_builder.max_column_expr()?;
            min_column_expr
                .lt_eq(expr_builder.scalar_expr().clone())
                .and(expr_builder.scalar_expr().clone().lt_eq(max_column_expr))
        }
        Operator::Gt => {
            // column > literal => (min, max) > literal => max > literal
            expr_builder
                .max_column_expr()?
                .gt(expr_builder.scalar_expr().clone())
        }
        Operator::GtEq => {
            // column >= literal => (min, max) >= literal => max >= literal
            expr_builder
                .max_column_expr()?
                .gt_eq(expr_builder.scalar_expr().clone())
        }
        Operator::Lt => {
            // column < literal => (min, max) < literal => min < literal
            expr_builder
                .min_column_expr()?
                .lt(expr_builder.scalar_expr().clone())
        }
        Operator::LtEq => {
            // column <= literal => (min, max) <= literal => min <= literal
            expr_builder
                .min_column_expr()?
                .lt_eq(expr_builder.scalar_expr().clone())
        }
        // other expressions are not supported
        _ => logical_plan::lit(true),
    };
    Ok(statistics_expr)
}

#[derive(Debug, Copy, Clone, PartialEq)]
enum StatisticsType {
    Min,
    Max,
}

#[cfg(test)]
mod tests {
    use std::collections::HashMap;

    use super::*;
    use crate::logical_plan::{col, lit};
    use crate::{assert_batches_eq, physical_optimizer::pruning::StatisticsType};
    use arrow::{
        array::{BinaryArray, Int32Array, Int64Array, StringArray},
        datatypes::{DataType, TimeUnit},
    };

    #[derive(Debug)]
    /// Test for container stats
    struct ContainerStats {
        min: ArrayRef,
        max: ArrayRef,
    }

    impl ContainerStats {
        fn new_i32(
            min: impl IntoIterator<Item = Option<i32>>,
            max: impl IntoIterator<Item = Option<i32>>,
        ) -> Self {
            Self {
                min: Arc::new(min.into_iter().collect::<Int32Array>()),
                max: Arc::new(max.into_iter().collect::<Int32Array>()),
            }
        }

        fn new_utf8<'a>(
            min: impl IntoIterator<Item = Option<&'a str>>,
            max: impl IntoIterator<Item = Option<&'a str>>,
        ) -> Self {
            Self {
                min: Arc::new(min.into_iter().collect::<StringArray>()),
                max: Arc::new(max.into_iter().collect::<StringArray>()),
            }
        }

        fn new_bool(
            min: impl IntoIterator<Item = Option<bool>>,
            max: impl IntoIterator<Item = Option<bool>>,
        ) -> Self {
            Self {
                min: Arc::new(min.into_iter().collect::<BooleanArray>()),
                max: Arc::new(max.into_iter().collect::<BooleanArray>()),
            }
        }

        fn min(&self) -> Option<ArrayRef> {
            Some(self.min.clone())
        }

        fn max(&self) -> Option<ArrayRef> {
            Some(self.max.clone())
        }

        fn len(&self) -> usize {
            assert_eq!(self.min.len(), self.max.len());
            self.min.len()
        }
    }

    #[derive(Debug, Default)]
    struct TestStatistics {
        // key: column name
        stats: HashMap<Column, ContainerStats>,
    }

    impl TestStatistics {
        fn new() -> Self {
            Self::default()
        }

        fn with(
            mut self,
            name: impl Into<String>,
            container_stats: ContainerStats,
        ) -> Self {
            self.stats
                .insert(Column::from_name(name.into()), container_stats);
            self
        }
    }

    impl PruningStatistics for TestStatistics {
        fn min_values(&self, column: &Column) -> Option<ArrayRef> {
            self.stats
                .get(column)
                .map(|container_stats| container_stats.min())
                .unwrap_or(None)
        }

        fn max_values(&self, column: &Column) -> Option<ArrayRef> {
            self.stats
                .get(column)
                .map(|container_stats| container_stats.max())
                .unwrap_or(None)
        }

        fn num_containers(&self) -> usize {
            self.stats
                .values()
                .next()
                .map(|container_stats| container_stats.len())
                .unwrap_or(0)
        }
    }

    /// Returns the specified min/max container values
    struct OneContainerStats {
        min_values: Option<ArrayRef>,
        max_values: Option<ArrayRef>,
        num_containers: usize,
    }

    impl PruningStatistics for OneContainerStats {
        fn min_values(&self, _column: &Column) -> Option<ArrayRef> {
            self.min_values.clone()
        }

        fn max_values(&self, _column: &Column) -> Option<ArrayRef> {
            self.max_values.clone()
        }

        fn num_containers(&self) -> usize {
            self.num_containers
        }
    }

    #[test]
    fn test_build_statistics_record_batch() {
        // Request a record batch with of s1_min, s2_max, s3_max, s3_min
        let required_columns = RequiredStatColumns::from(vec![
            // min of original column s1, named s1_min
            (
                "s1".into(),
                StatisticsType::Min,
                Field::new("s1_min", DataType::Int32, true),
            ),
            // max of original column s2, named s2_max
            (
                "s2".into(),
                StatisticsType::Max,
                Field::new("s2_max", DataType::Int32, true),
            ),
            // max of original column s3, named s3_max
            (
                "s3".into(),
                StatisticsType::Max,
                Field::new("s3_max", DataType::Utf8, true),
            ),
            // min of original column s3, named s3_min
            (
                "s3".into(),
                StatisticsType::Min,
                Field::new("s3_min", DataType::Utf8, true),
            ),
        ]);

        let statistics = TestStatistics::new()
            .with(
                "s1",
                ContainerStats::new_i32(
                    vec![None, None, Some(9), None],  // min
                    vec![Some(10), None, None, None], // max
                ),
            )
            .with(
                "s2",
                ContainerStats::new_i32(
                    vec![Some(2), None, None, None],  // min
                    vec![Some(20), None, None, None], // max
                ),
            )
            .with(
                "s3",
                ContainerStats::new_utf8(
                    vec![Some("a"), None, None, None],      // min
                    vec![Some("q"), None, Some("r"), None], // max
                ),
            );

        let batch =
            build_statistics_record_batch(&statistics, &required_columns).unwrap();
        let expected = vec![
            "+--------+--------+--------+--------+",
            "| s1_min | s2_max | s3_max | s3_min |",
            "+--------+--------+--------+--------+",
            "|        | 20     | q      | a      |",
            "|        |        |        |        |",
            "| 9      |        | r      |        |",
            "|        |        |        |        |",
            "+--------+--------+--------+--------+",
        ];

        assert_batches_eq!(expected, &[batch]);
    }

    #[test]
    fn test_build_statistics_casting() {
        // Test requesting a Timestamp column, but getting statistics as Int64
        // which is what Parquet does

        // Request a record batch with of s1_min as a timestamp
        let required_columns = RequiredStatColumns::from(vec![(
            "s3".into(),
            StatisticsType::Min,
            Field::new(
                "s1_min",
                DataType::Timestamp(TimeUnit::Nanosecond, None),
                true,
            ),
        )]);

        // Note the statistics pass back i64 (not timestamp)
        let statistics = OneContainerStats {
            min_values: Some(Arc::new(Int64Array::from(vec![Some(10)]))),
            max_values: Some(Arc::new(Int64Array::from(vec![Some(20)]))),
            num_containers: 1,
        };

        let batch =
            build_statistics_record_batch(&statistics, &required_columns).unwrap();
        let expected = vec![
            "+-------------------------------+",
            "| s1_min                        |",
            "+-------------------------------+",
            "| 1970-01-01 00:00:00.000000010 |",
            "+-------------------------------+",
        ];

        assert_batches_eq!(expected, &[batch]);
    }

    #[test]
    fn test_build_statistics_no_stats() {
        let required_columns = RequiredStatColumns::new();

        let statistics = OneContainerStats {
            min_values: Some(Arc::new(Int64Array::from(vec![Some(10)]))),
            max_values: Some(Arc::new(Int64Array::from(vec![Some(20)]))),
            num_containers: 1,
        };

        let result =
            build_statistics_record_batch(&statistics, &required_columns).unwrap_err();
        assert!(
            result.to_string().contains("Invalid argument error"),
            "{}",
            result
        );
    }

    #[test]
    fn test_build_statistics_inconsistent_types() {
        // Test requesting a Utf8 column when the stats return some other type

        // Request a record batch with of s1_min as a timestamp
        let required_columns = RequiredStatColumns::from(vec![(
            "s3".into(),
            StatisticsType::Min,
            Field::new("s1_min", DataType::Utf8, true),
        )]);

        // Note the statistics return binary (which can't be cast to string)
        let statistics = OneContainerStats {
            min_values: Some(Arc::new(BinaryArray::from(vec![&[255u8] as &[u8]]))),
            max_values: None,
            num_containers: 1,
        };

        let batch =
            build_statistics_record_batch(&statistics, &required_columns).unwrap();
        let expected = vec![
            "+--------+",
            "| s1_min |",
            "+--------+",
            "|        |",
            "+--------+",
        ];

        assert_batches_eq!(expected, &[batch]);
    }

    #[test]
    fn test_build_statistics_inconsistent_length() {
        // return an inconsistent length to the actual statistics arrays
        let required_columns = RequiredStatColumns::from(vec![(
            "s1".into(),
            StatisticsType::Min,
            Field::new("s1_min", DataType::Int64, true),
        )]);

        // Note the statistics pass back i64 (not timestamp)
        let statistics = OneContainerStats {
            min_values: Some(Arc::new(Int64Array::from(vec![Some(10)]))),
            max_values: Some(Arc::new(Int64Array::from(vec![Some(20)]))),
            num_containers: 3,
        };

        let result =
            build_statistics_record_batch(&statistics, &required_columns).unwrap_err();
        assert!(
            result
                .to_string()
                .contains("mismatched statistics length. Expected 3, got 1"),
            "{}",
            result
        );
    }

    #[test]
    fn row_group_predicate_eq() -> Result<()> {
        let schema = Schema::new(vec![Field::new("c1", DataType::Int32, false)]);
        let expected_expr = "#c1_min LtEq Int32(1) And Int32(1) LtEq #c1_max";

        // test column on the left
        let expr = col("c1").eq(lit(1));
        let predicate_expr =
            build_predicate_expression(&expr, &schema, &mut RequiredStatColumns::new())?;
        assert_eq!(format!("{:?}", predicate_expr), expected_expr);

        // test column on the right
        let expr = lit(1).eq(col("c1"));
        let predicate_expr =
            build_predicate_expression(&expr, &schema, &mut RequiredStatColumns::new())?;
        assert_eq!(format!("{:?}", predicate_expr), expected_expr);

        Ok(())
    }

    #[test]
    fn row_group_predicate_not_eq() -> Result<()> {
        let schema = Schema::new(vec![Field::new("c1", DataType::Int32, false)]);
        let expected_expr = "#c1_min Gt Int32(1) Or Int32(1) Gt #c1_max";

        // test column on the left
        let expr = col("c1").not_eq(lit(1));
        let predicate_expr =
            build_predicate_expression(&expr, &schema, &mut RequiredStatColumns::new())?;
        assert_eq!(format!("{:?}", predicate_expr), expected_expr);

        // test column on the right
        let expr = lit(1).not_eq(col("c1"));
        let predicate_expr =
            build_predicate_expression(&expr, &schema, &mut RequiredStatColumns::new())?;
        assert_eq!(format!("{:?}", predicate_expr), expected_expr);

        Ok(())
    }

    #[test]
    fn row_group_predicate_gt() -> Result<()> {
        let schema = Schema::new(vec![Field::new("c1", DataType::Int32, false)]);
        let expected_expr = "#c1_max Gt Int32(1)";

        // test column on the left
        let expr = col("c1").gt(lit(1));
        let predicate_expr =
            build_predicate_expression(&expr, &schema, &mut RequiredStatColumns::new())?;
        assert_eq!(format!("{:?}", predicate_expr), expected_expr);

        // test column on the right
        let expr = lit(1).lt(col("c1"));
        let predicate_expr =
            build_predicate_expression(&expr, &schema, &mut RequiredStatColumns::new())?;
        assert_eq!(format!("{:?}", predicate_expr), expected_expr);

        Ok(())
    }

    #[test]
    fn row_group_predicate_gt_eq() -> Result<()> {
        let schema = Schema::new(vec![Field::new("c1", DataType::Int32, false)]);
        let expected_expr = "#c1_max GtEq Int32(1)";

        // test column on the left
        let expr = col("c1").gt_eq(lit(1));
        let predicate_expr =
            build_predicate_expression(&expr, &schema, &mut RequiredStatColumns::new())?;
        assert_eq!(format!("{:?}", predicate_expr), expected_expr);
        // test column on the right
        let expr = lit(1).lt_eq(col("c1"));
        let predicate_expr =
            build_predicate_expression(&expr, &schema, &mut RequiredStatColumns::new())?;
        assert_eq!(format!("{:?}", predicate_expr), expected_expr);

        Ok(())
    }

    #[test]
    fn row_group_predicate_lt() -> Result<()> {
        let schema = Schema::new(vec![Field::new("c1", DataType::Int32, false)]);
        let expected_expr = "#c1_min Lt Int32(1)";

        // test column on the left
        let expr = col("c1").lt(lit(1));
        let predicate_expr =
            build_predicate_expression(&expr, &schema, &mut RequiredStatColumns::new())?;
        assert_eq!(format!("{:?}", predicate_expr), expected_expr);

        // test column on the right
        let expr = lit(1).gt(col("c1"));
        let predicate_expr =
            build_predicate_expression(&expr, &schema, &mut RequiredStatColumns::new())?;
        assert_eq!(format!("{:?}", predicate_expr), expected_expr);

        Ok(())
    }

    #[test]
    fn row_group_predicate_lt_eq() -> Result<()> {
        let schema = Schema::new(vec![Field::new("c1", DataType::Int32, false)]);
        let expected_expr = "#c1_min LtEq Int32(1)";

        // test column on the left
        let expr = col("c1").lt_eq(lit(1));
        let predicate_expr =
            build_predicate_expression(&expr, &schema, &mut RequiredStatColumns::new())?;
        assert_eq!(format!("{:?}", predicate_expr), expected_expr);
        // test column on the right
        let expr = lit(1).gt_eq(col("c1"));
        let predicate_expr =
            build_predicate_expression(&expr, &schema, &mut RequiredStatColumns::new())?;
        assert_eq!(format!("{:?}", predicate_expr), expected_expr);

        Ok(())
    }

    #[test]
    fn row_group_predicate_and() -> Result<()> {
        let schema = Schema::new(vec![
            Field::new("c1", DataType::Int32, false),
            Field::new("c2", DataType::Int32, false),
            Field::new("c3", DataType::Int32, false),
        ]);
        // test AND operator joining supported c1 < 1 expression and unsupported c2 > c3 expression
        let expr = col("c1").lt(lit(1)).and(col("c2").lt(col("c3")));
        let expected_expr = "#c1_min Lt Int32(1) And Boolean(true)";
        let predicate_expr =
            build_predicate_expression(&expr, &schema, &mut RequiredStatColumns::new())?;
        assert_eq!(format!("{:?}", predicate_expr), expected_expr);

        Ok(())
    }

    #[test]
    fn row_group_predicate_or() -> Result<()> {
        let schema = Schema::new(vec![
            Field::new("c1", DataType::Int32, false),
            Field::new("c2", DataType::Int32, false),
        ]);
        // test OR operator joining supported c1 < 1 expression and unsupported c2 % 2 expression
        let expr = col("c1").lt(lit(1)).or(col("c2").modulus(lit(2)));
        let expected_expr = "#c1_min Lt Int32(1) Or Boolean(true)";
        let predicate_expr =
            build_predicate_expression(&expr, &schema, &mut RequiredStatColumns::new())?;
        assert_eq!(format!("{:?}", predicate_expr), expected_expr);

        Ok(())
    }

    #[test]
    fn row_group_predicate_not() -> Result<()> {
        let schema = Schema::new(vec![Field::new("c1", DataType::Int32, false)]);
        let expected_expr = "Boolean(true)";

        let expr = col("c1").not();
        let predicate_expr =
            build_predicate_expression(&expr, &schema, &mut RequiredStatColumns::new())?;
        assert_eq!(format!("{:?}", predicate_expr), expected_expr);

        Ok(())
    }

    #[test]
    fn row_group_predicate_not_bool() -> Result<()> {
        let schema = Schema::new(vec![Field::new("c1", DataType::Boolean, false)]);
        let expected_expr = "NOT #c1_min And #c1_max";

        let expr = col("c1").not();
        let predicate_expr =
            build_predicate_expression(&expr, &schema, &mut RequiredStatColumns::new())?;
        assert_eq!(format!("{:?}", predicate_expr), expected_expr);

        Ok(())
    }

    #[test]
    fn row_group_predicate_bool() -> Result<()> {
        let schema = Schema::new(vec![Field::new("c1", DataType::Boolean, false)]);
        let expected_expr = "#c1_min Or #c1_max";

        let expr = col("c1");
        let predicate_expr =
            build_predicate_expression(&expr, &schema, &mut RequiredStatColumns::new())?;
        assert_eq!(format!("{:?}", predicate_expr), expected_expr);

        Ok(())
    }

    #[test]
    fn row_group_predicate_lt_bool() -> Result<()> {
        let schema = Schema::new(vec![Field::new("c1", DataType::Boolean, false)]);
        let expected_expr = "#c1_min Lt Boolean(true)";

        // DF doesn't support arithmetic on boolean columns so
        // this predicate will error when evaluated
        let expr = col("c1").lt(lit(true));
        let predicate_expr =
            build_predicate_expression(&expr, &schema, &mut RequiredStatColumns::new())?;
        assert_eq!(format!("{:?}", predicate_expr), expected_expr);

        Ok(())
    }

    #[test]
    fn row_group_predicate_required_columns() -> Result<()> {
        let schema = Schema::new(vec![
            Field::new("c1", DataType::Int32, false),
            Field::new("c2", DataType::Int32, false),
        ]);
        let mut required_columns = RequiredStatColumns::new();
        // c1 < 1 and (c2 = 2 or c2 = 3)
        let expr = col("c1")
            .lt(lit(1))
            .and(col("c2").eq(lit(2)).or(col("c2").eq(lit(3))));
        let expected_expr = "#c1_min Lt Int32(1) And #c2_min LtEq Int32(2) And Int32(2) LtEq #c2_max Or #c2_min LtEq Int32(3) And Int32(3) LtEq #c2_max";
        let predicate_expr =
            build_predicate_expression(&expr, &schema, &mut required_columns)?;
        assert_eq!(format!("{:?}", predicate_expr), expected_expr);
        // c1 < 1 should add c1_min
        let c1_min_field = Field::new("c1_min", DataType::Int32, false);
        assert_eq!(
            required_columns.columns[0],
            ("c1".into(), StatisticsType::Min, c1_min_field)
        );
        // c2 = 2 should add c2_min and c2_max
        let c2_min_field = Field::new("c2_min", DataType::Int32, false);
        assert_eq!(
            required_columns.columns[1],
            ("c2".into(), StatisticsType::Min, c2_min_field)
        );
        let c2_max_field = Field::new("c2_max", DataType::Int32, false);
        assert_eq!(
            required_columns.columns[2],
            ("c2".into(), StatisticsType::Max, c2_max_field)
        );
        // c2 = 3 shouldn't add any new statistics fields
        assert_eq!(required_columns.columns.len(), 3);

        Ok(())
    }

    #[test]
    fn prune_api() {
        let schema = Arc::new(Schema::new(vec![
            Field::new("s1", DataType::Utf8, true),
            Field::new("s2", DataType::Int32, true),
        ]));

        // Prune using s2 > 5
        let expr = col("s2").gt(lit(5));

        let statistics = TestStatistics::new().with(
            "s2",
            ContainerStats::new_i32(
                vec![Some(0), Some(4), None, Some(3)], // min
                vec![Some(5), Some(6), None, None],    // max
            ),
        );

        // s2 [0, 5] ==> no rows should pass
        // s2 [4, 6] ==> some rows could pass
        // No stats for s2 ==> some rows could pass
        // s2 [3, None] (null max) ==> some rows could pass

        let p = PruningPredicate::try_new(&expr, schema).unwrap();
        let result = p.prune(&statistics).unwrap();
        let expected = vec![false, true, true, true];

        assert_eq!(result, expected);
    }

    /// Creates setup for boolean chunk pruning
    ///
    /// For predicate "b1" (boolean expr)
    /// b1 [false, false] ==> no rows can pass (not keep)
    /// b1 [false, true] ==> some rows could pass (must keep)
    /// b1 [true, true] ==> all rows must pass (must keep)
    /// b1 [NULL, NULL]  ==> unknown (must keep)
    /// b1 [false, NULL]  ==> unknown (must keep)
    ///
    /// For predicate "!b1" (boolean expr)
    /// b1 [false, false] ==> all rows pass (must keep)
    /// b1 [false, true] ==> some rows could pass (must keep)
    /// b1 [true, true] ==> no rows can pass (not keep)
    /// b1 [NULL, NULL]  ==> unknown (must keep)
    /// b1 [false, NULL]  ==> unknown (must keep)
    fn bool_setup() -> (SchemaRef, TestStatistics, Vec<bool>, Vec<bool>) {
        let schema =
            Arc::new(Schema::new(vec![Field::new("b1", DataType::Boolean, true)]));

        let statistics = TestStatistics::new().with(
            "b1",
            ContainerStats::new_bool(
                vec![Some(false), Some(false), Some(true), None, Some(false)], // min
                vec![Some(false), Some(true), Some(true), None, None],         // max
            ),
        );
        let expected_true = vec![false, true, true, true, true];
        let expected_false = vec![true, true, false, true, true];

        (schema, statistics, expected_true, expected_false)
    }

    #[test]
    fn prune_bool_column() {
        let (schema, statistics, expected_true, _) = bool_setup();

        // b1
        let expr = col("b1");
        let p = PruningPredicate::try_new(&expr, schema).unwrap();
        let result = p.prune(&statistics).unwrap();
        assert_eq!(result, expected_true);
    }

    #[test]
    fn prune_bool_not_column() {
        let (schema, statistics, _, expected_false) = bool_setup();

        // !b1
        let expr = col("b1").not();
        let p = PruningPredicate::try_new(&expr, schema).unwrap();
        let result = p.prune(&statistics).unwrap();
        assert_eq!(result, expected_false);
    }

    #[test]
    fn prune_bool_column_eq_true() {
        let (schema, statistics, _, _) = bool_setup();

        // b1 = true
        let expr = col("b1").eq(lit(true));
        let p = PruningPredicate::try_new(&expr, schema).unwrap();
        let result = p.prune(&statistics).unwrap_err();
        assert!(
            result.to_string().contains(
                "Data type Boolean not supported for scalar operation on dyn array"
            ),
            "{}",
            result
        )
    }

    #[test]
    fn prune_bool_not_column_eq_true() {
        let (schema, statistics, _, _) = bool_setup();

        // !b1 = true
        let expr = col("b1").not().eq(lit(true));
        let p = PruningPredicate::try_new(&expr, schema).unwrap();
        let result = p.prune(&statistics).unwrap_err();
        assert!(
            result.to_string().contains(
                "Data type Boolean not supported for scalar operation on dyn array"
            ),
            "{}",
            result
        )
    }
}<|MERGE_RESOLUTION|>--- conflicted
+++ resolved
@@ -425,29 +425,13 @@
     }
 
     fn min_column_expr(&mut self) -> Result<Expr> {
-<<<<<<< HEAD
         self.required_columns
-            .min_column_expr(&self.column, &self.column_expr, self.field)
+            .min_column_expr(&self.column, self.column_expr, self.field)
     }
 
     fn max_column_expr(&mut self) -> Result<Expr> {
         self.required_columns
-            .max_column_expr(&self.column, &self.column_expr, self.field)
-=======
-        self.required_columns.min_column_expr(
-            &self.column_name,
-            self.column_expr,
-            self.field,
-        )
-    }
-
-    fn max_column_expr(&mut self) -> Result<Expr> {
-        self.required_columns.max_column_expr(
-            &self.column_name,
-            self.column_expr,
-            self.field,
-        )
->>>>>>> d3828541
+            .max_column_expr(&self.column, self.column_expr, self.field)
     }
 }
 
@@ -530,25 +514,15 @@
     // predicate expression can only be a binary expression
     let (left, op, right) = match expr {
         Expr::BinaryExpr { left, op, right } => (left, *op, right),
-<<<<<<< HEAD
         Expr::Column(col) => {
-            let expr = build_single_column_expr(&col, schema, required_columns, false)
-=======
-        Expr::Column(name) => {
-            let expr = build_single_column_expr(name, schema, required_columns, false)
->>>>>>> d3828541
+            let expr = build_single_column_expr(col, schema, required_columns, false)
                 .unwrap_or(unhandled);
             return Ok(expr);
         }
         // match !col (don't do so recursively)
         Expr::Not(input) => {
-<<<<<<< HEAD
             if let Expr::Column(col) = input.as_ref() {
-                let expr = build_single_column_expr(&col, schema, required_columns, true)
-=======
-            if let Expr::Column(name) = input.as_ref() {
-                let expr = build_single_column_expr(name, schema, required_columns, true)
->>>>>>> d3828541
+                let expr = build_single_column_expr(col, schema, required_columns, true)
                     .unwrap_or(unhandled);
                 return Ok(expr);
             } else {
