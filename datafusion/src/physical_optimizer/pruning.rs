--- conflicted
+++ resolved
@@ -1385,11 +1385,7 @@
         let expr = col("b1").eq(lit(true));
         let p = PruningPredicate::try_new(&expr, schema).unwrap();
         let result = p.prune(&statistics).unwrap();
-<<<<<<< HEAD
-        assert_eq!(result, vec![false, true, true, true, true]);
-=======
         assert_eq!(result, expected_true);
->>>>>>> e1cfa418
     }
 
     #[test]
@@ -1400,11 +1396,7 @@
         let expr = col("b1").not().eq(lit(true));
         let p = PruningPredicate::try_new(&expr, schema).unwrap();
         let result = p.prune(&statistics).unwrap();
-<<<<<<< HEAD
-        assert_eq!(result, vec![true, true, false, true, true]);
-=======
         assert_eq!(result, expected_false);
->>>>>>> e1cfa418
     }
 
     /// Creates setup for int32 chunk pruning
