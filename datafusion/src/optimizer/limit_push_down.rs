--- conflicted
+++ resolved
@@ -20,13 +20,8 @@
 use super::utils;
 use crate::error::Result;
 use crate::execution::context::ExecutionProps;
-<<<<<<< HEAD
-use crate::logical_plan::plan::ProjectionPlan;
-use crate::logical_plan::LogicalPlan;
-=======
 use crate::logical_plan::TableScanPlan;
 use crate::logical_plan::{LogicalPlan, Union};
->>>>>>> a60cdb07
 use crate::optimizer::optimizer::OptimizerRule;
 use std::sync::Arc;
 
@@ -82,16 +77,16 @@
             projected_schema: projected_schema.clone(),
         })),
         (
-            LogicalPlan::Projection(ProjectionPlan {
+            LogicalPlan::Projection {
                 expr,
                 input,
                 schema,
                 alias,
-            }),
+            },
             upper_limit,
         ) => {
             // Push down limit directly (projection doesn't change number of rows)
-            Ok(LogicalPlan::Projection(ProjectionPlan {
+            Ok(LogicalPlan::Projection {
                 expr: expr.clone(),
                 input: Arc::new(limit_push_down(
                     optimizer,
@@ -101,7 +96,7 @@
                 )?),
                 schema: schema.clone(),
                 alias: alias.clone(),
-            }))
+            })
         }
         (
             LogicalPlan::Union(Union {
