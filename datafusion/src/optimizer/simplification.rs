// Licensed to the Apache Software Foundation (ASF) under one
// or more contributor license agreements.  See the NOTICE file
// distributed with this work for additional information
// regarding copyright ownership.  The ASF licenses this file
// to you under the Apache License, Version 2.0 (the
// "License"); you may not use this file except in compliance
// with the License.  You may obtain a copy of the License at
//
//   http://www.apache.org/licenses/LICENSE-2.0
//
// Unless required by applicable law or agreed to in writing,
// software distributed under the License is distributed on an
// "AS IS" BASIS, WITHOUT WARRANTIES OR CONDITIONS OF ANY
// KIND, either express or implied.  See the License for the
// specific language governing permissions and limitations
// under the License.

//! Expression simplification optimizer.
//! Rewrites expressions using equivalence rules and the egg optimization library   
use std::vec;

use crate::{
    logical_plan::LogicalPlan, optimizer::optimizer::OptimizerRule, scalar::ScalarValue,
};
use crate::{logical_plan::Operator, optimizer::utils};

use crate::error::Result as DFResult;
use crate::execution::context::ExecutionProps;
use crate::logical_plan::Expr;
use egg::{rewrite as rw, *};

/// Tokomak optimization rule
pub struct Tokomak {}

impl Tokomak {
    #[allow(missing_docs)]
    pub fn new() -> Self {
        Self {}
    }
}

fn rules() -> Vec<Rewrite<TokomakExpr, ()>> {
    return vec![
        rw!("commute-add"; "(+ ?x ?y)" => "(+ ?y ?x)"),
        rw!("commute-mul"; "(* ?x ?y)" => "(* ?y ?x)"),
        rw!("commute-eq"; "(= ?x ?y)" => "(= ?y ?x)"),
        rw!("commute-and"; "(and ?x ?y)" => "(and ?y ?x)"),
        rw!("commute-or"; "(or ?x ?y)" => "(or ?y ?x)"),
        rw!("commute-eq"; "(= ?x ?y)" => "(= ?y ?x)"),
        rw!("commute-neq"; "(<> ?x ?y)" => "(<> ?y ?x)"),
<<<<<<< HEAD
        rw!("converse-gt"; "(> ?x ?y)" => "(< ?y ?x)"),
        rw!("converse-gte"; "(>= ?x ?y)" => "(<= ?y ?x)"),
        rw!("converse-lt"; "(< ?x ?y)" => "(> ?y ?x)"),
        rw!("converse-lte"; "(<= ?x ?y)" => "(>= ?x ?y)"),
=======
        rw!("converse-gt"; "(> ?x ?y)"=> "(< ?y ?x)"),
        rw!("converse-gte"; "(>= ?x ?y)"=> "(<= ?y ?x)"),
        rw!("converse-lt"; "(< ?x ?y)"=> "(> ?y ?x)"),
        rw!("converse-lte"; "(<= ?x ?y)"=> "(>= ?y ?x)"),
>>>>>>> a67feb06
        rw!("add-0"; "(+ ?x 0)" => "?x"),
        rw!("add-assoc"; "(+ (+ ?a ?b) ?c)" => "(+ ?a (+ ?b ?c))"),
        rw!("minus-0"; "(- ?x 0)" => "?x"),
        rw!("mul-0"; "(* ?x 0)" => "0"),
        rw!("mul-1"; "(* ?x 1)" => "?x"),
        rw!("div-1"; "(/ ?x 1)" => "?x"),
        rw!("dist-and-or"; "(or (and ?a ?b) (and ?a ?c))" => "(and ?a (or ?b ?c))"),
        rw!("dist-or-and"; "(and (or ?a ?b) (or ?a ?c))" => "(or ?a (and ?b ?c))"),
        rw!("not-not"; "(not (not ?x))" => "?x"),
        rw!("or-same"; "(or ?x ?x)" => "?x"),
        rw!("and-same"; "(and ?x ?x)" => "?x"),
        rw!("cancel-sub"; "(- ?a ?a)" => "0"),
        rw!("and-true"; "(and true ?x)"=> "?x"),
        rw!("0-minus"; "(- 0 ?x)"=> "(negative ?x)"),
        rw!("and-false"; "(and false ?x)"=> "false"),
        rw!("or-false"; "(or false ?x)"=> "?x"),
        rw!("or-true"; "(or true ?x)"=> "true"),
    ];
}

define_language! {
    /// Supported expressions in ExprSimplifier
    enum TokomakExpr {
        "+" = Plus([Id; 2]),
        "-" = Minus([Id; 2]),
        "*" = Multiply([Id; 2]),
        "/" = Divide([Id; 2]),
        "%" = Modulus([Id; 2]),
        "not" = Not(Id),
        "or" = Or([Id; 2]),
        "and" = And([Id; 2]),
        "=" = Eq([Id; 2]),
        "<>" = NotEq([Id; 2]),
        "<" = Lt([Id; 2]),
        "<=" = LtEq([Id; 2]),
        ">" = Gt([Id; 2]),
        ">=" = GtEq([Id; 2]),

        "is_not_null" = IsNotNull(Id),
        "is_null" = IsNull(Id),
        "negative" = Negative(Id),
        "between" = Between([Id; 3]),
        "between_inverted" = BetweenInverted([Id; 3]),
        "like" = Like([Id; 2]),
        "not_like" = NotLike([Id; 2]),
        Bool(bool),
        Int64(i64),
        Utf8(String),
        LargeUtf8(String),
        Column(Symbol),
    }
}

fn to_tokomak_expr(rec_expr: &mut RecExpr<TokomakExpr>, expr: Expr) -> Option<Id> {
    match expr {
        Expr::BinaryExpr { left, op, right } => {
            let left = to_tokomak_expr(rec_expr, *left)?;
            let right = to_tokomak_expr(rec_expr, *right)?;
            let binary_expr = match op {
                Operator::Eq => TokomakExpr::Eq,
                Operator::NotEq => TokomakExpr::NotEq,
                Operator::Lt => TokomakExpr::Lt,
                Operator::LtEq => TokomakExpr::LtEq,
                Operator::Gt => TokomakExpr::Gt,
                Operator::GtEq => TokomakExpr::GtEq,
                Operator::Plus => TokomakExpr::Plus,
                Operator::Minus => TokomakExpr::Minus,
                Operator::Multiply => TokomakExpr::Multiply,
                Operator::Divide => TokomakExpr::Divide,
                Operator::Modulus => TokomakExpr::Modulus,
                Operator::And => TokomakExpr::And,
                Operator::Or => TokomakExpr::Or,
                Operator::Like => TokomakExpr::Like,
                Operator::NotLike => TokomakExpr::NotLike,
            };
            Some(rec_expr.add(binary_expr([left, right])))
        }
        Expr::Column(c) => Some(rec_expr.add(TokomakExpr::Column(Symbol::from(c)))),
        Expr::Literal(ScalarValue::Int64(Some(x))) => {
            Some(rec_expr.add(TokomakExpr::Int64(x)))
        }
        Expr::Literal(ScalarValue::Utf8(Some(x))) => {
            Some(rec_expr.add(TokomakExpr::Utf8(x)))
        }
        Expr::Literal(ScalarValue::LargeUtf8(Some(x))) => {
            Some(rec_expr.add(TokomakExpr::LargeUtf8(x)))
        }
        Expr::Literal(ScalarValue::Boolean(Some(x))) => {
            Some(rec_expr.add(TokomakExpr::Bool(x)))
        }
        Expr::Not(expr) => {
            let left = to_tokomak_expr(rec_expr, *expr)?;
            Some(rec_expr.add(TokomakExpr::Not(left)))
        }
        Expr::IsNull(expr) => {
            let left = to_tokomak_expr(rec_expr, *expr)?;
            Some(rec_expr.add(TokomakExpr::IsNull(left)))
        }
        Expr::IsNotNull(expr) => {
            let left = to_tokomak_expr(rec_expr, *expr)?;
            Some(rec_expr.add(TokomakExpr::IsNotNull(left)))
        }

        // not yet supported
        _ => None,
    }
}

fn to_exprs(rec_expr: &RecExpr<TokomakExpr>, id: Id) -> Expr {
    let refs = rec_expr.as_ref();
    let index: usize = id.into();
    match refs[index] {
        TokomakExpr::Plus(ids) => {
            let l = to_exprs(&rec_expr, ids[0]);
            let r = to_exprs(&rec_expr, ids[1]);

            Expr::BinaryExpr {
                left: Box::new(l),
                op: Operator::Plus,
                right: Box::new(r),
            }
        }
        TokomakExpr::Minus(ids) => {
            let l = to_exprs(&rec_expr, ids[0]);
            let r = to_exprs(&rec_expr, ids[1]);

            Expr::BinaryExpr {
                left: Box::new(l),
                op: Operator::Minus,
                right: Box::new(r),
            }
        }
        TokomakExpr::Divide(ids) => {
            let l = to_exprs(&rec_expr, ids[0]);
            let r = to_exprs(&rec_expr, ids[1]);

            Expr::BinaryExpr {
                left: Box::new(l),
                op: Operator::Divide,
                right: Box::new(r),
            }
        }
        TokomakExpr::Modulus(ids) => {
            let l = to_exprs(&rec_expr, ids[0]);
            let r = to_exprs(&rec_expr, ids[1]);

            Expr::BinaryExpr {
                left: Box::new(l),
                op: Operator::Modulus,
                right: Box::new(r),
            }
        }
        TokomakExpr::Not(id) => {
            let l = to_exprs(&rec_expr, id);
            Expr::Not(Box::new(l))
        }
        TokomakExpr::IsNotNull(id) => {
            let l = to_exprs(&rec_expr, id);
            Expr::IsNotNull(Box::new(l))
        }
        TokomakExpr::IsNull(id) => {
            let l = to_exprs(&rec_expr, id);
            Expr::IsNull(Box::new(l))
        }
        TokomakExpr::Negative(id) => {
            let l = to_exprs(&rec_expr, id);
            Expr::Negative(Box::new(l))
        }

        TokomakExpr::Between([expr, low, high]) => {
            let left = to_exprs(&rec_expr, expr);
            let low_expr = to_exprs(&rec_expr, low);
            let high_expr = to_exprs(&rec_expr, high);

            Expr::Between {
                expr: Box::new(left),
                negated: false,
                low: Box::new(low_expr),
                high: Box::new(high_expr),
            }
        }
        TokomakExpr::BetweenInverted([expr, low, high]) => {
            let left = to_exprs(&rec_expr, expr);
            let low_expr = to_exprs(&rec_expr, low);
            let high_expr = to_exprs(&rec_expr, high);

            Expr::Between {
                expr: Box::new(left),
                negated: false,
                low: Box::new(low_expr),
                high: Box::new(high_expr),
            }
        }
        TokomakExpr::Multiply(ids) => {
            let l = to_exprs(&rec_expr, ids[0]);
            let r = to_exprs(&rec_expr, ids[1]);

            Expr::BinaryExpr {
                left: Box::new(l),
                op: Operator::Multiply,
                right: Box::new(r),
            }
        }
        TokomakExpr::Or(ids) => {
            let l = to_exprs(&rec_expr, ids[0]);
            let r = to_exprs(&rec_expr, ids[1]);

            Expr::BinaryExpr {
                left: Box::new(l),
                op: Operator::Or,
                right: Box::new(r),
            }
        }
        TokomakExpr::And(ids) => {
            let l = to_exprs(&rec_expr, ids[0]);
            let r = to_exprs(&rec_expr, ids[1]);

            Expr::BinaryExpr {
                left: Box::new(l),
                op: Operator::And,
                right: Box::new(r),
            }
        }
        TokomakExpr::Eq(ids) => {
            let l = to_exprs(&rec_expr, ids[0]);
            let r = to_exprs(&rec_expr, ids[1]);

            Expr::BinaryExpr {
                left: Box::new(l),
                op: Operator::Eq,
                right: Box::new(r),
            }
        }
        TokomakExpr::NotEq(ids) => {
            let l = to_exprs(&rec_expr, ids[0]);
            let r = to_exprs(&rec_expr, ids[1]);

            Expr::BinaryExpr {
                left: Box::new(l),
                op: Operator::NotEq,
                right: Box::new(r),
            }
        }
        TokomakExpr::Lt(ids) => {
            let l = to_exprs(&rec_expr, ids[0]);
            let r = to_exprs(&rec_expr, ids[1]);

            Expr::BinaryExpr {
                left: Box::new(l),
                op: Operator::Lt,
                right: Box::new(r),
            }
        }
        TokomakExpr::LtEq(ids) => {
            let l = to_exprs(&rec_expr, ids[0]);
            let r = to_exprs(&rec_expr, ids[1]);

            Expr::BinaryExpr {
                left: Box::new(l),
                op: Operator::LtEq,
                right: Box::new(r),
            }
        }
        TokomakExpr::Gt(ids) => {
            let l = to_exprs(&rec_expr, ids[0]);
            let r = to_exprs(&rec_expr, ids[1]);

            Expr::BinaryExpr {
                left: Box::new(l),
                op: Operator::Gt,
                right: Box::new(r),
            }
        }
        TokomakExpr::GtEq(ids) => {
            let l = to_exprs(&rec_expr, ids[0]);
            let r = to_exprs(&rec_expr, ids[1]);

            Expr::BinaryExpr {
                left: Box::new(l),
                op: Operator::GtEq,
                right: Box::new(r),
            }
        }
        TokomakExpr::Like(ids) => {
            let l = to_exprs(&rec_expr, ids[0]);
            let r = to_exprs(&rec_expr, ids[1]);

            Expr::BinaryExpr {
                left: Box::new(l),
                op: Operator::Like,
                right: Box::new(r),
            }
        }
        TokomakExpr::NotLike(ids) => {
            let l = to_exprs(&rec_expr, ids[0]);
            let r = to_exprs(&rec_expr, ids[1]);

            Expr::BinaryExpr {
                left: Box::new(l),
                op: Operator::NotLike,
                right: Box::new(r),
            }
        }

        TokomakExpr::Int64(i) => Expr::Literal(ScalarValue::Int64(Some(i))),
        TokomakExpr::Utf8(ref i) => Expr::Literal(ScalarValue::Utf8(Some(i.clone()))),
        TokomakExpr::LargeUtf8(ref i) => {
            Expr::Literal(ScalarValue::LargeUtf8(Some(i.clone())))
        }
        TokomakExpr::Column(col) => Expr::Column(col.to_string()),
        TokomakExpr::Bool(b) => Expr::Literal(ScalarValue::Boolean(Some(b))),
    }
}

impl OptimizerRule for Tokomak {
    fn optimize(
        &self,
        plan: &LogicalPlan,
        props: &ExecutionProps,
    ) -> DFResult<LogicalPlan> {
        let inputs = plan.inputs();
        let new_inputs: Vec<LogicalPlan> = inputs
            .iter()
            .map(|plan| self.optimize(plan, props))
            .collect::<DFResult<Vec<_>>>()?;
        // optimize all expressions individual (for now)
        let mut exprs = vec![];
        for expr in plan.expressions().iter() {
            let rec_expr = &mut RecExpr::default();
            let tok_expr = to_tokomak_expr(rec_expr, expr.clone());
            match tok_expr {
                None => exprs.push(expr.clone()),
                Some(_expr) => {
                    let runner = Runner::<TokomakExpr, (), ()>::default()
                        .with_expr(rec_expr)
                        .run(&rules());

                    let mut extractor = Extractor::new(&runner.egraph, AstSize);
                    let (_, best_expr) = extractor.find_best(runner.roots[0]);
                    let start = best_expr.as_ref().len() - 1;
                    exprs.push(to_exprs(&best_expr, start.into()).clone());
                }
            }
        }

        utils::from_plan(plan, &exprs, &new_inputs)
    }

    fn name(&self) -> &str {
        "tokomak"
    }
}

#[cfg(test)]
mod tests {

    use super::*;
    use egg::Runner;

    #[test]
    fn test_add_0() {
        let expr = "(+ 0 (x))".parse().unwrap();
        let runner = Runner::<TokomakExpr, (), ()>::default()
            .with_expr(&expr)
            .run(&rules());

        let mut extractor = Extractor::new(&runner.egraph, AstSize);

        let (_best_cost, best_expr) = extractor.find_best(runner.roots[0]);

        assert_eq!(format!("{}", best_expr), "x")
    }

    #[test]
    fn test_dist_and_or() {
        let expr = "(or (or (and (= 1 2) foo) (and (= 1 2) bar)) (and (= 1 2) boo))"
            .parse()
            .unwrap();
        let runner = Runner::<TokomakExpr, (), ()>::default()
            .with_expr(&expr)
            .run(&rules());

        let mut extractor = Extractor::new(&runner.egraph, AstSize);

        let (_, best_expr) = extractor.find_best(runner.roots[0]);

        assert_eq!(
            format!("{}", best_expr),
            "(and (= 1 2) (or boo (or foo bar)))"
        )
    }
}<|MERGE_RESOLUTION|>--- conflicted
+++ resolved
@@ -48,17 +48,10 @@
         rw!("commute-or"; "(or ?x ?y)" => "(or ?y ?x)"),
         rw!("commute-eq"; "(= ?x ?y)" => "(= ?y ?x)"),
         rw!("commute-neq"; "(<> ?x ?y)" => "(<> ?y ?x)"),
-<<<<<<< HEAD
         rw!("converse-gt"; "(> ?x ?y)" => "(< ?y ?x)"),
         rw!("converse-gte"; "(>= ?x ?y)" => "(<= ?y ?x)"),
         rw!("converse-lt"; "(< ?x ?y)" => "(> ?y ?x)"),
-        rw!("converse-lte"; "(<= ?x ?y)" => "(>= ?x ?y)"),
-=======
-        rw!("converse-gt"; "(> ?x ?y)"=> "(< ?y ?x)"),
-        rw!("converse-gte"; "(>= ?x ?y)"=> "(<= ?y ?x)"),
-        rw!("converse-lt"; "(< ?x ?y)"=> "(> ?y ?x)"),
-        rw!("converse-lte"; "(<= ?x ?y)"=> "(>= ?y ?x)"),
->>>>>>> a67feb06
+        rw!("converse-lte"; "(<= ?x ?y)" => "(>= ?y ?x)"),
         rw!("add-0"; "(+ ?x 0)" => "?x"),
         rw!("add-assoc"; "(+ (+ ?a ?b) ?c)" => "(+ ?a (+ ?b ?c))"),
         rw!("minus-0"; "(- ?x 0)" => "?x"),
