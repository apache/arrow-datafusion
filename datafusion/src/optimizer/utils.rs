--- conflicted
+++ resolved
@@ -25,15 +25,9 @@
 use crate::execution::context::{ExecutionContextState, ExecutionProps};
 use crate::logical_plan::plan::{AnalyzePlan, ExtensionPlan};
 use crate::logical_plan::{
-<<<<<<< HEAD
-    build_join_schema, Column, DFSchema, DFSchemaRef, Expr, ExprRewriter, LogicalPlan,
-    LogicalPlanBuilder, Operator, Partitioning, Recursion, Repartition, RewriteRecursion,
-    Union,
-=======
     build_join_schema, Column, CreateMemoryTable, DFSchema, DFSchemaRef, Expr,
     ExprRewriter, LogicalPlan, LogicalPlanBuilder, Operator, Partitioning, Recursion,
-    RewriteRecursion,
->>>>>>> b8ff94ce
+    Repartition, RewriteRecursion, Union,
 };
 use crate::physical_plan::functions::Volatility;
 use crate::physical_plan::planner::DefaultPhysicalPlanner;
@@ -238,10 +232,9 @@
                 name: name.clone(),
             }))
         }
-<<<<<<< HEAD
-        LogicalPlan::Extension { node } => Ok(LogicalPlan::Extension {
-            node: node.from_template(expr, inputs),
-        }),
+        LogicalPlan::Extension(e) => Ok(LogicalPlan::Extension(ExtensionPlan {
+            node: e.node.from_template(expr, inputs),
+        })),
         LogicalPlan::Union(Union { schema, alias, .. }) => {
             Ok(LogicalPlan::Union(Union {
                 inputs: inputs.to_vec(),
@@ -249,20 +242,7 @@
                 alias: alias.clone(),
             }))
         }
-        LogicalPlan::Analyze {
-            verbose, schema, ..
-        } => {
-=======
-        LogicalPlan::Extension(e) => Ok(LogicalPlan::Extension(ExtensionPlan {
-            node: e.node.from_template(expr, inputs),
-        })),
-        LogicalPlan::Union { schema, alias, .. } => Ok(LogicalPlan::Union {
-            inputs: inputs.to_vec(),
-            schema: schema.clone(),
-            alias: alias.clone(),
-        }),
         LogicalPlan::Analyze(a) => {
->>>>>>> b8ff94ce
             assert!(expr.is_empty());
             assert_eq!(inputs.len(), 1);
             Ok(LogicalPlan::Analyze(AnalyzePlan {
