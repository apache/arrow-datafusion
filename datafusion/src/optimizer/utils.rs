--- conflicted
+++ resolved
@@ -23,13 +23,9 @@
 
 use super::optimizer::OptimizerRule;
 use crate::execution::context::{ExecutionContextState, ExecutionProps};
-<<<<<<< HEAD
-use crate::logical_plan::plan::{AggregatePlan, AnalyzePlan, ExtensionPlan};
-=======
 use crate::logical_plan::plan::{
     Aggregate, AnalyzePlan, ExtensionPlan, Filter, Projection, Window,
 };
->>>>>>> df6778ae
 use crate::logical_plan::{
     build_join_schema, Column, CreateMemoryTable, DFSchema, DFSchemaRef, Expr,
     ExprRewriter, Limit, LogicalPlan, LogicalPlanBuilder, Operator, Partitioning,
@@ -193,25 +189,15 @@
             input: Arc::new(inputs[0].clone()),
             window_expr: expr[0..window_expr.len()].to_vec(),
             schema: schema.clone(),
-<<<<<<< HEAD
-        }),
-        LogicalPlan::Aggregate(aggregate) => Ok(LogicalPlan::Aggregate(AggregatePlan {
-            group_expr: expr[0..aggregate.group_expr.len()].to_vec(),
-            aggr_expr: expr[aggregate.group_expr.len()..].to_vec(),
+        })),
+        LogicalPlan::Aggregate(Aggregate {
+            group_expr, schema, ..
+        }) => Ok(LogicalPlan::Aggregate(Aggregate {
+            group_expr: expr[0..group_expr.len()].to_vec(),
+            aggr_expr: expr[group_expr.len()..].to_vec(),
             input: Arc::new(inputs[0].clone()),
-            schema: aggregate.schema.clone(),
+            schema: schema.clone(),
         })),
-=======
-        })),
-        LogicalPlan::Aggregate(Aggregate { group_expr, .. }) => {
-            Ok(LogicalPlan::Aggregate(AggregatePlan {
-                group_expr: expr[0..group_expr.len()].to_vec(),
-                aggr_expr: expr[group_expr.len()..].to_vec(),
-                input: Arc::new(inputs[0].clone()),
-                schema: schema.clone(),
-            }))
-        }
->>>>>>> df6778ae
         LogicalPlan::Sort { .. } => Ok(LogicalPlan::Sort {
             expr: expr.to_vec(),
             input: Arc::new(inputs[0].clone()),
