// Licensed to the Apache Software Foundation (ASF) under one
// or more contributor license agreements.  See the NOTICE file
// distributed with this work for additional information
// regarding copyright ownership.  The ASF licenses this file
// to you under the Apache License, Version 2.0 (the
// "License"); you may not use this file except in compliance
// with the License.  You may obtain a copy of the License at
//
//   http://www.apache.org/licenses/LICENSE-2.0
//
// Unless required by applicable law or agreed to in writing,
// software distributed under the License is distributed on an
// "AS IS" BASIS, WITHOUT WARRANTIES OR CONDITIONS OF ANY
// KIND, either express or implied.  See the License for the
// specific language governing permissions and limitations
// under the License.

//! Projection Push Down optimizer rule ensures that only referenced columns are
//! loaded into memory

use crate::error::{DataFusionError, Result};
use crate::execution::context::ExecutionProps;
<<<<<<< HEAD
use crate::logical_plan::plan::{ProjectionPlan, WindowPlan};
=======
use crate::logical_plan::plan::{AnalyzePlan, TableScanPlan};
>>>>>>> a60cdb07
use crate::logical_plan::{
    build_join_schema, Column, DFField, DFSchema, DFSchemaRef, LogicalPlan,
    LogicalPlanBuilder, ToDFSchema, Union,
};
use crate::optimizer::optimizer::OptimizerRule;
use crate::optimizer::utils;
use crate::sql::utils::find_sort_exprs;
use arrow::datatypes::{Field, Schema};
use arrow::error::Result as ArrowResult;
use std::{
    collections::{BTreeSet, HashSet},
    sync::Arc,
};

/// Optimizer that removes unused projections and aggregations from plans
/// This reduces both scans and
pub struct ProjectionPushDown {}

impl OptimizerRule for ProjectionPushDown {
    fn optimize(
        &self,
        plan: &LogicalPlan,
        execution_props: &ExecutionProps,
    ) -> Result<LogicalPlan> {
        // set of all columns refered by the plan (and thus considered required by the root)
        let required_columns = plan
            .schema()
            .fields()
            .iter()
            .map(|f| f.qualified_column())
            .collect::<HashSet<Column>>();
        optimize_plan(self, plan, &required_columns, false, execution_props)
    }

    fn name(&self) -> &str {
        "projection_push_down"
    }
}

impl ProjectionPushDown {
    #[allow(missing_docs)]
    pub fn new() -> Self {
        Self {}
    }
}

fn get_projected_schema(
    table_name: Option<&String>,
    schema: &Schema,
    required_columns: &HashSet<Column>,
    has_projection: bool,
) -> Result<(Vec<usize>, DFSchemaRef)> {
    // once we reach the table scan, we can use the accumulated set of column
    // names to construct the set of column indexes in the scan
    //
    // we discard non-existing columns because some column names are not part of the schema,
    // e.g. when the column derives from an aggregation
    //
    // Use BTreeSet to remove potential duplicates (e.g. union) as
    // well as to sort the projection to ensure deterministic behavior
    let mut projection: BTreeSet<usize> = required_columns
        .iter()
        .filter(|c| c.relation.is_none() || c.relation.as_ref() == table_name)
        .map(|c| schema.index_of(&c.name))
        .filter_map(ArrowResult::ok)
        .collect();

    if projection.is_empty() {
        if has_projection && !schema.fields().is_empty() {
            // Ensure that we are reading at least one column from the table in case the query
            // does not reference any columns directly such as "SELECT COUNT(1) FROM table",
            // except when the table is empty (no column)
            projection.insert(0);
        } else {
            // for table scan without projection, we default to return all columns
            projection = schema
                .fields()
                .iter()
                .enumerate()
                .map(|(i, _)| i)
                .collect::<BTreeSet<usize>>();
        }
    }

    // create the projected schema
    let projected_fields: Vec<DFField> = match table_name {
        Some(qualifer) => projection
            .iter()
            .map(|i| DFField::from_qualified(qualifer, schema.fields()[*i].clone()))
            .collect(),
        None => projection
            .iter()
            .map(|i| DFField::from(schema.fields()[*i].clone()))
            .collect(),
    };

    let projection = projection.into_iter().collect::<Vec<_>>();
    Ok((projection, projected_fields.to_dfschema_ref()?))
}

/// Recursively transverses the logical plan removing expressions and that are not needed.
fn optimize_plan(
    optimizer: &ProjectionPushDown,
    plan: &LogicalPlan,
    required_columns: &HashSet<Column>, // set of columns required up to this step
    has_projection: bool,
    execution_props: &ExecutionProps,
) -> Result<LogicalPlan> {
    let mut new_required_columns = required_columns.clone();
    match plan {
        LogicalPlan::Projection(ProjectionPlan {
            input,
            expr,
            schema,
            alias,
        }) => {
            // projection:
            // * remove any expression that is not required
            // * construct the new set of required columns

            let mut new_expr = Vec::new();
            let mut new_fields = Vec::new();

            // Gather all columns needed for expressions in this Projection
            schema
                .fields()
                .iter()
                .enumerate()
                .try_for_each(|(i, field)| {
                    if required_columns.contains(&field.qualified_column()) {
                        new_expr.push(expr[i].clone());
                        new_fields.push(field.clone());

                        // gather the new set of required columns
                        utils::expr_to_columns(&expr[i], &mut new_required_columns)
                    } else {
                        Ok(())
                    }
                })?;

            let new_input = optimize_plan(
                optimizer,
                input,
                &new_required_columns,
                true,
                execution_props,
            )?;

            let new_required_columns_optimized = new_input
                .schema()
                .fields()
                .iter()
                .map(|f| f.qualified_column())
                .collect::<HashSet<Column>>();

            if new_fields.is_empty()
                || (has_projection && &new_required_columns_optimized == required_columns)
            {
                // no need for an expression at all
                Ok(new_input)
            } else {
                Ok(LogicalPlan::Projection(ProjectionPlan {
                    expr: new_expr,
                    input: Arc::new(new_input),
                    schema: DFSchemaRef::new(DFSchema::new(new_fields)?),
                    alias: alias.clone(),
                }))
            }
        }
        LogicalPlan::Join {
            left,
            right,
            on,
            join_type,
            join_constraint,
            null_equals_null,
            ..
        } => {
            for (l, r) in on {
                new_required_columns.insert(l.clone());
                new_required_columns.insert(r.clone());
            }

            let optimized_left = Arc::new(optimize_plan(
                optimizer,
                left,
                &new_required_columns,
                true,
                execution_props,
            )?);

            let optimized_right = Arc::new(optimize_plan(
                optimizer,
                right,
                &new_required_columns,
                true,
                execution_props,
            )?);

            let schema = build_join_schema(
                optimized_left.schema(),
                optimized_right.schema(),
                join_type,
            )?;

            Ok(LogicalPlan::Join {
                left: optimized_left,
                right: optimized_right,
                join_type: *join_type,
                join_constraint: *join_constraint,
                on: on.clone(),
                schema: DFSchemaRef::new(schema),
                null_equals_null: *null_equals_null,
            })
        }
        LogicalPlan::Window(WindowPlan {
            schema,
            window_expr,
            input,
            ..
        }) => {
            // Gather all columns needed for expressions in this Window
            let mut new_window_expr = Vec::new();
            {
                window_expr.iter().try_for_each(|expr| {
                    let name = &expr.name(schema)?;
                    let column = Column::from_name(name);
                    if required_columns.contains(&column) {
                        new_window_expr.push(expr.clone());
                        new_required_columns.insert(column);
                        // add to the new set of required columns
                        utils::expr_to_columns(expr, &mut new_required_columns)
                    } else {
                        Ok(())
                    }
                })?;
            }

            // for all the retained window expr, find their sort expressions if any, and retain these
            utils::exprlist_to_columns(
                &find_sort_exprs(&new_window_expr),
                &mut new_required_columns,
            )?;

            LogicalPlanBuilder::from(optimize_plan(
                optimizer,
                input,
                &new_required_columns,
                true,
                execution_props,
            )?)
            .window(new_window_expr)?
            .build()
        }
        LogicalPlan::Aggregate {
            schema,
            input,
            group_expr,
            aggr_expr,
            ..
        } => {
            // aggregate:
            // * remove any aggregate expression that is not required
            // * construct the new set of required columns

            utils::exprlist_to_columns(group_expr, &mut new_required_columns)?;

            // Gather all columns needed for expressions in this Aggregate
            let mut new_aggr_expr = Vec::new();
            aggr_expr.iter().try_for_each(|expr| {
                let name = &expr.name(schema)?;
                let column = Column::from_name(name);

                if required_columns.contains(&column) {
                    new_aggr_expr.push(expr.clone());
                    new_required_columns.insert(column);

                    // add to the new set of required columns
                    utils::expr_to_columns(expr, &mut new_required_columns)
                } else {
                    Ok(())
                }
            })?;

            let new_schema = DFSchema::new(
                schema
                    .fields()
                    .iter()
                    .filter(|x| new_required_columns.contains(&x.qualified_column()))
                    .cloned()
                    .collect(),
            )?;

            Ok(LogicalPlan::Aggregate {
                group_expr: group_expr.clone(),
                aggr_expr: new_aggr_expr,
                input: Arc::new(optimize_plan(
                    optimizer,
                    input,
                    &new_required_columns,
                    true,
                    execution_props,
                )?),
                schema: DFSchemaRef::new(new_schema),
            })
        }
        // scans:
        // * remove un-used columns from the scan projection
        LogicalPlan::TableScan(TableScanPlan {
            table_name,
            source,
            filters,
            limit,
            ..
        }) => {
            let (projection, projected_schema) = get_projected_schema(
                Some(table_name),
                &source.schema(),
                required_columns,
                has_projection,
            )?;
            // return the table scan with projection
            Ok(LogicalPlan::TableScan(TableScanPlan {
                table_name: table_name.clone(),
                source: source.clone(),
                projection: Some(projection),
                projected_schema,
                filters: filters.clone(),
                limit: *limit,
            }))
        }
        LogicalPlan::Explain { .. } => Err(DataFusionError::Internal(
            "Unsupported logical plan: Explain must be root of the plan".to_string(),
        )),
        LogicalPlan::Analyze(a) => {
            // make sure we keep all the columns from the input plan
            let required_columns = a
                .input
                .schema()
                .fields()
                .iter()
                .map(|f| f.qualified_column())
                .collect::<HashSet<Column>>();

            Ok(LogicalPlan::Analyze(AnalyzePlan {
                input: Arc::new(optimize_plan(
                    optimizer,
                    &a.input,
                    &required_columns,
                    false,
                    execution_props,
                )?),
                verbose: a.verbose,
                schema: a.schema.clone(),
            }))
        }
        LogicalPlan::Union(Union {
            inputs,
            schema,
            alias,
        }) => {
            // UNION inputs will reference the same column with different identifiers, so we need
            // to populate new_required_columns by unqualified column name based on required fields
            // from the resulting UNION output
            let union_required_fields = schema
                .fields()
                .iter()
                .filter(|f| new_required_columns.contains(&f.qualified_column()))
                .map(|f| f.field())
                .collect::<HashSet<&Field>>();
            let new_inputs = inputs
                .iter()
                .map(|input_plan| {
                    input_plan
                        .schema()
                        .fields()
                        .iter()
                        .filter(|f| union_required_fields.contains(f.field()))
                        .for_each(|f| {
                            new_required_columns.insert(f.qualified_column());
                        });
                    optimize_plan(
                        optimizer,
                        input_plan,
                        &new_required_columns,
                        has_projection,
                        execution_props,
                    )
                })
                .collect::<Result<Vec<_>>>()?;
            let new_schema = DFSchema::new(
                schema
                    .fields()
                    .iter()
                    .filter(|f| union_required_fields.contains(f.field()))
                    .cloned()
                    .collect(),
            )?;
            Ok(LogicalPlan::Union(Union {
                inputs: new_inputs,
                schema: Arc::new(new_schema),
                alias: alias.clone(),
            }))
        }
        // all other nodes: Add any additional columns used by
        // expressions in this node to the list of required columns
        LogicalPlan::Limit { .. }
        | LogicalPlan::Filter { .. }
        | LogicalPlan::Repartition(_)
        | LogicalPlan::EmptyRelation { .. }
        | LogicalPlan::Values { .. }
        | LogicalPlan::Sort { .. }
        | LogicalPlan::CreateExternalTable(_)
        | LogicalPlan::CreateMemoryTable(_)
        | LogicalPlan::DropTable(_)
        | LogicalPlan::CrossJoin(_)
        | LogicalPlan::Extension { .. } => {
            let expr = plan.expressions();
            // collect all required columns by this plan
            utils::exprlist_to_columns(&expr, &mut new_required_columns)?;

            // apply the optimization to all inputs of the plan
            let inputs = plan.inputs();
            let new_inputs = inputs
                .iter()
                .map(|input_plan| {
                    optimize_plan(
                        optimizer,
                        input_plan,
                        &new_required_columns,
                        has_projection,
                        execution_props,
                    )
                })
                .collect::<Result<Vec<_>>>()?;

            utils::from_plan(plan, &expr, &new_inputs)
        }
    }
}

#[cfg(test)]
mod tests {

    use super::*;
    use crate::logical_plan::{
        col, exprlist_to_fields, lit, max, min, Expr, JoinType, LogicalPlanBuilder,
    };
    use crate::test::*;
    use arrow::datatypes::DataType;

    #[test]
    fn aggregate_no_group_by() -> Result<()> {
        let table_scan = test_table_scan()?;

        let plan = LogicalPlanBuilder::from(table_scan)
            .aggregate(Vec::<Expr>::new(), vec![max(col("b"))])?
            .build()?;

        let expected = "Aggregate: groupBy=[[]], aggr=[[MAX(#test.b)]]\
        \n  TableScan: test projection=Some([1])";

        assert_optimized_plan_eq(&plan, expected);

        Ok(())
    }

    #[test]
    fn aggregate_group_by() -> Result<()> {
        let table_scan = test_table_scan()?;

        let plan = LogicalPlanBuilder::from(table_scan)
            .aggregate(vec![col("c")], vec![max(col("b"))])?
            .build()?;

        let expected = "Aggregate: groupBy=[[#test.c]], aggr=[[MAX(#test.b)]]\
        \n  TableScan: test projection=Some([1, 2])";

        assert_optimized_plan_eq(&plan, expected);

        Ok(())
    }

    #[test]
    fn aggregate_no_group_by_with_filter() -> Result<()> {
        let table_scan = test_table_scan()?;

        let plan = LogicalPlanBuilder::from(table_scan)
            .filter(col("c"))?
            .aggregate(Vec::<Expr>::new(), vec![max(col("b"))])?
            .build()?;

        let expected = "Aggregate: groupBy=[[]], aggr=[[MAX(#test.b)]]\
        \n  Filter: #test.c\
        \n    TableScan: test projection=Some([1, 2])";

        assert_optimized_plan_eq(&plan, expected);

        Ok(())
    }

    #[test]
    fn redundunt_project() -> Result<()> {
        let table_scan = test_table_scan()?;

        let plan = LogicalPlanBuilder::from(table_scan)
            .project(vec![col("a"), col("b"), col("c")])?
            .project(vec![col("a"), col("c"), col("b")])?
            .build()?;
        let expected = "Projection: #test.a, #test.c, #test.b\
        \n  TableScan: test projection=Some([0, 1, 2])";

        assert_optimized_plan_eq(&plan, expected);

        Ok(())
    }

    #[test]
    fn reorder_projection() -> Result<()> {
        let table_scan = test_table_scan()?;

        let plan = LogicalPlanBuilder::from(table_scan)
            .project(vec![col("c"), col("b"), col("a")])?
            .build()?;
        let expected = "Projection: #test.c, #test.b, #test.a\
        \n  TableScan: test projection=Some([0, 1, 2])";

        assert_optimized_plan_eq(&plan, expected);

        Ok(())
    }

    #[test]
    fn noncontiguous_redundunt_projection() -> Result<()> {
        let table_scan = test_table_scan()?;

        let plan = LogicalPlanBuilder::from(table_scan)
            .project(vec![col("c"), col("b"), col("a")])?
            .filter(col("c").gt(lit(1)))?
            .project(vec![col("c"), col("a"), col("b")])?
            .filter(col("b").gt(lit(1)))?
            .filter(col("a").gt(lit(1)))?
            .project(vec![col("a"), col("c"), col("b")])?
            .build()?;
        let expected = "Projection: #test.a, #test.c, #test.b\
        \n  Filter: #test.a > Int32(1)\
        \n    Filter: #test.b > Int32(1)\
        \n      Filter: #test.c > Int32(1)\
        \n        TableScan: test projection=Some([0, 1, 2])";

        assert_optimized_plan_eq(&plan, expected);

        Ok(())
    }

    #[test]
    fn join_schema_trim_full_join_column_projection() -> Result<()> {
        let table_scan = test_table_scan()?;

        let schema = Schema::new(vec![Field::new("c1", DataType::UInt32, false)]);
        let table2_scan =
            LogicalPlanBuilder::scan_empty(Some("test2"), &schema, None)?.build()?;

        let plan = LogicalPlanBuilder::from(table_scan)
            .join(&table2_scan, JoinType::Left, (vec!["a"], vec!["c1"]))?
            .project(vec![col("a"), col("b"), col("c1")])?
            .build()?;

        // make sure projections are pushed down to both table scans
        let expected = "Projection: #test.a, #test.b, #test2.c1\
        \n  Join: #test.a = #test2.c1\
        \n    TableScan: test projection=Some([0, 1])\
        \n    TableScan: test2 projection=Some([0])";

        let optimized_plan = optimize(&plan)?;
        let formatted_plan = format!("{:?}", optimized_plan);
        assert_eq!(formatted_plan, expected);

        // make sure schema for join node include both join columns
        let optimized_join = optimized_plan.inputs()[0];
        assert_eq!(
            **optimized_join.schema(),
            DFSchema::new(vec![
                DFField::new(Some("test"), "a", DataType::UInt32, false),
                DFField::new(Some("test"), "b", DataType::UInt32, false),
                DFField::new(Some("test2"), "c1", DataType::UInt32, false),
            ])?,
        );

        Ok(())
    }

    #[test]
    fn join_schema_trim_partial_join_column_projection() -> Result<()> {
        // test join column push down without explicit column projections

        let table_scan = test_table_scan()?;

        let schema = Schema::new(vec![Field::new("c1", DataType::UInt32, false)]);
        let table2_scan =
            LogicalPlanBuilder::scan_empty(Some("test2"), &schema, None)?.build()?;

        let plan = LogicalPlanBuilder::from(table_scan)
            .join(&table2_scan, JoinType::Left, (vec!["a"], vec!["c1"]))?
            // projecting joined column `a` should push the right side column `c1` projection as
            // well into test2 table even though `c1` is not referenced in projection.
            .project(vec![col("a"), col("b")])?
            .build()?;

        // make sure projections are pushed down to both table scans
        let expected = "Projection: #test.a, #test.b\
        \n  Join: #test.a = #test2.c1\
        \n    TableScan: test projection=Some([0, 1])\
        \n    TableScan: test2 projection=Some([0])";

        let optimized_plan = optimize(&plan)?;
        let formatted_plan = format!("{:?}", optimized_plan);
        assert_eq!(formatted_plan, expected);

        // make sure schema for join node include both join columns
        let optimized_join = optimized_plan.inputs()[0];
        assert_eq!(
            **optimized_join.schema(),
            DFSchema::new(vec![
                DFField::new(Some("test"), "a", DataType::UInt32, false),
                DFField::new(Some("test"), "b", DataType::UInt32, false),
                DFField::new(Some("test2"), "c1", DataType::UInt32, false),
            ])?,
        );

        Ok(())
    }

    #[test]
    fn join_schema_trim_using_join() -> Result<()> {
        // shared join colums from using join should be pushed to both sides

        let table_scan = test_table_scan()?;

        let schema = Schema::new(vec![Field::new("a", DataType::UInt32, false)]);
        let table2_scan =
            LogicalPlanBuilder::scan_empty(Some("test2"), &schema, None)?.build()?;

        let plan = LogicalPlanBuilder::from(table_scan)
            .join_using(&table2_scan, JoinType::Left, vec!["a"])?
            .project(vec![col("a"), col("b")])?
            .build()?;

        // make sure projections are pushed down to table scan
        let expected = "Projection: #test.a, #test.b\
        \n  Join: Using #test.a = #test2.a\
        \n    TableScan: test projection=Some([0, 1])\
        \n    TableScan: test2 projection=Some([0])";

        let optimized_plan = optimize(&plan)?;
        let formatted_plan = format!("{:?}", optimized_plan);
        assert_eq!(formatted_plan, expected);

        // make sure schema for join node include both join columns
        let optimized_join = optimized_plan.inputs()[0];
        assert_eq!(
            **optimized_join.schema(),
            DFSchema::new(vec![
                DFField::new(Some("test"), "a", DataType::UInt32, false),
                DFField::new(Some("test"), "b", DataType::UInt32, false),
                DFField::new(Some("test2"), "a", DataType::UInt32, false),
            ])?,
        );

        Ok(())
    }

    #[test]
    fn cast() -> Result<()> {
        let table_scan = test_table_scan()?;

        let projection = LogicalPlanBuilder::from(table_scan)
            .project(vec![Expr::Cast {
                expr: Box::new(col("c")),
                data_type: DataType::Float64,
            }])?
            .build()?;

        let expected = "Projection: CAST(#test.c AS Float64)\
        \n  TableScan: test projection=Some([2])";

        assert_optimized_plan_eq(&projection, expected);

        Ok(())
    }

    #[test]
    fn table_scan_projected_schema() -> Result<()> {
        let table_scan = test_table_scan()?;
        assert_eq!(3, table_scan.schema().fields().len());
        assert_fields_eq(&table_scan, vec!["a", "b", "c"]);

        let plan = LogicalPlanBuilder::from(table_scan)
            .project(vec![col("a"), col("b")])?
            .build()?;

        assert_fields_eq(&plan, vec!["a", "b"]);

        let expected = "Projection: #test.a, #test.b\
        \n  TableScan: test projection=Some([0, 1])";

        assert_optimized_plan_eq(&plan, expected);

        Ok(())
    }

    #[test]
    fn table_scan_projected_schema_non_qualified_relation() -> Result<()> {
        let table_scan = test_table_scan()?;
        let input_schema = table_scan.schema();
        assert_eq!(3, input_schema.fields().len());
        assert_fields_eq(&table_scan, vec!["a", "b", "c"]);

        // Build the LogicalPlan directly (don't use PlanBuilder), so
        // that the Column references are unqualified (e.g. their
        // relation is `None`). PlanBuilder resolves the expressions
        let expr = vec![col("a"), col("b")];
        let projected_fields = exprlist_to_fields(&expr, input_schema).unwrap();
        let projected_schema = DFSchema::new(projected_fields).unwrap();
        let plan = LogicalPlan::Projection(ProjectionPlan {
            expr,
            input: Arc::new(table_scan),
            schema: Arc::new(projected_schema),
            alias: None,
        });

        assert_fields_eq(&plan, vec!["a", "b"]);

        let expected = "Projection: #a, #b\
        \n  TableScan: test projection=Some([0, 1])";

        assert_optimized_plan_eq(&plan, expected);

        Ok(())
    }

    #[test]
    fn table_limit() -> Result<()> {
        let table_scan = test_table_scan()?;
        assert_eq!(3, table_scan.schema().fields().len());
        assert_fields_eq(&table_scan, vec!["a", "b", "c"]);

        let plan = LogicalPlanBuilder::from(table_scan)
            .project(vec![col("c"), col("a")])?
            .limit(5)?
            .build()?;

        assert_fields_eq(&plan, vec!["c", "a"]);

        let expected = "Limit: 5\
        \n  Projection: #test.c, #test.a\
        \n    TableScan: test projection=Some([0, 2])";

        assert_optimized_plan_eq(&plan, expected);

        Ok(())
    }

    #[test]
    fn table_scan_without_projection() -> Result<()> {
        let table_scan = test_table_scan()?;
        let plan = LogicalPlanBuilder::from(table_scan).build()?;
        // should expand projection to all columns without projection
        let expected = "TableScan: test projection=Some([0, 1, 2])";
        assert_optimized_plan_eq(&plan, expected);
        Ok(())
    }

    #[test]
    fn table_scan_with_literal_projection() -> Result<()> {
        let table_scan = test_table_scan()?;
        let plan = LogicalPlanBuilder::from(table_scan)
            .project(vec![lit(1_i64), lit(2_i64)])?
            .build()?;
        let expected = "Projection: Int64(1), Int64(2)\
                      \n  TableScan: test projection=Some([0])";
        assert_optimized_plan_eq(&plan, expected);
        Ok(())
    }

    /// tests that it removes unused columns in projections
    #[test]
    fn table_unused_column() -> Result<()> {
        let table_scan = test_table_scan()?;
        assert_eq!(3, table_scan.schema().fields().len());
        assert_fields_eq(&table_scan, vec!["a", "b", "c"]);

        // we never use "b" in the first projection => remove it
        let plan = LogicalPlanBuilder::from(table_scan)
            .project(vec![col("c"), col("a"), col("b")])?
            .filter(col("c").gt(lit(1)))?
            .aggregate(vec![col("c")], vec![max(col("a"))])?
            .build()?;

        assert_fields_eq(&plan, vec!["c", "MAX(test.a)"]);

        let expected = "\
        Aggregate: groupBy=[[#test.c]], aggr=[[MAX(#test.a)]]\
        \n  Filter: #test.c > Int32(1)\
        \n    Projection: #test.c, #test.a\
        \n      TableScan: test projection=Some([0, 2])";

        assert_optimized_plan_eq(&plan, expected);

        Ok(())
    }

    /// tests that it removes un-needed projections
    #[test]
    fn table_unused_projection() -> Result<()> {
        let table_scan = test_table_scan()?;
        assert_eq!(3, table_scan.schema().fields().len());
        assert_fields_eq(&table_scan, vec!["a", "b", "c"]);

        // there is no need for the first projection
        let plan = LogicalPlanBuilder::from(table_scan)
            .project(vec![col("b")])?
            .project(vec![lit(1).alias("a")])?
            .build()?;

        assert_fields_eq(&plan, vec!["a"]);

        let expected = "\
        Projection: Int32(1) AS a\
        \n  TableScan: test projection=Some([0])";

        assert_optimized_plan_eq(&plan, expected);

        Ok(())
    }

    /// tests that optimizing twice yields same plan
    #[test]
    fn test_double_optimization() -> Result<()> {
        let table_scan = test_table_scan()?;

        let plan = LogicalPlanBuilder::from(table_scan)
            .project(vec![col("b")])?
            .project(vec![lit(1).alias("a")])?
            .build()?;

        let optimized_plan1 = optimize(&plan).expect("failed to optimize plan");
        let optimized_plan2 =
            optimize(&optimized_plan1).expect("failed to optimize plan");

        let formatted_plan1 = format!("{:?}", optimized_plan1);
        let formatted_plan2 = format!("{:?}", optimized_plan2);
        assert_eq!(formatted_plan1, formatted_plan2);
        Ok(())
    }

    /// tests that it removes an aggregate is never used downstream
    #[test]
    fn table_unused_aggregate() -> Result<()> {
        let table_scan = test_table_scan()?;
        assert_eq!(3, table_scan.schema().fields().len());
        assert_fields_eq(&table_scan, vec!["a", "b", "c"]);

        // we never use "min(b)" => remove it
        let plan = LogicalPlanBuilder::from(table_scan)
            .aggregate(vec![col("a"), col("c")], vec![max(col("b")), min(col("b"))])?
            .filter(col("c").gt(lit(1)))?
            .project(vec![col("c"), col("a"), col("MAX(test.b)")])?
            .build()?;

        assert_fields_eq(&plan, vec!["c", "a", "MAX(test.b)"]);

        let expected = "Projection: #test.c, #test.a, #MAX(test.b)\
        \n  Filter: #test.c > Int32(1)\
        \n    Aggregate: groupBy=[[#test.a, #test.c]], aggr=[[MAX(#test.b)]]\
        \n      TableScan: test projection=Some([0, 1, 2])";

        assert_optimized_plan_eq(&plan, expected);

        Ok(())
    }

    fn assert_optimized_plan_eq(plan: &LogicalPlan, expected: &str) {
        let optimized_plan = optimize(plan).expect("failed to optimize plan");
        let formatted_plan = format!("{:?}", optimized_plan);
        assert_eq!(formatted_plan, expected);
    }

    fn optimize(plan: &LogicalPlan) -> Result<LogicalPlan> {
        let rule = ProjectionPushDown::new();
        rule.optimize(plan, &ExecutionProps::new())
    }
}<|MERGE_RESOLUTION|>--- conflicted
+++ resolved
@@ -20,11 +20,7 @@
 
 use crate::error::{DataFusionError, Result};
 use crate::execution::context::ExecutionProps;
-<<<<<<< HEAD
-use crate::logical_plan::plan::{ProjectionPlan, WindowPlan};
-=======
 use crate::logical_plan::plan::{AnalyzePlan, TableScanPlan};
->>>>>>> a60cdb07
 use crate::logical_plan::{
     build_join_schema, Column, DFField, DFSchema, DFSchemaRef, LogicalPlan,
     LogicalPlanBuilder, ToDFSchema, Union,
@@ -135,12 +131,12 @@
 ) -> Result<LogicalPlan> {
     let mut new_required_columns = required_columns.clone();
     match plan {
-        LogicalPlan::Projection(ProjectionPlan {
+        LogicalPlan::Projection {
             input,
             expr,
             schema,
             alias,
-        }) => {
+        } => {
             // projection:
             // * remove any expression that is not required
             // * construct the new set of required columns
@@ -186,12 +182,12 @@
                 // no need for an expression at all
                 Ok(new_input)
             } else {
-                Ok(LogicalPlan::Projection(ProjectionPlan {
+                Ok(LogicalPlan::Projection {
                     expr: new_expr,
                     input: Arc::new(new_input),
                     schema: DFSchemaRef::new(DFSchema::new(new_fields)?),
                     alias: alias.clone(),
-                }))
+                })
             }
         }
         LogicalPlan::Join {
@@ -240,12 +236,12 @@
                 null_equals_null: *null_equals_null,
             })
         }
-        LogicalPlan::Window(WindowPlan {
+        LogicalPlan::Window {
             schema,
             window_expr,
             input,
             ..
-        }) => {
+        } => {
             // Gather all columns needed for expressions in this Window
             let mut new_window_expr = Vec::new();
             {
@@ -749,12 +745,12 @@
         let expr = vec![col("a"), col("b")];
         let projected_fields = exprlist_to_fields(&expr, input_schema).unwrap();
         let projected_schema = DFSchema::new(projected_fields).unwrap();
-        let plan = LogicalPlan::Projection(ProjectionPlan {
+        let plan = LogicalPlan::Projection {
             expr,
             input: Arc::new(table_scan),
             schema: Arc::new(projected_schema),
             alias: None,
-        });
+        };
 
         assert_fields_eq(&plan, vec!["a", "b"]);
 
