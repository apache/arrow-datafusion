/*
 * Licensed to the Apache Software Foundation (ASF) under one
 * or more contributor license agreements.  See the NOTICE file
 * distributed with this work for additional information
 * regarding copyright ownership.  The ASF licenses this file
 * to you under the Apache License, Version 2.0 (the
 * "License"); you may not use this file except in compliance
 * with the License.  You may obtain a copy of the License at
 * <p>
 * http://www.apache.org/licenses/LICENSE-2.0
 * <p>
 * Unless required by applicable law or agreed to in writing, software
 * distributed under the License is distributed on an "AS IS" BASIS,
 * WITHOUT WARRANTIES OR CONDITIONS OF ANY KIND, either express or implied.
 * See the License for the specific language governing permissions and
 * limitations under the License.
 */

syntax = "proto3";

package datafusion;

option java_multiple_files = true;
option java_package = "org.apache.arrow.datafusion.protobuf";
option java_outer_classname = "DatafusionProto";

message ColumnRelation {
  string relation = 1;
}

message Column {
  string name = 1;
  ColumnRelation relation = 2;
}

message DfField{
  Field field = 1;
  ColumnRelation qualifier = 2;
}

message DfSchema {
  repeated DfField columns = 1;
  map<string, string> metadata = 2;
}

// logical plan
// LogicalPlan is a nested type
message LogicalPlanNode {
  oneof LogicalPlanType {
    ListingTableScanNode listing_scan = 1;
    ProjectionNode projection = 3;
    SelectionNode selection = 4;
    LimitNode limit = 5;
    AggregateNode aggregate = 6;
    JoinNode join = 7;
    SortNode sort = 8;
    RepartitionNode repartition = 9;
    EmptyRelationNode empty_relation = 10;
    CreateExternalTableNode create_external_table = 11;
    ExplainNode explain = 12;
    WindowNode window = 13;
    AnalyzeNode analyze = 14;
    CrossJoinNode cross_join = 15;
    ValuesNode values = 16;
    LogicalExtensionNode extension = 17;
    CreateCatalogSchemaNode create_catalog_schema = 18;
    UnionNode union = 19;
    CreateCatalogNode create_catalog = 20;
    SubqueryAliasNode subquery_alias = 21;
    CreateViewNode create_view = 22;
    DistinctNode distinct = 23;
    ViewTableScanNode view_scan = 24;
    CustomTableScanNode custom_scan = 25;
    PrepareNode prepare = 26;
    DropViewNode drop_view = 27;
    DistinctOnNode distinct_on = 28;
  }
}

message LogicalExtensionNode {
  bytes node = 1;
  repeated LogicalPlanNode inputs = 2;
}

message ProjectionColumns {
  repeated string columns = 1;
}

message CsvFormat {
  bool has_header = 1;
  string delimiter = 2;
  string quote = 3;
  oneof optional_escape {
    string escape = 4;
  }
}

message ParquetFormat {
  // Used to be bool enable_pruning = 1;
  reserved 1;
}

message AvroFormat {}

message LogicalExprNodeCollection {
  repeated LogicalExprNode logical_expr_nodes = 1;
}

message ListingTableScanNode {
  reserved 1; // was string table_name
  OwnedTableReference table_name = 14;
  repeated string paths = 2;
  string file_extension = 3;
  ProjectionColumns projection = 4;
  Schema schema = 5;
  repeated LogicalExprNode filters = 6;
  repeated string table_partition_cols = 7;
  bool collect_stat = 8;
  uint32 target_partitions = 9;
  oneof FileFormatType {
    CsvFormat csv = 10;
    ParquetFormat parquet = 11;
    AvroFormat avro = 12;
  }
  repeated LogicalExprNodeCollection file_sort_order = 13;
}

message ViewTableScanNode {
  reserved 1; // was string table_name
  OwnedTableReference table_name = 6;
  LogicalPlanNode input = 2;
  Schema schema = 3;
  ProjectionColumns projection = 4;
  string definition = 5;
}

// Logical Plan to Scan a CustomTableProvider registered at runtime
message CustomTableScanNode {
  reserved 1; // was string table_name
  OwnedTableReference table_name = 6;
  ProjectionColumns projection = 2;
  Schema schema = 3;
  repeated LogicalExprNode filters = 4;
  bytes custom_table_data = 5;
}

message ProjectionNode {
  LogicalPlanNode input = 1;
  repeated LogicalExprNode expr = 2;
  oneof optional_alias {
    string alias = 3;
  }
}

message SelectionNode {
  LogicalPlanNode input = 1;
  LogicalExprNode expr = 2;
}

message SortNode {
  LogicalPlanNode input = 1;
  repeated LogicalExprNode expr = 2;
  // Maximum number of highest/lowest rows to fetch; negative means no limit
  int64 fetch = 3;
}

message RepartitionNode {
  LogicalPlanNode input = 1;
  oneof partition_method {
    uint64 round_robin = 2;
    HashRepartition hash = 3;
  }
}

message HashRepartition {
  repeated LogicalExprNode hash_expr = 1;
  uint64 partition_count = 2;
}

message EmptyRelationNode {
  bool produce_one_row = 1;
}

message PrimaryKeyConstraint{
  repeated uint64 indices = 1;
}

message UniqueConstraint{
  repeated uint64 indices = 1;
}

message Constraint{
  oneof constraint_mode{
    PrimaryKeyConstraint primary_key = 1;
    UniqueConstraint unique = 2;
  }
}

message Constraints{
  repeated Constraint constraints = 1;
}

message CreateExternalTableNode {
  reserved 1; // was string name
  OwnedTableReference name = 12;
  string location = 2;
  string file_type = 3;
  bool has_header = 4;
  DfSchema schema = 5;
  repeated string table_partition_cols = 6;
  bool if_not_exists = 7;
  string delimiter = 8;
  string definition = 9;
  string file_compression_type = 10;
  repeated LogicalExprNodeCollection order_exprs = 13;
  bool unbounded = 14;
  map<string, string> options = 11;
  Constraints constraints = 15;
  map<string, LogicalExprNode> column_defaults = 16;
}

message PrepareNode {
  string name = 1;
  repeated ArrowType data_types = 2;
  LogicalPlanNode input = 3;
}

message CreateCatalogSchemaNode {
  string schema_name = 1;
  bool if_not_exists = 2;
  DfSchema schema = 3;
}

message CreateCatalogNode {
  string catalog_name = 1;
  bool if_not_exists = 2;
  DfSchema schema = 3;
}

message DropViewNode {
  OwnedTableReference name = 1;
  bool if_exists = 2;
  DfSchema schema = 3;
}

message CreateViewNode {
  reserved 1; // was string name
  OwnedTableReference name = 5;
  LogicalPlanNode input = 2;
  bool or_replace = 3;
  string definition = 4;
}

// a node containing data for defining values list. unlike in SQL where it's two dimensional, here
// the list is flattened, and with the field n_cols it can be parsed and partitioned into rows
message ValuesNode {
  uint64 n_cols = 1;
  repeated LogicalExprNode values_list = 2;
}

message AnalyzeNode {
  LogicalPlanNode input = 1;
  bool verbose = 2;
}

message ExplainNode {
  LogicalPlanNode input = 1;
  bool verbose = 2;
}

message AggregateNode {
  LogicalPlanNode input = 1;
  repeated LogicalExprNode group_expr = 2;
  repeated LogicalExprNode aggr_expr = 3;
}

message WindowNode {
  LogicalPlanNode input = 1;
  repeated LogicalExprNode window_expr = 2;
}

enum JoinType {
  INNER = 0;
  LEFT = 1;
  RIGHT = 2;
  FULL = 3;
  LEFTSEMI = 4;
  LEFTANTI = 5;
  RIGHTSEMI = 6;
  RIGHTANTI = 7;
}

enum JoinConstraint {
  ON = 0;
  USING = 1;
}

message JoinNode {
  LogicalPlanNode left = 1;
  LogicalPlanNode right = 2;
  JoinType join_type = 3;
  JoinConstraint join_constraint = 4;
  repeated LogicalExprNode left_join_key = 5;
  repeated LogicalExprNode right_join_key = 6;
  bool null_equals_null = 7;
  LogicalExprNode filter = 8;
}

message DistinctNode {
  LogicalPlanNode input = 1;
}

message DistinctOnNode {
  repeated LogicalExprNode on_expr = 1;
  repeated LogicalExprNode select_expr = 2;
  repeated LogicalExprNode sort_expr = 3;
  LogicalPlanNode input = 4;
}

message UnionNode {
  repeated LogicalPlanNode inputs = 1;
}

message CrossJoinNode {
  LogicalPlanNode left = 1;
  LogicalPlanNode right = 2;
}

message LimitNode {
  LogicalPlanNode input = 1;
  // The number of rows to skip before fetch; non-positive means don't skip any
  int64 skip = 2;
  // Maximum number of rows to fetch; negative means no limit
  int64 fetch = 3;
}

message SelectionExecNode {
  LogicalExprNode expr = 1;
}

message SubqueryAliasNode {
  reserved 2; // Was string alias
  LogicalPlanNode input = 1;
  OwnedTableReference alias = 3;
}

// logical expressions
message LogicalExprNode {
  oneof ExprType {
    // column references
    Column column = 1;

    // alias
    AliasNode alias = 2;

    ScalarValue literal = 3;

    // binary expressions
    BinaryExprNode binary_expr = 4;

    // aggregate expressions
    AggregateExprNode aggregate_expr = 5;

    // null checks
    IsNull is_null_expr = 6;
    IsNotNull is_not_null_expr = 7;
    Not not_expr = 8;

    BetweenNode between = 9;
    CaseNode case_ = 10;
    CastNode cast = 11;
    SortExprNode sort = 12;
    NegativeNode negative = 13;
    InListNode in_list = 14;
    Wildcard wildcard = 15;
    ScalarFunctionNode scalar_function = 16;
    TryCastNode try_cast = 17;

    // window expressions
    WindowExprNode window_expr = 18;

    // AggregateUDF expressions
    AggregateUDFExprNode aggregate_udf_expr = 19;

    // Scalar UDF expressions
    ScalarUDFExprNode scalar_udf_expr = 20;

    GetIndexedField get_indexed_field = 21;

    GroupingSetNode grouping_set = 22;

    CubeNode cube = 23;

    RollupNode rollup = 24;

    IsTrue is_true = 25;
    IsFalse is_false = 26;
    IsUnknown is_unknown = 27;
    IsNotTrue is_not_true = 28;
    IsNotFalse is_not_false = 29;
    IsNotUnknown is_not_unknown = 30;
    LikeNode like = 31;
    ILikeNode ilike = 32;
    SimilarToNode similar_to = 33;

    PlaceholderNode placeholder = 34;

  }
}

message Wildcard {
  optional string qualifier = 1;
}

message PlaceholderNode {
  string id = 1;
  ArrowType data_type = 2;
}

message LogicalExprList {
  repeated LogicalExprNode expr = 1;
}

message GroupingSetNode {
  repeated LogicalExprList expr = 1;
}

message CubeNode {
  repeated LogicalExprNode expr = 1;
}

message RollupNode {
  repeated LogicalExprNode expr = 1;
}

message NamedStructField {
  ScalarValue name = 1;
}

message ListIndex {
  LogicalExprNode key = 1;
}

message ListRange {
  LogicalExprNode start = 1;
  LogicalExprNode stop = 2;
}

message GetIndexedField {
  LogicalExprNode expr = 1;
  oneof field {
    NamedStructField named_struct_field = 2;
    ListIndex list_index = 3;
    ListRange list_range = 4;
  }
}

message IsNull {
  LogicalExprNode expr = 1;
}

message IsNotNull {
  LogicalExprNode expr = 1;
}

message IsTrue {
  LogicalExprNode expr = 1;
}

message IsFalse {
  LogicalExprNode expr = 1;
}

message IsUnknown {
  LogicalExprNode expr = 1;
}

message IsNotTrue {
  LogicalExprNode expr = 1;
}

message IsNotFalse {
  LogicalExprNode expr = 1;
}

message IsNotUnknown {
  LogicalExprNode expr = 1;
}

message Not {
  LogicalExprNode expr = 1;
}

message AliasNode {
  LogicalExprNode expr = 1;
  string alias = 2;
  repeated OwnedTableReference relation = 3;
}

message BinaryExprNode {
  // Represents the operands from the left inner most expression
  // to the right outer most expression where each of them are chained
  // with the operator 'op'.
  repeated LogicalExprNode operands = 1;
  string op = 3;
}

message NegativeNode {
  LogicalExprNode expr = 1;
}

message InListNode {
  LogicalExprNode expr = 1;
  repeated LogicalExprNode list = 2;
  bool negated = 3;
}

enum ScalarFunction {
  Abs = 0;
  Acos = 1;
  Asin = 2;
  Atan = 3;
  Ascii = 4;
  Ceil = 5;
  Cos = 6;
  Digest = 7;
  Exp = 8;
  Floor = 9;
  Ln = 10;
  Log = 11;
  Log10 = 12;
  Log2 = 13;
  Round = 14;
  Signum = 15;
  Sin = 16;
  Sqrt = 17;
  Tan = 18;
  Trunc = 19;
  Array = 20;
  RegexpMatch = 21;
  BitLength = 22;
  Btrim = 23;
  CharacterLength = 24;
  Chr = 25;
  Concat = 26;
  ConcatWithSeparator = 27;
  DatePart = 28;
  DateTrunc = 29;
  InitCap = 30;
  Left = 31;
  Lpad = 32;
  Lower = 33;
  Ltrim = 34;
  MD5 = 35;
  NullIf = 36;
  OctetLength = 37;
  Random = 38;
  RegexpReplace = 39;
  Repeat = 40;
  Replace = 41;
  Reverse = 42;
  Right = 43;
  Rpad = 44;
  Rtrim = 45;
  SHA224 = 46;
  SHA256 = 47;
  SHA384 = 48;
  SHA512 = 49;
  SplitPart = 50;
  StartsWith = 51;
  Strpos = 52;
  Substr = 53;
  ToHex = 54;
  ToTimestamp = 55;
  ToTimestampMillis = 56;
  ToTimestampMicros = 57;
  ToTimestampSeconds = 58;
  Now = 59;
  Translate = 60;
  Trim = 61;
  Upper = 62;
  Coalesce = 63;
  Power = 64;
  StructFun = 65;
  FromUnixtime = 66;
  Atan2 = 67;
  DateBin = 68;
  ArrowTypeof = 69;
  CurrentDate = 70;
  CurrentTime = 71;
  Uuid = 72;
  Cbrt = 73;
  Acosh = 74;
  Asinh = 75;
  Atanh = 76;
  Sinh = 77;
  Cosh = 78;
  Tanh = 79;
  Pi = 80;
  Degrees = 81;
  Radians = 82;
  Factorial = 83;
  Lcm = 84;
  Gcd = 85;
  ArrayAppend = 86;
  ArrayConcat = 87;
  ArrayDims = 88;
  ArrayRepeat = 89;
  ArrayLength = 90;
  ArrayNdims = 91;
  ArrayPosition = 92;
  ArrayPositions = 93;
  ArrayPrepend = 94;
  ArrayRemove = 95;
  ArrayReplace = 96;
  ArrayToString = 97;
  Cardinality = 98;
  ArrayElement = 99;
  ArraySlice = 100;
  Encode = 101;
  Decode = 102;
  Cot = 103;
  ArrayHas = 104;
  ArrayHasAny = 105;
  ArrayHasAll = 106;
  ArrayRemoveN = 107;
  ArrayReplaceN = 108;
  ArrayRemoveAll = 109;
  ArrayReplaceAll = 110;
  Nanvl = 111;
  Flatten = 112;
  Isnan = 113;
  Iszero = 114;
  ArrayEmpty = 115;
  ArrayPopBack = 116;
  StringToArray = 117;
  ToTimestampNanos = 118;
  ArrayIntersect = 119;
  ArrayUnion = 120;
  OverLay = 121;
  Range = 122;
  ArrayExcept = 123;
  ArrayPopFront = 124;
  Levenshtein = 125;
  SubstrIndex = 126;
  FindInSet = 127;
<<<<<<< HEAD
  ArrayDistinct = 128;
=======
  ArraySort = 128;
>>>>>>> c8e1c84e
}

message ScalarFunctionNode {
  ScalarFunction fun = 1;
  repeated LogicalExprNode args = 2;
}

enum AggregateFunction {
  MIN = 0;
  MAX = 1;
  SUM = 2;
  AVG = 3;
  COUNT = 4;
  APPROX_DISTINCT = 5;
  ARRAY_AGG = 6;
  VARIANCE = 7;
  VARIANCE_POP = 8;
  COVARIANCE = 9;
  COVARIANCE_POP = 10;
  STDDEV = 11;
  STDDEV_POP = 12;
  CORRELATION = 13;
  APPROX_PERCENTILE_CONT = 14;
  APPROX_MEDIAN = 15;
  APPROX_PERCENTILE_CONT_WITH_WEIGHT = 16;
  GROUPING = 17;
  MEDIAN = 18;
  BIT_AND = 19;
  BIT_OR = 20;
  BIT_XOR = 21;
  BOOL_AND = 22;
  BOOL_OR = 23;
  // When a function with the same name exists among built-in window functions,
  // we append "_AGG" to obey name scoping rules.
  FIRST_VALUE_AGG = 24;
  LAST_VALUE_AGG = 25;
  REGR_SLOPE = 26;
  REGR_INTERCEPT = 27;
  REGR_COUNT = 28;
  REGR_R2 = 29;
  REGR_AVGX = 30;
  REGR_AVGY = 31;
  REGR_SXX = 32;
  REGR_SYY = 33;
  REGR_SXY = 34;
  STRING_AGG = 35;
}

message AggregateExprNode {
  AggregateFunction aggr_function = 1;
  repeated LogicalExprNode expr = 2;
  bool distinct = 3;
  LogicalExprNode filter = 4;
  repeated LogicalExprNode order_by = 5;
}

message AggregateUDFExprNode {
  string fun_name = 1;
  repeated LogicalExprNode args = 2;
  LogicalExprNode filter = 3;
  repeated LogicalExprNode order_by = 4;
}

message ScalarUDFExprNode {
  string fun_name = 1;
  repeated LogicalExprNode args = 2;
}

enum BuiltInWindowFunction {
  ROW_NUMBER = 0;
  RANK = 1;
  DENSE_RANK = 2;
  PERCENT_RANK = 3;
  CUME_DIST = 4;
  NTILE = 5;
  LAG = 6;
  LEAD = 7;
  FIRST_VALUE = 8;
  LAST_VALUE = 9;
  NTH_VALUE = 10;
}

message WindowExprNode {
  oneof window_function {
    AggregateFunction aggr_function = 1;
    BuiltInWindowFunction built_in_function = 2;
    string udaf = 3;
    string udwf = 9;
  }
  LogicalExprNode expr = 4;
  repeated LogicalExprNode partition_by = 5;
  repeated LogicalExprNode order_by = 6;
  // repeated LogicalExprNode filter = 7;
  WindowFrame window_frame = 8;
}

message BetweenNode {
  LogicalExprNode expr = 1;
  bool negated = 2;
  LogicalExprNode low = 3;
  LogicalExprNode high = 4;
}

message LikeNode {
  bool negated = 1;
  LogicalExprNode expr = 2;
  LogicalExprNode pattern = 3;
  string escape_char = 4;
}

message ILikeNode {
  bool negated = 1;
  LogicalExprNode expr = 2;
  LogicalExprNode pattern = 3;
  string escape_char = 4;
}

message SimilarToNode {
  bool negated = 1;
  LogicalExprNode expr = 2;
  LogicalExprNode pattern = 3;
  string escape_char = 4;
}

message CaseNode {
  LogicalExprNode expr = 1;
  repeated WhenThen when_then_expr = 2;
  LogicalExprNode else_expr = 3;
}

message WhenThen {
  LogicalExprNode when_expr = 1;
  LogicalExprNode then_expr = 2;
}

message CastNode {
  LogicalExprNode expr = 1;
  ArrowType arrow_type = 2;
}

message TryCastNode {
  LogicalExprNode expr = 1;
  ArrowType arrow_type = 2;
}

message SortExprNode {
  LogicalExprNode expr = 1;
  bool asc = 2;
  bool nulls_first = 3;
}

enum WindowFrameUnits {
  ROWS = 0;
  RANGE = 1;
  GROUPS = 2;
}

message WindowFrame {
  WindowFrameUnits window_frame_units = 1;
  WindowFrameBound start_bound = 2;
  // "optional" keyword is stable in protoc 3.15 but prost is still on 3.14 (see https://github.com/tokio-rs/prost/issues/430 and https://github.com/tokio-rs/prost/pull/455)
  // this syntax is ugly but is binary compatible with the "optional" keyword (see https://stackoverflow.com/questions/42622015/how-to-define-an-optional-field-in-protobuf-3)
  oneof end_bound {
    WindowFrameBound bound = 3;
  }
}

enum WindowFrameBoundType {
  CURRENT_ROW = 0;
  PRECEDING = 1;
  FOLLOWING = 2;
}

message WindowFrameBound {
  WindowFrameBoundType window_frame_bound_type = 1;
  ScalarValue bound_value = 2;
}

///////////////////////////////////////////////////////////////////////////////////////////////////
// Arrow Data Types
///////////////////////////////////////////////////////////////////////////////////////////////////

message Schema {
  repeated Field columns = 1;
  map<string, string> metadata = 2;
}

message Field {
  // name of the field
  string name = 1;
  ArrowType arrow_type = 2;
  bool nullable = 3;
  // for complex data types like structs, unions
  repeated Field children = 4;
  map<string, string> metadata = 5;
}

message FixedSizeBinary{
  int32 length = 1;
}

message Timestamp{
  TimeUnit time_unit = 1;
  string timezone = 2;
}

enum DateUnit{
  Day = 0;
  DateMillisecond = 1;
}

enum TimeUnit{
  Second = 0;
  Millisecond = 1;
  Microsecond = 2;
  Nanosecond = 3;
}

enum IntervalUnit{
  YearMonth = 0;
  DayTime = 1;
  MonthDayNano = 2;
}

message Decimal{
  reserved 1, 2;
  uint32 precision = 3;
  int32 scale = 4;
}

message List{
  Field field_type = 1;
}

message FixedSizeList{
  Field field_type = 1;
  int32 list_size = 2;
}

message Dictionary{
  ArrowType key = 1;
  ArrowType value = 2;
}

message Struct{
  repeated Field sub_field_types = 1;
}

message Map {
  Field field_type = 1;
  bool keys_sorted = 2;
}

enum UnionMode{
  sparse = 0;
  dense = 1;
}

message Union{
  repeated Field union_types = 1;
  UnionMode union_mode = 2;
  repeated int32 type_ids = 3;
}

message ScalarListValue {
  bytes ipc_message = 1;
  bytes arrow_data = 2;
  Schema schema = 3;
}

message ScalarTime32Value {
  oneof value {
    int32 time32_second_value = 1;
    int32 time32_millisecond_value = 2;
  };
}

message ScalarTime64Value {
  oneof value {
    int64 time64_microsecond_value = 1;
    int64 time64_nanosecond_value = 2;
  };
}

message ScalarTimestampValue {
  oneof value {
    int64 time_microsecond_value = 1;
    int64 time_nanosecond_value = 2;
    int64 time_second_value = 3;
    int64 time_millisecond_value = 4;
  };
  string timezone = 5;
}

message ScalarDictionaryValue {
  ArrowType index_type = 1;
  ScalarValue value = 2;
}

message IntervalMonthDayNanoValue {
  int32 months = 1;
  int32 days = 2;
  int64 nanos = 3;
}

message StructValue {
  // Note that a null struct value must have one or more fields, so we
  // encode a null StructValue as one witth an empty field_values
  // list.
  repeated ScalarValue field_values = 2;
  repeated Field fields = 3;
}

message ScalarFixedSizeBinary{
  bytes values = 1;
  int32 length = 2;
}

message ScalarValue{
  // was PrimitiveScalarType null_value = 19;
  reserved 19;

  oneof value {
    // was PrimitiveScalarType null_value = 19;
    // Null value of any type
    ArrowType null_value = 33;

    bool   bool_value = 1;
    string utf8_value = 2;
    string large_utf8_value = 3;
    int32  int8_value = 4;
    int32  int16_value = 5;
    int32  int32_value = 6;
    int64  int64_value = 7;
    uint32 uint8_value = 8;
    uint32 uint16_value = 9;
    uint32 uint32_value = 10;
    uint64 uint64_value = 11;
    float  float32_value = 12;
    double float64_value = 13;
    // Literal Date32 value always has a unit of day
    int32  date_32_value = 14;
    ScalarTime32Value time32_value = 15;
    ScalarListValue large_list_value = 16;
    ScalarListValue list_value = 17;
    ScalarListValue fixed_size_list_value = 18;

    Decimal128 decimal128_value = 20;
    Decimal256 decimal256_value = 39;

    int64 date_64_value = 21;
    int32 interval_yearmonth_value = 24;
    int64 interval_daytime_value = 25;

    int64 duration_second_value = 35;
    int64 duration_millisecond_value = 36;
    int64 duration_microsecond_value = 37;
    int64 duration_nanosecond_value = 38;

    ScalarTimestampValue timestamp_value = 26;
    ScalarDictionaryValue dictionary_value = 27;
    bytes binary_value = 28;
    bytes large_binary_value = 29;
    ScalarTime64Value time64_value = 30;
    IntervalMonthDayNanoValue interval_month_day_nano = 31;
    StructValue struct_value = 32;
    ScalarFixedSizeBinary fixed_size_binary_value = 34;
  }
}

message Decimal128{
  bytes value = 1;
  int64 p = 2;
  int64 s = 3;
}

message Decimal256{
  bytes value = 1;
  int64 p = 2;
  int64 s = 3;
}

// Serialized data type
message ArrowType{
  oneof arrow_type_enum {
    EmptyMessage NONE = 1;     // arrow::Type::NA
    EmptyMessage BOOL = 2;     // arrow::Type::BOOL
    EmptyMessage UINT8 = 3;    // arrow::Type::UINT8
    EmptyMessage INT8 = 4;     // arrow::Type::INT8
    EmptyMessage UINT16 = 5;   // represents arrow::Type fields in src/arrow/type.h
    EmptyMessage INT16 = 6;
    EmptyMessage UINT32 = 7;
    EmptyMessage INT32 = 8;
    EmptyMessage UINT64 = 9;
    EmptyMessage INT64 = 10 ;
    EmptyMessage FLOAT16 = 11 ;
    EmptyMessage FLOAT32 = 12 ;
    EmptyMessage FLOAT64 = 13 ;
    EmptyMessage UTF8 = 14 ;
    EmptyMessage LARGE_UTF8 = 32;
    EmptyMessage BINARY = 15 ;
    int32 FIXED_SIZE_BINARY = 16 ;
    EmptyMessage LARGE_BINARY = 31;
    EmptyMessage DATE32 = 17 ;
    EmptyMessage DATE64 = 18 ;
    TimeUnit DURATION = 19;
    Timestamp TIMESTAMP = 20 ;
    TimeUnit TIME32 = 21 ;
    TimeUnit TIME64 = 22 ;
    IntervalUnit INTERVAL = 23 ;
    Decimal DECIMAL = 24 ;
    List LIST = 25;
    List LARGE_LIST = 26;
    FixedSizeList FIXED_SIZE_LIST = 27;
    Struct STRUCT = 28;
    Union UNION = 29;
    Dictionary DICTIONARY = 30;
    Map MAP = 33;
  }
}

//Useful for representing an empty enum variant in rust
// E.G. enum example{One, Two(i32)}
// maps to
// message example{
//    oneof{
//        EmptyMessage One = 1;
//        i32 Two = 2;
//   }
//}
message EmptyMessage{}

message AnalyzedLogicalPlanType {
  string analyzer_name = 1;
}

message OptimizedLogicalPlanType {
  string optimizer_name = 1;
}

message OptimizedPhysicalPlanType {
  string optimizer_name = 1;
}

message PlanType {
  oneof plan_type_enum {
    EmptyMessage InitialLogicalPlan = 1;
    AnalyzedLogicalPlanType AnalyzedLogicalPlan = 7;
    EmptyMessage FinalAnalyzedLogicalPlan = 8;
    OptimizedLogicalPlanType OptimizedLogicalPlan = 2;
    EmptyMessage FinalLogicalPlan = 3;
    EmptyMessage InitialPhysicalPlan = 4;
    EmptyMessage InitialPhysicalPlanWithStats = 9;
    OptimizedPhysicalPlanType OptimizedPhysicalPlan = 5;
    EmptyMessage FinalPhysicalPlan = 6;
    EmptyMessage FinalPhysicalPlanWithStats = 10;
  }
}

message StringifiedPlan {
  PlanType plan_type = 1;
  string plan = 2;
}

message BareTableReference {
  string table = 1;
}

message PartialTableReference {
  string schema = 1;
  string table = 2;
}

message FullTableReference {
  string catalog = 1;
  string schema = 2;
  string table = 3;
}

message OwnedTableReference {
  oneof table_reference_enum {
    BareTableReference bare = 1;
    PartialTableReference partial = 2;
    FullTableReference full = 3;
  }
}

/////////////////////////////////////////////////////////////////////////////////////////////////

// PhysicalPlanNode is a nested type
message PhysicalPlanNode {
  oneof PhysicalPlanType {
    ParquetScanExecNode parquet_scan = 1;
    CsvScanExecNode csv_scan = 2;
    EmptyExecNode empty = 3;
    ProjectionExecNode projection = 4;
    GlobalLimitExecNode global_limit = 6;
    LocalLimitExecNode local_limit = 7;
    AggregateExecNode aggregate = 8;
    HashJoinExecNode hash_join = 9;
    SortExecNode sort = 10;
    CoalesceBatchesExecNode coalesce_batches = 11;
    FilterExecNode filter = 12;
    CoalescePartitionsExecNode merge = 13;
    RepartitionExecNode repartition = 14;
    WindowAggExecNode window = 15;
    CrossJoinExecNode cross_join = 16;
    AvroScanExecNode avro_scan = 17;
    PhysicalExtensionNode extension = 18;
    UnionExecNode union = 19;
    ExplainExecNode explain = 20;
    SortPreservingMergeExecNode sort_preserving_merge = 21;
    NestedLoopJoinExecNode nested_loop_join = 22;
    AnalyzeExecNode analyze = 23;
    JsonSinkExecNode json_sink = 24;
    SymmetricHashJoinExecNode symmetric_hash_join = 25;
  }
}

enum CompressionTypeVariant {
  GZIP = 0;
  BZIP2 = 1;
  XZ = 2;
  ZSTD = 3;
  UNCOMPRESSED = 4;
}

message PartitionColumn {
  string name = 1;
  ArrowType arrow_type = 2;
}

message FileTypeWriterOptions {
  oneof FileType {
    JsonWriterOptions json_options = 1;
  }
}

message JsonWriterOptions {
  CompressionTypeVariant compression = 1;
}

message FileSinkConfig {
  reserved 6; // writer_mode

  string object_store_url = 1;
  repeated PartitionedFile file_groups = 2;
  repeated string table_paths = 3;
  Schema output_schema = 4;
  repeated PartitionColumn table_partition_cols = 5;
  bool single_file_output = 7;
  bool unbounded_input = 8;
  bool overwrite = 9;
  FileTypeWriterOptions file_type_writer_options = 10;
}

message JsonSink {
  FileSinkConfig config = 1;
}

message JsonSinkExecNode {
  PhysicalPlanNode input = 1;
  JsonSink sink = 2;
  Schema sink_schema = 3;
  PhysicalSortExprNodeCollection sort_order = 4;
}

message PhysicalExtensionNode {
  bytes node = 1;
  repeated PhysicalPlanNode inputs = 2;
}

// physical expressions
message PhysicalExprNode {
  // Was date_time_interval_expr
  reserved 17;

  oneof ExprType {
    // column references
    PhysicalColumn column = 1;

    ScalarValue literal = 2;

    // binary expressions
    PhysicalBinaryExprNode binary_expr = 3;

    // aggregate expressions
    PhysicalAggregateExprNode aggregate_expr = 4;

    // null checks
    PhysicalIsNull is_null_expr = 5;
    PhysicalIsNotNull is_not_null_expr = 6;
    PhysicalNot not_expr = 7;

    PhysicalCaseNode case_ = 8;
    PhysicalCastNode cast = 9;
    PhysicalSortExprNode sort = 10;
    PhysicalNegativeNode negative = 11;
    PhysicalInListNode in_list = 12;
    PhysicalScalarFunctionNode scalar_function = 13;
    PhysicalTryCastNode try_cast = 14;

    // window expressions
    PhysicalWindowExprNode window_expr = 15;

    PhysicalScalarUdfNode scalar_udf = 16;

    PhysicalLikeExprNode like_expr = 18;

    PhysicalGetIndexedFieldExprNode get_indexed_field_expr = 19;
  }
}

message PhysicalScalarUdfNode {
  string name = 1;
  repeated PhysicalExprNode args = 2;
  ArrowType return_type = 4;
}

message PhysicalAggregateExprNode {
  oneof AggregateFunction {
    AggregateFunction aggr_function = 1;
    string user_defined_aggr_function = 4;
  }
  repeated PhysicalExprNode expr = 2;
  repeated PhysicalSortExprNode ordering_req = 5;
  bool distinct = 3;
}

message PhysicalWindowExprNode {
  oneof window_function {
    AggregateFunction aggr_function = 1;
    BuiltInWindowFunction built_in_function = 2;
    // udaf = 3
  }
  repeated PhysicalExprNode args = 4;
  repeated PhysicalExprNode partition_by = 5;
  repeated PhysicalSortExprNode order_by = 6;
  WindowFrame window_frame = 7;
  string name = 8;
}

message PhysicalIsNull {
  PhysicalExprNode expr = 1;
}

message PhysicalIsNotNull {
  PhysicalExprNode expr = 1;
}

message PhysicalNot {
  PhysicalExprNode expr = 1;
}

message PhysicalAliasNode {
  PhysicalExprNode expr = 1;
  string alias = 2;
}

message PhysicalBinaryExprNode {
  PhysicalExprNode l = 1;
  PhysicalExprNode r = 2;
  string op = 3;
}

message PhysicalDateTimeIntervalExprNode {
  PhysicalExprNode l = 1;
  PhysicalExprNode r = 2;
  string op = 3;
}

message PhysicalLikeExprNode {
  bool negated = 1;
  bool case_insensitive = 2;
  PhysicalExprNode expr = 3;
  PhysicalExprNode pattern = 4;
}

message PhysicalSortExprNode {
  PhysicalExprNode expr = 1;
  bool asc = 2;
  bool nulls_first = 3;
}

message PhysicalWhenThen {
  PhysicalExprNode when_expr = 1;
  PhysicalExprNode then_expr = 2;
}

message PhysicalInListNode {
  PhysicalExprNode expr = 1;
  repeated PhysicalExprNode list = 2;
  bool negated = 3;
}

message PhysicalCaseNode {
  PhysicalExprNode expr = 1;
  repeated PhysicalWhenThen when_then_expr = 2;
  PhysicalExprNode else_expr = 3;
}

message PhysicalScalarFunctionNode {
  string name = 1;
  ScalarFunction fun = 2;
  repeated PhysicalExprNode args = 3;
  ArrowType return_type = 4;
}

message PhysicalTryCastNode {
  PhysicalExprNode expr = 1;
  ArrowType arrow_type = 2;
}

message PhysicalCastNode {
  PhysicalExprNode expr = 1;
  ArrowType arrow_type = 2;
}

message PhysicalNegativeNode {
  PhysicalExprNode expr = 1;
}

message FilterExecNode {
  PhysicalPlanNode input = 1;
  PhysicalExprNode expr = 2;
  uint32 default_filter_selectivity = 3;
}

message FileGroup {
  repeated PartitionedFile files = 1;
}

message ScanLimit {
  // wrap into a message to make it optional
  uint32 limit = 1;
}

message PhysicalSortExprNodeCollection {
  repeated PhysicalSortExprNode physical_sort_expr_nodes = 1;
}

message FileScanExecConf {
  // Was repeated ConfigOption options = 10;
  reserved 10;

  repeated FileGroup file_groups = 1;
  Schema schema = 2;
  repeated uint32 projection = 4;
  ScanLimit limit = 5;
  Statistics statistics = 6;
  repeated string table_partition_cols = 7;
  string object_store_url = 8;
  repeated PhysicalSortExprNodeCollection output_ordering = 9;
}

message ParquetScanExecNode {
  FileScanExecConf base_conf = 1;

  // Was pruning predicate based on a logical expr.
  reserved 2;

  PhysicalExprNode predicate = 3;
}

message CsvScanExecNode {
  FileScanExecConf base_conf = 1;
  bool has_header = 2;
  string delimiter = 3;
  string quote = 4;
  oneof optional_escape {
    string escape = 5;
  }
}

message AvroScanExecNode {
  FileScanExecConf base_conf = 1;
}

enum PartitionMode {
  COLLECT_LEFT = 0;
  PARTITIONED = 1;
  AUTO = 2;
}

message HashJoinExecNode {
  PhysicalPlanNode left = 1;
  PhysicalPlanNode right = 2;
  repeated JoinOn on = 3;
  JoinType join_type = 4;
  PartitionMode partition_mode = 6;
  bool null_equals_null = 7;
  JoinFilter filter = 8;
}

enum StreamPartitionMode {
  SINGLE_PARTITION = 0;
  PARTITIONED_EXEC = 1;
}

message SymmetricHashJoinExecNode {
  PhysicalPlanNode left = 1;
  PhysicalPlanNode right = 2;
  repeated JoinOn on = 3;
  JoinType join_type = 4;
  StreamPartitionMode partition_mode = 6;
  bool null_equals_null = 7;
  JoinFilter filter = 8;
}

message UnionExecNode {
  repeated PhysicalPlanNode inputs = 1;
}

message ExplainExecNode {
  Schema schema = 1;
  repeated StringifiedPlan stringified_plans = 2;
  bool verbose = 3;
}

message AnalyzeExecNode {
  bool verbose = 1;
  bool show_statistics = 2;
  PhysicalPlanNode input = 3;
  Schema schema = 4;
}

message CrossJoinExecNode {
  PhysicalPlanNode left = 1;
  PhysicalPlanNode right = 2;
}

message PhysicalColumn {
  string name = 1;
  uint32 index = 2;
}

message JoinOn {
  PhysicalColumn left = 1;
  PhysicalColumn right = 2;
}

message EmptyExecNode {
  bool produce_one_row = 1;
  Schema schema = 2;
}

message ProjectionExecNode {
  PhysicalPlanNode input = 1;
  repeated PhysicalExprNode expr = 2;
  repeated string expr_name = 3;
}

enum AggregateMode {
  PARTIAL = 0;
  FINAL = 1;
  FINAL_PARTITIONED = 2;
  SINGLE = 3;
  SINGLE_PARTITIONED = 4;
}

message PartiallySortedInputOrderMode {
  repeated uint64 columns = 6;
}

message WindowAggExecNode {
  PhysicalPlanNode input = 1;
  repeated PhysicalWindowExprNode window_expr = 2;
  repeated PhysicalExprNode partition_keys = 5;
  // Set optional to `None` for `BoundedWindowAggExec`.
  oneof input_order_mode {
    EmptyMessage linear = 7;
    PartiallySortedInputOrderMode partially_sorted = 8;
    EmptyMessage sorted = 9;
  }
}

message MaybeFilter {
  PhysicalExprNode expr = 1;
}

message MaybePhysicalSortExprs {
  repeated PhysicalSortExprNode sort_expr = 1;
}

message AggregateExecNode {
  repeated PhysicalExprNode group_expr = 1;
  repeated PhysicalExprNode aggr_expr = 2;
  AggregateMode mode = 3;
  PhysicalPlanNode input = 4;
  repeated string group_expr_name = 5;
  repeated string aggr_expr_name = 6;
  // we need the input schema to the partial aggregate to pass to the final aggregate
  Schema input_schema = 7;
  repeated PhysicalExprNode null_expr = 8;
  repeated bool groups = 9;
  repeated MaybeFilter filter_expr = 10;
  repeated MaybePhysicalSortExprs order_by_expr = 11;
}

message GlobalLimitExecNode {
  PhysicalPlanNode input = 1;
  // The number of rows to skip before fetch
  uint32 skip = 2;
  // Maximum number of rows to fetch; negative means no limit
  int64 fetch = 3;
}

message LocalLimitExecNode {
  PhysicalPlanNode input = 1;
  uint32 fetch = 2;
}

message SortExecNode {
  PhysicalPlanNode input = 1;
  repeated PhysicalExprNode expr = 2;
  // Maximum number of highest/lowest rows to fetch; negative means no limit
  int64 fetch = 3;
  bool preserve_partitioning = 4;
}

message SortPreservingMergeExecNode {
  PhysicalPlanNode input = 1;
  repeated PhysicalExprNode expr = 2;
  // Maximum number of highest/lowest rows to fetch; negative means no limit
  int64 fetch = 3;
}

message NestedLoopJoinExecNode {
  PhysicalPlanNode left = 1;
  PhysicalPlanNode right = 2;
  JoinType join_type = 3;
  JoinFilter filter = 4;
}

message CoalesceBatchesExecNode {
  PhysicalPlanNode input = 1;
  uint32 target_batch_size = 2;
}

message CoalescePartitionsExecNode {
  PhysicalPlanNode input = 1;
}

message PhysicalHashRepartition {
  repeated PhysicalExprNode hash_expr = 1;
  uint64 partition_count = 2;
}

message RepartitionExecNode{
  PhysicalPlanNode input = 1;
  oneof partition_method {
    uint64 round_robin = 2;
    PhysicalHashRepartition hash = 3;
    uint64 unknown = 4;
  }
}

message JoinFilter{
  PhysicalExprNode expression = 1;
  repeated ColumnIndex column_indices = 2;
  Schema schema = 3;
}

message ColumnIndex{
  uint32 index = 1;
  JoinSide side = 2;
}

enum JoinSide{
  LEFT_SIDE = 0;
  RIGHT_SIDE = 1;
}

message PartitionedFile {
  string path = 1;
  uint64 size = 2;
  uint64 last_modified_ns = 3;
  repeated ScalarValue partition_values = 4;
  FileRange range = 5;
}

message FileRange {
  int64 start = 1;
  int64 end = 2;
}

message PartitionStats {
  int64 num_rows = 1;
  int64 num_batches = 2;
  int64 num_bytes = 3;
  repeated ColumnStats column_stats = 4;
}

message Precision{
  PrecisionInfo precision_info = 1;
  ScalarValue val = 2;
}

enum PrecisionInfo {
  EXACT = 0;
  INEXACT = 1;
  ABSENT = 2;
}

message Statistics {
  Precision num_rows = 1;
  Precision total_byte_size = 2;
  repeated ColumnStats column_stats = 3;
}

message ColumnStats {
  Precision min_value = 1;
  Precision max_value = 2;
  Precision null_count = 3;
  Precision distinct_count = 4;
}

message NamedStructFieldExpr {
  ScalarValue name = 1;
}

message ListIndexExpr {
  PhysicalExprNode key = 1;
}

message ListRangeExpr {
  PhysicalExprNode start = 1;
  PhysicalExprNode stop = 2;
}

message PhysicalGetIndexedFieldExprNode {
  PhysicalExprNode arg = 1;
  oneof field {
    NamedStructFieldExpr named_struct_field_expr = 2;
    ListIndexExpr list_index_expr = 3;
    ListRangeExpr list_range_expr = 4;
  }
}<|MERGE_RESOLUTION|>--- conflicted
+++ resolved
@@ -644,11 +644,8 @@
   Levenshtein = 125;
   SubstrIndex = 126;
   FindInSet = 127;
-<<<<<<< HEAD
-  ArrayDistinct = 128;
-=======
   ArraySort = 128;
->>>>>>> c8e1c84e
+  ArrayDistinct = 129;
 }
 
 message ScalarFunctionNode {
