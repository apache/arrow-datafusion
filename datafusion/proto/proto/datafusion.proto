--- conflicted
+++ resolved
@@ -638,12 +638,9 @@
   ArrayUnion = 120;
   OverLay = 121;
   Range = 122;
-<<<<<<< HEAD
   ArrayExcept = 123;
-=======
-  ArrayPopFront = 123;
-  Levenshtein = 124;
->>>>>>> c14a765a
+  ArrayPopFront = 124;
+  Levenshtein = 125;
 }
 
 message ScalarFunctionNode {
