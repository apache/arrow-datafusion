--- conflicted
+++ resolved
@@ -635,11 +635,8 @@
   StringToArray = 117;
   ToTimestampNanos = 118;
   ArrayIntersect = 119;
-<<<<<<< HEAD
-  OverLay = 120;
-=======
   ArrayUnion = 120;
->>>>>>> a38ac202
+  OverLay = 121;
 }
 
 message ScalarFunctionNode {
