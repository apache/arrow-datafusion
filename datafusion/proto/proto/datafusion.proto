--- conflicted
+++ resolved
@@ -261,14 +261,13 @@
     repeated string partition_by = 7;
 }
 
-<<<<<<< HEAD
 message UnnestNode {
     LogicalPlanNode input = 1;
-    repeated Column exec_columns = 2;
+    repeated datafusion_common.Column exec_columns = 2;
     repeated uint64 list_type_columns = 3;
     repeated uint64 struct_type_columns = 4;
     repeated uint64 dependency_indices = 5;
-    DfSchema schema = 6;
+    datafusion_common.DfSchema schema = 6;
     UnnestOptions options = 7;
 }
 
@@ -276,11 +275,6 @@
     bool preserve_nulls = 1;
 }
 
-message AvroOptions {}
-message ArrowOptions {}
-
-=======
->>>>>>> 5afa8017
 message UnionNode {
   repeated LogicalPlanNode inputs = 1;
 }
