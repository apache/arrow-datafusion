/*
 * Licensed to the Apache Software Foundation (ASF) under one
 * or more contributor license agreements.  See the NOTICE file
 * distributed with this work for additional information
 * regarding copyright ownership.  The ASF licenses this file
 * to you under the Apache License, Version 2.0 (the
 * "License"); you may not use this file except in compliance
 * with the License.  You may obtain a copy of the License at
 * <p>
 * http://www.apache.org/licenses/LICENSE-2.0
 * <p>
 * Unless required by applicable law or agreed to in writing, software
 * distributed under the License is distributed on an "AS IS" BASIS,
 * WITHOUT WARRANTIES OR CONDITIONS OF ANY KIND, either express or implied.
 * See the License for the specific language governing permissions and
 * limitations under the License.
 */

syntax = "proto3";

package datafusion;

option java_multiple_files = true;
option java_package = "org.apache.arrow.datafusion.protobuf";
option java_outer_classname = "DatafusionProto";

message ColumnRelation {
  string relation = 1;
}

message Column {
  string name = 1;
  ColumnRelation relation = 2;
}

message DfField{
  Field field = 1;
  ColumnRelation qualifier = 2;
}

message DfSchema {
  repeated DfField columns = 1;
  map<string, string> metadata = 2;
}

// logical plan
// LogicalPlan is a nested type
message LogicalPlanNode {
  oneof LogicalPlanType {
    ListingTableScanNode listing_scan = 1;
    ProjectionNode projection = 3;
    SelectionNode selection = 4;
    LimitNode limit = 5;
    AggregateNode aggregate = 6;
    JoinNode join = 7;
    SortNode sort = 8;
    RepartitionNode repartition = 9;
    EmptyRelationNode empty_relation = 10;
    CreateExternalTableNode create_external_table = 11;
    ExplainNode explain = 12;
    WindowNode window = 13;
    AnalyzeNode analyze = 14;
    CrossJoinNode cross_join = 15;
    ValuesNode values = 16;
    LogicalExtensionNode extension = 17;
    CreateCatalogSchemaNode create_catalog_schema = 18;
    UnionNode union = 19;
    CreateCatalogNode create_catalog = 20;
    SubqueryAliasNode subquery_alias = 21;
    CreateViewNode create_view = 22;
    DistinctNode distinct = 23;
    ViewTableScanNode view_scan = 24;
    CustomTableScanNode custom_scan = 25;
    PrepareNode prepare = 26;
    DropViewNode drop_view = 27;
  }
}

message LogicalExtensionNode {
  bytes node = 1;
  repeated LogicalPlanNode inputs = 2;
}

message ProjectionColumns {
  repeated string columns = 1;
}

message CsvFormat {
  bool has_header = 1;
  string delimiter = 2;
}

message ParquetFormat {
  // Used to be bool enable_pruning = 1;
  reserved 1;
}

message AvroFormat {}

message LogicalExprNodeCollection {
  repeated LogicalExprNode logical_expr_nodes = 1;
}

message ListingTableScanNode {
  reserved 1; // was string table_name
  OwnedTableReference table_name = 14;
  repeated string paths = 2;
  string file_extension = 3;
  ProjectionColumns projection = 4;
  Schema schema = 5;
  repeated LogicalExprNode filters = 6;
  repeated string table_partition_cols = 7;
  bool collect_stat = 8;
  uint32 target_partitions = 9;
  oneof FileFormatType {
    CsvFormat csv = 10;
    ParquetFormat parquet = 11;
    AvroFormat avro = 12;
  }
  repeated LogicalExprNodeCollection file_sort_order = 13;
}

message ViewTableScanNode {
  reserved 1; // was string table_name
  OwnedTableReference table_name = 6;
  LogicalPlanNode input = 2;
  Schema schema = 3;
  ProjectionColumns projection = 4;
  string definition = 5;
}

// Logical Plan to Scan a CustomTableProvider registered at runtime
message CustomTableScanNode {
  reserved 1; // was string table_name
  OwnedTableReference table_name = 6;
  ProjectionColumns projection = 2;
  Schema schema = 3;
  repeated LogicalExprNode filters = 4;
  bytes custom_table_data = 5;
}

message ProjectionNode {
  LogicalPlanNode input = 1;
  repeated LogicalExprNode expr = 2;
  oneof optional_alias {
    string alias = 3;
  }
}

message SelectionNode {
  LogicalPlanNode input = 1;
  LogicalExprNode expr = 2;
}

message SortNode {
  LogicalPlanNode input = 1;
  repeated LogicalExprNode expr = 2;
  // Maximum number of highest/lowest rows to fetch; negative means no limit
  int64 fetch = 3;
}

message RepartitionNode {
  LogicalPlanNode input = 1;
  oneof partition_method {
    uint64 round_robin = 2;
    HashRepartition hash = 3;
  }
}

message HashRepartition {
  repeated LogicalExprNode hash_expr = 1;
  uint64 partition_count = 2;
}

message EmptyRelationNode {
  bool produce_one_row = 1;
}

message CreateExternalTableNode {
  reserved 1; // was string name
  OwnedTableReference name = 12;
  string location = 2;
  string file_type = 3;
  bool has_header = 4;
  DfSchema schema = 5;
  repeated string table_partition_cols = 6;
  bool if_not_exists = 7;
  string delimiter = 8;
  string definition = 9;
  string file_compression_type = 10;
  repeated LogicalExprNodeCollection order_exprs = 13;
  bool unbounded = 14;
  map<string, string> options = 11;
}

message PrepareNode {
  string name = 1;
  repeated ArrowType data_types = 2;
  LogicalPlanNode input = 3;
}

message CreateCatalogSchemaNode {
  string schema_name = 1;
  bool if_not_exists = 2;
  DfSchema schema = 3;
}

message CreateCatalogNode {
  string catalog_name = 1;
  bool if_not_exists = 2;
  DfSchema schema = 3;
}

message DropViewNode {
  OwnedTableReference name = 1;
  bool if_exists = 2;
  DfSchema schema = 3;
}

message CreateViewNode {
  reserved 1; // was string name
  OwnedTableReference name = 5;
  LogicalPlanNode input = 2;
  bool or_replace = 3;
  string definition = 4;
}

// a node containing data for defining values list. unlike in SQL where it's two dimensional, here
// the list is flattened, and with the field n_cols it can be parsed and partitioned into rows
message ValuesNode {
  uint64 n_cols = 1;
  repeated LogicalExprNode values_list = 2;
}

message AnalyzeNode {
  LogicalPlanNode input = 1;
  bool verbose = 2;
}

message ExplainNode {
  LogicalPlanNode input = 1;
  bool verbose = 2;
}

message AggregateNode {
  LogicalPlanNode input = 1;
  repeated LogicalExprNode group_expr = 2;
  repeated LogicalExprNode aggr_expr = 3;
}

message WindowNode {
  LogicalPlanNode input = 1;
  repeated LogicalExprNode window_expr = 2;
}

enum JoinType {
  INNER = 0;
  LEFT = 1;
  RIGHT = 2;
  FULL = 3;
  LEFTSEMI = 4;
  LEFTANTI = 5;
  RIGHTSEMI = 6;
  RIGHTANTI = 7;
}

enum JoinConstraint {
  ON = 0;
  USING = 1;
}

message JoinNode {
  LogicalPlanNode left = 1;
  LogicalPlanNode right = 2;
  JoinType join_type = 3;
  JoinConstraint join_constraint = 4;
  repeated LogicalExprNode left_join_key = 5;
  repeated LogicalExprNode right_join_key = 6;
  bool null_equals_null = 7;
  LogicalExprNode filter = 8;
}

message DistinctNode {
  LogicalPlanNode input = 1;
}

message UnionNode {
  repeated LogicalPlanNode inputs = 1;
}

message CrossJoinNode {
  LogicalPlanNode left = 1;
  LogicalPlanNode right = 2;
}

message LimitNode {
  LogicalPlanNode input = 1;
  // The number of rows to skip before fetch; non-positive means don't skip any
  int64 skip = 2;
  // Maximum number of rows to fetch; negative means no limit
  int64 fetch = 3;
}

message SelectionExecNode {
  LogicalExprNode expr = 1;
}

message SubqueryAliasNode {
  reserved 2; // Was string alias
  LogicalPlanNode input = 1;
  OwnedTableReference alias = 3;
}

// logical expressions
message LogicalExprNode {
  oneof ExprType {
    // column references
    Column column = 1;

    // alias
    AliasNode alias = 2;

    ScalarValue literal = 3;

    // binary expressions
    BinaryExprNode binary_expr = 4;

    // aggregate expressions
    AggregateExprNode aggregate_expr = 5;

    // null checks
    IsNull is_null_expr = 6;
    IsNotNull is_not_null_expr = 7;
    Not not_expr = 8;

    BetweenNode between = 9;
    CaseNode case_ = 10;
    CastNode cast = 11;
    SortExprNode sort = 12;
    NegativeNode negative = 13;
    InListNode in_list = 14;
    bool wildcard = 15;
    ScalarFunctionNode scalar_function = 16;
    TryCastNode try_cast = 17;

    // window expressions
    WindowExprNode window_expr = 18;

    // AggregateUDF expressions
    AggregateUDFExprNode aggregate_udf_expr = 19;

    // Scalar UDF expressions
    ScalarUDFExprNode scalar_udf_expr = 20;

    GetIndexedField get_indexed_field = 21;

    GroupingSetNode grouping_set = 22;

    CubeNode cube = 23;

    RollupNode rollup = 24;

    IsTrue is_true = 25;
    IsFalse is_false = 26;
    IsUnknown is_unknown = 27;
    IsNotTrue is_not_true = 28;
    IsNotFalse is_not_false = 29;
    IsNotUnknown is_not_unknown = 30;
    LikeNode like = 31;
    ILikeNode ilike = 32;
    SimilarToNode similar_to = 33;

    PlaceholderNode placeholder = 34;

  }
}

message PlaceholderNode {
  string id = 1;
  ArrowType data_type = 2;
}

message LogicalExprList {
  repeated LogicalExprNode expr = 1;
}

message GroupingSetNode {
  repeated LogicalExprList expr = 1;
}

message CubeNode {
  repeated LogicalExprNode expr = 1;
}

message RollupNode {
  repeated LogicalExprNode expr = 1;
}



message GetIndexedField {
  LogicalExprNode expr = 1;
  ScalarValue key = 2;
}

message IsNull {
  LogicalExprNode expr = 1;
}

message IsNotNull {
  LogicalExprNode expr = 1;
}

message IsTrue {
  LogicalExprNode expr = 1;
}

message IsFalse {
  LogicalExprNode expr = 1;
}

message IsUnknown {
  LogicalExprNode expr = 1;
}

message IsNotTrue {
  LogicalExprNode expr = 1;
}

message IsNotFalse {
  LogicalExprNode expr = 1;
}

message IsNotUnknown {
  LogicalExprNode expr = 1;
}

message Not {
  LogicalExprNode expr = 1;
}

message AliasNode {
  LogicalExprNode expr = 1;
  string alias = 2;
}

message BinaryExprNode {
  // Represents the operands from the left inner most expression
  // to the right outer most expression where each of them are chained
  // with the operator 'op'.
  repeated LogicalExprNode operands = 1;
  string op = 3;
}

message NegativeNode {
  LogicalExprNode expr = 1;
}

message InListNode {
  LogicalExprNode expr = 1;
  repeated LogicalExprNode list = 2;
  bool negated = 3;
}

enum ScalarFunction {
  Abs = 0;
  Acos = 1;
  Asin = 2;
  Atan = 3;
  Ascii = 4;
  Ceil = 5;
  Cos = 6;
  Digest = 7;
  Exp = 8;
  Floor = 9;
  Ln = 10;
  Log = 11;
  Log10 = 12;
  Log2 = 13;
  Round = 14;
  Signum = 15;
  Sin = 16;
  Sqrt = 17;
  Tan = 18;
  Trunc = 19;
  Array = 20;
  RegexpMatch = 21;
  BitLength = 22;
  Btrim = 23;
  CharacterLength = 24;
  Chr = 25;
  Concat = 26;
  ConcatWithSeparator = 27;
  DatePart = 28;
  DateTrunc = 29;
  InitCap = 30;
  Left = 31;
  Lpad = 32;
  Lower = 33;
  Ltrim = 34;
  MD5 = 35;
  NullIf = 36;
  OctetLength = 37;
  Random = 38;
  RegexpReplace = 39;
  Repeat = 40;
  Replace = 41;
  Reverse = 42;
  Right = 43;
  Rpad = 44;
  Rtrim = 45;
  SHA224 = 46;
  SHA256 = 47;
  SHA384 = 48;
  SHA512 = 49;
  SplitPart = 50;
  StartsWith = 51;
  Strpos = 52;
  Substr = 53;
  ToHex = 54;
  ToTimestamp = 55;
  ToTimestampMillis = 56;
  ToTimestampMicros = 57;
  ToTimestampSeconds = 58;
  Now = 59;
  Translate = 60;
  Trim = 61;
  Upper = 62;
  Coalesce = 63;
  Power = 64;
  StructFun = 65;
  FromUnixtime = 66;
  Atan2 = 67;
  DateBin = 68;
  ArrowTypeof = 69;
  CurrentDate = 70;
  CurrentTime = 71;
  Uuid = 72;
  Cbrt = 73;
  Acosh = 74;
  Asinh = 75;
  Atanh = 76;
  Sinh = 77;
  Cosh = 78;
  Tanh = 79;
  Pi = 80;
  Degrees = 81;
  Radians = 82;
  Factorial = 83;
  Lcm = 84;
  Gcd = 85;
  ArrayAppend = 86;
  ArrayConcat = 87;
  ArrayDims = 88;
  ArrayFill = 89;
  ArrayLength = 90;
  ArrayNdims = 91;
  ArrayPosition = 92;
  ArrayPositions = 93;
  ArrayPrepend = 94;
  ArrayRemove = 95;
  ArrayReplace = 96;
  ArrayToString = 97;
  Cardinality = 98;
  TrimArray = 99;
  ArrayContains = 100;
  Encode = 101;
  Decode = 102;
<<<<<<< HEAD
  ArrayElement = 103;
  ArraySlice = 104;
  StructExtract = 105;
=======
  Cot = 103;
>>>>>>> 4d93b6a3
}

message ScalarFunctionNode {
  ScalarFunction fun = 1;
  repeated LogicalExprNode args = 2;
}

enum AggregateFunction {
  MIN = 0;
  MAX = 1;
  SUM = 2;
  AVG = 3;
  COUNT = 4;
  APPROX_DISTINCT = 5;
  ARRAY_AGG = 6;
  VARIANCE = 7;
  VARIANCE_POP = 8;
  COVARIANCE = 9;
  COVARIANCE_POP = 10;
  STDDEV = 11;
  STDDEV_POP = 12;
  CORRELATION = 13;
  APPROX_PERCENTILE_CONT = 14;
  APPROX_MEDIAN = 15;
  APPROX_PERCENTILE_CONT_WITH_WEIGHT = 16;
  GROUPING = 17;
  MEDIAN = 18;
  BIT_AND = 19;
  BIT_OR = 20;
  BIT_XOR = 21;
  BOOL_AND = 22;
  BOOL_OR = 23;
  // When a function with the same name exists among built-in window functions,
  // we append "_AGG" to obey name scoping rules.
  FIRST_VALUE_AGG = 24;
  LAST_VALUE_AGG = 25;
}

message AggregateExprNode {
  AggregateFunction aggr_function = 1;
  repeated LogicalExprNode expr = 2;
  bool distinct = 3;
  LogicalExprNode filter = 4;
  repeated LogicalExprNode order_by = 5;
}

message AggregateUDFExprNode {
  string fun_name = 1;
  repeated LogicalExprNode args = 2;
  LogicalExprNode filter = 3;
  repeated LogicalExprNode order_by = 4;
}

message ScalarUDFExprNode {
  string fun_name = 1;
  repeated LogicalExprNode args = 2;
}

enum BuiltInWindowFunction {
  ROW_NUMBER = 0;
  RANK = 1;
  DENSE_RANK = 2;
  PERCENT_RANK = 3;
  CUME_DIST = 4;
  NTILE = 5;
  LAG = 6;
  LEAD = 7;
  FIRST_VALUE = 8;
  LAST_VALUE = 9;
  NTH_VALUE = 10;
}

message WindowExprNode {
  oneof window_function {
    AggregateFunction aggr_function = 1;
    BuiltInWindowFunction built_in_function = 2;
    string udaf = 3;
    string udwf = 9;
  }
  LogicalExprNode expr = 4;
  repeated LogicalExprNode partition_by = 5;
  repeated LogicalExprNode order_by = 6;
  // repeated LogicalExprNode filter = 7;
  WindowFrame window_frame = 8;
}

message BetweenNode {
  LogicalExprNode expr = 1;
  bool negated = 2;
  LogicalExprNode low = 3;
  LogicalExprNode high = 4;
}

message LikeNode {
  bool negated = 1;
  LogicalExprNode expr = 2;
  LogicalExprNode pattern = 3;
  string escape_char = 4;
}

message ILikeNode {
  bool negated = 1;
  LogicalExprNode expr = 2;
  LogicalExprNode pattern = 3;
  string escape_char = 4;
}

message SimilarToNode {
  bool negated = 1;
  LogicalExprNode expr = 2;
  LogicalExprNode pattern = 3;
  string escape_char = 4;
}

message CaseNode {
  LogicalExprNode expr = 1;
  repeated WhenThen when_then_expr = 2;
  LogicalExprNode else_expr = 3;
}

message WhenThen {
  LogicalExprNode when_expr = 1;
  LogicalExprNode then_expr = 2;
}

message CastNode {
  LogicalExprNode expr = 1;
  ArrowType arrow_type = 2;
}

message TryCastNode {
  LogicalExprNode expr = 1;
  ArrowType arrow_type = 2;
}

message SortExprNode {
  LogicalExprNode expr = 1;
  bool asc = 2;
  bool nulls_first = 3;
}

enum WindowFrameUnits {
  ROWS = 0;
  RANGE = 1;
  GROUPS = 2;
}

message WindowFrame {
  WindowFrameUnits window_frame_units = 1;
  WindowFrameBound start_bound = 2;
  // "optional" keyword is stable in protoc 3.15 but prost is still on 3.14 (see https://github.com/tokio-rs/prost/issues/430 and https://github.com/tokio-rs/prost/pull/455)
  // this syntax is ugly but is binary compatible with the "optional" keyword (see https://stackoverflow.com/questions/42622015/how-to-define-an-optional-field-in-protobuf-3)
  oneof end_bound {
    WindowFrameBound bound = 3;
  }
}

enum WindowFrameBoundType {
  CURRENT_ROW = 0;
  PRECEDING = 1;
  FOLLOWING = 2;
}

message WindowFrameBound {
  WindowFrameBoundType window_frame_bound_type = 1;
  ScalarValue bound_value = 2;
}

///////////////////////////////////////////////////////////////////////////////////////////////////
// Arrow Data Types
///////////////////////////////////////////////////////////////////////////////////////////////////

message Schema {
  repeated Field columns = 1;
  map<string, string> metadata = 2;
}

message Field {
  // name of the field
  string name = 1;
  ArrowType arrow_type = 2;
  bool nullable = 3;
  // for complex data types like structs, unions
  repeated Field children = 4;
  map<string, string> metadata = 5;
}

message FixedSizeBinary{
  int32 length = 1;
}

message Timestamp{
  TimeUnit time_unit = 1;
  string timezone = 2;
}

enum DateUnit{
  Day = 0;
  DateMillisecond = 1;
}

enum TimeUnit{
  Second = 0;
  Millisecond = 1;
  Microsecond = 2;
  Nanosecond = 3;
}

enum IntervalUnit{
  YearMonth = 0;
  DayTime = 1;
  MonthDayNano = 2;
}

message Decimal{
  reserved 1, 2;
  uint32 precision = 3;
  int32 scale = 4;
}

message List{
  Field field_type = 1;
}

message FixedSizeList{
  Field field_type = 1;
  int32 list_size = 2;
}

message Dictionary{
  ArrowType key = 1;
  ArrowType value = 2;
}

message Struct{
  repeated Field sub_field_types = 1;
}

message Map {
  Field field_type = 1;
  bool keys_sorted = 2;
}

enum UnionMode{
  sparse = 0;
  dense = 1;
}

message Union{
  repeated Field union_types = 1;
  UnionMode union_mode = 2;
  repeated int32 type_ids = 3;
}

message ScalarListValue{
  // encode null explicitly to distinguish a list with a null value
  // from a list with no values)
  bool is_null = 3;
  Field field = 1;
  repeated ScalarValue values = 2;
}

message ScalarTime32Value {
  oneof value {
    int32 time32_second_value = 1;
    int32 time32_millisecond_value = 2;
  };
}

message ScalarTime64Value {
  oneof value {
    int64 time64_microsecond_value = 1;
    int64 time64_nanosecond_value = 2;
  };
}

message ScalarTimestampValue {
  oneof value {
    int64 time_microsecond_value = 1;
    int64 time_nanosecond_value = 2;
    int64 time_second_value = 3;
    int64 time_millisecond_value = 4;
  };
  string timezone = 5;
}

message ScalarDictionaryValue {
  ArrowType index_type = 1;
  ScalarValue value = 2;
}

message IntervalMonthDayNanoValue {
  int32 months = 1;
  int32 days = 2;
  int64 nanos = 3;
}

message StructValue {
  // Note that a null struct value must have one or more fields, so we
  // encode a null StructValue as one witth an empty field_values
  // list.
  repeated ScalarValue field_values = 2;
  repeated Field fields = 3;
}

message ScalarFixedSizeBinary{
  bytes values = 1;
  int32 length = 2;
}

message ScalarValue{
  // was PrimitiveScalarType null_value = 19;
  reserved 19;

  oneof value {
    // was PrimitiveScalarType null_value = 19;
    // Null value of any type
    ArrowType null_value = 33;

    bool   bool_value = 1;
    string utf8_value = 2;
    string large_utf8_value = 3;
    int32  int8_value = 4;
    int32  int16_value = 5;
    int32  int32_value = 6;
    int64  int64_value = 7;
    uint32 uint8_value = 8;
    uint32 uint16_value = 9;
    uint32 uint32_value = 10;
    uint64 uint64_value = 11;
    float  float32_value = 12;
    double float64_value = 13;
    // Literal Date32 value always has a unit of day
    int32  date_32_value = 14;
    ScalarTime32Value time32_value = 15;
    ScalarListValue list_value = 17;
    //WAS: ScalarType null_list_value = 18;

    Decimal128 decimal128_value = 20;
    int64 date_64_value = 21;
    int32 interval_yearmonth_value = 24;
    int64 interval_daytime_value = 25;

    int64 duration_second_value = 35;
    int64 duration_millisecond_value = 36;
    int64 duration_microsecond_value = 37;
    int64 duration_nanosecond_value = 38;

    ScalarTimestampValue timestamp_value = 26;
    ScalarDictionaryValue dictionary_value = 27;
    bytes binary_value = 28;
    bytes large_binary_value = 29;
    ScalarTime64Value time64_value = 30;
    IntervalMonthDayNanoValue interval_month_day_nano = 31;
    StructValue struct_value = 32;
    ScalarFixedSizeBinary fixed_size_binary_value = 34;
  }
}

message Decimal128{
  bytes value = 1;
  int64 p = 2;
  int64 s = 3;
}

// Serialized data type
message ArrowType{
  oneof arrow_type_enum {
    EmptyMessage NONE = 1;     // arrow::Type::NA
    EmptyMessage BOOL = 2;     // arrow::Type::BOOL
    EmptyMessage UINT8 = 3;    // arrow::Type::UINT8
    EmptyMessage INT8 = 4;     // arrow::Type::INT8
    EmptyMessage UINT16 = 5;   // represents arrow::Type fields in src/arrow/type.h
    EmptyMessage INT16 = 6;
    EmptyMessage UINT32 = 7;
    EmptyMessage INT32 = 8;
    EmptyMessage UINT64 = 9;
    EmptyMessage INT64 = 10 ;
    EmptyMessage FLOAT16 = 11 ;
    EmptyMessage FLOAT32 = 12 ;
    EmptyMessage FLOAT64 = 13 ;
    EmptyMessage UTF8 = 14 ;
    EmptyMessage LARGE_UTF8 = 32;
    EmptyMessage BINARY = 15 ;
    int32 FIXED_SIZE_BINARY = 16 ;
    EmptyMessage LARGE_BINARY = 31;
    EmptyMessage DATE32 = 17 ;
    EmptyMessage DATE64 = 18 ;
    TimeUnit DURATION = 19;
    Timestamp TIMESTAMP = 20 ;
    TimeUnit TIME32 = 21 ;
    TimeUnit TIME64 = 22 ;
    IntervalUnit INTERVAL = 23 ;
    Decimal DECIMAL = 24 ;
    List LIST = 25;
    List LARGE_LIST = 26;
    FixedSizeList FIXED_SIZE_LIST = 27;
    Struct STRUCT = 28;
    Union UNION = 29;
    Dictionary DICTIONARY = 30;
    Map MAP = 33;
  }
}

//Useful for representing an empty enum variant in rust
// E.G. enum example{One, Two(i32)}
// maps to
// message example{
//    oneof{
//        EmptyMessage One = 1;
//        i32 Two = 2;
//   }
//}
message EmptyMessage{}

message AnalyzedLogicalPlanType {
  string analyzer_name = 1;
}

message OptimizedLogicalPlanType {
  string optimizer_name = 1;
}

message OptimizedPhysicalPlanType {
  string optimizer_name = 1;
}

message PlanType {
  oneof plan_type_enum {
    EmptyMessage InitialLogicalPlan = 1;
    AnalyzedLogicalPlanType AnalyzedLogicalPlan = 7;
    EmptyMessage FinalAnalyzedLogicalPlan = 8;
    OptimizedLogicalPlanType OptimizedLogicalPlan = 2;
    EmptyMessage FinalLogicalPlan = 3;
    EmptyMessage InitialPhysicalPlan = 4;
    OptimizedPhysicalPlanType OptimizedPhysicalPlan = 5;
    EmptyMessage FinalPhysicalPlan = 6;
  }
}

message StringifiedPlan {
  PlanType plan_type = 1;
  string plan = 2;
}

message BareTableReference {
  string table = 1;
}

message PartialTableReference {
  string schema = 1;
  string table = 2;
}

message FullTableReference {
  string catalog = 1;
  string schema = 2;
  string table = 3;
}

message OwnedTableReference {
  oneof table_reference_enum {
    BareTableReference bare = 1;
    PartialTableReference partial = 2;
    FullTableReference full = 3;
  }
}

/////////////////////////////////////////////////////////////////////////////////////////////////

// PhysicalPlanNode is a nested type
message PhysicalPlanNode {
  oneof PhysicalPlanType {
    ParquetScanExecNode parquet_scan = 1;
    CsvScanExecNode csv_scan = 2;
    EmptyExecNode empty = 3;
    ProjectionExecNode projection = 4;
    GlobalLimitExecNode global_limit = 6;
    LocalLimitExecNode local_limit = 7;
    AggregateExecNode aggregate = 8;
    HashJoinExecNode hash_join = 9;
    SortExecNode sort = 10;
    CoalesceBatchesExecNode coalesce_batches = 11;
    FilterExecNode filter = 12;
    CoalescePartitionsExecNode merge = 13;
    RepartitionExecNode repartition = 14;
    WindowAggExecNode window = 15;
    CrossJoinExecNode cross_join = 16;
    AvroScanExecNode avro_scan = 17;
    PhysicalExtensionNode extension = 18;
    UnionExecNode union = 19;
    ExplainExecNode explain = 20;
    SortPreservingMergeExecNode sort_preserving_merge = 21;
    NestedLoopJoinExecNode nested_loop_join = 22;
  }
}

message PhysicalExtensionNode {
  bytes node = 1;
  repeated PhysicalPlanNode inputs = 2;
}

// physical expressions
message PhysicalExprNode {
  oneof ExprType {
    // column references
    PhysicalColumn column = 1;

    ScalarValue literal = 2;

    // binary expressions
    PhysicalBinaryExprNode binary_expr = 3;

    // aggregate expressions
    PhysicalAggregateExprNode aggregate_expr = 4;

    // null checks
    PhysicalIsNull is_null_expr = 5;
    PhysicalIsNotNull is_not_null_expr = 6;
    PhysicalNot not_expr = 7;

    PhysicalCaseNode case_ = 8;
    PhysicalCastNode cast = 9;
    PhysicalSortExprNode sort = 10;
    PhysicalNegativeNode negative = 11;
    PhysicalInListNode in_list = 12;
    PhysicalScalarFunctionNode scalar_function = 13;
    PhysicalTryCastNode try_cast = 14;

    // window expressions
    PhysicalWindowExprNode window_expr = 15;

    PhysicalScalarUdfNode scalar_udf = 16;

    PhysicalDateTimeIntervalExprNode date_time_interval_expr = 17;

    PhysicalLikeExprNode like_expr = 18;

    PhysicalGetIndexedFieldExprNode get_indexed_field_expr = 19;
  }
}

message PhysicalScalarUdfNode {
  string name = 1;
  repeated PhysicalExprNode args = 2;
  ArrowType return_type = 4;
}

message PhysicalAggregateExprNode {
  oneof AggregateFunction {
    AggregateFunction aggr_function = 1;
    string user_defined_aggr_function = 4;
  }
  repeated PhysicalExprNode expr = 2;
  repeated PhysicalSortExprNode ordering_req = 5;
  bool distinct = 3;
}

message PhysicalWindowExprNode {
  oneof window_function {
    AggregateFunction aggr_function = 1;
    BuiltInWindowFunction built_in_function = 2;
    // udaf = 3
  }
  PhysicalExprNode expr = 4;
}

message PhysicalIsNull {
  PhysicalExprNode expr = 1;
}

message PhysicalIsNotNull {
  PhysicalExprNode expr = 1;
}

message PhysicalNot {
  PhysicalExprNode expr = 1;
}

message PhysicalAliasNode {
  PhysicalExprNode expr = 1;
  string alias = 2;
}

message PhysicalBinaryExprNode {
  PhysicalExprNode l = 1;
  PhysicalExprNode r = 2;
  string op = 3;
}

message PhysicalDateTimeIntervalExprNode {
  PhysicalExprNode l = 1;
  PhysicalExprNode r = 2;
  string op = 3;
}

message PhysicalLikeExprNode {
  bool negated = 1;
  bool case_insensitive = 2;
  PhysicalExprNode expr = 3;
  PhysicalExprNode pattern = 4;
}

message PhysicalSortExprNode {
  PhysicalExprNode expr = 1;
  bool asc = 2;
  bool nulls_first = 3;
}

message PhysicalWhenThen {
  PhysicalExprNode when_expr = 1;
  PhysicalExprNode then_expr = 2;
}

message PhysicalInListNode {
  PhysicalExprNode expr = 1;
  repeated PhysicalExprNode list = 2;
  bool negated = 3;
}

message PhysicalCaseNode {
  PhysicalExprNode expr = 1;
  repeated PhysicalWhenThen when_then_expr = 2;
  PhysicalExprNode else_expr = 3;
}

message PhysicalScalarFunctionNode {
  string name = 1;
  ScalarFunction fun = 2;
  repeated PhysicalExprNode args = 3;
  ArrowType return_type = 4;
}

message PhysicalTryCastNode {
  PhysicalExprNode expr = 1;
  ArrowType arrow_type = 2;
}

message PhysicalCastNode {
  PhysicalExprNode expr = 1;
  ArrowType arrow_type = 2;
}

message PhysicalNegativeNode {
  PhysicalExprNode expr = 1;
}

message FilterExecNode {
  PhysicalPlanNode input = 1;
  PhysicalExprNode expr = 2;
}

message FileGroup {
  repeated PartitionedFile files = 1;
}

message ScanLimit {
  // wrap into a message to make it optional
  uint32 limit = 1;
}

message PhysicalSortExprNodeCollection {
  repeated PhysicalSortExprNode physical_sort_expr_nodes = 1;
}

message FileScanExecConf {
  // Was repeated ConfigOption options = 10;
  reserved 10;

  repeated FileGroup file_groups = 1;
  Schema schema = 2;
  repeated uint32 projection = 4;
  ScanLimit limit = 5;
  Statistics statistics = 6;
  repeated string table_partition_cols = 7;
  string object_store_url = 8;
  repeated PhysicalSortExprNodeCollection output_ordering = 9;
}

message ParquetScanExecNode {
  FileScanExecConf base_conf = 1;

  // Was pruning predicate based on a logical expr.
  reserved 2;

  PhysicalExprNode predicate = 3;
}

message CsvScanExecNode {
  FileScanExecConf base_conf = 1;
  bool has_header = 2;
  string delimiter = 3;
}

message AvroScanExecNode {
  FileScanExecConf base_conf = 1;
}

enum PartitionMode {
  COLLECT_LEFT = 0;
  PARTITIONED = 1;
  AUTO = 2;
}

message HashJoinExecNode {
  PhysicalPlanNode left = 1;
  PhysicalPlanNode right = 2;
  repeated JoinOn on = 3;
  JoinType join_type = 4;
  PartitionMode partition_mode = 6;
  bool null_equals_null = 7;
  JoinFilter filter = 8;
}

message UnionExecNode {
  repeated PhysicalPlanNode inputs = 1;
}

message ExplainExecNode {
  Schema schema = 1;
  repeated StringifiedPlan stringified_plans = 2;
  bool verbose = 3;
}

message CrossJoinExecNode {
  PhysicalPlanNode left = 1;
  PhysicalPlanNode right = 2;
}

message PhysicalColumn {
  string name = 1;
  uint32 index = 2;
}

message JoinOn {
  PhysicalColumn left = 1;
  PhysicalColumn right = 2;
}

message EmptyExecNode {
  bool produce_one_row = 1;
  Schema schema = 2;
}

message ProjectionExecNode {
  PhysicalPlanNode input = 1;
  repeated PhysicalExprNode expr = 2;
  repeated string expr_name = 3;
}

enum AggregateMode {
  PARTIAL = 0;
  FINAL = 1;
  FINAL_PARTITIONED = 2;
  SINGLE = 3;
  SINGLE_PARTITIONED = 4;
}

message WindowAggExecNode {
  PhysicalPlanNode input = 1;
  repeated PhysicalExprNode window_expr = 2;
  repeated string window_expr_name = 3;
  Schema input_schema = 4;
}

message MaybeFilter {
  PhysicalExprNode expr = 1;
}

message MaybePhysicalSortExprs {
  repeated PhysicalSortExprNode sort_expr = 1;
}

message AggregateExecNode {
  repeated PhysicalExprNode group_expr = 1;
  repeated PhysicalExprNode aggr_expr = 2;
  AggregateMode mode = 3;
  PhysicalPlanNode input = 4;
  repeated string group_expr_name = 5;
  repeated string aggr_expr_name = 6;
  // we need the input schema to the partial aggregate to pass to the final aggregate
  Schema input_schema = 7;
  repeated PhysicalExprNode null_expr = 8;
  repeated bool groups = 9;
  repeated MaybeFilter filter_expr = 10;
  repeated MaybePhysicalSortExprs order_by_expr = 11;
}

message GlobalLimitExecNode {
  PhysicalPlanNode input = 1;
  // The number of rows to skip before fetch
  uint32 skip = 2;
  // Maximum number of rows to fetch; negative means no limit
  int64 fetch = 3;
}

message LocalLimitExecNode {
  PhysicalPlanNode input = 1;
  uint32 fetch = 2;
}

message SortExecNode {
  PhysicalPlanNode input = 1;
  repeated PhysicalExprNode expr = 2;
  // Maximum number of highest/lowest rows to fetch; negative means no limit
  int64 fetch = 3;
  bool preserve_partitioning = 4;
}

message SortPreservingMergeExecNode {
  PhysicalPlanNode input = 1;
  repeated PhysicalExprNode expr = 2;
  // Maximum number of highest/lowest rows to fetch; negative means no limit
  int64 fetch = 3;
}

message NestedLoopJoinExecNode {
  PhysicalPlanNode left = 1;
  PhysicalPlanNode right = 2;
  JoinType join_type = 3;
  JoinFilter filter = 4;
}

message CoalesceBatchesExecNode {
  PhysicalPlanNode input = 1;
  uint32 target_batch_size = 2;
}

message CoalescePartitionsExecNode {
  PhysicalPlanNode input = 1;
}

message PhysicalHashRepartition {
  repeated PhysicalExprNode hash_expr = 1;
  uint64 partition_count = 2;
}

message RepartitionExecNode{
  PhysicalPlanNode input = 1;
  oneof partition_method {
    uint64 round_robin = 2;
    PhysicalHashRepartition hash = 3;
    uint64 unknown = 4;
  }
}

message JoinFilter{
  PhysicalExprNode expression = 1;
  repeated ColumnIndex column_indices = 2;
  Schema schema = 3;
}

message ColumnIndex{
  uint32 index = 1;
  JoinSide side = 2;
}

enum JoinSide{
  LEFT_SIDE = 0;
  RIGHT_SIDE = 1;
}

message PartitionedFile {
  string path = 1;
  uint64 size = 2;
  uint64 last_modified_ns = 3;
  repeated ScalarValue partition_values = 4;
  FileRange range = 5;
}

message FileRange {
  int64 start = 1;
  int64 end = 2;
}

message PartitionStats {
  int64 num_rows = 1;
  int64 num_batches = 2;
  int64 num_bytes = 3;
  repeated ColumnStats column_stats = 4;
}

message Statistics {
  int64 num_rows = 1;
  int64 total_byte_size = 2;
  repeated ColumnStats column_stats = 3;
  bool is_exact = 4;
}

message ColumnStats {
  ScalarValue min_value = 1;
  ScalarValue max_value = 2;
  uint32 null_count = 3;
  uint32 distinct_count = 4;
}

message PhysicalGetIndexedFieldExprNode {
  PhysicalExprNode arg = 1;
  ScalarValue key = 2;
}<|MERGE_RESOLUTION|>--- conflicted
+++ resolved
@@ -566,13 +566,9 @@
   ArrayContains = 100;
   Encode = 101;
   Decode = 102;
-<<<<<<< HEAD
-  ArrayElement = 103;
-  ArraySlice = 104;
-  StructExtract = 105;
-=======
   Cot = 103;
->>>>>>> 4d93b6a3
+  ArrayElement = 104;
+  ArraySlice = 105;
 }
 
 message ScalarFunctionNode {
