--- conflicted
+++ resolved
@@ -569,14 +569,11 @@
   ArrayReplace = 96;
   ArrayToString = 97;
   Cardinality = 98;
-  TrimArray = 99;
+  ArrayElement = 99;
+  ArraySlice = 100;
   Encode = 101;
   Decode = 102;
   Cot = 103;
-<<<<<<< HEAD
-  ArrayElement = 104;
-  ArraySlice = 105;
-=======
   ArrayHas = 104;
   ArrayHasAny = 105;
   ArrayHasAll = 106;
@@ -584,7 +581,6 @@
   ArrayReplaceN = 108;
   ArrayRemoveAll = 109;
   ArrayReplaceAll = 110;
->>>>>>> 55930fbf
 }
 
 message ScalarFunctionNode {
