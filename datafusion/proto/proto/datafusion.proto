--- conflicted
+++ resolved
@@ -638,11 +638,8 @@
   ArrayUnion = 120;
   OverLay = 121;
   Range = 122;
-<<<<<<< HEAD
-  Levenshtein = 123;
-=======
   ArrayPopFront = 123;
->>>>>>> 04c77ca3
+  Levenshtein = 124;
 }
 
 message ScalarFunctionNode {
