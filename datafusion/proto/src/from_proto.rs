--- conflicted
+++ resolved
@@ -665,14 +665,10 @@
             PrimitiveScalarType::Binary => Self::Binary(None),
             PrimitiveScalarType::LargeBinary => Self::LargeBinary(None),
             PrimitiveScalarType::Date32 => Self::Date32(None),
-<<<<<<< HEAD
-            PrimitiveScalarType::Time64 => Self::Time64(None),
-=======
             PrimitiveScalarType::Time32Second => Self::Time32Second(None),
             PrimitiveScalarType::Time32Millisecond => Self::Time32Millisecond(None),
             PrimitiveScalarType::Time64Microsecond => Self::Time64Microsecond(None),
             PrimitiveScalarType::Time64Nanosecond => Self::Time64Nanosecond(None),
->>>>>>> 8b8e0757
             PrimitiveScalarType::TimestampMicrosecond => {
                 Self::TimestampMicrosecond(None, None)
             }
@@ -781,9 +777,6 @@
                 )
             }
             Value::Date64Value(v) => Self::Date64(Some(*v)),
-<<<<<<< HEAD
-            Value::Time64Value(v) => Self::Time64(Some(*v)),
-=======
             Value::Time32Value(v) => {
                 let time_value =
                     v.value.as_ref().ok_or_else(|| Error::required("value"))?;
@@ -808,7 +801,6 @@
                     }
                 }
             }
->>>>>>> 8b8e0757
             Value::IntervalYearmonthValue(v) => Self::IntervalYearMonth(Some(*v)),
             Value::IntervalDaytimeValue(v) => Self::IntervalDayTime(Some(*v)),
             Value::TimestampValue(v) => {
@@ -1556,9 +1548,6 @@
                     PrimitiveScalarType::Utf8 => ScalarValue::Utf8(None),
                     PrimitiveScalarType::LargeUtf8 => ScalarValue::LargeUtf8(None),
                     PrimitiveScalarType::Date32 => ScalarValue::Date32(None),
-<<<<<<< HEAD
-                    PrimitiveScalarType::Time64 => ScalarValue::Time64(None),
-=======
                     PrimitiveScalarType::Time32Second => ScalarValue::Time32Second(None),
                     PrimitiveScalarType::Time32Millisecond => {
                         ScalarValue::Time32Millisecond(None)
@@ -1569,7 +1558,6 @@
                     PrimitiveScalarType::Time64Nanosecond => {
                         ScalarValue::Time64Nanosecond(None)
                     }
->>>>>>> 8b8e0757
                     PrimitiveScalarType::TimestampMicrosecond => {
                         ScalarValue::TimestampMicrosecond(None, None)
                     }
