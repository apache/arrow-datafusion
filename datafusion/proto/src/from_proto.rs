// Licensed to the Apache Software Foundation (ASF) under one
// or more contributor license agreements.  See the NOTICE file
// distributed with this work for additional information
// regarding copyright ownership.  The ASF licenses this file
// to you under the Apache License, Version 2.0 (the
// "License"); you may not use this file except in compliance
// with the License.  You may obtain a copy of the License at
//
//   http://www.apache.org/licenses/LICENSE-2.0
//
// Unless required by applicable law or agreed to in writing,
// software distributed under the License is distributed on an
// "AS IS" BASIS, WITHOUT WARRANTIES OR CONDITIONS OF ANY
// KIND, either express or implied.  See the License for the
// specific language governing permissions and limitations
// under the License.

use crate::protobuf::plan_type::PlanTypeEnum::{
    FinalLogicalPlan, FinalPhysicalPlan, InitialLogicalPlan, InitialPhysicalPlan,
    OptimizedLogicalPlan, OptimizedPhysicalPlan,
};
use crate::protobuf::{self};
use crate::protobuf::{
    CubeNode, GroupingSetNode, OptimizedLogicalPlanType, OptimizedPhysicalPlanType,
    RollupNode,
};
use arrow::datatypes::{
    DataType, Field, IntervalMonthDayNanoType, IntervalUnit, Schema, TimeUnit, UnionMode,
};
use datafusion::execution::registry::FunctionRegistry;
use datafusion_common::{
    Column, DFField, DFSchema, DFSchemaRef, DataFusionError, ScalarValue,
};
use datafusion_expr::expr::{BinaryExpr, Cast};
use datafusion_expr::{
    abs, acos, array, ascii, asin, atan, atan2, bit_length, btrim, ceil,
    character_length, chr, coalesce, concat_expr, concat_ws_expr, cos, date_bin,
    date_part, date_trunc, digest, exp, floor, from_unixtime, left, ln, log10, log2,
    logical_plan::{PlanType, StringifiedPlan},
    lower, lpad, ltrim, md5, now, nullif, octet_length, power, random, regexp_match,
    regexp_replace, repeat, replace, reverse, right, round, rpad, rtrim, sha224, sha256,
    sha384, sha512, signum, sin, split_part, sqrt, starts_with, strpos, substr,
    substring, tan, to_hex, to_timestamp_micros, to_timestamp_millis,
    to_timestamp_seconds, translate, trim, trunc, upper, uuid, AggregateFunction,
    Between, BuiltInWindowFunction, BuiltinScalarFunction, Case, Expr, GetIndexedField,
    GroupingSet,
    GroupingSet::GroupingSets,
    Like, Operator, WindowFrame, WindowFrameBound, WindowFrameUnits,
};
use std::sync::Arc;

#[derive(Debug)]
pub enum Error {
    General(String),

    DataFusionError(DataFusionError),

    MissingRequiredField(String),

    AtLeastOneValue(String),

    UnknownEnumVariant { name: String, value: i32 },
}

impl std::fmt::Display for Error {
    fn fmt(&self, f: &mut std::fmt::Formatter) -> std::fmt::Result {
        match self {
            Self::General(desc) => write!(f, "General error: {}", desc),

            Self::DataFusionError(desc) => {
                write!(f, "DataFusion error: {:?}", desc)
            }

            Self::MissingRequiredField(name) => {
                write!(f, "Missing required field {}", name)
            }
            Self::AtLeastOneValue(name) => {
                write!(f, "Must have at least one {}, found 0", name)
            }
            Self::UnknownEnumVariant { name, value } => {
                write!(f, "Unknown i32 value for {} enum: {}", name, value)
            }
        }
    }
}

impl std::error::Error for Error {}

impl From<DataFusionError> for Error {
    fn from(e: DataFusionError) -> Self {
        Error::DataFusionError(e)
    }
}

impl Error {
    fn required(field: impl Into<String>) -> Error {
        Error::MissingRequiredField(field.into())
    }

    fn unknown(name: impl Into<String>, value: i32) -> Error {
        Error::UnknownEnumVariant {
            name: name.into(),
            value,
        }
    }
}

/// An extension trait that adds the methods `optional` and `required` to any
/// Option containing a type implementing `TryInto<U, Error = Error>`
pub trait FromOptionalField<T> {
    /// Converts an optional protobuf field to an option of a different type
    ///
    /// Returns None if the option is None, otherwise calls [`FromField::field`]
    /// on the contained data, returning any error encountered
    fn optional(self) -> Result<Option<T>, Error>;

    /// Converts an optional protobuf field to a different type, returning an error if None
    ///
    /// Returns `Error::MissingRequiredField` if None, otherwise calls [`FromField::field`]
    /// on the contained data, returning any error encountered
    fn required(self, field: impl Into<String>) -> Result<T, Error>;
}

impl<T, U> FromOptionalField<U> for Option<T>
where
    T: TryInto<U, Error = Error>,
{
    fn optional(self) -> Result<Option<U>, Error> {
        self.map(|t| t.try_into()).transpose()
    }

    fn required(self, field: impl Into<String>) -> Result<U, Error> {
        match self {
            None => Err(Error::required(field)),
            Some(t) => t.try_into(),
        }
    }
}

impl From<protobuf::Column> for Column {
    fn from(c: protobuf::Column) -> Self {
        let protobuf::Column { relation, name } = c;

        Self {
            relation: relation.map(|r| r.relation),
            name,
        }
    }
}

impl From<&protobuf::Column> for Column {
    fn from(c: &protobuf::Column) -> Self {
        c.clone().into()
    }
}

impl TryFrom<&protobuf::DfSchema> for DFSchema {
    type Error = Error;

    fn try_from(df_schema: &protobuf::DfSchema) -> Result<Self, Self::Error> {
        let fields = df_schema
            .columns
            .iter()
            .map(|c| c.try_into())
            .collect::<Result<Vec<DFField>, _>>()?;
        Ok(DFSchema::new_with_metadata(
            fields,
            df_schema.metadata.clone(),
        )?)
    }
}

impl TryFrom<protobuf::DfSchema> for DFSchemaRef {
    type Error = Error;

    fn try_from(df_schema: protobuf::DfSchema) -> Result<Self, Self::Error> {
        let dfschema: DFSchema = (&df_schema).try_into()?;
        Ok(Arc::new(dfschema))
    }
}

impl TryFrom<&protobuf::DfField> for DFField {
    type Error = Error;

    fn try_from(df_field: &protobuf::DfField) -> Result<Self, Self::Error> {
        let field = df_field.field.as_ref().required("field")?;

        Ok(match &df_field.qualifier {
            Some(q) => DFField::from_qualified(&q.relation, field),
            None => DFField::from(field),
        })
    }
}

impl From<protobuf::WindowFrameUnits> for WindowFrameUnits {
    fn from(units: protobuf::WindowFrameUnits) -> Self {
        match units {
            protobuf::WindowFrameUnits::Rows => Self::Rows,
            protobuf::WindowFrameUnits::Range => Self::Range,
            protobuf::WindowFrameUnits::Groups => Self::Groups,
        }
    }
}

<<<<<<< HEAD
impl From<protobuf::PrimitiveScalarType> for DataType {
    fn from(scalar: protobuf::PrimitiveScalarType) -> Self {
        match scalar {
            protobuf::PrimitiveScalarType::Bool => DataType::Boolean,
            protobuf::PrimitiveScalarType::Uint8 => DataType::UInt8,
            protobuf::PrimitiveScalarType::Int8 => DataType::Int8,
            protobuf::PrimitiveScalarType::Uint16 => DataType::UInt16,
            protobuf::PrimitiveScalarType::Int16 => DataType::Int16,
            protobuf::PrimitiveScalarType::Uint32 => DataType::UInt32,
            protobuf::PrimitiveScalarType::Int32 => DataType::Int32,
            protobuf::PrimitiveScalarType::Uint64 => DataType::UInt64,
            protobuf::PrimitiveScalarType::Int64 => DataType::Int64,
            protobuf::PrimitiveScalarType::Float32 => DataType::Float32,
            protobuf::PrimitiveScalarType::Float64 => DataType::Float64,
            protobuf::PrimitiveScalarType::Utf8 => DataType::Utf8,
            protobuf::PrimitiveScalarType::LargeUtf8 => DataType::LargeUtf8,
            protobuf::PrimitiveScalarType::Binary => DataType::Binary,
            protobuf::PrimitiveScalarType::LargeBinary => DataType::LargeBinary,
            protobuf::PrimitiveScalarType::Date32 => DataType::Date32,
            protobuf::PrimitiveScalarType::Time32Second => {
                DataType::Time32(TimeUnit::Second)
            }
            protobuf::PrimitiveScalarType::Time32Millisecond => {
                DataType::Time32(TimeUnit::Millisecond)
            }
            protobuf::PrimitiveScalarType::TimestampMicrosecond => {
                DataType::Timestamp(TimeUnit::Microsecond, None)
            }
            protobuf::PrimitiveScalarType::TimestampNanosecond => {
                DataType::Timestamp(TimeUnit::Nanosecond, None)
            }
            protobuf::PrimitiveScalarType::Null => DataType::Null,
            protobuf::PrimitiveScalarType::Decimal128 => DataType::Decimal128(0, 0),
            protobuf::PrimitiveScalarType::Date64 => DataType::Date64,
            protobuf::PrimitiveScalarType::TimestampSecond => {
                DataType::Timestamp(TimeUnit::Second, None)
            }
            protobuf::PrimitiveScalarType::TimestampMillisecond => {
                DataType::Timestamp(TimeUnit::Millisecond, None)
            }
            protobuf::PrimitiveScalarType::IntervalYearmonth => {
                DataType::Interval(IntervalUnit::YearMonth)
            }
            protobuf::PrimitiveScalarType::IntervalDaytime => {
                DataType::Interval(IntervalUnit::DayTime)
            }
            protobuf::PrimitiveScalarType::IntervalMonthdaynano => {
                DataType::Interval(IntervalUnit::MonthDayNano)
            }
            protobuf::PrimitiveScalarType::Time64Microsecond => {
                DataType::Time64(TimeUnit::Microsecond)
            }
            protobuf::PrimitiveScalarType::Time64Nanosecond => {
                DataType::Time64(TimeUnit::Nanosecond)
            }
        }
    }
}

=======
>>>>>>> afe2333a
impl TryFrom<&protobuf::ArrowType> for DataType {
    type Error = Error;

    fn try_from(arrow_type: &protobuf::ArrowType) -> Result<Self, Self::Error> {
        arrow_type
            .arrow_type_enum
            .as_ref()
            .required("arrow_type_enum")
    }
}

impl TryFrom<&protobuf::arrow_type::ArrowTypeEnum> for DataType {
    type Error = Error;
    fn try_from(
        arrow_type_enum: &protobuf::arrow_type::ArrowTypeEnum,
    ) -> Result<Self, Self::Error> {
        use protobuf::arrow_type;
        Ok(match arrow_type_enum {
            arrow_type::ArrowTypeEnum::None(_) => DataType::Null,
            arrow_type::ArrowTypeEnum::Bool(_) => DataType::Boolean,
            arrow_type::ArrowTypeEnum::Uint8(_) => DataType::UInt8,
            arrow_type::ArrowTypeEnum::Int8(_) => DataType::Int8,
            arrow_type::ArrowTypeEnum::Uint16(_) => DataType::UInt16,
            arrow_type::ArrowTypeEnum::Int16(_) => DataType::Int16,
            arrow_type::ArrowTypeEnum::Uint32(_) => DataType::UInt32,
            arrow_type::ArrowTypeEnum::Int32(_) => DataType::Int32,
            arrow_type::ArrowTypeEnum::Uint64(_) => DataType::UInt64,
            arrow_type::ArrowTypeEnum::Int64(_) => DataType::Int64,
            arrow_type::ArrowTypeEnum::Float16(_) => DataType::Float16,
            arrow_type::ArrowTypeEnum::Float32(_) => DataType::Float32,
            arrow_type::ArrowTypeEnum::Float64(_) => DataType::Float64,
            arrow_type::ArrowTypeEnum::Utf8(_) => DataType::Utf8,
            arrow_type::ArrowTypeEnum::LargeUtf8(_) => DataType::LargeUtf8,
            arrow_type::ArrowTypeEnum::Binary(_) => DataType::Binary,
            arrow_type::ArrowTypeEnum::FixedSizeBinary(size) => {
                DataType::FixedSizeBinary(*size)
            }
            arrow_type::ArrowTypeEnum::LargeBinary(_) => DataType::LargeBinary,
            arrow_type::ArrowTypeEnum::Date32(_) => DataType::Date32,
            arrow_type::ArrowTypeEnum::Date64(_) => DataType::Date64,
            arrow_type::ArrowTypeEnum::Duration(time_unit) => {
                DataType::Duration(protobuf::TimeUnit::try_from(time_unit)?.into())
            }
            arrow_type::ArrowTypeEnum::Timestamp(protobuf::Timestamp {
                time_unit,
                timezone,
            }) => DataType::Timestamp(
                protobuf::TimeUnit::try_from(time_unit)?.into(),
                match timezone.len() {
                    0 => None,
                    _ => Some(timezone.to_owned()),
                },
            ),
            arrow_type::ArrowTypeEnum::Time32(time_unit) => {
                DataType::Time32(protobuf::TimeUnit::try_from(time_unit)?.into())
            }
            arrow_type::ArrowTypeEnum::Time64(time_unit) => {
                DataType::Time64(protobuf::TimeUnit::try_from(time_unit)?.into())
            }
            arrow_type::ArrowTypeEnum::Interval(interval_unit) => DataType::Interval(
                protobuf::IntervalUnit::try_from(interval_unit)?.into(),
            ),
            arrow_type::ArrowTypeEnum::Decimal(protobuf::Decimal {
                whole,
                fractional,
            }) => DataType::Decimal128(*whole as u8, *fractional as u8),
            arrow_type::ArrowTypeEnum::List(list) => {
                let list_type =
                    list.as_ref().field_type.as_deref().required("field_type")?;
                DataType::List(Box::new(list_type))
            }
            arrow_type::ArrowTypeEnum::LargeList(list) => {
                let list_type =
                    list.as_ref().field_type.as_deref().required("field_type")?;
                DataType::LargeList(Box::new(list_type))
            }
            arrow_type::ArrowTypeEnum::FixedSizeList(list) => {
                let list_type =
                    list.as_ref().field_type.as_deref().required("field_type")?;
                let list_size = list.list_size;
                DataType::FixedSizeList(Box::new(list_type), list_size)
            }
            arrow_type::ArrowTypeEnum::Struct(strct) => DataType::Struct(
                strct
                    .sub_field_types
                    .iter()
                    .map(|field| field.try_into())
                    .collect::<Result<Vec<_>, _>>()?,
            ),
            arrow_type::ArrowTypeEnum::Union(union) => {
                let union_mode = protobuf::UnionMode::from_i32(union.union_mode)
                    .ok_or_else(|| Error::unknown("UnionMode", union.union_mode))?;
                let union_mode = match union_mode {
                    protobuf::UnionMode::Dense => UnionMode::Dense,
                    protobuf::UnionMode::Sparse => UnionMode::Sparse,
                };
                let union_types = union
                    .union_types
                    .iter()
                    .map(TryInto::try_into)
                    .collect::<Result<Vec<_>, _>>()?;

                // Default to index based type ids if not provided
                let type_ids = match union.type_ids.is_empty() {
                    true => (0..union_types.len() as i8).collect(),
                    false => union.type_ids.iter().map(|i| *i as i8).collect(),
                };

                DataType::Union(union_types, type_ids, union_mode)
            }
            arrow_type::ArrowTypeEnum::Dictionary(dict) => {
                let key_datatype = dict.as_ref().key.as_deref().required("key")?;
                let value_datatype = dict.as_ref().value.as_deref().required("value")?;
                DataType::Dictionary(Box::new(key_datatype), Box::new(value_datatype))
            }
        })
    }
}

impl TryFrom<&protobuf::Field> for Field {
    type Error = Error;
    fn try_from(field: &protobuf::Field) -> Result<Self, Self::Error> {
        let datatype = field.arrow_type.as_deref().required("arrow_type")?;

        Ok(Self::new(field.name.as_str(), datatype, field.nullable))
    }
}

impl From<&protobuf::StringifiedPlan> for StringifiedPlan {
    fn from(stringified_plan: &protobuf::StringifiedPlan) -> Self {
        Self {
            plan_type: match stringified_plan
                .plan_type
                .as_ref()
                .and_then(|pt| pt.plan_type_enum.as_ref())
                .unwrap_or_else(|| {
                    panic!(
                        "Cannot create protobuf::StringifiedPlan from {:?}",
                        stringified_plan
                    )
                }) {
                InitialLogicalPlan(_) => PlanType::InitialLogicalPlan,
                OptimizedLogicalPlan(OptimizedLogicalPlanType { optimizer_name }) => {
                    PlanType::OptimizedLogicalPlan {
                        optimizer_name: optimizer_name.clone(),
                    }
                }
                FinalLogicalPlan(_) => PlanType::FinalLogicalPlan,
                InitialPhysicalPlan(_) => PlanType::InitialPhysicalPlan,
                OptimizedPhysicalPlan(OptimizedPhysicalPlanType { optimizer_name }) => {
                    PlanType::OptimizedPhysicalPlan {
                        optimizer_name: optimizer_name.clone(),
                    }
                }
                FinalPhysicalPlan(_) => PlanType::FinalPhysicalPlan,
            },
            plan: Arc::new(stringified_plan.plan.clone()),
        }
    }
}

impl From<&protobuf::ScalarFunction> for BuiltinScalarFunction {
    fn from(f: &protobuf::ScalarFunction) -> Self {
        use protobuf::ScalarFunction;
        match f {
            ScalarFunction::Sqrt => Self::Sqrt,
            ScalarFunction::Sin => Self::Sin,
            ScalarFunction::Cos => Self::Cos,
            ScalarFunction::Tan => Self::Tan,
            ScalarFunction::Asin => Self::Asin,
            ScalarFunction::Acos => Self::Acos,
            ScalarFunction::Atan => Self::Atan,
            ScalarFunction::Exp => Self::Exp,
            ScalarFunction::Log => Self::Log,
            ScalarFunction::Ln => Self::Ln,
            ScalarFunction::Log10 => Self::Log10,
            ScalarFunction::Floor => Self::Floor,
            ScalarFunction::Ceil => Self::Ceil,
            ScalarFunction::Round => Self::Round,
            ScalarFunction::Trunc => Self::Trunc,
            ScalarFunction::Abs => Self::Abs,
            ScalarFunction::OctetLength => Self::OctetLength,
            ScalarFunction::Concat => Self::Concat,
            ScalarFunction::Lower => Self::Lower,
            ScalarFunction::Upper => Self::Upper,
            ScalarFunction::Trim => Self::Trim,
            ScalarFunction::Ltrim => Self::Ltrim,
            ScalarFunction::Rtrim => Self::Rtrim,
            ScalarFunction::ToTimestamp => Self::ToTimestamp,
            ScalarFunction::Array => Self::MakeArray,
            ScalarFunction::NullIf => Self::NullIf,
            ScalarFunction::DatePart => Self::DatePart,
            ScalarFunction::DateTrunc => Self::DateTrunc,
            ScalarFunction::DateBin => Self::DateBin,
            ScalarFunction::Md5 => Self::MD5,
            ScalarFunction::Sha224 => Self::SHA224,
            ScalarFunction::Sha256 => Self::SHA256,
            ScalarFunction::Sha384 => Self::SHA384,
            ScalarFunction::Sha512 => Self::SHA512,
            ScalarFunction::Digest => Self::Digest,
            ScalarFunction::ToTimestampMillis => Self::ToTimestampMillis,
            ScalarFunction::Log2 => Self::Log2,
            ScalarFunction::Signum => Self::Signum,
            ScalarFunction::Ascii => Self::Ascii,
            ScalarFunction::BitLength => Self::BitLength,
            ScalarFunction::Btrim => Self::Btrim,
            ScalarFunction::CharacterLength => Self::CharacterLength,
            ScalarFunction::Chr => Self::Chr,
            ScalarFunction::ConcatWithSeparator => Self::ConcatWithSeparator,
            ScalarFunction::InitCap => Self::InitCap,
            ScalarFunction::Left => Self::Left,
            ScalarFunction::Lpad => Self::Lpad,
            ScalarFunction::Random => Self::Random,
            ScalarFunction::RegexpReplace => Self::RegexpReplace,
            ScalarFunction::Repeat => Self::Repeat,
            ScalarFunction::Replace => Self::Replace,
            ScalarFunction::Reverse => Self::Reverse,
            ScalarFunction::Right => Self::Right,
            ScalarFunction::Rpad => Self::Rpad,
            ScalarFunction::SplitPart => Self::SplitPart,
            ScalarFunction::StartsWith => Self::StartsWith,
            ScalarFunction::Strpos => Self::Strpos,
            ScalarFunction::Substr => Self::Substr,
            ScalarFunction::ToHex => Self::ToHex,
            ScalarFunction::ToTimestampMicros => Self::ToTimestampMicros,
            ScalarFunction::ToTimestampSeconds => Self::ToTimestampSeconds,
            ScalarFunction::Now => Self::Now,
            ScalarFunction::CurrentDate => Self::CurrentDate,
            ScalarFunction::CurrentTime => Self::CurrentTime,
            ScalarFunction::Uuid => Self::Uuid,
            ScalarFunction::Translate => Self::Translate,
            ScalarFunction::RegexpMatch => Self::RegexpMatch,
            ScalarFunction::Coalesce => Self::Coalesce,
            ScalarFunction::Power => Self::Power,
            ScalarFunction::StructFun => Self::Struct,
            ScalarFunction::FromUnixtime => Self::FromUnixtime,
            ScalarFunction::Atan2 => Self::Atan2,
            ScalarFunction::ArrowTypeof => Self::ArrowTypeof,
        }
    }
}

impl From<protobuf::AggregateFunction> for AggregateFunction {
    fn from(agg_fun: protobuf::AggregateFunction) -> Self {
        match agg_fun {
            protobuf::AggregateFunction::Min => Self::Min,
            protobuf::AggregateFunction::Max => Self::Max,
            protobuf::AggregateFunction::Sum => Self::Sum,
            protobuf::AggregateFunction::Avg => Self::Avg,
            protobuf::AggregateFunction::Count => Self::Count,
            protobuf::AggregateFunction::ApproxDistinct => Self::ApproxDistinct,
            protobuf::AggregateFunction::ArrayAgg => Self::ArrayAgg,
            protobuf::AggregateFunction::Variance => Self::Variance,
            protobuf::AggregateFunction::VariancePop => Self::VariancePop,
            protobuf::AggregateFunction::Covariance => Self::Covariance,
            protobuf::AggregateFunction::CovariancePop => Self::CovariancePop,
            protobuf::AggregateFunction::Stddev => Self::Stddev,
            protobuf::AggregateFunction::StddevPop => Self::StddevPop,
            protobuf::AggregateFunction::Correlation => Self::Correlation,
            protobuf::AggregateFunction::ApproxPercentileCont => {
                Self::ApproxPercentileCont
            }
            protobuf::AggregateFunction::ApproxPercentileContWithWeight => {
                Self::ApproxPercentileContWithWeight
            }
            protobuf::AggregateFunction::ApproxMedian => Self::ApproxMedian,
            protobuf::AggregateFunction::Grouping => Self::Grouping,
            protobuf::AggregateFunction::Median => Self::Median,
        }
    }
}

impl From<protobuf::BuiltInWindowFunction> for BuiltInWindowFunction {
    fn from(built_in_function: protobuf::BuiltInWindowFunction) -> Self {
        match built_in_function {
            protobuf::BuiltInWindowFunction::RowNumber => Self::RowNumber,
            protobuf::BuiltInWindowFunction::Rank => Self::Rank,
            protobuf::BuiltInWindowFunction::PercentRank => Self::PercentRank,
            protobuf::BuiltInWindowFunction::DenseRank => Self::DenseRank,
            protobuf::BuiltInWindowFunction::Lag => Self::Lag,
            protobuf::BuiltInWindowFunction::Lead => Self::Lead,
            protobuf::BuiltInWindowFunction::FirstValue => Self::FirstValue,
            protobuf::BuiltInWindowFunction::CumeDist => Self::CumeDist,
            protobuf::BuiltInWindowFunction::Ntile => Self::Ntile,
            protobuf::BuiltInWindowFunction::NthValue => Self::NthValue,
            protobuf::BuiltInWindowFunction::LastValue => Self::LastValue,
        }
    }
}

impl TryFrom<&i32> for protobuf::AggregateFunction {
    type Error = Error;

    fn try_from(value: &i32) -> Result<Self, Self::Error> {
        protobuf::AggregateFunction::from_i32(*value)
            .ok_or_else(|| Error::unknown("AggregateFunction", *value))
    }
}

impl TryFrom<&protobuf::Schema> for Schema {
    type Error = Error;

    fn try_from(schema: &protobuf::Schema) -> Result<Self, Self::Error> {
        let fields = schema
            .columns
            .iter()
            .map(|c| {
                let pb_arrow_type_res = c
                    .arrow_type
                    .as_ref()
                    .ok_or_else(|| proto_error("Protobuf deserialization error: Field message was missing required field 'arrow_type'"));
                let pb_arrow_type: &protobuf::ArrowType = match pb_arrow_type_res {
                    Ok(res) => res,
                    Err(e) => return Err(e),
                };
                Ok(Field::new(&c.name, pb_arrow_type.try_into()?, c.nullable))
            })
            .collect::<Result<Vec<_>, _>>()?;
        Ok(Self::new(fields))
    }
}

<<<<<<< HEAD
impl TryFrom<&protobuf::PrimitiveScalarType> for ScalarValue {
    type Error = Error;

    fn try_from(scalar: &protobuf::PrimitiveScalarType) -> Result<Self, Self::Error> {
        use protobuf::PrimitiveScalarType;

        Ok(match scalar {
            PrimitiveScalarType::Null => Self::Null,
            PrimitiveScalarType::Bool => Self::Boolean(None),
            PrimitiveScalarType::Uint8 => Self::UInt8(None),
            PrimitiveScalarType::Int8 => Self::Int8(None),
            PrimitiveScalarType::Uint16 => Self::UInt16(None),
            PrimitiveScalarType::Int16 => Self::Int16(None),
            PrimitiveScalarType::Uint32 => Self::UInt32(None),
            PrimitiveScalarType::Int32 => Self::Int32(None),
            PrimitiveScalarType::Uint64 => Self::UInt64(None),
            PrimitiveScalarType::Int64 => Self::Int64(None),
            PrimitiveScalarType::Float32 => Self::Float32(None),
            PrimitiveScalarType::Float64 => Self::Float64(None),
            PrimitiveScalarType::Utf8 => Self::Utf8(None),
            PrimitiveScalarType::LargeUtf8 => Self::LargeUtf8(None),
            PrimitiveScalarType::Binary => Self::Binary(None),
            PrimitiveScalarType::LargeBinary => Self::LargeBinary(None),
            PrimitiveScalarType::Date32 => Self::Date32(None),
            PrimitiveScalarType::Time32Second => Self::Time32Second(None),
            PrimitiveScalarType::Time32Millisecond => Self::Time32Millisecond(None),
            PrimitiveScalarType::Time64Microsecond => Self::Time64Microsecond(None),
            PrimitiveScalarType::Time64Nanosecond => Self::Time64Nanosecond(None),
            PrimitiveScalarType::TimestampMicrosecond => {
                Self::TimestampMicrosecond(None, None)
            }
            PrimitiveScalarType::TimestampNanosecond => {
                Self::TimestampNanosecond(None, None)
            }
            PrimitiveScalarType::Decimal128 => Self::Decimal128(None, 0, 0),
            PrimitiveScalarType::Date64 => Self::Date64(None),
            PrimitiveScalarType::TimestampSecond => Self::TimestampSecond(None, None),
            PrimitiveScalarType::TimestampMillisecond => {
                Self::TimestampMillisecond(None, None)
            }
            PrimitiveScalarType::IntervalYearmonth => Self::IntervalYearMonth(None),
            PrimitiveScalarType::IntervalDaytime => Self::IntervalDayTime(None),
            PrimitiveScalarType::IntervalMonthdaynano => Self::IntervalMonthDayNano(None),
        })
    }
}

impl TryFrom<&protobuf::ScalarListType> for DataType {
    type Error = Error;
    fn try_from(scalar: &protobuf::ScalarListType) -> Result<Self, Self::Error> {
        use protobuf::PrimitiveScalarType;

        let protobuf::ScalarListType {
            deepest_type,
            field_names,
        } = scalar;

        let depth = field_names.len();
        if depth == 0 {
            return Err(Error::at_least_one("field_names"));
        }

        let mut curr_type = Self::List(Box::new(Field::new(
            // Since checked vector is not empty above this is safe to unwrap
            field_names.last().unwrap(),
            PrimitiveScalarType::try_from(deepest_type)?.into(),
            true,
        )));
        // Iterates over field names in reverse order except for the last item in the vector
        for name in field_names.iter().rev().skip(1) {
            let temp_curr_type = Self::List(Box::new(Field::new(name, curr_type, true)));
            curr_type = temp_curr_type;
        }
        Ok(curr_type)
    }
}

=======
>>>>>>> afe2333a
impl TryFrom<&protobuf::ScalarValue> for ScalarValue {
    type Error = Error;

    fn try_from(scalar: &protobuf::ScalarValue) -> Result<Self, Self::Error> {
        use protobuf::scalar_value::Value;

        let value = scalar
            .value
            .as_ref()
            .ok_or_else(|| Error::required("value"))?;

        Ok(match value {
            Value::BoolValue(v) => Self::Boolean(Some(*v)),
            Value::Utf8Value(v) => Self::Utf8(Some(v.to_owned())),
            Value::LargeUtf8Value(v) => Self::LargeUtf8(Some(v.to_owned())),
            Value::Int8Value(v) => Self::Int8(Some(*v as i8)),
            Value::Int16Value(v) => Self::Int16(Some(*v as i16)),
            Value::Int32Value(v) => Self::Int32(Some(*v)),
            Value::Int64Value(v) => Self::Int64(Some(*v)),
            Value::Uint8Value(v) => Self::UInt8(Some(*v as u8)),
            Value::Uint16Value(v) => Self::UInt16(Some(*v as u16)),
            Value::Uint32Value(v) => Self::UInt32(Some(*v)),
            Value::Uint64Value(v) => Self::UInt64(Some(*v)),
            Value::Float32Value(v) => Self::Float32(Some(*v)),
            Value::Float64Value(v) => Self::Float64(Some(*v)),
            Value::Date32Value(v) => Self::Date32(Some(*v)),
            Value::ListValue(scalar_list) => {
                let protobuf::ScalarListValue {
                    is_null,
                    values,
                    field,
                } = &scalar_list;

                let field: Field = field.as_ref().required("field")?;
                let field = Box::new(field);

                let values: Result<Vec<ScalarValue>, Error> =
                    values.iter().map(|val| val.try_into()).collect();
                let values = values?;

                validate_list_values(field.as_ref(), &values)?;

                let values = if *is_null { None } else { Some(values) };

                Self::List(values, field)
            }
            Value::NullValue(v) => {
                let null_type: DataType = v.try_into()?;
                null_type.try_into().map_err(Error::DataFusionError)?
            }
            Value::Decimal128Value(val) => {
                let array = vec_to_array(val.value.clone());
                Self::Decimal128(
                    Some(i128::from_be_bytes(array)),
                    val.p as u8,
                    val.s as u8,
                )
            }
            Value::Date64Value(v) => Self::Date64(Some(*v)),
            Value::Time32Value(v) => {
                let time_value =
                    v.value.as_ref().ok_or_else(|| Error::required("value"))?;
                match time_value {
                    protobuf::scalar_time32_value::Value::Time32SecondValue(t) => {
                        Self::Time32Second(Some(*t))
                    }
                    protobuf::scalar_time32_value::Value::Time32MillisecondValue(t) => {
                        Self::Time32Millisecond(Some(*t))
                    }
                }
            }
            Value::Time64Value(v) => {
                let time_value =
                    v.value.as_ref().ok_or_else(|| Error::required("value"))?;
                match time_value {
                    protobuf::scalar_time64_value::Value::Time64MicrosecondValue(t) => {
                        Self::Time64Microsecond(Some(*t))
                    }
                    protobuf::scalar_time64_value::Value::Time64NanosecondValue(t) => {
                        Self::Time64Nanosecond(Some(*t))
                    }
                }
            }
            Value::IntervalYearmonthValue(v) => Self::IntervalYearMonth(Some(*v)),
            Value::IntervalDaytimeValue(v) => Self::IntervalDayTime(Some(*v)),
            Value::TimestampValue(v) => {
                let timezone = if v.timezone.is_empty() {
                    None
                } else {
                    Some(v.timezone.clone())
                };

                let ts_value =
                    v.value.as_ref().ok_or_else(|| Error::required("value"))?;

                match ts_value {
                    protobuf::scalar_timestamp_value::Value::TimeMicrosecondValue(t) => {
                        Self::TimestampMicrosecond(Some(*t), timezone)
                    }
                    protobuf::scalar_timestamp_value::Value::TimeNanosecondValue(t) => {
                        Self::TimestampNanosecond(Some(*t), timezone)
                    }
                    protobuf::scalar_timestamp_value::Value::TimeSecondValue(t) => {
                        Self::TimestampSecond(Some(*t), timezone)
                    }
                    protobuf::scalar_timestamp_value::Value::TimeMillisecondValue(t) => {
                        Self::TimestampMillisecond(Some(*t), timezone)
                    }
                }
            }
            Value::DictionaryValue(v) => {
                let index_type: DataType = v
                    .index_type
                    .as_ref()
                    .ok_or_else(|| Error::required("index_type"))?
                    .try_into()?;

                let value: Self = v
                    .value
                    .as_ref()
                    .ok_or_else(|| Error::required("value"))?
                    .as_ref()
                    .try_into()?;

                Self::Dictionary(Box::new(index_type), Box::new(value))
            }
            Value::BinaryValue(v) => Self::Binary(Some(v.clone())),
            Value::LargeBinaryValue(v) => Self::LargeBinary(Some(v.clone())),
            Value::IntervalMonthDayNano(v) => Self::IntervalMonthDayNano(Some(
                IntervalMonthDayNanoType::make_value(v.months, v.days, v.nanos),
            )),
            Value::StructValue(v) => {
                // all structs must have at least 1 field, so we treat
                // an empty values list as NULL
                let values = if v.field_values.is_empty() {
                    None
                } else {
                    Some(
                        v.field_values
                            .iter()
                            .map(|v| v.try_into())
                            .collect::<Result<Vec<ScalarValue>, _>>()?,
                    )
                };

                let fields = v
                    .fields
                    .iter()
                    .map(|f| f.try_into())
                    .collect::<Result<Vec<Field>, _>>()?;

                Self::Struct(values, Box::new(fields))
            }
            Value::FixedSizeBinaryValue(v) => {
                Self::FixedSizeBinary(v.length, Some(v.clone().values))
            }
        })
    }
}

/// Ensures that all `values` are of type DataType::List and have the
/// same type as field
fn validate_list_values(field: &Field, values: &[ScalarValue]) -> Result<(), Error> {
    for value in values {
        let field_type = field.data_type();
        let value_type = value.get_datatype();

        if field_type != &value_type {
            return Err(proto_error(format!(
                "Expected field type {:?}, got scalar of type: {:?}",
                field_type, value_type
            )));
        }
    }
    Ok(())
}

pub fn parse_expr(
    proto: &protobuf::LogicalExprNode,
    registry: &dyn FunctionRegistry,
) -> Result<Expr, Error> {
    use protobuf::{logical_expr_node::ExprType, window_expr_node, ScalarFunction};

    let expr_type = proto
        .expr_type
        .as_ref()
        .ok_or_else(|| Error::required("expr_type"))?;

    match expr_type {
        ExprType::BinaryExpr(binary_expr) => {
            let op = from_proto_binary_op(&binary_expr.op)?;
            let operands = binary_expr
                .operands
                .iter()
                .map(|expr| parse_expr(expr, registry))
                .collect::<Result<Vec<_>, _>>()?;

            if operands.len() < 2 {
                return Err(proto_error(
                    "A binary expression must always have at least 2 operands",
                ));
            }

            // Reduce the linearized operands (ordered by left innermost to right
            // outermost) into a single expression tree.
            Ok(operands
                .into_iter()
                .reduce(|left, right| {
                    Expr::BinaryExpr(BinaryExpr::new(Box::new(left), op, Box::new(right)))
                })
                .expect("Binary expression could not be reduced to a single expression."))
        }
        ExprType::GetIndexedField(field) => {
            let key = field
                .key
                .as_ref()
                .ok_or_else(|| Error::required("value"))?
                .try_into()?;

            let expr = parse_required_expr(&field.expr, registry, "expr")?;

            Ok(Expr::GetIndexedField(GetIndexedField::new(
                Box::new(expr),
                key,
            )))
        }
        ExprType::Column(column) => Ok(Expr::Column(column.into())),
        ExprType::Literal(literal) => {
            let scalar_value: ScalarValue = literal.try_into()?;
            Ok(Expr::Literal(scalar_value))
        }
        ExprType::WindowExpr(expr) => {
            let window_function = expr
                .window_function
                .as_ref()
                .ok_or_else(|| Error::required("window_function"))?;
            let partition_by = expr
                .partition_by
                .iter()
                .map(|e| parse_expr(e, registry))
                .collect::<Result<Vec<_>, _>>()?;
            let order_by = expr
                .order_by
                .iter()
                .map(|e| parse_expr(e, registry))
                .collect::<Result<Vec<_>, _>>()?;
            let window_frame = expr
                .window_frame
                .as_ref()
                .map::<Result<WindowFrame, _>, _>(|e| match e {
                    window_expr_node::WindowFrame::Frame(frame) => {
                        let window_frame: WindowFrame = frame.clone().try_into()?;
                        if WindowFrameUnits::Range == window_frame.units
                            && order_by.len() != 1
                        {
                            Err(proto_error("With window frame of type RANGE, the order by expression must be of length 1"))
                        } else {
                            Ok(window_frame)
                        }
                    }
                })
                .transpose()?;

            match window_function {
                window_expr_node::WindowFunction::AggrFunction(i) => {
                    let aggr_function = protobuf::AggregateFunction::try_from(i)?.into();

                    Ok(Expr::WindowFunction {
                        fun: datafusion_expr::window_function::WindowFunction::AggregateFunction(
                            aggr_function,
                        ),
                        args: vec![parse_required_expr(&expr.expr, registry, "expr")?],
                        partition_by,
                        order_by,
                        window_frame,
                    })
                }
                window_expr_node::WindowFunction::BuiltInFunction(i) => {
                    let built_in_function = protobuf::BuiltInWindowFunction::from_i32(*i)
                        .ok_or_else(|| Error::unknown("BuiltInWindowFunction", *i))?
                        .into();

                    Ok(Expr::WindowFunction {
                        fun: datafusion_expr::window_function::WindowFunction::BuiltInWindowFunction(
                            built_in_function,
                        ),
                        args: vec![parse_required_expr(&expr.expr, registry, "expr")?],
                        partition_by,
                        order_by,
                        window_frame,
                    })
                }
            }
        }
        ExprType::AggregateExpr(expr) => {
            let fun = protobuf::AggregateFunction::try_from(&expr.aggr_function)?.into();

            Ok(Expr::AggregateFunction {
                fun,
                args: expr
                    .expr
                    .iter()
                    .map(|e| parse_expr(e, registry))
                    .collect::<Result<Vec<_>, _>>()?,
                distinct: expr.distinct,
                filter: parse_optional_expr(&expr.filter, registry)?.map(Box::new),
            })
        }
        ExprType::Alias(alias) => Ok(Expr::Alias(
            Box::new(parse_required_expr(&alias.expr, registry, "expr")?),
            alias.alias.clone(),
        )),
        ExprType::IsNullExpr(is_null) => Ok(Expr::IsNull(Box::new(parse_required_expr(
            &is_null.expr,
            registry,
            "expr",
        )?))),
        ExprType::IsNotNullExpr(is_not_null) => Ok(Expr::IsNotNull(Box::new(
            parse_required_expr(&is_not_null.expr, registry, "expr")?,
        ))),
        ExprType::NotExpr(not) => Ok(Expr::Not(Box::new(parse_required_expr(
            &not.expr, registry, "expr",
        )?))),
        ExprType::IsTrue(msg) => Ok(Expr::IsTrue(Box::new(parse_required_expr(
            &msg.expr, registry, "expr",
        )?))),
        ExprType::IsFalse(msg) => Ok(Expr::IsFalse(Box::new(parse_required_expr(
            &msg.expr, registry, "expr",
        )?))),
        ExprType::IsUnknown(msg) => Ok(Expr::IsUnknown(Box::new(parse_required_expr(
            &msg.expr, registry, "expr",
        )?))),
        ExprType::IsNotTrue(msg) => Ok(Expr::IsNotTrue(Box::new(parse_required_expr(
            &msg.expr, registry, "expr",
        )?))),
        ExprType::IsNotFalse(msg) => Ok(Expr::IsNotFalse(Box::new(parse_required_expr(
            &msg.expr, registry, "expr",
        )?))),
        ExprType::IsNotUnknown(msg) => Ok(Expr::IsNotUnknown(Box::new(
            parse_required_expr(&msg.expr, registry, "expr")?,
        ))),
        ExprType::Between(between) => Ok(Expr::Between(Between::new(
            Box::new(parse_required_expr(&between.expr, registry, "expr")?),
            between.negated,
            Box::new(parse_required_expr(&between.low, registry, "expr")?),
            Box::new(parse_required_expr(&between.high, registry, "expr")?),
        ))),
        ExprType::Like(like) => Ok(Expr::Like(Like::new(
            like.negated,
            Box::new(parse_required_expr(&like.expr, registry, "expr")?),
            Box::new(parse_required_expr(&like.pattern, registry, "pattern")?),
            parse_escape_char(&like.escape_char)?,
        ))),
        ExprType::Ilike(like) => Ok(Expr::ILike(Like::new(
            like.negated,
            Box::new(parse_required_expr(&like.expr, registry, "expr")?),
            Box::new(parse_required_expr(&like.pattern, registry, "pattern")?),
            parse_escape_char(&like.escape_char)?,
        ))),
        ExprType::SimilarTo(like) => Ok(Expr::SimilarTo(Like::new(
            like.negated,
            Box::new(parse_required_expr(&like.expr, registry, "expr")?),
            Box::new(parse_required_expr(&like.pattern, registry, "pattern")?),
            parse_escape_char(&like.escape_char)?,
        ))),
        ExprType::Case(case) => {
            let when_then_expr = case
                .when_then_expr
                .iter()
                .map(|e| {
                    let when_expr =
                        parse_required_expr_inner(&e.when_expr, registry, "when_expr")?;
                    let then_expr =
                        parse_required_expr_inner(&e.then_expr, registry, "then_expr")?;
                    Ok((Box::new(when_expr), Box::new(then_expr)))
                })
                .collect::<Result<Vec<(Box<Expr>, Box<Expr>)>, Error>>()?;
            Ok(Expr::Case(Case::new(
                parse_optional_expr(&case.expr, registry)?.map(Box::new),
                when_then_expr,
                parse_optional_expr(&case.else_expr, registry)?.map(Box::new),
            )))
        }
        ExprType::Cast(cast) => {
            let expr = Box::new(parse_required_expr(&cast.expr, registry, "expr")?);
            let data_type = cast.arrow_type.as_ref().required("arrow_type")?;
            Ok(Expr::Cast(Cast::new(expr, data_type)))
        }
        ExprType::TryCast(cast) => {
            let expr = Box::new(parse_required_expr(&cast.expr, registry, "expr")?);
            let data_type = cast.arrow_type.as_ref().required("arrow_type")?;
            Ok(Expr::TryCast { expr, data_type })
        }
        ExprType::Sort(sort) => Ok(Expr::Sort {
            expr: Box::new(parse_required_expr(&sort.expr, registry, "expr")?),
            asc: sort.asc,
            nulls_first: sort.nulls_first,
        }),
        ExprType::Negative(negative) => Ok(Expr::Negative(Box::new(
            parse_required_expr(&negative.expr, registry, "expr")?,
        ))),
        ExprType::InList(in_list) => Ok(Expr::InList {
            expr: Box::new(parse_required_expr(&in_list.expr, registry, "expr")?),
            list: in_list
                .list
                .iter()
                .map(|expr| parse_expr(expr, registry))
                .collect::<Result<Vec<_>, _>>()?,
            negated: in_list.negated,
        }),
        ExprType::Wildcard(_) => Ok(Expr::Wildcard),
        ExprType::ScalarFunction(expr) => {
            let scalar_function = protobuf::ScalarFunction::from_i32(expr.fun)
                .ok_or_else(|| Error::unknown("ScalarFunction", expr.fun))?;
            let args = &expr.args;

            match scalar_function {
                ScalarFunction::Asin => Ok(asin(parse_expr(&args[0], registry)?)),
                ScalarFunction::Acos => Ok(acos(parse_expr(&args[0], registry)?)),
                ScalarFunction::Array => Ok(array(
                    args.to_owned()
                        .iter()
                        .map(|expr| parse_expr(expr, registry))
                        .collect::<Result<Vec<_>, _>>()?,
                )),
                ScalarFunction::Sqrt => Ok(sqrt(parse_expr(&args[0], registry)?)),
                ScalarFunction::Sin => Ok(sin(parse_expr(&args[0], registry)?)),
                ScalarFunction::Cos => Ok(cos(parse_expr(&args[0], registry)?)),
                ScalarFunction::Tan => Ok(tan(parse_expr(&args[0], registry)?)),
                ScalarFunction::Atan => Ok(atan(parse_expr(&args[0], registry)?)),
                ScalarFunction::Exp => Ok(exp(parse_expr(&args[0], registry)?)),
                ScalarFunction::Log2 => Ok(log2(parse_expr(&args[0], registry)?)),
                ScalarFunction::Ln => Ok(ln(parse_expr(&args[0], registry)?)),
                ScalarFunction::Log10 => Ok(log10(parse_expr(&args[0], registry)?)),
                ScalarFunction::Floor => Ok(floor(parse_expr(&args[0], registry)?)),
                ScalarFunction::Ceil => Ok(ceil(parse_expr(&args[0], registry)?)),
                ScalarFunction::Round => Ok(round(parse_expr(&args[0], registry)?)),
                ScalarFunction::Trunc => Ok(trunc(parse_expr(&args[0], registry)?)),
                ScalarFunction::Abs => Ok(abs(parse_expr(&args[0], registry)?)),
                ScalarFunction::Signum => Ok(signum(parse_expr(&args[0], registry)?)),
                ScalarFunction::OctetLength => {
                    Ok(octet_length(parse_expr(&args[0], registry)?))
                }
                ScalarFunction::Lower => Ok(lower(parse_expr(&args[0], registry)?)),
                ScalarFunction::Upper => Ok(upper(parse_expr(&args[0], registry)?)),
                ScalarFunction::Trim => Ok(trim(parse_expr(&args[0], registry)?)),
                ScalarFunction::Ltrim => Ok(ltrim(parse_expr(&args[0], registry)?)),
                ScalarFunction::Rtrim => Ok(rtrim(parse_expr(&args[0], registry)?)),
                ScalarFunction::DatePart => Ok(date_part(
                    parse_expr(&args[0], registry)?,
                    parse_expr(&args[1], registry)?,
                )),
                ScalarFunction::DateTrunc => Ok(date_trunc(
                    parse_expr(&args[0], registry)?,
                    parse_expr(&args[1], registry)?,
                )),
                ScalarFunction::DateBin => Ok(date_bin(
                    parse_expr(&args[0], registry)?,
                    parse_expr(&args[1], registry)?,
                    parse_expr(&args[2], registry)?,
                )),
                ScalarFunction::Sha224 => Ok(sha224(parse_expr(&args[0], registry)?)),
                ScalarFunction::Sha256 => Ok(sha256(parse_expr(&args[0], registry)?)),
                ScalarFunction::Sha384 => Ok(sha384(parse_expr(&args[0], registry)?)),
                ScalarFunction::Sha512 => Ok(sha512(parse_expr(&args[0], registry)?)),
                ScalarFunction::Md5 => Ok(md5(parse_expr(&args[0], registry)?)),
                ScalarFunction::NullIf => Ok(nullif(
                    parse_expr(&args[0], registry)?,
                    parse_expr(&args[1], registry)?,
                )),
                ScalarFunction::Digest => Ok(digest(
                    parse_expr(&args[0], registry)?,
                    parse_expr(&args[1], registry)?,
                )),
                ScalarFunction::Ascii => Ok(ascii(parse_expr(&args[0], registry)?)),
                ScalarFunction::BitLength => {
                    Ok(bit_length(parse_expr(&args[0], registry)?))
                }
                ScalarFunction::CharacterLength => {
                    Ok(character_length(parse_expr(&args[0], registry)?))
                }
                ScalarFunction::Chr => Ok(chr(parse_expr(&args[0], registry)?)),
                ScalarFunction::InitCap => Ok(ascii(parse_expr(&args[0], registry)?)),
                ScalarFunction::Left => Ok(left(
                    parse_expr(&args[0], registry)?,
                    parse_expr(&args[1], registry)?,
                )),
                ScalarFunction::Random => Ok(random()),
                ScalarFunction::Uuid => Ok(uuid()),
                ScalarFunction::Repeat => Ok(repeat(
                    parse_expr(&args[0], registry)?,
                    parse_expr(&args[1], registry)?,
                )),
                ScalarFunction::Replace => Ok(replace(
                    parse_expr(&args[0], registry)?,
                    parse_expr(&args[1], registry)?,
                    parse_expr(&args[2], registry)?,
                )),
                ScalarFunction::Reverse => Ok(reverse(parse_expr(&args[0], registry)?)),
                ScalarFunction::Right => Ok(right(
                    parse_expr(&args[0], registry)?,
                    parse_expr(&args[1], registry)?,
                )),
                ScalarFunction::Concat => Ok(concat_expr(
                    args.to_owned()
                        .iter()
                        .map(|expr| parse_expr(expr, registry))
                        .collect::<Result<Vec<_>, _>>()?,
                )),
                ScalarFunction::ConcatWithSeparator => Ok(concat_ws_expr(
                    args.to_owned()
                        .iter()
                        .map(|expr| parse_expr(expr, registry))
                        .collect::<Result<Vec<_>, _>>()?,
                )),
                ScalarFunction::Lpad => Ok(lpad(
                    args.to_owned()
                        .iter()
                        .map(|expr| parse_expr(expr, registry))
                        .collect::<Result<Vec<_>, _>>()?,
                )),
                ScalarFunction::Rpad => Ok(rpad(
                    args.to_owned()
                        .iter()
                        .map(|expr| parse_expr(expr, registry))
                        .collect::<Result<Vec<_>, _>>()?,
                )),
                ScalarFunction::RegexpReplace => Ok(regexp_replace(
                    args.to_owned()
                        .iter()
                        .map(|expr| parse_expr(expr, registry))
                        .collect::<Result<Vec<_>, _>>()?,
                )),
                ScalarFunction::RegexpMatch => Ok(regexp_match(
                    args.to_owned()
                        .iter()
                        .map(|expr| parse_expr(expr, registry))
                        .collect::<Result<Vec<_>, _>>()?,
                )),
                ScalarFunction::Btrim => Ok(btrim(
                    args.to_owned()
                        .iter()
                        .map(|expr| parse_expr(expr, registry))
                        .collect::<Result<Vec<_>, _>>()?,
                )),
                ScalarFunction::SplitPart => Ok(split_part(
                    parse_expr(&args[0], registry)?,
                    parse_expr(&args[1], registry)?,
                    parse_expr(&args[2], registry)?,
                )),
                ScalarFunction::StartsWith => Ok(starts_with(
                    parse_expr(&args[0], registry)?,
                    parse_expr(&args[1], registry)?,
                )),
                ScalarFunction::Strpos => Ok(strpos(
                    parse_expr(&args[0], registry)?,
                    parse_expr(&args[1], registry)?,
                )),
                ScalarFunction::Substr => {
                    if args.len() > 2 {
                        assert_eq!(args.len(), 3);
                        Ok(substring(
                            parse_expr(&args[0], registry)?,
                            parse_expr(&args[1], registry)?,
                            parse_expr(&args[2], registry)?,
                        ))
                    } else {
                        Ok(substr(
                            parse_expr(&args[0], registry)?,
                            parse_expr(&args[1], registry)?,
                        ))
                    }
                }
                ScalarFunction::ToHex => Ok(to_hex(parse_expr(&args[0], registry)?)),
                ScalarFunction::ToTimestampMillis => {
                    Ok(to_timestamp_millis(parse_expr(&args[0], registry)?))
                }
                ScalarFunction::ToTimestampMicros => {
                    Ok(to_timestamp_micros(parse_expr(&args[0], registry)?))
                }
                ScalarFunction::ToTimestampSeconds => {
                    Ok(to_timestamp_seconds(parse_expr(&args[0], registry)?))
                }
                ScalarFunction::Now => Ok(now()),
                ScalarFunction::Translate => Ok(translate(
                    parse_expr(&args[0], registry)?,
                    parse_expr(&args[1], registry)?,
                    parse_expr(&args[2], registry)?,
                )),
                ScalarFunction::Coalesce => Ok(coalesce(
                    args.to_owned()
                        .iter()
                        .map(|expr| parse_expr(expr, registry))
                        .collect::<Result<Vec<_>, _>>()?,
                )),
                ScalarFunction::Power => Ok(power(
                    parse_expr(&args[0], registry)?,
                    parse_expr(&args[1], registry)?,
                )),
                ScalarFunction::FromUnixtime => {
                    Ok(from_unixtime(parse_expr(&args[0], registry)?))
                }
                ScalarFunction::Atan2 => Ok(atan2(
                    parse_expr(&args[0], registry)?,
                    parse_expr(&args[1], registry)?,
                )),
                _ => Err(proto_error(
                    "Protobuf deserialization error: Unsupported scalar function",
                )),
            }
        }
        ExprType::ScalarUdfExpr(protobuf::ScalarUdfExprNode { fun_name, args }) => {
            let scalar_fn = registry.udf(fun_name.as_str())?;
            Ok(Expr::ScalarUDF {
                fun: scalar_fn,
                args: args
                    .iter()
                    .map(|expr| parse_expr(expr, registry))
                    .collect::<Result<Vec<_>, Error>>()?,
            })
        }
        ExprType::AggregateUdfExpr(pb) => {
            let agg_fn = registry.udaf(pb.fun_name.as_str())?;

            Ok(Expr::AggregateUDF {
                fun: agg_fn,
                args: pb
                    .args
                    .iter()
                    .map(|expr| parse_expr(expr, registry))
                    .collect::<Result<Vec<_>, Error>>()?,
                filter: parse_optional_expr(&pb.filter, registry)?.map(Box::new),
            })
        }

        ExprType::GroupingSet(GroupingSetNode { expr }) => {
            Ok(Expr::GroupingSet(GroupingSets(
                expr.iter()
                    .map(|expr_list| {
                        expr_list
                            .expr
                            .iter()
                            .map(|expr| parse_expr(expr, registry))
                            .collect::<Result<Vec<_>, Error>>()
                    })
                    .collect::<Result<Vec<_>, Error>>()?,
            )))
        }
        ExprType::Cube(CubeNode { expr }) => Ok(Expr::GroupingSet(GroupingSet::Cube(
            expr.iter()
                .map(|expr| parse_expr(expr, registry))
                .collect::<Result<Vec<_>, Error>>()?,
        ))),
        ExprType::Rollup(RollupNode { expr }) => {
            Ok(Expr::GroupingSet(GroupingSet::Rollup(
                expr.iter()
                    .map(|expr| parse_expr(expr, registry))
                    .collect::<Result<Vec<_>, Error>>()?,
            )))
        }
    }
}

/// Parse an optional escape_char for Like, ILike, SimilarTo
fn parse_escape_char(s: &str) -> Result<Option<char>, DataFusionError> {
    match s.len() {
        0 => Ok(None),
        1 => Ok(s.chars().next()),
        _ => Err(DataFusionError::Internal(
            "Invalid length for escape char".to_string(),
        )),
    }
}

impl TryFrom<protobuf::WindowFrame> for WindowFrame {
    type Error = Error;

    fn try_from(window: protobuf::WindowFrame) -> Result<Self, Self::Error> {
        let units = protobuf::WindowFrameUnits::from_i32(window.window_frame_units)
            .ok_or_else(|| Error::unknown("WindowFrameUnits", window.window_frame_units))?
            .into();
        let start_bound = window.start_bound.required("start_bound")?;
        let end_bound = window
            .end_bound
            .map(|end_bound| match end_bound {
                protobuf::window_frame::EndBound::Bound(end_bound) => {
                    end_bound.try_into()
                }
            })
            .transpose()?
            .unwrap_or(WindowFrameBound::CurrentRow);
        Ok(Self {
            units,
            start_bound,
            end_bound,
        })
    }
}

impl TryFrom<protobuf::WindowFrameBound> for WindowFrameBound {
    type Error = Error;

    fn try_from(bound: protobuf::WindowFrameBound) -> Result<Self, Self::Error> {
        let bound_type =
            protobuf::WindowFrameBoundType::from_i32(bound.window_frame_bound_type)
                .ok_or_else(|| {
                    Error::unknown("WindowFrameBoundType", bound.window_frame_bound_type)
                })?;
        match bound_type {
            protobuf::WindowFrameBoundType::CurrentRow => Ok(Self::CurrentRow),
            protobuf::WindowFrameBoundType::Preceding => {
                // FIXME implement bound value parsing
                // https://github.com/apache/arrow-datafusion/issues/361
                Ok(Self::Preceding(ScalarValue::UInt64(Some(1))))
            }
            protobuf::WindowFrameBoundType::Following => {
                // FIXME implement bound value parsing
                // https://github.com/apache/arrow-datafusion/issues/361
                Ok(Self::Following(ScalarValue::UInt64(Some(1))))
            }
        }
    }
}

impl TryFrom<&i32> for protobuf::TimeUnit {
    type Error = Error;

    fn try_from(value: &i32) -> Result<Self, Self::Error> {
        protobuf::TimeUnit::from_i32(*value)
            .ok_or_else(|| Error::unknown("TimeUnit", *value))
    }
}

impl From<protobuf::TimeUnit> for TimeUnit {
    fn from(time_unit: protobuf::TimeUnit) -> Self {
        match time_unit {
            protobuf::TimeUnit::Second => TimeUnit::Second,
            protobuf::TimeUnit::Millisecond => TimeUnit::Millisecond,
            protobuf::TimeUnit::Microsecond => TimeUnit::Microsecond,
            protobuf::TimeUnit::Nanosecond => TimeUnit::Nanosecond,
        }
    }
}

impl TryFrom<&i32> for protobuf::IntervalUnit {
    type Error = Error;

    fn try_from(value: &i32) -> Result<Self, Self::Error> {
        protobuf::IntervalUnit::from_i32(*value)
            .ok_or_else(|| Error::unknown("IntervalUnit", *value))
    }
}

impl From<protobuf::IntervalUnit> for IntervalUnit {
    fn from(interval_unit: protobuf::IntervalUnit) -> Self {
        match interval_unit {
            protobuf::IntervalUnit::YearMonth => IntervalUnit::YearMonth,
            protobuf::IntervalUnit::DayTime => IntervalUnit::DayTime,
            protobuf::IntervalUnit::MonthDayNano => IntervalUnit::MonthDayNano,
        }
    }
}

// panic here because no better way to convert from Vec to Array
fn vec_to_array<T, const N: usize>(v: Vec<T>) -> [T; N] {
    v.try_into().unwrap_or_else(|v: Vec<T>| {
        panic!("Expected a Vec of length {} but it was {}", N, v.len())
    })
}

<<<<<<< HEAD
//Does not typecheck lists
fn typechecked_scalar_value_conversion(
    tested_type: &protobuf::scalar_value::Value,
    required_type: protobuf::PrimitiveScalarType,
) -> Result<ScalarValue, Error> {
    use protobuf::{scalar_value::Value, PrimitiveScalarType};

    Ok(match (tested_type, &required_type) {
        (Value::BoolValue(v), PrimitiveScalarType::Bool) => {
            ScalarValue::Boolean(Some(*v))
        }
        (Value::Int8Value(v), PrimitiveScalarType::Int8) => {
            ScalarValue::Int8(Some(*v as i8))
        }
        (Value::Int16Value(v), PrimitiveScalarType::Int16) => {
            ScalarValue::Int16(Some(*v as i16))
        }
        (Value::Int32Value(v), PrimitiveScalarType::Int32) => {
            ScalarValue::Int32(Some(*v))
        }
        (Value::Int64Value(v), PrimitiveScalarType::Int64) => {
            ScalarValue::Int64(Some(*v))
        }
        (Value::Uint8Value(v), PrimitiveScalarType::Uint8) => {
            ScalarValue::UInt8(Some(*v as u8))
        }
        (Value::Uint16Value(v), PrimitiveScalarType::Uint16) => {
            ScalarValue::UInt16(Some(*v as u16))
        }
        (Value::Uint32Value(v), PrimitiveScalarType::Uint32) => {
            ScalarValue::UInt32(Some(*v))
        }
        (Value::Uint64Value(v), PrimitiveScalarType::Uint64) => {
            ScalarValue::UInt64(Some(*v))
        }
        (Value::Float32Value(v), PrimitiveScalarType::Float32) => {
            ScalarValue::Float32(Some(*v))
        }
        (Value::Float64Value(v), PrimitiveScalarType::Float64) => {
            ScalarValue::Float64(Some(*v))
        }
        (Value::Date32Value(v), PrimitiveScalarType::Date32) => {
            ScalarValue::Date32(Some(*v))
        }
        (
            Value::TimestampValue(protobuf::ScalarTimestampValue {
                timezone,
                value:
                    Some(protobuf::scalar_timestamp_value::Value::TimeMicrosecondValue(v)),
            }),
            PrimitiveScalarType::TimestampMicrosecond,
        ) => ScalarValue::TimestampMicrosecond(Some(*v), unwrap_timezone(timezone)),
        (
            Value::TimestampValue(protobuf::ScalarTimestampValue {
                timezone,
                value:
                    Some(protobuf::scalar_timestamp_value::Value::TimeNanosecondValue(v)),
            }),
            PrimitiveScalarType::TimestampNanosecond,
        ) => ScalarValue::TimestampNanosecond(Some(*v), unwrap_timezone(timezone)),
        (
            Value::TimestampValue(protobuf::ScalarTimestampValue {
                timezone,
                value: Some(protobuf::scalar_timestamp_value::Value::TimeSecondValue(v)),
            }),
            PrimitiveScalarType::TimestampSecond,
        ) => ScalarValue::TimestampSecond(Some(*v), unwrap_timezone(timezone)),
        (
            Value::TimestampValue(protobuf::ScalarTimestampValue {
                timezone,
                value:
                    Some(protobuf::scalar_timestamp_value::Value::TimeMillisecondValue(v)),
            }),
            PrimitiveScalarType::TimestampMillisecond,
        ) => ScalarValue::TimestampMillisecond(Some(*v), unwrap_timezone(timezone)),
        (Value::Utf8Value(v), PrimitiveScalarType::Utf8) => {
            ScalarValue::Utf8(Some(v.to_owned()))
        }
        (Value::LargeUtf8Value(v), PrimitiveScalarType::LargeUtf8) => {
            ScalarValue::LargeUtf8(Some(v.to_owned()))
        }

        (Value::NullValue(i32_enum), required_scalar_type) => {
            if *i32_enum == *required_scalar_type as i32 {
                let pb_scalar_type = PrimitiveScalarType::try_from(i32_enum)?;
                let scalar_value: ScalarValue = match pb_scalar_type {
                    PrimitiveScalarType::Bool => ScalarValue::Boolean(None),
                    PrimitiveScalarType::Uint8 => ScalarValue::UInt8(None),
                    PrimitiveScalarType::Int8 => ScalarValue::Int8(None),
                    PrimitiveScalarType::Uint16 => ScalarValue::UInt16(None),
                    PrimitiveScalarType::Int16 => ScalarValue::Int16(None),
                    PrimitiveScalarType::Uint32 => ScalarValue::UInt32(None),
                    PrimitiveScalarType::Int32 => ScalarValue::Int32(None),
                    PrimitiveScalarType::Uint64 => ScalarValue::UInt64(None),
                    PrimitiveScalarType::Int64 => ScalarValue::Int64(None),
                    PrimitiveScalarType::Float32 => ScalarValue::Float32(None),
                    PrimitiveScalarType::Float64 => ScalarValue::Float64(None),
                    PrimitiveScalarType::Utf8 => ScalarValue::Utf8(None),
                    PrimitiveScalarType::LargeUtf8 => ScalarValue::LargeUtf8(None),
                    PrimitiveScalarType::Date32 => ScalarValue::Date32(None),
                    PrimitiveScalarType::Time32Second => ScalarValue::Time32Second(None),
                    PrimitiveScalarType::Time32Millisecond => {
                        ScalarValue::Time32Millisecond(None)
                    }
                    PrimitiveScalarType::Time64Microsecond => {
                        ScalarValue::Time64Microsecond(None)
                    }
                    PrimitiveScalarType::Time64Nanosecond => {
                        ScalarValue::Time64Nanosecond(None)
                    }
                    PrimitiveScalarType::TimestampMicrosecond => {
                        ScalarValue::TimestampMicrosecond(None, None)
                    }
                    PrimitiveScalarType::TimestampNanosecond => {
                        ScalarValue::TimestampNanosecond(None, None)
                    }
                    PrimitiveScalarType::Null => {
                        return Err(proto_error(
                            "Untyped scalar null is not a valid scalar value",
                        ));
                    }
                    PrimitiveScalarType::Decimal128 => {
                        ScalarValue::Decimal128(None, 0, 0)
                    }
                    PrimitiveScalarType::Date64 => ScalarValue::Date64(None),
                    PrimitiveScalarType::TimestampSecond => {
                        ScalarValue::TimestampSecond(None, None)
                    }
                    PrimitiveScalarType::TimestampMillisecond => {
                        ScalarValue::TimestampMillisecond(None, None)
                    }
                    PrimitiveScalarType::IntervalYearmonth => {
                        ScalarValue::IntervalYearMonth(None)
                    }
                    PrimitiveScalarType::IntervalDaytime => {
                        ScalarValue::IntervalDayTime(None)
                    }
                    PrimitiveScalarType::IntervalMonthdaynano => {
                        ScalarValue::IntervalMonthDayNano(None)
                    }
                    PrimitiveScalarType::Binary => ScalarValue::Binary(None),
                    PrimitiveScalarType::LargeBinary => ScalarValue::LargeBinary(None),
                };
                scalar_value
            } else {
                return Err(proto_error("Could not convert to the proper type"));
            }
        }
        (Value::Decimal128Value(val), PrimitiveScalarType::Decimal128) => {
            let array = vec_to_array(val.value.clone());
            ScalarValue::Decimal128(
                Some(i128::from_be_bytes(array)),
                val.p as u8,
                val.s as u8,
            )
        }
        (Value::Date64Value(v), PrimitiveScalarType::Date64) => {
            ScalarValue::Date64(Some(*v))
        }
        (Value::IntervalYearmonthValue(v), PrimitiveScalarType::IntervalYearmonth) => {
            ScalarValue::IntervalYearMonth(Some(*v))
        }
        (Value::IntervalDaytimeValue(v), PrimitiveScalarType::IntervalDaytime) => {
            ScalarValue::IntervalDayTime(Some(*v))
        }
        (Value::IntervalMonthDayNano(v), PrimitiveScalarType::IntervalMonthdaynano) => {
            let protobuf::IntervalMonthDayNanoValue {
                months,
                days,
                nanos,
            } = v;
            ScalarValue::IntervalMonthDayNano(Some(IntervalMonthDayNanoType::make_value(
                *months, *days, *nanos,
            )))
        }
        _ => return Err(proto_error("Could not convert to the proper type")),
    })
}

fn unwrap_timezone(proto_value: &str) -> Option<String> {
    if proto_value.is_empty() {
        None
    } else {
        Some(proto_value.to_string())
    }
}

=======
>>>>>>> afe2333a
pub fn from_proto_binary_op(op: &str) -> Result<Operator, Error> {
    match op {
        "And" => Ok(Operator::And),
        "Or" => Ok(Operator::Or),
        "Eq" => Ok(Operator::Eq),
        "NotEq" => Ok(Operator::NotEq),
        "LtEq" => Ok(Operator::LtEq),
        "Lt" => Ok(Operator::Lt),
        "Gt" => Ok(Operator::Gt),
        "GtEq" => Ok(Operator::GtEq),
        "Plus" => Ok(Operator::Plus),
        "Minus" => Ok(Operator::Minus),
        "Multiply" => Ok(Operator::Multiply),
        "Divide" => Ok(Operator::Divide),
        "Modulo" => Ok(Operator::Modulo),
        "Like" => Ok(Operator::Like),
        "NotLike" => Ok(Operator::NotLike),
        "IsDistinctFrom" => Ok(Operator::IsDistinctFrom),
        "IsNotDistinctFrom" => Ok(Operator::IsNotDistinctFrom),
        "BitwiseAnd" => Ok(Operator::BitwiseAnd),
        "BitwiseOr" => Ok(Operator::BitwiseOr),
        "BitwiseXor" => Ok(Operator::BitwiseXor),
        "BitwiseShiftLeft" => Ok(Operator::BitwiseShiftLeft),
        "BitwiseShiftRight" => Ok(Operator::BitwiseShiftRight),
        "RegexIMatch" => Ok(Operator::RegexIMatch),
        "RegexMatch" => Ok(Operator::RegexMatch),
        "RegexNotIMatch" => Ok(Operator::RegexNotIMatch),
        "RegexNotMatch" => Ok(Operator::RegexNotMatch),
        "StringConcat" => Ok(Operator::StringConcat),
        other => Err(proto_error(format!(
            "Unsupported binary operator '{:?}'",
            other
        ))),
    }
}

fn parse_optional_expr(
    p: &Option<Box<protobuf::LogicalExprNode>>,
    registry: &dyn FunctionRegistry,
) -> Result<Option<Expr>, Error> {
    match p {
        Some(expr) => parse_expr(expr.as_ref(), registry).map(Some),
        None => Ok(None),
    }
}

fn parse_required_expr(
    p: &Option<Box<protobuf::LogicalExprNode>>,
    registry: &dyn FunctionRegistry,
    field: impl Into<String>,
) -> Result<Expr, Error> {
    match p {
        Some(expr) => parse_expr(expr.as_ref(), registry),
        None => Err(Error::required(field)),
    }
}

fn parse_required_expr_inner(
    p: &Option<protobuf::LogicalExprNode>,
    registry: &dyn FunctionRegistry,
    field: impl Into<String>,
) -> Result<Expr, Error> {
    match p {
        Some(expr) => parse_expr(expr, registry),
        None => Err(Error::required(field)),
    }
}

fn proto_error<S: Into<String>>(message: S) -> Error {
    Error::General(message.into())
}<|MERGE_RESOLUTION|>--- conflicted
+++ resolved
@@ -202,68 +202,6 @@
     }
 }
 
-<<<<<<< HEAD
-impl From<protobuf::PrimitiveScalarType> for DataType {
-    fn from(scalar: protobuf::PrimitiveScalarType) -> Self {
-        match scalar {
-            protobuf::PrimitiveScalarType::Bool => DataType::Boolean,
-            protobuf::PrimitiveScalarType::Uint8 => DataType::UInt8,
-            protobuf::PrimitiveScalarType::Int8 => DataType::Int8,
-            protobuf::PrimitiveScalarType::Uint16 => DataType::UInt16,
-            protobuf::PrimitiveScalarType::Int16 => DataType::Int16,
-            protobuf::PrimitiveScalarType::Uint32 => DataType::UInt32,
-            protobuf::PrimitiveScalarType::Int32 => DataType::Int32,
-            protobuf::PrimitiveScalarType::Uint64 => DataType::UInt64,
-            protobuf::PrimitiveScalarType::Int64 => DataType::Int64,
-            protobuf::PrimitiveScalarType::Float32 => DataType::Float32,
-            protobuf::PrimitiveScalarType::Float64 => DataType::Float64,
-            protobuf::PrimitiveScalarType::Utf8 => DataType::Utf8,
-            protobuf::PrimitiveScalarType::LargeUtf8 => DataType::LargeUtf8,
-            protobuf::PrimitiveScalarType::Binary => DataType::Binary,
-            protobuf::PrimitiveScalarType::LargeBinary => DataType::LargeBinary,
-            protobuf::PrimitiveScalarType::Date32 => DataType::Date32,
-            protobuf::PrimitiveScalarType::Time32Second => {
-                DataType::Time32(TimeUnit::Second)
-            }
-            protobuf::PrimitiveScalarType::Time32Millisecond => {
-                DataType::Time32(TimeUnit::Millisecond)
-            }
-            protobuf::PrimitiveScalarType::TimestampMicrosecond => {
-                DataType::Timestamp(TimeUnit::Microsecond, None)
-            }
-            protobuf::PrimitiveScalarType::TimestampNanosecond => {
-                DataType::Timestamp(TimeUnit::Nanosecond, None)
-            }
-            protobuf::PrimitiveScalarType::Null => DataType::Null,
-            protobuf::PrimitiveScalarType::Decimal128 => DataType::Decimal128(0, 0),
-            protobuf::PrimitiveScalarType::Date64 => DataType::Date64,
-            protobuf::PrimitiveScalarType::TimestampSecond => {
-                DataType::Timestamp(TimeUnit::Second, None)
-            }
-            protobuf::PrimitiveScalarType::TimestampMillisecond => {
-                DataType::Timestamp(TimeUnit::Millisecond, None)
-            }
-            protobuf::PrimitiveScalarType::IntervalYearmonth => {
-                DataType::Interval(IntervalUnit::YearMonth)
-            }
-            protobuf::PrimitiveScalarType::IntervalDaytime => {
-                DataType::Interval(IntervalUnit::DayTime)
-            }
-            protobuf::PrimitiveScalarType::IntervalMonthdaynano => {
-                DataType::Interval(IntervalUnit::MonthDayNano)
-            }
-            protobuf::PrimitiveScalarType::Time64Microsecond => {
-                DataType::Time64(TimeUnit::Microsecond)
-            }
-            protobuf::PrimitiveScalarType::Time64Nanosecond => {
-                DataType::Time64(TimeUnit::Nanosecond)
-            }
-        }
-    }
-}
-
-=======
->>>>>>> afe2333a
 impl TryFrom<&protobuf::ArrowType> for DataType {
     type Error = Error;
 
@@ -586,86 +524,6 @@
     }
 }
 
-<<<<<<< HEAD
-impl TryFrom<&protobuf::PrimitiveScalarType> for ScalarValue {
-    type Error = Error;
-
-    fn try_from(scalar: &protobuf::PrimitiveScalarType) -> Result<Self, Self::Error> {
-        use protobuf::PrimitiveScalarType;
-
-        Ok(match scalar {
-            PrimitiveScalarType::Null => Self::Null,
-            PrimitiveScalarType::Bool => Self::Boolean(None),
-            PrimitiveScalarType::Uint8 => Self::UInt8(None),
-            PrimitiveScalarType::Int8 => Self::Int8(None),
-            PrimitiveScalarType::Uint16 => Self::UInt16(None),
-            PrimitiveScalarType::Int16 => Self::Int16(None),
-            PrimitiveScalarType::Uint32 => Self::UInt32(None),
-            PrimitiveScalarType::Int32 => Self::Int32(None),
-            PrimitiveScalarType::Uint64 => Self::UInt64(None),
-            PrimitiveScalarType::Int64 => Self::Int64(None),
-            PrimitiveScalarType::Float32 => Self::Float32(None),
-            PrimitiveScalarType::Float64 => Self::Float64(None),
-            PrimitiveScalarType::Utf8 => Self::Utf8(None),
-            PrimitiveScalarType::LargeUtf8 => Self::LargeUtf8(None),
-            PrimitiveScalarType::Binary => Self::Binary(None),
-            PrimitiveScalarType::LargeBinary => Self::LargeBinary(None),
-            PrimitiveScalarType::Date32 => Self::Date32(None),
-            PrimitiveScalarType::Time32Second => Self::Time32Second(None),
-            PrimitiveScalarType::Time32Millisecond => Self::Time32Millisecond(None),
-            PrimitiveScalarType::Time64Microsecond => Self::Time64Microsecond(None),
-            PrimitiveScalarType::Time64Nanosecond => Self::Time64Nanosecond(None),
-            PrimitiveScalarType::TimestampMicrosecond => {
-                Self::TimestampMicrosecond(None, None)
-            }
-            PrimitiveScalarType::TimestampNanosecond => {
-                Self::TimestampNanosecond(None, None)
-            }
-            PrimitiveScalarType::Decimal128 => Self::Decimal128(None, 0, 0),
-            PrimitiveScalarType::Date64 => Self::Date64(None),
-            PrimitiveScalarType::TimestampSecond => Self::TimestampSecond(None, None),
-            PrimitiveScalarType::TimestampMillisecond => {
-                Self::TimestampMillisecond(None, None)
-            }
-            PrimitiveScalarType::IntervalYearmonth => Self::IntervalYearMonth(None),
-            PrimitiveScalarType::IntervalDaytime => Self::IntervalDayTime(None),
-            PrimitiveScalarType::IntervalMonthdaynano => Self::IntervalMonthDayNano(None),
-        })
-    }
-}
-
-impl TryFrom<&protobuf::ScalarListType> for DataType {
-    type Error = Error;
-    fn try_from(scalar: &protobuf::ScalarListType) -> Result<Self, Self::Error> {
-        use protobuf::PrimitiveScalarType;
-
-        let protobuf::ScalarListType {
-            deepest_type,
-            field_names,
-        } = scalar;
-
-        let depth = field_names.len();
-        if depth == 0 {
-            return Err(Error::at_least_one("field_names"));
-        }
-
-        let mut curr_type = Self::List(Box::new(Field::new(
-            // Since checked vector is not empty above this is safe to unwrap
-            field_names.last().unwrap(),
-            PrimitiveScalarType::try_from(deepest_type)?.into(),
-            true,
-        )));
-        // Iterates over field names in reverse order except for the last item in the vector
-        for name in field_names.iter().rev().skip(1) {
-            let temp_curr_type = Self::List(Box::new(Field::new(name, curr_type, true)));
-            curr_type = temp_curr_type;
-        }
-        Ok(curr_type)
-    }
-}
-
-=======
->>>>>>> afe2333a
 impl TryFrom<&protobuf::ScalarValue> for ScalarValue {
     type Error = Error;
 
@@ -1436,196 +1294,6 @@
     })
 }
 
-<<<<<<< HEAD
-//Does not typecheck lists
-fn typechecked_scalar_value_conversion(
-    tested_type: &protobuf::scalar_value::Value,
-    required_type: protobuf::PrimitiveScalarType,
-) -> Result<ScalarValue, Error> {
-    use protobuf::{scalar_value::Value, PrimitiveScalarType};
-
-    Ok(match (tested_type, &required_type) {
-        (Value::BoolValue(v), PrimitiveScalarType::Bool) => {
-            ScalarValue::Boolean(Some(*v))
-        }
-        (Value::Int8Value(v), PrimitiveScalarType::Int8) => {
-            ScalarValue::Int8(Some(*v as i8))
-        }
-        (Value::Int16Value(v), PrimitiveScalarType::Int16) => {
-            ScalarValue::Int16(Some(*v as i16))
-        }
-        (Value::Int32Value(v), PrimitiveScalarType::Int32) => {
-            ScalarValue::Int32(Some(*v))
-        }
-        (Value::Int64Value(v), PrimitiveScalarType::Int64) => {
-            ScalarValue::Int64(Some(*v))
-        }
-        (Value::Uint8Value(v), PrimitiveScalarType::Uint8) => {
-            ScalarValue::UInt8(Some(*v as u8))
-        }
-        (Value::Uint16Value(v), PrimitiveScalarType::Uint16) => {
-            ScalarValue::UInt16(Some(*v as u16))
-        }
-        (Value::Uint32Value(v), PrimitiveScalarType::Uint32) => {
-            ScalarValue::UInt32(Some(*v))
-        }
-        (Value::Uint64Value(v), PrimitiveScalarType::Uint64) => {
-            ScalarValue::UInt64(Some(*v))
-        }
-        (Value::Float32Value(v), PrimitiveScalarType::Float32) => {
-            ScalarValue::Float32(Some(*v))
-        }
-        (Value::Float64Value(v), PrimitiveScalarType::Float64) => {
-            ScalarValue::Float64(Some(*v))
-        }
-        (Value::Date32Value(v), PrimitiveScalarType::Date32) => {
-            ScalarValue::Date32(Some(*v))
-        }
-        (
-            Value::TimestampValue(protobuf::ScalarTimestampValue {
-                timezone,
-                value:
-                    Some(protobuf::scalar_timestamp_value::Value::TimeMicrosecondValue(v)),
-            }),
-            PrimitiveScalarType::TimestampMicrosecond,
-        ) => ScalarValue::TimestampMicrosecond(Some(*v), unwrap_timezone(timezone)),
-        (
-            Value::TimestampValue(protobuf::ScalarTimestampValue {
-                timezone,
-                value:
-                    Some(protobuf::scalar_timestamp_value::Value::TimeNanosecondValue(v)),
-            }),
-            PrimitiveScalarType::TimestampNanosecond,
-        ) => ScalarValue::TimestampNanosecond(Some(*v), unwrap_timezone(timezone)),
-        (
-            Value::TimestampValue(protobuf::ScalarTimestampValue {
-                timezone,
-                value: Some(protobuf::scalar_timestamp_value::Value::TimeSecondValue(v)),
-            }),
-            PrimitiveScalarType::TimestampSecond,
-        ) => ScalarValue::TimestampSecond(Some(*v), unwrap_timezone(timezone)),
-        (
-            Value::TimestampValue(protobuf::ScalarTimestampValue {
-                timezone,
-                value:
-                    Some(protobuf::scalar_timestamp_value::Value::TimeMillisecondValue(v)),
-            }),
-            PrimitiveScalarType::TimestampMillisecond,
-        ) => ScalarValue::TimestampMillisecond(Some(*v), unwrap_timezone(timezone)),
-        (Value::Utf8Value(v), PrimitiveScalarType::Utf8) => {
-            ScalarValue::Utf8(Some(v.to_owned()))
-        }
-        (Value::LargeUtf8Value(v), PrimitiveScalarType::LargeUtf8) => {
-            ScalarValue::LargeUtf8(Some(v.to_owned()))
-        }
-
-        (Value::NullValue(i32_enum), required_scalar_type) => {
-            if *i32_enum == *required_scalar_type as i32 {
-                let pb_scalar_type = PrimitiveScalarType::try_from(i32_enum)?;
-                let scalar_value: ScalarValue = match pb_scalar_type {
-                    PrimitiveScalarType::Bool => ScalarValue::Boolean(None),
-                    PrimitiveScalarType::Uint8 => ScalarValue::UInt8(None),
-                    PrimitiveScalarType::Int8 => ScalarValue::Int8(None),
-                    PrimitiveScalarType::Uint16 => ScalarValue::UInt16(None),
-                    PrimitiveScalarType::Int16 => ScalarValue::Int16(None),
-                    PrimitiveScalarType::Uint32 => ScalarValue::UInt32(None),
-                    PrimitiveScalarType::Int32 => ScalarValue::Int32(None),
-                    PrimitiveScalarType::Uint64 => ScalarValue::UInt64(None),
-                    PrimitiveScalarType::Int64 => ScalarValue::Int64(None),
-                    PrimitiveScalarType::Float32 => ScalarValue::Float32(None),
-                    PrimitiveScalarType::Float64 => ScalarValue::Float64(None),
-                    PrimitiveScalarType::Utf8 => ScalarValue::Utf8(None),
-                    PrimitiveScalarType::LargeUtf8 => ScalarValue::LargeUtf8(None),
-                    PrimitiveScalarType::Date32 => ScalarValue::Date32(None),
-                    PrimitiveScalarType::Time32Second => ScalarValue::Time32Second(None),
-                    PrimitiveScalarType::Time32Millisecond => {
-                        ScalarValue::Time32Millisecond(None)
-                    }
-                    PrimitiveScalarType::Time64Microsecond => {
-                        ScalarValue::Time64Microsecond(None)
-                    }
-                    PrimitiveScalarType::Time64Nanosecond => {
-                        ScalarValue::Time64Nanosecond(None)
-                    }
-                    PrimitiveScalarType::TimestampMicrosecond => {
-                        ScalarValue::TimestampMicrosecond(None, None)
-                    }
-                    PrimitiveScalarType::TimestampNanosecond => {
-                        ScalarValue::TimestampNanosecond(None, None)
-                    }
-                    PrimitiveScalarType::Null => {
-                        return Err(proto_error(
-                            "Untyped scalar null is not a valid scalar value",
-                        ));
-                    }
-                    PrimitiveScalarType::Decimal128 => {
-                        ScalarValue::Decimal128(None, 0, 0)
-                    }
-                    PrimitiveScalarType::Date64 => ScalarValue::Date64(None),
-                    PrimitiveScalarType::TimestampSecond => {
-                        ScalarValue::TimestampSecond(None, None)
-                    }
-                    PrimitiveScalarType::TimestampMillisecond => {
-                        ScalarValue::TimestampMillisecond(None, None)
-                    }
-                    PrimitiveScalarType::IntervalYearmonth => {
-                        ScalarValue::IntervalYearMonth(None)
-                    }
-                    PrimitiveScalarType::IntervalDaytime => {
-                        ScalarValue::IntervalDayTime(None)
-                    }
-                    PrimitiveScalarType::IntervalMonthdaynano => {
-                        ScalarValue::IntervalMonthDayNano(None)
-                    }
-                    PrimitiveScalarType::Binary => ScalarValue::Binary(None),
-                    PrimitiveScalarType::LargeBinary => ScalarValue::LargeBinary(None),
-                };
-                scalar_value
-            } else {
-                return Err(proto_error("Could not convert to the proper type"));
-            }
-        }
-        (Value::Decimal128Value(val), PrimitiveScalarType::Decimal128) => {
-            let array = vec_to_array(val.value.clone());
-            ScalarValue::Decimal128(
-                Some(i128::from_be_bytes(array)),
-                val.p as u8,
-                val.s as u8,
-            )
-        }
-        (Value::Date64Value(v), PrimitiveScalarType::Date64) => {
-            ScalarValue::Date64(Some(*v))
-        }
-        (Value::IntervalYearmonthValue(v), PrimitiveScalarType::IntervalYearmonth) => {
-            ScalarValue::IntervalYearMonth(Some(*v))
-        }
-        (Value::IntervalDaytimeValue(v), PrimitiveScalarType::IntervalDaytime) => {
-            ScalarValue::IntervalDayTime(Some(*v))
-        }
-        (Value::IntervalMonthDayNano(v), PrimitiveScalarType::IntervalMonthdaynano) => {
-            let protobuf::IntervalMonthDayNanoValue {
-                months,
-                days,
-                nanos,
-            } = v;
-            ScalarValue::IntervalMonthDayNano(Some(IntervalMonthDayNanoType::make_value(
-                *months, *days, *nanos,
-            )))
-        }
-        _ => return Err(proto_error("Could not convert to the proper type")),
-    })
-}
-
-fn unwrap_timezone(proto_value: &str) -> Option<String> {
-    if proto_value.is_empty() {
-        None
-    } else {
-        Some(proto_value.to_string())
-    }
-}
-
-=======
->>>>>>> afe2333a
 pub fn from_proto_binary_op(op: &str) -> Result<Operator, Error> {
     match op {
         "And" => Ok(Operator::And),
