--- conflicted
+++ resolved
@@ -393,6 +393,7 @@
         table_partition_cols,
         output_ordering,
         config_options: Arc::new(RwLock::new(config_options)),
+        infinite_source: false,
     })
 }
 
@@ -484,47 +485,7 @@
             } else {
                 Some(column_statistics)
             },
-<<<<<<< HEAD
-            is_exact: self.is_exact,
-        })
-    }
-}
-
-impl TryInto<FileScanConfig> for &protobuf::FileScanExecConf {
-    type Error = DataFusionError;
-
-    fn try_into(self) -> Result<FileScanConfig, Self::Error> {
-        let schema = Arc::new(convert_required!(self.schema)?);
-        let projection = self
-            .projection
-            .iter()
-            .map(|i| *i as usize)
-            .collect::<Vec<_>>();
-        let projection = if projection.is_empty() {
-            None
-        } else {
-            Some(projection)
-        };
-        let statistics = convert_required!(self.statistics)?;
-
-        Ok(FileScanConfig {
-            config_options: Arc::new(RwLock::new(ConfigOptions::new())), // TODO add serde
-            object_store_url: ObjectStoreUrl::parse(&self.object_store_url)?,
-            file_schema: schema,
-            file_groups: self
-                .file_groups
-                .iter()
-                .map(|f| f.try_into())
-                .collect::<Result<Vec<_>, _>>()?,
-            statistics,
-            projection,
-            limit: self.limit.as_ref().map(|sl| sl.limit as usize),
-            table_partition_cols: vec![],
-            infinite_source: false,
-            output_ordering: None,
-=======
             is_exact: s.is_exact,
->>>>>>> ac2e5d15
         })
     }
 }