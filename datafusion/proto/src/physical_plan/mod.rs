--- conflicted
+++ resolved
@@ -419,29 +419,13 @@
                     .order_by_expr
                     .iter()
                     .map(|expr| {
-<<<<<<< HEAD
-                        let x = expr
-                            .sort_expr
-=======
                         expr.sort_expr
->>>>>>> 344e184d
                             .iter()
                             .map(|e| {
                                 parse_physical_sort_expr(e, registry, &physical_schema)
                             })
-<<<<<<< HEAD
-                            .collect::<Result<Vec<_>>>();
-                        match x {
-                            Ok(exprs) => {
-                                // Convert empty vec to None.
-                                Ok((!exprs.is_empty()).then_some(exprs))
-                            }
-                            Err(e) => Err(e),
-                        }
-=======
                             .collect::<Result<Vec<_>>>()
                             .map(|exprs| (!exprs.is_empty()).then_some(exprs))
->>>>>>> 344e184d
                     })
                     .collect::<Result<Vec<_>>>()?;
 
