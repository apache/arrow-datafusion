--- conflicted
+++ resolved
@@ -23,13 +23,8 @@
 use datafusion::physical_expr::window::{NthValueKind, SlidingAggregateWindowExpr};
 use datafusion::physical_expr::{PhysicalSortExpr, ScalarFunctionExpr};
 use datafusion::physical_plan::expressions::{
-<<<<<<< HEAD
-    ArrayAgg, Avg, BinaryExpr, BoolAnd, BoolOr, CaseExpr, CastExpr, Column, Correlation,
-    CumeDist, DistinctArrayAgg, Grouping, InListExpr, IsNotNullExpr, IsNullExpr, Literal,
-=======
     ArrayAgg, Avg, BinaryExpr, CaseExpr, CastExpr, Column, Correlation, CumeDist,
     DistinctArrayAgg, Grouping, InListExpr, IsNotNullExpr, IsNullExpr, Literal, Max, Min,
->>>>>>> 58d23c5c
     NegativeExpr, NotExpr, NthValue, NthValueAgg, Ntile, OrderSensitiveArrayAgg, Rank,
     RankType, RowNumber, TryCastExpr, WindowShift,
 };
