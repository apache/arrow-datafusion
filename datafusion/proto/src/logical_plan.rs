// Licensed to the Apache Software Foundation (ASF) under one
// or more contributor license agreements.  See the NOTICE file
// distributed with this work for additional information
// regarding copyright ownership.  The ASF licenses this file
// to you under the Apache License, Version 2.0 (the
// "License"); you may not use this file except in compliance
// with the License.  You may obtain a copy of the License at
//
//   http://www.apache.org/licenses/LICENSE-2.0
//
// Unless required by applicable law or agreed to in writing,
// software distributed under the License is distributed on an
// "AS IS" BASIS, WITHOUT WARRANTIES OR CONDITIONS OF ANY
// KIND, either express or implied.  See the License for the
// specific language governing permissions and limitations
// under the License.

use crate::{
    from_proto::{self, parse_expr},
    protobuf::{
        self, listing_table_scan_node::FileFormatType,
        logical_plan_node::LogicalPlanType, LogicalExtensionNode, LogicalPlanNode,
    },
    to_proto,
};
use arrow::datatypes::Schema;
use datafusion::prelude::SessionContext;
use datafusion::{
    datasource::{
        file_format::{
            avro::AvroFormat, csv::CsvFormat, parquet::ParquetFormat, FileFormat,
        },
        listing::{ListingOptions, ListingTable, ListingTableConfig, ListingTableUrl},
    },
    logical_plan::{provider_as_source, source_as_provider},
};
use datafusion_common::{Column, DataFusionError};
use datafusion_expr::{
    logical_plan::{
        Aggregate, CreateCatalog, CreateCatalogSchema, CreateExternalTable, CreateView,
        CrossJoin, Distinct, EmptyRelation, Extension, Filter, Join, JoinConstraint,
        JoinType, Limit, Projection, Repartition, Sort, SubqueryAlias, TableScan, Values,
        Window,
    },
    Expr, LogicalPlan, LogicalPlanBuilder,
};
use prost::bytes::BufMut;
use prost::Message;
use std::fmt::Debug;
use std::sync::Arc;

fn byte_to_string(b: u8) -> Result<String, DataFusionError> {
    let b = &[b];
    let b = std::str::from_utf8(b)
        .map_err(|_| DataFusionError::Internal("Invalid CSV delimiter".to_owned()))?;
    Ok(b.to_owned())
}

fn str_to_byte(s: &str) -> Result<u8, DataFusionError> {
    if s.len() != 1 {
        return Err(DataFusionError::Internal(
            "Invalid CSV delimiter".to_owned(),
        ));
    }
    Ok(s.as_bytes()[0])
}

pub(crate) fn proto_error<S: Into<String>>(message: S) -> DataFusionError {
    DataFusionError::Internal(message.into())
}

pub trait AsLogicalPlan: Debug + Send + Sync + Clone {
    fn try_decode(buf: &[u8]) -> Result<Self, DataFusionError>
    where
        Self: Sized;

    fn try_encode<B>(&self, buf: &mut B) -> Result<(), DataFusionError>
    where
        B: BufMut,
        Self: Sized;

    fn try_into_logical_plan(
        &self,
        ctx: &SessionContext,
        extension_codec: &dyn LogicalExtensionCodec,
    ) -> Result<LogicalPlan, DataFusionError>;

    fn try_from_logical_plan(
        plan: &LogicalPlan,
        extension_codec: &dyn LogicalExtensionCodec,
    ) -> Result<Self, DataFusionError>
    where
        Self: Sized;
}

pub trait LogicalExtensionCodec: Debug + Send + Sync {
    fn try_decode(
        &self,
        buf: &[u8],
        inputs: &[LogicalPlan],
        ctx: &SessionContext,
    ) -> Result<Extension, DataFusionError>;

    fn try_encode(
        &self,
        node: &Extension,
        buf: &mut Vec<u8>,
    ) -> Result<(), DataFusionError>;
}

#[derive(Debug, Clone)]
pub struct DefaultLogicalExtensionCodec {}

impl LogicalExtensionCodec for DefaultLogicalExtensionCodec {
    fn try_decode(
        &self,
        _buf: &[u8],
        _inputs: &[LogicalPlan],
        _ctx: &SessionContext,
    ) -> Result<Extension, DataFusionError> {
        Err(DataFusionError::NotImplemented(
            "LogicalExtensionCodec is not provided".to_string(),
        ))
    }

    fn try_encode(
        &self,
        _node: &Extension,
        _buf: &mut Vec<u8>,
    ) -> Result<(), DataFusionError> {
        Err(DataFusionError::NotImplemented(
            "LogicalExtensionCodec is not provided".to_string(),
        ))
    }
}

#[macro_export]
macro_rules! into_logical_plan {
    ($PB:expr, $CTX:expr, $CODEC:expr) => {{
        if let Some(field) = $PB.as_ref() {
            field.as_ref().try_into_logical_plan($CTX, $CODEC)
        } else {
            Err(proto_error("Missing required field in protobuf"))
        }
    }};
}

#[macro_export]
macro_rules! convert_required {
    ($PB:expr) => {{
        if let Some(field) = $PB.as_ref() {
            Ok(field.try_into()?)
        } else {
            Err(proto_error("Missing required field in protobuf"))
        }
    }};
}

#[macro_export]
macro_rules! into_required {
    ($PB:expr) => {{
        if let Some(field) = $PB.as_ref() {
            Ok(field.into())
        } else {
            Err(proto_error("Missing required field in protobuf"))
        }
    }};
}

#[macro_export]
macro_rules! convert_box_required {
    ($PB:expr) => {{
        if let Some(field) = $PB.as_ref() {
            field.as_ref().try_into()
        } else {
            Err(proto_error("Missing required field in protobuf"))
        }
    }};
}

impl From<protobuf::JoinType> for JoinType {
    fn from(t: protobuf::JoinType) -> Self {
        match t {
            protobuf::JoinType::Inner => JoinType::Inner,
            protobuf::JoinType::Left => JoinType::Left,
            protobuf::JoinType::Right => JoinType::Right,
            protobuf::JoinType::Full => JoinType::Full,
            protobuf::JoinType::Semi => JoinType::Semi,
            protobuf::JoinType::Anti => JoinType::Anti,
        }
    }
}

impl From<JoinType> for protobuf::JoinType {
    fn from(t: JoinType) -> Self {
        match t {
            JoinType::Inner => protobuf::JoinType::Inner,
            JoinType::Left => protobuf::JoinType::Left,
            JoinType::Right => protobuf::JoinType::Right,
            JoinType::Full => protobuf::JoinType::Full,
            JoinType::Semi => protobuf::JoinType::Semi,
            JoinType::Anti => protobuf::JoinType::Anti,
        }
    }
}

impl From<protobuf::JoinConstraint> for JoinConstraint {
    fn from(t: protobuf::JoinConstraint) -> Self {
        match t {
            protobuf::JoinConstraint::On => JoinConstraint::On,
            protobuf::JoinConstraint::Using => JoinConstraint::Using,
        }
    }
}

impl From<JoinConstraint> for protobuf::JoinConstraint {
    fn from(t: JoinConstraint) -> Self {
        match t {
            JoinConstraint::On => protobuf::JoinConstraint::On,
            JoinConstraint::Using => protobuf::JoinConstraint::Using,
        }
    }
}

impl AsLogicalPlan for LogicalPlanNode {
    fn try_decode(buf: &[u8]) -> Result<Self, DataFusionError>
    where
        Self: Sized,
    {
        LogicalPlanNode::decode(buf).map_err(|e| {
            DataFusionError::Internal(format!("failed to decode logical plan: {:?}", e))
        })
    }

    fn try_encode<B>(&self, buf: &mut B) -> Result<(), DataFusionError>
    where
        B: BufMut,
        Self: Sized,
    {
        self.encode(buf).map_err(|e| {
            DataFusionError::Internal(format!("failed to encode logical plan: {:?}", e))
        })
    }

    fn try_into_logical_plan(
        &self,
        ctx: &SessionContext,
        extension_codec: &dyn LogicalExtensionCodec,
    ) -> Result<LogicalPlan, DataFusionError> {
        let plan = self.logical_plan_type.as_ref().ok_or_else(|| {
            proto_error(format!(
                "logical_plan::from_proto() Unsupported logical plan '{:?}'",
                self
            ))
        })?;
        match plan {
            LogicalPlanType::Values(values) => {
                let n_cols = values.n_cols as usize;
                let values: Vec<Vec<Expr>> =
                    if values.values_list.is_empty() {
                        Ok(Vec::new())
                    } else if values.values_list.len() % n_cols != 0 {
                        Err(DataFusionError::Internal(format!(
                            "Invalid values list length, expect {} to be divisible by {}",
                            values.values_list.len(),
                            n_cols
                        )))
                    } else {
                        values
                            .values_list
                            .chunks_exact(n_cols)
                            .map(|r| {
                                r.iter()
                                    .map(|expr| parse_expr(expr, ctx))
                                    .collect::<Result<Vec<_>, from_proto::Error>>()
                            })
                            .collect::<Result<Vec<_>, _>>()
                            .map_err(|e| e.into())
                    }?;
                LogicalPlanBuilder::values(values)?.build()
            }
            LogicalPlanType::Projection(projection) => {
                let input: LogicalPlan =
                    into_logical_plan!(projection.input, ctx, extension_codec)?;
                let x: Vec<Expr> = projection
                    .expr
                    .iter()
                    .map(|expr| parse_expr(expr, ctx))
                    .collect::<Result<Vec<_>, _>>()?;
                LogicalPlanBuilder::from(input)
                    .project_with_alias(
                        x,
                        projection.optional_alias.as_ref().map(|a| match a {
                            protobuf::projection_node::OptionalAlias::Alias(alias) => {
                                alias.clone()
                            }
                        }),
                    )?
                    .build()
            }
            LogicalPlanType::Selection(selection) => {
                let input: LogicalPlan =
                    into_logical_plan!(selection.input, ctx, extension_codec)?;
                let expr: Expr = selection
                    .expr
                    .as_ref()
                    .map(|expr| parse_expr(expr, ctx))
                    .transpose()?
                    .ok_or_else(|| {
                        DataFusionError::Internal("expression required".to_string())
                    })?;
                // .try_into()?;
                LogicalPlanBuilder::from(input).filter(expr)?.build()
            }
            LogicalPlanType::Window(window) => {
                let input: LogicalPlan =
                    into_logical_plan!(window.input, ctx, extension_codec)?;
                let window_expr = window
                    .window_expr
                    .iter()
                    .map(|expr| parse_expr(expr, ctx))
                    .collect::<Result<Vec<Expr>, _>>()?;
                LogicalPlanBuilder::from(input).window(window_expr)?.build()
            }
            LogicalPlanType::Aggregate(aggregate) => {
                let input: LogicalPlan =
                    into_logical_plan!(aggregate.input, ctx, extension_codec)?;
                let group_expr = aggregate
                    .group_expr
                    .iter()
                    .map(|expr| parse_expr(expr, ctx))
                    .collect::<Result<Vec<Expr>, _>>()?;
                let aggr_expr = aggregate
                    .aggr_expr
                    .iter()
                    .map(|expr| parse_expr(expr, ctx))
                    .collect::<Result<Vec<Expr>, _>>()?;
                LogicalPlanBuilder::from(input)
                    .aggregate(group_expr, aggr_expr)?
                    .build()
            }
            LogicalPlanType::ListingScan(scan) => {
                let schema: Schema = convert_required!(scan.schema)?;

                let mut projection = None;
                if let Some(columns) = &scan.projection {
                    let column_indices = columns
                        .columns
                        .iter()
                        .map(|name| schema.index_of(name))
                        .collect::<Result<Vec<usize>, _>>()?;
                    projection = Some(column_indices);
                }

                let filters = scan
                    .filters
                    .iter()
                    .map(|expr| parse_expr(expr, ctx))
                    .collect::<Result<Vec<_>, _>>()?;

                let file_format: Arc<dyn FileFormat> =
                    match scan.file_format_type.as_ref().ok_or_else(|| {
                        proto_error(format!(
                            "logical_plan::from_proto() Unsupported file format '{:?}'",
                            self
                        ))
                    })? {
                        &FileFormatType::Parquet(protobuf::ParquetFormat {
                            enable_pruning,
                        }) => Arc::new(
                            ParquetFormat::default().with_enable_pruning(enable_pruning),
                        ),
                        FileFormatType::Csv(protobuf::CsvFormat {
                            has_header,
                            delimiter,
                        }) => Arc::new(
                            CsvFormat::default()
                                .with_has_header(*has_header)
                                .with_delimiter(str_to_byte(delimiter)?),
                        ),
                        FileFormatType::Avro(..) => Arc::new(AvroFormat::default()),
                    };

                // let table_path = ListingTableUrl::parse(&scan.paths)?;
                let table_paths = &scan
                    .paths
                    .iter()
                    .map(|p| ListingTableUrl::parse(p).unwrap())
                    .collect::<Vec<ListingTableUrl>>();
                let options = ListingOptions {
                    file_extension: scan.file_extension.clone(),
                    format: file_format,
                    table_partition_cols: scan.table_partition_cols.clone(),
                    collect_stat: scan.collect_stat,
                    target_partitions: scan.target_partitions as usize,
                };

                let config =
                    ListingTableConfig::new_with_multi_paths(table_paths.clone())
                        .with_listing_options(options)
                        .with_schema(Arc::new(schema));

                let provider = ListingTable::try_new(config)?;

                LogicalPlanBuilder::scan_with_filters(
                    &scan.table_name,
                    provider_as_source(Arc::new(provider)),
                    projection,
                    filters,
                )?
                .build()
            }
            LogicalPlanType::Sort(sort) => {
                let input: LogicalPlan =
                    into_logical_plan!(sort.input, ctx, extension_codec)?;
                let sort_expr: Vec<Expr> = sort
                    .expr
                    .iter()
                    .map(|expr| parse_expr(expr, ctx))
                    .collect::<Result<Vec<Expr>, _>>()?;
                LogicalPlanBuilder::from(input).sort(sort_expr)?.build()
            }
            LogicalPlanType::Repartition(repartition) => {
                use datafusion::logical_plan::Partitioning;
                let input: LogicalPlan =
                    into_logical_plan!(repartition.input, ctx, extension_codec)?;
                use protobuf::repartition_node::PartitionMethod;
                let pb_partition_method = repartition.partition_method.clone().ok_or_else(|| {
                    DataFusionError::Internal(String::from(
                        "Protobuf deserialization error, RepartitionNode was missing required field 'partition_method'",
                    ))
                })?;

                let partitioning_scheme = match pb_partition_method {
                    PartitionMethod::Hash(protobuf::HashRepartition {
                        hash_expr: pb_hash_expr,
                        partition_count,
                    }) => Partitioning::Hash(
                        pb_hash_expr
                            .iter()
                            .map(|expr| parse_expr(expr, ctx))
                            .collect::<Result<Vec<_>, _>>()?,
                        partition_count as usize,
                    ),
                    PartitionMethod::RoundRobin(partition_count) => {
                        Partitioning::RoundRobinBatch(partition_count as usize)
                    }
                };

                LogicalPlanBuilder::from(input)
                    .repartition(partitioning_scheme)?
                    .build()
            }
            LogicalPlanType::EmptyRelation(empty_relation) => {
                LogicalPlanBuilder::empty(empty_relation.produce_one_row).build()
            }
            LogicalPlanType::CreateExternalTable(create_extern_table) => {
                let pb_schema = (create_extern_table.schema.clone()).ok_or_else(|| {
                    DataFusionError::Internal(String::from(
                        "Protobuf deserialization error, CreateExternalTableNode was missing required field schema.",
                    ))
                })?;

<<<<<<< HEAD
                let pb_file_type: protobuf::FileType =
                    create_extern_table.file_type.try_into()?;
                let definition = if !create_extern_table.definition.is_empty() {
                    Some(create_extern_table.definition.clone())
                } else {
                    None
                };
=======
                match create_extern_table.file_type.as_str() {
                    "CSV" | "JSON" | "PARQUET" | "AVRO" => {}
                    it => {
                        if !ctx.table_factories.contains_key(it) {
                            Err(DataFusionError::Internal(format!(
                                "No TableProvider for file type: {}",
                                it
                            )))?
                        }
                    }
                }
>>>>>>> c359018b

                Ok(LogicalPlan::CreateExternalTable(CreateExternalTable {
                    schema: pb_schema.try_into()?,
                    name: create_extern_table.name.clone(),
                    location: create_extern_table.location.clone(),
                    file_type: create_extern_table.file_type.clone(),
                    has_header: create_extern_table.has_header,
                    delimiter: create_extern_table.delimiter.chars().next().ok_or_else(|| {
                        DataFusionError::Internal(String::from("Protobuf deserialization error, unable to parse CSV delimiter"))
                    })?,
                    table_partition_cols: create_extern_table
                        .table_partition_cols
                        .clone(),
                    if_not_exists: create_extern_table.if_not_exists,
                    definition,
                }))
            }
            LogicalPlanType::CreateView(create_view) => {
                let plan = create_view
                    .input.clone().ok_or_else(|| DataFusionError::Internal(String::from(
                    "Protobuf deserialization error, CreateViewNode has invalid LogicalPlan input.",
                )))?
                    .try_into_logical_plan(ctx, extension_codec)?;
                let definition = if !create_view.definition.is_empty() {
                    Some(create_view.definition.clone())
                } else {
                    None
                };

                Ok(LogicalPlan::CreateView(CreateView {
                    name: create_view.name.clone(),
                    input: Arc::new(plan),
                    or_replace: create_view.or_replace,
                    definition,
                }))
            }
            LogicalPlanType::CreateCatalogSchema(create_catalog_schema) => {
                let pb_schema = (create_catalog_schema.schema.clone()).ok_or_else(|| {
                    DataFusionError::Internal(String::from(
                        "Protobuf deserialization error, CreateCatalogSchemaNode was missing required field schema.",
                    ))
                })?;

                Ok(LogicalPlan::CreateCatalogSchema(CreateCatalogSchema {
                    schema_name: create_catalog_schema.schema_name.clone(),
                    if_not_exists: create_catalog_schema.if_not_exists,
                    schema: pb_schema.try_into()?,
                }))
            }
            LogicalPlanType::CreateCatalog(create_catalog) => {
                let pb_schema = (create_catalog.schema.clone()).ok_or_else(|| {
                    DataFusionError::Internal(String::from(
                        "Protobuf deserialization error, CreateCatalogNode was missing required field schema.",
                    ))
                })?;

                Ok(LogicalPlan::CreateCatalog(CreateCatalog {
                    catalog_name: create_catalog.catalog_name.clone(),
                    if_not_exists: create_catalog.if_not_exists,
                    schema: pb_schema.try_into()?,
                }))
            }
            LogicalPlanType::Analyze(analyze) => {
                let input: LogicalPlan =
                    into_logical_plan!(analyze.input, ctx, extension_codec)?;
                LogicalPlanBuilder::from(input)
                    .explain(analyze.verbose, true)?
                    .build()
            }
            LogicalPlanType::Explain(explain) => {
                let input: LogicalPlan =
                    into_logical_plan!(explain.input, ctx, extension_codec)?;
                LogicalPlanBuilder::from(input)
                    .explain(explain.verbose, false)?
                    .build()
            }
            LogicalPlanType::SubqueryAlias(aliased_relation) => {
                let input: LogicalPlan =
                    into_logical_plan!(aliased_relation.input, ctx, extension_codec)?;
                LogicalPlanBuilder::from(input)
                    .alias(&aliased_relation.alias)?
                    .build()
            }
            LogicalPlanType::Limit(limit) => {
                let input: LogicalPlan =
                    into_logical_plan!(limit.input, ctx, extension_codec)?;
                let skip = if limit.skip <= 0 {
                    None
                } else {
                    Some(limit.skip as usize)
                };

                let fetch = if limit.fetch < 0 {
                    None
                } else {
                    Some(limit.fetch as usize)
                };

                LogicalPlanBuilder::from(input).limit(skip, fetch)?.build()
            }
            LogicalPlanType::Join(join) => {
                let left_keys: Vec<Column> =
                    join.left_join_column.iter().map(|i| i.into()).collect();
                let right_keys: Vec<Column> =
                    join.right_join_column.iter().map(|i| i.into()).collect();
                let join_type =
                    protobuf::JoinType::from_i32(join.join_type).ok_or_else(|| {
                        proto_error(format!(
                            "Received a JoinNode message with unknown JoinType {}",
                            join.join_type
                        ))
                    })?;
                let join_constraint = protobuf::JoinConstraint::from_i32(
                    join.join_constraint,
                )
                .ok_or_else(|| {
                    proto_error(format!(
                        "Received a JoinNode message with unknown JoinConstraint {}",
                        join.join_constraint
                    ))
                })?;
                let filter: Option<Expr> = join
                    .filter
                    .as_ref()
                    .map(|expr| parse_expr(expr, ctx))
                    .map_or(Ok(None), |v| v.map(Some))?;

                let builder = LogicalPlanBuilder::from(into_logical_plan!(
                    join.left,
                    ctx,
                    extension_codec
                )?);
                let builder = match join_constraint.into() {
                    JoinConstraint::On => builder.join(
                        &into_logical_plan!(join.right, ctx, extension_codec)?,
                        join_type.into(),
                        (left_keys, right_keys),
                        filter,
                    )?,
                    JoinConstraint::Using => builder.join_using(
                        &into_logical_plan!(join.right, ctx, extension_codec)?,
                        join_type.into(),
                        left_keys,
                    )?,
                };

                builder.build()
            }
            LogicalPlanType::Union(union) => {
                let mut input_plans: Vec<LogicalPlan> = union
                    .inputs
                    .iter()
                    .map(|i| i.try_into_logical_plan(ctx, extension_codec))
                    .collect::<Result<_, DataFusionError>>()?;

                if input_plans.len() < 2 {
                    return  Err( DataFusionError::Internal(String::from(
                        "Protobuf deserialization error, Union was require at least two input.",
                    )));
                }

                let mut builder = LogicalPlanBuilder::from(input_plans.pop().unwrap());
                for plan in input_plans {
                    builder = builder.union(plan)?;
                }
                builder.build()
            }
            LogicalPlanType::CrossJoin(crossjoin) => {
                let left = into_logical_plan!(crossjoin.left, ctx, extension_codec)?;
                let right = into_logical_plan!(crossjoin.right, ctx, extension_codec)?;

                LogicalPlanBuilder::from(left).cross_join(&right)?.build()
            }
            LogicalPlanType::Extension(LogicalExtensionNode { node, inputs }) => {
                let input_plans: Vec<LogicalPlan> = inputs
                    .iter()
                    .map(|i| i.try_into_logical_plan(ctx, extension_codec))
                    .collect::<Result<_, DataFusionError>>()?;

                let extension_node =
                    extension_codec.try_decode(node, &input_plans, ctx)?;
                Ok(LogicalPlan::Extension(extension_node))
            }
            LogicalPlanType::Distinct(distinct) => {
                let input: LogicalPlan =
                    into_logical_plan!(distinct.input, ctx, extension_codec)?;
                LogicalPlanBuilder::from(input).distinct()?.build()
            }
        }
    }

    fn try_from_logical_plan(
        plan: &LogicalPlan,
        extension_codec: &dyn LogicalExtensionCodec,
    ) -> Result<Self, DataFusionError>
    where
        Self: Sized,
    {
        match plan {
            LogicalPlan::Values(Values { values, .. }) => {
                let n_cols = if values.is_empty() {
                    0
                } else {
                    values[0].len()
                } as u64;
                let values_list = values
                    .iter()
                    .flatten()
                    .map(|v| v.try_into())
                    .collect::<Result<Vec<_>, _>>()?;
                Ok(protobuf::LogicalPlanNode {
                    logical_plan_type: Some(LogicalPlanType::Values(
                        protobuf::ValuesNode {
                            n_cols,
                            values_list,
                        },
                    )),
                })
            }
            LogicalPlan::TableScan(TableScan {
                table_name,
                source,
                filters,
                projection,
                ..
            }) => {
                let source = source_as_provider(source)?;
                let schema = source.schema();
                let source = source.as_any();

                let projection = match projection {
                    None => None,
                    Some(columns) => {
                        let column_names = columns
                            .iter()
                            .map(|i| schema.field(*i).name().to_owned())
                            .collect();
                        Some(protobuf::ProjectionColumns {
                            columns: column_names,
                        })
                    }
                };
                let schema: protobuf::Schema = schema.as_ref().into();

                let filters: Vec<protobuf::LogicalExprNode> = filters
                    .iter()
                    .map(|filter| filter.try_into())
                    .collect::<Result<Vec<_>, _>>()?;

                if let Some(listing_table) = source.downcast_ref::<ListingTable>() {
                    let any = listing_table.options().format.as_any();
                    let file_format_type = if let Some(parquet) =
                        any.downcast_ref::<ParquetFormat>()
                    {
                        FileFormatType::Parquet(protobuf::ParquetFormat {
                            enable_pruning: parquet.enable_pruning(),
                        })
                    } else if let Some(csv) = any.downcast_ref::<CsvFormat>() {
                        FileFormatType::Csv(protobuf::CsvFormat {
                            delimiter: byte_to_string(csv.delimiter())?,
                            has_header: csv.has_header(),
                        })
                    } else if any.is::<AvroFormat>() {
                        FileFormatType::Avro(protobuf::AvroFormat {})
                    } else {
                        return Err(proto_error(format!(
                            "Error converting file format, {:?} is invalid as a datafusion foramt.",
                            listing_table.options().format
                        )));
                    };
                    Ok(protobuf::LogicalPlanNode {
                        logical_plan_type: Some(LogicalPlanType::ListingScan(
                            protobuf::ListingTableScanNode {
                                file_format_type: Some(file_format_type),
                                table_name: table_name.to_owned(),
                                collect_stat: listing_table.options().collect_stat,
                                file_extension: listing_table
                                    .options()
                                    .file_extension
                                    .clone(),
                                table_partition_cols: listing_table
                                    .options()
                                    .table_partition_cols
                                    .clone(),
                                paths: listing_table
                                    .table_paths()
                                    .iter()
                                    .map(|x| x.to_string())
                                    .collect(),
                                schema: Some(schema),
                                projection,
                                filters,
                                target_partitions: listing_table
                                    .options()
                                    .target_partitions
                                    as u32,
                            },
                        )),
                    })
                } else {
                    Err(DataFusionError::Internal(format!(
                        "logical plan to_proto unsupported table provider {:?}",
                        source
                    )))
                }
            }
            LogicalPlan::Projection(Projection {
                expr, input, alias, ..
            }) => Ok(protobuf::LogicalPlanNode {
                logical_plan_type: Some(LogicalPlanType::Projection(Box::new(
                    protobuf::ProjectionNode {
                        input: Some(Box::new(
                            protobuf::LogicalPlanNode::try_from_logical_plan(
                                input.as_ref(),
                                extension_codec,
                            )?,
                        )),
                        expr: expr.iter().map(|expr| expr.try_into()).collect::<Result<
                            Vec<_>,
                            to_proto::Error,
                        >>(
                        )?,
                        optional_alias: alias
                            .clone()
                            .map(protobuf::projection_node::OptionalAlias::Alias),
                    },
                ))),
            }),
            LogicalPlan::Filter(Filter { predicate, input }) => {
                let input: protobuf::LogicalPlanNode =
                    protobuf::LogicalPlanNode::try_from_logical_plan(
                        input.as_ref(),
                        extension_codec,
                    )?;
                Ok(protobuf::LogicalPlanNode {
                    logical_plan_type: Some(LogicalPlanType::Selection(Box::new(
                        protobuf::SelectionNode {
                            input: Some(Box::new(input)),
                            expr: Some(predicate.try_into()?),
                        },
                    ))),
                })
            }
            LogicalPlan::Distinct(Distinct { input }) => {
                let input: protobuf::LogicalPlanNode =
                    protobuf::LogicalPlanNode::try_from_logical_plan(
                        input.as_ref(),
                        extension_codec,
                    )?;
                Ok(protobuf::LogicalPlanNode {
                    logical_plan_type: Some(LogicalPlanType::Distinct(Box::new(
                        protobuf::DistinctNode {
                            input: Some(Box::new(input)),
                        },
                    ))),
                })
            }
            LogicalPlan::Window(Window {
                input, window_expr, ..
            }) => {
                let input: protobuf::LogicalPlanNode =
                    protobuf::LogicalPlanNode::try_from_logical_plan(
                        input.as_ref(),
                        extension_codec,
                    )?;
                Ok(protobuf::LogicalPlanNode {
                    logical_plan_type: Some(LogicalPlanType::Window(Box::new(
                        protobuf::WindowNode {
                            input: Some(Box::new(input)),
                            window_expr: window_expr
                                .iter()
                                .map(|expr| expr.try_into())
                                .collect::<Result<Vec<_>, _>>()?,
                        },
                    ))),
                })
            }
            LogicalPlan::Aggregate(Aggregate {
                group_expr,
                aggr_expr,
                input,
                ..
            }) => {
                let input: protobuf::LogicalPlanNode =
                    protobuf::LogicalPlanNode::try_from_logical_plan(
                        input.as_ref(),
                        extension_codec,
                    )?;
                Ok(protobuf::LogicalPlanNode {
                    logical_plan_type: Some(LogicalPlanType::Aggregate(Box::new(
                        protobuf::AggregateNode {
                            input: Some(Box::new(input)),
                            group_expr: group_expr
                                .iter()
                                .map(|expr| expr.try_into())
                                .collect::<Result<Vec<_>, _>>()?,
                            aggr_expr: aggr_expr
                                .iter()
                                .map(|expr| expr.try_into())
                                .collect::<Result<Vec<_>, _>>()?,
                        },
                    ))),
                })
            }
            LogicalPlan::Join(Join {
                left,
                right,
                on,
                filter,
                join_type,
                join_constraint,
                null_equals_null,
                ..
            }) => {
                let left: protobuf::LogicalPlanNode =
                    protobuf::LogicalPlanNode::try_from_logical_plan(
                        left.as_ref(),
                        extension_codec,
                    )?;
                let right: protobuf::LogicalPlanNode =
                    protobuf::LogicalPlanNode::try_from_logical_plan(
                        right.as_ref(),
                        extension_codec,
                    )?;
                let (left_join_column, right_join_column) =
                    on.iter().map(|(l, r)| (l.into(), r.into())).unzip();
                let join_type: protobuf::JoinType = join_type.to_owned().into();
                let join_constraint: protobuf::JoinConstraint =
                    join_constraint.to_owned().into();
                let filter = filter
                    .as_ref()
                    .map(|e| e.try_into())
                    .map_or(Ok(None), |v| v.map(Some))?;
                Ok(protobuf::LogicalPlanNode {
                    logical_plan_type: Some(LogicalPlanType::Join(Box::new(
                        protobuf::JoinNode {
                            left: Some(Box::new(left)),
                            right: Some(Box::new(right)),
                            join_type: join_type.into(),
                            join_constraint: join_constraint.into(),
                            left_join_column,
                            right_join_column,
                            null_equals_null: *null_equals_null,
                            filter,
                        },
                    ))),
                })
            }
            LogicalPlan::Subquery(_) => Err(DataFusionError::NotImplemented(
                "LogicalPlan serde is not yet implemented for subqueries".to_string(),
            )),
            LogicalPlan::SubqueryAlias(SubqueryAlias { input, alias, .. }) => {
                let input: protobuf::LogicalPlanNode =
                    protobuf::LogicalPlanNode::try_from_logical_plan(
                        input.as_ref(),
                        extension_codec,
                    )?;
                Ok(protobuf::LogicalPlanNode {
                    logical_plan_type: Some(LogicalPlanType::SubqueryAlias(Box::new(
                        protobuf::SubqueryAliasNode {
                            input: Some(Box::new(input)),
                            alias: alias.clone(),
                        },
                    ))),
                })
            }
            LogicalPlan::Limit(Limit { input, skip, fetch }) => {
                let input: protobuf::LogicalPlanNode =
                    protobuf::LogicalPlanNode::try_from_logical_plan(
                        input.as_ref(),
                        extension_codec,
                    )?;
                Ok(protobuf::LogicalPlanNode {
                    logical_plan_type: Some(LogicalPlanType::Limit(Box::new(
                        protobuf::LimitNode {
                            input: Some(Box::new(input)),
                            skip: skip.unwrap_or(0) as i64,
                            fetch: fetch.unwrap_or(i64::MAX as usize) as i64,
                        },
                    ))),
                })
            }
            LogicalPlan::Sort(Sort { input, expr }) => {
                let input: protobuf::LogicalPlanNode =
                    protobuf::LogicalPlanNode::try_from_logical_plan(
                        input.as_ref(),
                        extension_codec,
                    )?;
                let selection_expr: Vec<protobuf::LogicalExprNode> = expr
                    .iter()
                    .map(|expr| expr.try_into())
                    .collect::<Result<Vec<_>, to_proto::Error>>()?;
                Ok(protobuf::LogicalPlanNode {
                    logical_plan_type: Some(LogicalPlanType::Sort(Box::new(
                        protobuf::SortNode {
                            input: Some(Box::new(input)),
                            expr: selection_expr,
                        },
                    ))),
                })
            }
            LogicalPlan::Repartition(Repartition {
                input,
                partitioning_scheme,
            }) => {
                use datafusion::logical_plan::Partitioning;
                let input: protobuf::LogicalPlanNode =
                    protobuf::LogicalPlanNode::try_from_logical_plan(
                        input.as_ref(),
                        extension_codec,
                    )?;

                // Assumed common usize field was batch size
                // Used u64 to avoid any nastyness involving large values, most data clusters are probably uniformly 64 bits any ways
                use protobuf::repartition_node::PartitionMethod;

                let pb_partition_method = match partitioning_scheme {
                    Partitioning::Hash(exprs, partition_count) => {
                        PartitionMethod::Hash(protobuf::HashRepartition {
                            hash_expr: exprs
                                .iter()
                                .map(|expr| expr.try_into())
                                .collect::<Result<Vec<_>, to_proto::Error>>()?,
                            partition_count: *partition_count as u64,
                        })
                    }
                    Partitioning::RoundRobinBatch(partition_count) => {
                        PartitionMethod::RoundRobin(*partition_count as u64)
                    }
                    Partitioning::DistributeBy(_) => {
                        return Err(DataFusionError::NotImplemented(
                            "DistributeBy".to_string(),
                        ))
                    }
                };

                Ok(protobuf::LogicalPlanNode {
                    logical_plan_type: Some(LogicalPlanType::Repartition(Box::new(
                        protobuf::RepartitionNode {
                            input: Some(Box::new(input)),
                            partition_method: Some(pb_partition_method),
                        },
                    ))),
                })
            }
            LogicalPlan::EmptyRelation(EmptyRelation {
                produce_one_row, ..
            }) => Ok(protobuf::LogicalPlanNode {
                logical_plan_type: Some(LogicalPlanType::EmptyRelation(
                    protobuf::EmptyRelationNode {
                        produce_one_row: *produce_one_row,
                    },
                )),
            }),
            LogicalPlan::CreateExternalTable(CreateExternalTable {
                name,
                location,
                file_type,
                has_header,
                delimiter,
                schema: df_schema,
                table_partition_cols,
                if_not_exists,
<<<<<<< HEAD
                definition,
            }) => {
                use datafusion::logical_plan::FileType;

                let pb_file_type: protobuf::FileType = match file_type {
                    FileType::NdJson => protobuf::FileType::NdJson,
                    FileType::Parquet => protobuf::FileType::Parquet,
                    FileType::CSV => protobuf::FileType::Csv,
                    FileType::Avro => protobuf::FileType::Avro,
                };

                Ok(protobuf::LogicalPlanNode {
                    logical_plan_type: Some(LogicalPlanType::CreateExternalTable(
                        protobuf::CreateExternalTableNode {
                            name: name.clone(),
                            location: location.clone(),
                            file_type: pb_file_type as i32,
                            has_header: *has_header,
                            schema: Some(df_schema.into()),
                            table_partition_cols: table_partition_cols.clone(),
                            if_not_exists: *if_not_exists,
                            delimiter: String::from(*delimiter),
                            definition: definition
                                .clone()
                                .unwrap_or_else(|| "".to_string()),
                        },
                    )),
                })
            }
=======
            }) => Ok(protobuf::LogicalPlanNode {
                logical_plan_type: Some(LogicalPlanType::CreateExternalTable(
                    protobuf::CreateExternalTableNode {
                        name: name.clone(),
                        location: location.clone(),
                        file_type: file_type.clone(),
                        has_header: *has_header,
                        schema: Some(df_schema.into()),
                        table_partition_cols: table_partition_cols.clone(),
                        if_not_exists: *if_not_exists,
                        delimiter: String::from(*delimiter),
                    },
                )),
            }),
>>>>>>> c359018b
            LogicalPlan::CreateView(CreateView {
                name,
                input,
                or_replace,
                definition,
            }) => Ok(protobuf::LogicalPlanNode {
                logical_plan_type: Some(LogicalPlanType::CreateView(Box::new(
                    protobuf::CreateViewNode {
                        name: name.clone(),
                        input: Some(Box::new(LogicalPlanNode::try_from_logical_plan(
                            input,
                            extension_codec,
                        )?)),
                        or_replace: *or_replace,
                        definition: definition.clone().unwrap_or_else(|| "".to_string()),
                    },
                ))),
            }),
            LogicalPlan::CreateCatalogSchema(CreateCatalogSchema {
                schema_name,
                if_not_exists,
                schema: df_schema,
            }) => Ok(protobuf::LogicalPlanNode {
                logical_plan_type: Some(LogicalPlanType::CreateCatalogSchema(
                    protobuf::CreateCatalogSchemaNode {
                        schema_name: schema_name.clone(),
                        if_not_exists: *if_not_exists,
                        schema: Some(df_schema.into()),
                    },
                )),
            }),
            LogicalPlan::CreateCatalog(CreateCatalog {
                catalog_name,
                if_not_exists,
                schema: df_schema,
            }) => Ok(protobuf::LogicalPlanNode {
                logical_plan_type: Some(LogicalPlanType::CreateCatalog(
                    protobuf::CreateCatalogNode {
                        catalog_name: catalog_name.clone(),
                        if_not_exists: *if_not_exists,
                        schema: Some(df_schema.into()),
                    },
                )),
            }),
            LogicalPlan::Analyze(a) => {
                let input = protobuf::LogicalPlanNode::try_from_logical_plan(
                    a.input.as_ref(),
                    extension_codec,
                )?;
                Ok(protobuf::LogicalPlanNode {
                    logical_plan_type: Some(LogicalPlanType::Analyze(Box::new(
                        protobuf::AnalyzeNode {
                            input: Some(Box::new(input)),
                            verbose: a.verbose,
                        },
                    ))),
                })
            }
            LogicalPlan::Explain(a) => {
                let input = protobuf::LogicalPlanNode::try_from_logical_plan(
                    a.plan.as_ref(),
                    extension_codec,
                )?;
                Ok(protobuf::LogicalPlanNode {
                    logical_plan_type: Some(LogicalPlanType::Explain(Box::new(
                        protobuf::ExplainNode {
                            input: Some(Box::new(input)),
                            verbose: a.verbose,
                        },
                    ))),
                })
            }
            LogicalPlan::Union(union) => {
                let inputs: Vec<LogicalPlanNode> = union
                    .inputs
                    .iter()
                    .map(|i| {
                        protobuf::LogicalPlanNode::try_from_logical_plan(
                            i,
                            extension_codec,
                        )
                    })
                    .collect::<Result<_, DataFusionError>>()?;
                Ok(protobuf::LogicalPlanNode {
                    logical_plan_type: Some(LogicalPlanType::Union(
                        protobuf::UnionNode { inputs },
                    )),
                })
            }
            LogicalPlan::CrossJoin(CrossJoin { left, right, .. }) => {
                let left = protobuf::LogicalPlanNode::try_from_logical_plan(
                    left.as_ref(),
                    extension_codec,
                )?;
                let right = protobuf::LogicalPlanNode::try_from_logical_plan(
                    right.as_ref(),
                    extension_codec,
                )?;
                Ok(protobuf::LogicalPlanNode {
                    logical_plan_type: Some(LogicalPlanType::CrossJoin(Box::new(
                        protobuf::CrossJoinNode {
                            left: Some(Box::new(left)),
                            right: Some(Box::new(right)),
                        },
                    ))),
                })
            }
            LogicalPlan::Extension(extension) => {
                let mut buf: Vec<u8> = vec![];
                extension_codec.try_encode(extension, &mut buf)?;

                let inputs: Vec<LogicalPlanNode> = extension
                    .node
                    .inputs()
                    .iter()
                    .map(|i| {
                        protobuf::LogicalPlanNode::try_from_logical_plan(
                            i,
                            extension_codec,
                        )
                    })
                    .collect::<Result<_, DataFusionError>>()?;

                Ok(protobuf::LogicalPlanNode {
                    logical_plan_type: Some(LogicalPlanType::Extension(
                        LogicalExtensionNode { node: buf, inputs },
                    )),
                })
            }
            LogicalPlan::CreateMemoryTable(_) => Err(proto_error(
                "LogicalPlan serde is not yet implemented for CreateMemoryTable",
            )),
            LogicalPlan::DropTable(_) => Err(proto_error(
                "LogicalPlan serde is not yet implemented for DropTable",
            )),
            LogicalPlan::DropView(_) => Err(proto_error(
                "LogicalPlan serde is not yet implemented for DropView",
            )),
        }
    }
}<|MERGE_RESOLUTION|>--- conflicted
+++ resolved
@@ -461,15 +461,12 @@
                     ))
                 })?;
 
-<<<<<<< HEAD
-                let pb_file_type: protobuf::FileType =
-                    create_extern_table.file_type.try_into()?;
                 let definition = if !create_extern_table.definition.is_empty() {
                     Some(create_extern_table.definition.clone())
                 } else {
                     None
                 };
-=======
+
                 match create_extern_table.file_type.as_str() {
                     "CSV" | "JSON" | "PARQUET" | "AVRO" => {}
                     it => {
@@ -481,7 +478,6 @@
                         }
                     }
                 }
->>>>>>> c359018b
 
                 Ok(LogicalPlan::CreateExternalTable(CreateExternalTable {
                     schema: pb_schema.try_into()?,
@@ -1045,37 +1041,7 @@
                 schema: df_schema,
                 table_partition_cols,
                 if_not_exists,
-<<<<<<< HEAD
                 definition,
-            }) => {
-                use datafusion::logical_plan::FileType;
-
-                let pb_file_type: protobuf::FileType = match file_type {
-                    FileType::NdJson => protobuf::FileType::NdJson,
-                    FileType::Parquet => protobuf::FileType::Parquet,
-                    FileType::CSV => protobuf::FileType::Csv,
-                    FileType::Avro => protobuf::FileType::Avro,
-                };
-
-                Ok(protobuf::LogicalPlanNode {
-                    logical_plan_type: Some(LogicalPlanType::CreateExternalTable(
-                        protobuf::CreateExternalTableNode {
-                            name: name.clone(),
-                            location: location.clone(),
-                            file_type: pb_file_type as i32,
-                            has_header: *has_header,
-                            schema: Some(df_schema.into()),
-                            table_partition_cols: table_partition_cols.clone(),
-                            if_not_exists: *if_not_exists,
-                            delimiter: String::from(*delimiter),
-                            definition: definition
-                                .clone()
-                                .unwrap_or_else(|| "".to_string()),
-                        },
-                    )),
-                })
-            }
-=======
             }) => Ok(protobuf::LogicalPlanNode {
                 logical_plan_type: Some(LogicalPlanType::CreateExternalTable(
                     protobuf::CreateExternalTableNode {
@@ -1087,10 +1053,10 @@
                         table_partition_cols: table_partition_cols.clone(),
                         if_not_exists: *if_not_exists,
                         delimiter: String::from(*delimiter),
+                        definition: definition.clone().unwrap_or_else(|| "".to_string()),
                     },
                 )),
             }),
->>>>>>> c359018b
             LogicalPlan::CreateView(CreateView {
                 name,
                 input,
