--- conflicted
+++ resolved
@@ -19,26 +19,7 @@
 //! DataFusion logical plans to be serialized and transmitted between
 //! processes.
 
-<<<<<<< HEAD
-use std::sync::Arc;
-
-use arrow::{
-    array::ArrayRef,
-    datatypes::{
-        DataType, Field, IntervalMonthDayNanoType, IntervalUnit, Schema, SchemaRef,
-        TimeUnit, UnionMode,
-    },
-    ipc::writer::{DictionaryTracker, IpcDataGenerator},
-    record_batch::RecordBatch,
-};
-
-use datafusion_common::{
-    Column, Constraint, Constraints, DFSchema, DFSchemaRef, ScalarValue, TableReference,
-    UnnestOptions,
-};
-=======
-use datafusion_common::TableReference;
->>>>>>> 5afa8017
+use datafusion_common::{TableReference, UnnestOptions};
 use datafusion_expr::expr::{
     self, AggregateFunctionDefinition, Alias, Between, BinaryExpr, Cast, GroupingSet,
     InList, Like, Placeholder, ScalarFunction, Sort, Unnest,
@@ -64,177 +45,6 @@
 
 use super::LogicalExtensionCodec;
 
-<<<<<<< HEAD
-#[derive(Debug)]
-pub enum Error {
-    General(String),
-
-    InvalidScalarValue(ScalarValue),
-
-    InvalidScalarType(DataType),
-
-    InvalidTimeUnit(TimeUnit),
-
-    NotImplemented(String),
-}
-
-impl std::error::Error for Error {}
-
-impl std::fmt::Display for Error {
-    fn fmt(&self, f: &mut std::fmt::Formatter) -> std::fmt::Result {
-        match self {
-            Self::General(desc) => write!(f, "General error: {desc}"),
-            Self::InvalidScalarValue(value) => {
-                write!(f, "{value:?} is invalid as a DataFusion scalar value")
-            }
-            Self::InvalidScalarType(data_type) => {
-                write!(f, "{data_type:?} is invalid as a DataFusion scalar type")
-            }
-            Self::InvalidTimeUnit(time_unit) => {
-                write!(
-                    f,
-                    "Only TimeUnit::Microsecond and TimeUnit::Nanosecond are valid time units, found: {time_unit:?}"
-                )
-            }
-            Self::NotImplemented(s) => {
-                write!(f, "Not implemented: {s}")
-            }
-        }
-    }
-}
-
-impl TryFrom<&Field> for protobuf::Field {
-    type Error = Error;
-
-    fn try_from(field: &Field) -> Result<Self, Self::Error> {
-        let arrow_type = field.data_type().try_into()?;
-        Ok(Self {
-            name: field.name().to_owned(),
-            arrow_type: Some(Box::new(arrow_type)),
-            nullable: field.is_nullable(),
-            children: Vec::new(),
-            metadata: field.metadata().clone(),
-            dict_id: field.dict_id().unwrap_or(0),
-            dict_ordered: field.dict_is_ordered().unwrap_or(false),
-        })
-    }
-}
-
-impl TryFrom<&DataType> for protobuf::ArrowType {
-    type Error = Error;
-
-    fn try_from(val: &DataType) -> Result<Self, Self::Error> {
-        let arrow_type_enum: ArrowTypeEnum = val.try_into()?;
-        Ok(Self {
-            arrow_type_enum: Some(arrow_type_enum),
-        })
-    }
-}
-
-impl TryFrom<&DataType> for protobuf::arrow_type::ArrowTypeEnum {
-    type Error = Error;
-
-    fn try_from(val: &DataType) -> Result<Self, Self::Error> {
-        let res = match val {
-            DataType::Null => Self::None(EmptyMessage {}),
-            DataType::Boolean => Self::Bool(EmptyMessage {}),
-            DataType::Int8 => Self::Int8(EmptyMessage {}),
-            DataType::Int16 => Self::Int16(EmptyMessage {}),
-            DataType::Int32 => Self::Int32(EmptyMessage {}),
-            DataType::Int64 => Self::Int64(EmptyMessage {}),
-            DataType::UInt8 => Self::Uint8(EmptyMessage {}),
-            DataType::UInt16 => Self::Uint16(EmptyMessage {}),
-            DataType::UInt32 => Self::Uint32(EmptyMessage {}),
-            DataType::UInt64 => Self::Uint64(EmptyMessage {}),
-            DataType::Float16 => Self::Float16(EmptyMessage {}),
-            DataType::Float32 => Self::Float32(EmptyMessage {}),
-            DataType::Float64 => Self::Float64(EmptyMessage {}),
-            DataType::Timestamp(time_unit, timezone) => {
-                Self::Timestamp(protobuf::Timestamp {
-                    time_unit: protobuf::TimeUnit::from(time_unit) as i32,
-                    timezone: timezone.as_deref().unwrap_or("").to_string(),
-                })
-            }
-            DataType::Date32 => Self::Date32(EmptyMessage {}),
-            DataType::Date64 => Self::Date64(EmptyMessage {}),
-            DataType::Time32(time_unit) => {
-                Self::Time32(protobuf::TimeUnit::from(time_unit) as i32)
-            }
-            DataType::Time64(time_unit) => {
-                Self::Time64(protobuf::TimeUnit::from(time_unit) as i32)
-            }
-            DataType::Duration(time_unit) => {
-                Self::Duration(protobuf::TimeUnit::from(time_unit) as i32)
-            }
-            DataType::Interval(interval_unit) => {
-                Self::Interval(protobuf::IntervalUnit::from(interval_unit) as i32)
-            }
-            DataType::Binary => Self::Binary(EmptyMessage {}),
-            DataType::FixedSizeBinary(size) => Self::FixedSizeBinary(*size),
-            DataType::LargeBinary => Self::LargeBinary(EmptyMessage {}),
-            DataType::Utf8 => Self::Utf8(EmptyMessage {}),
-            DataType::LargeUtf8 => Self::LargeUtf8(EmptyMessage {}),
-            DataType::List(item_type) => Self::List(Box::new(protobuf::List {
-                field_type: Some(Box::new(item_type.as_ref().try_into()?)),
-            })),
-            DataType::FixedSizeList(item_type, size) => {
-                Self::FixedSizeList(Box::new(protobuf::FixedSizeList {
-                    field_type: Some(Box::new(item_type.as_ref().try_into()?)),
-                    list_size: *size,
-                }))
-            }
-            DataType::LargeList(item_type) => Self::LargeList(Box::new(protobuf::List {
-                field_type: Some(Box::new(item_type.as_ref().try_into()?)),
-            })),
-            DataType::Struct(struct_fields) => Self::Struct(protobuf::Struct {
-                sub_field_types: convert_arc_fields_to_proto_fields(struct_fields)?,
-            }),
-            DataType::Union(fields, union_mode) => {
-                let union_mode = match union_mode {
-                    UnionMode::Sparse => protobuf::UnionMode::Sparse,
-                    UnionMode::Dense => protobuf::UnionMode::Dense,
-                };
-                Self::Union(protobuf::Union {
-                    union_types: convert_arc_fields_to_proto_fields(fields.iter().map(|(_, item)|item))?,
-                    union_mode: union_mode.into(),
-                    type_ids: fields.iter().map(|(x, _)| x as i32).collect(),
-                })
-            }
-            DataType::Dictionary(key_type, value_type) => {
-                Self::Dictionary(Box::new(protobuf::Dictionary {
-                    key: Some(Box::new(key_type.as_ref().try_into()?)),
-                    value: Some(Box::new(value_type.as_ref().try_into()?)),
-                }))
-            }
-            DataType::Decimal128(precision, scale) => Self::Decimal(protobuf::Decimal {
-                precision: *precision as u32,
-                scale: *scale as i32,
-            }),
-            DataType::Decimal256(_, _) => {
-                return Err(Error::General("Proto serialization error: The Decimal256 data type is not yet supported".to_owned()))
-            }
-            DataType::Map(field, sorted) => {
-                Self::Map(Box::new(
-                    protobuf::Map {
-                        field_type: Some(Box::new(field.as_ref().try_into()?)),
-                        keys_sorted: *sorted,
-                    }
-                ))
-            }
-            DataType::RunEndEncoded(_, _) => {
-                return Err(Error::General(
-                    "Proto serialization error: The RunEndEncoded data type is not yet supported".to_owned()
-                ))
-            }
-            DataType::Utf8View | DataType::BinaryView | DataType::ListView(_) | DataType::LargeListView(_) => {
-                return Err(Error::General(format!("Proto serialization error: {val} not yet supported")))
-            }
-        };
-
-        Ok(res)
-    }
-}
-
 impl From<&UnnestOptions> for protobuf::UnnestOptions {
     fn from(opts: &UnnestOptions) -> Self {
         Self {
@@ -243,77 +53,6 @@
     }
 }
 
-impl From<Column> for protobuf::Column {
-    fn from(c: Column) -> Self {
-        Self {
-            relation: c.relation.map(|relation| protobuf::ColumnRelation {
-                relation: relation.to_string(),
-            }),
-            name: c.name,
-        }
-    }
-}
-
-impl From<&Column> for protobuf::Column {
-    fn from(c: &Column) -> Self {
-        c.clone().into()
-    }
-}
-
-impl TryFrom<&Schema> for protobuf::Schema {
-    type Error = Error;
-
-    fn try_from(schema: &Schema) -> Result<Self, Self::Error> {
-        Ok(Self {
-            columns: convert_arc_fields_to_proto_fields(schema.fields())?,
-            metadata: schema.metadata.clone(),
-        })
-    }
-}
-
-impl TryFrom<SchemaRef> for protobuf::Schema {
-    type Error = Error;
-
-    fn try_from(schema: SchemaRef) -> Result<Self, Self::Error> {
-        Ok(Self {
-            columns: convert_arc_fields_to_proto_fields(schema.fields())?,
-            metadata: schema.metadata.clone(),
-        })
-    }
-}
-
-impl TryFrom<&DFSchema> for protobuf::DfSchema {
-    type Error = Error;
-
-    fn try_from(s: &DFSchema) -> Result<Self, Self::Error> {
-        let columns = s
-            .iter()
-            .map(|(qualifier, field)| {
-                Ok(protobuf::DfField {
-                    field: Some(field.as_ref().try_into()?),
-                    qualifier: qualifier.map(|r| protobuf::ColumnRelation {
-                        relation: r.to_string(),
-                    }),
-                })
-            })
-            .collect::<Result<Vec<_>, Error>>()?;
-        Ok(Self {
-            columns,
-            metadata: s.metadata().clone(),
-        })
-    }
-}
-
-impl TryFrom<&DFSchemaRef> for protobuf::DfSchema {
-    type Error = Error;
-
-    fn try_from(s: &DFSchemaRef) -> Result<Self, Self::Error> {
-        s.as_ref().try_into()
-    }
-}
-
-=======
->>>>>>> 5afa8017
 impl From<&StringifiedPlan> for protobuf::StringifiedPlan {
     fn from(stringified_plan: &StringifiedPlan) -> Self {
         Self {
