// Licensed to the Apache Software Foundation (ASF) under one
// or more contributor license agreements.  See the NOTICE file
// distributed with this work for additional information
// regarding copyright ownership.  The ASF licenses this file
// to you under the Apache License, Version 2.0 (the
// "License"); you may not use this file except in compliance
// with the License.  You may obtain a copy of the License at
//
//   http://www.apache.org/licenses/LICENSE-2.0
//
// Unless required by applicable law or agreed to in writing,
// software distributed under the License is distributed on an
// "AS IS" BASIS, WITHOUT WARRANTIES OR CONDITIONS OF ANY
// KIND, either express or implied.  See the License for the
// specific language governing permissions and limitations
// under the License.

//! Code to convert Arrow schemas and DataFusion logical plans to protocol buffer format, allowing
//! DataFusion logical plans to be serialized and transmitted between
//! processes.

use datafusion_common::{TableReference, UnnestOptions};
use datafusion_expr::expr::{
    self, AggregateFunctionDefinition, Alias, Between, BinaryExpr, Cast, GroupingSet,
    InList, Like, Placeholder, ScalarFunction, Sort, Unnest,
};
use datafusion_expr::{
    logical_plan::PlanType, logical_plan::StringifiedPlan, AggregateFunction,
    BuiltInWindowFunction, Expr, JoinConstraint, JoinType, TryCast, WindowFrame,
    WindowFrameBound, WindowFrameUnits, WindowFunctionDefinition,
};

use crate::protobuf::{
    self,
    plan_type::PlanTypeEnum::{
        AnalyzedLogicalPlan, FinalAnalyzedLogicalPlan, FinalLogicalPlan,
        FinalPhysicalPlan, FinalPhysicalPlanWithStats, InitialLogicalPlan,
        InitialPhysicalPlan, InitialPhysicalPlanWithStats, OptimizedLogicalPlan,
        OptimizedPhysicalPlan,
    },
    AnalyzedLogicalPlanType, CubeNode, EmptyMessage, GroupingSetNode, LogicalExprList,
    OptimizedLogicalPlanType, OptimizedPhysicalPlanType, PlaceholderNode, RollupNode,
    ToProtoError as Error,
};

use super::LogicalExtensionCodec;

impl From<&UnnestOptions> for protobuf::UnnestOptions {
    fn from(opts: &UnnestOptions) -> Self {
        Self {
            preserve_nulls: opts.preserve_nulls,
        }
    }
}

impl From<&StringifiedPlan> for protobuf::StringifiedPlan {
    fn from(stringified_plan: &StringifiedPlan) -> Self {
        Self {
            plan_type: match stringified_plan.clone().plan_type {
                PlanType::InitialLogicalPlan => Some(protobuf::PlanType {
                    plan_type_enum: Some(InitialLogicalPlan(EmptyMessage {})),
                }),
                PlanType::AnalyzedLogicalPlan { analyzer_name } => {
                    Some(protobuf::PlanType {
                        plan_type_enum: Some(AnalyzedLogicalPlan(
                            AnalyzedLogicalPlanType { analyzer_name },
                        )),
                    })
                }
                PlanType::FinalAnalyzedLogicalPlan => Some(protobuf::PlanType {
                    plan_type_enum: Some(FinalAnalyzedLogicalPlan(EmptyMessage {})),
                }),
                PlanType::OptimizedLogicalPlan { optimizer_name } => {
                    Some(protobuf::PlanType {
                        plan_type_enum: Some(OptimizedLogicalPlan(
                            OptimizedLogicalPlanType { optimizer_name },
                        )),
                    })
                }
                PlanType::FinalLogicalPlan => Some(protobuf::PlanType {
                    plan_type_enum: Some(FinalLogicalPlan(EmptyMessage {})),
                }),
                PlanType::InitialPhysicalPlan => Some(protobuf::PlanType {
                    plan_type_enum: Some(InitialPhysicalPlan(EmptyMessage {})),
                }),
                PlanType::OptimizedPhysicalPlan { optimizer_name } => {
                    Some(protobuf::PlanType {
                        plan_type_enum: Some(OptimizedPhysicalPlan(
                            OptimizedPhysicalPlanType { optimizer_name },
                        )),
                    })
                }
                PlanType::FinalPhysicalPlan => Some(protobuf::PlanType {
                    plan_type_enum: Some(FinalPhysicalPlan(EmptyMessage {})),
                }),
                PlanType::InitialPhysicalPlanWithStats => Some(protobuf::PlanType {
                    plan_type_enum: Some(InitialPhysicalPlanWithStats(EmptyMessage {})),
                }),
                PlanType::FinalPhysicalPlanWithStats => Some(protobuf::PlanType {
                    plan_type_enum: Some(FinalPhysicalPlanWithStats(EmptyMessage {})),
                }),
            },
            plan: stringified_plan.plan.to_string(),
        }
    }
}

impl From<&AggregateFunction> for protobuf::AggregateFunction {
    fn from(value: &AggregateFunction) -> Self {
        match value {
            AggregateFunction::Min => Self::Min,
            AggregateFunction::Max => Self::Max,
            AggregateFunction::Avg => Self::Avg,
            AggregateFunction::BitAnd => Self::BitAnd,
            AggregateFunction::BitOr => Self::BitOr,
            AggregateFunction::BitXor => Self::BitXor,
            AggregateFunction::BoolAnd => Self::BoolAnd,
            AggregateFunction::BoolOr => Self::BoolOr,
            AggregateFunction::ArrayAgg => Self::ArrayAgg,
            AggregateFunction::Correlation => Self::Correlation,
<<<<<<< HEAD
            AggregateFunction::RegrSlope => Self::RegrSlope,
            AggregateFunction::RegrIntercept => Self::RegrIntercept,
            AggregateFunction::RegrCount => Self::RegrCount,
            AggregateFunction::RegrR2 => Self::RegrR2,
            AggregateFunction::RegrAvgx => Self::RegrAvgx,
            AggregateFunction::RegrAvgy => Self::RegrAvgy,
            AggregateFunction::RegrSXX => Self::RegrSxx,
            AggregateFunction::RegrSYY => Self::RegrSyy,
            AggregateFunction::RegrSXY => Self::RegrSxy,
=======
            AggregateFunction::ApproxPercentileCont => Self::ApproxPercentileCont,
            AggregateFunction::ApproxPercentileContWithWeight => {
                Self::ApproxPercentileContWithWeight
            }
>>>>>>> cc60278f
            AggregateFunction::Grouping => Self::Grouping,
            AggregateFunction::NthValue => Self::NthValueAgg,
            AggregateFunction::StringAgg => Self::StringAgg,
        }
    }
}

impl From<&BuiltInWindowFunction> for protobuf::BuiltInWindowFunction {
    fn from(value: &BuiltInWindowFunction) -> Self {
        match value {
            BuiltInWindowFunction::FirstValue => Self::FirstValue,
            BuiltInWindowFunction::LastValue => Self::LastValue,
            BuiltInWindowFunction::NthValue => Self::NthValue,
            BuiltInWindowFunction::Ntile => Self::Ntile,
            BuiltInWindowFunction::CumeDist => Self::CumeDist,
            BuiltInWindowFunction::PercentRank => Self::PercentRank,
            BuiltInWindowFunction::RowNumber => Self::RowNumber,
            BuiltInWindowFunction::Rank => Self::Rank,
            BuiltInWindowFunction::Lag => Self::Lag,
            BuiltInWindowFunction::Lead => Self::Lead,
            BuiltInWindowFunction::DenseRank => Self::DenseRank,
        }
    }
}

impl From<WindowFrameUnits> for protobuf::WindowFrameUnits {
    fn from(units: WindowFrameUnits) -> Self {
        match units {
            WindowFrameUnits::Rows => Self::Rows,
            WindowFrameUnits::Range => Self::Range,
            WindowFrameUnits::Groups => Self::Groups,
        }
    }
}

impl TryFrom<&WindowFrameBound> for protobuf::WindowFrameBound {
    type Error = Error;

    fn try_from(bound: &WindowFrameBound) -> Result<Self, Self::Error> {
        Ok(match bound {
            WindowFrameBound::CurrentRow => Self {
                window_frame_bound_type: protobuf::WindowFrameBoundType::CurrentRow
                    .into(),
                bound_value: None,
            },
            WindowFrameBound::Preceding(v) => Self {
                window_frame_bound_type: protobuf::WindowFrameBoundType::Preceding.into(),
                bound_value: Some(v.try_into()?),
            },
            WindowFrameBound::Following(v) => Self {
                window_frame_bound_type: protobuf::WindowFrameBoundType::Following.into(),
                bound_value: Some(v.try_into()?),
            },
        })
    }
}

impl TryFrom<&WindowFrame> for protobuf::WindowFrame {
    type Error = Error;

    fn try_from(window: &WindowFrame) -> Result<Self, Self::Error> {
        Ok(Self {
            window_frame_units: protobuf::WindowFrameUnits::from(window.units).into(),
            start_bound: Some((&window.start_bound).try_into()?),
            end_bound: Some(protobuf::window_frame::EndBound::Bound(
                (&window.end_bound).try_into()?,
            )),
        })
    }
}

pub fn serialize_exprs<'a, I>(
    exprs: I,
    codec: &dyn LogicalExtensionCodec,
) -> Result<Vec<protobuf::LogicalExprNode>, Error>
where
    I: IntoIterator<Item = &'a Expr>,
{
    exprs
        .into_iter()
        .map(|expr| serialize_expr(expr, codec))
        .collect::<Result<Vec<_>, Error>>()
}

pub fn serialize_expr(
    expr: &Expr,
    codec: &dyn LogicalExtensionCodec,
) -> Result<protobuf::LogicalExprNode, Error> {
    use protobuf::logical_expr_node::ExprType;

    let expr_node = match expr {
        Expr::Column(c) => protobuf::LogicalExprNode {
            expr_type: Some(ExprType::Column(c.into())),
        },
        Expr::Alias(Alias {
            expr,
            relation,
            name,
        }) => {
            let alias = Box::new(protobuf::AliasNode {
                expr: Some(Box::new(serialize_expr(expr.as_ref(), codec)?)),
                relation: relation
                    .to_owned()
                    .map(|r| vec![r.into()])
                    .unwrap_or(vec![]),
                alias: name.to_owned(),
            });
            protobuf::LogicalExprNode {
                expr_type: Some(ExprType::Alias(alias)),
            }
        }
        Expr::Literal(value) => {
            let pb_value: protobuf::ScalarValue = value.try_into()?;
            protobuf::LogicalExprNode {
                expr_type: Some(ExprType::Literal(pb_value)),
            }
        }
        Expr::BinaryExpr(BinaryExpr { left, op, right }) => {
            // Try to linerize a nested binary expression tree of the same operator
            // into a flat vector of expressions.
            let mut exprs = vec![right.as_ref()];
            let mut current_expr = left.as_ref();
            while let Expr::BinaryExpr(BinaryExpr {
                left,
                op: current_op,
                right,
            }) = current_expr
            {
                if current_op == op {
                    exprs.push(right.as_ref());
                    current_expr = left.as_ref();
                } else {
                    break;
                }
            }
            exprs.push(current_expr);

            let binary_expr = protobuf::BinaryExprNode {
                // We need to reverse exprs since operands are expected to be
                // linearized from left innermost to right outermost (but while
                // traversing the chain we do the exact opposite).
                operands: serialize_exprs(exprs.into_iter().rev(), codec)?,
                op: format!("{op:?}"),
            };
            protobuf::LogicalExprNode {
                expr_type: Some(ExprType::BinaryExpr(binary_expr)),
            }
        }
        Expr::Like(Like {
            negated,
            expr,
            pattern,
            escape_char,
            case_insensitive,
        }) => {
            if *case_insensitive {
                let pb = Box::new(protobuf::ILikeNode {
                    negated: *negated,
                    expr: Some(Box::new(serialize_expr(expr.as_ref(), codec)?)),
                    pattern: Some(Box::new(serialize_expr(pattern.as_ref(), codec)?)),
                    escape_char: escape_char.map(|ch| ch.to_string()).unwrap_or_default(),
                });

                protobuf::LogicalExprNode {
                    expr_type: Some(ExprType::Ilike(pb)),
                }
            } else {
                let pb = Box::new(protobuf::LikeNode {
                    negated: *negated,
                    expr: Some(Box::new(serialize_expr(expr.as_ref(), codec)?)),
                    pattern: Some(Box::new(serialize_expr(pattern.as_ref(), codec)?)),
                    escape_char: escape_char.map(|ch| ch.to_string()).unwrap_or_default(),
                });

                protobuf::LogicalExprNode {
                    expr_type: Some(ExprType::Like(pb)),
                }
            }
        }
        Expr::SimilarTo(Like {
            negated,
            expr,
            pattern,
            escape_char,
            case_insensitive: _,
        }) => {
            let pb = Box::new(protobuf::SimilarToNode {
                negated: *negated,
                expr: Some(Box::new(serialize_expr(expr.as_ref(), codec)?)),
                pattern: Some(Box::new(serialize_expr(pattern.as_ref(), codec)?)),
                escape_char: escape_char.map(|ch| ch.to_string()).unwrap_or_default(),
            });
            protobuf::LogicalExprNode {
                expr_type: Some(ExprType::SimilarTo(pb)),
            }
        }
        Expr::WindowFunction(expr::WindowFunction {
            ref fun,
            ref args,
            ref partition_by,
            ref order_by,
            ref window_frame,
            // TODO: support null treatment in proto
            null_treatment: _,
        }) => {
            let window_function = match fun {
                WindowFunctionDefinition::AggregateFunction(fun) => {
                    protobuf::window_expr_node::WindowFunction::AggrFunction(
                        protobuf::AggregateFunction::from(fun).into(),
                    )
                }
                WindowFunctionDefinition::BuiltInWindowFunction(fun) => {
                    protobuf::window_expr_node::WindowFunction::BuiltInFunction(
                        protobuf::BuiltInWindowFunction::from(fun).into(),
                    )
                }
                WindowFunctionDefinition::AggregateUDF(aggr_udf) => {
                    protobuf::window_expr_node::WindowFunction::Udaf(
                        aggr_udf.name().to_string(),
                    )
                }
                WindowFunctionDefinition::WindowUDF(window_udf) => {
                    protobuf::window_expr_node::WindowFunction::Udwf(
                        window_udf.name().to_string(),
                    )
                }
            };
            let arg_expr: Option<Box<protobuf::LogicalExprNode>> = if !args.is_empty() {
                let arg = &args[0];
                Some(Box::new(serialize_expr(arg, codec)?))
            } else {
                None
            };
            let partition_by = serialize_exprs(partition_by, codec)?;
            let order_by = serialize_exprs(order_by, codec)?;

            let window_frame: Option<protobuf::WindowFrame> =
                Some(window_frame.try_into()?);
            let window_expr = Box::new(protobuf::WindowExprNode {
                expr: arg_expr,
                window_function: Some(window_function),
                partition_by,
                order_by,
                window_frame,
            });
            protobuf::LogicalExprNode {
                expr_type: Some(ExprType::WindowExpr(window_expr)),
            }
        }
        Expr::AggregateFunction(expr::AggregateFunction {
            ref func_def,
            ref args,
            ref distinct,
            ref filter,
            ref order_by,
            null_treatment: _,
        }) => match func_def {
            AggregateFunctionDefinition::BuiltIn(fun) => {
                let aggr_function = match fun {
                    AggregateFunction::ArrayAgg => protobuf::AggregateFunction::ArrayAgg,
                    AggregateFunction::Min => protobuf::AggregateFunction::Min,
                    AggregateFunction::Max => protobuf::AggregateFunction::Max,
                    AggregateFunction::BitAnd => protobuf::AggregateFunction::BitAnd,
                    AggregateFunction::BitOr => protobuf::AggregateFunction::BitOr,
                    AggregateFunction::BitXor => protobuf::AggregateFunction::BitXor,
                    AggregateFunction::BoolAnd => protobuf::AggregateFunction::BoolAnd,
                    AggregateFunction::BoolOr => protobuf::AggregateFunction::BoolOr,
                    AggregateFunction::Avg => protobuf::AggregateFunction::Avg,
                    AggregateFunction::Correlation => {
                        protobuf::AggregateFunction::Correlation
                    }
                    AggregateFunction::Grouping => protobuf::AggregateFunction::Grouping,
                    AggregateFunction::NthValue => {
                        protobuf::AggregateFunction::NthValueAgg
                    }
                    AggregateFunction::StringAgg => {
                        protobuf::AggregateFunction::StringAgg
                    }
                };

                let aggregate_expr = protobuf::AggregateExprNode {
                    aggr_function: aggr_function.into(),
                    expr: serialize_exprs(args, codec)?,
                    distinct: *distinct,
                    filter: match filter {
                        Some(e) => Some(Box::new(serialize_expr(e, codec)?)),
                        None => None,
                    },
                    order_by: match order_by {
                        Some(e) => serialize_exprs(e, codec)?,
                        None => vec![],
                    },
                };
                protobuf::LogicalExprNode {
                    expr_type: Some(ExprType::AggregateExpr(Box::new(aggregate_expr))),
                }
            }
            AggregateFunctionDefinition::UDF(fun) => protobuf::LogicalExprNode {
                expr_type: Some(ExprType::AggregateUdfExpr(Box::new(
                    protobuf::AggregateUdfExprNode {
                        fun_name: fun.name().to_string(),
                        args: serialize_exprs(args, codec)?,
                        distinct: *distinct,
                        filter: match filter {
                            Some(e) => Some(Box::new(serialize_expr(e.as_ref(), codec)?)),
                            None => None,
                        },
                        order_by: match order_by {
                            Some(e) => serialize_exprs(e, codec)?,
                            None => vec![],
                        },
                    },
                ))),
            },
        },

        Expr::ScalarVariable(_, _) => {
            return Err(Error::General(
                "Proto serialization error: Scalar Variable not supported".to_string(),
            ))
        }
        Expr::ScalarFunction(ScalarFunction { func, args }) => {
            let args = serialize_exprs(args, codec)?;
            let mut buf = Vec::new();
            let _ = codec.try_encode_udf(func.as_ref(), &mut buf);

            let fun_definition = if buf.is_empty() { None } else { Some(buf) };

            protobuf::LogicalExprNode {
                expr_type: Some(ExprType::ScalarUdfExpr(protobuf::ScalarUdfExprNode {
                    fun_name: func.name().to_string(),
                    fun_definition,
                    args,
                })),
            }
        }
        Expr::Not(expr) => {
            let expr = Box::new(protobuf::Not {
                expr: Some(Box::new(serialize_expr(expr.as_ref(), codec)?)),
            });
            protobuf::LogicalExprNode {
                expr_type: Some(ExprType::NotExpr(expr)),
            }
        }
        Expr::IsNull(expr) => {
            let expr = Box::new(protobuf::IsNull {
                expr: Some(Box::new(serialize_expr(expr.as_ref(), codec)?)),
            });
            protobuf::LogicalExprNode {
                expr_type: Some(ExprType::IsNullExpr(expr)),
            }
        }
        Expr::IsNotNull(expr) => {
            let expr = Box::new(protobuf::IsNotNull {
                expr: Some(Box::new(serialize_expr(expr.as_ref(), codec)?)),
            });
            protobuf::LogicalExprNode {
                expr_type: Some(ExprType::IsNotNullExpr(expr)),
            }
        }
        Expr::IsTrue(expr) => {
            let expr = Box::new(protobuf::IsTrue {
                expr: Some(Box::new(serialize_expr(expr.as_ref(), codec)?)),
            });
            protobuf::LogicalExprNode {
                expr_type: Some(ExprType::IsTrue(expr)),
            }
        }
        Expr::IsFalse(expr) => {
            let expr = Box::new(protobuf::IsFalse {
                expr: Some(Box::new(serialize_expr(expr.as_ref(), codec)?)),
            });
            protobuf::LogicalExprNode {
                expr_type: Some(ExprType::IsFalse(expr)),
            }
        }
        Expr::IsUnknown(expr) => {
            let expr = Box::new(protobuf::IsUnknown {
                expr: Some(Box::new(serialize_expr(expr.as_ref(), codec)?)),
            });
            protobuf::LogicalExprNode {
                expr_type: Some(ExprType::IsUnknown(expr)),
            }
        }
        Expr::IsNotTrue(expr) => {
            let expr = Box::new(protobuf::IsNotTrue {
                expr: Some(Box::new(serialize_expr(expr.as_ref(), codec)?)),
            });
            protobuf::LogicalExprNode {
                expr_type: Some(ExprType::IsNotTrue(expr)),
            }
        }
        Expr::IsNotFalse(expr) => {
            let expr = Box::new(protobuf::IsNotFalse {
                expr: Some(Box::new(serialize_expr(expr.as_ref(), codec)?)),
            });
            protobuf::LogicalExprNode {
                expr_type: Some(ExprType::IsNotFalse(expr)),
            }
        }
        Expr::IsNotUnknown(expr) => {
            let expr = Box::new(protobuf::IsNotUnknown {
                expr: Some(Box::new(serialize_expr(expr.as_ref(), codec)?)),
            });
            protobuf::LogicalExprNode {
                expr_type: Some(ExprType::IsNotUnknown(expr)),
            }
        }
        Expr::Between(Between {
            expr,
            negated,
            low,
            high,
        }) => {
            let expr = Box::new(protobuf::BetweenNode {
                expr: Some(Box::new(serialize_expr(expr.as_ref(), codec)?)),
                negated: *negated,
                low: Some(Box::new(serialize_expr(low.as_ref(), codec)?)),
                high: Some(Box::new(serialize_expr(high.as_ref(), codec)?)),
            });
            protobuf::LogicalExprNode {
                expr_type: Some(ExprType::Between(expr)),
            }
        }
        Expr::Case(case) => {
            let when_then_expr = case
                .when_then_expr
                .iter()
                .map(|(w, t)| {
                    Ok(protobuf::WhenThen {
                        when_expr: Some(serialize_expr(w.as_ref(), codec)?),
                        then_expr: Some(serialize_expr(t.as_ref(), codec)?),
                    })
                })
                .collect::<Result<Vec<protobuf::WhenThen>, Error>>()?;
            let expr = Box::new(protobuf::CaseNode {
                expr: match &case.expr {
                    Some(e) => Some(Box::new(serialize_expr(e.as_ref(), codec)?)),
                    None => None,
                },
                when_then_expr,
                else_expr: match &case.else_expr {
                    Some(e) => Some(Box::new(serialize_expr(e.as_ref(), codec)?)),
                    None => None,
                },
            });
            protobuf::LogicalExprNode {
                expr_type: Some(ExprType::Case(expr)),
            }
        }
        Expr::Cast(Cast { expr, data_type }) => {
            let expr = Box::new(protobuf::CastNode {
                expr: Some(Box::new(serialize_expr(expr.as_ref(), codec)?)),
                arrow_type: Some(data_type.try_into()?),
            });
            protobuf::LogicalExprNode {
                expr_type: Some(ExprType::Cast(expr)),
            }
        }
        Expr::TryCast(TryCast { expr, data_type }) => {
            let expr = Box::new(protobuf::TryCastNode {
                expr: Some(Box::new(serialize_expr(expr.as_ref(), codec)?)),
                arrow_type: Some(data_type.try_into()?),
            });
            protobuf::LogicalExprNode {
                expr_type: Some(ExprType::TryCast(expr)),
            }
        }
        Expr::Sort(Sort {
            expr,
            asc,
            nulls_first,
        }) => {
            let expr = Box::new(protobuf::SortExprNode {
                expr: Some(Box::new(serialize_expr(expr.as_ref(), codec)?)),
                asc: *asc,
                nulls_first: *nulls_first,
            });
            protobuf::LogicalExprNode {
                expr_type: Some(ExprType::Sort(expr)),
            }
        }
        Expr::Negative(expr) => {
            let expr = Box::new(protobuf::NegativeNode {
                expr: Some(Box::new(serialize_expr(expr.as_ref(), codec)?)),
            });
            protobuf::LogicalExprNode {
                expr_type: Some(ExprType::Negative(expr)),
            }
        }
        Expr::Unnest(Unnest { expr }) => {
            let expr = protobuf::Unnest {
                exprs: vec![serialize_expr(expr.as_ref(), codec)?],
            };
            protobuf::LogicalExprNode {
                expr_type: Some(ExprType::Unnest(expr)),
            }
        }
        Expr::InList(InList {
            expr,
            list,
            negated,
        }) => {
            let expr = Box::new(protobuf::InListNode {
                expr: Some(Box::new(serialize_expr(expr.as_ref(), codec)?)),
                list: serialize_exprs(list, codec)?,
                negated: *negated,
            });
            protobuf::LogicalExprNode {
                expr_type: Some(ExprType::InList(expr)),
            }
        }
        Expr::Wildcard { qualifier } => protobuf::LogicalExprNode {
            expr_type: Some(ExprType::Wildcard(protobuf::Wildcard {
                qualifier: qualifier.clone().unwrap_or("".to_string()),
            })),
        },
        Expr::ScalarSubquery(_)
        | Expr::InSubquery(_)
        | Expr::Exists { .. }
        | Expr::OuterReferenceColumn { .. } => {
            // we would need to add logical plan operators to datafusion.proto to support this
            // see discussion in https://github.com/apache/datafusion/issues/2565
            return Err(Error::General("Proto serialization error: Expr::ScalarSubquery(_) | Expr::InSubquery(_) | Expr::Exists { .. } | Exp:OuterReferenceColumn not supported".to_string()));
        }
        Expr::GroupingSet(GroupingSet::Cube(exprs)) => protobuf::LogicalExprNode {
            expr_type: Some(ExprType::Cube(CubeNode {
                expr: serialize_exprs(exprs, codec)?,
            })),
        },
        Expr::GroupingSet(GroupingSet::Rollup(exprs)) => protobuf::LogicalExprNode {
            expr_type: Some(ExprType::Rollup(RollupNode {
                expr: serialize_exprs(exprs, codec)?,
            })),
        },
        Expr::GroupingSet(GroupingSet::GroupingSets(exprs)) => {
            protobuf::LogicalExprNode {
                expr_type: Some(ExprType::GroupingSet(GroupingSetNode {
                    expr: exprs
                        .iter()
                        .map(|expr_list| {
                            Ok(LogicalExprList {
                                expr: serialize_exprs(expr_list, codec)?,
                            })
                        })
                        .collect::<Result<Vec<_>, Error>>()?,
                })),
            }
        }
        Expr::Placeholder(Placeholder { id, data_type }) => {
            let data_type = match data_type {
                Some(data_type) => Some(data_type.try_into()?),
                None => None,
            };
            protobuf::LogicalExprNode {
                expr_type: Some(ExprType::Placeholder(PlaceholderNode {
                    id: id.clone(),
                    data_type,
                })),
            }
        }
    };

    Ok(expr_node)
}

impl From<TableReference> for protobuf::TableReference {
    fn from(t: TableReference) -> Self {
        use protobuf::table_reference::TableReferenceEnum;
        let table_reference_enum = match t {
            TableReference::Bare { table } => {
                TableReferenceEnum::Bare(protobuf::BareTableReference {
                    table: table.to_string(),
                })
            }
            TableReference::Partial { schema, table } => {
                TableReferenceEnum::Partial(protobuf::PartialTableReference {
                    schema: schema.to_string(),
                    table: table.to_string(),
                })
            }
            TableReference::Full {
                catalog,
                schema,
                table,
            } => TableReferenceEnum::Full(protobuf::FullTableReference {
                catalog: catalog.to_string(),
                schema: schema.to_string(),
                table: table.to_string(),
            }),
        };

        protobuf::TableReference {
            table_reference_enum: Some(table_reference_enum),
        }
    }
}

impl From<JoinType> for protobuf::JoinType {
    fn from(t: JoinType) -> Self {
        match t {
            JoinType::Inner => protobuf::JoinType::Inner,
            JoinType::Left => protobuf::JoinType::Left,
            JoinType::Right => protobuf::JoinType::Right,
            JoinType::Full => protobuf::JoinType::Full,
            JoinType::LeftSemi => protobuf::JoinType::Leftsemi,
            JoinType::RightSemi => protobuf::JoinType::Rightsemi,
            JoinType::LeftAnti => protobuf::JoinType::Leftanti,
            JoinType::RightAnti => protobuf::JoinType::Rightanti,
        }
    }
}

impl From<JoinConstraint> for protobuf::JoinConstraint {
    fn from(t: JoinConstraint) -> Self {
        match t {
            JoinConstraint::On => protobuf::JoinConstraint::On,
            JoinConstraint::Using => protobuf::JoinConstraint::Using,
        }
    }
}<|MERGE_RESOLUTION|>--- conflicted
+++ resolved
@@ -118,22 +118,6 @@
             AggregateFunction::BoolOr => Self::BoolOr,
             AggregateFunction::ArrayAgg => Self::ArrayAgg,
             AggregateFunction::Correlation => Self::Correlation,
-<<<<<<< HEAD
-            AggregateFunction::RegrSlope => Self::RegrSlope,
-            AggregateFunction::RegrIntercept => Self::RegrIntercept,
-            AggregateFunction::RegrCount => Self::RegrCount,
-            AggregateFunction::RegrR2 => Self::RegrR2,
-            AggregateFunction::RegrAvgx => Self::RegrAvgx,
-            AggregateFunction::RegrAvgy => Self::RegrAvgy,
-            AggregateFunction::RegrSXX => Self::RegrSxx,
-            AggregateFunction::RegrSYY => Self::RegrSyy,
-            AggregateFunction::RegrSXY => Self::RegrSxy,
-=======
-            AggregateFunction::ApproxPercentileCont => Self::ApproxPercentileCont,
-            AggregateFunction::ApproxPercentileContWithWeight => {
-                Self::ApproxPercentileContWithWeight
-            }
->>>>>>> cc60278f
             AggregateFunction::Grouping => Self::Grouping,
             AggregateFunction::NthValue => Self::NthValueAgg,
             AggregateFunction::StringAgg => Self::StringAgg,
