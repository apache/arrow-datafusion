--- conflicted
+++ resolved
@@ -370,13 +370,8 @@
             AggregateFunctionDefinition::BuiltIn(fun) => {
                 let aggr_function = match fun {
                     AggregateFunction::ArrayAgg => protobuf::AggregateFunction::ArrayAgg,
-<<<<<<< HEAD
                     AggregateFunction::BoolAnd => protobuf::AggregateFunction::BoolAnd,
                     AggregateFunction::BoolOr => protobuf::AggregateFunction::BoolOr,
-=======
-                    AggregateFunction::Min => protobuf::AggregateFunction::Min,
-                    AggregateFunction::Max => protobuf::AggregateFunction::Max,
->>>>>>> 58d23c5c
                     AggregateFunction::Avg => protobuf::AggregateFunction::Avg,
                     AggregateFunction::Correlation => {
                         protobuf::AggregateFunction::Correlation
