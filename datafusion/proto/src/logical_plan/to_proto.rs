--- conflicted
+++ resolved
@@ -1428,12 +1428,9 @@
             BuiltinScalarFunction::ArrayRemoveN => Self::ArrayRemoveN,
             BuiltinScalarFunction::ArrayRemoveAll => Self::ArrayRemoveAll,
             BuiltinScalarFunction::ArrayReplace => Self::ArrayReplace,
-<<<<<<< HEAD
-            BuiltinScalarFunction::ArraySlice => Self::ArraySlice,
-=======
             BuiltinScalarFunction::ArrayReplaceN => Self::ArrayReplaceN,
             BuiltinScalarFunction::ArrayReplaceAll => Self::ArrayReplaceAll,
->>>>>>> 55930fbf
+            BuiltinScalarFunction::ArraySlice => Self::ArraySlice,
             BuiltinScalarFunction::ArrayToString => Self::ArrayToString,
             BuiltinScalarFunction::Cardinality => Self::Cardinality,
             BuiltinScalarFunction::MakeArray => Self::Array,
