--- conflicted
+++ resolved
@@ -1486,11 +1486,8 @@
             BuiltinScalarFunction::ArrayReplaceAll => Self::ArrayReplaceAll,
             BuiltinScalarFunction::ArraySlice => Self::ArraySlice,
             BuiltinScalarFunction::ArrayToString => Self::ArrayToString,
-<<<<<<< HEAD
+            BuiltinScalarFunction::ArrayIntersect => Self::ArrayIntersect,
             BuiltinScalarFunction::ArrayUnion => Self::ArrayUnion,
-=======
-            BuiltinScalarFunction::ArrayIntersect => Self::ArrayIntersect,
->>>>>>> 3df89559
             BuiltinScalarFunction::Cardinality => Self::Cardinality,
             BuiltinScalarFunction::MakeArray => Self::Array,
             BuiltinScalarFunction::NullIf => Self::NullIf,
