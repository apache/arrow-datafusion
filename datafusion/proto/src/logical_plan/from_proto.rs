// Licensed to the Apache Software Foundation (ASF) under one
// or more contributor license agreements.  See the NOTICE file
// distributed with this work for additional information
// regarding copyright ownership.  The ASF licenses this file
// to you under the Apache License, Version 2.0 (the
// "License"); you may not use this file except in compliance
// with the License.  You may obtain a copy of the License at
//
//   http://www.apache.org/licenses/LICENSE-2.0
//
// Unless required by applicable law or agreed to in writing,
// software distributed under the License is distributed on an
// "AS IS" BASIS, WITHOUT WARRANTIES OR CONDITIONS OF ANY
// KIND, either express or implied.  See the License for the
// specific language governing permissions and limitations
// under the License.

use std::sync::Arc;

use arrow::{
    array::AsArray,
    buffer::Buffer,
    datatypes::{
        i256, DataType, Field, IntervalMonthDayNanoType, IntervalUnit, Schema, TimeUnit,
        UnionFields, UnionMode,
    },
    ipc::{reader::read_record_batch, root_as_message},
};

use datafusion::execution::registry::FunctionRegistry;
use datafusion_common::{
    arrow_datafusion_err, internal_err, plan_datafusion_err, Column, Constraint,
    Constraints, DFSchema, DFSchemaRef, DataFusionError, Result, ScalarValue,
    TableReference,
};
use datafusion_expr::expr::Unnest;
use datafusion_expr::expr::{Alias, Placeholder};
use datafusion_expr::window_frame::{check_window_frame, regularize_window_order_by};
use datafusion_expr::{
    ceil, coalesce, concat_expr, concat_ws_expr, cot, ends_with, exp,
    expr::{self, InList, Sort, WindowFunction},
<<<<<<< HEAD
    factorial, floor, gcd, initcap, iszero, lcm,
    logical_plan::{PlanType, StringifiedPlan},
    nanvl, pi, random, round, trunc, AggregateFunction, Between, BinaryExpr,
=======
    factorial, initcap, iszero, log,
    logical_plan::{PlanType, StringifiedPlan},
    nanvl, power, random, round, trunc, AggregateFunction, Between, BinaryExpr,
>>>>>>> bece7851
    BuiltInWindowFunction, BuiltinScalarFunction, Case, Cast, Expr, GetFieldAccess,
    GetIndexedField, GroupingSet,
    GroupingSet::GroupingSets,
    JoinConstraint, JoinType, Like, Operator, TryCast, WindowFrame, WindowFrameBound,
    WindowFrameUnits,
};

use crate::protobuf::{
    self,
    plan_type::PlanTypeEnum::{
        AnalyzedLogicalPlan, FinalAnalyzedLogicalPlan, FinalLogicalPlan,
        FinalPhysicalPlan, FinalPhysicalPlanWithStats, InitialLogicalPlan,
        InitialPhysicalPlan, InitialPhysicalPlanWithStats, OptimizedLogicalPlan,
        OptimizedPhysicalPlan,
    },
    AnalyzedLogicalPlanType, CubeNode, GroupingSetNode, OptimizedLogicalPlanType,
    OptimizedPhysicalPlanType, PlaceholderNode, RollupNode,
};

use super::LogicalExtensionCodec;

#[derive(Debug)]
pub enum Error {
    General(String),

    DataFusionError(DataFusionError),

    MissingRequiredField(String),

    AtLeastOneValue(String),

    UnknownEnumVariant { name: String, value: i32 },
}

impl std::fmt::Display for Error {
    fn fmt(&self, f: &mut std::fmt::Formatter) -> std::fmt::Result {
        match self {
            Self::General(desc) => write!(f, "General error: {desc}"),

            Self::DataFusionError(desc) => {
                write!(f, "DataFusion error: {desc:?}")
            }

            Self::MissingRequiredField(name) => {
                write!(f, "Missing required field {name}")
            }
            Self::AtLeastOneValue(name) => {
                write!(f, "Must have at least one {name}, found 0")
            }
            Self::UnknownEnumVariant { name, value } => {
                write!(f, "Unknown i32 value for {name} enum: {value}")
            }
        }
    }
}

impl std::error::Error for Error {}

impl From<DataFusionError> for Error {
    fn from(e: DataFusionError) -> Self {
        Error::DataFusionError(e)
    }
}

impl Error {
    fn required(field: impl Into<String>) -> Error {
        Error::MissingRequiredField(field.into())
    }

    fn unknown(name: impl Into<String>, value: i32) -> Error {
        Error::UnknownEnumVariant {
            name: name.into(),
            value,
        }
    }
}

/// An extension trait that adds the methods `optional` and `required` to any
/// Option containing a type implementing `TryInto<U, Error = Error>`
pub trait FromOptionalField<T> {
    /// Converts an optional protobuf field to an option of a different type
    ///
    /// Returns None if the option is None, otherwise calls [`TryInto::try_into`]
    /// on the contained data, returning any error encountered
    fn optional(self) -> Result<Option<T>, Error>;

    /// Converts an optional protobuf field to a different type, returning an error if None
    ///
    /// Returns `Error::MissingRequiredField` if None, otherwise calls [`TryInto::try_into`]
    /// on the contained data, returning any error encountered
    fn required(self, field: impl Into<String>) -> Result<T, Error>;
}

impl<T, U> FromOptionalField<U> for Option<T>
where
    T: TryInto<U, Error = Error>,
{
    fn optional(self) -> Result<Option<U>, Error> {
        self.map(|t| t.try_into()).transpose()
    }

    fn required(self, field: impl Into<String>) -> Result<U, Error> {
        match self {
            None => Err(Error::required(field)),
            Some(t) => t.try_into(),
        }
    }
}

impl From<protobuf::Column> for Column {
    fn from(c: protobuf::Column) -> Self {
        let protobuf::Column { relation, name } = c;

        Self::new(relation.map(|r| r.relation), name)
    }
}

impl From<&protobuf::Column> for Column {
    fn from(c: &protobuf::Column) -> Self {
        c.clone().into()
    }
}

impl TryFrom<&protobuf::DfSchema> for DFSchema {
    type Error = Error;

    fn try_from(df_schema: &protobuf::DfSchema) -> Result<Self, Self::Error> {
        let df_fields = df_schema.columns.clone();
        let qualifiers_and_fields: Vec<(Option<TableReference>, Arc<Field>)> = df_fields
            .iter()
            .map(|df_field| {
                let field: Field = df_field.field.as_ref().required("field")?;
                Ok((
                    df_field
                        .qualifier
                        .as_ref()
                        .map(|q| q.relation.clone().into()),
                    Arc::new(field),
                ))
            })
            .collect::<Result<Vec<_>, Error>>()?;

        Ok(DFSchema::new_with_metadata(
            qualifiers_and_fields,
            df_schema.metadata.clone(),
        )?)
    }
}

impl TryFrom<protobuf::DfSchema> for DFSchemaRef {
    type Error = Error;

    fn try_from(df_schema: protobuf::DfSchema) -> Result<Self, Self::Error> {
        let dfschema: DFSchema = (&df_schema).try_into()?;
        Ok(Arc::new(dfschema))
    }
}

impl From<protobuf::WindowFrameUnits> for WindowFrameUnits {
    fn from(units: protobuf::WindowFrameUnits) -> Self {
        match units {
            protobuf::WindowFrameUnits::Rows => Self::Rows,
            protobuf::WindowFrameUnits::Range => Self::Range,
            protobuf::WindowFrameUnits::Groups => Self::Groups,
        }
    }
}

impl TryFrom<protobuf::TableReference> for TableReference {
    type Error = Error;

    fn try_from(value: protobuf::TableReference) -> Result<Self, Self::Error> {
        use protobuf::table_reference::TableReferenceEnum;
        let table_reference_enum = value
            .table_reference_enum
            .ok_or_else(|| Error::required("table_reference_enum"))?;

        match table_reference_enum {
            TableReferenceEnum::Bare(protobuf::BareTableReference { table }) => {
                Ok(TableReference::bare(table))
            }
            TableReferenceEnum::Partial(protobuf::PartialTableReference {
                schema,
                table,
            }) => Ok(TableReference::partial(schema, table)),
            TableReferenceEnum::Full(protobuf::FullTableReference {
                catalog,
                schema,
                table,
            }) => Ok(TableReference::full(catalog, schema, table)),
        }
    }
}

impl TryFrom<&protobuf::ArrowType> for DataType {
    type Error = Error;

    fn try_from(arrow_type: &protobuf::ArrowType) -> Result<Self, Self::Error> {
        arrow_type
            .arrow_type_enum
            .as_ref()
            .required("arrow_type_enum")
    }
}

impl TryFrom<&protobuf::arrow_type::ArrowTypeEnum> for DataType {
    type Error = Error;
    fn try_from(
        arrow_type_enum: &protobuf::arrow_type::ArrowTypeEnum,
    ) -> Result<Self, Self::Error> {
        use protobuf::arrow_type;
        Ok(match arrow_type_enum {
            arrow_type::ArrowTypeEnum::None(_) => DataType::Null,
            arrow_type::ArrowTypeEnum::Bool(_) => DataType::Boolean,
            arrow_type::ArrowTypeEnum::Uint8(_) => DataType::UInt8,
            arrow_type::ArrowTypeEnum::Int8(_) => DataType::Int8,
            arrow_type::ArrowTypeEnum::Uint16(_) => DataType::UInt16,
            arrow_type::ArrowTypeEnum::Int16(_) => DataType::Int16,
            arrow_type::ArrowTypeEnum::Uint32(_) => DataType::UInt32,
            arrow_type::ArrowTypeEnum::Int32(_) => DataType::Int32,
            arrow_type::ArrowTypeEnum::Uint64(_) => DataType::UInt64,
            arrow_type::ArrowTypeEnum::Int64(_) => DataType::Int64,
            arrow_type::ArrowTypeEnum::Float16(_) => DataType::Float16,
            arrow_type::ArrowTypeEnum::Float32(_) => DataType::Float32,
            arrow_type::ArrowTypeEnum::Float64(_) => DataType::Float64,
            arrow_type::ArrowTypeEnum::Utf8(_) => DataType::Utf8,
            arrow_type::ArrowTypeEnum::LargeUtf8(_) => DataType::LargeUtf8,
            arrow_type::ArrowTypeEnum::Binary(_) => DataType::Binary,
            arrow_type::ArrowTypeEnum::FixedSizeBinary(size) => {
                DataType::FixedSizeBinary(*size)
            }
            arrow_type::ArrowTypeEnum::LargeBinary(_) => DataType::LargeBinary,
            arrow_type::ArrowTypeEnum::Date32(_) => DataType::Date32,
            arrow_type::ArrowTypeEnum::Date64(_) => DataType::Date64,
            arrow_type::ArrowTypeEnum::Duration(time_unit) => {
                DataType::Duration(parse_i32_to_time_unit(time_unit)?)
            }
            arrow_type::ArrowTypeEnum::Timestamp(protobuf::Timestamp {
                time_unit,
                timezone,
            }) => DataType::Timestamp(
                parse_i32_to_time_unit(time_unit)?,
                match timezone.len() {
                    0 => None,
                    _ => Some(timezone.as_str().into()),
                },
            ),
            arrow_type::ArrowTypeEnum::Time32(time_unit) => {
                DataType::Time32(parse_i32_to_time_unit(time_unit)?)
            }
            arrow_type::ArrowTypeEnum::Time64(time_unit) => {
                DataType::Time64(parse_i32_to_time_unit(time_unit)?)
            }
            arrow_type::ArrowTypeEnum::Interval(interval_unit) => {
                DataType::Interval(parse_i32_to_interval_unit(interval_unit)?)
            }
            arrow_type::ArrowTypeEnum::Decimal(protobuf::Decimal {
                precision,
                scale,
            }) => DataType::Decimal128(*precision as u8, *scale as i8),
            arrow_type::ArrowTypeEnum::List(list) => {
                let list_type =
                    list.as_ref().field_type.as_deref().required("field_type")?;
                DataType::List(Arc::new(list_type))
            }
            arrow_type::ArrowTypeEnum::LargeList(list) => {
                let list_type =
                    list.as_ref().field_type.as_deref().required("field_type")?;
                DataType::LargeList(Arc::new(list_type))
            }
            arrow_type::ArrowTypeEnum::FixedSizeList(list) => {
                let list_type =
                    list.as_ref().field_type.as_deref().required("field_type")?;
                let list_size = list.list_size;
                DataType::FixedSizeList(Arc::new(list_type), list_size)
            }
            arrow_type::ArrowTypeEnum::Struct(strct) => DataType::Struct(
                parse_proto_fields_to_fields(&strct.sub_field_types)?.into(),
            ),
            arrow_type::ArrowTypeEnum::Union(union) => {
                let union_mode = protobuf::UnionMode::try_from(union.union_mode)
                    .map_err(|_| Error::unknown("UnionMode", union.union_mode))?;
                let union_mode = match union_mode {
                    protobuf::UnionMode::Dense => UnionMode::Dense,
                    protobuf::UnionMode::Sparse => UnionMode::Sparse,
                };
                let union_fields = parse_proto_fields_to_fields(&union.union_types)?;

                // Default to index based type ids if not provided
                let type_ids: Vec<_> = match union.type_ids.is_empty() {
                    true => (0..union_fields.len() as i8).collect(),
                    false => union.type_ids.iter().map(|i| *i as i8).collect(),
                };

                DataType::Union(UnionFields::new(type_ids, union_fields), union_mode)
            }
            arrow_type::ArrowTypeEnum::Dictionary(dict) => {
                let key_datatype = dict.as_ref().key.as_deref().required("key")?;
                let value_datatype = dict.as_ref().value.as_deref().required("value")?;
                DataType::Dictionary(Box::new(key_datatype), Box::new(value_datatype))
            }
            arrow_type::ArrowTypeEnum::Map(map) => {
                let field: Field =
                    map.as_ref().field_type.as_deref().required("field_type")?;
                let keys_sorted = map.keys_sorted;
                DataType::Map(Arc::new(field), keys_sorted)
            }
        })
    }
}

impl TryFrom<&protobuf::Field> for Field {
    type Error = Error;
    fn try_from(field: &protobuf::Field) -> Result<Self, Self::Error> {
        let datatype = field.arrow_type.as_deref().required("arrow_type")?;
        let field = if field.dict_id != 0 {
            Self::new_dict(
                field.name.as_str(),
                datatype,
                field.nullable,
                field.dict_id,
                field.dict_ordered,
            )
            .with_metadata(field.metadata.clone())
        } else {
            Self::new(field.name.as_str(), datatype, field.nullable)
                .with_metadata(field.metadata.clone())
        };
        Ok(field)
    }
}

impl From<&protobuf::StringifiedPlan> for StringifiedPlan {
    fn from(stringified_plan: &protobuf::StringifiedPlan) -> Self {
        Self {
            plan_type: match stringified_plan
                .plan_type
                .as_ref()
                .and_then(|pt| pt.plan_type_enum.as_ref())
                .unwrap_or_else(|| {
                    panic!(
                        "Cannot create protobuf::StringifiedPlan from {stringified_plan:?}"
                    )
                }) {
                InitialLogicalPlan(_) => PlanType::InitialLogicalPlan,
                AnalyzedLogicalPlan(AnalyzedLogicalPlanType { analyzer_name }) => {
                    PlanType::AnalyzedLogicalPlan {
                        analyzer_name:analyzer_name.clone()
                    }
                }
                FinalAnalyzedLogicalPlan(_) => PlanType::FinalAnalyzedLogicalPlan,
                OptimizedLogicalPlan(OptimizedLogicalPlanType { optimizer_name }) => {
                    PlanType::OptimizedLogicalPlan {
                        optimizer_name: optimizer_name.clone(),
                    }
                }
                FinalLogicalPlan(_) => PlanType::FinalLogicalPlan,
                InitialPhysicalPlan(_) => PlanType::InitialPhysicalPlan,
                InitialPhysicalPlanWithStats(_) => PlanType::InitialPhysicalPlanWithStats,
                OptimizedPhysicalPlan(OptimizedPhysicalPlanType { optimizer_name }) => {
                    PlanType::OptimizedPhysicalPlan {
                        optimizer_name: optimizer_name.clone(),
                    }
                }
                FinalPhysicalPlan(_) => PlanType::FinalPhysicalPlan,
                FinalPhysicalPlanWithStats(_) => PlanType::FinalPhysicalPlanWithStats,
            },
            plan: Arc::new(stringified_plan.plan.clone()),
        }
    }
}

impl From<&protobuf::ScalarFunction> for BuiltinScalarFunction {
    fn from(f: &protobuf::ScalarFunction) -> Self {
        use protobuf::ScalarFunction;
        match f {
            ScalarFunction::Unknown => todo!(),
            ScalarFunction::Cot => Self::Cot,
            ScalarFunction::Exp => Self::Exp,
            ScalarFunction::Factorial => Self::Factorial,
            ScalarFunction::Ceil => Self::Ceil,
            ScalarFunction::Round => Self::Round,
            ScalarFunction::Trunc => Self::Trunc,
            ScalarFunction::Concat => Self::Concat,
            ScalarFunction::ConcatWithSeparator => Self::ConcatWithSeparator,
            ScalarFunction::EndsWith => Self::EndsWith,
            ScalarFunction::InitCap => Self::InitCap,
            ScalarFunction::Random => Self::Random,
            ScalarFunction::Coalesce => Self::Coalesce,
<<<<<<< HEAD
            ScalarFunction::Pi => Self::Pi,
=======
            ScalarFunction::Power => Self::Power,
>>>>>>> bece7851
            ScalarFunction::Nanvl => Self::Nanvl,
            ScalarFunction::Iszero => Self::Iszero,
        }
    }
}

impl From<protobuf::AggregateFunction> for AggregateFunction {
    fn from(agg_fun: protobuf::AggregateFunction) -> Self {
        match agg_fun {
            protobuf::AggregateFunction::Min => Self::Min,
            protobuf::AggregateFunction::Max => Self::Max,
            protobuf::AggregateFunction::Sum => Self::Sum,
            protobuf::AggregateFunction::Avg => Self::Avg,
            protobuf::AggregateFunction::BitAnd => Self::BitAnd,
            protobuf::AggregateFunction::BitOr => Self::BitOr,
            protobuf::AggregateFunction::BitXor => Self::BitXor,
            protobuf::AggregateFunction::BoolAnd => Self::BoolAnd,
            protobuf::AggregateFunction::BoolOr => Self::BoolOr,
            protobuf::AggregateFunction::Count => Self::Count,
            protobuf::AggregateFunction::ApproxDistinct => Self::ApproxDistinct,
            protobuf::AggregateFunction::ArrayAgg => Self::ArrayAgg,
            protobuf::AggregateFunction::Variance => Self::Variance,
            protobuf::AggregateFunction::VariancePop => Self::VariancePop,
            protobuf::AggregateFunction::Covariance => Self::Covariance,
            protobuf::AggregateFunction::CovariancePop => Self::CovariancePop,
            protobuf::AggregateFunction::Stddev => Self::Stddev,
            protobuf::AggregateFunction::StddevPop => Self::StddevPop,
            protobuf::AggregateFunction::Correlation => Self::Correlation,
            protobuf::AggregateFunction::RegrSlope => Self::RegrSlope,
            protobuf::AggregateFunction::RegrIntercept => Self::RegrIntercept,
            protobuf::AggregateFunction::RegrCount => Self::RegrCount,
            protobuf::AggregateFunction::RegrR2 => Self::RegrR2,
            protobuf::AggregateFunction::RegrAvgx => Self::RegrAvgx,
            protobuf::AggregateFunction::RegrAvgy => Self::RegrAvgy,
            protobuf::AggregateFunction::RegrSxx => Self::RegrSXX,
            protobuf::AggregateFunction::RegrSyy => Self::RegrSYY,
            protobuf::AggregateFunction::RegrSxy => Self::RegrSXY,
            protobuf::AggregateFunction::ApproxPercentileCont => {
                Self::ApproxPercentileCont
            }
            protobuf::AggregateFunction::ApproxPercentileContWithWeight => {
                Self::ApproxPercentileContWithWeight
            }
            protobuf::AggregateFunction::ApproxMedian => Self::ApproxMedian,
            protobuf::AggregateFunction::Grouping => Self::Grouping,
            protobuf::AggregateFunction::Median => Self::Median,
            protobuf::AggregateFunction::FirstValueAgg => Self::FirstValue,
            protobuf::AggregateFunction::LastValueAgg => Self::LastValue,
            protobuf::AggregateFunction::NthValueAgg => Self::NthValue,
            protobuf::AggregateFunction::StringAgg => Self::StringAgg,
        }
    }
}

impl From<protobuf::BuiltInWindowFunction> for BuiltInWindowFunction {
    fn from(built_in_function: protobuf::BuiltInWindowFunction) -> Self {
        match built_in_function {
            protobuf::BuiltInWindowFunction::RowNumber => Self::RowNumber,
            protobuf::BuiltInWindowFunction::Rank => Self::Rank,
            protobuf::BuiltInWindowFunction::PercentRank => Self::PercentRank,
            protobuf::BuiltInWindowFunction::DenseRank => Self::DenseRank,
            protobuf::BuiltInWindowFunction::Lag => Self::Lag,
            protobuf::BuiltInWindowFunction::Lead => Self::Lead,
            protobuf::BuiltInWindowFunction::FirstValue => Self::FirstValue,
            protobuf::BuiltInWindowFunction::CumeDist => Self::CumeDist,
            protobuf::BuiltInWindowFunction::Ntile => Self::Ntile,
            protobuf::BuiltInWindowFunction::NthValue => Self::NthValue,
            protobuf::BuiltInWindowFunction::LastValue => Self::LastValue,
        }
    }
}

impl TryFrom<&protobuf::Schema> for Schema {
    type Error = Error;

    fn try_from(schema: &protobuf::Schema) -> Result<Self, Self::Error> {
        let fields = schema
            .columns
            .iter()
            .map(Field::try_from)
            .collect::<Result<Vec<_>, _>>()?;
        Ok(Self::new_with_metadata(fields, schema.metadata.clone()))
    }
}

impl TryFrom<&protobuf::ScalarValue> for ScalarValue {
    type Error = Error;

    fn try_from(scalar: &protobuf::ScalarValue) -> Result<Self, Self::Error> {
        use protobuf::scalar_value::Value;

        let value = scalar
            .value
            .as_ref()
            .ok_or_else(|| Error::required("value"))?;

        Ok(match value {
            Value::BoolValue(v) => Self::Boolean(Some(*v)),
            Value::Utf8Value(v) => Self::Utf8(Some(v.to_owned())),
            Value::LargeUtf8Value(v) => Self::LargeUtf8(Some(v.to_owned())),
            Value::Int8Value(v) => Self::Int8(Some(*v as i8)),
            Value::Int16Value(v) => Self::Int16(Some(*v as i16)),
            Value::Int32Value(v) => Self::Int32(Some(*v)),
            Value::Int64Value(v) => Self::Int64(Some(*v)),
            Value::Uint8Value(v) => Self::UInt8(Some(*v as u8)),
            Value::Uint16Value(v) => Self::UInt16(Some(*v as u16)),
            Value::Uint32Value(v) => Self::UInt32(Some(*v)),
            Value::Uint64Value(v) => Self::UInt64(Some(*v)),
            Value::Float32Value(v) => Self::Float32(Some(*v)),
            Value::Float64Value(v) => Self::Float64(Some(*v)),
            Value::Date32Value(v) => Self::Date32(Some(*v)),
            // ScalarValue::List is serialized using arrow IPC format
            Value::ListValue(v)
            | Value::FixedSizeListValue(v)
            | Value::LargeListValue(v)
            | Value::StructValue(v) => {
                let protobuf::ScalarNestedValue {
                    ipc_message,
                    arrow_data,
                    schema,
                } = &v;

                let schema: Schema = if let Some(schema_ref) = schema {
                    schema_ref.try_into()?
                } else {
                    return Err(Error::General(
                        "Invalid schema while deserializing ScalarValue::List"
                            .to_string(),
                    ));
                };

                let message = root_as_message(ipc_message.as_slice()).map_err(|e| {
                    Error::General(format!(
                        "Error IPC message while deserializing ScalarValue::List: {e}"
                    ))
                })?;
                let buffer = Buffer::from(arrow_data);

                let ipc_batch = message.header_as_record_batch().ok_or_else(|| {
                    Error::General(
                        "Unexpected message type deserializing ScalarValue::List"
                            .to_string(),
                    )
                })?;

                let record_batch = read_record_batch(
                    &buffer,
                    ipc_batch,
                    Arc::new(schema),
                    &Default::default(),
                    None,
                    &message.version(),
                )
                .map_err(|e| arrow_datafusion_err!(e))
                .map_err(|e| e.context("Decoding ScalarValue::List Value"))?;
                let arr = record_batch.column(0);
                match value {
                    Value::ListValue(_) => {
                        Self::List(arr.as_list::<i32>().to_owned().into())
                    }
                    Value::LargeListValue(_) => {
                        Self::LargeList(arr.as_list::<i64>().to_owned().into())
                    }
                    Value::FixedSizeListValue(_) => {
                        Self::FixedSizeList(arr.as_fixed_size_list().to_owned().into())
                    }
                    Value::StructValue(_) => {
                        Self::Struct(arr.as_struct().to_owned().into())
                    }
                    _ => unreachable!(),
                }
            }
            Value::NullValue(v) => {
                let null_type: DataType = v.try_into()?;
                null_type.try_into().map_err(Error::DataFusionError)?
            }
            Value::Decimal128Value(val) => {
                let array = vec_to_array(val.value.clone());
                Self::Decimal128(
                    Some(i128::from_be_bytes(array)),
                    val.p as u8,
                    val.s as i8,
                )
            }
            Value::Decimal256Value(val) => {
                let array = vec_to_array(val.value.clone());
                Self::Decimal256(
                    Some(i256::from_be_bytes(array)),
                    val.p as u8,
                    val.s as i8,
                )
            }
            Value::Date64Value(v) => Self::Date64(Some(*v)),
            Value::Time32Value(v) => {
                let time_value =
                    v.value.as_ref().ok_or_else(|| Error::required("value"))?;
                match time_value {
                    protobuf::scalar_time32_value::Value::Time32SecondValue(t) => {
                        Self::Time32Second(Some(*t))
                    }
                    protobuf::scalar_time32_value::Value::Time32MillisecondValue(t) => {
                        Self::Time32Millisecond(Some(*t))
                    }
                }
            }
            Value::Time64Value(v) => {
                let time_value =
                    v.value.as_ref().ok_or_else(|| Error::required("value"))?;
                match time_value {
                    protobuf::scalar_time64_value::Value::Time64MicrosecondValue(t) => {
                        Self::Time64Microsecond(Some(*t))
                    }
                    protobuf::scalar_time64_value::Value::Time64NanosecondValue(t) => {
                        Self::Time64Nanosecond(Some(*t))
                    }
                }
            }
            Value::IntervalYearmonthValue(v) => Self::IntervalYearMonth(Some(*v)),
            Value::IntervalDaytimeValue(v) => Self::IntervalDayTime(Some(*v)),
            Value::DurationSecondValue(v) => Self::DurationSecond(Some(*v)),
            Value::DurationMillisecondValue(v) => Self::DurationMillisecond(Some(*v)),
            Value::DurationMicrosecondValue(v) => Self::DurationMicrosecond(Some(*v)),
            Value::DurationNanosecondValue(v) => Self::DurationNanosecond(Some(*v)),
            Value::TimestampValue(v) => {
                let timezone = if v.timezone.is_empty() {
                    None
                } else {
                    Some(v.timezone.as_str().into())
                };

                let ts_value =
                    v.value.as_ref().ok_or_else(|| Error::required("value"))?;

                match ts_value {
                    protobuf::scalar_timestamp_value::Value::TimeMicrosecondValue(t) => {
                        Self::TimestampMicrosecond(Some(*t), timezone)
                    }
                    protobuf::scalar_timestamp_value::Value::TimeNanosecondValue(t) => {
                        Self::TimestampNanosecond(Some(*t), timezone)
                    }
                    protobuf::scalar_timestamp_value::Value::TimeSecondValue(t) => {
                        Self::TimestampSecond(Some(*t), timezone)
                    }
                    protobuf::scalar_timestamp_value::Value::TimeMillisecondValue(t) => {
                        Self::TimestampMillisecond(Some(*t), timezone)
                    }
                }
            }
            Value::DictionaryValue(v) => {
                let index_type: DataType = v
                    .index_type
                    .as_ref()
                    .ok_or_else(|| Error::required("index_type"))?
                    .try_into()?;

                let value: Self = v
                    .value
                    .as_ref()
                    .ok_or_else(|| Error::required("value"))?
                    .as_ref()
                    .try_into()?;

                Self::Dictionary(Box::new(index_type), Box::new(value))
            }
            Value::BinaryValue(v) => Self::Binary(Some(v.clone())),
            Value::LargeBinaryValue(v) => Self::LargeBinary(Some(v.clone())),
            Value::IntervalMonthDayNano(v) => Self::IntervalMonthDayNano(Some(
                IntervalMonthDayNanoType::make_value(v.months, v.days, v.nanos),
            )),
            Value::UnionValue(val) => {
                let mode = match val.mode {
                    0 => UnionMode::Sparse,
                    1 => UnionMode::Dense,
                    id => Err(Error::unknown("UnionMode", id))?,
                };
                let ids = val
                    .fields
                    .iter()
                    .map(|f| f.field_id as i8)
                    .collect::<Vec<_>>();
                let fields = val
                    .fields
                    .iter()
                    .map(|f| f.field.clone())
                    .collect::<Option<Vec<_>>>();
                let fields = fields.ok_or_else(|| Error::required("UnionField"))?;
                let fields = parse_proto_fields_to_fields(&fields)?;
                let fields = UnionFields::new(ids, fields);
                let v_id = val.value_id as i8;
                let val = match &val.value {
                    None => None,
                    Some(val) => {
                        let val: ScalarValue = val
                            .as_ref()
                            .try_into()
                            .map_err(|_| Error::General("Invalid Scalar".to_string()))?;
                        Some((v_id, Box::new(val)))
                    }
                };
                Self::Union(val, fields, mode)
            }
            Value::FixedSizeBinaryValue(v) => {
                Self::FixedSizeBinary(v.length, Some(v.clone().values))
            }
        })
    }
}

impl TryFrom<protobuf::WindowFrame> for WindowFrame {
    type Error = Error;

    fn try_from(window: protobuf::WindowFrame) -> Result<Self, Self::Error> {
        let units = protobuf::WindowFrameUnits::try_from(window.window_frame_units)
            .map_err(|_| Error::unknown("WindowFrameUnits", window.window_frame_units))?
            .into();
        let start_bound = window.start_bound.required("start_bound")?;
        let end_bound = window
            .end_bound
            .map(|end_bound| match end_bound {
                protobuf::window_frame::EndBound::Bound(end_bound) => {
                    end_bound.try_into()
                }
            })
            .transpose()?
            .unwrap_or(WindowFrameBound::CurrentRow);
        Ok(WindowFrame::new_bounds(units, start_bound, end_bound))
    }
}

impl TryFrom<protobuf::WindowFrameBound> for WindowFrameBound {
    type Error = Error;

    fn try_from(bound: protobuf::WindowFrameBound) -> Result<Self, Self::Error> {
        let bound_type =
            protobuf::WindowFrameBoundType::try_from(bound.window_frame_bound_type)
                .map_err(|_| {
                    Error::unknown("WindowFrameBoundType", bound.window_frame_bound_type)
                })?;
        match bound_type {
            protobuf::WindowFrameBoundType::CurrentRow => Ok(Self::CurrentRow),
            protobuf::WindowFrameBoundType::Preceding => match bound.bound_value {
                Some(x) => Ok(Self::Preceding(ScalarValue::try_from(&x)?)),
                None => Ok(Self::Preceding(ScalarValue::UInt64(None))),
            },
            protobuf::WindowFrameBoundType::Following => match bound.bound_value {
                Some(x) => Ok(Self::Following(ScalarValue::try_from(&x)?)),
                None => Ok(Self::Following(ScalarValue::UInt64(None))),
            },
        }
    }
}

impl From<protobuf::TimeUnit> for TimeUnit {
    fn from(time_unit: protobuf::TimeUnit) -> Self {
        match time_unit {
            protobuf::TimeUnit::Second => TimeUnit::Second,
            protobuf::TimeUnit::Millisecond => TimeUnit::Millisecond,
            protobuf::TimeUnit::Microsecond => TimeUnit::Microsecond,
            protobuf::TimeUnit::Nanosecond => TimeUnit::Nanosecond,
        }
    }
}

impl From<protobuf::IntervalUnit> for IntervalUnit {
    fn from(interval_unit: protobuf::IntervalUnit) -> Self {
        match interval_unit {
            protobuf::IntervalUnit::YearMonth => IntervalUnit::YearMonth,
            protobuf::IntervalUnit::DayTime => IntervalUnit::DayTime,
            protobuf::IntervalUnit::MonthDayNano => IntervalUnit::MonthDayNano,
        }
    }
}

impl From<protobuf::JoinType> for JoinType {
    fn from(t: protobuf::JoinType) -> Self {
        match t {
            protobuf::JoinType::Inner => JoinType::Inner,
            protobuf::JoinType::Left => JoinType::Left,
            protobuf::JoinType::Right => JoinType::Right,
            protobuf::JoinType::Full => JoinType::Full,
            protobuf::JoinType::Leftsemi => JoinType::LeftSemi,
            protobuf::JoinType::Rightsemi => JoinType::RightSemi,
            protobuf::JoinType::Leftanti => JoinType::LeftAnti,
            protobuf::JoinType::Rightanti => JoinType::RightAnti,
        }
    }
}

impl From<protobuf::JoinConstraint> for JoinConstraint {
    fn from(t: protobuf::JoinConstraint) -> Self {
        match t {
            protobuf::JoinConstraint::On => JoinConstraint::On,
            protobuf::JoinConstraint::Using => JoinConstraint::Using,
        }
    }
}

impl From<protobuf::Constraints> for Constraints {
    fn from(constraints: protobuf::Constraints) -> Self {
        Constraints::new_unverified(
            constraints
                .constraints
                .into_iter()
                .map(|item| item.into())
                .collect(),
        )
    }
}

impl From<protobuf::Constraint> for Constraint {
    fn from(value: protobuf::Constraint) -> Self {
        match value.constraint_mode.unwrap() {
            protobuf::constraint::ConstraintMode::PrimaryKey(elem) => {
                Constraint::PrimaryKey(
                    elem.indices.into_iter().map(|item| item as usize).collect(),
                )
            }
            protobuf::constraint::ConstraintMode::Unique(elem) => Constraint::Unique(
                elem.indices.into_iter().map(|item| item as usize).collect(),
            ),
        }
    }
}

pub fn parse_i32_to_time_unit(value: &i32) -> Result<TimeUnit, Error> {
    protobuf::TimeUnit::try_from(*value)
        .map(|t| t.into())
        .map_err(|_| Error::unknown("TimeUnit", *value))
}

pub fn parse_i32_to_interval_unit(value: &i32) -> Result<IntervalUnit, Error> {
    protobuf::IntervalUnit::try_from(*value)
        .map(|t| t.into())
        .map_err(|_| Error::unknown("IntervalUnit", *value))
}

pub fn parse_i32_to_aggregate_function(value: &i32) -> Result<AggregateFunction, Error> {
    protobuf::AggregateFunction::try_from(*value)
        .map(|a| a.into())
        .map_err(|_| Error::unknown("AggregateFunction", *value))
}

pub fn parse_expr(
    proto: &protobuf::LogicalExprNode,
    registry: &dyn FunctionRegistry,
    codec: &dyn LogicalExtensionCodec,
) -> Result<Expr, Error> {
    use protobuf::{logical_expr_node::ExprType, window_expr_node, ScalarFunction};

    let expr_type = proto
        .expr_type
        .as_ref()
        .ok_or_else(|| Error::required("expr_type"))?;

    match expr_type {
        ExprType::BinaryExpr(binary_expr) => {
            let op = from_proto_binary_op(&binary_expr.op)?;
            let operands = parse_exprs(&binary_expr.operands, registry, codec)?;

            if operands.len() < 2 {
                return Err(proto_error(
                    "A binary expression must always have at least 2 operands",
                ));
            }

            // Reduce the linearized operands (ordered by left innermost to right
            // outermost) into a single expression tree.
            Ok(operands
                .into_iter()
                .reduce(|left, right| {
                    Expr::BinaryExpr(BinaryExpr::new(Box::new(left), op, Box::new(right)))
                })
                .expect("Binary expression could not be reduced to a single expression."))
        }
        ExprType::GetIndexedField(get_indexed_field) => {
            let expr = parse_required_expr(
                get_indexed_field.expr.as_deref(),
                registry,
                "expr",
                codec,
            )?;
            let field = match &get_indexed_field.field {
                Some(protobuf::get_indexed_field::Field::NamedStructField(
                    named_struct_field,
                )) => GetFieldAccess::NamedStructField {
                    name: named_struct_field
                        .name
                        .as_ref()
                        .ok_or_else(|| Error::required("value"))?
                        .try_into()?,
                },
                Some(protobuf::get_indexed_field::Field::ListIndex(list_index)) => {
                    GetFieldAccess::ListIndex {
                        key: Box::new(parse_required_expr(
                            list_index.key.as_deref(),
                            registry,
                            "key",
                            codec,
                        )?),
                    }
                }
                Some(protobuf::get_indexed_field::Field::ListRange(list_range)) => {
                    GetFieldAccess::ListRange {
                        start: Box::new(parse_required_expr(
                            list_range.start.as_deref(),
                            registry,
                            "start",
                            codec,
                        )?),
                        stop: Box::new(parse_required_expr(
                            list_range.stop.as_deref(),
                            registry,
                            "stop",
                            codec,
                        )?),
                        stride: Box::new(parse_required_expr(
                            list_range.stride.as_deref(),
                            registry,
                            "stride",
                            codec,
                        )?),
                    }
                }
                None => return Err(proto_error("Field must not be None")),
            };

            Ok(Expr::GetIndexedField(GetIndexedField::new(
                Box::new(expr),
                field,
            )))
        }
        ExprType::Column(column) => Ok(Expr::Column(column.into())),
        ExprType::Literal(literal) => {
            let scalar_value: ScalarValue = literal.try_into()?;
            Ok(Expr::Literal(scalar_value))
        }
        ExprType::WindowExpr(expr) => {
            let window_function = expr
                .window_function
                .as_ref()
                .ok_or_else(|| Error::required("window_function"))?;
            let partition_by = parse_exprs(&expr.partition_by, registry, codec)?;
            let mut order_by = parse_exprs(&expr.order_by, registry, codec)?;
            let window_frame = expr
                .window_frame
                .as_ref()
                .map::<Result<WindowFrame, _>, _>(|window_frame| {
                    let window_frame = window_frame.clone().try_into()?;
                    check_window_frame(&window_frame, order_by.len())
                        .map(|_| window_frame)
                })
                .transpose()?
                .ok_or_else(|| {
                    DataFusionError::Execution(
                        "missing window frame during deserialization".to_string(),
                    )
                })?;
            // TODO: support proto for null treatment
            let null_treatment = None;
            regularize_window_order_by(&window_frame, &mut order_by)?;

            match window_function {
                window_expr_node::WindowFunction::AggrFunction(i) => {
                    let aggr_function = parse_i32_to_aggregate_function(i)?;

                    Ok(Expr::WindowFunction(WindowFunction::new(
                        datafusion_expr::expr::WindowFunctionDefinition::AggregateFunction(
                            aggr_function,
                        ),
                        vec![parse_required_expr(expr.expr.as_deref(), registry, "expr", codec)?],
                        partition_by,
                        order_by,
                        window_frame,
                        None
                    )))
                }
                window_expr_node::WindowFunction::BuiltInFunction(i) => {
                    let built_in_function = protobuf::BuiltInWindowFunction::try_from(*i)
                        .map_err(|_| Error::unknown("BuiltInWindowFunction", *i))?
                        .into();

                    let args =
                        parse_optional_expr(expr.expr.as_deref(), registry, codec)?
                            .map(|e| vec![e])
                            .unwrap_or_else(Vec::new);

                    Ok(Expr::WindowFunction(WindowFunction::new(
                        datafusion_expr::expr::WindowFunctionDefinition::BuiltInWindowFunction(
                            built_in_function,
                        ),
                        args,
                        partition_by,
                        order_by,
                        window_frame,
                        null_treatment
                    )))
                }
                window_expr_node::WindowFunction::Udaf(udaf_name) => {
                    let udaf_function = registry.udaf(udaf_name)?;
                    let args =
                        parse_optional_expr(expr.expr.as_deref(), registry, codec)?
                            .map(|e| vec![e])
                            .unwrap_or_else(Vec::new);
                    Ok(Expr::WindowFunction(WindowFunction::new(
                        datafusion_expr::expr::WindowFunctionDefinition::AggregateUDF(
                            udaf_function,
                        ),
                        args,
                        partition_by,
                        order_by,
                        window_frame,
                        None,
                    )))
                }
                window_expr_node::WindowFunction::Udwf(udwf_name) => {
                    let udwf_function = registry.udwf(udwf_name)?;
                    let args =
                        parse_optional_expr(expr.expr.as_deref(), registry, codec)?
                            .map(|e| vec![e])
                            .unwrap_or_else(Vec::new);
                    Ok(Expr::WindowFunction(WindowFunction::new(
                        datafusion_expr::expr::WindowFunctionDefinition::WindowUDF(
                            udwf_function,
                        ),
                        args,
                        partition_by,
                        order_by,
                        window_frame,
                        None,
                    )))
                }
            }
        }
        ExprType::AggregateExpr(expr) => {
            let fun = parse_i32_to_aggregate_function(&expr.aggr_function)?;

            Ok(Expr::AggregateFunction(expr::AggregateFunction::new(
                fun,
                parse_exprs(&expr.expr, registry, codec)?,
                expr.distinct,
                parse_optional_expr(expr.filter.as_deref(), registry, codec)?
                    .map(Box::new),
                parse_vec_expr(&expr.order_by, registry, codec)?,
                None,
            )))
        }
        ExprType::Alias(alias) => Ok(Expr::Alias(Alias::new(
            parse_required_expr(alias.expr.as_deref(), registry, "expr", codec)?,
            alias
                .relation
                .first()
                .map(|r| TableReference::try_from(r.clone()))
                .transpose()?,
            alias.alias.clone(),
        ))),
        ExprType::IsNullExpr(is_null) => Ok(Expr::IsNull(Box::new(parse_required_expr(
            is_null.expr.as_deref(),
            registry,
            "expr",
            codec,
        )?))),
        ExprType::IsNotNullExpr(is_not_null) => Ok(Expr::IsNotNull(Box::new(
            parse_required_expr(is_not_null.expr.as_deref(), registry, "expr", codec)?,
        ))),
        ExprType::NotExpr(not) => Ok(Expr::Not(Box::new(parse_required_expr(
            not.expr.as_deref(),
            registry,
            "expr",
            codec,
        )?))),
        ExprType::IsTrue(msg) => Ok(Expr::IsTrue(Box::new(parse_required_expr(
            msg.expr.as_deref(),
            registry,
            "expr",
            codec,
        )?))),
        ExprType::IsFalse(msg) => Ok(Expr::IsFalse(Box::new(parse_required_expr(
            msg.expr.as_deref(),
            registry,
            "expr",
            codec,
        )?))),
        ExprType::IsUnknown(msg) => Ok(Expr::IsUnknown(Box::new(parse_required_expr(
            msg.expr.as_deref(),
            registry,
            "expr",
            codec,
        )?))),
        ExprType::IsNotTrue(msg) => Ok(Expr::IsNotTrue(Box::new(parse_required_expr(
            msg.expr.as_deref(),
            registry,
            "expr",
            codec,
        )?))),
        ExprType::IsNotFalse(msg) => Ok(Expr::IsNotFalse(Box::new(parse_required_expr(
            msg.expr.as_deref(),
            registry,
            "expr",
            codec,
        )?))),
        ExprType::IsNotUnknown(msg) => Ok(Expr::IsNotUnknown(Box::new(
            parse_required_expr(msg.expr.as_deref(), registry, "expr", codec)?,
        ))),
        ExprType::Between(between) => Ok(Expr::Between(Between::new(
            Box::new(parse_required_expr(
                between.expr.as_deref(),
                registry,
                "expr",
                codec,
            )?),
            between.negated,
            Box::new(parse_required_expr(
                between.low.as_deref(),
                registry,
                "expr",
                codec,
            )?),
            Box::new(parse_required_expr(
                between.high.as_deref(),
                registry,
                "expr",
                codec,
            )?),
        ))),
        ExprType::Like(like) => Ok(Expr::Like(Like::new(
            like.negated,
            Box::new(parse_required_expr(
                like.expr.as_deref(),
                registry,
                "expr",
                codec,
            )?),
            Box::new(parse_required_expr(
                like.pattern.as_deref(),
                registry,
                "pattern",
                codec,
            )?),
            parse_escape_char(&like.escape_char)?,
            false,
        ))),
        ExprType::Ilike(like) => Ok(Expr::Like(Like::new(
            like.negated,
            Box::new(parse_required_expr(
                like.expr.as_deref(),
                registry,
                "expr",
                codec,
            )?),
            Box::new(parse_required_expr(
                like.pattern.as_deref(),
                registry,
                "pattern",
                codec,
            )?),
            parse_escape_char(&like.escape_char)?,
            true,
        ))),
        ExprType::SimilarTo(like) => Ok(Expr::SimilarTo(Like::new(
            like.negated,
            Box::new(parse_required_expr(
                like.expr.as_deref(),
                registry,
                "expr",
                codec,
            )?),
            Box::new(parse_required_expr(
                like.pattern.as_deref(),
                registry,
                "pattern",
                codec,
            )?),
            parse_escape_char(&like.escape_char)?,
            false,
        ))),
        ExprType::Case(case) => {
            let when_then_expr = case
                .when_then_expr
                .iter()
                .map(|e| {
                    let when_expr = parse_required_expr(
                        e.when_expr.as_ref(),
                        registry,
                        "when_expr",
                        codec,
                    )?;
                    let then_expr = parse_required_expr(
                        e.then_expr.as_ref(),
                        registry,
                        "then_expr",
                        codec,
                    )?;
                    Ok((Box::new(when_expr), Box::new(then_expr)))
                })
                .collect::<Result<Vec<(Box<Expr>, Box<Expr>)>, Error>>()?;
            Ok(Expr::Case(Case::new(
                parse_optional_expr(case.expr.as_deref(), registry, codec)?.map(Box::new),
                when_then_expr,
                parse_optional_expr(case.else_expr.as_deref(), registry, codec)?
                    .map(Box::new),
            )))
        }
        ExprType::Cast(cast) => {
            let expr = Box::new(parse_required_expr(
                cast.expr.as_deref(),
                registry,
                "expr",
                codec,
            )?);
            let data_type = cast.arrow_type.as_ref().required("arrow_type")?;
            Ok(Expr::Cast(Cast::new(expr, data_type)))
        }
        ExprType::TryCast(cast) => {
            let expr = Box::new(parse_required_expr(
                cast.expr.as_deref(),
                registry,
                "expr",
                codec,
            )?);
            let data_type = cast.arrow_type.as_ref().required("arrow_type")?;
            Ok(Expr::TryCast(TryCast::new(expr, data_type)))
        }
        ExprType::Sort(sort) => Ok(Expr::Sort(Sort::new(
            Box::new(parse_required_expr(
                sort.expr.as_deref(),
                registry,
                "expr",
                codec,
            )?),
            sort.asc,
            sort.nulls_first,
        ))),
        ExprType::Negative(negative) => Ok(Expr::Negative(Box::new(
            parse_required_expr(negative.expr.as_deref(), registry, "expr", codec)?,
        ))),
        ExprType::Unnest(unnest) => {
            let exprs = parse_exprs(&unnest.exprs, registry, codec)?;
            Ok(Expr::Unnest(Unnest { exprs }))
        }
        ExprType::InList(in_list) => Ok(Expr::InList(InList::new(
            Box::new(parse_required_expr(
                in_list.expr.as_deref(),
                registry,
                "expr",
                codec,
            )?),
            parse_exprs(&in_list.list, registry, codec)?,
            in_list.negated,
        ))),
        ExprType::Wildcard(protobuf::Wildcard { qualifier }) => Ok(Expr::Wildcard {
            qualifier: if qualifier.is_empty() {
                None
            } else {
                Some(qualifier.clone())
            },
        }),
        ExprType::ScalarFunction(expr) => {
            let scalar_function = protobuf::ScalarFunction::try_from(expr.fun)
                .map_err(|_| Error::unknown("ScalarFunction", expr.fun))?;
            let args = &expr.args;

            match scalar_function {
                ScalarFunction::Unknown => Err(proto_error("Unknown scalar function")),
                ScalarFunction::Exp => Ok(exp(parse_expr(&args[0], registry, codec)?)),
                ScalarFunction::Factorial => {
                    Ok(factorial(parse_expr(&args[0], registry, codec)?))
                }
                ScalarFunction::Ceil => Ok(ceil(parse_expr(&args[0], registry, codec)?)),
                ScalarFunction::Round => Ok(round(parse_exprs(args, registry, codec)?)),
                ScalarFunction::Trunc => Ok(trunc(parse_exprs(args, registry, codec)?)),
                ScalarFunction::InitCap => {
                    Ok(initcap(parse_expr(&args[0], registry, codec)?))
                }
                ScalarFunction::Random => Ok(random()),
                ScalarFunction::Concat => {
                    Ok(concat_expr(parse_exprs(args, registry, codec)?))
                }
                ScalarFunction::ConcatWithSeparator => {
                    Ok(concat_ws_expr(parse_exprs(args, registry, codec)?))
                }
                ScalarFunction::EndsWith => Ok(ends_with(
                    parse_expr(&args[0], registry, codec)?,
                    parse_expr(&args[1], registry, codec)?,
                )),
                ScalarFunction::Coalesce => {
                    Ok(coalesce(parse_exprs(args, registry, codec)?))
                }
<<<<<<< HEAD
                ScalarFunction::Pi => Ok(pi()),
=======
                ScalarFunction::Power => Ok(power(
                    parse_expr(&args[0], registry, codec)?,
                    parse_expr(&args[1], registry, codec)?,
                )),
                ScalarFunction::Log => Ok(log(
                    parse_expr(&args[0], registry, codec)?,
                    parse_expr(&args[1], registry, codec)?,
                )),
>>>>>>> bece7851
                ScalarFunction::Cot => Ok(cot(parse_expr(&args[0], registry, codec)?)),
                ScalarFunction::Nanvl => Ok(nanvl(
                    parse_expr(&args[0], registry, codec)?,
                    parse_expr(&args[1], registry, codec)?,
                )),
                ScalarFunction::Iszero => {
                    Ok(iszero(parse_expr(&args[0], registry, codec)?))
                }
            }
        }
        ExprType::ScalarUdfExpr(protobuf::ScalarUdfExprNode {
            fun_name,
            args,
            fun_definition,
        }) => {
            let scalar_fn = match fun_definition {
                Some(buf) => codec.try_decode_udf(fun_name, buf)?,
                None => registry.udf(fun_name.as_str())?,
            };
            Ok(Expr::ScalarFunction(expr::ScalarFunction::new_udf(
                scalar_fn,
                parse_exprs(args, registry, codec)?,
            )))
        }
        ExprType::AggregateUdfExpr(pb) => {
            let agg_fn = registry.udaf(pb.fun_name.as_str())?;

            Ok(Expr::AggregateFunction(expr::AggregateFunction::new_udf(
                agg_fn,
                parse_exprs(&pb.args, registry, codec)?,
                false,
                parse_optional_expr(pb.filter.as_deref(), registry, codec)?.map(Box::new),
                parse_vec_expr(&pb.order_by, registry, codec)?,
                None,
            )))
        }

        ExprType::GroupingSet(GroupingSetNode { expr }) => {
            Ok(Expr::GroupingSet(GroupingSets(
                expr.iter()
                    .map(|expr_list| parse_exprs(&expr_list.expr, registry, codec))
                    .collect::<Result<Vec<_>, Error>>()?,
            )))
        }
        ExprType::Cube(CubeNode { expr }) => Ok(Expr::GroupingSet(GroupingSet::Cube(
            parse_exprs(expr, registry, codec)?,
        ))),
        ExprType::Rollup(RollupNode { expr }) => Ok(Expr::GroupingSet(
            GroupingSet::Rollup(parse_exprs(expr, registry, codec)?),
        )),
        ExprType::Placeholder(PlaceholderNode { id, data_type }) => match data_type {
            None => Ok(Expr::Placeholder(Placeholder::new(id.clone(), None))),
            Some(data_type) => Ok(Expr::Placeholder(Placeholder::new(
                id.clone(),
                Some(data_type.try_into()?),
            ))),
        },
    }
}

/// Parse a vector of `protobuf::LogicalExprNode`s.
pub fn parse_exprs<'a, I>(
    protos: I,
    registry: &dyn FunctionRegistry,
    codec: &dyn LogicalExtensionCodec,
) -> Result<Vec<Expr>, Error>
where
    I: IntoIterator<Item = &'a protobuf::LogicalExprNode>,
{
    let res = protos
        .into_iter()
        .map(|elem| {
            parse_expr(elem, registry, codec).map_err(|e| plan_datafusion_err!("{}", e))
        })
        .collect::<Result<Vec<_>>>()?;
    Ok(res)
}

/// Parse an optional escape_char for Like, ILike, SimilarTo
fn parse_escape_char(s: &str) -> Result<Option<char>> {
    match s.len() {
        0 => Ok(None),
        1 => Ok(s.chars().next()),
        _ => internal_err!("Invalid length for escape char"),
    }
}

// panic here because no better way to convert from Vec to Array
fn vec_to_array<T, const N: usize>(v: Vec<T>) -> [T; N] {
    v.try_into().unwrap_or_else(|v: Vec<T>| {
        panic!("Expected a Vec of length {} but it was {}", N, v.len())
    })
}

pub fn from_proto_binary_op(op: &str) -> Result<Operator, Error> {
    match op {
        "And" => Ok(Operator::And),
        "Or" => Ok(Operator::Or),
        "Eq" => Ok(Operator::Eq),
        "NotEq" => Ok(Operator::NotEq),
        "LtEq" => Ok(Operator::LtEq),
        "Lt" => Ok(Operator::Lt),
        "Gt" => Ok(Operator::Gt),
        "GtEq" => Ok(Operator::GtEq),
        "Plus" => Ok(Operator::Plus),
        "Minus" => Ok(Operator::Minus),
        "Multiply" => Ok(Operator::Multiply),
        "Divide" => Ok(Operator::Divide),
        "Modulo" => Ok(Operator::Modulo),
        "IsDistinctFrom" => Ok(Operator::IsDistinctFrom),
        "IsNotDistinctFrom" => Ok(Operator::IsNotDistinctFrom),
        "BitwiseAnd" => Ok(Operator::BitwiseAnd),
        "BitwiseOr" => Ok(Operator::BitwiseOr),
        "BitwiseXor" => Ok(Operator::BitwiseXor),
        "BitwiseShiftLeft" => Ok(Operator::BitwiseShiftLeft),
        "BitwiseShiftRight" => Ok(Operator::BitwiseShiftRight),
        "RegexIMatch" => Ok(Operator::RegexIMatch),
        "RegexMatch" => Ok(Operator::RegexMatch),
        "RegexNotIMatch" => Ok(Operator::RegexNotIMatch),
        "RegexNotMatch" => Ok(Operator::RegexNotMatch),
        "StringConcat" => Ok(Operator::StringConcat),
        "AtArrow" => Ok(Operator::AtArrow),
        "ArrowAt" => Ok(Operator::ArrowAt),
        other => Err(proto_error(format!(
            "Unsupported binary operator '{other:?}'"
        ))),
    }
}

fn parse_vec_expr(
    p: &[protobuf::LogicalExprNode],
    registry: &dyn FunctionRegistry,
    codec: &dyn LogicalExtensionCodec,
) -> Result<Option<Vec<Expr>>, Error> {
    let res = parse_exprs(p, registry, codec)?;
    // Convert empty vector to None.
    Ok((!res.is_empty()).then_some(res))
}

fn parse_optional_expr(
    p: Option<&protobuf::LogicalExprNode>,
    registry: &dyn FunctionRegistry,
    codec: &dyn LogicalExtensionCodec,
) -> Result<Option<Expr>, Error> {
    match p {
        Some(expr) => parse_expr(expr, registry, codec).map(Some),
        None => Ok(None),
    }
}

fn parse_required_expr(
    p: Option<&protobuf::LogicalExprNode>,
    registry: &dyn FunctionRegistry,
    field: impl Into<String>,
    codec: &dyn LogicalExtensionCodec,
) -> Result<Expr, Error> {
    match p {
        Some(expr) => parse_expr(expr, registry, codec),
        None => Err(Error::required(field)),
    }
}

fn proto_error<S: Into<String>>(message: S) -> Error {
    Error::General(message.into())
}

/// Converts a vector of `protobuf::Field`s to `Arc<arrow::Field>`s.
fn parse_proto_fields_to_fields<'a, I>(
    fields: I,
) -> std::result::Result<Vec<Field>, Error>
where
    I: IntoIterator<Item = &'a protobuf::Field>,
{
    fields
        .into_iter()
        .map(Field::try_from)
        .collect::<Result<_, _>>()
}<|MERGE_RESOLUTION|>--- conflicted
+++ resolved
@@ -39,15 +39,9 @@
 use datafusion_expr::{
     ceil, coalesce, concat_expr, concat_ws_expr, cot, ends_with, exp,
     expr::{self, InList, Sort, WindowFunction},
-<<<<<<< HEAD
-    factorial, floor, gcd, initcap, iszero, lcm,
+    factorial, initcap, iszero, 
     logical_plan::{PlanType, StringifiedPlan},
-    nanvl, pi, random, round, trunc, AggregateFunction, Between, BinaryExpr,
-=======
-    factorial, initcap, iszero, log,
-    logical_plan::{PlanType, StringifiedPlan},
-    nanvl, power, random, round, trunc, AggregateFunction, Between, BinaryExpr,
->>>>>>> bece7851
+    nanvl, random, round, trunc, AggregateFunction, Between, BinaryExpr,
     BuiltInWindowFunction, BuiltinScalarFunction, Case, Cast, Expr, GetFieldAccess,
     GetIndexedField, GroupingSet,
     GroupingSet::GroupingSets,
@@ -437,11 +431,6 @@
             ScalarFunction::InitCap => Self::InitCap,
             ScalarFunction::Random => Self::Random,
             ScalarFunction::Coalesce => Self::Coalesce,
-<<<<<<< HEAD
-            ScalarFunction::Pi => Self::Pi,
-=======
-            ScalarFunction::Power => Self::Power,
->>>>>>> bece7851
             ScalarFunction::Nanvl => Self::Nanvl,
             ScalarFunction::Iszero => Self::Iszero,
         }
@@ -1329,18 +1318,6 @@
                 ScalarFunction::Coalesce => {
                     Ok(coalesce(parse_exprs(args, registry, codec)?))
                 }
-<<<<<<< HEAD
-                ScalarFunction::Pi => Ok(pi()),
-=======
-                ScalarFunction::Power => Ok(power(
-                    parse_expr(&args[0], registry, codec)?,
-                    parse_expr(&args[1], registry, codec)?,
-                )),
-                ScalarFunction::Log => Ok(log(
-                    parse_expr(&args[0], registry, codec)?,
-                    parse_expr(&args[1], registry, codec)?,
-                )),
->>>>>>> bece7851
                 ScalarFunction::Cot => Ok(cot(parse_expr(&args[0], registry, codec)?)),
                 ScalarFunction::Nanvl => Ok(nanvl(
                     parse_expr(&args[0], registry, codec)?,
