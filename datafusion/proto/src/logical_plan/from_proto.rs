// Licensed to the Apache Software Foundation (ASF) under one
// or more contributor license agreements.  See the NOTICE file
// distributed with this work for additional information
// regarding copyright ownership.  The ASF licenses this file
// to you under the Apache License, Version 2.0 (the
// "License"); you may not use this file except in compliance
// with the License.  You may obtain a copy of the License at
//
//   http://www.apache.org/licenses/LICENSE-2.0
//
// Unless required by applicable law or agreed to in writing,
// software distributed under the License is distributed on an
// "AS IS" BASIS, WITHOUT WARRANTIES OR CONDITIONS OF ANY
// KIND, either express or implied.  See the License for the
// specific language governing permissions and limitations
// under the License.

use std::sync::Arc;

use crate::protobuf::{
    self,
    plan_type::PlanTypeEnum::{
        AnalyzedLogicalPlan, FinalAnalyzedLogicalPlan, FinalLogicalPlan,
        FinalPhysicalPlan, FinalPhysicalPlanWithStats, InitialLogicalPlan,
        InitialPhysicalPlan, InitialPhysicalPlanWithStats, OptimizedLogicalPlan,
        OptimizedPhysicalPlan,
    },
    AnalyzedLogicalPlanType, CubeNode, GroupingSetNode, OptimizedLogicalPlanType,
    OptimizedPhysicalPlanType, PlaceholderNode, RollupNode,
};

use arrow::{
    array::AsArray,
    buffer::Buffer,
    datatypes::{
        i256, DataType, Field, IntervalMonthDayNanoType, IntervalUnit, Schema, TimeUnit,
        UnionFields, UnionMode,
    },
    ipc::{reader::read_record_batch, root_as_message},
};
use datafusion::execution::registry::FunctionRegistry;
use datafusion_common::{
    arrow_datafusion_err, internal_err, plan_datafusion_err, Column, Constraint,
    Constraints, DFField, DFSchema, DFSchemaRef, DataFusionError, OwnedTableReference,
    Result, ScalarValue,
};
use datafusion_expr::expr::Unnest;
use datafusion_expr::expr::{Alias, Placeholder};
use datafusion_expr::window_frame::{check_window_frame, regularize_window_order_by};
use datafusion_expr::{
<<<<<<< HEAD
    acosh, ascii, asinh, atan, atan2, atanh, bit_length, cbrt, ceil, character_length,
    chr, coalesce, concat_expr, concat_ws_expr, cos, cosh, cot, degrees, ends_with, exp,
=======
    acosh, asinh, atan, atan2, atanh, bit_length, cbrt, ceil, character_length, chr,
    coalesce, concat_expr, concat_ws_expr, cos, cosh, cot, degrees, ends_with, exp,
>>>>>>> 6c630515
    expr::{self, InList, Sort, WindowFunction},
    factorial, find_in_set, floor, gcd, initcap, iszero, lcm, left, levenshtein, ln, log,
    log10, log2,
    logical_plan::{PlanType, StringifiedPlan},
    lower, lpad, nanvl, octet_length, overlay, pi, power, radians, random, repeat,
    replace, reverse, right, round, rpad, signum, sin, sinh, split_part, sqrt, strpos,
    substr, substr_index, substring, translate, trunc, uuid, AggregateFunction, Between,
    BinaryExpr, BuiltInWindowFunction, BuiltinScalarFunction, Case, Cast, Expr,
    GetFieldAccess, GetIndexedField, GroupingSet,
    GroupingSet::GroupingSets,
    JoinConstraint, JoinType, Like, Operator, TryCast, WindowFrame, WindowFrameBound,
    WindowFrameUnits,
};

use super::LogicalExtensionCodec;

#[derive(Debug)]
pub enum Error {
    General(String),

    DataFusionError(DataFusionError),

    MissingRequiredField(String),

    AtLeastOneValue(String),

    UnknownEnumVariant { name: String, value: i32 },
}

impl std::fmt::Display for Error {
    fn fmt(&self, f: &mut std::fmt::Formatter) -> std::fmt::Result {
        match self {
            Self::General(desc) => write!(f, "General error: {desc}"),

            Self::DataFusionError(desc) => {
                write!(f, "DataFusion error: {desc:?}")
            }

            Self::MissingRequiredField(name) => {
                write!(f, "Missing required field {name}")
            }
            Self::AtLeastOneValue(name) => {
                write!(f, "Must have at least one {name}, found 0")
            }
            Self::UnknownEnumVariant { name, value } => {
                write!(f, "Unknown i32 value for {name} enum: {value}")
            }
        }
    }
}

impl std::error::Error for Error {}

impl From<DataFusionError> for Error {
    fn from(e: DataFusionError) -> Self {
        Error::DataFusionError(e)
    }
}

impl Error {
    fn required(field: impl Into<String>) -> Error {
        Error::MissingRequiredField(field.into())
    }

    fn unknown(name: impl Into<String>, value: i32) -> Error {
        Error::UnknownEnumVariant {
            name: name.into(),
            value,
        }
    }
}

/// An extension trait that adds the methods `optional` and `required` to any
/// Option containing a type implementing `TryInto<U, Error = Error>`
pub trait FromOptionalField<T> {
    /// Converts an optional protobuf field to an option of a different type
    ///
    /// Returns None if the option is None, otherwise calls [`TryInto::try_into`]
    /// on the contained data, returning any error encountered
    fn optional(self) -> Result<Option<T>, Error>;

    /// Converts an optional protobuf field to a different type, returning an error if None
    ///
    /// Returns `Error::MissingRequiredField` if None, otherwise calls [`TryInto::try_into`]
    /// on the contained data, returning any error encountered
    fn required(self, field: impl Into<String>) -> Result<T, Error>;
}

impl<T, U> FromOptionalField<U> for Option<T>
where
    T: TryInto<U, Error = Error>,
{
    fn optional(self) -> Result<Option<U>, Error> {
        self.map(|t| t.try_into()).transpose()
    }

    fn required(self, field: impl Into<String>) -> Result<U, Error> {
        match self {
            None => Err(Error::required(field)),
            Some(t) => t.try_into(),
        }
    }
}

impl From<protobuf::Column> for Column {
    fn from(c: protobuf::Column) -> Self {
        let protobuf::Column { relation, name } = c;

        Self::new(relation.map(|r| r.relation), name)
    }
}

impl From<&protobuf::Column> for Column {
    fn from(c: &protobuf::Column) -> Self {
        c.clone().into()
    }
}

impl TryFrom<&protobuf::DfSchema> for DFSchema {
    type Error = Error;

    fn try_from(df_schema: &protobuf::DfSchema) -> Result<Self, Self::Error> {
        let fields = df_schema
            .columns
            .iter()
            .map(|c| c.try_into())
            .collect::<Result<Vec<DFField>, _>>()?;
        Ok(DFSchema::new_with_metadata(
            fields,
            df_schema.metadata.clone(),
        )?)
    }
}

impl TryFrom<protobuf::DfSchema> for DFSchemaRef {
    type Error = Error;

    fn try_from(df_schema: protobuf::DfSchema) -> Result<Self, Self::Error> {
        let dfschema: DFSchema = (&df_schema).try_into()?;
        Ok(Arc::new(dfschema))
    }
}

impl TryFrom<&protobuf::DfField> for DFField {
    type Error = Error;

    fn try_from(df_field: &protobuf::DfField) -> Result<Self, Self::Error> {
        let field: Field = df_field.field.as_ref().required("field")?;

        Ok(match &df_field.qualifier {
            Some(q) => DFField::from_qualified(q.relation.clone(), field),
            None => DFField::from(field),
        })
    }
}

impl From<protobuf::WindowFrameUnits> for WindowFrameUnits {
    fn from(units: protobuf::WindowFrameUnits) -> Self {
        match units {
            protobuf::WindowFrameUnits::Rows => Self::Rows,
            protobuf::WindowFrameUnits::Range => Self::Range,
            protobuf::WindowFrameUnits::Groups => Self::Groups,
        }
    }
}

impl TryFrom<protobuf::OwnedTableReference> for OwnedTableReference {
    type Error = Error;

    fn try_from(value: protobuf::OwnedTableReference) -> Result<Self, Self::Error> {
        use protobuf::owned_table_reference::TableReferenceEnum;
        let table_reference_enum = value
            .table_reference_enum
            .ok_or_else(|| Error::required("table_reference_enum"))?;

        match table_reference_enum {
            TableReferenceEnum::Bare(protobuf::BareTableReference { table }) => {
                Ok(OwnedTableReference::bare(table))
            }
            TableReferenceEnum::Partial(protobuf::PartialTableReference {
                schema,
                table,
            }) => Ok(OwnedTableReference::partial(schema, table)),
            TableReferenceEnum::Full(protobuf::FullTableReference {
                catalog,
                schema,
                table,
            }) => Ok(OwnedTableReference::full(catalog, schema, table)),
        }
    }
}

impl TryFrom<&protobuf::ArrowType> for DataType {
    type Error = Error;

    fn try_from(arrow_type: &protobuf::ArrowType) -> Result<Self, Self::Error> {
        arrow_type
            .arrow_type_enum
            .as_ref()
            .required("arrow_type_enum")
    }
}

impl TryFrom<&protobuf::arrow_type::ArrowTypeEnum> for DataType {
    type Error = Error;
    fn try_from(
        arrow_type_enum: &protobuf::arrow_type::ArrowTypeEnum,
    ) -> Result<Self, Self::Error> {
        use protobuf::arrow_type;
        Ok(match arrow_type_enum {
            arrow_type::ArrowTypeEnum::None(_) => DataType::Null,
            arrow_type::ArrowTypeEnum::Bool(_) => DataType::Boolean,
            arrow_type::ArrowTypeEnum::Uint8(_) => DataType::UInt8,
            arrow_type::ArrowTypeEnum::Int8(_) => DataType::Int8,
            arrow_type::ArrowTypeEnum::Uint16(_) => DataType::UInt16,
            arrow_type::ArrowTypeEnum::Int16(_) => DataType::Int16,
            arrow_type::ArrowTypeEnum::Uint32(_) => DataType::UInt32,
            arrow_type::ArrowTypeEnum::Int32(_) => DataType::Int32,
            arrow_type::ArrowTypeEnum::Uint64(_) => DataType::UInt64,
            arrow_type::ArrowTypeEnum::Int64(_) => DataType::Int64,
            arrow_type::ArrowTypeEnum::Float16(_) => DataType::Float16,
            arrow_type::ArrowTypeEnum::Float32(_) => DataType::Float32,
            arrow_type::ArrowTypeEnum::Float64(_) => DataType::Float64,
            arrow_type::ArrowTypeEnum::Utf8(_) => DataType::Utf8,
            arrow_type::ArrowTypeEnum::LargeUtf8(_) => DataType::LargeUtf8,
            arrow_type::ArrowTypeEnum::Binary(_) => DataType::Binary,
            arrow_type::ArrowTypeEnum::FixedSizeBinary(size) => {
                DataType::FixedSizeBinary(*size)
            }
            arrow_type::ArrowTypeEnum::LargeBinary(_) => DataType::LargeBinary,
            arrow_type::ArrowTypeEnum::Date32(_) => DataType::Date32,
            arrow_type::ArrowTypeEnum::Date64(_) => DataType::Date64,
            arrow_type::ArrowTypeEnum::Duration(time_unit) => {
                DataType::Duration(parse_i32_to_time_unit(time_unit)?)
            }
            arrow_type::ArrowTypeEnum::Timestamp(protobuf::Timestamp {
                time_unit,
                timezone,
            }) => DataType::Timestamp(
                parse_i32_to_time_unit(time_unit)?,
                match timezone.len() {
                    0 => None,
                    _ => Some(timezone.as_str().into()),
                },
            ),
            arrow_type::ArrowTypeEnum::Time32(time_unit) => {
                DataType::Time32(parse_i32_to_time_unit(time_unit)?)
            }
            arrow_type::ArrowTypeEnum::Time64(time_unit) => {
                DataType::Time64(parse_i32_to_time_unit(time_unit)?)
            }
            arrow_type::ArrowTypeEnum::Interval(interval_unit) => {
                DataType::Interval(parse_i32_to_interval_unit(interval_unit)?)
            }
            arrow_type::ArrowTypeEnum::Decimal(protobuf::Decimal {
                precision,
                scale,
            }) => DataType::Decimal128(*precision as u8, *scale as i8),
            arrow_type::ArrowTypeEnum::List(list) => {
                let list_type =
                    list.as_ref().field_type.as_deref().required("field_type")?;
                DataType::List(Arc::new(list_type))
            }
            arrow_type::ArrowTypeEnum::LargeList(list) => {
                let list_type =
                    list.as_ref().field_type.as_deref().required("field_type")?;
                DataType::LargeList(Arc::new(list_type))
            }
            arrow_type::ArrowTypeEnum::FixedSizeList(list) => {
                let list_type =
                    list.as_ref().field_type.as_deref().required("field_type")?;
                let list_size = list.list_size;
                DataType::FixedSizeList(Arc::new(list_type), list_size)
            }
            arrow_type::ArrowTypeEnum::Struct(strct) => DataType::Struct(
                strct
                    .sub_field_types
                    .iter()
                    .map(Field::try_from)
                    .collect::<Result<_, _>>()?,
            ),
            arrow_type::ArrowTypeEnum::Union(union) => {
                let union_mode = protobuf::UnionMode::try_from(union.union_mode)
                    .map_err(|_| Error::unknown("UnionMode", union.union_mode))?;
                let union_mode = match union_mode {
                    protobuf::UnionMode::Dense => UnionMode::Dense,
                    protobuf::UnionMode::Sparse => UnionMode::Sparse,
                };
                let union_fields = union
                    .union_types
                    .iter()
                    .map(TryInto::try_into)
                    .collect::<Result<Vec<Field>, _>>()?;

                // Default to index based type ids if not provided
                let type_ids: Vec<_> = match union.type_ids.is_empty() {
                    true => (0..union_fields.len() as i8).collect(),
                    false => union.type_ids.iter().map(|i| *i as i8).collect(),
                };

                DataType::Union(UnionFields::new(type_ids, union_fields), union_mode)
            }
            arrow_type::ArrowTypeEnum::Dictionary(dict) => {
                let key_datatype = dict.as_ref().key.as_deref().required("key")?;
                let value_datatype = dict.as_ref().value.as_deref().required("value")?;
                DataType::Dictionary(Box::new(key_datatype), Box::new(value_datatype))
            }
            arrow_type::ArrowTypeEnum::Map(map) => {
                let field: Field =
                    map.as_ref().field_type.as_deref().required("field_type")?;
                let keys_sorted = map.keys_sorted;
                DataType::Map(Arc::new(field), keys_sorted)
            }
        })
    }
}

impl TryFrom<&protobuf::Field> for Field {
    type Error = Error;
    fn try_from(field: &protobuf::Field) -> Result<Self, Self::Error> {
        let datatype = field.arrow_type.as_deref().required("arrow_type")?;
        let field = if field.dict_id != 0 {
            Self::new_dict(
                field.name.as_str(),
                datatype,
                field.nullable,
                field.dict_id,
                field.dict_ordered,
            )
            .with_metadata(field.metadata.clone())
        } else {
            Self::new(field.name.as_str(), datatype, field.nullable)
                .with_metadata(field.metadata.clone())
        };
        Ok(field)
    }
}

impl From<&protobuf::StringifiedPlan> for StringifiedPlan {
    fn from(stringified_plan: &protobuf::StringifiedPlan) -> Self {
        Self {
            plan_type: match stringified_plan
                .plan_type
                .as_ref()
                .and_then(|pt| pt.plan_type_enum.as_ref())
                .unwrap_or_else(|| {
                    panic!(
                        "Cannot create protobuf::StringifiedPlan from {stringified_plan:?}"
                    )
                }) {
                InitialLogicalPlan(_) => PlanType::InitialLogicalPlan,
                AnalyzedLogicalPlan(AnalyzedLogicalPlanType { analyzer_name }) => {
                    PlanType::AnalyzedLogicalPlan {
                        analyzer_name:analyzer_name.clone()
                    }
                }
                FinalAnalyzedLogicalPlan(_) => PlanType::FinalAnalyzedLogicalPlan,
                OptimizedLogicalPlan(OptimizedLogicalPlanType { optimizer_name }) => {
                    PlanType::OptimizedLogicalPlan {
                        optimizer_name: optimizer_name.clone(),
                    }
                }
                FinalLogicalPlan(_) => PlanType::FinalLogicalPlan,
                InitialPhysicalPlan(_) => PlanType::InitialPhysicalPlan,
                InitialPhysicalPlanWithStats(_) => PlanType::InitialPhysicalPlanWithStats,
                OptimizedPhysicalPlan(OptimizedPhysicalPlanType { optimizer_name }) => {
                    PlanType::OptimizedPhysicalPlan {
                        optimizer_name: optimizer_name.clone(),
                    }
                }
                FinalPhysicalPlan(_) => PlanType::FinalPhysicalPlan,
                FinalPhysicalPlanWithStats(_) => PlanType::FinalPhysicalPlanWithStats,
            },
            plan: Arc::new(stringified_plan.plan.clone()),
        }
    }
}

impl From<&protobuf::ScalarFunction> for BuiltinScalarFunction {
    fn from(f: &protobuf::ScalarFunction) -> Self {
        use protobuf::ScalarFunction;
        match f {
            ScalarFunction::Unknown => todo!(),
            ScalarFunction::Sqrt => Self::Sqrt,
            ScalarFunction::Cbrt => Self::Cbrt,
            ScalarFunction::Sin => Self::Sin,
            ScalarFunction::Cos => Self::Cos,
            ScalarFunction::Cot => Self::Cot,
            ScalarFunction::Atan => Self::Atan,
            ScalarFunction::Sinh => Self::Sinh,
            ScalarFunction::Cosh => Self::Cosh,
            ScalarFunction::Asinh => Self::Asinh,
            ScalarFunction::Acosh => Self::Acosh,
            ScalarFunction::Atanh => Self::Atanh,
            ScalarFunction::Exp => Self::Exp,
            ScalarFunction::Log => Self::Log,
            ScalarFunction::Ln => Self::Ln,
            ScalarFunction::Log10 => Self::Log10,
            ScalarFunction::Degrees => Self::Degrees,
            ScalarFunction::Radians => Self::Radians,
            ScalarFunction::Factorial => Self::Factorial,
            ScalarFunction::Gcd => Self::Gcd,
            ScalarFunction::Lcm => Self::Lcm,
            ScalarFunction::Floor => Self::Floor,
            ScalarFunction::Ceil => Self::Ceil,
            ScalarFunction::Round => Self::Round,
            ScalarFunction::Trunc => Self::Trunc,
            ScalarFunction::OctetLength => Self::OctetLength,
            ScalarFunction::Concat => Self::Concat,
            ScalarFunction::Lower => Self::Lower,
            ScalarFunction::Log2 => Self::Log2,
            ScalarFunction::Signum => Self::Signum,
            ScalarFunction::BitLength => Self::BitLength,
            ScalarFunction::CharacterLength => Self::CharacterLength,
            ScalarFunction::Chr => Self::Chr,
            ScalarFunction::ConcatWithSeparator => Self::ConcatWithSeparator,
            ScalarFunction::EndsWith => Self::EndsWith,
            ScalarFunction::InitCap => Self::InitCap,
            ScalarFunction::Left => Self::Left,
            ScalarFunction::Lpad => Self::Lpad,
            ScalarFunction::Random => Self::Random,
            ScalarFunction::Repeat => Self::Repeat,
            ScalarFunction::Replace => Self::Replace,
            ScalarFunction::Reverse => Self::Reverse,
            ScalarFunction::Right => Self::Right,
            ScalarFunction::Rpad => Self::Rpad,
            ScalarFunction::SplitPart => Self::SplitPart,
            ScalarFunction::Strpos => Self::Strpos,
            ScalarFunction::Substr => Self::Substr,
            ScalarFunction::Uuid => Self::Uuid,
            ScalarFunction::Translate => Self::Translate,
            ScalarFunction::Coalesce => Self::Coalesce,
            ScalarFunction::Pi => Self::Pi,
            ScalarFunction::Power => Self::Power,
            ScalarFunction::Atan2 => Self::Atan2,
            ScalarFunction::Nanvl => Self::Nanvl,
            ScalarFunction::Iszero => Self::Iszero,
            ScalarFunction::OverLay => Self::OverLay,
            ScalarFunction::Levenshtein => Self::Levenshtein,
            ScalarFunction::SubstrIndex => Self::SubstrIndex,
            ScalarFunction::FindInSet => Self::FindInSet,
        }
    }
}

impl From<protobuf::AggregateFunction> for AggregateFunction {
    fn from(agg_fun: protobuf::AggregateFunction) -> Self {
        match agg_fun {
            protobuf::AggregateFunction::Min => Self::Min,
            protobuf::AggregateFunction::Max => Self::Max,
            protobuf::AggregateFunction::Sum => Self::Sum,
            protobuf::AggregateFunction::Avg => Self::Avg,
            protobuf::AggregateFunction::BitAnd => Self::BitAnd,
            protobuf::AggregateFunction::BitOr => Self::BitOr,
            protobuf::AggregateFunction::BitXor => Self::BitXor,
            protobuf::AggregateFunction::BoolAnd => Self::BoolAnd,
            protobuf::AggregateFunction::BoolOr => Self::BoolOr,
            protobuf::AggregateFunction::Count => Self::Count,
            protobuf::AggregateFunction::ApproxDistinct => Self::ApproxDistinct,
            protobuf::AggregateFunction::ArrayAgg => Self::ArrayAgg,
            protobuf::AggregateFunction::Variance => Self::Variance,
            protobuf::AggregateFunction::VariancePop => Self::VariancePop,
            protobuf::AggregateFunction::Covariance => Self::Covariance,
            protobuf::AggregateFunction::CovariancePop => Self::CovariancePop,
            protobuf::AggregateFunction::Stddev => Self::Stddev,
            protobuf::AggregateFunction::StddevPop => Self::StddevPop,
            protobuf::AggregateFunction::Correlation => Self::Correlation,
            protobuf::AggregateFunction::RegrSlope => Self::RegrSlope,
            protobuf::AggregateFunction::RegrIntercept => Self::RegrIntercept,
            protobuf::AggregateFunction::RegrCount => Self::RegrCount,
            protobuf::AggregateFunction::RegrR2 => Self::RegrR2,
            protobuf::AggregateFunction::RegrAvgx => Self::RegrAvgx,
            protobuf::AggregateFunction::RegrAvgy => Self::RegrAvgy,
            protobuf::AggregateFunction::RegrSxx => Self::RegrSXX,
            protobuf::AggregateFunction::RegrSyy => Self::RegrSYY,
            protobuf::AggregateFunction::RegrSxy => Self::RegrSXY,
            protobuf::AggregateFunction::ApproxPercentileCont => {
                Self::ApproxPercentileCont
            }
            protobuf::AggregateFunction::ApproxPercentileContWithWeight => {
                Self::ApproxPercentileContWithWeight
            }
            protobuf::AggregateFunction::ApproxMedian => Self::ApproxMedian,
            protobuf::AggregateFunction::Grouping => Self::Grouping,
            protobuf::AggregateFunction::Median => Self::Median,
            protobuf::AggregateFunction::FirstValueAgg => Self::FirstValue,
            protobuf::AggregateFunction::LastValueAgg => Self::LastValue,
            protobuf::AggregateFunction::NthValueAgg => Self::NthValue,
            protobuf::AggregateFunction::StringAgg => Self::StringAgg,
        }
    }
}

impl From<protobuf::BuiltInWindowFunction> for BuiltInWindowFunction {
    fn from(built_in_function: protobuf::BuiltInWindowFunction) -> Self {
        match built_in_function {
            protobuf::BuiltInWindowFunction::RowNumber => Self::RowNumber,
            protobuf::BuiltInWindowFunction::Rank => Self::Rank,
            protobuf::BuiltInWindowFunction::PercentRank => Self::PercentRank,
            protobuf::BuiltInWindowFunction::DenseRank => Self::DenseRank,
            protobuf::BuiltInWindowFunction::Lag => Self::Lag,
            protobuf::BuiltInWindowFunction::Lead => Self::Lead,
            protobuf::BuiltInWindowFunction::FirstValue => Self::FirstValue,
            protobuf::BuiltInWindowFunction::CumeDist => Self::CumeDist,
            protobuf::BuiltInWindowFunction::Ntile => Self::Ntile,
            protobuf::BuiltInWindowFunction::NthValue => Self::NthValue,
            protobuf::BuiltInWindowFunction::LastValue => Self::LastValue,
        }
    }
}

impl TryFrom<&protobuf::Schema> for Schema {
    type Error = Error;

    fn try_from(schema: &protobuf::Schema) -> Result<Self, Self::Error> {
        let fields = schema
            .columns
            .iter()
            .map(Field::try_from)
            .collect::<Result<Vec<_>, _>>()?;
        Ok(Self::new_with_metadata(fields, schema.metadata.clone()))
    }
}

impl TryFrom<&protobuf::ScalarValue> for ScalarValue {
    type Error = Error;

    fn try_from(scalar: &protobuf::ScalarValue) -> Result<Self, Self::Error> {
        use protobuf::scalar_value::Value;

        let value = scalar
            .value
            .as_ref()
            .ok_or_else(|| Error::required("value"))?;

        Ok(match value {
            Value::BoolValue(v) => Self::Boolean(Some(*v)),
            Value::Utf8Value(v) => Self::Utf8(Some(v.to_owned())),
            Value::LargeUtf8Value(v) => Self::LargeUtf8(Some(v.to_owned())),
            Value::Int8Value(v) => Self::Int8(Some(*v as i8)),
            Value::Int16Value(v) => Self::Int16(Some(*v as i16)),
            Value::Int32Value(v) => Self::Int32(Some(*v)),
            Value::Int64Value(v) => Self::Int64(Some(*v)),
            Value::Uint8Value(v) => Self::UInt8(Some(*v as u8)),
            Value::Uint16Value(v) => Self::UInt16(Some(*v as u16)),
            Value::Uint32Value(v) => Self::UInt32(Some(*v)),
            Value::Uint64Value(v) => Self::UInt64(Some(*v)),
            Value::Float32Value(v) => Self::Float32(Some(*v)),
            Value::Float64Value(v) => Self::Float64(Some(*v)),
            Value::Date32Value(v) => Self::Date32(Some(*v)),
            // ScalarValue::List is serialized using arrow IPC format
            Value::ListValue(v)
            | Value::FixedSizeListValue(v)
            | Value::LargeListValue(v)
            | Value::StructValue(v) => {
                let protobuf::ScalarNestedValue {
                    ipc_message,
                    arrow_data,
                    schema,
                } = &v;

                let schema: Schema = if let Some(schema_ref) = schema {
                    schema_ref.try_into()?
                } else {
                    return Err(Error::General(
                        "Invalid schema while deserializing ScalarValue::List"
                            .to_string(),
                    ));
                };

                let message = root_as_message(ipc_message.as_slice()).map_err(|e| {
                    Error::General(format!(
                        "Error IPC message while deserializing ScalarValue::List: {e}"
                    ))
                })?;
                let buffer = Buffer::from(arrow_data);

                let ipc_batch = message.header_as_record_batch().ok_or_else(|| {
                    Error::General(
                        "Unexpected message type deserializing ScalarValue::List"
                            .to_string(),
                    )
                })?;

                let record_batch = read_record_batch(
                    &buffer,
                    ipc_batch,
                    Arc::new(schema),
                    &Default::default(),
                    None,
                    &message.version(),
                )
                .map_err(|e| arrow_datafusion_err!(e))
                .map_err(|e| e.context("Decoding ScalarValue::List Value"))?;
                let arr = record_batch.column(0);
                match value {
                    Value::ListValue(_) => {
                        Self::List(arr.as_list::<i32>().to_owned().into())
                    }
                    Value::LargeListValue(_) => {
                        Self::LargeList(arr.as_list::<i64>().to_owned().into())
                    }
                    Value::FixedSizeListValue(_) => {
                        Self::FixedSizeList(arr.as_fixed_size_list().to_owned().into())
                    }
                    Value::StructValue(_) => {
                        Self::Struct(arr.as_struct().to_owned().into())
                    }
                    _ => unreachable!(),
                }
            }
            Value::NullValue(v) => {
                let null_type: DataType = v.try_into()?;
                null_type.try_into().map_err(Error::DataFusionError)?
            }
            Value::Decimal128Value(val) => {
                let array = vec_to_array(val.value.clone());
                Self::Decimal128(
                    Some(i128::from_be_bytes(array)),
                    val.p as u8,
                    val.s as i8,
                )
            }
            Value::Decimal256Value(val) => {
                let array = vec_to_array(val.value.clone());
                Self::Decimal256(
                    Some(i256::from_be_bytes(array)),
                    val.p as u8,
                    val.s as i8,
                )
            }
            Value::Date64Value(v) => Self::Date64(Some(*v)),
            Value::Time32Value(v) => {
                let time_value =
                    v.value.as_ref().ok_or_else(|| Error::required("value"))?;
                match time_value {
                    protobuf::scalar_time32_value::Value::Time32SecondValue(t) => {
                        Self::Time32Second(Some(*t))
                    }
                    protobuf::scalar_time32_value::Value::Time32MillisecondValue(t) => {
                        Self::Time32Millisecond(Some(*t))
                    }
                }
            }
            Value::Time64Value(v) => {
                let time_value =
                    v.value.as_ref().ok_or_else(|| Error::required("value"))?;
                match time_value {
                    protobuf::scalar_time64_value::Value::Time64MicrosecondValue(t) => {
                        Self::Time64Microsecond(Some(*t))
                    }
                    protobuf::scalar_time64_value::Value::Time64NanosecondValue(t) => {
                        Self::Time64Nanosecond(Some(*t))
                    }
                }
            }
            Value::IntervalYearmonthValue(v) => Self::IntervalYearMonth(Some(*v)),
            Value::IntervalDaytimeValue(v) => Self::IntervalDayTime(Some(*v)),
            Value::DurationSecondValue(v) => Self::DurationSecond(Some(*v)),
            Value::DurationMillisecondValue(v) => Self::DurationMillisecond(Some(*v)),
            Value::DurationMicrosecondValue(v) => Self::DurationMicrosecond(Some(*v)),
            Value::DurationNanosecondValue(v) => Self::DurationNanosecond(Some(*v)),
            Value::TimestampValue(v) => {
                let timezone = if v.timezone.is_empty() {
                    None
                } else {
                    Some(v.timezone.as_str().into())
                };

                let ts_value =
                    v.value.as_ref().ok_or_else(|| Error::required("value"))?;

                match ts_value {
                    protobuf::scalar_timestamp_value::Value::TimeMicrosecondValue(t) => {
                        Self::TimestampMicrosecond(Some(*t), timezone)
                    }
                    protobuf::scalar_timestamp_value::Value::TimeNanosecondValue(t) => {
                        Self::TimestampNanosecond(Some(*t), timezone)
                    }
                    protobuf::scalar_timestamp_value::Value::TimeSecondValue(t) => {
                        Self::TimestampSecond(Some(*t), timezone)
                    }
                    protobuf::scalar_timestamp_value::Value::TimeMillisecondValue(t) => {
                        Self::TimestampMillisecond(Some(*t), timezone)
                    }
                }
            }
            Value::DictionaryValue(v) => {
                let index_type: DataType = v
                    .index_type
                    .as_ref()
                    .ok_or_else(|| Error::required("index_type"))?
                    .try_into()?;

                let value: Self = v
                    .value
                    .as_ref()
                    .ok_or_else(|| Error::required("value"))?
                    .as_ref()
                    .try_into()?;

                Self::Dictionary(Box::new(index_type), Box::new(value))
            }
            Value::BinaryValue(v) => Self::Binary(Some(v.clone())),
            Value::LargeBinaryValue(v) => Self::LargeBinary(Some(v.clone())),
            Value::IntervalMonthDayNano(v) => Self::IntervalMonthDayNano(Some(
                IntervalMonthDayNanoType::make_value(v.months, v.days, v.nanos),
            )),
            Value::UnionValue(val) => {
                let mode = match val.mode {
                    0 => UnionMode::Sparse,
                    1 => UnionMode::Dense,
                    id => Err(Error::unknown("UnionMode", id))?,
                };
                let ids = val
                    .fields
                    .iter()
                    .map(|f| f.field_id as i8)
                    .collect::<Vec<_>>();
                let fields = val
                    .fields
                    .iter()
                    .map(|f| f.field.clone())
                    .collect::<Option<Vec<_>>>();
                let fields = fields.ok_or_else(|| Error::required("UnionField"))?;
                let fields = fields
                    .iter()
                    .map(Field::try_from)
                    .collect::<Result<Vec<_>, _>>()?;
                let fields = UnionFields::new(ids, fields);
                let v_id = val.value_id as i8;
                let val = match &val.value {
                    None => None,
                    Some(val) => {
                        let val: ScalarValue = val
                            .as_ref()
                            .try_into()
                            .map_err(|_| Error::General("Invalid Scalar".to_string()))?;
                        Some((v_id, Box::new(val)))
                    }
                };
                Self::Union(val, fields, mode)
            }
            Value::FixedSizeBinaryValue(v) => {
                Self::FixedSizeBinary(v.length, Some(v.clone().values))
            }
        })
    }
}

impl TryFrom<protobuf::WindowFrame> for WindowFrame {
    type Error = Error;

    fn try_from(window: protobuf::WindowFrame) -> Result<Self, Self::Error> {
        let units = protobuf::WindowFrameUnits::try_from(window.window_frame_units)
            .map_err(|_| Error::unknown("WindowFrameUnits", window.window_frame_units))?
            .into();
        let start_bound = window.start_bound.required("start_bound")?;
        let end_bound = window
            .end_bound
            .map(|end_bound| match end_bound {
                protobuf::window_frame::EndBound::Bound(end_bound) => {
                    end_bound.try_into()
                }
            })
            .transpose()?
            .unwrap_or(WindowFrameBound::CurrentRow);
        Ok(WindowFrame::new_bounds(units, start_bound, end_bound))
    }
}

impl TryFrom<protobuf::WindowFrameBound> for WindowFrameBound {
    type Error = Error;

    fn try_from(bound: protobuf::WindowFrameBound) -> Result<Self, Self::Error> {
        let bound_type =
            protobuf::WindowFrameBoundType::try_from(bound.window_frame_bound_type)
                .map_err(|_| {
                    Error::unknown("WindowFrameBoundType", bound.window_frame_bound_type)
                })?;
        match bound_type {
            protobuf::WindowFrameBoundType::CurrentRow => Ok(Self::CurrentRow),
            protobuf::WindowFrameBoundType::Preceding => match bound.bound_value {
                Some(x) => Ok(Self::Preceding(ScalarValue::try_from(&x)?)),
                None => Ok(Self::Preceding(ScalarValue::UInt64(None))),
            },
            protobuf::WindowFrameBoundType::Following => match bound.bound_value {
                Some(x) => Ok(Self::Following(ScalarValue::try_from(&x)?)),
                None => Ok(Self::Following(ScalarValue::UInt64(None))),
            },
        }
    }
}

impl From<protobuf::TimeUnit> for TimeUnit {
    fn from(time_unit: protobuf::TimeUnit) -> Self {
        match time_unit {
            protobuf::TimeUnit::Second => TimeUnit::Second,
            protobuf::TimeUnit::Millisecond => TimeUnit::Millisecond,
            protobuf::TimeUnit::Microsecond => TimeUnit::Microsecond,
            protobuf::TimeUnit::Nanosecond => TimeUnit::Nanosecond,
        }
    }
}

impl From<protobuf::IntervalUnit> for IntervalUnit {
    fn from(interval_unit: protobuf::IntervalUnit) -> Self {
        match interval_unit {
            protobuf::IntervalUnit::YearMonth => IntervalUnit::YearMonth,
            protobuf::IntervalUnit::DayTime => IntervalUnit::DayTime,
            protobuf::IntervalUnit::MonthDayNano => IntervalUnit::MonthDayNano,
        }
    }
}

impl From<protobuf::JoinType> for JoinType {
    fn from(t: protobuf::JoinType) -> Self {
        match t {
            protobuf::JoinType::Inner => JoinType::Inner,
            protobuf::JoinType::Left => JoinType::Left,
            protobuf::JoinType::Right => JoinType::Right,
            protobuf::JoinType::Full => JoinType::Full,
            protobuf::JoinType::Leftsemi => JoinType::LeftSemi,
            protobuf::JoinType::Rightsemi => JoinType::RightSemi,
            protobuf::JoinType::Leftanti => JoinType::LeftAnti,
            protobuf::JoinType::Rightanti => JoinType::RightAnti,
        }
    }
}

impl From<protobuf::JoinConstraint> for JoinConstraint {
    fn from(t: protobuf::JoinConstraint) -> Self {
        match t {
            protobuf::JoinConstraint::On => JoinConstraint::On,
            protobuf::JoinConstraint::Using => JoinConstraint::Using,
        }
    }
}

impl From<protobuf::Constraints> for Constraints {
    fn from(constraints: protobuf::Constraints) -> Self {
        Constraints::new_unverified(
            constraints
                .constraints
                .into_iter()
                .map(|item| item.into())
                .collect(),
        )
    }
}

impl From<protobuf::Constraint> for Constraint {
    fn from(value: protobuf::Constraint) -> Self {
        match value.constraint_mode.unwrap() {
            protobuf::constraint::ConstraintMode::PrimaryKey(elem) => {
                Constraint::PrimaryKey(
                    elem.indices.into_iter().map(|item| item as usize).collect(),
                )
            }
            protobuf::constraint::ConstraintMode::Unique(elem) => Constraint::Unique(
                elem.indices.into_iter().map(|item| item as usize).collect(),
            ),
        }
    }
}

pub fn parse_i32_to_time_unit(value: &i32) -> Result<TimeUnit, Error> {
    protobuf::TimeUnit::try_from(*value)
        .map(|t| t.into())
        .map_err(|_| Error::unknown("TimeUnit", *value))
}

pub fn parse_i32_to_interval_unit(value: &i32) -> Result<IntervalUnit, Error> {
    protobuf::IntervalUnit::try_from(*value)
        .map(|t| t.into())
        .map_err(|_| Error::unknown("IntervalUnit", *value))
}

pub fn parse_i32_to_aggregate_function(value: &i32) -> Result<AggregateFunction, Error> {
    protobuf::AggregateFunction::try_from(*value)
        .map(|a| a.into())
        .map_err(|_| Error::unknown("AggregateFunction", *value))
}

pub fn parse_expr(
    proto: &protobuf::LogicalExprNode,
    registry: &dyn FunctionRegistry,
    codec: &dyn LogicalExtensionCodec,
) -> Result<Expr, Error> {
    use protobuf::{logical_expr_node::ExprType, window_expr_node, ScalarFunction};

    let expr_type = proto
        .expr_type
        .as_ref()
        .ok_or_else(|| Error::required("expr_type"))?;

    match expr_type {
        ExprType::BinaryExpr(binary_expr) => {
            let op = from_proto_binary_op(&binary_expr.op)?;
            let operands = binary_expr
                .operands
                .iter()
                .map(|expr| parse_expr(expr, registry, codec))
                .collect::<Result<Vec<_>, _>>()?;

            if operands.len() < 2 {
                return Err(proto_error(
                    "A binary expression must always have at least 2 operands",
                ));
            }

            // Reduce the linearized operands (ordered by left innermost to right
            // outermost) into a single expression tree.
            Ok(operands
                .into_iter()
                .reduce(|left, right| {
                    Expr::BinaryExpr(BinaryExpr::new(Box::new(left), op, Box::new(right)))
                })
                .expect("Binary expression could not be reduced to a single expression."))
        }
        ExprType::GetIndexedField(get_indexed_field) => {
            let expr = parse_required_expr(
                get_indexed_field.expr.as_deref(),
                registry,
                "expr",
                codec,
            )?;
            let field = match &get_indexed_field.field {
                Some(protobuf::get_indexed_field::Field::NamedStructField(
                    named_struct_field,
                )) => GetFieldAccess::NamedStructField {
                    name: named_struct_field
                        .name
                        .as_ref()
                        .ok_or_else(|| Error::required("value"))?
                        .try_into()?,
                },
                Some(protobuf::get_indexed_field::Field::ListIndex(list_index)) => {
                    GetFieldAccess::ListIndex {
                        key: Box::new(parse_required_expr(
                            list_index.key.as_deref(),
                            registry,
                            "key",
                            codec,
                        )?),
                    }
                }
                Some(protobuf::get_indexed_field::Field::ListRange(list_range)) => {
                    GetFieldAccess::ListRange {
                        start: Box::new(parse_required_expr(
                            list_range.start.as_deref(),
                            registry,
                            "start",
                            codec,
                        )?),
                        stop: Box::new(parse_required_expr(
                            list_range.stop.as_deref(),
                            registry,
                            "stop",
                            codec,
                        )?),
                        stride: Box::new(parse_required_expr(
                            list_range.stride.as_deref(),
                            registry,
                            "stride",
                            codec,
                        )?),
                    }
                }
                None => return Err(proto_error("Field must not be None")),
            };

            Ok(Expr::GetIndexedField(GetIndexedField::new(
                Box::new(expr),
                field,
            )))
        }
        ExprType::Column(column) => Ok(Expr::Column(column.into())),
        ExprType::Literal(literal) => {
            let scalar_value: ScalarValue = literal.try_into()?;
            Ok(Expr::Literal(scalar_value))
        }
        ExprType::WindowExpr(expr) => {
            let window_function = expr
                .window_function
                .as_ref()
                .ok_or_else(|| Error::required("window_function"))?;
            let partition_by = expr
                .partition_by
                .iter()
                .map(|e| parse_expr(e, registry, codec))
                .collect::<Result<Vec<_>, _>>()?;
            let mut order_by = expr
                .order_by
                .iter()
                .map(|e| parse_expr(e, registry, codec))
                .collect::<Result<Vec<_>, _>>()?;
            let window_frame = expr
                .window_frame
                .as_ref()
                .map::<Result<WindowFrame, _>, _>(|window_frame| {
                    let window_frame = window_frame.clone().try_into()?;
                    check_window_frame(&window_frame, order_by.len())
                        .map(|_| window_frame)
                })
                .transpose()?
                .ok_or_else(|| {
                    DataFusionError::Execution(
                        "missing window frame during deserialization".to_string(),
                    )
                })?;
            // TODO: support proto for null treatment
            let null_treatment = None;
            regularize_window_order_by(&window_frame, &mut order_by)?;

            match window_function {
                window_expr_node::WindowFunction::AggrFunction(i) => {
                    let aggr_function = parse_i32_to_aggregate_function(i)?;

                    Ok(Expr::WindowFunction(WindowFunction::new(
                        datafusion_expr::expr::WindowFunctionDefinition::AggregateFunction(
                            aggr_function,
                        ),
                        vec![parse_required_expr(expr.expr.as_deref(), registry, "expr", codec)?],
                        partition_by,
                        order_by,
                        window_frame,
                        None
                    )))
                }
                window_expr_node::WindowFunction::BuiltInFunction(i) => {
                    let built_in_function = protobuf::BuiltInWindowFunction::try_from(*i)
                        .map_err(|_| Error::unknown("BuiltInWindowFunction", *i))?
                        .into();

                    let args =
                        parse_optional_expr(expr.expr.as_deref(), registry, codec)?
                            .map(|e| vec![e])
                            .unwrap_or_else(Vec::new);

                    Ok(Expr::WindowFunction(WindowFunction::new(
                        datafusion_expr::expr::WindowFunctionDefinition::BuiltInWindowFunction(
                            built_in_function,
                        ),
                        args,
                        partition_by,
                        order_by,
                        window_frame,
                        null_treatment
                    )))
                }
                window_expr_node::WindowFunction::Udaf(udaf_name) => {
                    let udaf_function = registry.udaf(udaf_name)?;
                    let args =
                        parse_optional_expr(expr.expr.as_deref(), registry, codec)?
                            .map(|e| vec![e])
                            .unwrap_or_else(Vec::new);
                    Ok(Expr::WindowFunction(WindowFunction::new(
                        datafusion_expr::expr::WindowFunctionDefinition::AggregateUDF(
                            udaf_function,
                        ),
                        args,
                        partition_by,
                        order_by,
                        window_frame,
                        None,
                    )))
                }
                window_expr_node::WindowFunction::Udwf(udwf_name) => {
                    let udwf_function = registry.udwf(udwf_name)?;
                    let args =
                        parse_optional_expr(expr.expr.as_deref(), registry, codec)?
                            .map(|e| vec![e])
                            .unwrap_or_else(Vec::new);
                    Ok(Expr::WindowFunction(WindowFunction::new(
                        datafusion_expr::expr::WindowFunctionDefinition::WindowUDF(
                            udwf_function,
                        ),
                        args,
                        partition_by,
                        order_by,
                        window_frame,
                        None,
                    )))
                }
            }
        }
        ExprType::AggregateExpr(expr) => {
            let fun = parse_i32_to_aggregate_function(&expr.aggr_function)?;

            Ok(Expr::AggregateFunction(expr::AggregateFunction::new(
                fun,
                expr.expr
                    .iter()
                    .map(|e| parse_expr(e, registry, codec))
                    .collect::<Result<Vec<_>, _>>()?,
                expr.distinct,
                parse_optional_expr(expr.filter.as_deref(), registry, codec)?
                    .map(Box::new),
                parse_vec_expr(&expr.order_by, registry, codec)?,
                None,
            )))
        }
        ExprType::Alias(alias) => Ok(Expr::Alias(Alias::new(
            parse_required_expr(alias.expr.as_deref(), registry, "expr", codec)?,
            alias
                .relation
                .first()
                .map(|r| OwnedTableReference::try_from(r.clone()))
                .transpose()?,
            alias.alias.clone(),
        ))),
        ExprType::IsNullExpr(is_null) => Ok(Expr::IsNull(Box::new(parse_required_expr(
            is_null.expr.as_deref(),
            registry,
            "expr",
            codec,
        )?))),
        ExprType::IsNotNullExpr(is_not_null) => Ok(Expr::IsNotNull(Box::new(
            parse_required_expr(is_not_null.expr.as_deref(), registry, "expr", codec)?,
        ))),
        ExprType::NotExpr(not) => Ok(Expr::Not(Box::new(parse_required_expr(
            not.expr.as_deref(),
            registry,
            "expr",
            codec,
        )?))),
        ExprType::IsTrue(msg) => Ok(Expr::IsTrue(Box::new(parse_required_expr(
            msg.expr.as_deref(),
            registry,
            "expr",
            codec,
        )?))),
        ExprType::IsFalse(msg) => Ok(Expr::IsFalse(Box::new(parse_required_expr(
            msg.expr.as_deref(),
            registry,
            "expr",
            codec,
        )?))),
        ExprType::IsUnknown(msg) => Ok(Expr::IsUnknown(Box::new(parse_required_expr(
            msg.expr.as_deref(),
            registry,
            "expr",
            codec,
        )?))),
        ExprType::IsNotTrue(msg) => Ok(Expr::IsNotTrue(Box::new(parse_required_expr(
            msg.expr.as_deref(),
            registry,
            "expr",
            codec,
        )?))),
        ExprType::IsNotFalse(msg) => Ok(Expr::IsNotFalse(Box::new(parse_required_expr(
            msg.expr.as_deref(),
            registry,
            "expr",
            codec,
        )?))),
        ExprType::IsNotUnknown(msg) => Ok(Expr::IsNotUnknown(Box::new(
            parse_required_expr(msg.expr.as_deref(), registry, "expr", codec)?,
        ))),
        ExprType::Between(between) => Ok(Expr::Between(Between::new(
            Box::new(parse_required_expr(
                between.expr.as_deref(),
                registry,
                "expr",
                codec,
            )?),
            between.negated,
            Box::new(parse_required_expr(
                between.low.as_deref(),
                registry,
                "expr",
                codec,
            )?),
            Box::new(parse_required_expr(
                between.high.as_deref(),
                registry,
                "expr",
                codec,
            )?),
        ))),
        ExprType::Like(like) => Ok(Expr::Like(Like::new(
            like.negated,
            Box::new(parse_required_expr(
                like.expr.as_deref(),
                registry,
                "expr",
                codec,
            )?),
            Box::new(parse_required_expr(
                like.pattern.as_deref(),
                registry,
                "pattern",
                codec,
            )?),
            parse_escape_char(&like.escape_char)?,
            false,
        ))),
        ExprType::Ilike(like) => Ok(Expr::Like(Like::new(
            like.negated,
            Box::new(parse_required_expr(
                like.expr.as_deref(),
                registry,
                "expr",
                codec,
            )?),
            Box::new(parse_required_expr(
                like.pattern.as_deref(),
                registry,
                "pattern",
                codec,
            )?),
            parse_escape_char(&like.escape_char)?,
            true,
        ))),
        ExprType::SimilarTo(like) => Ok(Expr::SimilarTo(Like::new(
            like.negated,
            Box::new(parse_required_expr(
                like.expr.as_deref(),
                registry,
                "expr",
                codec,
            )?),
            Box::new(parse_required_expr(
                like.pattern.as_deref(),
                registry,
                "pattern",
                codec,
            )?),
            parse_escape_char(&like.escape_char)?,
            false,
        ))),
        ExprType::Case(case) => {
            let when_then_expr = case
                .when_then_expr
                .iter()
                .map(|e| {
                    let when_expr = parse_required_expr(
                        e.when_expr.as_ref(),
                        registry,
                        "when_expr",
                        codec,
                    )?;
                    let then_expr = parse_required_expr(
                        e.then_expr.as_ref(),
                        registry,
                        "then_expr",
                        codec,
                    )?;
                    Ok((Box::new(when_expr), Box::new(then_expr)))
                })
                .collect::<Result<Vec<(Box<Expr>, Box<Expr>)>, Error>>()?;
            Ok(Expr::Case(Case::new(
                parse_optional_expr(case.expr.as_deref(), registry, codec)?.map(Box::new),
                when_then_expr,
                parse_optional_expr(case.else_expr.as_deref(), registry, codec)?
                    .map(Box::new),
            )))
        }
        ExprType::Cast(cast) => {
            let expr = Box::new(parse_required_expr(
                cast.expr.as_deref(),
                registry,
                "expr",
                codec,
            )?);
            let data_type = cast.arrow_type.as_ref().required("arrow_type")?;
            Ok(Expr::Cast(Cast::new(expr, data_type)))
        }
        ExprType::TryCast(cast) => {
            let expr = Box::new(parse_required_expr(
                cast.expr.as_deref(),
                registry,
                "expr",
                codec,
            )?);
            let data_type = cast.arrow_type.as_ref().required("arrow_type")?;
            Ok(Expr::TryCast(TryCast::new(expr, data_type)))
        }
        ExprType::Sort(sort) => Ok(Expr::Sort(Sort::new(
            Box::new(parse_required_expr(
                sort.expr.as_deref(),
                registry,
                "expr",
                codec,
            )?),
            sort.asc,
            sort.nulls_first,
        ))),
        ExprType::Negative(negative) => Ok(Expr::Negative(Box::new(
            parse_required_expr(negative.expr.as_deref(), registry, "expr", codec)?,
        ))),
        ExprType::Unnest(unnest) => {
            let exprs = unnest
                .exprs
                .iter()
                .map(|e| parse_expr(e, registry, codec))
                .collect::<Result<Vec<_>, _>>()?;
            Ok(Expr::Unnest(Unnest { exprs }))
        }
        ExprType::InList(in_list) => Ok(Expr::InList(InList::new(
            Box::new(parse_required_expr(
                in_list.expr.as_deref(),
                registry,
                "expr",
                codec,
            )?),
            in_list
                .list
                .iter()
                .map(|expr| parse_expr(expr, registry, codec))
                .collect::<Result<Vec<_>, _>>()?,
            in_list.negated,
        ))),
        ExprType::Wildcard(protobuf::Wildcard { qualifier }) => Ok(Expr::Wildcard {
            qualifier: if qualifier.is_empty() {
                None
            } else {
                Some(qualifier.clone())
            },
        }),
        ExprType::ScalarFunction(expr) => {
            let scalar_function = protobuf::ScalarFunction::try_from(expr.fun)
                .map_err(|_| Error::unknown("ScalarFunction", expr.fun))?;
            let args = &expr.args;

            match scalar_function {
                ScalarFunction::Unknown => Err(proto_error("Unknown scalar function")),
                ScalarFunction::Asinh => {
                    Ok(asinh(parse_expr(&args[0], registry, codec)?))
                }
                ScalarFunction::Acosh => {
                    Ok(acosh(parse_expr(&args[0], registry, codec)?))
                }
                ScalarFunction::Sqrt => Ok(sqrt(parse_expr(&args[0], registry, codec)?)),
                ScalarFunction::Cbrt => Ok(cbrt(parse_expr(&args[0], registry, codec)?)),
                ScalarFunction::Sin => Ok(sin(parse_expr(&args[0], registry, codec)?)),
                ScalarFunction::Cos => Ok(cos(parse_expr(&args[0], registry, codec)?)),
                ScalarFunction::Atan => Ok(atan(parse_expr(&args[0], registry, codec)?)),
                ScalarFunction::Sinh => Ok(sinh(parse_expr(&args[0], registry, codec)?)),
                ScalarFunction::Cosh => Ok(cosh(parse_expr(&args[0], registry, codec)?)),
                ScalarFunction::Atanh => {
                    Ok(atanh(parse_expr(&args[0], registry, codec)?))
                }
                ScalarFunction::Exp => Ok(exp(parse_expr(&args[0], registry, codec)?)),
                ScalarFunction::Degrees => {
                    Ok(degrees(parse_expr(&args[0], registry, codec)?))
                }
                ScalarFunction::Radians => {
                    Ok(radians(parse_expr(&args[0], registry, codec)?))
                }
                ScalarFunction::Log2 => Ok(log2(parse_expr(&args[0], registry, codec)?)),
                ScalarFunction::Ln => Ok(ln(parse_expr(&args[0], registry, codec)?)),
                ScalarFunction::Log10 => {
                    Ok(log10(parse_expr(&args[0], registry, codec)?))
                }
                ScalarFunction::Floor => {
                    Ok(floor(parse_expr(&args[0], registry, codec)?))
                }
                ScalarFunction::Factorial => {
                    Ok(factorial(parse_expr(&args[0], registry, codec)?))
                }
                ScalarFunction::Ceil => Ok(ceil(parse_expr(&args[0], registry, codec)?)),
                ScalarFunction::Round => Ok(round(
                    args.to_owned()
                        .iter()
                        .map(|expr| parse_expr(expr, registry, codec))
                        .collect::<Result<Vec<_>, _>>()?,
                )),
                ScalarFunction::Trunc => Ok(trunc(
                    args.to_owned()
                        .iter()
                        .map(|expr| parse_expr(expr, registry, codec))
                        .collect::<Result<Vec<_>, _>>()?,
                )),
                ScalarFunction::Signum => {
                    Ok(signum(parse_expr(&args[0], registry, codec)?))
                }
                ScalarFunction::OctetLength => {
                    Ok(octet_length(parse_expr(&args[0], registry, codec)?))
                }
                ScalarFunction::Lower => {
                    Ok(lower(parse_expr(&args[0], registry, codec)?))
                }
<<<<<<< HEAD
                ScalarFunction::Ascii => {
                    Ok(ascii(parse_expr(&args[0], registry, codec)?))
                }
=======
>>>>>>> 6c630515
                ScalarFunction::BitLength => {
                    Ok(bit_length(parse_expr(&args[0], registry, codec)?))
                }
                ScalarFunction::CharacterLength => {
                    Ok(character_length(parse_expr(&args[0], registry, codec)?))
                }
                ScalarFunction::Chr => Ok(chr(parse_expr(&args[0], registry, codec)?)),
                ScalarFunction::InitCap => {
                    Ok(initcap(parse_expr(&args[0], registry, codec)?))
                }
                ScalarFunction::Gcd => Ok(gcd(
                    parse_expr(&args[0], registry, codec)?,
                    parse_expr(&args[1], registry, codec)?,
                )),
                ScalarFunction::Lcm => Ok(lcm(
                    parse_expr(&args[0], registry, codec)?,
                    parse_expr(&args[1], registry, codec)?,
                )),
                ScalarFunction::Left => Ok(left(
                    parse_expr(&args[0], registry, codec)?,
                    parse_expr(&args[1], registry, codec)?,
                )),
                ScalarFunction::Random => Ok(random()),
                ScalarFunction::Uuid => Ok(uuid()),
                ScalarFunction::Repeat => Ok(repeat(
                    parse_expr(&args[0], registry, codec)?,
                    parse_expr(&args[1], registry, codec)?,
                )),
                ScalarFunction::Replace => Ok(replace(
                    parse_expr(&args[0], registry, codec)?,
                    parse_expr(&args[1], registry, codec)?,
                    parse_expr(&args[2], registry, codec)?,
                )),
                ScalarFunction::Reverse => {
                    Ok(reverse(parse_expr(&args[0], registry, codec)?))
                }
                ScalarFunction::Right => Ok(right(
                    parse_expr(&args[0], registry, codec)?,
                    parse_expr(&args[1], registry, codec)?,
                )),
                ScalarFunction::Concat => Ok(concat_expr(
                    args.to_owned()
                        .iter()
                        .map(|expr| parse_expr(expr, registry, codec))
                        .collect::<Result<Vec<_>, _>>()?,
                )),
                ScalarFunction::ConcatWithSeparator => Ok(concat_ws_expr(
                    args.to_owned()
                        .iter()
                        .map(|expr| parse_expr(expr, registry, codec))
                        .collect::<Result<Vec<_>, _>>()?,
                )),
                ScalarFunction::Lpad => Ok(lpad(
                    args.to_owned()
                        .iter()
                        .map(|expr| parse_expr(expr, registry, codec))
                        .collect::<Result<Vec<_>, _>>()?,
                )),
                ScalarFunction::Rpad => Ok(rpad(
                    args.to_owned()
                        .iter()
                        .map(|expr| parse_expr(expr, registry, codec))
                        .collect::<Result<Vec<_>, _>>()?,
                )),
                ScalarFunction::SplitPart => Ok(split_part(
                    parse_expr(&args[0], registry, codec)?,
                    parse_expr(&args[1], registry, codec)?,
                    parse_expr(&args[2], registry, codec)?,
                )),
                ScalarFunction::EndsWith => Ok(ends_with(
                    parse_expr(&args[0], registry, codec)?,
                    parse_expr(&args[1], registry, codec)?,
                )),
                ScalarFunction::Strpos => Ok(strpos(
                    parse_expr(&args[0], registry, codec)?,
                    parse_expr(&args[1], registry, codec)?,
                )),
                ScalarFunction::Substr => {
                    if args.len() > 2 {
                        assert_eq!(args.len(), 3);
                        Ok(substring(
                            parse_expr(&args[0], registry, codec)?,
                            parse_expr(&args[1], registry, codec)?,
                            parse_expr(&args[2], registry, codec)?,
                        ))
                    } else {
                        Ok(substr(
                            parse_expr(&args[0], registry, codec)?,
                            parse_expr(&args[1], registry, codec)?,
                        ))
                    }
                }
                ScalarFunction::Levenshtein => Ok(levenshtein(
                    parse_expr(&args[0], registry, codec)?,
                    parse_expr(&args[1], registry, codec)?,
                )),
                ScalarFunction::Translate => Ok(translate(
                    parse_expr(&args[0], registry, codec)?,
                    parse_expr(&args[1], registry, codec)?,
                    parse_expr(&args[2], registry, codec)?,
                )),
                ScalarFunction::Coalesce => Ok(coalesce(
                    args.to_owned()
                        .iter()
                        .map(|expr| parse_expr(expr, registry, codec))
                        .collect::<Result<Vec<_>, _>>()?,
                )),
                ScalarFunction::Pi => Ok(pi()),
                ScalarFunction::Power => Ok(power(
                    parse_expr(&args[0], registry, codec)?,
                    parse_expr(&args[1], registry, codec)?,
                )),
                ScalarFunction::Log => Ok(log(
                    parse_expr(&args[0], registry, codec)?,
                    parse_expr(&args[1], registry, codec)?,
                )),
                ScalarFunction::Atan2 => Ok(atan2(
                    parse_expr(&args[0], registry, codec)?,
                    parse_expr(&args[1], registry, codec)?,
                )),
                ScalarFunction::Cot => Ok(cot(parse_expr(&args[0], registry, codec)?)),
                ScalarFunction::Nanvl => Ok(nanvl(
                    parse_expr(&args[0], registry, codec)?,
                    parse_expr(&args[1], registry, codec)?,
                )),
                ScalarFunction::Iszero => {
                    Ok(iszero(parse_expr(&args[0], registry, codec)?))
                }
                ScalarFunction::OverLay => Ok(overlay(
                    args.to_owned()
                        .iter()
                        .map(|expr| parse_expr(expr, registry, codec))
                        .collect::<Result<Vec<_>, _>>()?,
                )),
                ScalarFunction::SubstrIndex => Ok(substr_index(
                    parse_expr(&args[0], registry, codec)?,
                    parse_expr(&args[1], registry, codec)?,
                    parse_expr(&args[2], registry, codec)?,
                )),
                ScalarFunction::FindInSet => Ok(find_in_set(
                    parse_expr(&args[0], registry, codec)?,
                    parse_expr(&args[1], registry, codec)?,
                )),
            }
        }
        ExprType::ScalarUdfExpr(protobuf::ScalarUdfExprNode {
            fun_name,
            args,
            fun_definition,
        }) => {
            let scalar_fn = match fun_definition {
                Some(buf) => codec.try_decode_udf(fun_name, buf)?,
                None => registry.udf(fun_name.as_str())?,
            };
            Ok(Expr::ScalarFunction(expr::ScalarFunction::new_udf(
                scalar_fn,
                args.iter()
                    .map(|expr| parse_expr(expr, registry, codec))
                    .collect::<Result<Vec<_>, Error>>()?,
            )))
        }
        ExprType::AggregateUdfExpr(pb) => {
            let agg_fn = registry.udaf(pb.fun_name.as_str())?;

            Ok(Expr::AggregateFunction(expr::AggregateFunction::new_udf(
                agg_fn,
                pb.args
                    .iter()
                    .map(|expr| parse_expr(expr, registry, codec))
                    .collect::<Result<Vec<_>, Error>>()?,
                false,
                parse_optional_expr(pb.filter.as_deref(), registry, codec)?.map(Box::new),
                parse_vec_expr(&pb.order_by, registry, codec)?,
            )))
        }

        ExprType::GroupingSet(GroupingSetNode { expr }) => {
            Ok(Expr::GroupingSet(GroupingSets(
                expr.iter()
                    .map(|expr_list| {
                        expr_list
                            .expr
                            .iter()
                            .map(|expr| parse_expr(expr, registry, codec))
                            .collect::<Result<Vec<_>, Error>>()
                    })
                    .collect::<Result<Vec<_>, Error>>()?,
            )))
        }
        ExprType::Cube(CubeNode { expr }) => Ok(Expr::GroupingSet(GroupingSet::Cube(
            expr.iter()
                .map(|expr| parse_expr(expr, registry, codec))
                .collect::<Result<Vec<_>, Error>>()?,
        ))),
        ExprType::Rollup(RollupNode { expr }) => {
            Ok(Expr::GroupingSet(GroupingSet::Rollup(
                expr.iter()
                    .map(|expr| parse_expr(expr, registry, codec))
                    .collect::<Result<Vec<_>, Error>>()?,
            )))
        }
        ExprType::Placeholder(PlaceholderNode { id, data_type }) => match data_type {
            None => Ok(Expr::Placeholder(Placeholder::new(id.clone(), None))),
            Some(data_type) => Ok(Expr::Placeholder(Placeholder::new(
                id.clone(),
                Some(data_type.try_into()?),
            ))),
        },
    }
}

/// Parse an optional escape_char for Like, ILike, SimilarTo
fn parse_escape_char(s: &str) -> Result<Option<char>> {
    match s.len() {
        0 => Ok(None),
        1 => Ok(s.chars().next()),
        _ => internal_err!("Invalid length for escape char"),
    }
}

// panic here because no better way to convert from Vec to Array
fn vec_to_array<T, const N: usize>(v: Vec<T>) -> [T; N] {
    v.try_into().unwrap_or_else(|v: Vec<T>| {
        panic!("Expected a Vec of length {} but it was {}", N, v.len())
    })
}

pub fn from_proto_binary_op(op: &str) -> Result<Operator, Error> {
    match op {
        "And" => Ok(Operator::And),
        "Or" => Ok(Operator::Or),
        "Eq" => Ok(Operator::Eq),
        "NotEq" => Ok(Operator::NotEq),
        "LtEq" => Ok(Operator::LtEq),
        "Lt" => Ok(Operator::Lt),
        "Gt" => Ok(Operator::Gt),
        "GtEq" => Ok(Operator::GtEq),
        "Plus" => Ok(Operator::Plus),
        "Minus" => Ok(Operator::Minus),
        "Multiply" => Ok(Operator::Multiply),
        "Divide" => Ok(Operator::Divide),
        "Modulo" => Ok(Operator::Modulo),
        "IsDistinctFrom" => Ok(Operator::IsDistinctFrom),
        "IsNotDistinctFrom" => Ok(Operator::IsNotDistinctFrom),
        "BitwiseAnd" => Ok(Operator::BitwiseAnd),
        "BitwiseOr" => Ok(Operator::BitwiseOr),
        "BitwiseXor" => Ok(Operator::BitwiseXor),
        "BitwiseShiftLeft" => Ok(Operator::BitwiseShiftLeft),
        "BitwiseShiftRight" => Ok(Operator::BitwiseShiftRight),
        "RegexIMatch" => Ok(Operator::RegexIMatch),
        "RegexMatch" => Ok(Operator::RegexMatch),
        "RegexNotIMatch" => Ok(Operator::RegexNotIMatch),
        "RegexNotMatch" => Ok(Operator::RegexNotMatch),
        "StringConcat" => Ok(Operator::StringConcat),
        "AtArrow" => Ok(Operator::AtArrow),
        "ArrowAt" => Ok(Operator::ArrowAt),
        other => Err(proto_error(format!(
            "Unsupported binary operator '{other:?}'"
        ))),
    }
}

fn parse_vec_expr(
    p: &[protobuf::LogicalExprNode],
    registry: &dyn FunctionRegistry,
    codec: &dyn LogicalExtensionCodec,
) -> Result<Option<Vec<Expr>>, Error> {
    let res = p
        .iter()
        .map(|elem| {
            parse_expr(elem, registry, codec).map_err(|e| plan_datafusion_err!("{}", e))
        })
        .collect::<Result<Vec<_>>>()?;
    // Convert empty vector to None.
    Ok((!res.is_empty()).then_some(res))
}

fn parse_optional_expr(
    p: Option<&protobuf::LogicalExprNode>,
    registry: &dyn FunctionRegistry,
    codec: &dyn LogicalExtensionCodec,
) -> Result<Option<Expr>, Error> {
    match p {
        Some(expr) => parse_expr(expr, registry, codec).map(Some),
        None => Ok(None),
    }
}

fn parse_required_expr(
    p: Option<&protobuf::LogicalExprNode>,
    registry: &dyn FunctionRegistry,
    field: impl Into<String>,
    codec: &dyn LogicalExtensionCodec,
) -> Result<Expr, Error> {
    match p {
        Some(expr) => parse_expr(expr, registry, codec),
        None => Err(Error::required(field)),
    }
}

fn proto_error<S: Into<String>>(message: S) -> Error {
    Error::General(message.into())
}<|MERGE_RESOLUTION|>--- conflicted
+++ resolved
@@ -48,13 +48,9 @@
 use datafusion_expr::expr::{Alias, Placeholder};
 use datafusion_expr::window_frame::{check_window_frame, regularize_window_order_by};
 use datafusion_expr::{
-<<<<<<< HEAD
-    acosh, ascii, asinh, atan, atan2, atanh, bit_length, cbrt, ceil, character_length,
-    chr, coalesce, concat_expr, concat_ws_expr, cos, cosh, cot, degrees, ends_with, exp,
-=======
-    acosh, asinh, atan, atan2, atanh, bit_length, cbrt, ceil, character_length, chr,
+    acosh, asinh, atan, atan2, atanh, bit_length, cbrt, ceil, character_length,
+    chr,
     coalesce, concat_expr, concat_ws_expr, cos, cosh, cot, degrees, ends_with, exp,
->>>>>>> 6c630515
     expr::{self, InList, Sort, WindowFunction},
     factorial, find_in_set, floor, gcd, initcap, iszero, lcm, left, levenshtein, ln, log,
     log10, log2,
@@ -1439,12 +1435,6 @@
                 ScalarFunction::Lower => {
                     Ok(lower(parse_expr(&args[0], registry, codec)?))
                 }
-<<<<<<< HEAD
-                ScalarFunction::Ascii => {
-                    Ok(ascii(parse_expr(&args[0], registry, codec)?))
-                }
-=======
->>>>>>> 6c630515
                 ScalarFunction::BitLength => {
                     Ok(bit_length(parse_expr(&args[0], registry, codec)?))
                 }
