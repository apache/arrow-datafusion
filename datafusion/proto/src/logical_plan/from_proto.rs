--- conflicted
+++ resolved
@@ -36,18 +36,12 @@
 };
 use datafusion_expr::expr::{Alias, Placeholder};
 use datafusion_expr::{
-<<<<<<< HEAD
-    abs, acos, acosh, array, ascii, asin, asinh, atan, atan2, atanh, bit_length, btrim,
-    cbrt, ceil, character_length, chr, coalesce, concat_expr, concat_ws_expr, cos, cosh,
-    current_date, current_time, date_bin, date_part, date_trunc, degrees, digest, exp,
-=======
     abs, acos, acosh, array, array_append, array_concat, array_contains, array_dims,
     array_fill, array_length, array_ndims, array_position, array_positions,
     array_prepend, array_remove, array_replace, array_to_string, ascii, asin, asinh,
     atan, atan2, atanh, bit_length, btrim, cardinality, cbrt, ceil, character_length,
     chr, coalesce, concat_expr, concat_ws_expr, cos, cosh, date_bin, date_part,
-    date_trunc, degrees, digest, exp,
->>>>>>> 02a470f6
+    date_trunc, degrees, digest, exp, current_date, current_time,
     expr::{self, InList, Sort, WindowFunction},
     factorial, floor, from_unixtime, gcd, lcm, left, ln, log, log10, log2,
     logical_plan::{PlanType, StringifiedPlan},
