--- conflicted
+++ resolved
@@ -1798,59 +1798,6 @@
                         args,
                     )))
                 }
-<<<<<<< HEAD
-                ScalarFunction::ToTimestamp => {
-                    let args: Vec<_> = args
-                        .iter()
-                        .map(|expr| parse_expr(expr, registry, codec))
-                        .collect::<std::result::Result<_, _>>()?;
-                    Ok(Expr::ScalarFunction(expr::ScalarFunction::new(
-                        BuiltinScalarFunction::ToTimestamp,
-                        args,
-                    )))
-                }
-                ScalarFunction::ToTimestampMillis => {
-                    let args: Vec<_> = args
-                        .iter()
-                        .map(|expr| parse_expr(expr, registry, codec))
-                        .collect::<Result<_, _>>()?;
-                    Ok(Expr::ScalarFunction(expr::ScalarFunction::new(
-                        BuiltinScalarFunction::ToTimestampMillis,
-                        args,
-                    )))
-                }
-                ScalarFunction::ToTimestampMicros => {
-                    let args: Vec<_> = args
-                        .iter()
-                        .map(|expr| parse_expr(expr, registry, codec))
-                        .collect::<std::result::Result<_, _>>()?;
-                    Ok(Expr::ScalarFunction(expr::ScalarFunction::new(
-                        BuiltinScalarFunction::ToTimestampMicros,
-                        args,
-                    )))
-                }
-                ScalarFunction::ToTimestampNanos => {
-                    let args: Vec<_> = args
-                        .iter()
-                        .map(|expr| parse_expr(expr, registry, codec))
-                        .collect::<Result<_, _>>()?;
-                    Ok(Expr::ScalarFunction(expr::ScalarFunction::new(
-                        BuiltinScalarFunction::ToTimestampNanos,
-                        args,
-                    )))
-                }
-                ScalarFunction::ToTimestampSeconds => {
-                    let args: Vec<_> = args
-                        .iter()
-                        .map(|expr| parse_expr(expr, registry, codec))
-                        .collect::<std::result::Result<_, _>>()?;
-                    Ok(Expr::ScalarFunction(expr::ScalarFunction::new(
-                        BuiltinScalarFunction::ToTimestampSeconds,
-                        args,
-                    )))
-                }
-=======
->>>>>>> 9e39afdc
                 ScalarFunction::Now => Ok(now()),
                 ScalarFunction::Translate => Ok(translate(
                     parse_expr(&args[0], registry, codec)?,
@@ -1918,19 +1865,6 @@
                 ScalarFunction::StructFun => {
                     Ok(struct_fun(parse_expr(&args[0], registry, codec)?))
                 }
-<<<<<<< HEAD
-                ScalarFunction::ToDate => {
-                    let args: Vec<_> = args
-                        .iter()
-                        .map(|expr| parse_expr(expr, registry, codec))
-                        .collect::<std::result::Result<_, _>>()?;
-                    Ok(Expr::ScalarFunction(expr::ScalarFunction::new(
-                        BuiltinScalarFunction::ToDate,
-                        args,
-                    )))
-                }
-=======
->>>>>>> 9e39afdc
             }
         }
         ExprType::ScalarUdfExpr(protobuf::ScalarUdfExprNode {
