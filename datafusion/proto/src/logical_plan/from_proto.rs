// Licensed to the Apache Software Foundation (ASF) under one
// or more contributor license agreements.  See the NOTICE file
// distributed with this work for additional information
// regarding copyright ownership.  The ASF licenses this file
// to you under the Apache License, Version 2.0 (the
// "License"); you may not use this file except in compliance
// with the License.  You may obtain a copy of the License at
//
//   http://www.apache.org/licenses/LICENSE-2.0
//
// Unless required by applicable law or agreed to in writing,
// software distributed under the License is distributed on an
// "AS IS" BASIS, WITHOUT WARRANTIES OR CONDITIONS OF ANY
// KIND, either express or implied.  See the License for the
// specific language governing permissions and limitations
// under the License.

use std::sync::Arc;

use datafusion::execution::registry::FunctionRegistry;
use datafusion_common::{
    internal_err, plan_datafusion_err, DataFusionError, Result, ScalarValue,
    TableReference, UnnestOptions,
};
use datafusion_expr::expr::Unnest;
use datafusion_expr::expr::{Alias, Placeholder};
use datafusion_expr::window_frame::{check_window_frame, regularize_window_order_by};
use datafusion_expr::{
    expr::{self, InList, Sort, WindowFunction},
    logical_plan::{PlanType, StringifiedPlan},
    AggregateFunction, Between, BinaryExpr, BuiltInWindowFunction, Case, Cast, Expr,
    GroupingSet,
    GroupingSet::GroupingSets,
    JoinConstraint, JoinType, Like, Operator, TryCast, WindowFrame, WindowFrameBound,
    WindowFrameUnits,
};
use datafusion_proto_common::{from_proto::FromOptionalField, FromProtoError as Error};

use crate::protobuf::{
    self,
    plan_type::PlanTypeEnum::{
        AnalyzedLogicalPlan, FinalAnalyzedLogicalPlan, FinalLogicalPlan,
        FinalPhysicalPlan, FinalPhysicalPlanWithStats, InitialLogicalPlan,
        InitialPhysicalPlan, InitialPhysicalPlanWithStats, OptimizedLogicalPlan,
        OptimizedPhysicalPlan,
    },
    AnalyzedLogicalPlanType, CubeNode, GroupingSetNode, OptimizedLogicalPlanType,
    OptimizedPhysicalPlanType, PlaceholderNode, RollupNode,
};

use super::LogicalExtensionCodec;

impl From<&protobuf::UnnestOptions> for UnnestOptions {
    fn from(opts: &protobuf::UnnestOptions) -> Self {
        Self {
            preserve_nulls: opts.preserve_nulls,
        }
    }
}

impl From<protobuf::WindowFrameUnits> for WindowFrameUnits {
    fn from(units: protobuf::WindowFrameUnits) -> Self {
        match units {
            protobuf::WindowFrameUnits::Rows => Self::Rows,
            protobuf::WindowFrameUnits::Range => Self::Range,
            protobuf::WindowFrameUnits::Groups => Self::Groups,
        }
    }
}

impl TryFrom<protobuf::TableReference> for TableReference {
    type Error = Error;

    fn try_from(value: protobuf::TableReference) -> Result<Self, Self::Error> {
        use protobuf::table_reference::TableReferenceEnum;
        let table_reference_enum = value
            .table_reference_enum
            .ok_or_else(|| Error::required("table_reference_enum"))?;

        match table_reference_enum {
            TableReferenceEnum::Bare(protobuf::BareTableReference { table }) => {
                Ok(TableReference::bare(table))
            }
            TableReferenceEnum::Partial(protobuf::PartialTableReference {
                schema,
                table,
            }) => Ok(TableReference::partial(schema, table)),
            TableReferenceEnum::Full(protobuf::FullTableReference {
                catalog,
                schema,
                table,
            }) => Ok(TableReference::full(catalog, schema, table)),
        }
    }
}

impl From<&protobuf::StringifiedPlan> for StringifiedPlan {
    fn from(stringified_plan: &protobuf::StringifiedPlan) -> Self {
        Self {
            plan_type: match stringified_plan
                .plan_type
                .as_ref()
                .and_then(|pt| pt.plan_type_enum.as_ref())
                .unwrap_or_else(|| {
                    panic!(
                        "Cannot create protobuf::StringifiedPlan from {stringified_plan:?}"
                    )
                }) {
                InitialLogicalPlan(_) => PlanType::InitialLogicalPlan,
                AnalyzedLogicalPlan(AnalyzedLogicalPlanType { analyzer_name }) => {
                    PlanType::AnalyzedLogicalPlan {
                        analyzer_name:analyzer_name.clone()
                    }
                }
                FinalAnalyzedLogicalPlan(_) => PlanType::FinalAnalyzedLogicalPlan,
                OptimizedLogicalPlan(OptimizedLogicalPlanType { optimizer_name }) => {
                    PlanType::OptimizedLogicalPlan {
                        optimizer_name: optimizer_name.clone(),
                    }
                }
                FinalLogicalPlan(_) => PlanType::FinalLogicalPlan,
                InitialPhysicalPlan(_) => PlanType::InitialPhysicalPlan,
                InitialPhysicalPlanWithStats(_) => PlanType::InitialPhysicalPlanWithStats,
                OptimizedPhysicalPlan(OptimizedPhysicalPlanType { optimizer_name }) => {
                    PlanType::OptimizedPhysicalPlan {
                        optimizer_name: optimizer_name.clone(),
                    }
                }
                FinalPhysicalPlan(_) => PlanType::FinalPhysicalPlan,
                FinalPhysicalPlanWithStats(_) => PlanType::FinalPhysicalPlanWithStats,
            },
            plan: Arc::new(stringified_plan.plan.clone()),
        }
    }
}

impl From<protobuf::AggregateFunction> for AggregateFunction {
    fn from(agg_fun: protobuf::AggregateFunction) -> Self {
        match agg_fun {
            protobuf::AggregateFunction::Min => Self::Min,
            protobuf::AggregateFunction::Max => Self::Max,
            protobuf::AggregateFunction::Avg => Self::Avg,
            protobuf::AggregateFunction::BitAnd => Self::BitAnd,
            protobuf::AggregateFunction::BitOr => Self::BitOr,
            protobuf::AggregateFunction::BitXor => Self::BitXor,
            protobuf::AggregateFunction::BoolAnd => Self::BoolAnd,
            protobuf::AggregateFunction::BoolOr => Self::BoolOr,
            protobuf::AggregateFunction::ArrayAgg => Self::ArrayAgg,
            protobuf::AggregateFunction::Correlation => Self::Correlation,
<<<<<<< HEAD
            protobuf::AggregateFunction::RegrSlope => Self::RegrSlope,
            protobuf::AggregateFunction::RegrIntercept => Self::RegrIntercept,
            protobuf::AggregateFunction::RegrCount => Self::RegrCount,
            protobuf::AggregateFunction::RegrR2 => Self::RegrR2,
            protobuf::AggregateFunction::RegrAvgx => Self::RegrAvgx,
            protobuf::AggregateFunction::RegrAvgy => Self::RegrAvgy,
            protobuf::AggregateFunction::RegrSxx => Self::RegrSXX,
            protobuf::AggregateFunction::RegrSyy => Self::RegrSYY,
            protobuf::AggregateFunction::RegrSxy => Self::RegrSXY,
=======
            protobuf::AggregateFunction::ApproxPercentileCont => {
                Self::ApproxPercentileCont
            }
            protobuf::AggregateFunction::ApproxPercentileContWithWeight => {
                Self::ApproxPercentileContWithWeight
            }
>>>>>>> cc60278f
            protobuf::AggregateFunction::Grouping => Self::Grouping,
            protobuf::AggregateFunction::NthValueAgg => Self::NthValue,
            protobuf::AggregateFunction::StringAgg => Self::StringAgg,
        }
    }
}

impl From<protobuf::BuiltInWindowFunction> for BuiltInWindowFunction {
    fn from(built_in_function: protobuf::BuiltInWindowFunction) -> Self {
        match built_in_function {
            protobuf::BuiltInWindowFunction::RowNumber => Self::RowNumber,
            protobuf::BuiltInWindowFunction::Rank => Self::Rank,
            protobuf::BuiltInWindowFunction::PercentRank => Self::PercentRank,
            protobuf::BuiltInWindowFunction::DenseRank => Self::DenseRank,
            protobuf::BuiltInWindowFunction::Lag => Self::Lag,
            protobuf::BuiltInWindowFunction::Lead => Self::Lead,
            protobuf::BuiltInWindowFunction::FirstValue => Self::FirstValue,
            protobuf::BuiltInWindowFunction::CumeDist => Self::CumeDist,
            protobuf::BuiltInWindowFunction::Ntile => Self::Ntile,
            protobuf::BuiltInWindowFunction::NthValue => Self::NthValue,
            protobuf::BuiltInWindowFunction::LastValue => Self::LastValue,
        }
    }
}

impl TryFrom<protobuf::WindowFrame> for WindowFrame {
    type Error = Error;

    fn try_from(window: protobuf::WindowFrame) -> Result<Self, Self::Error> {
        let units = protobuf::WindowFrameUnits::try_from(window.window_frame_units)
            .map_err(|_| Error::unknown("WindowFrameUnits", window.window_frame_units))?
            .into();
        let start_bound = window.start_bound.required("start_bound")?;
        let end_bound = window
            .end_bound
            .map(|end_bound| match end_bound {
                protobuf::window_frame::EndBound::Bound(end_bound) => {
                    end_bound.try_into()
                }
            })
            .transpose()?
            .unwrap_or(WindowFrameBound::CurrentRow);
        Ok(WindowFrame::new_bounds(units, start_bound, end_bound))
    }
}

impl TryFrom<protobuf::WindowFrameBound> for WindowFrameBound {
    type Error = Error;

    fn try_from(bound: protobuf::WindowFrameBound) -> Result<Self, Self::Error> {
        let bound_type =
            protobuf::WindowFrameBoundType::try_from(bound.window_frame_bound_type)
                .map_err(|_| {
                    Error::unknown("WindowFrameBoundType", bound.window_frame_bound_type)
                })?;
        match bound_type {
            protobuf::WindowFrameBoundType::CurrentRow => Ok(Self::CurrentRow),
            protobuf::WindowFrameBoundType::Preceding => match bound.bound_value {
                Some(x) => Ok(Self::Preceding(ScalarValue::try_from(&x)?)),
                None => Ok(Self::Preceding(ScalarValue::UInt64(None))),
            },
            protobuf::WindowFrameBoundType::Following => match bound.bound_value {
                Some(x) => Ok(Self::Following(ScalarValue::try_from(&x)?)),
                None => Ok(Self::Following(ScalarValue::UInt64(None))),
            },
        }
    }
}

impl From<protobuf::JoinType> for JoinType {
    fn from(t: protobuf::JoinType) -> Self {
        match t {
            protobuf::JoinType::Inner => JoinType::Inner,
            protobuf::JoinType::Left => JoinType::Left,
            protobuf::JoinType::Right => JoinType::Right,
            protobuf::JoinType::Full => JoinType::Full,
            protobuf::JoinType::Leftsemi => JoinType::LeftSemi,
            protobuf::JoinType::Rightsemi => JoinType::RightSemi,
            protobuf::JoinType::Leftanti => JoinType::LeftAnti,
            protobuf::JoinType::Rightanti => JoinType::RightAnti,
        }
    }
}

impl From<protobuf::JoinConstraint> for JoinConstraint {
    fn from(t: protobuf::JoinConstraint) -> Self {
        match t {
            protobuf::JoinConstraint::On => JoinConstraint::On,
            protobuf::JoinConstraint::Using => JoinConstraint::Using,
        }
    }
}

pub fn parse_i32_to_aggregate_function(value: &i32) -> Result<AggregateFunction, Error> {
    protobuf::AggregateFunction::try_from(*value)
        .map(|a| a.into())
        .map_err(|_| Error::unknown("AggregateFunction", *value))
}

pub fn parse_expr(
    proto: &protobuf::LogicalExprNode,
    registry: &dyn FunctionRegistry,
    codec: &dyn LogicalExtensionCodec,
) -> Result<Expr, Error> {
    use protobuf::{logical_expr_node::ExprType, window_expr_node};

    let expr_type = proto
        .expr_type
        .as_ref()
        .ok_or_else(|| Error::required("expr_type"))?;

    match expr_type {
        ExprType::BinaryExpr(binary_expr) => {
            let op = from_proto_binary_op(&binary_expr.op)?;
            let operands = parse_exprs(&binary_expr.operands, registry, codec)?;

            if operands.len() < 2 {
                return Err(proto_error(
                    "A binary expression must always have at least 2 operands",
                ));
            }

            // Reduce the linearized operands (ordered by left innermost to right
            // outermost) into a single expression tree.
            Ok(operands
                .into_iter()
                .reduce(|left, right| {
                    Expr::BinaryExpr(BinaryExpr::new(Box::new(left), op, Box::new(right)))
                })
                .expect("Binary expression could not be reduced to a single expression."))
        }
        ExprType::Column(column) => Ok(Expr::Column(column.into())),
        ExprType::Literal(literal) => {
            let scalar_value: ScalarValue = literal.try_into()?;
            Ok(Expr::Literal(scalar_value))
        }
        ExprType::WindowExpr(expr) => {
            let window_function = expr
                .window_function
                .as_ref()
                .ok_or_else(|| Error::required("window_function"))?;
            let partition_by = parse_exprs(&expr.partition_by, registry, codec)?;
            let mut order_by = parse_exprs(&expr.order_by, registry, codec)?;
            let window_frame = expr
                .window_frame
                .as_ref()
                .map::<Result<WindowFrame, _>, _>(|window_frame| {
                    let window_frame = window_frame.clone().try_into()?;
                    check_window_frame(&window_frame, order_by.len())
                        .map(|_| window_frame)
                })
                .transpose()?
                .ok_or_else(|| {
                    DataFusionError::Execution(
                        "missing window frame during deserialization".to_string(),
                    )
                })?;
            // TODO: support proto for null treatment
            let null_treatment = None;
            regularize_window_order_by(&window_frame, &mut order_by)?;

            match window_function {
                window_expr_node::WindowFunction::AggrFunction(i) => {
                    let aggr_function = parse_i32_to_aggregate_function(i)?;

                    Ok(Expr::WindowFunction(WindowFunction::new(
                        datafusion_expr::expr::WindowFunctionDefinition::AggregateFunction(
                            aggr_function,
                        ),
                        vec![parse_required_expr(expr.expr.as_deref(), registry, "expr", codec)?],
                        partition_by,
                        order_by,
                        window_frame,
                        None
                    )))
                }
                window_expr_node::WindowFunction::BuiltInFunction(i) => {
                    let built_in_function = protobuf::BuiltInWindowFunction::try_from(*i)
                        .map_err(|_| Error::unknown("BuiltInWindowFunction", *i))?
                        .into();

                    let args =
                        parse_optional_expr(expr.expr.as_deref(), registry, codec)?
                            .map(|e| vec![e])
                            .unwrap_or_else(Vec::new);

                    Ok(Expr::WindowFunction(WindowFunction::new(
                        datafusion_expr::expr::WindowFunctionDefinition::BuiltInWindowFunction(
                            built_in_function,
                        ),
                        args,
                        partition_by,
                        order_by,
                        window_frame,
                        null_treatment
                    )))
                }
                window_expr_node::WindowFunction::Udaf(udaf_name) => {
                    let udaf_function = registry.udaf(udaf_name)?;
                    let args =
                        parse_optional_expr(expr.expr.as_deref(), registry, codec)?
                            .map(|e| vec![e])
                            .unwrap_or_else(Vec::new);
                    Ok(Expr::WindowFunction(WindowFunction::new(
                        datafusion_expr::expr::WindowFunctionDefinition::AggregateUDF(
                            udaf_function,
                        ),
                        args,
                        partition_by,
                        order_by,
                        window_frame,
                        None,
                    )))
                }
                window_expr_node::WindowFunction::Udwf(udwf_name) => {
                    let udwf_function = registry.udwf(udwf_name)?;
                    let args =
                        parse_optional_expr(expr.expr.as_deref(), registry, codec)?
                            .map(|e| vec![e])
                            .unwrap_or_else(Vec::new);
                    Ok(Expr::WindowFunction(WindowFunction::new(
                        datafusion_expr::expr::WindowFunctionDefinition::WindowUDF(
                            udwf_function,
                        ),
                        args,
                        partition_by,
                        order_by,
                        window_frame,
                        None,
                    )))
                }
            }
        }
        ExprType::AggregateExpr(expr) => {
            let fun = parse_i32_to_aggregate_function(&expr.aggr_function)?;

            Ok(Expr::AggregateFunction(expr::AggregateFunction::new(
                fun,
                parse_exprs(&expr.expr, registry, codec)?,
                expr.distinct,
                parse_optional_expr(expr.filter.as_deref(), registry, codec)?
                    .map(Box::new),
                parse_vec_expr(&expr.order_by, registry, codec)?,
                None,
            )))
        }
        ExprType::Alias(alias) => Ok(Expr::Alias(Alias::new(
            parse_required_expr(alias.expr.as_deref(), registry, "expr", codec)?,
            alias
                .relation
                .first()
                .map(|r| TableReference::try_from(r.clone()))
                .transpose()?,
            alias.alias.clone(),
        ))),
        ExprType::IsNullExpr(is_null) => Ok(Expr::IsNull(Box::new(parse_required_expr(
            is_null.expr.as_deref(),
            registry,
            "expr",
            codec,
        )?))),
        ExprType::IsNotNullExpr(is_not_null) => Ok(Expr::IsNotNull(Box::new(
            parse_required_expr(is_not_null.expr.as_deref(), registry, "expr", codec)?,
        ))),
        ExprType::NotExpr(not) => Ok(Expr::Not(Box::new(parse_required_expr(
            not.expr.as_deref(),
            registry,
            "expr",
            codec,
        )?))),
        ExprType::IsTrue(msg) => Ok(Expr::IsTrue(Box::new(parse_required_expr(
            msg.expr.as_deref(),
            registry,
            "expr",
            codec,
        )?))),
        ExprType::IsFalse(msg) => Ok(Expr::IsFalse(Box::new(parse_required_expr(
            msg.expr.as_deref(),
            registry,
            "expr",
            codec,
        )?))),
        ExprType::IsUnknown(msg) => Ok(Expr::IsUnknown(Box::new(parse_required_expr(
            msg.expr.as_deref(),
            registry,
            "expr",
            codec,
        )?))),
        ExprType::IsNotTrue(msg) => Ok(Expr::IsNotTrue(Box::new(parse_required_expr(
            msg.expr.as_deref(),
            registry,
            "expr",
            codec,
        )?))),
        ExprType::IsNotFalse(msg) => Ok(Expr::IsNotFalse(Box::new(parse_required_expr(
            msg.expr.as_deref(),
            registry,
            "expr",
            codec,
        )?))),
        ExprType::IsNotUnknown(msg) => Ok(Expr::IsNotUnknown(Box::new(
            parse_required_expr(msg.expr.as_deref(), registry, "expr", codec)?,
        ))),
        ExprType::Between(between) => Ok(Expr::Between(Between::new(
            Box::new(parse_required_expr(
                between.expr.as_deref(),
                registry,
                "expr",
                codec,
            )?),
            between.negated,
            Box::new(parse_required_expr(
                between.low.as_deref(),
                registry,
                "expr",
                codec,
            )?),
            Box::new(parse_required_expr(
                between.high.as_deref(),
                registry,
                "expr",
                codec,
            )?),
        ))),
        ExprType::Like(like) => Ok(Expr::Like(Like::new(
            like.negated,
            Box::new(parse_required_expr(
                like.expr.as_deref(),
                registry,
                "expr",
                codec,
            )?),
            Box::new(parse_required_expr(
                like.pattern.as_deref(),
                registry,
                "pattern",
                codec,
            )?),
            parse_escape_char(&like.escape_char)?,
            false,
        ))),
        ExprType::Ilike(like) => Ok(Expr::Like(Like::new(
            like.negated,
            Box::new(parse_required_expr(
                like.expr.as_deref(),
                registry,
                "expr",
                codec,
            )?),
            Box::new(parse_required_expr(
                like.pattern.as_deref(),
                registry,
                "pattern",
                codec,
            )?),
            parse_escape_char(&like.escape_char)?,
            true,
        ))),
        ExprType::SimilarTo(like) => Ok(Expr::SimilarTo(Like::new(
            like.negated,
            Box::new(parse_required_expr(
                like.expr.as_deref(),
                registry,
                "expr",
                codec,
            )?),
            Box::new(parse_required_expr(
                like.pattern.as_deref(),
                registry,
                "pattern",
                codec,
            )?),
            parse_escape_char(&like.escape_char)?,
            false,
        ))),
        ExprType::Case(case) => {
            let when_then_expr = case
                .when_then_expr
                .iter()
                .map(|e| {
                    let when_expr = parse_required_expr(
                        e.when_expr.as_ref(),
                        registry,
                        "when_expr",
                        codec,
                    )?;
                    let then_expr = parse_required_expr(
                        e.then_expr.as_ref(),
                        registry,
                        "then_expr",
                        codec,
                    )?;
                    Ok((Box::new(when_expr), Box::new(then_expr)))
                })
                .collect::<Result<Vec<(Box<Expr>, Box<Expr>)>, Error>>()?;
            Ok(Expr::Case(Case::new(
                parse_optional_expr(case.expr.as_deref(), registry, codec)?.map(Box::new),
                when_then_expr,
                parse_optional_expr(case.else_expr.as_deref(), registry, codec)?
                    .map(Box::new),
            )))
        }
        ExprType::Cast(cast) => {
            let expr = Box::new(parse_required_expr(
                cast.expr.as_deref(),
                registry,
                "expr",
                codec,
            )?);
            let data_type = cast.arrow_type.as_ref().required("arrow_type")?;
            Ok(Expr::Cast(Cast::new(expr, data_type)))
        }
        ExprType::TryCast(cast) => {
            let expr = Box::new(parse_required_expr(
                cast.expr.as_deref(),
                registry,
                "expr",
                codec,
            )?);
            let data_type = cast.arrow_type.as_ref().required("arrow_type")?;
            Ok(Expr::TryCast(TryCast::new(expr, data_type)))
        }
        ExprType::Sort(sort) => Ok(Expr::Sort(Sort::new(
            Box::new(parse_required_expr(
                sort.expr.as_deref(),
                registry,
                "expr",
                codec,
            )?),
            sort.asc,
            sort.nulls_first,
        ))),
        ExprType::Negative(negative) => Ok(Expr::Negative(Box::new(
            parse_required_expr(negative.expr.as_deref(), registry, "expr", codec)?,
        ))),
        ExprType::Unnest(unnest) => {
            let mut exprs = parse_exprs(&unnest.exprs, registry, codec)?;
            if exprs.len() != 1 {
                return Err(proto_error("Unnest must have exactly one expression"));
            }
            Ok(Expr::Unnest(Unnest::new(exprs.swap_remove(0))))
        }
        ExprType::InList(in_list) => Ok(Expr::InList(InList::new(
            Box::new(parse_required_expr(
                in_list.expr.as_deref(),
                registry,
                "expr",
                codec,
            )?),
            parse_exprs(&in_list.list, registry, codec)?,
            in_list.negated,
        ))),
        ExprType::Wildcard(protobuf::Wildcard { qualifier }) => Ok(Expr::Wildcard {
            qualifier: if qualifier.is_empty() {
                None
            } else {
                Some(qualifier.clone())
            },
        }),
        ExprType::ScalarUdfExpr(protobuf::ScalarUdfExprNode {
            fun_name,
            args,
            fun_definition,
        }) => {
            let scalar_fn = match fun_definition {
                Some(buf) => codec.try_decode_udf(fun_name, buf)?,
                None => registry.udf(fun_name.as_str())?,
            };
            Ok(Expr::ScalarFunction(expr::ScalarFunction::new_udf(
                scalar_fn,
                parse_exprs(args, registry, codec)?,
            )))
        }
        ExprType::AggregateUdfExpr(pb) => {
            let agg_fn = registry.udaf(pb.fun_name.as_str())?;

            Ok(Expr::AggregateFunction(expr::AggregateFunction::new_udf(
                agg_fn,
                parse_exprs(&pb.args, registry, codec)?,
                pb.distinct,
                parse_optional_expr(pb.filter.as_deref(), registry, codec)?.map(Box::new),
                parse_vec_expr(&pb.order_by, registry, codec)?,
                None,
            )))
        }

        ExprType::GroupingSet(GroupingSetNode { expr }) => {
            Ok(Expr::GroupingSet(GroupingSets(
                expr.iter()
                    .map(|expr_list| parse_exprs(&expr_list.expr, registry, codec))
                    .collect::<Result<Vec<_>, Error>>()?,
            )))
        }
        ExprType::Cube(CubeNode { expr }) => Ok(Expr::GroupingSet(GroupingSet::Cube(
            parse_exprs(expr, registry, codec)?,
        ))),
        ExprType::Rollup(RollupNode { expr }) => Ok(Expr::GroupingSet(
            GroupingSet::Rollup(parse_exprs(expr, registry, codec)?),
        )),
        ExprType::Placeholder(PlaceholderNode { id, data_type }) => match data_type {
            None => Ok(Expr::Placeholder(Placeholder::new(id.clone(), None))),
            Some(data_type) => Ok(Expr::Placeholder(Placeholder::new(
                id.clone(),
                Some(data_type.try_into()?),
            ))),
        },
    }
}

/// Parse a vector of `protobuf::LogicalExprNode`s.
pub fn parse_exprs<'a, I>(
    protos: I,
    registry: &dyn FunctionRegistry,
    codec: &dyn LogicalExtensionCodec,
) -> Result<Vec<Expr>, Error>
where
    I: IntoIterator<Item = &'a protobuf::LogicalExprNode>,
{
    let res = protos
        .into_iter()
        .map(|elem| {
            parse_expr(elem, registry, codec).map_err(|e| plan_datafusion_err!("{}", e))
        })
        .collect::<Result<Vec<_>>>()?;
    Ok(res)
}

/// Parse an optional escape_char for Like, ILike, SimilarTo
fn parse_escape_char(s: &str) -> Result<Option<char>> {
    match s.len() {
        0 => Ok(None),
        1 => Ok(s.chars().next()),
        _ => internal_err!("Invalid length for escape char"),
    }
}

pub fn from_proto_binary_op(op: &str) -> Result<Operator, Error> {
    match op {
        "And" => Ok(Operator::And),
        "Or" => Ok(Operator::Or),
        "Eq" => Ok(Operator::Eq),
        "NotEq" => Ok(Operator::NotEq),
        "LtEq" => Ok(Operator::LtEq),
        "Lt" => Ok(Operator::Lt),
        "Gt" => Ok(Operator::Gt),
        "GtEq" => Ok(Operator::GtEq),
        "Plus" => Ok(Operator::Plus),
        "Minus" => Ok(Operator::Minus),
        "Multiply" => Ok(Operator::Multiply),
        "Divide" => Ok(Operator::Divide),
        "Modulo" => Ok(Operator::Modulo),
        "IsDistinctFrom" => Ok(Operator::IsDistinctFrom),
        "IsNotDistinctFrom" => Ok(Operator::IsNotDistinctFrom),
        "BitwiseAnd" => Ok(Operator::BitwiseAnd),
        "BitwiseOr" => Ok(Operator::BitwiseOr),
        "BitwiseXor" => Ok(Operator::BitwiseXor),
        "BitwiseShiftLeft" => Ok(Operator::BitwiseShiftLeft),
        "BitwiseShiftRight" => Ok(Operator::BitwiseShiftRight),
        "RegexIMatch" => Ok(Operator::RegexIMatch),
        "RegexMatch" => Ok(Operator::RegexMatch),
        "RegexNotIMatch" => Ok(Operator::RegexNotIMatch),
        "RegexNotMatch" => Ok(Operator::RegexNotMatch),
        "StringConcat" => Ok(Operator::StringConcat),
        "AtArrow" => Ok(Operator::AtArrow),
        "ArrowAt" => Ok(Operator::ArrowAt),
        other => Err(proto_error(format!(
            "Unsupported binary operator '{other:?}'"
        ))),
    }
}

fn parse_vec_expr(
    p: &[protobuf::LogicalExprNode],
    registry: &dyn FunctionRegistry,
    codec: &dyn LogicalExtensionCodec,
) -> Result<Option<Vec<Expr>>, Error> {
    let res = parse_exprs(p, registry, codec)?;
    // Convert empty vector to None.
    Ok((!res.is_empty()).then_some(res))
}

fn parse_optional_expr(
    p: Option<&protobuf::LogicalExprNode>,
    registry: &dyn FunctionRegistry,
    codec: &dyn LogicalExtensionCodec,
) -> Result<Option<Expr>, Error> {
    match p {
        Some(expr) => parse_expr(expr, registry, codec).map(Some),
        None => Ok(None),
    }
}

fn parse_required_expr(
    p: Option<&protobuf::LogicalExprNode>,
    registry: &dyn FunctionRegistry,
    field: impl Into<String>,
    codec: &dyn LogicalExtensionCodec,
) -> Result<Expr, Error> {
    match p {
        Some(expr) => parse_expr(expr, registry, codec),
        None => Err(Error::required(field)),
    }
}

fn proto_error<S: Into<String>>(message: S) -> Error {
    Error::General(message.into())
}<|MERGE_RESOLUTION|>--- conflicted
+++ resolved
@@ -147,24 +147,6 @@
             protobuf::AggregateFunction::BoolOr => Self::BoolOr,
             protobuf::AggregateFunction::ArrayAgg => Self::ArrayAgg,
             protobuf::AggregateFunction::Correlation => Self::Correlation,
-<<<<<<< HEAD
-            protobuf::AggregateFunction::RegrSlope => Self::RegrSlope,
-            protobuf::AggregateFunction::RegrIntercept => Self::RegrIntercept,
-            protobuf::AggregateFunction::RegrCount => Self::RegrCount,
-            protobuf::AggregateFunction::RegrR2 => Self::RegrR2,
-            protobuf::AggregateFunction::RegrAvgx => Self::RegrAvgx,
-            protobuf::AggregateFunction::RegrAvgy => Self::RegrAvgy,
-            protobuf::AggregateFunction::RegrSxx => Self::RegrSXX,
-            protobuf::AggregateFunction::RegrSyy => Self::RegrSYY,
-            protobuf::AggregateFunction::RegrSxy => Self::RegrSXY,
-=======
-            protobuf::AggregateFunction::ApproxPercentileCont => {
-                Self::ApproxPercentileCont
-            }
-            protobuf::AggregateFunction::ApproxPercentileContWithWeight => {
-                Self::ApproxPercentileContWithWeight
-            }
->>>>>>> cc60278f
             protobuf::AggregateFunction::Grouping => Self::Grouping,
             protobuf::AggregateFunction::NthValueAgg => Self::NthValue,
             protobuf::AggregateFunction::StringAgg => Self::StringAgg,
