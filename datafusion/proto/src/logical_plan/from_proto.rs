--- conflicted
+++ resolved
@@ -39,19 +39,11 @@
 use datafusion_expr::{
     ceil, coalesce, concat_expr, concat_ws_expr, ends_with, exp,
     expr::{self, InList, Sort, WindowFunction},
-<<<<<<< HEAD
-    factorial, initcap, log,
+    factorial, initcap,
     logical_plan::{PlanType, StringifiedPlan},
-    nanvl, power, random, AggregateFunction, Between, BinaryExpr, BuiltInWindowFunction,
+    nanvl, random, AggregateFunction, Between, BinaryExpr, BuiltInWindowFunction,
     BuiltinScalarFunction, Case, Cast, Expr, GetFieldAccess, GetIndexedField,
     GroupingSet,
-=======
-    factorial, initcap, iszero,
-    logical_plan::{PlanType, StringifiedPlan},
-    nanvl, random, round, trunc, AggregateFunction, Between, BinaryExpr,
-    BuiltInWindowFunction, BuiltinScalarFunction, Case, Cast, Expr, GetFieldAccess,
-    GetIndexedField, GroupingSet,
->>>>>>> ad0abe91
     GroupingSet::GroupingSets,
     JoinConstraint, JoinType, Like, Operator, TryCast, WindowFrame, WindowFrameBound,
     WindowFrameUnits,
@@ -1320,18 +1312,6 @@
                 ScalarFunction::Coalesce => {
                     Ok(coalesce(parse_exprs(args, registry, codec)?))
                 }
-<<<<<<< HEAD
-                ScalarFunction::Power => Ok(power(
-                    parse_expr(&args[0], registry, codec)?,
-                    parse_expr(&args[1], registry, codec)?,
-                )),
-                ScalarFunction::Log => Ok(log(
-                    parse_expr(&args[0], registry, codec)?,
-                    parse_expr(&args[1], registry, codec)?,
-                )),
-=======
-                ScalarFunction::Cot => Ok(cot(parse_expr(&args[0], registry, codec)?)),
->>>>>>> ad0abe91
                 ScalarFunction::Nanvl => Ok(nanvl(
                     parse_expr(&args[0], registry, codec)?,
                     parse_expr(&args[1], registry, codec)?,
