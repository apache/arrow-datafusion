--- conflicted
+++ resolved
@@ -1617,31 +1617,6 @@
                 ScalarFunction::Rtrim => {
                     Ok(rtrim(parse_expr(&args[0], registry, codec)?))
                 }
-<<<<<<< HEAD
-                ScalarFunction::Lower => Ok(lower(parse_expr(&args[0], registry)?)),
-                ScalarFunction::Upper => Ok(upper(parse_expr(&args[0], registry)?)),
-                ScalarFunction::Trim => Ok(trim(parse_expr(&args[0], registry)?)),
-                ScalarFunction::Ltrim => Ok(ltrim(parse_expr(&args[0], registry)?)),
-                ScalarFunction::Rtrim => Ok(rtrim(parse_expr(&args[0], registry)?)),
-                ScalarFunction::Sha224 => Ok(sha224(parse_expr(&args[0], registry)?)),
-                ScalarFunction::Sha256 => Ok(sha256(parse_expr(&args[0], registry)?)),
-                ScalarFunction::Sha384 => Ok(sha384(parse_expr(&args[0], registry)?)),
-                ScalarFunction::Sha512 => Ok(sha512(parse_expr(&args[0], registry)?)),
-                ScalarFunction::Md5 => Ok(md5(parse_expr(&args[0], registry)?)),
-=======
-                ScalarFunction::DatePart => Ok(date_part(
-                    parse_expr(&args[0], registry, codec)?,
-                    parse_expr(&args[1], registry, codec)?,
-                )),
-                ScalarFunction::DateTrunc => Ok(date_trunc(
-                    parse_expr(&args[0], registry, codec)?,
-                    parse_expr(&args[1], registry, codec)?,
-                )),
-                ScalarFunction::DateBin => Ok(date_bin(
-                    parse_expr(&args[0], registry, codec)?,
-                    parse_expr(&args[1], registry, codec)?,
-                    parse_expr(&args[2], registry, codec)?,
-                )),
                 ScalarFunction::Sha224 => {
                     Ok(sha224(parse_expr(&args[0], registry, codec)?))
                 }
@@ -1655,7 +1630,6 @@
                     Ok(sha512(parse_expr(&args[0], registry, codec)?))
                 }
                 ScalarFunction::Md5 => Ok(md5(parse_expr(&args[0], registry, codec)?)),
->>>>>>> 89aea0ad
                 ScalarFunction::Digest => Ok(digest(
                     parse_expr(&args[0], registry, codec)?,
                     parse_expr(&args[1], registry, codec)?,
