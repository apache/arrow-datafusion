--- conflicted
+++ resolved
@@ -1736,17 +1736,6 @@
                 ScalarFunction::Iszero => {
                     Ok(iszero(parse_expr(&args[0], registry, codec)?))
                 }
-<<<<<<< HEAD
-                ScalarFunction::StringToArray => Ok(string_to_array(
-                    parse_expr(&args[0], registry, codec)?,
-                    parse_expr(&args[1], registry, codec)?,
-                    parse_expr(&args[2], registry, codec)?,
-                )),
-=======
-                ScalarFunction::ArrowTypeof => {
-                    Ok(arrow_typeof(parse_expr(&args[0], registry, codec)?))
-                }
->>>>>>> 4cd3c433
                 ScalarFunction::OverLay => Ok(overlay(
                     args.to_owned()
                         .iter()
