--- conflicted
+++ resolved
@@ -53,18 +53,10 @@
     array_repeat, array_replace, array_replace_all, array_replace_n, array_resize,
     array_slice, array_sort, array_union, arrow_typeof, ascii, asinh, atan, atan2, atanh,
     bit_length, btrim, cbrt, ceil, character_length, chr, coalesce, concat_expr,
-<<<<<<< HEAD
     concat_ws_expr, cos, cosh, cot, degrees, digest, ends_with, exp,
     expr::{self, InList, Sort, WindowFunction},
-    factorial, find_in_set, flatten, floor, gcd, initcap, iszero, lcm, left, levenshtein,
-    ln, log, log10, log2,
-=======
-    concat_ws_expr, cos, cosh, cot, current_date, current_time, degrees, digest,
-    ends_with, exp,
-    expr::{self, InList, Sort, WindowFunction},
-    factorial, find_in_set, floor, from_unixtime, gcd, initcap, iszero, lcm, left,
+    factorial, find_in_set, floor, gcd, initcap, iszero, lcm, left,
     levenshtein, ln, log, log10, log2,
->>>>>>> 31fcd72e
     logical_plan::{PlanType, StringifiedPlan},
     lower, lpad, ltrim, md5, nanvl, octet_length, overlay, pi, power, radians, random,
     repeat, replace, reverse, right, round, rpad, rtrim, sha224, sha256, sha384, sha512,
