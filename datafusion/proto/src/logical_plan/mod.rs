--- conflicted
+++ resolved
@@ -19,15 +19,10 @@
 use std::fmt::Debug;
 use std::sync::Arc;
 
-<<<<<<< HEAD
-use crate::common::proto_error;
-use crate::into_required;
-=======
->>>>>>> 5afa8017
 use crate::protobuf::logical_plan_node::LogicalPlanType::CustomScan;
 use crate::protobuf::{CustomTableScanNode, LogicalExprNodeCollection};
 use crate::{
-    convert_required,
+    convert_required, into_required,
     protobuf::{
         self, listing_table_scan_node::FileFormatType,
         logical_plan_node::LogicalPlanType, LogicalExtensionNode, LogicalPlanNode,
