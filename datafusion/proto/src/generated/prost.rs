--- conflicted
+++ resolved
@@ -2326,14 +2326,11 @@
     ArrayReplace = 96,
     ArrayToString = 97,
     Cardinality = 98,
-    TrimArray = 99,
+    ArrayElement = 99,
+    ArraySlice = 100,
     Encode = 101,
     Decode = 102,
     Cot = 103,
-<<<<<<< HEAD
-    ArrayElement = 104,
-    ArraySlice = 105,
-=======
     ArrayHas = 104,
     ArrayHasAny = 105,
     ArrayHasAll = 106,
@@ -2341,7 +2338,6 @@
     ArrayReplaceN = 108,
     ArrayRemoveAll = 109,
     ArrayReplaceAll = 110,
->>>>>>> 55930fbf
 }
 impl ScalarFunction {
     /// String value of the enum field names used in the ProtoBuf definition.
@@ -2453,10 +2449,8 @@
             ScalarFunction::Encode => "Encode",
             ScalarFunction::Decode => "Decode",
             ScalarFunction::Cot => "Cot",
-<<<<<<< HEAD
             ScalarFunction::ArrayElement => "ArrayElement",
             ScalarFunction::ArraySlice => "ArraySlice",
-=======
             ScalarFunction::ArrayHas => "ArrayHas",
             ScalarFunction::ArrayHasAny => "ArrayHasAny",
             ScalarFunction::ArrayHasAll => "ArrayHasAll",
@@ -2464,7 +2458,6 @@
             ScalarFunction::ArrayReplaceN => "ArrayReplaceN",
             ScalarFunction::ArrayRemoveAll => "ArrayRemoveAll",
             ScalarFunction::ArrayReplaceAll => "ArrayReplaceAll",
->>>>>>> 55930fbf
         }
     }
     /// Creates an enum from field names used in the ProtoBuf definition.
@@ -2573,10 +2566,8 @@
             "Encode" => Some(Self::Encode),
             "Decode" => Some(Self::Decode),
             "Cot" => Some(Self::Cot),
-<<<<<<< HEAD
             "ArrayElement" => Some(Self::ArrayElement),
             "ArraySlice" => Some(Self::ArraySlice),
-=======
             "ArrayHas" => Some(Self::ArrayHas),
             "ArrayHasAny" => Some(Self::ArrayHasAny),
             "ArrayHasAll" => Some(Self::ArrayHasAll),
@@ -2584,7 +2575,6 @@
             "ArrayReplaceN" => Some(Self::ArrayReplaceN),
             "ArrayRemoveAll" => Some(Self::ArrayRemoveAll),
             "ArrayReplaceAll" => Some(Self::ArrayReplaceAll),
->>>>>>> 55930fbf
             _ => None,
         }
     }
