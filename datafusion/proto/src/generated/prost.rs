#[allow(clippy::derive_partial_eq_without_eq)]
#[derive(Clone, PartialEq, ::prost::Message)]
pub struct ColumnRelation {
    #[prost(string, tag = "1")]
    pub relation: ::prost::alloc::string::String,
}
#[allow(clippy::derive_partial_eq_without_eq)]
#[derive(Clone, PartialEq, ::prost::Message)]
pub struct Column {
    #[prost(string, tag = "1")]
    pub name: ::prost::alloc::string::String,
    #[prost(message, optional, tag = "2")]
    pub relation: ::core::option::Option<ColumnRelation>,
}
#[allow(clippy::derive_partial_eq_without_eq)]
#[derive(Clone, PartialEq, ::prost::Message)]
pub struct DfField {
    #[prost(message, optional, tag = "1")]
    pub field: ::core::option::Option<Field>,
    #[prost(message, optional, tag = "2")]
    pub qualifier: ::core::option::Option<ColumnRelation>,
}
#[allow(clippy::derive_partial_eq_without_eq)]
#[derive(Clone, PartialEq, ::prost::Message)]
pub struct DfSchema {
    #[prost(message, repeated, tag = "1")]
    pub columns: ::prost::alloc::vec::Vec<DfField>,
    #[prost(map = "string, string", tag = "2")]
    pub metadata: ::std::collections::HashMap<
        ::prost::alloc::string::String,
        ::prost::alloc::string::String,
    >,
}
/// logical plan
/// LogicalPlan is a nested type
#[allow(clippy::derive_partial_eq_without_eq)]
#[derive(Clone, PartialEq, ::prost::Message)]
pub struct LogicalPlanNode {
    #[prost(
        oneof = "logical_plan_node::LogicalPlanType",
        tags = "1, 3, 4, 5, 6, 7, 8, 9, 10, 11, 12, 13, 14, 15, 16, 17, 18, 19, 20, 21, 22, 23, 24, 25, 26, 27, 28"
    )]
    pub logical_plan_type: ::core::option::Option<logical_plan_node::LogicalPlanType>,
}
/// Nested message and enum types in `LogicalPlanNode`.
pub mod logical_plan_node {
    #[allow(clippy::derive_partial_eq_without_eq)]
    #[derive(Clone, PartialEq, ::prost::Oneof)]
    pub enum LogicalPlanType {
        #[prost(message, tag = "1")]
        ListingScan(super::ListingTableScanNode),
        #[prost(message, tag = "3")]
        Projection(::prost::alloc::boxed::Box<super::ProjectionNode>),
        #[prost(message, tag = "4")]
        Selection(::prost::alloc::boxed::Box<super::SelectionNode>),
        #[prost(message, tag = "5")]
        Limit(::prost::alloc::boxed::Box<super::LimitNode>),
        #[prost(message, tag = "6")]
        Aggregate(::prost::alloc::boxed::Box<super::AggregateNode>),
        #[prost(message, tag = "7")]
        Join(::prost::alloc::boxed::Box<super::JoinNode>),
        #[prost(message, tag = "8")]
        Sort(::prost::alloc::boxed::Box<super::SortNode>),
        #[prost(message, tag = "9")]
        Repartition(::prost::alloc::boxed::Box<super::RepartitionNode>),
        #[prost(message, tag = "10")]
        EmptyRelation(super::EmptyRelationNode),
        #[prost(message, tag = "11")]
        CreateExternalTable(super::CreateExternalTableNode),
        #[prost(message, tag = "12")]
        Explain(::prost::alloc::boxed::Box<super::ExplainNode>),
        #[prost(message, tag = "13")]
        Window(::prost::alloc::boxed::Box<super::WindowNode>),
        #[prost(message, tag = "14")]
        Analyze(::prost::alloc::boxed::Box<super::AnalyzeNode>),
        #[prost(message, tag = "15")]
        CrossJoin(::prost::alloc::boxed::Box<super::CrossJoinNode>),
        #[prost(message, tag = "16")]
        Values(super::ValuesNode),
        #[prost(message, tag = "17")]
        Extension(super::LogicalExtensionNode),
        #[prost(message, tag = "18")]
        CreateCatalogSchema(super::CreateCatalogSchemaNode),
        #[prost(message, tag = "19")]
        Union(super::UnionNode),
        #[prost(message, tag = "20")]
        CreateCatalog(super::CreateCatalogNode),
        #[prost(message, tag = "21")]
        SubqueryAlias(::prost::alloc::boxed::Box<super::SubqueryAliasNode>),
        #[prost(message, tag = "22")]
        CreateView(::prost::alloc::boxed::Box<super::CreateViewNode>),
        #[prost(message, tag = "23")]
        Distinct(::prost::alloc::boxed::Box<super::DistinctNode>),
        #[prost(message, tag = "24")]
        ViewScan(::prost::alloc::boxed::Box<super::ViewTableScanNode>),
        #[prost(message, tag = "25")]
        CustomScan(super::CustomTableScanNode),
        #[prost(message, tag = "26")]
        Prepare(::prost::alloc::boxed::Box<super::PrepareNode>),
        #[prost(message, tag = "27")]
        DropView(super::DropViewNode),
        #[prost(message, tag = "28")]
        DistinctOn(::prost::alloc::boxed::Box<super::DistinctOnNode>),
    }
}
#[allow(clippy::derive_partial_eq_without_eq)]
#[derive(Clone, PartialEq, ::prost::Message)]
pub struct LogicalExtensionNode {
    #[prost(bytes = "vec", tag = "1")]
    pub node: ::prost::alloc::vec::Vec<u8>,
    #[prost(message, repeated, tag = "2")]
    pub inputs: ::prost::alloc::vec::Vec<LogicalPlanNode>,
}
#[allow(clippy::derive_partial_eq_without_eq)]
#[derive(Clone, PartialEq, ::prost::Message)]
pub struct ProjectionColumns {
    #[prost(string, repeated, tag = "1")]
    pub columns: ::prost::alloc::vec::Vec<::prost::alloc::string::String>,
}
#[allow(clippy::derive_partial_eq_without_eq)]
#[derive(Clone, PartialEq, ::prost::Message)]
pub struct CsvFormat {
    #[prost(bool, tag = "1")]
    pub has_header: bool,
    #[prost(string, tag = "2")]
    pub delimiter: ::prost::alloc::string::String,
    #[prost(string, tag = "3")]
    pub quote: ::prost::alloc::string::String,
    #[prost(oneof = "csv_format::OptionalEscape", tags = "4")]
    pub optional_escape: ::core::option::Option<csv_format::OptionalEscape>,
}
/// Nested message and enum types in `CsvFormat`.
pub mod csv_format {
    #[allow(clippy::derive_partial_eq_without_eq)]
    #[derive(Clone, PartialEq, ::prost::Oneof)]
    pub enum OptionalEscape {
        #[prost(string, tag = "4")]
        Escape(::prost::alloc::string::String),
    }
}
#[allow(clippy::derive_partial_eq_without_eq)]
#[derive(Clone, PartialEq, ::prost::Message)]
pub struct ParquetFormat {}
#[allow(clippy::derive_partial_eq_without_eq)]
#[derive(Clone, PartialEq, ::prost::Message)]
pub struct AvroFormat {}
#[allow(clippy::derive_partial_eq_without_eq)]
#[derive(Clone, PartialEq, ::prost::Message)]
pub struct LogicalExprNodeCollection {
    #[prost(message, repeated, tag = "1")]
    pub logical_expr_nodes: ::prost::alloc::vec::Vec<LogicalExprNode>,
}
#[allow(clippy::derive_partial_eq_without_eq)]
#[derive(Clone, PartialEq, ::prost::Message)]
pub struct ListingTableScanNode {
    #[prost(message, optional, tag = "14")]
    pub table_name: ::core::option::Option<OwnedTableReference>,
    #[prost(string, repeated, tag = "2")]
    pub paths: ::prost::alloc::vec::Vec<::prost::alloc::string::String>,
    #[prost(string, tag = "3")]
    pub file_extension: ::prost::alloc::string::String,
    #[prost(message, optional, tag = "4")]
    pub projection: ::core::option::Option<ProjectionColumns>,
    #[prost(message, optional, tag = "5")]
    pub schema: ::core::option::Option<Schema>,
    #[prost(message, repeated, tag = "6")]
    pub filters: ::prost::alloc::vec::Vec<LogicalExprNode>,
    #[prost(string, repeated, tag = "7")]
    pub table_partition_cols: ::prost::alloc::vec::Vec<::prost::alloc::string::String>,
    #[prost(bool, tag = "8")]
    pub collect_stat: bool,
    #[prost(uint32, tag = "9")]
    pub target_partitions: u32,
    #[prost(message, repeated, tag = "13")]
    pub file_sort_order: ::prost::alloc::vec::Vec<LogicalExprNodeCollection>,
    #[prost(oneof = "listing_table_scan_node::FileFormatType", tags = "10, 11, 12")]
    pub file_format_type: ::core::option::Option<
        listing_table_scan_node::FileFormatType,
    >,
}
/// Nested message and enum types in `ListingTableScanNode`.
pub mod listing_table_scan_node {
    #[allow(clippy::derive_partial_eq_without_eq)]
    #[derive(Clone, PartialEq, ::prost::Oneof)]
    pub enum FileFormatType {
        #[prost(message, tag = "10")]
        Csv(super::CsvFormat),
        #[prost(message, tag = "11")]
        Parquet(super::ParquetFormat),
        #[prost(message, tag = "12")]
        Avro(super::AvroFormat),
    }
}
#[allow(clippy::derive_partial_eq_without_eq)]
#[derive(Clone, PartialEq, ::prost::Message)]
pub struct ViewTableScanNode {
    #[prost(message, optional, tag = "6")]
    pub table_name: ::core::option::Option<OwnedTableReference>,
    #[prost(message, optional, boxed, tag = "2")]
    pub input: ::core::option::Option<::prost::alloc::boxed::Box<LogicalPlanNode>>,
    #[prost(message, optional, tag = "3")]
    pub schema: ::core::option::Option<Schema>,
    #[prost(message, optional, tag = "4")]
    pub projection: ::core::option::Option<ProjectionColumns>,
    #[prost(string, tag = "5")]
    pub definition: ::prost::alloc::string::String,
}
/// Logical Plan to Scan a CustomTableProvider registered at runtime
#[allow(clippy::derive_partial_eq_without_eq)]
#[derive(Clone, PartialEq, ::prost::Message)]
pub struct CustomTableScanNode {
    #[prost(message, optional, tag = "6")]
    pub table_name: ::core::option::Option<OwnedTableReference>,
    #[prost(message, optional, tag = "2")]
    pub projection: ::core::option::Option<ProjectionColumns>,
    #[prost(message, optional, tag = "3")]
    pub schema: ::core::option::Option<Schema>,
    #[prost(message, repeated, tag = "4")]
    pub filters: ::prost::alloc::vec::Vec<LogicalExprNode>,
    #[prost(bytes = "vec", tag = "5")]
    pub custom_table_data: ::prost::alloc::vec::Vec<u8>,
}
#[allow(clippy::derive_partial_eq_without_eq)]
#[derive(Clone, PartialEq, ::prost::Message)]
pub struct ProjectionNode {
    #[prost(message, optional, boxed, tag = "1")]
    pub input: ::core::option::Option<::prost::alloc::boxed::Box<LogicalPlanNode>>,
    #[prost(message, repeated, tag = "2")]
    pub expr: ::prost::alloc::vec::Vec<LogicalExprNode>,
    #[prost(oneof = "projection_node::OptionalAlias", tags = "3")]
    pub optional_alias: ::core::option::Option<projection_node::OptionalAlias>,
}
/// Nested message and enum types in `ProjectionNode`.
pub mod projection_node {
    #[allow(clippy::derive_partial_eq_without_eq)]
    #[derive(Clone, PartialEq, ::prost::Oneof)]
    pub enum OptionalAlias {
        #[prost(string, tag = "3")]
        Alias(::prost::alloc::string::String),
    }
}
#[allow(clippy::derive_partial_eq_without_eq)]
#[derive(Clone, PartialEq, ::prost::Message)]
pub struct SelectionNode {
    #[prost(message, optional, boxed, tag = "1")]
    pub input: ::core::option::Option<::prost::alloc::boxed::Box<LogicalPlanNode>>,
    #[prost(message, optional, tag = "2")]
    pub expr: ::core::option::Option<LogicalExprNode>,
}
#[allow(clippy::derive_partial_eq_without_eq)]
#[derive(Clone, PartialEq, ::prost::Message)]
pub struct SortNode {
    #[prost(message, optional, boxed, tag = "1")]
    pub input: ::core::option::Option<::prost::alloc::boxed::Box<LogicalPlanNode>>,
    #[prost(message, repeated, tag = "2")]
    pub expr: ::prost::alloc::vec::Vec<LogicalExprNode>,
    /// Maximum number of highest/lowest rows to fetch; negative means no limit
    #[prost(int64, tag = "3")]
    pub fetch: i64,
}
#[allow(clippy::derive_partial_eq_without_eq)]
#[derive(Clone, PartialEq, ::prost::Message)]
pub struct RepartitionNode {
    #[prost(message, optional, boxed, tag = "1")]
    pub input: ::core::option::Option<::prost::alloc::boxed::Box<LogicalPlanNode>>,
    #[prost(oneof = "repartition_node::PartitionMethod", tags = "2, 3")]
    pub partition_method: ::core::option::Option<repartition_node::PartitionMethod>,
}
/// Nested message and enum types in `RepartitionNode`.
pub mod repartition_node {
    #[allow(clippy::derive_partial_eq_without_eq)]
    #[derive(Clone, PartialEq, ::prost::Oneof)]
    pub enum PartitionMethod {
        #[prost(uint64, tag = "2")]
        RoundRobin(u64),
        #[prost(message, tag = "3")]
        Hash(super::HashRepartition),
    }
}
#[allow(clippy::derive_partial_eq_without_eq)]
#[derive(Clone, PartialEq, ::prost::Message)]
pub struct HashRepartition {
    #[prost(message, repeated, tag = "1")]
    pub hash_expr: ::prost::alloc::vec::Vec<LogicalExprNode>,
    #[prost(uint64, tag = "2")]
    pub partition_count: u64,
}
#[allow(clippy::derive_partial_eq_without_eq)]
#[derive(Clone, PartialEq, ::prost::Message)]
pub struct EmptyRelationNode {
    #[prost(bool, tag = "1")]
    pub produce_one_row: bool,
}
#[allow(clippy::derive_partial_eq_without_eq)]
#[derive(Clone, PartialEq, ::prost::Message)]
pub struct PrimaryKeyConstraint {
    #[prost(uint64, repeated, tag = "1")]
    pub indices: ::prost::alloc::vec::Vec<u64>,
}
#[allow(clippy::derive_partial_eq_without_eq)]
#[derive(Clone, PartialEq, ::prost::Message)]
pub struct UniqueConstraint {
    #[prost(uint64, repeated, tag = "1")]
    pub indices: ::prost::alloc::vec::Vec<u64>,
}
#[allow(clippy::derive_partial_eq_without_eq)]
#[derive(Clone, PartialEq, ::prost::Message)]
pub struct Constraint {
    #[prost(oneof = "constraint::ConstraintMode", tags = "1, 2")]
    pub constraint_mode: ::core::option::Option<constraint::ConstraintMode>,
}
/// Nested message and enum types in `Constraint`.
pub mod constraint {
    #[allow(clippy::derive_partial_eq_without_eq)]
    #[derive(Clone, PartialEq, ::prost::Oneof)]
    pub enum ConstraintMode {
        #[prost(message, tag = "1")]
        PrimaryKey(super::PrimaryKeyConstraint),
        #[prost(message, tag = "2")]
        Unique(super::UniqueConstraint),
    }
}
#[allow(clippy::derive_partial_eq_without_eq)]
#[derive(Clone, PartialEq, ::prost::Message)]
pub struct Constraints {
    #[prost(message, repeated, tag = "1")]
    pub constraints: ::prost::alloc::vec::Vec<Constraint>,
}
#[allow(clippy::derive_partial_eq_without_eq)]
#[derive(Clone, PartialEq, ::prost::Message)]
pub struct CreateExternalTableNode {
    #[prost(message, optional, tag = "12")]
    pub name: ::core::option::Option<OwnedTableReference>,
    #[prost(string, tag = "2")]
    pub location: ::prost::alloc::string::String,
    #[prost(string, tag = "3")]
    pub file_type: ::prost::alloc::string::String,
    #[prost(bool, tag = "4")]
    pub has_header: bool,
    #[prost(message, optional, tag = "5")]
    pub schema: ::core::option::Option<DfSchema>,
    #[prost(string, repeated, tag = "6")]
    pub table_partition_cols: ::prost::alloc::vec::Vec<::prost::alloc::string::String>,
    #[prost(bool, tag = "7")]
    pub if_not_exists: bool,
    #[prost(string, tag = "8")]
    pub delimiter: ::prost::alloc::string::String,
    #[prost(string, tag = "9")]
    pub definition: ::prost::alloc::string::String,
    #[prost(string, tag = "10")]
    pub file_compression_type: ::prost::alloc::string::String,
    #[prost(message, repeated, tag = "13")]
    pub order_exprs: ::prost::alloc::vec::Vec<LogicalExprNodeCollection>,
    #[prost(bool, tag = "14")]
    pub unbounded: bool,
    #[prost(map = "string, string", tag = "11")]
    pub options: ::std::collections::HashMap<
        ::prost::alloc::string::String,
        ::prost::alloc::string::String,
    >,
    #[prost(message, optional, tag = "15")]
    pub constraints: ::core::option::Option<Constraints>,
}
#[allow(clippy::derive_partial_eq_without_eq)]
#[derive(Clone, PartialEq, ::prost::Message)]
pub struct PrepareNode {
    #[prost(string, tag = "1")]
    pub name: ::prost::alloc::string::String,
    #[prost(message, repeated, tag = "2")]
    pub data_types: ::prost::alloc::vec::Vec<ArrowType>,
    #[prost(message, optional, boxed, tag = "3")]
    pub input: ::core::option::Option<::prost::alloc::boxed::Box<LogicalPlanNode>>,
}
#[allow(clippy::derive_partial_eq_without_eq)]
#[derive(Clone, PartialEq, ::prost::Message)]
pub struct CreateCatalogSchemaNode {
    #[prost(string, tag = "1")]
    pub schema_name: ::prost::alloc::string::String,
    #[prost(bool, tag = "2")]
    pub if_not_exists: bool,
    #[prost(message, optional, tag = "3")]
    pub schema: ::core::option::Option<DfSchema>,
}
#[allow(clippy::derive_partial_eq_without_eq)]
#[derive(Clone, PartialEq, ::prost::Message)]
pub struct CreateCatalogNode {
    #[prost(string, tag = "1")]
    pub catalog_name: ::prost::alloc::string::String,
    #[prost(bool, tag = "2")]
    pub if_not_exists: bool,
    #[prost(message, optional, tag = "3")]
    pub schema: ::core::option::Option<DfSchema>,
}
#[allow(clippy::derive_partial_eq_without_eq)]
#[derive(Clone, PartialEq, ::prost::Message)]
pub struct DropViewNode {
    #[prost(message, optional, tag = "1")]
    pub name: ::core::option::Option<OwnedTableReference>,
    #[prost(bool, tag = "2")]
    pub if_exists: bool,
    #[prost(message, optional, tag = "3")]
    pub schema: ::core::option::Option<DfSchema>,
}
#[allow(clippy::derive_partial_eq_without_eq)]
#[derive(Clone, PartialEq, ::prost::Message)]
pub struct CreateViewNode {
    #[prost(message, optional, tag = "5")]
    pub name: ::core::option::Option<OwnedTableReference>,
    #[prost(message, optional, boxed, tag = "2")]
    pub input: ::core::option::Option<::prost::alloc::boxed::Box<LogicalPlanNode>>,
    #[prost(bool, tag = "3")]
    pub or_replace: bool,
    #[prost(string, tag = "4")]
    pub definition: ::prost::alloc::string::String,
}
/// a node containing data for defining values list. unlike in SQL where it's two dimensional, here
/// the list is flattened, and with the field n_cols it can be parsed and partitioned into rows
#[allow(clippy::derive_partial_eq_without_eq)]
#[derive(Clone, PartialEq, ::prost::Message)]
pub struct ValuesNode {
    #[prost(uint64, tag = "1")]
    pub n_cols: u64,
    #[prost(message, repeated, tag = "2")]
    pub values_list: ::prost::alloc::vec::Vec<LogicalExprNode>,
}
#[allow(clippy::derive_partial_eq_without_eq)]
#[derive(Clone, PartialEq, ::prost::Message)]
pub struct AnalyzeNode {
    #[prost(message, optional, boxed, tag = "1")]
    pub input: ::core::option::Option<::prost::alloc::boxed::Box<LogicalPlanNode>>,
    #[prost(bool, tag = "2")]
    pub verbose: bool,
}
#[allow(clippy::derive_partial_eq_without_eq)]
#[derive(Clone, PartialEq, ::prost::Message)]
pub struct ExplainNode {
    #[prost(message, optional, boxed, tag = "1")]
    pub input: ::core::option::Option<::prost::alloc::boxed::Box<LogicalPlanNode>>,
    #[prost(bool, tag = "2")]
    pub verbose: bool,
}
#[allow(clippy::derive_partial_eq_without_eq)]
#[derive(Clone, PartialEq, ::prost::Message)]
pub struct AggregateNode {
    #[prost(message, optional, boxed, tag = "1")]
    pub input: ::core::option::Option<::prost::alloc::boxed::Box<LogicalPlanNode>>,
    #[prost(message, repeated, tag = "2")]
    pub group_expr: ::prost::alloc::vec::Vec<LogicalExprNode>,
    #[prost(message, repeated, tag = "3")]
    pub aggr_expr: ::prost::alloc::vec::Vec<LogicalExprNode>,
}
#[allow(clippy::derive_partial_eq_without_eq)]
#[derive(Clone, PartialEq, ::prost::Message)]
pub struct WindowNode {
    #[prost(message, optional, boxed, tag = "1")]
    pub input: ::core::option::Option<::prost::alloc::boxed::Box<LogicalPlanNode>>,
    #[prost(message, repeated, tag = "2")]
    pub window_expr: ::prost::alloc::vec::Vec<LogicalExprNode>,
}
#[allow(clippy::derive_partial_eq_without_eq)]
#[derive(Clone, PartialEq, ::prost::Message)]
pub struct JoinNode {
    #[prost(message, optional, boxed, tag = "1")]
    pub left: ::core::option::Option<::prost::alloc::boxed::Box<LogicalPlanNode>>,
    #[prost(message, optional, boxed, tag = "2")]
    pub right: ::core::option::Option<::prost::alloc::boxed::Box<LogicalPlanNode>>,
    #[prost(enumeration = "JoinType", tag = "3")]
    pub join_type: i32,
    #[prost(enumeration = "JoinConstraint", tag = "4")]
    pub join_constraint: i32,
    #[prost(message, repeated, tag = "5")]
    pub left_join_key: ::prost::alloc::vec::Vec<LogicalExprNode>,
    #[prost(message, repeated, tag = "6")]
    pub right_join_key: ::prost::alloc::vec::Vec<LogicalExprNode>,
    #[prost(bool, tag = "7")]
    pub null_equals_null: bool,
    #[prost(message, optional, tag = "8")]
    pub filter: ::core::option::Option<LogicalExprNode>,
}
#[allow(clippy::derive_partial_eq_without_eq)]
#[derive(Clone, PartialEq, ::prost::Message)]
pub struct DistinctNode {
    #[prost(message, optional, boxed, tag = "1")]
    pub input: ::core::option::Option<::prost::alloc::boxed::Box<LogicalPlanNode>>,
}
#[allow(clippy::derive_partial_eq_without_eq)]
#[derive(Clone, PartialEq, ::prost::Message)]
pub struct DistinctOnNode {
    #[prost(message, repeated, tag = "1")]
    pub on_expr: ::prost::alloc::vec::Vec<LogicalExprNode>,
    #[prost(message, repeated, tag = "2")]
    pub select_expr: ::prost::alloc::vec::Vec<LogicalExprNode>,
    #[prost(message, repeated, tag = "3")]
    pub sort_expr: ::prost::alloc::vec::Vec<LogicalExprNode>,
    #[prost(message, optional, boxed, tag = "4")]
    pub input: ::core::option::Option<::prost::alloc::boxed::Box<LogicalPlanNode>>,
}
#[allow(clippy::derive_partial_eq_without_eq)]
#[derive(Clone, PartialEq, ::prost::Message)]
pub struct UnionNode {
    #[prost(message, repeated, tag = "1")]
    pub inputs: ::prost::alloc::vec::Vec<LogicalPlanNode>,
}
#[allow(clippy::derive_partial_eq_without_eq)]
#[derive(Clone, PartialEq, ::prost::Message)]
pub struct CrossJoinNode {
    #[prost(message, optional, boxed, tag = "1")]
    pub left: ::core::option::Option<::prost::alloc::boxed::Box<LogicalPlanNode>>,
    #[prost(message, optional, boxed, tag = "2")]
    pub right: ::core::option::Option<::prost::alloc::boxed::Box<LogicalPlanNode>>,
}
#[allow(clippy::derive_partial_eq_without_eq)]
#[derive(Clone, PartialEq, ::prost::Message)]
pub struct LimitNode {
    #[prost(message, optional, boxed, tag = "1")]
    pub input: ::core::option::Option<::prost::alloc::boxed::Box<LogicalPlanNode>>,
    /// The number of rows to skip before fetch; non-positive means don't skip any
    #[prost(int64, tag = "2")]
    pub skip: i64,
    /// Maximum number of rows to fetch; negative means no limit
    #[prost(int64, tag = "3")]
    pub fetch: i64,
}
#[allow(clippy::derive_partial_eq_without_eq)]
#[derive(Clone, PartialEq, ::prost::Message)]
pub struct SelectionExecNode {
    #[prost(message, optional, tag = "1")]
    pub expr: ::core::option::Option<LogicalExprNode>,
}
#[allow(clippy::derive_partial_eq_without_eq)]
#[derive(Clone, PartialEq, ::prost::Message)]
pub struct SubqueryAliasNode {
    #[prost(message, optional, boxed, tag = "1")]
    pub input: ::core::option::Option<::prost::alloc::boxed::Box<LogicalPlanNode>>,
    #[prost(message, optional, tag = "3")]
    pub alias: ::core::option::Option<OwnedTableReference>,
}
/// logical expressions
#[allow(clippy::derive_partial_eq_without_eq)]
#[derive(Clone, PartialEq, ::prost::Message)]
pub struct LogicalExprNode {
    #[prost(
        oneof = "logical_expr_node::ExprType",
        tags = "1, 2, 3, 4, 5, 6, 7, 8, 9, 10, 11, 12, 13, 14, 15, 16, 17, 18, 19, 20, 21, 22, 23, 24, 25, 26, 27, 28, 29, 30, 31, 32, 33, 34"
    )]
    pub expr_type: ::core::option::Option<logical_expr_node::ExprType>,
}
/// Nested message and enum types in `LogicalExprNode`.
pub mod logical_expr_node {
    #[allow(clippy::derive_partial_eq_without_eq)]
    #[derive(Clone, PartialEq, ::prost::Oneof)]
    pub enum ExprType {
        /// column references
        #[prost(message, tag = "1")]
        Column(super::Column),
        /// alias
        #[prost(message, tag = "2")]
        Alias(::prost::alloc::boxed::Box<super::AliasNode>),
        #[prost(message, tag = "3")]
        Literal(super::ScalarValue),
        /// binary expressions
        #[prost(message, tag = "4")]
        BinaryExpr(super::BinaryExprNode),
        /// aggregate expressions
        #[prost(message, tag = "5")]
        AggregateExpr(::prost::alloc::boxed::Box<super::AggregateExprNode>),
        /// null checks
        #[prost(message, tag = "6")]
        IsNullExpr(::prost::alloc::boxed::Box<super::IsNull>),
        #[prost(message, tag = "7")]
        IsNotNullExpr(::prost::alloc::boxed::Box<super::IsNotNull>),
        #[prost(message, tag = "8")]
        NotExpr(::prost::alloc::boxed::Box<super::Not>),
        #[prost(message, tag = "9")]
        Between(::prost::alloc::boxed::Box<super::BetweenNode>),
        #[prost(message, tag = "10")]
        Case(::prost::alloc::boxed::Box<super::CaseNode>),
        #[prost(message, tag = "11")]
        Cast(::prost::alloc::boxed::Box<super::CastNode>),
        #[prost(message, tag = "12")]
        Sort(::prost::alloc::boxed::Box<super::SortExprNode>),
        #[prost(message, tag = "13")]
        Negative(::prost::alloc::boxed::Box<super::NegativeNode>),
        #[prost(message, tag = "14")]
        InList(::prost::alloc::boxed::Box<super::InListNode>),
        #[prost(message, tag = "15")]
        Wildcard(super::Wildcard),
        #[prost(message, tag = "16")]
        ScalarFunction(super::ScalarFunctionNode),
        #[prost(message, tag = "17")]
        TryCast(::prost::alloc::boxed::Box<super::TryCastNode>),
        /// window expressions
        #[prost(message, tag = "18")]
        WindowExpr(::prost::alloc::boxed::Box<super::WindowExprNode>),
        /// AggregateUDF expressions
        #[prost(message, tag = "19")]
        AggregateUdfExpr(::prost::alloc::boxed::Box<super::AggregateUdfExprNode>),
        /// Scalar UDF expressions
        #[prost(message, tag = "20")]
        ScalarUdfExpr(super::ScalarUdfExprNode),
        #[prost(message, tag = "21")]
        GetIndexedField(::prost::alloc::boxed::Box<super::GetIndexedField>),
        #[prost(message, tag = "22")]
        GroupingSet(super::GroupingSetNode),
        #[prost(message, tag = "23")]
        Cube(super::CubeNode),
        #[prost(message, tag = "24")]
        Rollup(super::RollupNode),
        #[prost(message, tag = "25")]
        IsTrue(::prost::alloc::boxed::Box<super::IsTrue>),
        #[prost(message, tag = "26")]
        IsFalse(::prost::alloc::boxed::Box<super::IsFalse>),
        #[prost(message, tag = "27")]
        IsUnknown(::prost::alloc::boxed::Box<super::IsUnknown>),
        #[prost(message, tag = "28")]
        IsNotTrue(::prost::alloc::boxed::Box<super::IsNotTrue>),
        #[prost(message, tag = "29")]
        IsNotFalse(::prost::alloc::boxed::Box<super::IsNotFalse>),
        #[prost(message, tag = "30")]
        IsNotUnknown(::prost::alloc::boxed::Box<super::IsNotUnknown>),
        #[prost(message, tag = "31")]
        Like(::prost::alloc::boxed::Box<super::LikeNode>),
        #[prost(message, tag = "32")]
        Ilike(::prost::alloc::boxed::Box<super::ILikeNode>),
        #[prost(message, tag = "33")]
        SimilarTo(::prost::alloc::boxed::Box<super::SimilarToNode>),
        #[prost(message, tag = "34")]
        Placeholder(super::PlaceholderNode),
    }
}
#[allow(clippy::derive_partial_eq_without_eq)]
#[derive(Clone, PartialEq, ::prost::Message)]
pub struct Wildcard {
    #[prost(string, optional, tag = "1")]
    pub qualifier: ::core::option::Option<::prost::alloc::string::String>,
}
#[allow(clippy::derive_partial_eq_without_eq)]
#[derive(Clone, PartialEq, ::prost::Message)]
pub struct PlaceholderNode {
    #[prost(string, tag = "1")]
    pub id: ::prost::alloc::string::String,
    #[prost(message, optional, tag = "2")]
    pub data_type: ::core::option::Option<ArrowType>,
}
#[allow(clippy::derive_partial_eq_without_eq)]
#[derive(Clone, PartialEq, ::prost::Message)]
pub struct LogicalExprList {
    #[prost(message, repeated, tag = "1")]
    pub expr: ::prost::alloc::vec::Vec<LogicalExprNode>,
}
#[allow(clippy::derive_partial_eq_without_eq)]
#[derive(Clone, PartialEq, ::prost::Message)]
pub struct GroupingSetNode {
    #[prost(message, repeated, tag = "1")]
    pub expr: ::prost::alloc::vec::Vec<LogicalExprList>,
}
#[allow(clippy::derive_partial_eq_without_eq)]
#[derive(Clone, PartialEq, ::prost::Message)]
pub struct CubeNode {
    #[prost(message, repeated, tag = "1")]
    pub expr: ::prost::alloc::vec::Vec<LogicalExprNode>,
}
#[allow(clippy::derive_partial_eq_without_eq)]
#[derive(Clone, PartialEq, ::prost::Message)]
pub struct RollupNode {
    #[prost(message, repeated, tag = "1")]
    pub expr: ::prost::alloc::vec::Vec<LogicalExprNode>,
}
#[allow(clippy::derive_partial_eq_without_eq)]
#[derive(Clone, PartialEq, ::prost::Message)]
pub struct NamedStructField {
    #[prost(message, optional, tag = "1")]
    pub name: ::core::option::Option<ScalarValue>,
}
#[allow(clippy::derive_partial_eq_without_eq)]
#[derive(Clone, PartialEq, ::prost::Message)]
pub struct ListIndex {
    #[prost(message, optional, boxed, tag = "1")]
    pub key: ::core::option::Option<::prost::alloc::boxed::Box<LogicalExprNode>>,
}
#[allow(clippy::derive_partial_eq_without_eq)]
#[derive(Clone, PartialEq, ::prost::Message)]
pub struct ListRange {
    #[prost(message, optional, boxed, tag = "1")]
    pub start: ::core::option::Option<::prost::alloc::boxed::Box<LogicalExprNode>>,
    #[prost(message, optional, boxed, tag = "2")]
    pub stop: ::core::option::Option<::prost::alloc::boxed::Box<LogicalExprNode>>,
}
#[allow(clippy::derive_partial_eq_without_eq)]
#[derive(Clone, PartialEq, ::prost::Message)]
pub struct GetIndexedField {
    #[prost(message, optional, boxed, tag = "1")]
    pub expr: ::core::option::Option<::prost::alloc::boxed::Box<LogicalExprNode>>,
    #[prost(oneof = "get_indexed_field::Field", tags = "2, 3, 4")]
    pub field: ::core::option::Option<get_indexed_field::Field>,
}
/// Nested message and enum types in `GetIndexedField`.
pub mod get_indexed_field {
    #[allow(clippy::derive_partial_eq_without_eq)]
    #[derive(Clone, PartialEq, ::prost::Oneof)]
    pub enum Field {
        #[prost(message, tag = "2")]
        NamedStructField(super::NamedStructField),
        #[prost(message, tag = "3")]
        ListIndex(::prost::alloc::boxed::Box<super::ListIndex>),
        #[prost(message, tag = "4")]
        ListRange(::prost::alloc::boxed::Box<super::ListRange>),
    }
}
#[allow(clippy::derive_partial_eq_without_eq)]
#[derive(Clone, PartialEq, ::prost::Message)]
pub struct IsNull {
    #[prost(message, optional, boxed, tag = "1")]
    pub expr: ::core::option::Option<::prost::alloc::boxed::Box<LogicalExprNode>>,
}
#[allow(clippy::derive_partial_eq_without_eq)]
#[derive(Clone, PartialEq, ::prost::Message)]
pub struct IsNotNull {
    #[prost(message, optional, boxed, tag = "1")]
    pub expr: ::core::option::Option<::prost::alloc::boxed::Box<LogicalExprNode>>,
}
#[allow(clippy::derive_partial_eq_without_eq)]
#[derive(Clone, PartialEq, ::prost::Message)]
pub struct IsTrue {
    #[prost(message, optional, boxed, tag = "1")]
    pub expr: ::core::option::Option<::prost::alloc::boxed::Box<LogicalExprNode>>,
}
#[allow(clippy::derive_partial_eq_without_eq)]
#[derive(Clone, PartialEq, ::prost::Message)]
pub struct IsFalse {
    #[prost(message, optional, boxed, tag = "1")]
    pub expr: ::core::option::Option<::prost::alloc::boxed::Box<LogicalExprNode>>,
}
#[allow(clippy::derive_partial_eq_without_eq)]
#[derive(Clone, PartialEq, ::prost::Message)]
pub struct IsUnknown {
    #[prost(message, optional, boxed, tag = "1")]
    pub expr: ::core::option::Option<::prost::alloc::boxed::Box<LogicalExprNode>>,
}
#[allow(clippy::derive_partial_eq_without_eq)]
#[derive(Clone, PartialEq, ::prost::Message)]
pub struct IsNotTrue {
    #[prost(message, optional, boxed, tag = "1")]
    pub expr: ::core::option::Option<::prost::alloc::boxed::Box<LogicalExprNode>>,
}
#[allow(clippy::derive_partial_eq_without_eq)]
#[derive(Clone, PartialEq, ::prost::Message)]
pub struct IsNotFalse {
    #[prost(message, optional, boxed, tag = "1")]
    pub expr: ::core::option::Option<::prost::alloc::boxed::Box<LogicalExprNode>>,
}
#[allow(clippy::derive_partial_eq_without_eq)]
#[derive(Clone, PartialEq, ::prost::Message)]
pub struct IsNotUnknown {
    #[prost(message, optional, boxed, tag = "1")]
    pub expr: ::core::option::Option<::prost::alloc::boxed::Box<LogicalExprNode>>,
}
#[allow(clippy::derive_partial_eq_without_eq)]
#[derive(Clone, PartialEq, ::prost::Message)]
pub struct Not {
    #[prost(message, optional, boxed, tag = "1")]
    pub expr: ::core::option::Option<::prost::alloc::boxed::Box<LogicalExprNode>>,
}
#[allow(clippy::derive_partial_eq_without_eq)]
#[derive(Clone, PartialEq, ::prost::Message)]
pub struct AliasNode {
    #[prost(message, optional, boxed, tag = "1")]
    pub expr: ::core::option::Option<::prost::alloc::boxed::Box<LogicalExprNode>>,
    #[prost(string, tag = "2")]
    pub alias: ::prost::alloc::string::String,
    #[prost(message, repeated, tag = "3")]
    pub relation: ::prost::alloc::vec::Vec<OwnedTableReference>,
}
#[allow(clippy::derive_partial_eq_without_eq)]
#[derive(Clone, PartialEq, ::prost::Message)]
pub struct BinaryExprNode {
    /// Represents the operands from the left inner most expression
    /// to the right outer most expression where each of them are chained
    /// with the operator 'op'.
    #[prost(message, repeated, tag = "1")]
    pub operands: ::prost::alloc::vec::Vec<LogicalExprNode>,
    #[prost(string, tag = "3")]
    pub op: ::prost::alloc::string::String,
}
#[allow(clippy::derive_partial_eq_without_eq)]
#[derive(Clone, PartialEq, ::prost::Message)]
pub struct NegativeNode {
    #[prost(message, optional, boxed, tag = "1")]
    pub expr: ::core::option::Option<::prost::alloc::boxed::Box<LogicalExprNode>>,
}
#[allow(clippy::derive_partial_eq_without_eq)]
#[derive(Clone, PartialEq, ::prost::Message)]
pub struct InListNode {
    #[prost(message, optional, boxed, tag = "1")]
    pub expr: ::core::option::Option<::prost::alloc::boxed::Box<LogicalExprNode>>,
    #[prost(message, repeated, tag = "2")]
    pub list: ::prost::alloc::vec::Vec<LogicalExprNode>,
    #[prost(bool, tag = "3")]
    pub negated: bool,
}
#[allow(clippy::derive_partial_eq_without_eq)]
#[derive(Clone, PartialEq, ::prost::Message)]
pub struct ScalarFunctionNode {
    #[prost(enumeration = "ScalarFunction", tag = "1")]
    pub fun: i32,
    #[prost(message, repeated, tag = "2")]
    pub args: ::prost::alloc::vec::Vec<LogicalExprNode>,
}
#[allow(clippy::derive_partial_eq_without_eq)]
#[derive(Clone, PartialEq, ::prost::Message)]
pub struct AggregateExprNode {
    #[prost(enumeration = "AggregateFunction", tag = "1")]
    pub aggr_function: i32,
    #[prost(message, repeated, tag = "2")]
    pub expr: ::prost::alloc::vec::Vec<LogicalExprNode>,
    #[prost(bool, tag = "3")]
    pub distinct: bool,
    #[prost(message, optional, boxed, tag = "4")]
    pub filter: ::core::option::Option<::prost::alloc::boxed::Box<LogicalExprNode>>,
    #[prost(message, repeated, tag = "5")]
    pub order_by: ::prost::alloc::vec::Vec<LogicalExprNode>,
}
#[allow(clippy::derive_partial_eq_without_eq)]
#[derive(Clone, PartialEq, ::prost::Message)]
pub struct AggregateUdfExprNode {
    #[prost(string, tag = "1")]
    pub fun_name: ::prost::alloc::string::String,
    #[prost(message, repeated, tag = "2")]
    pub args: ::prost::alloc::vec::Vec<LogicalExprNode>,
    #[prost(message, optional, boxed, tag = "3")]
    pub filter: ::core::option::Option<::prost::alloc::boxed::Box<LogicalExprNode>>,
    #[prost(message, repeated, tag = "4")]
    pub order_by: ::prost::alloc::vec::Vec<LogicalExprNode>,
}
#[allow(clippy::derive_partial_eq_without_eq)]
#[derive(Clone, PartialEq, ::prost::Message)]
pub struct ScalarUdfExprNode {
    #[prost(string, tag = "1")]
    pub fun_name: ::prost::alloc::string::String,
    #[prost(message, repeated, tag = "2")]
    pub args: ::prost::alloc::vec::Vec<LogicalExprNode>,
}
#[allow(clippy::derive_partial_eq_without_eq)]
#[derive(Clone, PartialEq, ::prost::Message)]
pub struct WindowExprNode {
    #[prost(message, optional, boxed, tag = "4")]
    pub expr: ::core::option::Option<::prost::alloc::boxed::Box<LogicalExprNode>>,
    #[prost(message, repeated, tag = "5")]
    pub partition_by: ::prost::alloc::vec::Vec<LogicalExprNode>,
    #[prost(message, repeated, tag = "6")]
    pub order_by: ::prost::alloc::vec::Vec<LogicalExprNode>,
    /// repeated LogicalExprNode filter = 7;
    #[prost(message, optional, tag = "8")]
    pub window_frame: ::core::option::Option<WindowFrame>,
    #[prost(oneof = "window_expr_node::WindowFunction", tags = "1, 2, 3, 9")]
    pub window_function: ::core::option::Option<window_expr_node::WindowFunction>,
}
/// Nested message and enum types in `WindowExprNode`.
pub mod window_expr_node {
    #[allow(clippy::derive_partial_eq_without_eq)]
    #[derive(Clone, PartialEq, ::prost::Oneof)]
    pub enum WindowFunction {
        #[prost(enumeration = "super::AggregateFunction", tag = "1")]
        AggrFunction(i32),
        #[prost(enumeration = "super::BuiltInWindowFunction", tag = "2")]
        BuiltInFunction(i32),
        #[prost(string, tag = "3")]
        Udaf(::prost::alloc::string::String),
        #[prost(string, tag = "9")]
        Udwf(::prost::alloc::string::String),
    }
}
#[allow(clippy::derive_partial_eq_without_eq)]
#[derive(Clone, PartialEq, ::prost::Message)]
pub struct BetweenNode {
    #[prost(message, optional, boxed, tag = "1")]
    pub expr: ::core::option::Option<::prost::alloc::boxed::Box<LogicalExprNode>>,
    #[prost(bool, tag = "2")]
    pub negated: bool,
    #[prost(message, optional, boxed, tag = "3")]
    pub low: ::core::option::Option<::prost::alloc::boxed::Box<LogicalExprNode>>,
    #[prost(message, optional, boxed, tag = "4")]
    pub high: ::core::option::Option<::prost::alloc::boxed::Box<LogicalExprNode>>,
}
#[allow(clippy::derive_partial_eq_without_eq)]
#[derive(Clone, PartialEq, ::prost::Message)]
pub struct LikeNode {
    #[prost(bool, tag = "1")]
    pub negated: bool,
    #[prost(message, optional, boxed, tag = "2")]
    pub expr: ::core::option::Option<::prost::alloc::boxed::Box<LogicalExprNode>>,
    #[prost(message, optional, boxed, tag = "3")]
    pub pattern: ::core::option::Option<::prost::alloc::boxed::Box<LogicalExprNode>>,
    #[prost(string, tag = "4")]
    pub escape_char: ::prost::alloc::string::String,
}
#[allow(clippy::derive_partial_eq_without_eq)]
#[derive(Clone, PartialEq, ::prost::Message)]
pub struct ILikeNode {
    #[prost(bool, tag = "1")]
    pub negated: bool,
    #[prost(message, optional, boxed, tag = "2")]
    pub expr: ::core::option::Option<::prost::alloc::boxed::Box<LogicalExprNode>>,
    #[prost(message, optional, boxed, tag = "3")]
    pub pattern: ::core::option::Option<::prost::alloc::boxed::Box<LogicalExprNode>>,
    #[prost(string, tag = "4")]
    pub escape_char: ::prost::alloc::string::String,
}
#[allow(clippy::derive_partial_eq_without_eq)]
#[derive(Clone, PartialEq, ::prost::Message)]
pub struct SimilarToNode {
    #[prost(bool, tag = "1")]
    pub negated: bool,
    #[prost(message, optional, boxed, tag = "2")]
    pub expr: ::core::option::Option<::prost::alloc::boxed::Box<LogicalExprNode>>,
    #[prost(message, optional, boxed, tag = "3")]
    pub pattern: ::core::option::Option<::prost::alloc::boxed::Box<LogicalExprNode>>,
    #[prost(string, tag = "4")]
    pub escape_char: ::prost::alloc::string::String,
}
#[allow(clippy::derive_partial_eq_without_eq)]
#[derive(Clone, PartialEq, ::prost::Message)]
pub struct CaseNode {
    #[prost(message, optional, boxed, tag = "1")]
    pub expr: ::core::option::Option<::prost::alloc::boxed::Box<LogicalExprNode>>,
    #[prost(message, repeated, tag = "2")]
    pub when_then_expr: ::prost::alloc::vec::Vec<WhenThen>,
    #[prost(message, optional, boxed, tag = "3")]
    pub else_expr: ::core::option::Option<::prost::alloc::boxed::Box<LogicalExprNode>>,
}
#[allow(clippy::derive_partial_eq_without_eq)]
#[derive(Clone, PartialEq, ::prost::Message)]
pub struct WhenThen {
    #[prost(message, optional, tag = "1")]
    pub when_expr: ::core::option::Option<LogicalExprNode>,
    #[prost(message, optional, tag = "2")]
    pub then_expr: ::core::option::Option<LogicalExprNode>,
}
#[allow(clippy::derive_partial_eq_without_eq)]
#[derive(Clone, PartialEq, ::prost::Message)]
pub struct CastNode {
    #[prost(message, optional, boxed, tag = "1")]
    pub expr: ::core::option::Option<::prost::alloc::boxed::Box<LogicalExprNode>>,
    #[prost(message, optional, tag = "2")]
    pub arrow_type: ::core::option::Option<ArrowType>,
}
#[allow(clippy::derive_partial_eq_without_eq)]
#[derive(Clone, PartialEq, ::prost::Message)]
pub struct TryCastNode {
    #[prost(message, optional, boxed, tag = "1")]
    pub expr: ::core::option::Option<::prost::alloc::boxed::Box<LogicalExprNode>>,
    #[prost(message, optional, tag = "2")]
    pub arrow_type: ::core::option::Option<ArrowType>,
}
#[allow(clippy::derive_partial_eq_without_eq)]
#[derive(Clone, PartialEq, ::prost::Message)]
pub struct SortExprNode {
    #[prost(message, optional, boxed, tag = "1")]
    pub expr: ::core::option::Option<::prost::alloc::boxed::Box<LogicalExprNode>>,
    #[prost(bool, tag = "2")]
    pub asc: bool,
    #[prost(bool, tag = "3")]
    pub nulls_first: bool,
}
#[allow(clippy::derive_partial_eq_without_eq)]
#[derive(Clone, PartialEq, ::prost::Message)]
pub struct WindowFrame {
    #[prost(enumeration = "WindowFrameUnits", tag = "1")]
    pub window_frame_units: i32,
    #[prost(message, optional, tag = "2")]
    pub start_bound: ::core::option::Option<WindowFrameBound>,
    /// "optional" keyword is stable in protoc 3.15 but prost is still on 3.14 (see <https://github.com/tokio-rs/prost/issues/430> and <https://github.com/tokio-rs/prost/pull/455>)
    /// this syntax is ugly but is binary compatible with the "optional" keyword (see <https://stackoverflow.com/questions/42622015/how-to-define-an-optional-field-in-protobuf-3>)
    #[prost(oneof = "window_frame::EndBound", tags = "3")]
    pub end_bound: ::core::option::Option<window_frame::EndBound>,
}
/// Nested message and enum types in `WindowFrame`.
pub mod window_frame {
    /// "optional" keyword is stable in protoc 3.15 but prost is still on 3.14 (see <https://github.com/tokio-rs/prost/issues/430> and <https://github.com/tokio-rs/prost/pull/455>)
    /// this syntax is ugly but is binary compatible with the "optional" keyword (see <https://stackoverflow.com/questions/42622015/how-to-define-an-optional-field-in-protobuf-3>)
    #[allow(clippy::derive_partial_eq_without_eq)]
    #[derive(Clone, PartialEq, ::prost::Oneof)]
    pub enum EndBound {
        #[prost(message, tag = "3")]
        Bound(super::WindowFrameBound),
    }
}
#[allow(clippy::derive_partial_eq_without_eq)]
#[derive(Clone, PartialEq, ::prost::Message)]
pub struct WindowFrameBound {
    #[prost(enumeration = "WindowFrameBoundType", tag = "1")]
    pub window_frame_bound_type: i32,
    #[prost(message, optional, tag = "2")]
    pub bound_value: ::core::option::Option<ScalarValue>,
}
#[allow(clippy::derive_partial_eq_without_eq)]
#[derive(Clone, PartialEq, ::prost::Message)]
pub struct Schema {
    #[prost(message, repeated, tag = "1")]
    pub columns: ::prost::alloc::vec::Vec<Field>,
    #[prost(map = "string, string", tag = "2")]
    pub metadata: ::std::collections::HashMap<
        ::prost::alloc::string::String,
        ::prost::alloc::string::String,
    >,
}
#[allow(clippy::derive_partial_eq_without_eq)]
#[derive(Clone, PartialEq, ::prost::Message)]
pub struct Field {
    /// name of the field
    #[prost(string, tag = "1")]
    pub name: ::prost::alloc::string::String,
    #[prost(message, optional, boxed, tag = "2")]
    pub arrow_type: ::core::option::Option<::prost::alloc::boxed::Box<ArrowType>>,
    #[prost(bool, tag = "3")]
    pub nullable: bool,
    /// for complex data types like structs, unions
    #[prost(message, repeated, tag = "4")]
    pub children: ::prost::alloc::vec::Vec<Field>,
    #[prost(map = "string, string", tag = "5")]
    pub metadata: ::std::collections::HashMap<
        ::prost::alloc::string::String,
        ::prost::alloc::string::String,
    >,
}
#[allow(clippy::derive_partial_eq_without_eq)]
#[derive(Clone, PartialEq, ::prost::Message)]
pub struct FixedSizeBinary {
    #[prost(int32, tag = "1")]
    pub length: i32,
}
#[allow(clippy::derive_partial_eq_without_eq)]
#[derive(Clone, PartialEq, ::prost::Message)]
pub struct Timestamp {
    #[prost(enumeration = "TimeUnit", tag = "1")]
    pub time_unit: i32,
    #[prost(string, tag = "2")]
    pub timezone: ::prost::alloc::string::String,
}
#[allow(clippy::derive_partial_eq_without_eq)]
#[derive(Clone, PartialEq, ::prost::Message)]
pub struct Decimal {
    #[prost(uint32, tag = "3")]
    pub precision: u32,
    #[prost(int32, tag = "4")]
    pub scale: i32,
}
#[allow(clippy::derive_partial_eq_without_eq)]
#[derive(Clone, PartialEq, ::prost::Message)]
pub struct List {
    #[prost(message, optional, boxed, tag = "1")]
    pub field_type: ::core::option::Option<::prost::alloc::boxed::Box<Field>>,
}
#[allow(clippy::derive_partial_eq_without_eq)]
#[derive(Clone, PartialEq, ::prost::Message)]
pub struct FixedSizeList {
    #[prost(message, optional, boxed, tag = "1")]
    pub field_type: ::core::option::Option<::prost::alloc::boxed::Box<Field>>,
    #[prost(int32, tag = "2")]
    pub list_size: i32,
}
#[allow(clippy::derive_partial_eq_without_eq)]
#[derive(Clone, PartialEq, ::prost::Message)]
pub struct Dictionary {
    #[prost(message, optional, boxed, tag = "1")]
    pub key: ::core::option::Option<::prost::alloc::boxed::Box<ArrowType>>,
    #[prost(message, optional, boxed, tag = "2")]
    pub value: ::core::option::Option<::prost::alloc::boxed::Box<ArrowType>>,
}
#[allow(clippy::derive_partial_eq_without_eq)]
#[derive(Clone, PartialEq, ::prost::Message)]
pub struct Struct {
    #[prost(message, repeated, tag = "1")]
    pub sub_field_types: ::prost::alloc::vec::Vec<Field>,
}
#[allow(clippy::derive_partial_eq_without_eq)]
#[derive(Clone, PartialEq, ::prost::Message)]
pub struct Map {
    #[prost(message, optional, boxed, tag = "1")]
    pub field_type: ::core::option::Option<::prost::alloc::boxed::Box<Field>>,
    #[prost(bool, tag = "2")]
    pub keys_sorted: bool,
}
#[allow(clippy::derive_partial_eq_without_eq)]
#[derive(Clone, PartialEq, ::prost::Message)]
pub struct Union {
    #[prost(message, repeated, tag = "1")]
    pub union_types: ::prost::alloc::vec::Vec<Field>,
    #[prost(enumeration = "UnionMode", tag = "2")]
    pub union_mode: i32,
    #[prost(int32, repeated, tag = "3")]
    pub type_ids: ::prost::alloc::vec::Vec<i32>,
}
#[allow(clippy::derive_partial_eq_without_eq)]
#[derive(Clone, PartialEq, ::prost::Message)]
pub struct ScalarListValue {
    #[prost(bytes = "vec", tag = "1")]
    pub ipc_message: ::prost::alloc::vec::Vec<u8>,
    #[prost(bytes = "vec", tag = "2")]
    pub arrow_data: ::prost::alloc::vec::Vec<u8>,
    #[prost(message, optional, tag = "3")]
    pub schema: ::core::option::Option<Schema>,
}
#[allow(clippy::derive_partial_eq_without_eq)]
#[derive(Clone, PartialEq, ::prost::Message)]
pub struct ScalarTime32Value {
    #[prost(oneof = "scalar_time32_value::Value", tags = "1, 2")]
    pub value: ::core::option::Option<scalar_time32_value::Value>,
}
/// Nested message and enum types in `ScalarTime32Value`.
pub mod scalar_time32_value {
    #[allow(clippy::derive_partial_eq_without_eq)]
    #[derive(Clone, PartialEq, ::prost::Oneof)]
    pub enum Value {
        #[prost(int32, tag = "1")]
        Time32SecondValue(i32),
        #[prost(int32, tag = "2")]
        Time32MillisecondValue(i32),
    }
}
#[allow(clippy::derive_partial_eq_without_eq)]
#[derive(Clone, PartialEq, ::prost::Message)]
pub struct ScalarTime64Value {
    #[prost(oneof = "scalar_time64_value::Value", tags = "1, 2")]
    pub value: ::core::option::Option<scalar_time64_value::Value>,
}
/// Nested message and enum types in `ScalarTime64Value`.
pub mod scalar_time64_value {
    #[allow(clippy::derive_partial_eq_without_eq)]
    #[derive(Clone, PartialEq, ::prost::Oneof)]
    pub enum Value {
        #[prost(int64, tag = "1")]
        Time64MicrosecondValue(i64),
        #[prost(int64, tag = "2")]
        Time64NanosecondValue(i64),
    }
}
#[allow(clippy::derive_partial_eq_without_eq)]
#[derive(Clone, PartialEq, ::prost::Message)]
pub struct ScalarTimestampValue {
    #[prost(string, tag = "5")]
    pub timezone: ::prost::alloc::string::String,
    #[prost(oneof = "scalar_timestamp_value::Value", tags = "1, 2, 3, 4")]
    pub value: ::core::option::Option<scalar_timestamp_value::Value>,
}
/// Nested message and enum types in `ScalarTimestampValue`.
pub mod scalar_timestamp_value {
    #[allow(clippy::derive_partial_eq_without_eq)]
    #[derive(Clone, PartialEq, ::prost::Oneof)]
    pub enum Value {
        #[prost(int64, tag = "1")]
        TimeMicrosecondValue(i64),
        #[prost(int64, tag = "2")]
        TimeNanosecondValue(i64),
        #[prost(int64, tag = "3")]
        TimeSecondValue(i64),
        #[prost(int64, tag = "4")]
        TimeMillisecondValue(i64),
    }
}
#[allow(clippy::derive_partial_eq_without_eq)]
#[derive(Clone, PartialEq, ::prost::Message)]
pub struct ScalarDictionaryValue {
    #[prost(message, optional, tag = "1")]
    pub index_type: ::core::option::Option<ArrowType>,
    #[prost(message, optional, boxed, tag = "2")]
    pub value: ::core::option::Option<::prost::alloc::boxed::Box<ScalarValue>>,
}
#[allow(clippy::derive_partial_eq_without_eq)]
#[derive(Clone, PartialEq, ::prost::Message)]
pub struct IntervalMonthDayNanoValue {
    #[prost(int32, tag = "1")]
    pub months: i32,
    #[prost(int32, tag = "2")]
    pub days: i32,
    #[prost(int64, tag = "3")]
    pub nanos: i64,
}
#[allow(clippy::derive_partial_eq_without_eq)]
#[derive(Clone, PartialEq, ::prost::Message)]
pub struct StructValue {
    /// Note that a null struct value must have one or more fields, so we
    /// encode a null StructValue as one witth an empty field_values
    /// list.
    #[prost(message, repeated, tag = "2")]
    pub field_values: ::prost::alloc::vec::Vec<ScalarValue>,
    #[prost(message, repeated, tag = "3")]
    pub fields: ::prost::alloc::vec::Vec<Field>,
}
#[allow(clippy::derive_partial_eq_without_eq)]
#[derive(Clone, PartialEq, ::prost::Message)]
pub struct ScalarFixedSizeBinary {
    #[prost(bytes = "vec", tag = "1")]
    pub values: ::prost::alloc::vec::Vec<u8>,
    #[prost(int32, tag = "2")]
    pub length: i32,
}
#[allow(clippy::derive_partial_eq_without_eq)]
#[derive(Clone, PartialEq, ::prost::Message)]
pub struct ScalarValue {
    #[prost(
        oneof = "scalar_value::Value",
        tags = "33, 1, 2, 3, 4, 5, 6, 7, 8, 9, 10, 11, 12, 13, 14, 15, 17, 18, 20, 39, 21, 24, 25, 35, 36, 37, 38, 26, 27, 28, 29, 30, 31, 32, 34"
    )]
    pub value: ::core::option::Option<scalar_value::Value>,
}
/// Nested message and enum types in `ScalarValue`.
pub mod scalar_value {
    #[allow(clippy::derive_partial_eq_without_eq)]
    #[derive(Clone, PartialEq, ::prost::Oneof)]
    pub enum Value {
        /// was PrimitiveScalarType null_value = 19;
        /// Null value of any type
        #[prost(message, tag = "33")]
        NullValue(super::ArrowType),
        #[prost(bool, tag = "1")]
        BoolValue(bool),
        #[prost(string, tag = "2")]
        Utf8Value(::prost::alloc::string::String),
        #[prost(string, tag = "3")]
        LargeUtf8Value(::prost::alloc::string::String),
        #[prost(int32, tag = "4")]
        Int8Value(i32),
        #[prost(int32, tag = "5")]
        Int16Value(i32),
        #[prost(int32, tag = "6")]
        Int32Value(i32),
        #[prost(int64, tag = "7")]
        Int64Value(i64),
        #[prost(uint32, tag = "8")]
        Uint8Value(u32),
        #[prost(uint32, tag = "9")]
        Uint16Value(u32),
        #[prost(uint32, tag = "10")]
        Uint32Value(u32),
        #[prost(uint64, tag = "11")]
        Uint64Value(u64),
        #[prost(float, tag = "12")]
        Float32Value(f32),
        #[prost(double, tag = "13")]
        Float64Value(f64),
        /// Literal Date32 value always has a unit of day
        #[prost(int32, tag = "14")]
        Date32Value(i32),
        #[prost(message, tag = "15")]
        Time32Value(super::ScalarTime32Value),
        #[prost(message, tag = "17")]
        ListValue(super::ScalarListValue),
        #[prost(message, tag = "18")]
        FixedSizeListValue(super::ScalarListValue),
        #[prost(message, tag = "20")]
        Decimal128Value(super::Decimal128),
        #[prost(message, tag = "39")]
        Decimal256Value(super::Decimal256),
        #[prost(int64, tag = "21")]
        Date64Value(i64),
        #[prost(int32, tag = "24")]
        IntervalYearmonthValue(i32),
        #[prost(int64, tag = "25")]
        IntervalDaytimeValue(i64),
        #[prost(int64, tag = "35")]
        DurationSecondValue(i64),
        #[prost(int64, tag = "36")]
        DurationMillisecondValue(i64),
        #[prost(int64, tag = "37")]
        DurationMicrosecondValue(i64),
        #[prost(int64, tag = "38")]
        DurationNanosecondValue(i64),
        #[prost(message, tag = "26")]
        TimestampValue(super::ScalarTimestampValue),
        #[prost(message, tag = "27")]
        DictionaryValue(::prost::alloc::boxed::Box<super::ScalarDictionaryValue>),
        #[prost(bytes, tag = "28")]
        BinaryValue(::prost::alloc::vec::Vec<u8>),
        #[prost(bytes, tag = "29")]
        LargeBinaryValue(::prost::alloc::vec::Vec<u8>),
        #[prost(message, tag = "30")]
        Time64Value(super::ScalarTime64Value),
        #[prost(message, tag = "31")]
        IntervalMonthDayNano(super::IntervalMonthDayNanoValue),
        #[prost(message, tag = "32")]
        StructValue(super::StructValue),
        #[prost(message, tag = "34")]
        FixedSizeBinaryValue(super::ScalarFixedSizeBinary),
    }
}
#[allow(clippy::derive_partial_eq_without_eq)]
#[derive(Clone, PartialEq, ::prost::Message)]
pub struct Decimal128 {
    #[prost(bytes = "vec", tag = "1")]
    pub value: ::prost::alloc::vec::Vec<u8>,
    #[prost(int64, tag = "2")]
    pub p: i64,
    #[prost(int64, tag = "3")]
    pub s: i64,
}
#[allow(clippy::derive_partial_eq_without_eq)]
#[derive(Clone, PartialEq, ::prost::Message)]
pub struct Decimal256 {
    #[prost(bytes = "vec", tag = "1")]
    pub value: ::prost::alloc::vec::Vec<u8>,
    #[prost(int64, tag = "2")]
    pub p: i64,
    #[prost(int64, tag = "3")]
    pub s: i64,
}
/// Serialized data type
#[allow(clippy::derive_partial_eq_without_eq)]
#[derive(Clone, PartialEq, ::prost::Message)]
pub struct ArrowType {
    #[prost(
        oneof = "arrow_type::ArrowTypeEnum",
        tags = "1, 2, 3, 4, 5, 6, 7, 8, 9, 10, 11, 12, 13, 14, 32, 15, 16, 31, 17, 18, 19, 20, 21, 22, 23, 24, 25, 26, 27, 28, 29, 30, 33"
    )]
    pub arrow_type_enum: ::core::option::Option<arrow_type::ArrowTypeEnum>,
}
/// Nested message and enum types in `ArrowType`.
pub mod arrow_type {
    #[allow(clippy::derive_partial_eq_without_eq)]
    #[derive(Clone, PartialEq, ::prost::Oneof)]
    pub enum ArrowTypeEnum {
        /// arrow::Type::NA
        #[prost(message, tag = "1")]
        None(super::EmptyMessage),
        /// arrow::Type::BOOL
        #[prost(message, tag = "2")]
        Bool(super::EmptyMessage),
        /// arrow::Type::UINT8
        #[prost(message, tag = "3")]
        Uint8(super::EmptyMessage),
        /// arrow::Type::INT8
        #[prost(message, tag = "4")]
        Int8(super::EmptyMessage),
        /// represents arrow::Type fields in src/arrow/type.h
        #[prost(message, tag = "5")]
        Uint16(super::EmptyMessage),
        #[prost(message, tag = "6")]
        Int16(super::EmptyMessage),
        #[prost(message, tag = "7")]
        Uint32(super::EmptyMessage),
        #[prost(message, tag = "8")]
        Int32(super::EmptyMessage),
        #[prost(message, tag = "9")]
        Uint64(super::EmptyMessage),
        #[prost(message, tag = "10")]
        Int64(super::EmptyMessage),
        #[prost(message, tag = "11")]
        Float16(super::EmptyMessage),
        #[prost(message, tag = "12")]
        Float32(super::EmptyMessage),
        #[prost(message, tag = "13")]
        Float64(super::EmptyMessage),
        #[prost(message, tag = "14")]
        Utf8(super::EmptyMessage),
        #[prost(message, tag = "32")]
        LargeUtf8(super::EmptyMessage),
        #[prost(message, tag = "15")]
        Binary(super::EmptyMessage),
        #[prost(int32, tag = "16")]
        FixedSizeBinary(i32),
        #[prost(message, tag = "31")]
        LargeBinary(super::EmptyMessage),
        #[prost(message, tag = "17")]
        Date32(super::EmptyMessage),
        #[prost(message, tag = "18")]
        Date64(super::EmptyMessage),
        #[prost(enumeration = "super::TimeUnit", tag = "19")]
        Duration(i32),
        #[prost(message, tag = "20")]
        Timestamp(super::Timestamp),
        #[prost(enumeration = "super::TimeUnit", tag = "21")]
        Time32(i32),
        #[prost(enumeration = "super::TimeUnit", tag = "22")]
        Time64(i32),
        #[prost(enumeration = "super::IntervalUnit", tag = "23")]
        Interval(i32),
        #[prost(message, tag = "24")]
        Decimal(super::Decimal),
        #[prost(message, tag = "25")]
        List(::prost::alloc::boxed::Box<super::List>),
        #[prost(message, tag = "26")]
        LargeList(::prost::alloc::boxed::Box<super::List>),
        #[prost(message, tag = "27")]
        FixedSizeList(::prost::alloc::boxed::Box<super::FixedSizeList>),
        #[prost(message, tag = "28")]
        Struct(super::Struct),
        #[prost(message, tag = "29")]
        Union(super::Union),
        #[prost(message, tag = "30")]
        Dictionary(::prost::alloc::boxed::Box<super::Dictionary>),
        #[prost(message, tag = "33")]
        Map(::prost::alloc::boxed::Box<super::Map>),
    }
}
/// Useful for representing an empty enum variant in rust
/// E.G. enum example{One, Two(i32)}
/// maps to
/// message example{
///     oneof{
///         EmptyMessage One = 1;
///         i32 Two = 2;
///    }
/// }
#[allow(clippy::derive_partial_eq_without_eq)]
#[derive(Clone, PartialEq, ::prost::Message)]
pub struct EmptyMessage {}
#[allow(clippy::derive_partial_eq_without_eq)]
#[derive(Clone, PartialEq, ::prost::Message)]
pub struct AnalyzedLogicalPlanType {
    #[prost(string, tag = "1")]
    pub analyzer_name: ::prost::alloc::string::String,
}
#[allow(clippy::derive_partial_eq_without_eq)]
#[derive(Clone, PartialEq, ::prost::Message)]
pub struct OptimizedLogicalPlanType {
    #[prost(string, tag = "1")]
    pub optimizer_name: ::prost::alloc::string::String,
}
#[allow(clippy::derive_partial_eq_without_eq)]
#[derive(Clone, PartialEq, ::prost::Message)]
pub struct OptimizedPhysicalPlanType {
    #[prost(string, tag = "1")]
    pub optimizer_name: ::prost::alloc::string::String,
}
#[allow(clippy::derive_partial_eq_without_eq)]
#[derive(Clone, PartialEq, ::prost::Message)]
pub struct PlanType {
    #[prost(oneof = "plan_type::PlanTypeEnum", tags = "1, 7, 8, 2, 3, 4, 9, 5, 6, 10")]
    pub plan_type_enum: ::core::option::Option<plan_type::PlanTypeEnum>,
}
/// Nested message and enum types in `PlanType`.
pub mod plan_type {
    #[allow(clippy::derive_partial_eq_without_eq)]
    #[derive(Clone, PartialEq, ::prost::Oneof)]
    pub enum PlanTypeEnum {
        #[prost(message, tag = "1")]
        InitialLogicalPlan(super::EmptyMessage),
        #[prost(message, tag = "7")]
        AnalyzedLogicalPlan(super::AnalyzedLogicalPlanType),
        #[prost(message, tag = "8")]
        FinalAnalyzedLogicalPlan(super::EmptyMessage),
        #[prost(message, tag = "2")]
        OptimizedLogicalPlan(super::OptimizedLogicalPlanType),
        #[prost(message, tag = "3")]
        FinalLogicalPlan(super::EmptyMessage),
        #[prost(message, tag = "4")]
        InitialPhysicalPlan(super::EmptyMessage),
        #[prost(message, tag = "9")]
        InitialPhysicalPlanWithStats(super::EmptyMessage),
        #[prost(message, tag = "5")]
        OptimizedPhysicalPlan(super::OptimizedPhysicalPlanType),
        #[prost(message, tag = "6")]
        FinalPhysicalPlan(super::EmptyMessage),
        #[prost(message, tag = "10")]
        FinalPhysicalPlanWithStats(super::EmptyMessage),
    }
}
#[allow(clippy::derive_partial_eq_without_eq)]
#[derive(Clone, PartialEq, ::prost::Message)]
pub struct StringifiedPlan {
    #[prost(message, optional, tag = "1")]
    pub plan_type: ::core::option::Option<PlanType>,
    #[prost(string, tag = "2")]
    pub plan: ::prost::alloc::string::String,
}
#[allow(clippy::derive_partial_eq_without_eq)]
#[derive(Clone, PartialEq, ::prost::Message)]
pub struct BareTableReference {
    #[prost(string, tag = "1")]
    pub table: ::prost::alloc::string::String,
}
#[allow(clippy::derive_partial_eq_without_eq)]
#[derive(Clone, PartialEq, ::prost::Message)]
pub struct PartialTableReference {
    #[prost(string, tag = "1")]
    pub schema: ::prost::alloc::string::String,
    #[prost(string, tag = "2")]
    pub table: ::prost::alloc::string::String,
}
#[allow(clippy::derive_partial_eq_without_eq)]
#[derive(Clone, PartialEq, ::prost::Message)]
pub struct FullTableReference {
    #[prost(string, tag = "1")]
    pub catalog: ::prost::alloc::string::String,
    #[prost(string, tag = "2")]
    pub schema: ::prost::alloc::string::String,
    #[prost(string, tag = "3")]
    pub table: ::prost::alloc::string::String,
}
#[allow(clippy::derive_partial_eq_without_eq)]
#[derive(Clone, PartialEq, ::prost::Message)]
pub struct OwnedTableReference {
    #[prost(oneof = "owned_table_reference::TableReferenceEnum", tags = "1, 2, 3")]
    pub table_reference_enum: ::core::option::Option<
        owned_table_reference::TableReferenceEnum,
    >,
}
/// Nested message and enum types in `OwnedTableReference`.
pub mod owned_table_reference {
    #[allow(clippy::derive_partial_eq_without_eq)]
    #[derive(Clone, PartialEq, ::prost::Oneof)]
    pub enum TableReferenceEnum {
        #[prost(message, tag = "1")]
        Bare(super::BareTableReference),
        #[prost(message, tag = "2")]
        Partial(super::PartialTableReference),
        #[prost(message, tag = "3")]
        Full(super::FullTableReference),
    }
}
/// PhysicalPlanNode is a nested type
#[allow(clippy::derive_partial_eq_without_eq)]
#[derive(Clone, PartialEq, ::prost::Message)]
pub struct PhysicalPlanNode {
    #[prost(
        oneof = "physical_plan_node::PhysicalPlanType",
        tags = "1, 2, 3, 4, 6, 7, 8, 9, 10, 11, 12, 13, 14, 15, 16, 17, 18, 19, 20, 21, 22, 23, 24"
    )]
    pub physical_plan_type: ::core::option::Option<physical_plan_node::PhysicalPlanType>,
}
/// Nested message and enum types in `PhysicalPlanNode`.
pub mod physical_plan_node {
    #[allow(clippy::derive_partial_eq_without_eq)]
    #[derive(Clone, PartialEq, ::prost::Oneof)]
    pub enum PhysicalPlanType {
        #[prost(message, tag = "1")]
        ParquetScan(super::ParquetScanExecNode),
        #[prost(message, tag = "2")]
        CsvScan(super::CsvScanExecNode),
        #[prost(message, tag = "3")]
        Empty(super::EmptyExecNode),
        #[prost(message, tag = "4")]
        Projection(::prost::alloc::boxed::Box<super::ProjectionExecNode>),
        #[prost(message, tag = "6")]
        GlobalLimit(::prost::alloc::boxed::Box<super::GlobalLimitExecNode>),
        #[prost(message, tag = "7")]
        LocalLimit(::prost::alloc::boxed::Box<super::LocalLimitExecNode>),
        #[prost(message, tag = "8")]
        Aggregate(::prost::alloc::boxed::Box<super::AggregateExecNode>),
        #[prost(message, tag = "9")]
        HashJoin(::prost::alloc::boxed::Box<super::HashJoinExecNode>),
        #[prost(message, tag = "10")]
        Sort(::prost::alloc::boxed::Box<super::SortExecNode>),
        #[prost(message, tag = "11")]
        CoalesceBatches(::prost::alloc::boxed::Box<super::CoalesceBatchesExecNode>),
        #[prost(message, tag = "12")]
        Filter(::prost::alloc::boxed::Box<super::FilterExecNode>),
        #[prost(message, tag = "13")]
        Merge(::prost::alloc::boxed::Box<super::CoalescePartitionsExecNode>),
        #[prost(message, tag = "14")]
        Repartition(::prost::alloc::boxed::Box<super::RepartitionExecNode>),
        #[prost(message, tag = "15")]
        Window(::prost::alloc::boxed::Box<super::WindowAggExecNode>),
        #[prost(message, tag = "16")]
        CrossJoin(::prost::alloc::boxed::Box<super::CrossJoinExecNode>),
        #[prost(message, tag = "17")]
        AvroScan(super::AvroScanExecNode),
        #[prost(message, tag = "18")]
        Extension(super::PhysicalExtensionNode),
        #[prost(message, tag = "19")]
        Union(super::UnionExecNode),
        #[prost(message, tag = "20")]
        Explain(super::ExplainExecNode),
        #[prost(message, tag = "21")]
        SortPreservingMerge(
            ::prost::alloc::boxed::Box<super::SortPreservingMergeExecNode>,
        ),
        #[prost(message, tag = "22")]
        NestedLoopJoin(::prost::alloc::boxed::Box<super::NestedLoopJoinExecNode>),
        #[prost(message, tag = "23")]
        Analyze(::prost::alloc::boxed::Box<super::AnalyzeExecNode>),
        #[prost(message, tag = "24")]
        JsonSink(::prost::alloc::boxed::Box<super::JsonSinkExecNode>),
    }
}
#[allow(clippy::derive_partial_eq_without_eq)]
#[derive(Clone, PartialEq, ::prost::Message)]
pub struct PartitionColumn {
    #[prost(string, tag = "1")]
    pub name: ::prost::alloc::string::String,
    #[prost(message, optional, tag = "2")]
    pub arrow_type: ::core::option::Option<ArrowType>,
}
#[allow(clippy::derive_partial_eq_without_eq)]
#[derive(Clone, PartialEq, ::prost::Message)]
pub struct FileTypeWriterOptions {
    #[prost(oneof = "file_type_writer_options::FileType", tags = "1")]
    pub file_type: ::core::option::Option<file_type_writer_options::FileType>,
}
/// Nested message and enum types in `FileTypeWriterOptions`.
pub mod file_type_writer_options {
    #[allow(clippy::derive_partial_eq_without_eq)]
    #[derive(Clone, PartialEq, ::prost::Oneof)]
    pub enum FileType {
        #[prost(message, tag = "1")]
        JsonOptions(super::JsonWriterOptions),
    }
}
#[allow(clippy::derive_partial_eq_without_eq)]
#[derive(Clone, PartialEq, ::prost::Message)]
pub struct JsonWriterOptions {
    #[prost(enumeration = "CompressionTypeVariant", tag = "1")]
    pub compression: i32,
}
#[allow(clippy::derive_partial_eq_without_eq)]
#[derive(Clone, PartialEq, ::prost::Message)]
pub struct FileSinkConfig {
    #[prost(string, tag = "1")]
    pub object_store_url: ::prost::alloc::string::String,
    #[prost(message, repeated, tag = "2")]
    pub file_groups: ::prost::alloc::vec::Vec<PartitionedFile>,
    #[prost(string, repeated, tag = "3")]
    pub table_paths: ::prost::alloc::vec::Vec<::prost::alloc::string::String>,
    #[prost(message, optional, tag = "4")]
    pub output_schema: ::core::option::Option<Schema>,
    #[prost(message, repeated, tag = "5")]
    pub table_partition_cols: ::prost::alloc::vec::Vec<PartitionColumn>,
    #[prost(enumeration = "FileWriterMode", tag = "6")]
    pub writer_mode: i32,
    #[prost(bool, tag = "7")]
    pub single_file_output: bool,
    #[prost(bool, tag = "8")]
    pub unbounded_input: bool,
    #[prost(bool, tag = "9")]
    pub overwrite: bool,
    #[prost(message, optional, tag = "10")]
    pub file_type_writer_options: ::core::option::Option<FileTypeWriterOptions>,
}
#[allow(clippy::derive_partial_eq_without_eq)]
#[derive(Clone, PartialEq, ::prost::Message)]
pub struct JsonSink {
    #[prost(message, optional, tag = "1")]
    pub config: ::core::option::Option<FileSinkConfig>,
}
#[allow(clippy::derive_partial_eq_without_eq)]
#[derive(Clone, PartialEq, ::prost::Message)]
pub struct JsonSinkExecNode {
    #[prost(message, optional, boxed, tag = "1")]
    pub input: ::core::option::Option<::prost::alloc::boxed::Box<PhysicalPlanNode>>,
    #[prost(message, optional, tag = "2")]
    pub sink: ::core::option::Option<JsonSink>,
    #[prost(message, optional, tag = "3")]
    pub sink_schema: ::core::option::Option<Schema>,
    #[prost(message, optional, tag = "4")]
    pub sort_order: ::core::option::Option<PhysicalSortExprNodeCollection>,
}
#[allow(clippy::derive_partial_eq_without_eq)]
#[derive(Clone, PartialEq, ::prost::Message)]
pub struct PhysicalExtensionNode {
    #[prost(bytes = "vec", tag = "1")]
    pub node: ::prost::alloc::vec::Vec<u8>,
    #[prost(message, repeated, tag = "2")]
    pub inputs: ::prost::alloc::vec::Vec<PhysicalPlanNode>,
}
/// physical expressions
#[allow(clippy::derive_partial_eq_without_eq)]
#[derive(Clone, PartialEq, ::prost::Message)]
pub struct PhysicalExprNode {
    #[prost(
        oneof = "physical_expr_node::ExprType",
        tags = "1, 2, 3, 4, 5, 6, 7, 8, 9, 10, 11, 12, 13, 14, 15, 16, 18, 19"
    )]
    pub expr_type: ::core::option::Option<physical_expr_node::ExprType>,
}
/// Nested message and enum types in `PhysicalExprNode`.
pub mod physical_expr_node {
    #[allow(clippy::derive_partial_eq_without_eq)]
    #[derive(Clone, PartialEq, ::prost::Oneof)]
    pub enum ExprType {
        /// column references
        #[prost(message, tag = "1")]
        Column(super::PhysicalColumn),
        #[prost(message, tag = "2")]
        Literal(super::ScalarValue),
        /// binary expressions
        #[prost(message, tag = "3")]
        BinaryExpr(::prost::alloc::boxed::Box<super::PhysicalBinaryExprNode>),
        /// aggregate expressions
        #[prost(message, tag = "4")]
        AggregateExpr(super::PhysicalAggregateExprNode),
        /// null checks
        #[prost(message, tag = "5")]
        IsNullExpr(::prost::alloc::boxed::Box<super::PhysicalIsNull>),
        #[prost(message, tag = "6")]
        IsNotNullExpr(::prost::alloc::boxed::Box<super::PhysicalIsNotNull>),
        #[prost(message, tag = "7")]
        NotExpr(::prost::alloc::boxed::Box<super::PhysicalNot>),
        #[prost(message, tag = "8")]
        Case(::prost::alloc::boxed::Box<super::PhysicalCaseNode>),
        #[prost(message, tag = "9")]
        Cast(::prost::alloc::boxed::Box<super::PhysicalCastNode>),
        #[prost(message, tag = "10")]
        Sort(::prost::alloc::boxed::Box<super::PhysicalSortExprNode>),
        #[prost(message, tag = "11")]
        Negative(::prost::alloc::boxed::Box<super::PhysicalNegativeNode>),
        #[prost(message, tag = "12")]
        InList(::prost::alloc::boxed::Box<super::PhysicalInListNode>),
        #[prost(message, tag = "13")]
        ScalarFunction(super::PhysicalScalarFunctionNode),
        #[prost(message, tag = "14")]
        TryCast(::prost::alloc::boxed::Box<super::PhysicalTryCastNode>),
        /// window expressions
        #[prost(message, tag = "15")]
        WindowExpr(super::PhysicalWindowExprNode),
        #[prost(message, tag = "16")]
        ScalarUdf(super::PhysicalScalarUdfNode),
        #[prost(message, tag = "18")]
        LikeExpr(::prost::alloc::boxed::Box<super::PhysicalLikeExprNode>),
        #[prost(message, tag = "19")]
        GetIndexedFieldExpr(
            ::prost::alloc::boxed::Box<super::PhysicalGetIndexedFieldExprNode>,
        ),
    }
}
#[allow(clippy::derive_partial_eq_without_eq)]
#[derive(Clone, PartialEq, ::prost::Message)]
pub struct PhysicalScalarUdfNode {
    #[prost(string, tag = "1")]
    pub name: ::prost::alloc::string::String,
    #[prost(message, repeated, tag = "2")]
    pub args: ::prost::alloc::vec::Vec<PhysicalExprNode>,
    #[prost(message, optional, tag = "4")]
    pub return_type: ::core::option::Option<ArrowType>,
}
#[allow(clippy::derive_partial_eq_without_eq)]
#[derive(Clone, PartialEq, ::prost::Message)]
pub struct PhysicalAggregateExprNode {
    #[prost(message, repeated, tag = "2")]
    pub expr: ::prost::alloc::vec::Vec<PhysicalExprNode>,
    #[prost(message, repeated, tag = "5")]
    pub ordering_req: ::prost::alloc::vec::Vec<PhysicalSortExprNode>,
    #[prost(bool, tag = "3")]
    pub distinct: bool,
    #[prost(oneof = "physical_aggregate_expr_node::AggregateFunction", tags = "1, 4")]
    pub aggregate_function: ::core::option::Option<
        physical_aggregate_expr_node::AggregateFunction,
    >,
}
/// Nested message and enum types in `PhysicalAggregateExprNode`.
pub mod physical_aggregate_expr_node {
    #[allow(clippy::derive_partial_eq_without_eq)]
    #[derive(Clone, PartialEq, ::prost::Oneof)]
    pub enum AggregateFunction {
        #[prost(enumeration = "super::AggregateFunction", tag = "1")]
        AggrFunction(i32),
        #[prost(string, tag = "4")]
        UserDefinedAggrFunction(::prost::alloc::string::String),
    }
}
#[allow(clippy::derive_partial_eq_without_eq)]
#[derive(Clone, PartialEq, ::prost::Message)]
pub struct PhysicalWindowExprNode {
    #[prost(message, repeated, tag = "4")]
    pub args: ::prost::alloc::vec::Vec<PhysicalExprNode>,
    #[prost(message, repeated, tag = "5")]
    pub partition_by: ::prost::alloc::vec::Vec<PhysicalExprNode>,
    #[prost(message, repeated, tag = "6")]
    pub order_by: ::prost::alloc::vec::Vec<PhysicalSortExprNode>,
    #[prost(message, optional, tag = "7")]
    pub window_frame: ::core::option::Option<WindowFrame>,
    #[prost(string, tag = "8")]
    pub name: ::prost::alloc::string::String,
    #[prost(oneof = "physical_window_expr_node::WindowFunction", tags = "1, 2")]
    pub window_function: ::core::option::Option<
        physical_window_expr_node::WindowFunction,
    >,
}
/// Nested message and enum types in `PhysicalWindowExprNode`.
pub mod physical_window_expr_node {
    #[allow(clippy::derive_partial_eq_without_eq)]
    #[derive(Clone, PartialEq, ::prost::Oneof)]
    pub enum WindowFunction {
        #[prost(enumeration = "super::AggregateFunction", tag = "1")]
        AggrFunction(i32),
        /// udaf = 3
        #[prost(enumeration = "super::BuiltInWindowFunction", tag = "2")]
        BuiltInFunction(i32),
    }
}
#[allow(clippy::derive_partial_eq_without_eq)]
#[derive(Clone, PartialEq, ::prost::Message)]
pub struct PhysicalIsNull {
    #[prost(message, optional, boxed, tag = "1")]
    pub expr: ::core::option::Option<::prost::alloc::boxed::Box<PhysicalExprNode>>,
}
#[allow(clippy::derive_partial_eq_without_eq)]
#[derive(Clone, PartialEq, ::prost::Message)]
pub struct PhysicalIsNotNull {
    #[prost(message, optional, boxed, tag = "1")]
    pub expr: ::core::option::Option<::prost::alloc::boxed::Box<PhysicalExprNode>>,
}
#[allow(clippy::derive_partial_eq_without_eq)]
#[derive(Clone, PartialEq, ::prost::Message)]
pub struct PhysicalNot {
    #[prost(message, optional, boxed, tag = "1")]
    pub expr: ::core::option::Option<::prost::alloc::boxed::Box<PhysicalExprNode>>,
}
#[allow(clippy::derive_partial_eq_without_eq)]
#[derive(Clone, PartialEq, ::prost::Message)]
pub struct PhysicalAliasNode {
    #[prost(message, optional, tag = "1")]
    pub expr: ::core::option::Option<PhysicalExprNode>,
    #[prost(string, tag = "2")]
    pub alias: ::prost::alloc::string::String,
}
#[allow(clippy::derive_partial_eq_without_eq)]
#[derive(Clone, PartialEq, ::prost::Message)]
pub struct PhysicalBinaryExprNode {
    #[prost(message, optional, boxed, tag = "1")]
    pub l: ::core::option::Option<::prost::alloc::boxed::Box<PhysicalExprNode>>,
    #[prost(message, optional, boxed, tag = "2")]
    pub r: ::core::option::Option<::prost::alloc::boxed::Box<PhysicalExprNode>>,
    #[prost(string, tag = "3")]
    pub op: ::prost::alloc::string::String,
}
#[allow(clippy::derive_partial_eq_without_eq)]
#[derive(Clone, PartialEq, ::prost::Message)]
pub struct PhysicalDateTimeIntervalExprNode {
    #[prost(message, optional, tag = "1")]
    pub l: ::core::option::Option<PhysicalExprNode>,
    #[prost(message, optional, tag = "2")]
    pub r: ::core::option::Option<PhysicalExprNode>,
    #[prost(string, tag = "3")]
    pub op: ::prost::alloc::string::String,
}
#[allow(clippy::derive_partial_eq_without_eq)]
#[derive(Clone, PartialEq, ::prost::Message)]
pub struct PhysicalLikeExprNode {
    #[prost(bool, tag = "1")]
    pub negated: bool,
    #[prost(bool, tag = "2")]
    pub case_insensitive: bool,
    #[prost(message, optional, boxed, tag = "3")]
    pub expr: ::core::option::Option<::prost::alloc::boxed::Box<PhysicalExprNode>>,
    #[prost(message, optional, boxed, tag = "4")]
    pub pattern: ::core::option::Option<::prost::alloc::boxed::Box<PhysicalExprNode>>,
}
#[allow(clippy::derive_partial_eq_without_eq)]
#[derive(Clone, PartialEq, ::prost::Message)]
pub struct PhysicalSortExprNode {
    #[prost(message, optional, boxed, tag = "1")]
    pub expr: ::core::option::Option<::prost::alloc::boxed::Box<PhysicalExprNode>>,
    #[prost(bool, tag = "2")]
    pub asc: bool,
    #[prost(bool, tag = "3")]
    pub nulls_first: bool,
}
#[allow(clippy::derive_partial_eq_without_eq)]
#[derive(Clone, PartialEq, ::prost::Message)]
pub struct PhysicalWhenThen {
    #[prost(message, optional, tag = "1")]
    pub when_expr: ::core::option::Option<PhysicalExprNode>,
    #[prost(message, optional, tag = "2")]
    pub then_expr: ::core::option::Option<PhysicalExprNode>,
}
#[allow(clippy::derive_partial_eq_without_eq)]
#[derive(Clone, PartialEq, ::prost::Message)]
pub struct PhysicalInListNode {
    #[prost(message, optional, boxed, tag = "1")]
    pub expr: ::core::option::Option<::prost::alloc::boxed::Box<PhysicalExprNode>>,
    #[prost(message, repeated, tag = "2")]
    pub list: ::prost::alloc::vec::Vec<PhysicalExprNode>,
    #[prost(bool, tag = "3")]
    pub negated: bool,
}
#[allow(clippy::derive_partial_eq_without_eq)]
#[derive(Clone, PartialEq, ::prost::Message)]
pub struct PhysicalCaseNode {
    #[prost(message, optional, boxed, tag = "1")]
    pub expr: ::core::option::Option<::prost::alloc::boxed::Box<PhysicalExprNode>>,
    #[prost(message, repeated, tag = "2")]
    pub when_then_expr: ::prost::alloc::vec::Vec<PhysicalWhenThen>,
    #[prost(message, optional, boxed, tag = "3")]
    pub else_expr: ::core::option::Option<::prost::alloc::boxed::Box<PhysicalExprNode>>,
}
#[allow(clippy::derive_partial_eq_without_eq)]
#[derive(Clone, PartialEq, ::prost::Message)]
pub struct PhysicalScalarFunctionNode {
    #[prost(string, tag = "1")]
    pub name: ::prost::alloc::string::String,
    #[prost(enumeration = "ScalarFunction", tag = "2")]
    pub fun: i32,
    #[prost(message, repeated, tag = "3")]
    pub args: ::prost::alloc::vec::Vec<PhysicalExprNode>,
    #[prost(message, optional, tag = "4")]
    pub return_type: ::core::option::Option<ArrowType>,
}
#[allow(clippy::derive_partial_eq_without_eq)]
#[derive(Clone, PartialEq, ::prost::Message)]
pub struct PhysicalTryCastNode {
    #[prost(message, optional, boxed, tag = "1")]
    pub expr: ::core::option::Option<::prost::alloc::boxed::Box<PhysicalExprNode>>,
    #[prost(message, optional, tag = "2")]
    pub arrow_type: ::core::option::Option<ArrowType>,
}
#[allow(clippy::derive_partial_eq_without_eq)]
#[derive(Clone, PartialEq, ::prost::Message)]
pub struct PhysicalCastNode {
    #[prost(message, optional, boxed, tag = "1")]
    pub expr: ::core::option::Option<::prost::alloc::boxed::Box<PhysicalExprNode>>,
    #[prost(message, optional, tag = "2")]
    pub arrow_type: ::core::option::Option<ArrowType>,
}
#[allow(clippy::derive_partial_eq_without_eq)]
#[derive(Clone, PartialEq, ::prost::Message)]
pub struct PhysicalNegativeNode {
    #[prost(message, optional, boxed, tag = "1")]
    pub expr: ::core::option::Option<::prost::alloc::boxed::Box<PhysicalExprNode>>,
}
#[allow(clippy::derive_partial_eq_without_eq)]
#[derive(Clone, PartialEq, ::prost::Message)]
pub struct FilterExecNode {
    #[prost(message, optional, boxed, tag = "1")]
    pub input: ::core::option::Option<::prost::alloc::boxed::Box<PhysicalPlanNode>>,
    #[prost(message, optional, tag = "2")]
    pub expr: ::core::option::Option<PhysicalExprNode>,
}
#[allow(clippy::derive_partial_eq_without_eq)]
#[derive(Clone, PartialEq, ::prost::Message)]
pub struct FileGroup {
    #[prost(message, repeated, tag = "1")]
    pub files: ::prost::alloc::vec::Vec<PartitionedFile>,
}
#[allow(clippy::derive_partial_eq_without_eq)]
#[derive(Clone, PartialEq, ::prost::Message)]
pub struct ScanLimit {
    /// wrap into a message to make it optional
    #[prost(uint32, tag = "1")]
    pub limit: u32,
}
#[allow(clippy::derive_partial_eq_without_eq)]
#[derive(Clone, PartialEq, ::prost::Message)]
pub struct PhysicalSortExprNodeCollection {
    #[prost(message, repeated, tag = "1")]
    pub physical_sort_expr_nodes: ::prost::alloc::vec::Vec<PhysicalSortExprNode>,
}
#[allow(clippy::derive_partial_eq_without_eq)]
#[derive(Clone, PartialEq, ::prost::Message)]
pub struct FileScanExecConf {
    #[prost(message, repeated, tag = "1")]
    pub file_groups: ::prost::alloc::vec::Vec<FileGroup>,
    #[prost(message, optional, tag = "2")]
    pub schema: ::core::option::Option<Schema>,
    #[prost(uint32, repeated, tag = "4")]
    pub projection: ::prost::alloc::vec::Vec<u32>,
    #[prost(message, optional, tag = "5")]
    pub limit: ::core::option::Option<ScanLimit>,
    #[prost(message, optional, tag = "6")]
    pub statistics: ::core::option::Option<Statistics>,
    #[prost(string, repeated, tag = "7")]
    pub table_partition_cols: ::prost::alloc::vec::Vec<::prost::alloc::string::String>,
    #[prost(string, tag = "8")]
    pub object_store_url: ::prost::alloc::string::String,
    #[prost(message, repeated, tag = "9")]
    pub output_ordering: ::prost::alloc::vec::Vec<PhysicalSortExprNodeCollection>,
}
#[allow(clippy::derive_partial_eq_without_eq)]
#[derive(Clone, PartialEq, ::prost::Message)]
pub struct ParquetScanExecNode {
    #[prost(message, optional, tag = "1")]
    pub base_conf: ::core::option::Option<FileScanExecConf>,
    #[prost(message, optional, tag = "3")]
    pub predicate: ::core::option::Option<PhysicalExprNode>,
}
#[allow(clippy::derive_partial_eq_without_eq)]
#[derive(Clone, PartialEq, ::prost::Message)]
pub struct CsvScanExecNode {
    #[prost(message, optional, tag = "1")]
    pub base_conf: ::core::option::Option<FileScanExecConf>,
    #[prost(bool, tag = "2")]
    pub has_header: bool,
    #[prost(string, tag = "3")]
    pub delimiter: ::prost::alloc::string::String,
    #[prost(string, tag = "4")]
    pub quote: ::prost::alloc::string::String,
    #[prost(oneof = "csv_scan_exec_node::OptionalEscape", tags = "5")]
    pub optional_escape: ::core::option::Option<csv_scan_exec_node::OptionalEscape>,
}
/// Nested message and enum types in `CsvScanExecNode`.
pub mod csv_scan_exec_node {
    #[allow(clippy::derive_partial_eq_without_eq)]
    #[derive(Clone, PartialEq, ::prost::Oneof)]
    pub enum OptionalEscape {
        #[prost(string, tag = "5")]
        Escape(::prost::alloc::string::String),
    }
}
#[allow(clippy::derive_partial_eq_without_eq)]
#[derive(Clone, PartialEq, ::prost::Message)]
pub struct AvroScanExecNode {
    #[prost(message, optional, tag = "1")]
    pub base_conf: ::core::option::Option<FileScanExecConf>,
}
#[allow(clippy::derive_partial_eq_without_eq)]
#[derive(Clone, PartialEq, ::prost::Message)]
pub struct HashJoinExecNode {
    #[prost(message, optional, boxed, tag = "1")]
    pub left: ::core::option::Option<::prost::alloc::boxed::Box<PhysicalPlanNode>>,
    #[prost(message, optional, boxed, tag = "2")]
    pub right: ::core::option::Option<::prost::alloc::boxed::Box<PhysicalPlanNode>>,
    #[prost(message, repeated, tag = "3")]
    pub on: ::prost::alloc::vec::Vec<JoinOn>,
    #[prost(enumeration = "JoinType", tag = "4")]
    pub join_type: i32,
    #[prost(enumeration = "PartitionMode", tag = "6")]
    pub partition_mode: i32,
    #[prost(bool, tag = "7")]
    pub null_equals_null: bool,
    #[prost(message, optional, tag = "8")]
    pub filter: ::core::option::Option<JoinFilter>,
}
#[allow(clippy::derive_partial_eq_without_eq)]
#[derive(Clone, PartialEq, ::prost::Message)]
pub struct UnionExecNode {
    #[prost(message, repeated, tag = "1")]
    pub inputs: ::prost::alloc::vec::Vec<PhysicalPlanNode>,
}
#[allow(clippy::derive_partial_eq_without_eq)]
#[derive(Clone, PartialEq, ::prost::Message)]
pub struct ExplainExecNode {
    #[prost(message, optional, tag = "1")]
    pub schema: ::core::option::Option<Schema>,
    #[prost(message, repeated, tag = "2")]
    pub stringified_plans: ::prost::alloc::vec::Vec<StringifiedPlan>,
    #[prost(bool, tag = "3")]
    pub verbose: bool,
}
#[allow(clippy::derive_partial_eq_without_eq)]
#[derive(Clone, PartialEq, ::prost::Message)]
pub struct AnalyzeExecNode {
    #[prost(bool, tag = "1")]
    pub verbose: bool,
    #[prost(bool, tag = "2")]
    pub show_statistics: bool,
    #[prost(message, optional, boxed, tag = "3")]
    pub input: ::core::option::Option<::prost::alloc::boxed::Box<PhysicalPlanNode>>,
    #[prost(message, optional, tag = "4")]
    pub schema: ::core::option::Option<Schema>,
}
#[allow(clippy::derive_partial_eq_without_eq)]
#[derive(Clone, PartialEq, ::prost::Message)]
pub struct CrossJoinExecNode {
    #[prost(message, optional, boxed, tag = "1")]
    pub left: ::core::option::Option<::prost::alloc::boxed::Box<PhysicalPlanNode>>,
    #[prost(message, optional, boxed, tag = "2")]
    pub right: ::core::option::Option<::prost::alloc::boxed::Box<PhysicalPlanNode>>,
}
#[allow(clippy::derive_partial_eq_without_eq)]
#[derive(Clone, PartialEq, ::prost::Message)]
pub struct PhysicalColumn {
    #[prost(string, tag = "1")]
    pub name: ::prost::alloc::string::String,
    #[prost(uint32, tag = "2")]
    pub index: u32,
}
#[allow(clippy::derive_partial_eq_without_eq)]
#[derive(Clone, PartialEq, ::prost::Message)]
pub struct JoinOn {
    #[prost(message, optional, tag = "1")]
    pub left: ::core::option::Option<PhysicalColumn>,
    #[prost(message, optional, tag = "2")]
    pub right: ::core::option::Option<PhysicalColumn>,
}
#[allow(clippy::derive_partial_eq_without_eq)]
#[derive(Clone, PartialEq, ::prost::Message)]
pub struct EmptyExecNode {
    #[prost(bool, tag = "1")]
    pub produce_one_row: bool,
    #[prost(message, optional, tag = "2")]
    pub schema: ::core::option::Option<Schema>,
}
#[allow(clippy::derive_partial_eq_without_eq)]
#[derive(Clone, PartialEq, ::prost::Message)]
pub struct ProjectionExecNode {
    #[prost(message, optional, boxed, tag = "1")]
    pub input: ::core::option::Option<::prost::alloc::boxed::Box<PhysicalPlanNode>>,
    #[prost(message, repeated, tag = "2")]
    pub expr: ::prost::alloc::vec::Vec<PhysicalExprNode>,
    #[prost(string, repeated, tag = "3")]
    pub expr_name: ::prost::alloc::vec::Vec<::prost::alloc::string::String>,
}
#[allow(clippy::derive_partial_eq_without_eq)]
#[derive(Clone, PartialEq, ::prost::Message)]
pub struct PartiallySortedPartitionSearchMode {
    #[prost(uint64, repeated, tag = "6")]
    pub columns: ::prost::alloc::vec::Vec<u64>,
}
#[allow(clippy::derive_partial_eq_without_eq)]
#[derive(Clone, PartialEq, ::prost::Message)]
pub struct WindowAggExecNode {
    #[prost(message, optional, boxed, tag = "1")]
    pub input: ::core::option::Option<::prost::alloc::boxed::Box<PhysicalPlanNode>>,
    #[prost(message, repeated, tag = "2")]
    pub window_expr: ::prost::alloc::vec::Vec<PhysicalWindowExprNode>,
    #[prost(message, repeated, tag = "5")]
    pub partition_keys: ::prost::alloc::vec::Vec<PhysicalExprNode>,
    /// Set optional to `None` for `BoundedWindowAggExec`.
    #[prost(oneof = "window_agg_exec_node::PartitionSearchMode", tags = "7, 8, 9")]
    pub partition_search_mode: ::core::option::Option<
        window_agg_exec_node::PartitionSearchMode,
    >,
}
/// Nested message and enum types in `WindowAggExecNode`.
pub mod window_agg_exec_node {
    /// Set optional to `None` for `BoundedWindowAggExec`.
    #[allow(clippy::derive_partial_eq_without_eq)]
    #[derive(Clone, PartialEq, ::prost::Oneof)]
    pub enum PartitionSearchMode {
        #[prost(message, tag = "7")]
        Linear(super::EmptyMessage),
        #[prost(message, tag = "8")]
        PartiallySorted(super::PartiallySortedPartitionSearchMode),
        #[prost(message, tag = "9")]
        Sorted(super::EmptyMessage),
    }
}
#[allow(clippy::derive_partial_eq_without_eq)]
#[derive(Clone, PartialEq, ::prost::Message)]
pub struct MaybeFilter {
    #[prost(message, optional, tag = "1")]
    pub expr: ::core::option::Option<PhysicalExprNode>,
}
#[allow(clippy::derive_partial_eq_without_eq)]
#[derive(Clone, PartialEq, ::prost::Message)]
pub struct MaybePhysicalSortExprs {
    #[prost(message, repeated, tag = "1")]
    pub sort_expr: ::prost::alloc::vec::Vec<PhysicalSortExprNode>,
}
#[allow(clippy::derive_partial_eq_without_eq)]
#[derive(Clone, PartialEq, ::prost::Message)]
pub struct AggregateExecNode {
    #[prost(message, repeated, tag = "1")]
    pub group_expr: ::prost::alloc::vec::Vec<PhysicalExprNode>,
    #[prost(message, repeated, tag = "2")]
    pub aggr_expr: ::prost::alloc::vec::Vec<PhysicalExprNode>,
    #[prost(enumeration = "AggregateMode", tag = "3")]
    pub mode: i32,
    #[prost(message, optional, boxed, tag = "4")]
    pub input: ::core::option::Option<::prost::alloc::boxed::Box<PhysicalPlanNode>>,
    #[prost(string, repeated, tag = "5")]
    pub group_expr_name: ::prost::alloc::vec::Vec<::prost::alloc::string::String>,
    #[prost(string, repeated, tag = "6")]
    pub aggr_expr_name: ::prost::alloc::vec::Vec<::prost::alloc::string::String>,
    /// we need the input schema to the partial aggregate to pass to the final aggregate
    #[prost(message, optional, tag = "7")]
    pub input_schema: ::core::option::Option<Schema>,
    #[prost(message, repeated, tag = "8")]
    pub null_expr: ::prost::alloc::vec::Vec<PhysicalExprNode>,
    #[prost(bool, repeated, tag = "9")]
    pub groups: ::prost::alloc::vec::Vec<bool>,
    #[prost(message, repeated, tag = "10")]
    pub filter_expr: ::prost::alloc::vec::Vec<MaybeFilter>,
    #[prost(message, repeated, tag = "11")]
    pub order_by_expr: ::prost::alloc::vec::Vec<MaybePhysicalSortExprs>,
}
#[allow(clippy::derive_partial_eq_without_eq)]
#[derive(Clone, PartialEq, ::prost::Message)]
pub struct GlobalLimitExecNode {
    #[prost(message, optional, boxed, tag = "1")]
    pub input: ::core::option::Option<::prost::alloc::boxed::Box<PhysicalPlanNode>>,
    /// The number of rows to skip before fetch
    #[prost(uint32, tag = "2")]
    pub skip: u32,
    /// Maximum number of rows to fetch; negative means no limit
    #[prost(int64, tag = "3")]
    pub fetch: i64,
}
#[allow(clippy::derive_partial_eq_without_eq)]
#[derive(Clone, PartialEq, ::prost::Message)]
pub struct LocalLimitExecNode {
    #[prost(message, optional, boxed, tag = "1")]
    pub input: ::core::option::Option<::prost::alloc::boxed::Box<PhysicalPlanNode>>,
    #[prost(uint32, tag = "2")]
    pub fetch: u32,
}
#[allow(clippy::derive_partial_eq_without_eq)]
#[derive(Clone, PartialEq, ::prost::Message)]
pub struct SortExecNode {
    #[prost(message, optional, boxed, tag = "1")]
    pub input: ::core::option::Option<::prost::alloc::boxed::Box<PhysicalPlanNode>>,
    #[prost(message, repeated, tag = "2")]
    pub expr: ::prost::alloc::vec::Vec<PhysicalExprNode>,
    /// Maximum number of highest/lowest rows to fetch; negative means no limit
    #[prost(int64, tag = "3")]
    pub fetch: i64,
    #[prost(bool, tag = "4")]
    pub preserve_partitioning: bool,
}
#[allow(clippy::derive_partial_eq_without_eq)]
#[derive(Clone, PartialEq, ::prost::Message)]
pub struct SortPreservingMergeExecNode {
    #[prost(message, optional, boxed, tag = "1")]
    pub input: ::core::option::Option<::prost::alloc::boxed::Box<PhysicalPlanNode>>,
    #[prost(message, repeated, tag = "2")]
    pub expr: ::prost::alloc::vec::Vec<PhysicalExprNode>,
    /// Maximum number of highest/lowest rows to fetch; negative means no limit
    #[prost(int64, tag = "3")]
    pub fetch: i64,
}
#[allow(clippy::derive_partial_eq_without_eq)]
#[derive(Clone, PartialEq, ::prost::Message)]
pub struct NestedLoopJoinExecNode {
    #[prost(message, optional, boxed, tag = "1")]
    pub left: ::core::option::Option<::prost::alloc::boxed::Box<PhysicalPlanNode>>,
    #[prost(message, optional, boxed, tag = "2")]
    pub right: ::core::option::Option<::prost::alloc::boxed::Box<PhysicalPlanNode>>,
    #[prost(enumeration = "JoinType", tag = "3")]
    pub join_type: i32,
    #[prost(message, optional, tag = "4")]
    pub filter: ::core::option::Option<JoinFilter>,
}
#[allow(clippy::derive_partial_eq_without_eq)]
#[derive(Clone, PartialEq, ::prost::Message)]
pub struct CoalesceBatchesExecNode {
    #[prost(message, optional, boxed, tag = "1")]
    pub input: ::core::option::Option<::prost::alloc::boxed::Box<PhysicalPlanNode>>,
    #[prost(uint32, tag = "2")]
    pub target_batch_size: u32,
}
#[allow(clippy::derive_partial_eq_without_eq)]
#[derive(Clone, PartialEq, ::prost::Message)]
pub struct CoalescePartitionsExecNode {
    #[prost(message, optional, boxed, tag = "1")]
    pub input: ::core::option::Option<::prost::alloc::boxed::Box<PhysicalPlanNode>>,
}
#[allow(clippy::derive_partial_eq_without_eq)]
#[derive(Clone, PartialEq, ::prost::Message)]
pub struct PhysicalHashRepartition {
    #[prost(message, repeated, tag = "1")]
    pub hash_expr: ::prost::alloc::vec::Vec<PhysicalExprNode>,
    #[prost(uint64, tag = "2")]
    pub partition_count: u64,
}
#[allow(clippy::derive_partial_eq_without_eq)]
#[derive(Clone, PartialEq, ::prost::Message)]
pub struct RepartitionExecNode {
    #[prost(message, optional, boxed, tag = "1")]
    pub input: ::core::option::Option<::prost::alloc::boxed::Box<PhysicalPlanNode>>,
    #[prost(oneof = "repartition_exec_node::PartitionMethod", tags = "2, 3, 4")]
    pub partition_method: ::core::option::Option<repartition_exec_node::PartitionMethod>,
}
/// Nested message and enum types in `RepartitionExecNode`.
pub mod repartition_exec_node {
    #[allow(clippy::derive_partial_eq_without_eq)]
    #[derive(Clone, PartialEq, ::prost::Oneof)]
    pub enum PartitionMethod {
        #[prost(uint64, tag = "2")]
        RoundRobin(u64),
        #[prost(message, tag = "3")]
        Hash(super::PhysicalHashRepartition),
        #[prost(uint64, tag = "4")]
        Unknown(u64),
    }
}
#[allow(clippy::derive_partial_eq_without_eq)]
#[derive(Clone, PartialEq, ::prost::Message)]
pub struct JoinFilter {
    #[prost(message, optional, tag = "1")]
    pub expression: ::core::option::Option<PhysicalExprNode>,
    #[prost(message, repeated, tag = "2")]
    pub column_indices: ::prost::alloc::vec::Vec<ColumnIndex>,
    #[prost(message, optional, tag = "3")]
    pub schema: ::core::option::Option<Schema>,
}
#[allow(clippy::derive_partial_eq_without_eq)]
#[derive(Clone, PartialEq, ::prost::Message)]
pub struct ColumnIndex {
    #[prost(uint32, tag = "1")]
    pub index: u32,
    #[prost(enumeration = "JoinSide", tag = "2")]
    pub side: i32,
}
#[allow(clippy::derive_partial_eq_without_eq)]
#[derive(Clone, PartialEq, ::prost::Message)]
pub struct PartitionedFile {
    #[prost(string, tag = "1")]
    pub path: ::prost::alloc::string::String,
    #[prost(uint64, tag = "2")]
    pub size: u64,
    #[prost(uint64, tag = "3")]
    pub last_modified_ns: u64,
    #[prost(message, repeated, tag = "4")]
    pub partition_values: ::prost::alloc::vec::Vec<ScalarValue>,
    #[prost(message, optional, tag = "5")]
    pub range: ::core::option::Option<FileRange>,
}
#[allow(clippy::derive_partial_eq_without_eq)]
#[derive(Clone, PartialEq, ::prost::Message)]
pub struct FileRange {
    #[prost(int64, tag = "1")]
    pub start: i64,
    #[prost(int64, tag = "2")]
    pub end: i64,
}
#[allow(clippy::derive_partial_eq_without_eq)]
#[derive(Clone, PartialEq, ::prost::Message)]
pub struct PartitionStats {
    #[prost(int64, tag = "1")]
    pub num_rows: i64,
    #[prost(int64, tag = "2")]
    pub num_batches: i64,
    #[prost(int64, tag = "3")]
    pub num_bytes: i64,
    #[prost(message, repeated, tag = "4")]
    pub column_stats: ::prost::alloc::vec::Vec<ColumnStats>,
}
#[allow(clippy::derive_partial_eq_without_eq)]
#[derive(Clone, PartialEq, ::prost::Message)]
pub struct Precision {
    #[prost(enumeration = "PrecisionInfo", tag = "1")]
    pub precision_info: i32,
    #[prost(message, optional, tag = "2")]
    pub val: ::core::option::Option<ScalarValue>,
}
#[allow(clippy::derive_partial_eq_without_eq)]
#[derive(Clone, PartialEq, ::prost::Message)]
pub struct Statistics {
    #[prost(message, optional, tag = "1")]
    pub num_rows: ::core::option::Option<Precision>,
    #[prost(message, optional, tag = "2")]
    pub total_byte_size: ::core::option::Option<Precision>,
    #[prost(message, repeated, tag = "3")]
    pub column_stats: ::prost::alloc::vec::Vec<ColumnStats>,
}
#[allow(clippy::derive_partial_eq_without_eq)]
#[derive(Clone, PartialEq, ::prost::Message)]
pub struct ColumnStats {
    #[prost(message, optional, tag = "1")]
    pub min_value: ::core::option::Option<Precision>,
    #[prost(message, optional, tag = "2")]
    pub max_value: ::core::option::Option<Precision>,
    #[prost(message, optional, tag = "3")]
    pub null_count: ::core::option::Option<Precision>,
    #[prost(message, optional, tag = "4")]
    pub distinct_count: ::core::option::Option<Precision>,
}
#[allow(clippy::derive_partial_eq_without_eq)]
#[derive(Clone, PartialEq, ::prost::Message)]
pub struct NamedStructFieldExpr {
    #[prost(message, optional, tag = "1")]
    pub name: ::core::option::Option<ScalarValue>,
}
#[allow(clippy::derive_partial_eq_without_eq)]
#[derive(Clone, PartialEq, ::prost::Message)]
pub struct ListIndexExpr {
    #[prost(message, optional, boxed, tag = "1")]
    pub key: ::core::option::Option<::prost::alloc::boxed::Box<PhysicalExprNode>>,
}
#[allow(clippy::derive_partial_eq_without_eq)]
#[derive(Clone, PartialEq, ::prost::Message)]
pub struct ListRangeExpr {
    #[prost(message, optional, boxed, tag = "1")]
    pub start: ::core::option::Option<::prost::alloc::boxed::Box<PhysicalExprNode>>,
    #[prost(message, optional, boxed, tag = "2")]
    pub stop: ::core::option::Option<::prost::alloc::boxed::Box<PhysicalExprNode>>,
}
#[allow(clippy::derive_partial_eq_without_eq)]
#[derive(Clone, PartialEq, ::prost::Message)]
pub struct PhysicalGetIndexedFieldExprNode {
    #[prost(message, optional, boxed, tag = "1")]
    pub arg: ::core::option::Option<::prost::alloc::boxed::Box<PhysicalExprNode>>,
    #[prost(oneof = "physical_get_indexed_field_expr_node::Field", tags = "2, 3, 4")]
    pub field: ::core::option::Option<physical_get_indexed_field_expr_node::Field>,
}
/// Nested message and enum types in `PhysicalGetIndexedFieldExprNode`.
pub mod physical_get_indexed_field_expr_node {
    #[allow(clippy::derive_partial_eq_without_eq)]
    #[derive(Clone, PartialEq, ::prost::Oneof)]
    pub enum Field {
        #[prost(message, tag = "2")]
        NamedStructFieldExpr(super::NamedStructFieldExpr),
        #[prost(message, tag = "3")]
        ListIndexExpr(::prost::alloc::boxed::Box<super::ListIndexExpr>),
        #[prost(message, tag = "4")]
        ListRangeExpr(::prost::alloc::boxed::Box<super::ListRangeExpr>),
    }
}
#[derive(Clone, Copy, Debug, PartialEq, Eq, Hash, PartialOrd, Ord, ::prost::Enumeration)]
#[repr(i32)]
pub enum JoinType {
    Inner = 0,
    Left = 1,
    Right = 2,
    Full = 3,
    Leftsemi = 4,
    Leftanti = 5,
    Rightsemi = 6,
    Rightanti = 7,
}
impl JoinType {
    /// String value of the enum field names used in the ProtoBuf definition.
    ///
    /// The values are not transformed in any way and thus are considered stable
    /// (if the ProtoBuf definition does not change) and safe for programmatic use.
    pub fn as_str_name(&self) -> &'static str {
        match self {
            JoinType::Inner => "INNER",
            JoinType::Left => "LEFT",
            JoinType::Right => "RIGHT",
            JoinType::Full => "FULL",
            JoinType::Leftsemi => "LEFTSEMI",
            JoinType::Leftanti => "LEFTANTI",
            JoinType::Rightsemi => "RIGHTSEMI",
            JoinType::Rightanti => "RIGHTANTI",
        }
    }
    /// Creates an enum from field names used in the ProtoBuf definition.
    pub fn from_str_name(value: &str) -> ::core::option::Option<Self> {
        match value {
            "INNER" => Some(Self::Inner),
            "LEFT" => Some(Self::Left),
            "RIGHT" => Some(Self::Right),
            "FULL" => Some(Self::Full),
            "LEFTSEMI" => Some(Self::Leftsemi),
            "LEFTANTI" => Some(Self::Leftanti),
            "RIGHTSEMI" => Some(Self::Rightsemi),
            "RIGHTANTI" => Some(Self::Rightanti),
            _ => None,
        }
    }
}
#[derive(Clone, Copy, Debug, PartialEq, Eq, Hash, PartialOrd, Ord, ::prost::Enumeration)]
#[repr(i32)]
pub enum JoinConstraint {
    On = 0,
    Using = 1,
}
impl JoinConstraint {
    /// String value of the enum field names used in the ProtoBuf definition.
    ///
    /// The values are not transformed in any way and thus are considered stable
    /// (if the ProtoBuf definition does not change) and safe for programmatic use.
    pub fn as_str_name(&self) -> &'static str {
        match self {
            JoinConstraint::On => "ON",
            JoinConstraint::Using => "USING",
        }
    }
    /// Creates an enum from field names used in the ProtoBuf definition.
    pub fn from_str_name(value: &str) -> ::core::option::Option<Self> {
        match value {
            "ON" => Some(Self::On),
            "USING" => Some(Self::Using),
            _ => None,
        }
    }
}
#[derive(Clone, Copy, Debug, PartialEq, Eq, Hash, PartialOrd, Ord, ::prost::Enumeration)]
#[repr(i32)]
pub enum ScalarFunction {
    Abs = 0,
    Acos = 1,
    Asin = 2,
    Atan = 3,
    Ascii = 4,
    Ceil = 5,
    Cos = 6,
    Digest = 7,
    Exp = 8,
    Floor = 9,
    Ln = 10,
    Log = 11,
    Log10 = 12,
    Log2 = 13,
    Round = 14,
    Signum = 15,
    Sin = 16,
    Sqrt = 17,
    Tan = 18,
    Trunc = 19,
    Array = 20,
    RegexpMatch = 21,
    BitLength = 22,
    Btrim = 23,
    CharacterLength = 24,
    Chr = 25,
    Concat = 26,
    ConcatWithSeparator = 27,
    DatePart = 28,
    DateTrunc = 29,
    InitCap = 30,
    Left = 31,
    Lpad = 32,
    Lower = 33,
    Ltrim = 34,
    Md5 = 35,
    NullIf = 36,
    OctetLength = 37,
    Random = 38,
    RegexpReplace = 39,
    Repeat = 40,
    Replace = 41,
    Reverse = 42,
    Right = 43,
    Rpad = 44,
    Rtrim = 45,
    Sha224 = 46,
    Sha256 = 47,
    Sha384 = 48,
    Sha512 = 49,
    SplitPart = 50,
    StartsWith = 51,
    Strpos = 52,
    Substr = 53,
    ToHex = 54,
    ToTimestamp = 55,
    ToTimestampMillis = 56,
    ToTimestampMicros = 57,
    ToTimestampSeconds = 58,
    Now = 59,
    Translate = 60,
    Trim = 61,
    Upper = 62,
    Coalesce = 63,
    Power = 64,
    StructFun = 65,
    FromUnixtime = 66,
    Atan2 = 67,
    DateBin = 68,
    ArrowTypeof = 69,
    CurrentDate = 70,
    CurrentTime = 71,
    Uuid = 72,
    Cbrt = 73,
    Acosh = 74,
    Asinh = 75,
    Atanh = 76,
    Sinh = 77,
    Cosh = 78,
    Tanh = 79,
    Pi = 80,
    Degrees = 81,
    Radians = 82,
    Factorial = 83,
    Lcm = 84,
    Gcd = 85,
    ArrayAppend = 86,
    ArrayConcat = 87,
    ArrayDims = 88,
    ArrayRepeat = 89,
    ArrayLength = 90,
    ArrayNdims = 91,
    ArrayPosition = 92,
    ArrayPositions = 93,
    ArrayPrepend = 94,
    ArrayRemove = 95,
    ArrayReplace = 96,
    ArrayToString = 97,
    Cardinality = 98,
    ArrayElement = 99,
    ArraySlice = 100,
    Encode = 101,
    Decode = 102,
    Cot = 103,
    ArrayHas = 104,
    ArrayHasAny = 105,
    ArrayHasAll = 106,
    ArrayRemoveN = 107,
    ArrayReplaceN = 108,
    ArrayRemoveAll = 109,
    ArrayReplaceAll = 110,
    Nanvl = 111,
    Flatten = 112,
    Isnan = 113,
    Iszero = 114,
    ArrayEmpty = 115,
    ArrayPopBack = 116,
    StringToArray = 117,
    ToTimestampNanos = 118,
    ArrayIntersect = 119,
    ArrayUnion = 120,
    OverLay = 121,
    Range = 122,
<<<<<<< HEAD
    ArrayExcept = 123,
=======
    ArrayPopFront = 123,
    Levenshtein = 124,
>>>>>>> c14a765a
}
impl ScalarFunction {
    /// String value of the enum field names used in the ProtoBuf definition.
    ///
    /// The values are not transformed in any way and thus are considered stable
    /// (if the ProtoBuf definition does not change) and safe for programmatic use.
    pub fn as_str_name(&self) -> &'static str {
        match self {
            ScalarFunction::Abs => "Abs",
            ScalarFunction::Acos => "Acos",
            ScalarFunction::Asin => "Asin",
            ScalarFunction::Atan => "Atan",
            ScalarFunction::Ascii => "Ascii",
            ScalarFunction::Ceil => "Ceil",
            ScalarFunction::Cos => "Cos",
            ScalarFunction::Digest => "Digest",
            ScalarFunction::Exp => "Exp",
            ScalarFunction::Floor => "Floor",
            ScalarFunction::Ln => "Ln",
            ScalarFunction::Log => "Log",
            ScalarFunction::Log10 => "Log10",
            ScalarFunction::Log2 => "Log2",
            ScalarFunction::Round => "Round",
            ScalarFunction::Signum => "Signum",
            ScalarFunction::Sin => "Sin",
            ScalarFunction::Sqrt => "Sqrt",
            ScalarFunction::Tan => "Tan",
            ScalarFunction::Trunc => "Trunc",
            ScalarFunction::Array => "Array",
            ScalarFunction::RegexpMatch => "RegexpMatch",
            ScalarFunction::BitLength => "BitLength",
            ScalarFunction::Btrim => "Btrim",
            ScalarFunction::CharacterLength => "CharacterLength",
            ScalarFunction::Chr => "Chr",
            ScalarFunction::Concat => "Concat",
            ScalarFunction::ConcatWithSeparator => "ConcatWithSeparator",
            ScalarFunction::DatePart => "DatePart",
            ScalarFunction::DateTrunc => "DateTrunc",
            ScalarFunction::InitCap => "InitCap",
            ScalarFunction::Left => "Left",
            ScalarFunction::Lpad => "Lpad",
            ScalarFunction::Lower => "Lower",
            ScalarFunction::Ltrim => "Ltrim",
            ScalarFunction::Md5 => "MD5",
            ScalarFunction::NullIf => "NullIf",
            ScalarFunction::OctetLength => "OctetLength",
            ScalarFunction::Random => "Random",
            ScalarFunction::RegexpReplace => "RegexpReplace",
            ScalarFunction::Repeat => "Repeat",
            ScalarFunction::Replace => "Replace",
            ScalarFunction::Reverse => "Reverse",
            ScalarFunction::Right => "Right",
            ScalarFunction::Rpad => "Rpad",
            ScalarFunction::Rtrim => "Rtrim",
            ScalarFunction::Sha224 => "SHA224",
            ScalarFunction::Sha256 => "SHA256",
            ScalarFunction::Sha384 => "SHA384",
            ScalarFunction::Sha512 => "SHA512",
            ScalarFunction::SplitPart => "SplitPart",
            ScalarFunction::StartsWith => "StartsWith",
            ScalarFunction::Strpos => "Strpos",
            ScalarFunction::Substr => "Substr",
            ScalarFunction::ToHex => "ToHex",
            ScalarFunction::ToTimestamp => "ToTimestamp",
            ScalarFunction::ToTimestampMillis => "ToTimestampMillis",
            ScalarFunction::ToTimestampMicros => "ToTimestampMicros",
            ScalarFunction::ToTimestampSeconds => "ToTimestampSeconds",
            ScalarFunction::Now => "Now",
            ScalarFunction::Translate => "Translate",
            ScalarFunction::Trim => "Trim",
            ScalarFunction::Upper => "Upper",
            ScalarFunction::Coalesce => "Coalesce",
            ScalarFunction::Power => "Power",
            ScalarFunction::StructFun => "StructFun",
            ScalarFunction::FromUnixtime => "FromUnixtime",
            ScalarFunction::Atan2 => "Atan2",
            ScalarFunction::DateBin => "DateBin",
            ScalarFunction::ArrowTypeof => "ArrowTypeof",
            ScalarFunction::CurrentDate => "CurrentDate",
            ScalarFunction::CurrentTime => "CurrentTime",
            ScalarFunction::Uuid => "Uuid",
            ScalarFunction::Cbrt => "Cbrt",
            ScalarFunction::Acosh => "Acosh",
            ScalarFunction::Asinh => "Asinh",
            ScalarFunction::Atanh => "Atanh",
            ScalarFunction::Sinh => "Sinh",
            ScalarFunction::Cosh => "Cosh",
            ScalarFunction::Tanh => "Tanh",
            ScalarFunction::Pi => "Pi",
            ScalarFunction::Degrees => "Degrees",
            ScalarFunction::Radians => "Radians",
            ScalarFunction::Factorial => "Factorial",
            ScalarFunction::Lcm => "Lcm",
            ScalarFunction::Gcd => "Gcd",
            ScalarFunction::ArrayAppend => "ArrayAppend",
            ScalarFunction::ArrayConcat => "ArrayConcat",
            ScalarFunction::ArrayDims => "ArrayDims",
            ScalarFunction::ArrayRepeat => "ArrayRepeat",
            ScalarFunction::ArrayLength => "ArrayLength",
            ScalarFunction::ArrayNdims => "ArrayNdims",
            ScalarFunction::ArrayPosition => "ArrayPosition",
            ScalarFunction::ArrayPositions => "ArrayPositions",
            ScalarFunction::ArrayPrepend => "ArrayPrepend",
            ScalarFunction::ArrayRemove => "ArrayRemove",
            ScalarFunction::ArrayReplace => "ArrayReplace",
            ScalarFunction::ArrayToString => "ArrayToString",
            ScalarFunction::Cardinality => "Cardinality",
            ScalarFunction::ArrayElement => "ArrayElement",
            ScalarFunction::ArraySlice => "ArraySlice",
            ScalarFunction::Encode => "Encode",
            ScalarFunction::Decode => "Decode",
            ScalarFunction::Cot => "Cot",
            ScalarFunction::ArrayHas => "ArrayHas",
            ScalarFunction::ArrayHasAny => "ArrayHasAny",
            ScalarFunction::ArrayHasAll => "ArrayHasAll",
            ScalarFunction::ArrayRemoveN => "ArrayRemoveN",
            ScalarFunction::ArrayReplaceN => "ArrayReplaceN",
            ScalarFunction::ArrayRemoveAll => "ArrayRemoveAll",
            ScalarFunction::ArrayReplaceAll => "ArrayReplaceAll",
            ScalarFunction::Nanvl => "Nanvl",
            ScalarFunction::Flatten => "Flatten",
            ScalarFunction::Isnan => "Isnan",
            ScalarFunction::Iszero => "Iszero",
            ScalarFunction::ArrayEmpty => "ArrayEmpty",
            ScalarFunction::ArrayPopBack => "ArrayPopBack",
            ScalarFunction::StringToArray => "StringToArray",
            ScalarFunction::ToTimestampNanos => "ToTimestampNanos",
            ScalarFunction::ArrayIntersect => "ArrayIntersect",
            ScalarFunction::ArrayUnion => "ArrayUnion",
            ScalarFunction::OverLay => "OverLay",
            ScalarFunction::Range => "Range",
<<<<<<< HEAD
            ScalarFunction::ArrayExcept => "ArrayExcept",
=======
            ScalarFunction::ArrayPopFront => "ArrayPopFront",
            ScalarFunction::Levenshtein => "Levenshtein",
>>>>>>> c14a765a
        }
    }
    /// Creates an enum from field names used in the ProtoBuf definition.
    pub fn from_str_name(value: &str) -> ::core::option::Option<Self> {
        match value {
            "Abs" => Some(Self::Abs),
            "Acos" => Some(Self::Acos),
            "Asin" => Some(Self::Asin),
            "Atan" => Some(Self::Atan),
            "Ascii" => Some(Self::Ascii),
            "Ceil" => Some(Self::Ceil),
            "Cos" => Some(Self::Cos),
            "Digest" => Some(Self::Digest),
            "Exp" => Some(Self::Exp),
            "Floor" => Some(Self::Floor),
            "Ln" => Some(Self::Ln),
            "Log" => Some(Self::Log),
            "Log10" => Some(Self::Log10),
            "Log2" => Some(Self::Log2),
            "Round" => Some(Self::Round),
            "Signum" => Some(Self::Signum),
            "Sin" => Some(Self::Sin),
            "Sqrt" => Some(Self::Sqrt),
            "Tan" => Some(Self::Tan),
            "Trunc" => Some(Self::Trunc),
            "Array" => Some(Self::Array),
            "RegexpMatch" => Some(Self::RegexpMatch),
            "BitLength" => Some(Self::BitLength),
            "Btrim" => Some(Self::Btrim),
            "CharacterLength" => Some(Self::CharacterLength),
            "Chr" => Some(Self::Chr),
            "Concat" => Some(Self::Concat),
            "ConcatWithSeparator" => Some(Self::ConcatWithSeparator),
            "DatePart" => Some(Self::DatePart),
            "DateTrunc" => Some(Self::DateTrunc),
            "InitCap" => Some(Self::InitCap),
            "Left" => Some(Self::Left),
            "Lpad" => Some(Self::Lpad),
            "Lower" => Some(Self::Lower),
            "Ltrim" => Some(Self::Ltrim),
            "MD5" => Some(Self::Md5),
            "NullIf" => Some(Self::NullIf),
            "OctetLength" => Some(Self::OctetLength),
            "Random" => Some(Self::Random),
            "RegexpReplace" => Some(Self::RegexpReplace),
            "Repeat" => Some(Self::Repeat),
            "Replace" => Some(Self::Replace),
            "Reverse" => Some(Self::Reverse),
            "Right" => Some(Self::Right),
            "Rpad" => Some(Self::Rpad),
            "Rtrim" => Some(Self::Rtrim),
            "SHA224" => Some(Self::Sha224),
            "SHA256" => Some(Self::Sha256),
            "SHA384" => Some(Self::Sha384),
            "SHA512" => Some(Self::Sha512),
            "SplitPart" => Some(Self::SplitPart),
            "StartsWith" => Some(Self::StartsWith),
            "Strpos" => Some(Self::Strpos),
            "Substr" => Some(Self::Substr),
            "ToHex" => Some(Self::ToHex),
            "ToTimestamp" => Some(Self::ToTimestamp),
            "ToTimestampMillis" => Some(Self::ToTimestampMillis),
            "ToTimestampMicros" => Some(Self::ToTimestampMicros),
            "ToTimestampSeconds" => Some(Self::ToTimestampSeconds),
            "Now" => Some(Self::Now),
            "Translate" => Some(Self::Translate),
            "Trim" => Some(Self::Trim),
            "Upper" => Some(Self::Upper),
            "Coalesce" => Some(Self::Coalesce),
            "Power" => Some(Self::Power),
            "StructFun" => Some(Self::StructFun),
            "FromUnixtime" => Some(Self::FromUnixtime),
            "Atan2" => Some(Self::Atan2),
            "DateBin" => Some(Self::DateBin),
            "ArrowTypeof" => Some(Self::ArrowTypeof),
            "CurrentDate" => Some(Self::CurrentDate),
            "CurrentTime" => Some(Self::CurrentTime),
            "Uuid" => Some(Self::Uuid),
            "Cbrt" => Some(Self::Cbrt),
            "Acosh" => Some(Self::Acosh),
            "Asinh" => Some(Self::Asinh),
            "Atanh" => Some(Self::Atanh),
            "Sinh" => Some(Self::Sinh),
            "Cosh" => Some(Self::Cosh),
            "Tanh" => Some(Self::Tanh),
            "Pi" => Some(Self::Pi),
            "Degrees" => Some(Self::Degrees),
            "Radians" => Some(Self::Radians),
            "Factorial" => Some(Self::Factorial),
            "Lcm" => Some(Self::Lcm),
            "Gcd" => Some(Self::Gcd),
            "ArrayAppend" => Some(Self::ArrayAppend),
            "ArrayConcat" => Some(Self::ArrayConcat),
            "ArrayDims" => Some(Self::ArrayDims),
            "ArrayRepeat" => Some(Self::ArrayRepeat),
            "ArrayLength" => Some(Self::ArrayLength),
            "ArrayNdims" => Some(Self::ArrayNdims),
            "ArrayPosition" => Some(Self::ArrayPosition),
            "ArrayPositions" => Some(Self::ArrayPositions),
            "ArrayPrepend" => Some(Self::ArrayPrepend),
            "ArrayRemove" => Some(Self::ArrayRemove),
            "ArrayReplace" => Some(Self::ArrayReplace),
            "ArrayToString" => Some(Self::ArrayToString),
            "Cardinality" => Some(Self::Cardinality),
            "ArrayElement" => Some(Self::ArrayElement),
            "ArraySlice" => Some(Self::ArraySlice),
            "Encode" => Some(Self::Encode),
            "Decode" => Some(Self::Decode),
            "Cot" => Some(Self::Cot),
            "ArrayHas" => Some(Self::ArrayHas),
            "ArrayHasAny" => Some(Self::ArrayHasAny),
            "ArrayHasAll" => Some(Self::ArrayHasAll),
            "ArrayRemoveN" => Some(Self::ArrayRemoveN),
            "ArrayReplaceN" => Some(Self::ArrayReplaceN),
            "ArrayRemoveAll" => Some(Self::ArrayRemoveAll),
            "ArrayReplaceAll" => Some(Self::ArrayReplaceAll),
            "Nanvl" => Some(Self::Nanvl),
            "Flatten" => Some(Self::Flatten),
            "Isnan" => Some(Self::Isnan),
            "Iszero" => Some(Self::Iszero),
            "ArrayEmpty" => Some(Self::ArrayEmpty),
            "ArrayPopBack" => Some(Self::ArrayPopBack),
            "StringToArray" => Some(Self::StringToArray),
            "ToTimestampNanos" => Some(Self::ToTimestampNanos),
            "ArrayIntersect" => Some(Self::ArrayIntersect),
            "ArrayUnion" => Some(Self::ArrayUnion),
            "OverLay" => Some(Self::OverLay),
            "Range" => Some(Self::Range),
<<<<<<< HEAD
            "ArrayExcept" => Some(Self::ArrayExcept),
=======
            "ArrayPopFront" => Some(Self::ArrayPopFront),
            "Levenshtein" => Some(Self::Levenshtein),
>>>>>>> c14a765a
            _ => None,
        }
    }
}
#[derive(Clone, Copy, Debug, PartialEq, Eq, Hash, PartialOrd, Ord, ::prost::Enumeration)]
#[repr(i32)]
pub enum AggregateFunction {
    Min = 0,
    Max = 1,
    Sum = 2,
    Avg = 3,
    Count = 4,
    ApproxDistinct = 5,
    ArrayAgg = 6,
    Variance = 7,
    VariancePop = 8,
    Covariance = 9,
    CovariancePop = 10,
    Stddev = 11,
    StddevPop = 12,
    Correlation = 13,
    ApproxPercentileCont = 14,
    ApproxMedian = 15,
    ApproxPercentileContWithWeight = 16,
    Grouping = 17,
    Median = 18,
    BitAnd = 19,
    BitOr = 20,
    BitXor = 21,
    BoolAnd = 22,
    BoolOr = 23,
    /// When a function with the same name exists among built-in window functions,
    /// we append "_AGG" to obey name scoping rules.
    FirstValueAgg = 24,
    LastValueAgg = 25,
    RegrSlope = 26,
    RegrIntercept = 27,
    RegrCount = 28,
    RegrR2 = 29,
    RegrAvgx = 30,
    RegrAvgy = 31,
    RegrSxx = 32,
    RegrSyy = 33,
    RegrSxy = 34,
}
impl AggregateFunction {
    /// String value of the enum field names used in the ProtoBuf definition.
    ///
    /// The values are not transformed in any way and thus are considered stable
    /// (if the ProtoBuf definition does not change) and safe for programmatic use.
    pub fn as_str_name(&self) -> &'static str {
        match self {
            AggregateFunction::Min => "MIN",
            AggregateFunction::Max => "MAX",
            AggregateFunction::Sum => "SUM",
            AggregateFunction::Avg => "AVG",
            AggregateFunction::Count => "COUNT",
            AggregateFunction::ApproxDistinct => "APPROX_DISTINCT",
            AggregateFunction::ArrayAgg => "ARRAY_AGG",
            AggregateFunction::Variance => "VARIANCE",
            AggregateFunction::VariancePop => "VARIANCE_POP",
            AggregateFunction::Covariance => "COVARIANCE",
            AggregateFunction::CovariancePop => "COVARIANCE_POP",
            AggregateFunction::Stddev => "STDDEV",
            AggregateFunction::StddevPop => "STDDEV_POP",
            AggregateFunction::Correlation => "CORRELATION",
            AggregateFunction::ApproxPercentileCont => "APPROX_PERCENTILE_CONT",
            AggregateFunction::ApproxMedian => "APPROX_MEDIAN",
            AggregateFunction::ApproxPercentileContWithWeight => {
                "APPROX_PERCENTILE_CONT_WITH_WEIGHT"
            }
            AggregateFunction::Grouping => "GROUPING",
            AggregateFunction::Median => "MEDIAN",
            AggregateFunction::BitAnd => "BIT_AND",
            AggregateFunction::BitOr => "BIT_OR",
            AggregateFunction::BitXor => "BIT_XOR",
            AggregateFunction::BoolAnd => "BOOL_AND",
            AggregateFunction::BoolOr => "BOOL_OR",
            AggregateFunction::FirstValueAgg => "FIRST_VALUE_AGG",
            AggregateFunction::LastValueAgg => "LAST_VALUE_AGG",
            AggregateFunction::RegrSlope => "REGR_SLOPE",
            AggregateFunction::RegrIntercept => "REGR_INTERCEPT",
            AggregateFunction::RegrCount => "REGR_COUNT",
            AggregateFunction::RegrR2 => "REGR_R2",
            AggregateFunction::RegrAvgx => "REGR_AVGX",
            AggregateFunction::RegrAvgy => "REGR_AVGY",
            AggregateFunction::RegrSxx => "REGR_SXX",
            AggregateFunction::RegrSyy => "REGR_SYY",
            AggregateFunction::RegrSxy => "REGR_SXY",
        }
    }
    /// Creates an enum from field names used in the ProtoBuf definition.
    pub fn from_str_name(value: &str) -> ::core::option::Option<Self> {
        match value {
            "MIN" => Some(Self::Min),
            "MAX" => Some(Self::Max),
            "SUM" => Some(Self::Sum),
            "AVG" => Some(Self::Avg),
            "COUNT" => Some(Self::Count),
            "APPROX_DISTINCT" => Some(Self::ApproxDistinct),
            "ARRAY_AGG" => Some(Self::ArrayAgg),
            "VARIANCE" => Some(Self::Variance),
            "VARIANCE_POP" => Some(Self::VariancePop),
            "COVARIANCE" => Some(Self::Covariance),
            "COVARIANCE_POP" => Some(Self::CovariancePop),
            "STDDEV" => Some(Self::Stddev),
            "STDDEV_POP" => Some(Self::StddevPop),
            "CORRELATION" => Some(Self::Correlation),
            "APPROX_PERCENTILE_CONT" => Some(Self::ApproxPercentileCont),
            "APPROX_MEDIAN" => Some(Self::ApproxMedian),
            "APPROX_PERCENTILE_CONT_WITH_WEIGHT" => {
                Some(Self::ApproxPercentileContWithWeight)
            }
            "GROUPING" => Some(Self::Grouping),
            "MEDIAN" => Some(Self::Median),
            "BIT_AND" => Some(Self::BitAnd),
            "BIT_OR" => Some(Self::BitOr),
            "BIT_XOR" => Some(Self::BitXor),
            "BOOL_AND" => Some(Self::BoolAnd),
            "BOOL_OR" => Some(Self::BoolOr),
            "FIRST_VALUE_AGG" => Some(Self::FirstValueAgg),
            "LAST_VALUE_AGG" => Some(Self::LastValueAgg),
            "REGR_SLOPE" => Some(Self::RegrSlope),
            "REGR_INTERCEPT" => Some(Self::RegrIntercept),
            "REGR_COUNT" => Some(Self::RegrCount),
            "REGR_R2" => Some(Self::RegrR2),
            "REGR_AVGX" => Some(Self::RegrAvgx),
            "REGR_AVGY" => Some(Self::RegrAvgy),
            "REGR_SXX" => Some(Self::RegrSxx),
            "REGR_SYY" => Some(Self::RegrSyy),
            "REGR_SXY" => Some(Self::RegrSxy),
            _ => None,
        }
    }
}
#[derive(Clone, Copy, Debug, PartialEq, Eq, Hash, PartialOrd, Ord, ::prost::Enumeration)]
#[repr(i32)]
pub enum BuiltInWindowFunction {
    RowNumber = 0,
    Rank = 1,
    DenseRank = 2,
    PercentRank = 3,
    CumeDist = 4,
    Ntile = 5,
    Lag = 6,
    Lead = 7,
    FirstValue = 8,
    LastValue = 9,
    NthValue = 10,
}
impl BuiltInWindowFunction {
    /// String value of the enum field names used in the ProtoBuf definition.
    ///
    /// The values are not transformed in any way and thus are considered stable
    /// (if the ProtoBuf definition does not change) and safe for programmatic use.
    pub fn as_str_name(&self) -> &'static str {
        match self {
            BuiltInWindowFunction::RowNumber => "ROW_NUMBER",
            BuiltInWindowFunction::Rank => "RANK",
            BuiltInWindowFunction::DenseRank => "DENSE_RANK",
            BuiltInWindowFunction::PercentRank => "PERCENT_RANK",
            BuiltInWindowFunction::CumeDist => "CUME_DIST",
            BuiltInWindowFunction::Ntile => "NTILE",
            BuiltInWindowFunction::Lag => "LAG",
            BuiltInWindowFunction::Lead => "LEAD",
            BuiltInWindowFunction::FirstValue => "FIRST_VALUE",
            BuiltInWindowFunction::LastValue => "LAST_VALUE",
            BuiltInWindowFunction::NthValue => "NTH_VALUE",
        }
    }
    /// Creates an enum from field names used in the ProtoBuf definition.
    pub fn from_str_name(value: &str) -> ::core::option::Option<Self> {
        match value {
            "ROW_NUMBER" => Some(Self::RowNumber),
            "RANK" => Some(Self::Rank),
            "DENSE_RANK" => Some(Self::DenseRank),
            "PERCENT_RANK" => Some(Self::PercentRank),
            "CUME_DIST" => Some(Self::CumeDist),
            "NTILE" => Some(Self::Ntile),
            "LAG" => Some(Self::Lag),
            "LEAD" => Some(Self::Lead),
            "FIRST_VALUE" => Some(Self::FirstValue),
            "LAST_VALUE" => Some(Self::LastValue),
            "NTH_VALUE" => Some(Self::NthValue),
            _ => None,
        }
    }
}
#[derive(Clone, Copy, Debug, PartialEq, Eq, Hash, PartialOrd, Ord, ::prost::Enumeration)]
#[repr(i32)]
pub enum WindowFrameUnits {
    Rows = 0,
    Range = 1,
    Groups = 2,
}
impl WindowFrameUnits {
    /// String value of the enum field names used in the ProtoBuf definition.
    ///
    /// The values are not transformed in any way and thus are considered stable
    /// (if the ProtoBuf definition does not change) and safe for programmatic use.
    pub fn as_str_name(&self) -> &'static str {
        match self {
            WindowFrameUnits::Rows => "ROWS",
            WindowFrameUnits::Range => "RANGE",
            WindowFrameUnits::Groups => "GROUPS",
        }
    }
    /// Creates an enum from field names used in the ProtoBuf definition.
    pub fn from_str_name(value: &str) -> ::core::option::Option<Self> {
        match value {
            "ROWS" => Some(Self::Rows),
            "RANGE" => Some(Self::Range),
            "GROUPS" => Some(Self::Groups),
            _ => None,
        }
    }
}
#[derive(Clone, Copy, Debug, PartialEq, Eq, Hash, PartialOrd, Ord, ::prost::Enumeration)]
#[repr(i32)]
pub enum WindowFrameBoundType {
    CurrentRow = 0,
    Preceding = 1,
    Following = 2,
}
impl WindowFrameBoundType {
    /// String value of the enum field names used in the ProtoBuf definition.
    ///
    /// The values are not transformed in any way and thus are considered stable
    /// (if the ProtoBuf definition does not change) and safe for programmatic use.
    pub fn as_str_name(&self) -> &'static str {
        match self {
            WindowFrameBoundType::CurrentRow => "CURRENT_ROW",
            WindowFrameBoundType::Preceding => "PRECEDING",
            WindowFrameBoundType::Following => "FOLLOWING",
        }
    }
    /// Creates an enum from field names used in the ProtoBuf definition.
    pub fn from_str_name(value: &str) -> ::core::option::Option<Self> {
        match value {
            "CURRENT_ROW" => Some(Self::CurrentRow),
            "PRECEDING" => Some(Self::Preceding),
            "FOLLOWING" => Some(Self::Following),
            _ => None,
        }
    }
}
#[derive(Clone, Copy, Debug, PartialEq, Eq, Hash, PartialOrd, Ord, ::prost::Enumeration)]
#[repr(i32)]
pub enum DateUnit {
    Day = 0,
    DateMillisecond = 1,
}
impl DateUnit {
    /// String value of the enum field names used in the ProtoBuf definition.
    ///
    /// The values are not transformed in any way and thus are considered stable
    /// (if the ProtoBuf definition does not change) and safe for programmatic use.
    pub fn as_str_name(&self) -> &'static str {
        match self {
            DateUnit::Day => "Day",
            DateUnit::DateMillisecond => "DateMillisecond",
        }
    }
    /// Creates an enum from field names used in the ProtoBuf definition.
    pub fn from_str_name(value: &str) -> ::core::option::Option<Self> {
        match value {
            "Day" => Some(Self::Day),
            "DateMillisecond" => Some(Self::DateMillisecond),
            _ => None,
        }
    }
}
#[derive(Clone, Copy, Debug, PartialEq, Eq, Hash, PartialOrd, Ord, ::prost::Enumeration)]
#[repr(i32)]
pub enum TimeUnit {
    Second = 0,
    Millisecond = 1,
    Microsecond = 2,
    Nanosecond = 3,
}
impl TimeUnit {
    /// String value of the enum field names used in the ProtoBuf definition.
    ///
    /// The values are not transformed in any way and thus are considered stable
    /// (if the ProtoBuf definition does not change) and safe for programmatic use.
    pub fn as_str_name(&self) -> &'static str {
        match self {
            TimeUnit::Second => "Second",
            TimeUnit::Millisecond => "Millisecond",
            TimeUnit::Microsecond => "Microsecond",
            TimeUnit::Nanosecond => "Nanosecond",
        }
    }
    /// Creates an enum from field names used in the ProtoBuf definition.
    pub fn from_str_name(value: &str) -> ::core::option::Option<Self> {
        match value {
            "Second" => Some(Self::Second),
            "Millisecond" => Some(Self::Millisecond),
            "Microsecond" => Some(Self::Microsecond),
            "Nanosecond" => Some(Self::Nanosecond),
            _ => None,
        }
    }
}
#[derive(Clone, Copy, Debug, PartialEq, Eq, Hash, PartialOrd, Ord, ::prost::Enumeration)]
#[repr(i32)]
pub enum IntervalUnit {
    YearMonth = 0,
    DayTime = 1,
    MonthDayNano = 2,
}
impl IntervalUnit {
    /// String value of the enum field names used in the ProtoBuf definition.
    ///
    /// The values are not transformed in any way and thus are considered stable
    /// (if the ProtoBuf definition does not change) and safe for programmatic use.
    pub fn as_str_name(&self) -> &'static str {
        match self {
            IntervalUnit::YearMonth => "YearMonth",
            IntervalUnit::DayTime => "DayTime",
            IntervalUnit::MonthDayNano => "MonthDayNano",
        }
    }
    /// Creates an enum from field names used in the ProtoBuf definition.
    pub fn from_str_name(value: &str) -> ::core::option::Option<Self> {
        match value {
            "YearMonth" => Some(Self::YearMonth),
            "DayTime" => Some(Self::DayTime),
            "MonthDayNano" => Some(Self::MonthDayNano),
            _ => None,
        }
    }
}
#[derive(Clone, Copy, Debug, PartialEq, Eq, Hash, PartialOrd, Ord, ::prost::Enumeration)]
#[repr(i32)]
pub enum UnionMode {
    Sparse = 0,
    Dense = 1,
}
impl UnionMode {
    /// String value of the enum field names used in the ProtoBuf definition.
    ///
    /// The values are not transformed in any way and thus are considered stable
    /// (if the ProtoBuf definition does not change) and safe for programmatic use.
    pub fn as_str_name(&self) -> &'static str {
        match self {
            UnionMode::Sparse => "sparse",
            UnionMode::Dense => "dense",
        }
    }
    /// Creates an enum from field names used in the ProtoBuf definition.
    pub fn from_str_name(value: &str) -> ::core::option::Option<Self> {
        match value {
            "sparse" => Some(Self::Sparse),
            "dense" => Some(Self::Dense),
            _ => None,
        }
    }
}
#[derive(Clone, Copy, Debug, PartialEq, Eq, Hash, PartialOrd, Ord, ::prost::Enumeration)]
#[repr(i32)]
pub enum FileWriterMode {
    Append = 0,
    Put = 1,
    PutMultipart = 2,
}
impl FileWriterMode {
    /// String value of the enum field names used in the ProtoBuf definition.
    ///
    /// The values are not transformed in any way and thus are considered stable
    /// (if the ProtoBuf definition does not change) and safe for programmatic use.
    pub fn as_str_name(&self) -> &'static str {
        match self {
            FileWriterMode::Append => "APPEND",
            FileWriterMode::Put => "PUT",
            FileWriterMode::PutMultipart => "PUT_MULTIPART",
        }
    }
    /// Creates an enum from field names used in the ProtoBuf definition.
    pub fn from_str_name(value: &str) -> ::core::option::Option<Self> {
        match value {
            "APPEND" => Some(Self::Append),
            "PUT" => Some(Self::Put),
            "PUT_MULTIPART" => Some(Self::PutMultipart),
            _ => None,
        }
    }
}
#[derive(Clone, Copy, Debug, PartialEq, Eq, Hash, PartialOrd, Ord, ::prost::Enumeration)]
#[repr(i32)]
pub enum CompressionTypeVariant {
    Gzip = 0,
    Bzip2 = 1,
    Xz = 2,
    Zstd = 3,
    Uncompressed = 4,
}
impl CompressionTypeVariant {
    /// String value of the enum field names used in the ProtoBuf definition.
    ///
    /// The values are not transformed in any way and thus are considered stable
    /// (if the ProtoBuf definition does not change) and safe for programmatic use.
    pub fn as_str_name(&self) -> &'static str {
        match self {
            CompressionTypeVariant::Gzip => "GZIP",
            CompressionTypeVariant::Bzip2 => "BZIP2",
            CompressionTypeVariant::Xz => "XZ",
            CompressionTypeVariant::Zstd => "ZSTD",
            CompressionTypeVariant::Uncompressed => "UNCOMPRESSED",
        }
    }
    /// Creates an enum from field names used in the ProtoBuf definition.
    pub fn from_str_name(value: &str) -> ::core::option::Option<Self> {
        match value {
            "GZIP" => Some(Self::Gzip),
            "BZIP2" => Some(Self::Bzip2),
            "XZ" => Some(Self::Xz),
            "ZSTD" => Some(Self::Zstd),
            "UNCOMPRESSED" => Some(Self::Uncompressed),
            _ => None,
        }
    }
}
#[derive(Clone, Copy, Debug, PartialEq, Eq, Hash, PartialOrd, Ord, ::prost::Enumeration)]
#[repr(i32)]
pub enum PartitionMode {
    CollectLeft = 0,
    Partitioned = 1,
    Auto = 2,
}
impl PartitionMode {
    /// String value of the enum field names used in the ProtoBuf definition.
    ///
    /// The values are not transformed in any way and thus are considered stable
    /// (if the ProtoBuf definition does not change) and safe for programmatic use.
    pub fn as_str_name(&self) -> &'static str {
        match self {
            PartitionMode::CollectLeft => "COLLECT_LEFT",
            PartitionMode::Partitioned => "PARTITIONED",
            PartitionMode::Auto => "AUTO",
        }
    }
    /// Creates an enum from field names used in the ProtoBuf definition.
    pub fn from_str_name(value: &str) -> ::core::option::Option<Self> {
        match value {
            "COLLECT_LEFT" => Some(Self::CollectLeft),
            "PARTITIONED" => Some(Self::Partitioned),
            "AUTO" => Some(Self::Auto),
            _ => None,
        }
    }
}
#[derive(Clone, Copy, Debug, PartialEq, Eq, Hash, PartialOrd, Ord, ::prost::Enumeration)]
#[repr(i32)]
pub enum AggregateMode {
    Partial = 0,
    Final = 1,
    FinalPartitioned = 2,
    Single = 3,
    SinglePartitioned = 4,
}
impl AggregateMode {
    /// String value of the enum field names used in the ProtoBuf definition.
    ///
    /// The values are not transformed in any way and thus are considered stable
    /// (if the ProtoBuf definition does not change) and safe for programmatic use.
    pub fn as_str_name(&self) -> &'static str {
        match self {
            AggregateMode::Partial => "PARTIAL",
            AggregateMode::Final => "FINAL",
            AggregateMode::FinalPartitioned => "FINAL_PARTITIONED",
            AggregateMode::Single => "SINGLE",
            AggregateMode::SinglePartitioned => "SINGLE_PARTITIONED",
        }
    }
    /// Creates an enum from field names used in the ProtoBuf definition.
    pub fn from_str_name(value: &str) -> ::core::option::Option<Self> {
        match value {
            "PARTIAL" => Some(Self::Partial),
            "FINAL" => Some(Self::Final),
            "FINAL_PARTITIONED" => Some(Self::FinalPartitioned),
            "SINGLE" => Some(Self::Single),
            "SINGLE_PARTITIONED" => Some(Self::SinglePartitioned),
            _ => None,
        }
    }
}
#[derive(Clone, Copy, Debug, PartialEq, Eq, Hash, PartialOrd, Ord, ::prost::Enumeration)]
#[repr(i32)]
pub enum JoinSide {
    LeftSide = 0,
    RightSide = 1,
}
impl JoinSide {
    /// String value of the enum field names used in the ProtoBuf definition.
    ///
    /// The values are not transformed in any way and thus are considered stable
    /// (if the ProtoBuf definition does not change) and safe for programmatic use.
    pub fn as_str_name(&self) -> &'static str {
        match self {
            JoinSide::LeftSide => "LEFT_SIDE",
            JoinSide::RightSide => "RIGHT_SIDE",
        }
    }
    /// Creates an enum from field names used in the ProtoBuf definition.
    pub fn from_str_name(value: &str) -> ::core::option::Option<Self> {
        match value {
            "LEFT_SIDE" => Some(Self::LeftSide),
            "RIGHT_SIDE" => Some(Self::RightSide),
            _ => None,
        }
    }
}
#[derive(Clone, Copy, Debug, PartialEq, Eq, Hash, PartialOrd, Ord, ::prost::Enumeration)]
#[repr(i32)]
pub enum PrecisionInfo {
    Exact = 0,
    Inexact = 1,
    Absent = 2,
}
impl PrecisionInfo {
    /// String value of the enum field names used in the ProtoBuf definition.
    ///
    /// The values are not transformed in any way and thus are considered stable
    /// (if the ProtoBuf definition does not change) and safe for programmatic use.
    pub fn as_str_name(&self) -> &'static str {
        match self {
            PrecisionInfo::Exact => "EXACT",
            PrecisionInfo::Inexact => "INEXACT",
            PrecisionInfo::Absent => "ABSENT",
        }
    }
    /// Creates an enum from field names used in the ProtoBuf definition.
    pub fn from_str_name(value: &str) -> ::core::option::Option<Self> {
        match value {
            "EXACT" => Some(Self::Exact),
            "INEXACT" => Some(Self::Inexact),
            "ABSENT" => Some(Self::Absent),
            _ => None,
        }
    }
}<|MERGE_RESOLUTION|>--- conflicted
+++ resolved
@@ -2571,12 +2571,9 @@
     ArrayUnion = 120,
     OverLay = 121,
     Range = 122,
-<<<<<<< HEAD
     ArrayExcept = 123,
-=======
-    ArrayPopFront = 123,
-    Levenshtein = 124,
->>>>>>> c14a765a
+    ArrayPopFront = 124,
+    Levenshtein = 125,
 }
 impl ScalarFunction {
     /// String value of the enum field names used in the ProtoBuf definition.
@@ -2708,12 +2705,9 @@
             ScalarFunction::ArrayUnion => "ArrayUnion",
             ScalarFunction::OverLay => "OverLay",
             ScalarFunction::Range => "Range",
-<<<<<<< HEAD
             ScalarFunction::ArrayExcept => "ArrayExcept",
-=======
             ScalarFunction::ArrayPopFront => "ArrayPopFront",
             ScalarFunction::Levenshtein => "Levenshtein",
->>>>>>> c14a765a
         }
     }
     /// Creates an enum from field names used in the ProtoBuf definition.
@@ -2842,12 +2836,9 @@
             "ArrayUnion" => Some(Self::ArrayUnion),
             "OverLay" => Some(Self::OverLay),
             "Range" => Some(Self::Range),
-<<<<<<< HEAD
             "ArrayExcept" => Some(Self::ArrayExcept),
-=======
             "ArrayPopFront" => Some(Self::ArrayPopFront),
             "Levenshtein" => Some(Self::Levenshtein),
->>>>>>> c14a765a
             _ => None,
         }
     }
