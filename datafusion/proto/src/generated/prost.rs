#[allow(clippy::derive_partial_eq_without_eq)]
#[derive(Clone, PartialEq, ::prost::Message)]
pub struct ColumnRelation {
    #[prost(string, tag = "1")]
    pub relation: ::prost::alloc::string::String,
}
#[allow(clippy::derive_partial_eq_without_eq)]
#[derive(Clone, PartialEq, ::prost::Message)]
pub struct Column {
    #[prost(string, tag = "1")]
    pub name: ::prost::alloc::string::String,
    #[prost(message, optional, tag = "2")]
    pub relation: ::core::option::Option<ColumnRelation>,
}
#[allow(clippy::derive_partial_eq_without_eq)]
#[derive(Clone, PartialEq, ::prost::Message)]
pub struct DfField {
    #[prost(message, optional, tag = "1")]
    pub field: ::core::option::Option<Field>,
    #[prost(message, optional, tag = "2")]
    pub qualifier: ::core::option::Option<ColumnRelation>,
}
#[allow(clippy::derive_partial_eq_without_eq)]
#[derive(Clone, PartialEq, ::prost::Message)]
pub struct DfSchema {
    #[prost(message, repeated, tag = "1")]
    pub columns: ::prost::alloc::vec::Vec<DfField>,
    #[prost(map = "string, string", tag = "2")]
    pub metadata: ::std::collections::HashMap<
        ::prost::alloc::string::String,
        ::prost::alloc::string::String,
    >,
}
/// logical plan
/// LogicalPlan is a nested type
#[allow(clippy::derive_partial_eq_without_eq)]
#[derive(Clone, PartialEq, ::prost::Message)]
pub struct LogicalPlanNode {
    #[prost(
        oneof = "logical_plan_node::LogicalPlanType",
        tags = "1, 3, 4, 5, 6, 7, 8, 9, 10, 11, 12, 13, 14, 15, 16, 17, 18, 19, 20, 21, 22, 23, 24, 25, 26, 27, 28"
    )]
    pub logical_plan_type: ::core::option::Option<logical_plan_node::LogicalPlanType>,
}
/// Nested message and enum types in `LogicalPlanNode`.
pub mod logical_plan_node {
    #[allow(clippy::derive_partial_eq_without_eq)]
    #[derive(Clone, PartialEq, ::prost::Oneof)]
    pub enum LogicalPlanType {
        #[prost(message, tag = "1")]
        ListingScan(super::ListingTableScanNode),
        #[prost(message, tag = "3")]
        Projection(::prost::alloc::boxed::Box<super::ProjectionNode>),
        #[prost(message, tag = "4")]
        Selection(::prost::alloc::boxed::Box<super::SelectionNode>),
        #[prost(message, tag = "5")]
        Limit(::prost::alloc::boxed::Box<super::LimitNode>),
        #[prost(message, tag = "6")]
        Aggregate(::prost::alloc::boxed::Box<super::AggregateNode>),
        #[prost(message, tag = "7")]
        Join(::prost::alloc::boxed::Box<super::JoinNode>),
        #[prost(message, tag = "8")]
        Sort(::prost::alloc::boxed::Box<super::SortNode>),
        #[prost(message, tag = "9")]
        Repartition(::prost::alloc::boxed::Box<super::RepartitionNode>),
        #[prost(message, tag = "10")]
        EmptyRelation(super::EmptyRelationNode),
        #[prost(message, tag = "11")]
        CreateExternalTable(super::CreateExternalTableNode),
        #[prost(message, tag = "12")]
        Explain(::prost::alloc::boxed::Box<super::ExplainNode>),
        #[prost(message, tag = "13")]
        Window(::prost::alloc::boxed::Box<super::WindowNode>),
        #[prost(message, tag = "14")]
        Analyze(::prost::alloc::boxed::Box<super::AnalyzeNode>),
        #[prost(message, tag = "15")]
        CrossJoin(::prost::alloc::boxed::Box<super::CrossJoinNode>),
        #[prost(message, tag = "16")]
        Values(super::ValuesNode),
        #[prost(message, tag = "17")]
        Extension(super::LogicalExtensionNode),
        #[prost(message, tag = "18")]
        CreateCatalogSchema(super::CreateCatalogSchemaNode),
        #[prost(message, tag = "19")]
        Union(super::UnionNode),
        #[prost(message, tag = "20")]
        CreateCatalog(super::CreateCatalogNode),
        #[prost(message, tag = "21")]
        SubqueryAlias(::prost::alloc::boxed::Box<super::SubqueryAliasNode>),
        #[prost(message, tag = "22")]
        CreateView(::prost::alloc::boxed::Box<super::CreateViewNode>),
        #[prost(message, tag = "23")]
        Distinct(::prost::alloc::boxed::Box<super::DistinctNode>),
        #[prost(message, tag = "24")]
        ViewScan(::prost::alloc::boxed::Box<super::ViewTableScanNode>),
        #[prost(message, tag = "25")]
        CustomScan(super::CustomTableScanNode),
        #[prost(message, tag = "26")]
        Prepare(::prost::alloc::boxed::Box<super::PrepareNode>),
        #[prost(message, tag = "27")]
        DropView(super::DropViewNode),
        #[prost(message, tag = "28")]
        DistinctOn(::prost::alloc::boxed::Box<super::DistinctOnNode>),
    }
}
#[allow(clippy::derive_partial_eq_without_eq)]
#[derive(Clone, PartialEq, ::prost::Message)]
pub struct LogicalExtensionNode {
    #[prost(bytes = "vec", tag = "1")]
    pub node: ::prost::alloc::vec::Vec<u8>,
    #[prost(message, repeated, tag = "2")]
    pub inputs: ::prost::alloc::vec::Vec<LogicalPlanNode>,
}
#[allow(clippy::derive_partial_eq_without_eq)]
#[derive(Clone, PartialEq, ::prost::Message)]
pub struct ProjectionColumns {
    #[prost(string, repeated, tag = "1")]
    pub columns: ::prost::alloc::vec::Vec<::prost::alloc::string::String>,
}
#[allow(clippy::derive_partial_eq_without_eq)]
#[derive(Clone, PartialEq, ::prost::Message)]
pub struct CsvFormat {
    #[prost(bool, tag = "1")]
    pub has_header: bool,
    #[prost(string, tag = "2")]
    pub delimiter: ::prost::alloc::string::String,
    #[prost(string, tag = "3")]
    pub quote: ::prost::alloc::string::String,
    #[prost(oneof = "csv_format::OptionalEscape", tags = "4")]
    pub optional_escape: ::core::option::Option<csv_format::OptionalEscape>,
}
/// Nested message and enum types in `CsvFormat`.
pub mod csv_format {
    #[allow(clippy::derive_partial_eq_without_eq)]
    #[derive(Clone, PartialEq, ::prost::Oneof)]
    pub enum OptionalEscape {
        #[prost(string, tag = "4")]
        Escape(::prost::alloc::string::String),
    }
}
#[allow(clippy::derive_partial_eq_without_eq)]
#[derive(Clone, PartialEq, ::prost::Message)]
pub struct ParquetFormat {}
#[allow(clippy::derive_partial_eq_without_eq)]
#[derive(Clone, PartialEq, ::prost::Message)]
pub struct AvroFormat {}
#[allow(clippy::derive_partial_eq_without_eq)]
#[derive(Clone, PartialEq, ::prost::Message)]
pub struct LogicalExprNodeCollection {
    #[prost(message, repeated, tag = "1")]
    pub logical_expr_nodes: ::prost::alloc::vec::Vec<LogicalExprNode>,
}
#[allow(clippy::derive_partial_eq_without_eq)]
#[derive(Clone, PartialEq, ::prost::Message)]
pub struct ListingTableScanNode {
    #[prost(message, optional, tag = "14")]
    pub table_name: ::core::option::Option<OwnedTableReference>,
    #[prost(string, repeated, tag = "2")]
    pub paths: ::prost::alloc::vec::Vec<::prost::alloc::string::String>,
    #[prost(string, tag = "3")]
    pub file_extension: ::prost::alloc::string::String,
    #[prost(message, optional, tag = "4")]
    pub projection: ::core::option::Option<ProjectionColumns>,
    #[prost(message, optional, tag = "5")]
    pub schema: ::core::option::Option<Schema>,
    #[prost(message, repeated, tag = "6")]
    pub filters: ::prost::alloc::vec::Vec<LogicalExprNode>,
    #[prost(string, repeated, tag = "7")]
    pub table_partition_cols: ::prost::alloc::vec::Vec<::prost::alloc::string::String>,
    #[prost(bool, tag = "8")]
    pub collect_stat: bool,
    #[prost(uint32, tag = "9")]
    pub target_partitions: u32,
    #[prost(message, repeated, tag = "13")]
    pub file_sort_order: ::prost::alloc::vec::Vec<LogicalExprNodeCollection>,
    #[prost(oneof = "listing_table_scan_node::FileFormatType", tags = "10, 11, 12")]
    pub file_format_type: ::core::option::Option<
        listing_table_scan_node::FileFormatType,
    >,
}
/// Nested message and enum types in `ListingTableScanNode`.
pub mod listing_table_scan_node {
    #[allow(clippy::derive_partial_eq_without_eq)]
    #[derive(Clone, PartialEq, ::prost::Oneof)]
    pub enum FileFormatType {
        #[prost(message, tag = "10")]
        Csv(super::CsvFormat),
        #[prost(message, tag = "11")]
        Parquet(super::ParquetFormat),
        #[prost(message, tag = "12")]
        Avro(super::AvroFormat),
    }
}
#[allow(clippy::derive_partial_eq_without_eq)]
#[derive(Clone, PartialEq, ::prost::Message)]
pub struct ViewTableScanNode {
    #[prost(message, optional, tag = "6")]
    pub table_name: ::core::option::Option<OwnedTableReference>,
    #[prost(message, optional, boxed, tag = "2")]
    pub input: ::core::option::Option<::prost::alloc::boxed::Box<LogicalPlanNode>>,
    #[prost(message, optional, tag = "3")]
    pub schema: ::core::option::Option<Schema>,
    #[prost(message, optional, tag = "4")]
    pub projection: ::core::option::Option<ProjectionColumns>,
    #[prost(string, tag = "5")]
    pub definition: ::prost::alloc::string::String,
}
/// Logical Plan to Scan a CustomTableProvider registered at runtime
#[allow(clippy::derive_partial_eq_without_eq)]
#[derive(Clone, PartialEq, ::prost::Message)]
pub struct CustomTableScanNode {
    #[prost(message, optional, tag = "6")]
    pub table_name: ::core::option::Option<OwnedTableReference>,
    #[prost(message, optional, tag = "2")]
    pub projection: ::core::option::Option<ProjectionColumns>,
    #[prost(message, optional, tag = "3")]
    pub schema: ::core::option::Option<Schema>,
    #[prost(message, repeated, tag = "4")]
    pub filters: ::prost::alloc::vec::Vec<LogicalExprNode>,
    #[prost(bytes = "vec", tag = "5")]
    pub custom_table_data: ::prost::alloc::vec::Vec<u8>,
}
#[allow(clippy::derive_partial_eq_without_eq)]
#[derive(Clone, PartialEq, ::prost::Message)]
pub struct ProjectionNode {
    #[prost(message, optional, boxed, tag = "1")]
    pub input: ::core::option::Option<::prost::alloc::boxed::Box<LogicalPlanNode>>,
    #[prost(message, repeated, tag = "2")]
    pub expr: ::prost::alloc::vec::Vec<LogicalExprNode>,
    #[prost(oneof = "projection_node::OptionalAlias", tags = "3")]
    pub optional_alias: ::core::option::Option<projection_node::OptionalAlias>,
}
/// Nested message and enum types in `ProjectionNode`.
pub mod projection_node {
    #[allow(clippy::derive_partial_eq_without_eq)]
    #[derive(Clone, PartialEq, ::prost::Oneof)]
    pub enum OptionalAlias {
        #[prost(string, tag = "3")]
        Alias(::prost::alloc::string::String),
    }
}
#[allow(clippy::derive_partial_eq_without_eq)]
#[derive(Clone, PartialEq, ::prost::Message)]
pub struct SelectionNode {
    #[prost(message, optional, boxed, tag = "1")]
    pub input: ::core::option::Option<::prost::alloc::boxed::Box<LogicalPlanNode>>,
    #[prost(message, optional, tag = "2")]
    pub expr: ::core::option::Option<LogicalExprNode>,
}
#[allow(clippy::derive_partial_eq_without_eq)]
#[derive(Clone, PartialEq, ::prost::Message)]
pub struct SortNode {
    #[prost(message, optional, boxed, tag = "1")]
    pub input: ::core::option::Option<::prost::alloc::boxed::Box<LogicalPlanNode>>,
    #[prost(message, repeated, tag = "2")]
    pub expr: ::prost::alloc::vec::Vec<LogicalExprNode>,
    /// Maximum number of highest/lowest rows to fetch; negative means no limit
    #[prost(int64, tag = "3")]
    pub fetch: i64,
}
#[allow(clippy::derive_partial_eq_without_eq)]
#[derive(Clone, PartialEq, ::prost::Message)]
pub struct RepartitionNode {
    #[prost(message, optional, boxed, tag = "1")]
    pub input: ::core::option::Option<::prost::alloc::boxed::Box<LogicalPlanNode>>,
    #[prost(oneof = "repartition_node::PartitionMethod", tags = "2, 3")]
    pub partition_method: ::core::option::Option<repartition_node::PartitionMethod>,
}
/// Nested message and enum types in `RepartitionNode`.
pub mod repartition_node {
    #[allow(clippy::derive_partial_eq_without_eq)]
    #[derive(Clone, PartialEq, ::prost::Oneof)]
    pub enum PartitionMethod {
        #[prost(uint64, tag = "2")]
        RoundRobin(u64),
        #[prost(message, tag = "3")]
        Hash(super::HashRepartition),
    }
}
#[allow(clippy::derive_partial_eq_without_eq)]
#[derive(Clone, PartialEq, ::prost::Message)]
pub struct HashRepartition {
    #[prost(message, repeated, tag = "1")]
    pub hash_expr: ::prost::alloc::vec::Vec<LogicalExprNode>,
    #[prost(uint64, tag = "2")]
    pub partition_count: u64,
}
#[allow(clippy::derive_partial_eq_without_eq)]
#[derive(Clone, PartialEq, ::prost::Message)]
pub struct EmptyRelationNode {
    #[prost(bool, tag = "1")]
    pub produce_one_row: bool,
}
#[allow(clippy::derive_partial_eq_without_eq)]
#[derive(Clone, PartialEq, ::prost::Message)]
pub struct PrimaryKeyConstraint {
    #[prost(uint64, repeated, tag = "1")]
    pub indices: ::prost::alloc::vec::Vec<u64>,
}
#[allow(clippy::derive_partial_eq_without_eq)]
#[derive(Clone, PartialEq, ::prost::Message)]
pub struct UniqueConstraint {
    #[prost(uint64, repeated, tag = "1")]
    pub indices: ::prost::alloc::vec::Vec<u64>,
}
#[allow(clippy::derive_partial_eq_without_eq)]
#[derive(Clone, PartialEq, ::prost::Message)]
pub struct Constraint {
    #[prost(oneof = "constraint::ConstraintMode", tags = "1, 2")]
    pub constraint_mode: ::core::option::Option<constraint::ConstraintMode>,
}
/// Nested message and enum types in `Constraint`.
pub mod constraint {
    #[allow(clippy::derive_partial_eq_without_eq)]
    #[derive(Clone, PartialEq, ::prost::Oneof)]
    pub enum ConstraintMode {
        #[prost(message, tag = "1")]
        PrimaryKey(super::PrimaryKeyConstraint),
        #[prost(message, tag = "2")]
        Unique(super::UniqueConstraint),
    }
}
#[allow(clippy::derive_partial_eq_without_eq)]
#[derive(Clone, PartialEq, ::prost::Message)]
pub struct Constraints {
    #[prost(message, repeated, tag = "1")]
    pub constraints: ::prost::alloc::vec::Vec<Constraint>,
}
#[allow(clippy::derive_partial_eq_without_eq)]
#[derive(Clone, PartialEq, ::prost::Message)]
pub struct CreateExternalTableNode {
    #[prost(message, optional, tag = "12")]
    pub name: ::core::option::Option<OwnedTableReference>,
    #[prost(string, tag = "2")]
    pub location: ::prost::alloc::string::String,
    #[prost(string, tag = "3")]
    pub file_type: ::prost::alloc::string::String,
    #[prost(bool, tag = "4")]
    pub has_header: bool,
    #[prost(message, optional, tag = "5")]
    pub schema: ::core::option::Option<DfSchema>,
    #[prost(string, repeated, tag = "6")]
    pub table_partition_cols: ::prost::alloc::vec::Vec<::prost::alloc::string::String>,
    #[prost(bool, tag = "7")]
    pub if_not_exists: bool,
    #[prost(string, tag = "8")]
    pub delimiter: ::prost::alloc::string::String,
    #[prost(string, tag = "9")]
    pub definition: ::prost::alloc::string::String,
    #[prost(string, tag = "10")]
    pub file_compression_type: ::prost::alloc::string::String,
    #[prost(message, repeated, tag = "13")]
    pub order_exprs: ::prost::alloc::vec::Vec<LogicalExprNodeCollection>,
    #[prost(bool, tag = "14")]
    pub unbounded: bool,
    #[prost(map = "string, string", tag = "11")]
    pub options: ::std::collections::HashMap<
        ::prost::alloc::string::String,
        ::prost::alloc::string::String,
    >,
    #[prost(message, optional, tag = "15")]
    pub constraints: ::core::option::Option<Constraints>,
}
#[allow(clippy::derive_partial_eq_without_eq)]
#[derive(Clone, PartialEq, ::prost::Message)]
pub struct PrepareNode {
    #[prost(string, tag = "1")]
    pub name: ::prost::alloc::string::String,
    #[prost(message, repeated, tag = "2")]
    pub data_types: ::prost::alloc::vec::Vec<ArrowType>,
    #[prost(message, optional, boxed, tag = "3")]
    pub input: ::core::option::Option<::prost::alloc::boxed::Box<LogicalPlanNode>>,
}
#[allow(clippy::derive_partial_eq_without_eq)]
#[derive(Clone, PartialEq, ::prost::Message)]
pub struct CreateCatalogSchemaNode {
    #[prost(string, tag = "1")]
    pub schema_name: ::prost::alloc::string::String,
    #[prost(bool, tag = "2")]
    pub if_not_exists: bool,
    #[prost(message, optional, tag = "3")]
    pub schema: ::core::option::Option<DfSchema>,
}
#[allow(clippy::derive_partial_eq_without_eq)]
#[derive(Clone, PartialEq, ::prost::Message)]
pub struct CreateCatalogNode {
    #[prost(string, tag = "1")]
    pub catalog_name: ::prost::alloc::string::String,
    #[prost(bool, tag = "2")]
    pub if_not_exists: bool,
    #[prost(message, optional, tag = "3")]
    pub schema: ::core::option::Option<DfSchema>,
}
#[allow(clippy::derive_partial_eq_without_eq)]
#[derive(Clone, PartialEq, ::prost::Message)]
pub struct DropViewNode {
    #[prost(message, optional, tag = "1")]
    pub name: ::core::option::Option<OwnedTableReference>,
    #[prost(bool, tag = "2")]
    pub if_exists: bool,
    #[prost(message, optional, tag = "3")]
    pub schema: ::core::option::Option<DfSchema>,
}
#[allow(clippy::derive_partial_eq_without_eq)]
#[derive(Clone, PartialEq, ::prost::Message)]
pub struct CreateViewNode {
    #[prost(message, optional, tag = "5")]
    pub name: ::core::option::Option<OwnedTableReference>,
    #[prost(message, optional, boxed, tag = "2")]
    pub input: ::core::option::Option<::prost::alloc::boxed::Box<LogicalPlanNode>>,
    #[prost(bool, tag = "3")]
    pub or_replace: bool,
    #[prost(string, tag = "4")]
    pub definition: ::prost::alloc::string::String,
}
/// a node containing data for defining values list. unlike in SQL where it's two dimensional, here
/// the list is flattened, and with the field n_cols it can be parsed and partitioned into rows
#[allow(clippy::derive_partial_eq_without_eq)]
#[derive(Clone, PartialEq, ::prost::Message)]
pub struct ValuesNode {
    #[prost(uint64, tag = "1")]
    pub n_cols: u64,
    #[prost(message, repeated, tag = "2")]
    pub values_list: ::prost::alloc::vec::Vec<LogicalExprNode>,
}
#[allow(clippy::derive_partial_eq_without_eq)]
#[derive(Clone, PartialEq, ::prost::Message)]
pub struct AnalyzeNode {
    #[prost(message, optional, boxed, tag = "1")]
    pub input: ::core::option::Option<::prost::alloc::boxed::Box<LogicalPlanNode>>,
    #[prost(bool, tag = "2")]
    pub verbose: bool,
}
#[allow(clippy::derive_partial_eq_without_eq)]
#[derive(Clone, PartialEq, ::prost::Message)]
pub struct ExplainNode {
    #[prost(message, optional, boxed, tag = "1")]
    pub input: ::core::option::Option<::prost::alloc::boxed::Box<LogicalPlanNode>>,
    #[prost(bool, tag = "2")]
    pub verbose: bool,
}
#[allow(clippy::derive_partial_eq_without_eq)]
#[derive(Clone, PartialEq, ::prost::Message)]
pub struct AggregateNode {
    #[prost(message, optional, boxed, tag = "1")]
    pub input: ::core::option::Option<::prost::alloc::boxed::Box<LogicalPlanNode>>,
    #[prost(message, repeated, tag = "2")]
    pub group_expr: ::prost::alloc::vec::Vec<LogicalExprNode>,
    #[prost(message, repeated, tag = "3")]
    pub aggr_expr: ::prost::alloc::vec::Vec<LogicalExprNode>,
}
#[allow(clippy::derive_partial_eq_without_eq)]
#[derive(Clone, PartialEq, ::prost::Message)]
pub struct WindowNode {
    #[prost(message, optional, boxed, tag = "1")]
    pub input: ::core::option::Option<::prost::alloc::boxed::Box<LogicalPlanNode>>,
    #[prost(message, repeated, tag = "2")]
    pub window_expr: ::prost::alloc::vec::Vec<LogicalExprNode>,
}
#[allow(clippy::derive_partial_eq_without_eq)]
#[derive(Clone, PartialEq, ::prost::Message)]
pub struct JoinNode {
    #[prost(message, optional, boxed, tag = "1")]
    pub left: ::core::option::Option<::prost::alloc::boxed::Box<LogicalPlanNode>>,
    #[prost(message, optional, boxed, tag = "2")]
    pub right: ::core::option::Option<::prost::alloc::boxed::Box<LogicalPlanNode>>,
    #[prost(enumeration = "JoinType", tag = "3")]
    pub join_type: i32,
    #[prost(enumeration = "JoinConstraint", tag = "4")]
    pub join_constraint: i32,
    #[prost(message, repeated, tag = "5")]
    pub left_join_key: ::prost::alloc::vec::Vec<LogicalExprNode>,
    #[prost(message, repeated, tag = "6")]
    pub right_join_key: ::prost::alloc::vec::Vec<LogicalExprNode>,
    #[prost(bool, tag = "7")]
    pub null_equals_null: bool,
    #[prost(message, optional, tag = "8")]
    pub filter: ::core::option::Option<LogicalExprNode>,
}
#[allow(clippy::derive_partial_eq_without_eq)]
#[derive(Clone, PartialEq, ::prost::Message)]
pub struct DistinctNode {
    #[prost(message, optional, boxed, tag = "1")]
    pub input: ::core::option::Option<::prost::alloc::boxed::Box<LogicalPlanNode>>,
}
#[allow(clippy::derive_partial_eq_without_eq)]
#[derive(Clone, PartialEq, ::prost::Message)]
pub struct DistinctOnNode {
    #[prost(message, repeated, tag = "1")]
    pub on_expr: ::prost::alloc::vec::Vec<LogicalExprNode>,
    #[prost(message, repeated, tag = "2")]
    pub select_expr: ::prost::alloc::vec::Vec<LogicalExprNode>,
    #[prost(message, repeated, tag = "3")]
    pub sort_expr: ::prost::alloc::vec::Vec<LogicalExprNode>,
    #[prost(message, optional, boxed, tag = "4")]
    pub input: ::core::option::Option<::prost::alloc::boxed::Box<LogicalPlanNode>>,
}
#[allow(clippy::derive_partial_eq_without_eq)]
#[derive(Clone, PartialEq, ::prost::Message)]
pub struct UnionNode {
    #[prost(message, repeated, tag = "1")]
    pub inputs: ::prost::alloc::vec::Vec<LogicalPlanNode>,
}
#[allow(clippy::derive_partial_eq_without_eq)]
#[derive(Clone, PartialEq, ::prost::Message)]
pub struct CrossJoinNode {
    #[prost(message, optional, boxed, tag = "1")]
    pub left: ::core::option::Option<::prost::alloc::boxed::Box<LogicalPlanNode>>,
    #[prost(message, optional, boxed, tag = "2")]
    pub right: ::core::option::Option<::prost::alloc::boxed::Box<LogicalPlanNode>>,
}
#[allow(clippy::derive_partial_eq_without_eq)]
#[derive(Clone, PartialEq, ::prost::Message)]
pub struct LimitNode {
    #[prost(message, optional, boxed, tag = "1")]
    pub input: ::core::option::Option<::prost::alloc::boxed::Box<LogicalPlanNode>>,
    /// The number of rows to skip before fetch; non-positive means don't skip any
    #[prost(int64, tag = "2")]
    pub skip: i64,
    /// Maximum number of rows to fetch; negative means no limit
    #[prost(int64, tag = "3")]
    pub fetch: i64,
}
#[allow(clippy::derive_partial_eq_without_eq)]
#[derive(Clone, PartialEq, ::prost::Message)]
pub struct SelectionExecNode {
    #[prost(message, optional, tag = "1")]
    pub expr: ::core::option::Option<LogicalExprNode>,
}
#[allow(clippy::derive_partial_eq_without_eq)]
#[derive(Clone, PartialEq, ::prost::Message)]
pub struct SubqueryAliasNode {
    #[prost(message, optional, boxed, tag = "1")]
    pub input: ::core::option::Option<::prost::alloc::boxed::Box<LogicalPlanNode>>,
    #[prost(message, optional, tag = "3")]
    pub alias: ::core::option::Option<OwnedTableReference>,
}
/// logical expressions
#[allow(clippy::derive_partial_eq_without_eq)]
#[derive(Clone, PartialEq, ::prost::Message)]
pub struct LogicalExprNode {
    #[prost(
        oneof = "logical_expr_node::ExprType",
        tags = "1, 2, 3, 4, 5, 6, 7, 8, 9, 10, 11, 12, 13, 14, 15, 16, 17, 18, 19, 20, 21, 22, 23, 24, 25, 26, 27, 28, 29, 30, 31, 32, 33, 34"
    )]
    pub expr_type: ::core::option::Option<logical_expr_node::ExprType>,
}
/// Nested message and enum types in `LogicalExprNode`.
pub mod logical_expr_node {
    #[allow(clippy::derive_partial_eq_without_eq)]
    #[derive(Clone, PartialEq, ::prost::Oneof)]
    pub enum ExprType {
        /// column references
        #[prost(message, tag = "1")]
        Column(super::Column),
        /// alias
        #[prost(message, tag = "2")]
        Alias(::prost::alloc::boxed::Box<super::AliasNode>),
        #[prost(message, tag = "3")]
        Literal(super::ScalarValue),
        /// binary expressions
        #[prost(message, tag = "4")]
        BinaryExpr(super::BinaryExprNode),
        /// aggregate expressions
        #[prost(message, tag = "5")]
        AggregateExpr(::prost::alloc::boxed::Box<super::AggregateExprNode>),
        /// null checks
        #[prost(message, tag = "6")]
        IsNullExpr(::prost::alloc::boxed::Box<super::IsNull>),
        #[prost(message, tag = "7")]
        IsNotNullExpr(::prost::alloc::boxed::Box<super::IsNotNull>),
        #[prost(message, tag = "8")]
        NotExpr(::prost::alloc::boxed::Box<super::Not>),
        #[prost(message, tag = "9")]
        Between(::prost::alloc::boxed::Box<super::BetweenNode>),
        #[prost(message, tag = "10")]
        Case(::prost::alloc::boxed::Box<super::CaseNode>),
        #[prost(message, tag = "11")]
        Cast(::prost::alloc::boxed::Box<super::CastNode>),
        #[prost(message, tag = "12")]
        Sort(::prost::alloc::boxed::Box<super::SortExprNode>),
        #[prost(message, tag = "13")]
        Negative(::prost::alloc::boxed::Box<super::NegativeNode>),
        #[prost(message, tag = "14")]
        InList(::prost::alloc::boxed::Box<super::InListNode>),
        #[prost(message, tag = "15")]
        Wildcard(super::Wildcard),
        #[prost(message, tag = "16")]
        ScalarFunction(super::ScalarFunctionNode),
        #[prost(message, tag = "17")]
        TryCast(::prost::alloc::boxed::Box<super::TryCastNode>),
        /// window expressions
        #[prost(message, tag = "18")]
        WindowExpr(::prost::alloc::boxed::Box<super::WindowExprNode>),
        /// AggregateUDF expressions
        #[prost(message, tag = "19")]
        AggregateUdfExpr(::prost::alloc::boxed::Box<super::AggregateUdfExprNode>),
        /// Scalar UDF expressions
        #[prost(message, tag = "20")]
        ScalarUdfExpr(super::ScalarUdfExprNode),
        #[prost(message, tag = "21")]
        GetIndexedField(::prost::alloc::boxed::Box<super::GetIndexedField>),
        #[prost(message, tag = "22")]
        GroupingSet(super::GroupingSetNode),
        #[prost(message, tag = "23")]
        Cube(super::CubeNode),
        #[prost(message, tag = "24")]
        Rollup(super::RollupNode),
        #[prost(message, tag = "25")]
        IsTrue(::prost::alloc::boxed::Box<super::IsTrue>),
        #[prost(message, tag = "26")]
        IsFalse(::prost::alloc::boxed::Box<super::IsFalse>),
        #[prost(message, tag = "27")]
        IsUnknown(::prost::alloc::boxed::Box<super::IsUnknown>),
        #[prost(message, tag = "28")]
        IsNotTrue(::prost::alloc::boxed::Box<super::IsNotTrue>),
        #[prost(message, tag = "29")]
        IsNotFalse(::prost::alloc::boxed::Box<super::IsNotFalse>),
        #[prost(message, tag = "30")]
        IsNotUnknown(::prost::alloc::boxed::Box<super::IsNotUnknown>),
        #[prost(message, tag = "31")]
        Like(::prost::alloc::boxed::Box<super::LikeNode>),
        #[prost(message, tag = "32")]
        Ilike(::prost::alloc::boxed::Box<super::ILikeNode>),
        #[prost(message, tag = "33")]
        SimilarTo(::prost::alloc::boxed::Box<super::SimilarToNode>),
        #[prost(message, tag = "34")]
        Placeholder(super::PlaceholderNode),
    }
}
#[allow(clippy::derive_partial_eq_without_eq)]
#[derive(Clone, PartialEq, ::prost::Message)]
pub struct Wildcard {
    #[prost(string, optional, tag = "1")]
    pub qualifier: ::core::option::Option<::prost::alloc::string::String>,
}
#[allow(clippy::derive_partial_eq_without_eq)]
#[derive(Clone, PartialEq, ::prost::Message)]
pub struct PlaceholderNode {
    #[prost(string, tag = "1")]
    pub id: ::prost::alloc::string::String,
    #[prost(message, optional, tag = "2")]
    pub data_type: ::core::option::Option<ArrowType>,
}
#[allow(clippy::derive_partial_eq_without_eq)]
#[derive(Clone, PartialEq, ::prost::Message)]
pub struct LogicalExprList {
    #[prost(message, repeated, tag = "1")]
    pub expr: ::prost::alloc::vec::Vec<LogicalExprNode>,
}
#[allow(clippy::derive_partial_eq_without_eq)]
#[derive(Clone, PartialEq, ::prost::Message)]
pub struct GroupingSetNode {
    #[prost(message, repeated, tag = "1")]
    pub expr: ::prost::alloc::vec::Vec<LogicalExprList>,
}
#[allow(clippy::derive_partial_eq_without_eq)]
#[derive(Clone, PartialEq, ::prost::Message)]
pub struct CubeNode {
    #[prost(message, repeated, tag = "1")]
    pub expr: ::prost::alloc::vec::Vec<LogicalExprNode>,
}
#[allow(clippy::derive_partial_eq_without_eq)]
#[derive(Clone, PartialEq, ::prost::Message)]
pub struct RollupNode {
    #[prost(message, repeated, tag = "1")]
    pub expr: ::prost::alloc::vec::Vec<LogicalExprNode>,
}
#[allow(clippy::derive_partial_eq_without_eq)]
#[derive(Clone, PartialEq, ::prost::Message)]
pub struct NamedStructField {
    #[prost(message, optional, tag = "1")]
    pub name: ::core::option::Option<ScalarValue>,
}
#[allow(clippy::derive_partial_eq_without_eq)]
#[derive(Clone, PartialEq, ::prost::Message)]
pub struct ListIndex {
    #[prost(message, optional, boxed, tag = "1")]
    pub key: ::core::option::Option<::prost::alloc::boxed::Box<LogicalExprNode>>,
}
#[allow(clippy::derive_partial_eq_without_eq)]
#[derive(Clone, PartialEq, ::prost::Message)]
pub struct ListRange {
    #[prost(message, optional, boxed, tag = "1")]
    pub start: ::core::option::Option<::prost::alloc::boxed::Box<LogicalExprNode>>,
    #[prost(message, optional, boxed, tag = "2")]
    pub stop: ::core::option::Option<::prost::alloc::boxed::Box<LogicalExprNode>>,
}
#[allow(clippy::derive_partial_eq_without_eq)]
#[derive(Clone, PartialEq, ::prost::Message)]
pub struct GetIndexedField {
    #[prost(message, optional, boxed, tag = "1")]
    pub expr: ::core::option::Option<::prost::alloc::boxed::Box<LogicalExprNode>>,
    #[prost(oneof = "get_indexed_field::Field", tags = "2, 3, 4")]
    pub field: ::core::option::Option<get_indexed_field::Field>,
}
/// Nested message and enum types in `GetIndexedField`.
pub mod get_indexed_field {
    #[allow(clippy::derive_partial_eq_without_eq)]
    #[derive(Clone, PartialEq, ::prost::Oneof)]
    pub enum Field {
        #[prost(message, tag = "2")]
        NamedStructField(super::NamedStructField),
        #[prost(message, tag = "3")]
        ListIndex(::prost::alloc::boxed::Box<super::ListIndex>),
        #[prost(message, tag = "4")]
        ListRange(::prost::alloc::boxed::Box<super::ListRange>),
    }
}
#[allow(clippy::derive_partial_eq_without_eq)]
#[derive(Clone, PartialEq, ::prost::Message)]
pub struct IsNull {
    #[prost(message, optional, boxed, tag = "1")]
    pub expr: ::core::option::Option<::prost::alloc::boxed::Box<LogicalExprNode>>,
}
#[allow(clippy::derive_partial_eq_without_eq)]
#[derive(Clone, PartialEq, ::prost::Message)]
pub struct IsNotNull {
    #[prost(message, optional, boxed, tag = "1")]
    pub expr: ::core::option::Option<::prost::alloc::boxed::Box<LogicalExprNode>>,
}
#[allow(clippy::derive_partial_eq_without_eq)]
#[derive(Clone, PartialEq, ::prost::Message)]
pub struct IsTrue {
    #[prost(message, optional, boxed, tag = "1")]
    pub expr: ::core::option::Option<::prost::alloc::boxed::Box<LogicalExprNode>>,
}
#[allow(clippy::derive_partial_eq_without_eq)]
#[derive(Clone, PartialEq, ::prost::Message)]
pub struct IsFalse {
    #[prost(message, optional, boxed, tag = "1")]
    pub expr: ::core::option::Option<::prost::alloc::boxed::Box<LogicalExprNode>>,
}
#[allow(clippy::derive_partial_eq_without_eq)]
#[derive(Clone, PartialEq, ::prost::Message)]
pub struct IsUnknown {
    #[prost(message, optional, boxed, tag = "1")]
    pub expr: ::core::option::Option<::prost::alloc::boxed::Box<LogicalExprNode>>,
}
#[allow(clippy::derive_partial_eq_without_eq)]
#[derive(Clone, PartialEq, ::prost::Message)]
pub struct IsNotTrue {
    #[prost(message, optional, boxed, tag = "1")]
    pub expr: ::core::option::Option<::prost::alloc::boxed::Box<LogicalExprNode>>,
}
#[allow(clippy::derive_partial_eq_without_eq)]
#[derive(Clone, PartialEq, ::prost::Message)]
pub struct IsNotFalse {
    #[prost(message, optional, boxed, tag = "1")]
    pub expr: ::core::option::Option<::prost::alloc::boxed::Box<LogicalExprNode>>,
}
#[allow(clippy::derive_partial_eq_without_eq)]
#[derive(Clone, PartialEq, ::prost::Message)]
pub struct IsNotUnknown {
    #[prost(message, optional, boxed, tag = "1")]
    pub expr: ::core::option::Option<::prost::alloc::boxed::Box<LogicalExprNode>>,
}
#[allow(clippy::derive_partial_eq_without_eq)]
#[derive(Clone, PartialEq, ::prost::Message)]
pub struct Not {
    #[prost(message, optional, boxed, tag = "1")]
    pub expr: ::core::option::Option<::prost::alloc::boxed::Box<LogicalExprNode>>,
}
#[allow(clippy::derive_partial_eq_without_eq)]
#[derive(Clone, PartialEq, ::prost::Message)]
pub struct AliasNode {
    #[prost(message, optional, boxed, tag = "1")]
    pub expr: ::core::option::Option<::prost::alloc::boxed::Box<LogicalExprNode>>,
    #[prost(string, tag = "2")]
    pub alias: ::prost::alloc::string::String,
    #[prost(message, repeated, tag = "3")]
    pub relation: ::prost::alloc::vec::Vec<OwnedTableReference>,
}
#[allow(clippy::derive_partial_eq_without_eq)]
#[derive(Clone, PartialEq, ::prost::Message)]
pub struct BinaryExprNode {
    /// Represents the operands from the left inner most expression
    /// to the right outer most expression where each of them are chained
    /// with the operator 'op'.
    #[prost(message, repeated, tag = "1")]
    pub operands: ::prost::alloc::vec::Vec<LogicalExprNode>,
    #[prost(string, tag = "3")]
    pub op: ::prost::alloc::string::String,
}
#[allow(clippy::derive_partial_eq_without_eq)]
#[derive(Clone, PartialEq, ::prost::Message)]
pub struct NegativeNode {
    #[prost(message, optional, boxed, tag = "1")]
    pub expr: ::core::option::Option<::prost::alloc::boxed::Box<LogicalExprNode>>,
}
#[allow(clippy::derive_partial_eq_without_eq)]
#[derive(Clone, PartialEq, ::prost::Message)]
pub struct InListNode {
    #[prost(message, optional, boxed, tag = "1")]
    pub expr: ::core::option::Option<::prost::alloc::boxed::Box<LogicalExprNode>>,
    #[prost(message, repeated, tag = "2")]
    pub list: ::prost::alloc::vec::Vec<LogicalExprNode>,
    #[prost(bool, tag = "3")]
    pub negated: bool,
}
#[allow(clippy::derive_partial_eq_without_eq)]
#[derive(Clone, PartialEq, ::prost::Message)]
pub struct ScalarFunctionNode {
    #[prost(enumeration = "ScalarFunction", tag = "1")]
    pub fun: i32,
    #[prost(message, repeated, tag = "2")]
    pub args: ::prost::alloc::vec::Vec<LogicalExprNode>,
}
#[allow(clippy::derive_partial_eq_without_eq)]
#[derive(Clone, PartialEq, ::prost::Message)]
pub struct AggregateExprNode {
    #[prost(enumeration = "AggregateFunction", tag = "1")]
    pub aggr_function: i32,
    #[prost(message, repeated, tag = "2")]
    pub expr: ::prost::alloc::vec::Vec<LogicalExprNode>,
    #[prost(bool, tag = "3")]
    pub distinct: bool,
    #[prost(message, optional, boxed, tag = "4")]
    pub filter: ::core::option::Option<::prost::alloc::boxed::Box<LogicalExprNode>>,
    #[prost(message, repeated, tag = "5")]
    pub order_by: ::prost::alloc::vec::Vec<LogicalExprNode>,
}
#[allow(clippy::derive_partial_eq_without_eq)]
#[derive(Clone, PartialEq, ::prost::Message)]
pub struct AggregateUdfExprNode {
    #[prost(string, tag = "1")]
    pub fun_name: ::prost::alloc::string::String,
    #[prost(message, repeated, tag = "2")]
    pub args: ::prost::alloc::vec::Vec<LogicalExprNode>,
    #[prost(message, optional, boxed, tag = "3")]
    pub filter: ::core::option::Option<::prost::alloc::boxed::Box<LogicalExprNode>>,
    #[prost(message, repeated, tag = "4")]
    pub order_by: ::prost::alloc::vec::Vec<LogicalExprNode>,
}
#[allow(clippy::derive_partial_eq_without_eq)]
#[derive(Clone, PartialEq, ::prost::Message)]
pub struct ScalarUdfExprNode {
    #[prost(string, tag = "1")]
    pub fun_name: ::prost::alloc::string::String,
    #[prost(message, repeated, tag = "2")]
    pub args: ::prost::alloc::vec::Vec<LogicalExprNode>,
}
#[allow(clippy::derive_partial_eq_without_eq)]
#[derive(Clone, PartialEq, ::prost::Message)]
pub struct WindowExprNode {
    #[prost(message, optional, boxed, tag = "4")]
    pub expr: ::core::option::Option<::prost::alloc::boxed::Box<LogicalExprNode>>,
    #[prost(message, repeated, tag = "5")]
    pub partition_by: ::prost::alloc::vec::Vec<LogicalExprNode>,
    #[prost(message, repeated, tag = "6")]
    pub order_by: ::prost::alloc::vec::Vec<LogicalExprNode>,
    /// repeated LogicalExprNode filter = 7;
    #[prost(message, optional, tag = "8")]
    pub window_frame: ::core::option::Option<WindowFrame>,
    #[prost(oneof = "window_expr_node::WindowFunction", tags = "1, 2, 3, 9")]
    pub window_function: ::core::option::Option<window_expr_node::WindowFunction>,
}
/// Nested message and enum types in `WindowExprNode`.
pub mod window_expr_node {
    #[allow(clippy::derive_partial_eq_without_eq)]
    #[derive(Clone, PartialEq, ::prost::Oneof)]
    pub enum WindowFunction {
        #[prost(enumeration = "super::AggregateFunction", tag = "1")]
        AggrFunction(i32),
        #[prost(enumeration = "super::BuiltInWindowFunction", tag = "2")]
        BuiltInFunction(i32),
        #[prost(string, tag = "3")]
        Udaf(::prost::alloc::string::String),
        #[prost(string, tag = "9")]
        Udwf(::prost::alloc::string::String),
    }
}
#[allow(clippy::derive_partial_eq_without_eq)]
#[derive(Clone, PartialEq, ::prost::Message)]
pub struct BetweenNode {
    #[prost(message, optional, boxed, tag = "1")]
    pub expr: ::core::option::Option<::prost::alloc::boxed::Box<LogicalExprNode>>,
    #[prost(bool, tag = "2")]
    pub negated: bool,
    #[prost(message, optional, boxed, tag = "3")]
    pub low: ::core::option::Option<::prost::alloc::boxed::Box<LogicalExprNode>>,
    #[prost(message, optional, boxed, tag = "4")]
    pub high: ::core::option::Option<::prost::alloc::boxed::Box<LogicalExprNode>>,
}
#[allow(clippy::derive_partial_eq_without_eq)]
#[derive(Clone, PartialEq, ::prost::Message)]
pub struct LikeNode {
    #[prost(bool, tag = "1")]
    pub negated: bool,
    #[prost(message, optional, boxed, tag = "2")]
    pub expr: ::core::option::Option<::prost::alloc::boxed::Box<LogicalExprNode>>,
    #[prost(message, optional, boxed, tag = "3")]
    pub pattern: ::core::option::Option<::prost::alloc::boxed::Box<LogicalExprNode>>,
    #[prost(string, tag = "4")]
    pub escape_char: ::prost::alloc::string::String,
}
#[allow(clippy::derive_partial_eq_without_eq)]
#[derive(Clone, PartialEq, ::prost::Message)]
pub struct ILikeNode {
    #[prost(bool, tag = "1")]
    pub negated: bool,
    #[prost(message, optional, boxed, tag = "2")]
    pub expr: ::core::option::Option<::prost::alloc::boxed::Box<LogicalExprNode>>,
    #[prost(message, optional, boxed, tag = "3")]
    pub pattern: ::core::option::Option<::prost::alloc::boxed::Box<LogicalExprNode>>,
    #[prost(string, tag = "4")]
    pub escape_char: ::prost::alloc::string::String,
}
#[allow(clippy::derive_partial_eq_without_eq)]
#[derive(Clone, PartialEq, ::prost::Message)]
pub struct SimilarToNode {
    #[prost(bool, tag = "1")]
    pub negated: bool,
    #[prost(message, optional, boxed, tag = "2")]
    pub expr: ::core::option::Option<::prost::alloc::boxed::Box<LogicalExprNode>>,
    #[prost(message, optional, boxed, tag = "3")]
    pub pattern: ::core::option::Option<::prost::alloc::boxed::Box<LogicalExprNode>>,
    #[prost(string, tag = "4")]
    pub escape_char: ::prost::alloc::string::String,
}
#[allow(clippy::derive_partial_eq_without_eq)]
#[derive(Clone, PartialEq, ::prost::Message)]
pub struct CaseNode {
    #[prost(message, optional, boxed, tag = "1")]
    pub expr: ::core::option::Option<::prost::alloc::boxed::Box<LogicalExprNode>>,
    #[prost(message, repeated, tag = "2")]
    pub when_then_expr: ::prost::alloc::vec::Vec<WhenThen>,
    #[prost(message, optional, boxed, tag = "3")]
    pub else_expr: ::core::option::Option<::prost::alloc::boxed::Box<LogicalExprNode>>,
}
#[allow(clippy::derive_partial_eq_without_eq)]
#[derive(Clone, PartialEq, ::prost::Message)]
pub struct WhenThen {
    #[prost(message, optional, tag = "1")]
    pub when_expr: ::core::option::Option<LogicalExprNode>,
    #[prost(message, optional, tag = "2")]
    pub then_expr: ::core::option::Option<LogicalExprNode>,
}
#[allow(clippy::derive_partial_eq_without_eq)]
#[derive(Clone, PartialEq, ::prost::Message)]
pub struct CastNode {
    #[prost(message, optional, boxed, tag = "1")]
    pub expr: ::core::option::Option<::prost::alloc::boxed::Box<LogicalExprNode>>,
    #[prost(message, optional, tag = "2")]
    pub arrow_type: ::core::option::Option<ArrowType>,
}
#[allow(clippy::derive_partial_eq_without_eq)]
#[derive(Clone, PartialEq, ::prost::Message)]
pub struct TryCastNode {
    #[prost(message, optional, boxed, tag = "1")]
    pub expr: ::core::option::Option<::prost::alloc::boxed::Box<LogicalExprNode>>,
    #[prost(message, optional, tag = "2")]
    pub arrow_type: ::core::option::Option<ArrowType>,
}
#[allow(clippy::derive_partial_eq_without_eq)]
#[derive(Clone, PartialEq, ::prost::Message)]
pub struct SortExprNode {
    #[prost(message, optional, boxed, tag = "1")]
    pub expr: ::core::option::Option<::prost::alloc::boxed::Box<LogicalExprNode>>,
    #[prost(bool, tag = "2")]
    pub asc: bool,
    #[prost(bool, tag = "3")]
    pub nulls_first: bool,
}
#[allow(clippy::derive_partial_eq_without_eq)]
#[derive(Clone, PartialEq, ::prost::Message)]
pub struct WindowFrame {
    #[prost(enumeration = "WindowFrameUnits", tag = "1")]
    pub window_frame_units: i32,
    #[prost(message, optional, tag = "2")]
    pub start_bound: ::core::option::Option<WindowFrameBound>,
    /// "optional" keyword is stable in protoc 3.15 but prost is still on 3.14 (see <https://github.com/tokio-rs/prost/issues/430> and <https://github.com/tokio-rs/prost/pull/455>)
    /// this syntax is ugly but is binary compatible with the "optional" keyword (see <https://stackoverflow.com/questions/42622015/how-to-define-an-optional-field-in-protobuf-3>)
    #[prost(oneof = "window_frame::EndBound", tags = "3")]
    pub end_bound: ::core::option::Option<window_frame::EndBound>,
}
/// Nested message and enum types in `WindowFrame`.
pub mod window_frame {
    /// "optional" keyword is stable in protoc 3.15 but prost is still on 3.14 (see <https://github.com/tokio-rs/prost/issues/430> and <https://github.com/tokio-rs/prost/pull/455>)
    /// this syntax is ugly but is binary compatible with the "optional" keyword (see <https://stackoverflow.com/questions/42622015/how-to-define-an-optional-field-in-protobuf-3>)
    #[allow(clippy::derive_partial_eq_without_eq)]
    #[derive(Clone, PartialEq, ::prost::Oneof)]
    pub enum EndBound {
        #[prost(message, tag = "3")]
        Bound(super::WindowFrameBound),
    }
}
#[allow(clippy::derive_partial_eq_without_eq)]
#[derive(Clone, PartialEq, ::prost::Message)]
pub struct WindowFrameBound {
    #[prost(enumeration = "WindowFrameBoundType", tag = "1")]
    pub window_frame_bound_type: i32,
    #[prost(message, optional, tag = "2")]
    pub bound_value: ::core::option::Option<ScalarValue>,
}
#[allow(clippy::derive_partial_eq_without_eq)]
#[derive(Clone, PartialEq, ::prost::Message)]
pub struct Schema {
    #[prost(message, repeated, tag = "1")]
    pub columns: ::prost::alloc::vec::Vec<Field>,
    #[prost(map = "string, string", tag = "2")]
    pub metadata: ::std::collections::HashMap<
        ::prost::alloc::string::String,
        ::prost::alloc::string::String,
    >,
}
#[allow(clippy::derive_partial_eq_without_eq)]
#[derive(Clone, PartialEq, ::prost::Message)]
pub struct Field {
    /// name of the field
    #[prost(string, tag = "1")]
    pub name: ::prost::alloc::string::String,
    #[prost(message, optional, boxed, tag = "2")]
    pub arrow_type: ::core::option::Option<::prost::alloc::boxed::Box<ArrowType>>,
    #[prost(bool, tag = "3")]
    pub nullable: bool,
    /// for complex data types like structs, unions
    #[prost(message, repeated, tag = "4")]
    pub children: ::prost::alloc::vec::Vec<Field>,
    #[prost(map = "string, string", tag = "5")]
    pub metadata: ::std::collections::HashMap<
        ::prost::alloc::string::String,
        ::prost::alloc::string::String,
    >,
}
#[allow(clippy::derive_partial_eq_without_eq)]
#[derive(Clone, PartialEq, ::prost::Message)]
pub struct FixedSizeBinary {
    #[prost(int32, tag = "1")]
    pub length: i32,
}
#[allow(clippy::derive_partial_eq_without_eq)]
#[derive(Clone, PartialEq, ::prost::Message)]
pub struct Timestamp {
    #[prost(enumeration = "TimeUnit", tag = "1")]
    pub time_unit: i32,
    #[prost(string, tag = "2")]
    pub timezone: ::prost::alloc::string::String,
}
#[allow(clippy::derive_partial_eq_without_eq)]
#[derive(Clone, PartialEq, ::prost::Message)]
pub struct Decimal {
    #[prost(uint32, tag = "3")]
    pub precision: u32,
    #[prost(int32, tag = "4")]
    pub scale: i32,
}
#[allow(clippy::derive_partial_eq_without_eq)]
#[derive(Clone, PartialEq, ::prost::Message)]
pub struct List {
    #[prost(message, optional, boxed, tag = "1")]
    pub field_type: ::core::option::Option<::prost::alloc::boxed::Box<Field>>,
}
#[allow(clippy::derive_partial_eq_without_eq)]
#[derive(Clone, PartialEq, ::prost::Message)]
pub struct FixedSizeList {
    #[prost(message, optional, boxed, tag = "1")]
    pub field_type: ::core::option::Option<::prost::alloc::boxed::Box<Field>>,
    #[prost(int32, tag = "2")]
    pub list_size: i32,
}
#[allow(clippy::derive_partial_eq_without_eq)]
#[derive(Clone, PartialEq, ::prost::Message)]
pub struct Dictionary {
    #[prost(message, optional, boxed, tag = "1")]
    pub key: ::core::option::Option<::prost::alloc::boxed::Box<ArrowType>>,
    #[prost(message, optional, boxed, tag = "2")]
    pub value: ::core::option::Option<::prost::alloc::boxed::Box<ArrowType>>,
}
#[allow(clippy::derive_partial_eq_without_eq)]
#[derive(Clone, PartialEq, ::prost::Message)]
pub struct Struct {
    #[prost(message, repeated, tag = "1")]
    pub sub_field_types: ::prost::alloc::vec::Vec<Field>,
}
#[allow(clippy::derive_partial_eq_without_eq)]
#[derive(Clone, PartialEq, ::prost::Message)]
pub struct Map {
    #[prost(message, optional, boxed, tag = "1")]
    pub field_type: ::core::option::Option<::prost::alloc::boxed::Box<Field>>,
    #[prost(bool, tag = "2")]
    pub keys_sorted: bool,
}
#[allow(clippy::derive_partial_eq_without_eq)]
#[derive(Clone, PartialEq, ::prost::Message)]
pub struct Union {
    #[prost(message, repeated, tag = "1")]
    pub union_types: ::prost::alloc::vec::Vec<Field>,
    #[prost(enumeration = "UnionMode", tag = "2")]
    pub union_mode: i32,
    #[prost(int32, repeated, tag = "3")]
    pub type_ids: ::prost::alloc::vec::Vec<i32>,
}
#[allow(clippy::derive_partial_eq_without_eq)]
#[derive(Clone, PartialEq, ::prost::Message)]
pub struct ScalarListValue {
    #[prost(bytes = "vec", tag = "1")]
    pub ipc_message: ::prost::alloc::vec::Vec<u8>,
    #[prost(bytes = "vec", tag = "2")]
    pub arrow_data: ::prost::alloc::vec::Vec<u8>,
    #[prost(message, optional, tag = "3")]
    pub schema: ::core::option::Option<Schema>,
}
#[allow(clippy::derive_partial_eq_without_eq)]
#[derive(Clone, PartialEq, ::prost::Message)]
pub struct ScalarTime32Value {
    #[prost(oneof = "scalar_time32_value::Value", tags = "1, 2")]
    pub value: ::core::option::Option<scalar_time32_value::Value>,
}
/// Nested message and enum types in `ScalarTime32Value`.
pub mod scalar_time32_value {
    #[allow(clippy::derive_partial_eq_without_eq)]
    #[derive(Clone, PartialEq, ::prost::Oneof)]
    pub enum Value {
        #[prost(int32, tag = "1")]
        Time32SecondValue(i32),
        #[prost(int32, tag = "2")]
        Time32MillisecondValue(i32),
    }
}
#[allow(clippy::derive_partial_eq_without_eq)]
#[derive(Clone, PartialEq, ::prost::Message)]
pub struct ScalarTime64Value {
    #[prost(oneof = "scalar_time64_value::Value", tags = "1, 2")]
    pub value: ::core::option::Option<scalar_time64_value::Value>,
}
/// Nested message and enum types in `ScalarTime64Value`.
pub mod scalar_time64_value {
    #[allow(clippy::derive_partial_eq_without_eq)]
    #[derive(Clone, PartialEq, ::prost::Oneof)]
    pub enum Value {
        #[prost(int64, tag = "1")]
        Time64MicrosecondValue(i64),
        #[prost(int64, tag = "2")]
        Time64NanosecondValue(i64),
    }
}
#[allow(clippy::derive_partial_eq_without_eq)]
#[derive(Clone, PartialEq, ::prost::Message)]
pub struct ScalarTimestampValue {
    #[prost(string, tag = "5")]
    pub timezone: ::prost::alloc::string::String,
    #[prost(oneof = "scalar_timestamp_value::Value", tags = "1, 2, 3, 4")]
    pub value: ::core::option::Option<scalar_timestamp_value::Value>,
}
/// Nested message and enum types in `ScalarTimestampValue`.
pub mod scalar_timestamp_value {
    #[allow(clippy::derive_partial_eq_without_eq)]
    #[derive(Clone, PartialEq, ::prost::Oneof)]
    pub enum Value {
        #[prost(int64, tag = "1")]
        TimeMicrosecondValue(i64),
        #[prost(int64, tag = "2")]
        TimeNanosecondValue(i64),
        #[prost(int64, tag = "3")]
        TimeSecondValue(i64),
        #[prost(int64, tag = "4")]
        TimeMillisecondValue(i64),
    }
}
#[allow(clippy::derive_partial_eq_without_eq)]
#[derive(Clone, PartialEq, ::prost::Message)]
pub struct ScalarDictionaryValue {
    #[prost(message, optional, tag = "1")]
    pub index_type: ::core::option::Option<ArrowType>,
    #[prost(message, optional, boxed, tag = "2")]
    pub value: ::core::option::Option<::prost::alloc::boxed::Box<ScalarValue>>,
}
#[allow(clippy::derive_partial_eq_without_eq)]
#[derive(Clone, PartialEq, ::prost::Message)]
pub struct IntervalMonthDayNanoValue {
    #[prost(int32, tag = "1")]
    pub months: i32,
    #[prost(int32, tag = "2")]
    pub days: i32,
    #[prost(int64, tag = "3")]
    pub nanos: i64,
}
#[allow(clippy::derive_partial_eq_without_eq)]
#[derive(Clone, PartialEq, ::prost::Message)]
pub struct StructValue {
    /// Note that a null struct value must have one or more fields, so we
    /// encode a null StructValue as one witth an empty field_values
    /// list.
    #[prost(message, repeated, tag = "2")]
    pub field_values: ::prost::alloc::vec::Vec<ScalarValue>,
    #[prost(message, repeated, tag = "3")]
    pub fields: ::prost::alloc::vec::Vec<Field>,
}
#[allow(clippy::derive_partial_eq_without_eq)]
#[derive(Clone, PartialEq, ::prost::Message)]
pub struct ScalarFixedSizeBinary {
    #[prost(bytes = "vec", tag = "1")]
    pub values: ::prost::alloc::vec::Vec<u8>,
    #[prost(int32, tag = "2")]
    pub length: i32,
}
#[allow(clippy::derive_partial_eq_without_eq)]
#[derive(Clone, PartialEq, ::prost::Message)]
pub struct ScalarValue {
    #[prost(
        oneof = "scalar_value::Value",
        tags = "33, 1, 2, 3, 4, 5, 6, 7, 8, 9, 10, 11, 12, 13, 14, 15, 17, 20, 39, 21, 24, 25, 35, 36, 37, 38, 26, 27, 28, 29, 30, 31, 32, 34"
    )]
    pub value: ::core::option::Option<scalar_value::Value>,
}
/// Nested message and enum types in `ScalarValue`.
pub mod scalar_value {
    #[allow(clippy::derive_partial_eq_without_eq)]
    #[derive(Clone, PartialEq, ::prost::Oneof)]
    pub enum Value {
        /// was PrimitiveScalarType null_value = 19;
        /// Null value of any type
        #[prost(message, tag = "33")]
        NullValue(super::ArrowType),
        #[prost(bool, tag = "1")]
        BoolValue(bool),
        #[prost(string, tag = "2")]
        Utf8Value(::prost::alloc::string::String),
        #[prost(string, tag = "3")]
        LargeUtf8Value(::prost::alloc::string::String),
        #[prost(int32, tag = "4")]
        Int8Value(i32),
        #[prost(int32, tag = "5")]
        Int16Value(i32),
        #[prost(int32, tag = "6")]
        Int32Value(i32),
        #[prost(int64, tag = "7")]
        Int64Value(i64),
        #[prost(uint32, tag = "8")]
        Uint8Value(u32),
        #[prost(uint32, tag = "9")]
        Uint16Value(u32),
        #[prost(uint32, tag = "10")]
        Uint32Value(u32),
        #[prost(uint64, tag = "11")]
        Uint64Value(u64),
        #[prost(float, tag = "12")]
        Float32Value(f32),
        #[prost(double, tag = "13")]
        Float64Value(f64),
        /// Literal Date32 value always has a unit of day
        #[prost(int32, tag = "14")]
        Date32Value(i32),
        #[prost(message, tag = "15")]
        Time32Value(super::ScalarTime32Value),
        #[prost(message, tag = "17")]
        ListValue(super::ScalarListValue),
        #[prost(message, tag = "20")]
        Decimal128Value(super::Decimal128),
        #[prost(message, tag = "39")]
        Decimal256Value(super::Decimal256),
        #[prost(int64, tag = "21")]
        Date64Value(i64),
        #[prost(int32, tag = "24")]
        IntervalYearmonthValue(i32),
        #[prost(int64, tag = "25")]
        IntervalDaytimeValue(i64),
        #[prost(int64, tag = "35")]
        DurationSecondValue(i64),
        #[prost(int64, tag = "36")]
        DurationMillisecondValue(i64),
        #[prost(int64, tag = "37")]
        DurationMicrosecondValue(i64),
        #[prost(int64, tag = "38")]
        DurationNanosecondValue(i64),
        #[prost(message, tag = "26")]
        TimestampValue(super::ScalarTimestampValue),
        #[prost(message, tag = "27")]
        DictionaryValue(::prost::alloc::boxed::Box<super::ScalarDictionaryValue>),
        #[prost(bytes, tag = "28")]
        BinaryValue(::prost::alloc::vec::Vec<u8>),
        #[prost(bytes, tag = "29")]
        LargeBinaryValue(::prost::alloc::vec::Vec<u8>),
        #[prost(message, tag = "30")]
        Time64Value(super::ScalarTime64Value),
        #[prost(message, tag = "31")]
        IntervalMonthDayNano(super::IntervalMonthDayNanoValue),
        #[prost(message, tag = "32")]
        StructValue(super::StructValue),
        #[prost(message, tag = "34")]
        FixedSizeBinaryValue(super::ScalarFixedSizeBinary),
    }
}
#[allow(clippy::derive_partial_eq_without_eq)]
#[derive(Clone, PartialEq, ::prost::Message)]
pub struct Decimal128 {
    #[prost(bytes = "vec", tag = "1")]
    pub value: ::prost::alloc::vec::Vec<u8>,
    #[prost(int64, tag = "2")]
    pub p: i64,
    #[prost(int64, tag = "3")]
    pub s: i64,
}
#[allow(clippy::derive_partial_eq_without_eq)]
#[derive(Clone, PartialEq, ::prost::Message)]
pub struct Decimal256 {
    #[prost(bytes = "vec", tag = "1")]
    pub value: ::prost::alloc::vec::Vec<u8>,
    #[prost(int64, tag = "2")]
    pub p: i64,
    #[prost(int64, tag = "3")]
    pub s: i64,
}
/// Serialized data type
#[allow(clippy::derive_partial_eq_without_eq)]
#[derive(Clone, PartialEq, ::prost::Message)]
pub struct ArrowType {
    #[prost(
        oneof = "arrow_type::ArrowTypeEnum",
        tags = "1, 2, 3, 4, 5, 6, 7, 8, 9, 10, 11, 12, 13, 14, 32, 15, 16, 31, 17, 18, 19, 20, 21, 22, 23, 24, 25, 26, 27, 28, 29, 30, 33"
    )]
    pub arrow_type_enum: ::core::option::Option<arrow_type::ArrowTypeEnum>,
}
/// Nested message and enum types in `ArrowType`.
pub mod arrow_type {
    #[allow(clippy::derive_partial_eq_without_eq)]
    #[derive(Clone, PartialEq, ::prost::Oneof)]
    pub enum ArrowTypeEnum {
        /// arrow::Type::NA
        #[prost(message, tag = "1")]
        None(super::EmptyMessage),
        /// arrow::Type::BOOL
        #[prost(message, tag = "2")]
        Bool(super::EmptyMessage),
        /// arrow::Type::UINT8
        #[prost(message, tag = "3")]
        Uint8(super::EmptyMessage),
        /// arrow::Type::INT8
        #[prost(message, tag = "4")]
        Int8(super::EmptyMessage),
        /// represents arrow::Type fields in src/arrow/type.h
        #[prost(message, tag = "5")]
        Uint16(super::EmptyMessage),
        #[prost(message, tag = "6")]
        Int16(super::EmptyMessage),
        #[prost(message, tag = "7")]
        Uint32(super::EmptyMessage),
        #[prost(message, tag = "8")]
        Int32(super::EmptyMessage),
        #[prost(message, tag = "9")]
        Uint64(super::EmptyMessage),
        #[prost(message, tag = "10")]
        Int64(super::EmptyMessage),
        #[prost(message, tag = "11")]
        Float16(super::EmptyMessage),
        #[prost(message, tag = "12")]
        Float32(super::EmptyMessage),
        #[prost(message, tag = "13")]
        Float64(super::EmptyMessage),
        #[prost(message, tag = "14")]
        Utf8(super::EmptyMessage),
        #[prost(message, tag = "32")]
        LargeUtf8(super::EmptyMessage),
        #[prost(message, tag = "15")]
        Binary(super::EmptyMessage),
        #[prost(int32, tag = "16")]
        FixedSizeBinary(i32),
        #[prost(message, tag = "31")]
        LargeBinary(super::EmptyMessage),
        #[prost(message, tag = "17")]
        Date32(super::EmptyMessage),
        #[prost(message, tag = "18")]
        Date64(super::EmptyMessage),
        #[prost(enumeration = "super::TimeUnit", tag = "19")]
        Duration(i32),
        #[prost(message, tag = "20")]
        Timestamp(super::Timestamp),
        #[prost(enumeration = "super::TimeUnit", tag = "21")]
        Time32(i32),
        #[prost(enumeration = "super::TimeUnit", tag = "22")]
        Time64(i32),
        #[prost(enumeration = "super::IntervalUnit", tag = "23")]
        Interval(i32),
        #[prost(message, tag = "24")]
        Decimal(super::Decimal),
        #[prost(message, tag = "25")]
        List(::prost::alloc::boxed::Box<super::List>),
        #[prost(message, tag = "26")]
        LargeList(::prost::alloc::boxed::Box<super::List>),
        #[prost(message, tag = "27")]
        FixedSizeList(::prost::alloc::boxed::Box<super::FixedSizeList>),
        #[prost(message, tag = "28")]
        Struct(super::Struct),
        #[prost(message, tag = "29")]
        Union(super::Union),
        #[prost(message, tag = "30")]
        Dictionary(::prost::alloc::boxed::Box<super::Dictionary>),
        #[prost(message, tag = "33")]
        Map(::prost::alloc::boxed::Box<super::Map>),
    }
}
/// Useful for representing an empty enum variant in rust
/// E.G. enum example{One, Two(i32)}
/// maps to
/// message example{
///     oneof{
///         EmptyMessage One = 1;
///         i32 Two = 2;
///    }
/// }
#[allow(clippy::derive_partial_eq_without_eq)]
#[derive(Clone, PartialEq, ::prost::Message)]
pub struct EmptyMessage {}
#[allow(clippy::derive_partial_eq_without_eq)]
#[derive(Clone, PartialEq, ::prost::Message)]
pub struct AnalyzedLogicalPlanType {
    #[prost(string, tag = "1")]
    pub analyzer_name: ::prost::alloc::string::String,
}
#[allow(clippy::derive_partial_eq_without_eq)]
#[derive(Clone, PartialEq, ::prost::Message)]
pub struct OptimizedLogicalPlanType {
    #[prost(string, tag = "1")]
    pub optimizer_name: ::prost::alloc::string::String,
}
#[allow(clippy::derive_partial_eq_without_eq)]
#[derive(Clone, PartialEq, ::prost::Message)]
pub struct OptimizedPhysicalPlanType {
    #[prost(string, tag = "1")]
    pub optimizer_name: ::prost::alloc::string::String,
}
#[allow(clippy::derive_partial_eq_without_eq)]
#[derive(Clone, PartialEq, ::prost::Message)]
pub struct PlanType {
    #[prost(oneof = "plan_type::PlanTypeEnum", tags = "1, 7, 8, 2, 3, 4, 5, 6")]
    pub plan_type_enum: ::core::option::Option<plan_type::PlanTypeEnum>,
}
/// Nested message and enum types in `PlanType`.
pub mod plan_type {
    #[allow(clippy::derive_partial_eq_without_eq)]
    #[derive(Clone, PartialEq, ::prost::Oneof)]
    pub enum PlanTypeEnum {
        #[prost(message, tag = "1")]
        InitialLogicalPlan(super::EmptyMessage),
        #[prost(message, tag = "7")]
        AnalyzedLogicalPlan(super::AnalyzedLogicalPlanType),
        #[prost(message, tag = "8")]
        FinalAnalyzedLogicalPlan(super::EmptyMessage),
        #[prost(message, tag = "2")]
        OptimizedLogicalPlan(super::OptimizedLogicalPlanType),
        #[prost(message, tag = "3")]
        FinalLogicalPlan(super::EmptyMessage),
        #[prost(message, tag = "4")]
        InitialPhysicalPlan(super::EmptyMessage),
        #[prost(message, tag = "5")]
        OptimizedPhysicalPlan(super::OptimizedPhysicalPlanType),
        #[prost(message, tag = "6")]
        FinalPhysicalPlan(super::EmptyMessage),
    }
}
#[allow(clippy::derive_partial_eq_without_eq)]
#[derive(Clone, PartialEq, ::prost::Message)]
pub struct StringifiedPlan {
    #[prost(message, optional, tag = "1")]
    pub plan_type: ::core::option::Option<PlanType>,
    #[prost(string, tag = "2")]
    pub plan: ::prost::alloc::string::String,
}
#[allow(clippy::derive_partial_eq_without_eq)]
#[derive(Clone, PartialEq, ::prost::Message)]
pub struct BareTableReference {
    #[prost(string, tag = "1")]
    pub table: ::prost::alloc::string::String,
}
#[allow(clippy::derive_partial_eq_without_eq)]
#[derive(Clone, PartialEq, ::prost::Message)]
pub struct PartialTableReference {
    #[prost(string, tag = "1")]
    pub schema: ::prost::alloc::string::String,
    #[prost(string, tag = "2")]
    pub table: ::prost::alloc::string::String,
}
#[allow(clippy::derive_partial_eq_without_eq)]
#[derive(Clone, PartialEq, ::prost::Message)]
pub struct FullTableReference {
    #[prost(string, tag = "1")]
    pub catalog: ::prost::alloc::string::String,
    #[prost(string, tag = "2")]
    pub schema: ::prost::alloc::string::String,
    #[prost(string, tag = "3")]
    pub table: ::prost::alloc::string::String,
}
#[allow(clippy::derive_partial_eq_without_eq)]
#[derive(Clone, PartialEq, ::prost::Message)]
pub struct OwnedTableReference {
    #[prost(oneof = "owned_table_reference::TableReferenceEnum", tags = "1, 2, 3")]
    pub table_reference_enum: ::core::option::Option<
        owned_table_reference::TableReferenceEnum,
    >,
}
/// Nested message and enum types in `OwnedTableReference`.
pub mod owned_table_reference {
    #[allow(clippy::derive_partial_eq_without_eq)]
    #[derive(Clone, PartialEq, ::prost::Oneof)]
    pub enum TableReferenceEnum {
        #[prost(message, tag = "1")]
        Bare(super::BareTableReference),
        #[prost(message, tag = "2")]
        Partial(super::PartialTableReference),
        #[prost(message, tag = "3")]
        Full(super::FullTableReference),
    }
}
/// PhysicalPlanNode is a nested type
#[allow(clippy::derive_partial_eq_without_eq)]
#[derive(Clone, PartialEq, ::prost::Message)]
pub struct PhysicalPlanNode {
    #[prost(
        oneof = "physical_plan_node::PhysicalPlanType",
        tags = "1, 2, 3, 4, 6, 7, 8, 9, 10, 11, 12, 13, 14, 15, 16, 17, 18, 19, 20, 21, 22, 23, 24"
    )]
    pub physical_plan_type: ::core::option::Option<physical_plan_node::PhysicalPlanType>,
}
/// Nested message and enum types in `PhysicalPlanNode`.
pub mod physical_plan_node {
    #[allow(clippy::derive_partial_eq_without_eq)]
    #[derive(Clone, PartialEq, ::prost::Oneof)]
    pub enum PhysicalPlanType {
        #[prost(message, tag = "1")]
        ParquetScan(super::ParquetScanExecNode),
        #[prost(message, tag = "2")]
        CsvScan(super::CsvScanExecNode),
        #[prost(message, tag = "3")]
        Empty(super::EmptyExecNode),
        #[prost(message, tag = "4")]
        Projection(::prost::alloc::boxed::Box<super::ProjectionExecNode>),
        #[prost(message, tag = "6")]
        GlobalLimit(::prost::alloc::boxed::Box<super::GlobalLimitExecNode>),
        #[prost(message, tag = "7")]
        LocalLimit(::prost::alloc::boxed::Box<super::LocalLimitExecNode>),
        #[prost(message, tag = "8")]
        Aggregate(::prost::alloc::boxed::Box<super::AggregateExecNode>),
        #[prost(message, tag = "9")]
        HashJoin(::prost::alloc::boxed::Box<super::HashJoinExecNode>),
        #[prost(message, tag = "10")]
        Sort(::prost::alloc::boxed::Box<super::SortExecNode>),
        #[prost(message, tag = "11")]
        CoalesceBatches(::prost::alloc::boxed::Box<super::CoalesceBatchesExecNode>),
        #[prost(message, tag = "12")]
        Filter(::prost::alloc::boxed::Box<super::FilterExecNode>),
        #[prost(message, tag = "13")]
        Merge(::prost::alloc::boxed::Box<super::CoalescePartitionsExecNode>),
        #[prost(message, tag = "14")]
        Repartition(::prost::alloc::boxed::Box<super::RepartitionExecNode>),
        #[prost(message, tag = "15")]
        Window(::prost::alloc::boxed::Box<super::WindowAggExecNode>),
        #[prost(message, tag = "16")]
        CrossJoin(::prost::alloc::boxed::Box<super::CrossJoinExecNode>),
        #[prost(message, tag = "17")]
        AvroScan(super::AvroScanExecNode),
        #[prost(message, tag = "18")]
        Extension(super::PhysicalExtensionNode),
        #[prost(message, tag = "19")]
        Union(super::UnionExecNode),
        #[prost(message, tag = "20")]
        Explain(super::ExplainExecNode),
        #[prost(message, tag = "21")]
        SortPreservingMerge(
            ::prost::alloc::boxed::Box<super::SortPreservingMergeExecNode>,
        ),
        #[prost(message, tag = "22")]
        NestedLoopJoin(::prost::alloc::boxed::Box<super::NestedLoopJoinExecNode>),
        #[prost(message, tag = "23")]
        Analyze(::prost::alloc::boxed::Box<super::AnalyzeExecNode>),
        #[prost(message, tag = "24")]
        JsonSink(::prost::alloc::boxed::Box<super::JsonSinkExecNode>),
    }
}
#[allow(clippy::derive_partial_eq_without_eq)]
#[derive(Clone, PartialEq, ::prost::Message)]
pub struct PartitionColumn {
    #[prost(string, tag = "1")]
    pub name: ::prost::alloc::string::String,
    #[prost(message, optional, tag = "2")]
    pub arrow_type: ::core::option::Option<ArrowType>,
}
#[allow(clippy::derive_partial_eq_without_eq)]
#[derive(Clone, PartialEq, ::prost::Message)]
pub struct FileTypeWriterOptions {
    #[prost(oneof = "file_type_writer_options::FileType", tags = "1")]
    pub file_type: ::core::option::Option<file_type_writer_options::FileType>,
}
/// Nested message and enum types in `FileTypeWriterOptions`.
pub mod file_type_writer_options {
    #[allow(clippy::derive_partial_eq_without_eq)]
    #[derive(Clone, PartialEq, ::prost::Oneof)]
    pub enum FileType {
        #[prost(message, tag = "1")]
        JsonOptions(super::JsonWriterOptions),
    }
}
#[allow(clippy::derive_partial_eq_without_eq)]
#[derive(Clone, PartialEq, ::prost::Message)]
pub struct JsonWriterOptions {
    #[prost(enumeration = "CompressionTypeVariant", tag = "1")]
    pub compression: i32,
}
#[allow(clippy::derive_partial_eq_without_eq)]
#[derive(Clone, PartialEq, ::prost::Message)]
pub struct FileSinkConfig {
    #[prost(string, tag = "1")]
    pub object_store_url: ::prost::alloc::string::String,
    #[prost(message, repeated, tag = "2")]
    pub file_groups: ::prost::alloc::vec::Vec<PartitionedFile>,
    #[prost(string, repeated, tag = "3")]
    pub table_paths: ::prost::alloc::vec::Vec<::prost::alloc::string::String>,
    #[prost(message, optional, tag = "4")]
    pub output_schema: ::core::option::Option<Schema>,
    #[prost(message, repeated, tag = "5")]
    pub table_partition_cols: ::prost::alloc::vec::Vec<PartitionColumn>,
    #[prost(enumeration = "FileWriterMode", tag = "6")]
    pub writer_mode: i32,
    #[prost(bool, tag = "7")]
    pub single_file_output: bool,
    #[prost(bool, tag = "8")]
    pub unbounded_input: bool,
    #[prost(bool, tag = "9")]
    pub overwrite: bool,
    #[prost(message, optional, tag = "10")]
    pub file_type_writer_options: ::core::option::Option<FileTypeWriterOptions>,
}
#[allow(clippy::derive_partial_eq_without_eq)]
#[derive(Clone, PartialEq, ::prost::Message)]
pub struct JsonSink {
    #[prost(message, optional, tag = "1")]
    pub config: ::core::option::Option<FileSinkConfig>,
}
#[allow(clippy::derive_partial_eq_without_eq)]
#[derive(Clone, PartialEq, ::prost::Message)]
pub struct JsonSinkExecNode {
    #[prost(message, optional, boxed, tag = "1")]
    pub input: ::core::option::Option<::prost::alloc::boxed::Box<PhysicalPlanNode>>,
    #[prost(message, optional, tag = "2")]
    pub sink: ::core::option::Option<JsonSink>,
    #[prost(message, optional, tag = "3")]
    pub sink_schema: ::core::option::Option<Schema>,
    #[prost(message, optional, tag = "4")]
    pub sort_order: ::core::option::Option<PhysicalSortExprNodeCollection>,
}
#[allow(clippy::derive_partial_eq_without_eq)]
#[derive(Clone, PartialEq, ::prost::Message)]
pub struct PhysicalExtensionNode {
    #[prost(bytes = "vec", tag = "1")]
    pub node: ::prost::alloc::vec::Vec<u8>,
    #[prost(message, repeated, tag = "2")]
    pub inputs: ::prost::alloc::vec::Vec<PhysicalPlanNode>,
}
/// physical expressions
#[allow(clippy::derive_partial_eq_without_eq)]
#[derive(Clone, PartialEq, ::prost::Message)]
pub struct PhysicalExprNode {
    #[prost(
        oneof = "physical_expr_node::ExprType",
        tags = "1, 2, 3, 4, 5, 6, 7, 8, 9, 10, 11, 12, 13, 14, 15, 16, 18, 19"
    )]
    pub expr_type: ::core::option::Option<physical_expr_node::ExprType>,
}
/// Nested message and enum types in `PhysicalExprNode`.
pub mod physical_expr_node {
    #[allow(clippy::derive_partial_eq_without_eq)]
    #[derive(Clone, PartialEq, ::prost::Oneof)]
    pub enum ExprType {
        /// column references
        #[prost(message, tag = "1")]
        Column(super::PhysicalColumn),
        #[prost(message, tag = "2")]
        Literal(super::ScalarValue),
        /// binary expressions
        #[prost(message, tag = "3")]
        BinaryExpr(::prost::alloc::boxed::Box<super::PhysicalBinaryExprNode>),
        /// aggregate expressions
        #[prost(message, tag = "4")]
        AggregateExpr(super::PhysicalAggregateExprNode),
        /// null checks
        #[prost(message, tag = "5")]
        IsNullExpr(::prost::alloc::boxed::Box<super::PhysicalIsNull>),
        #[prost(message, tag = "6")]
        IsNotNullExpr(::prost::alloc::boxed::Box<super::PhysicalIsNotNull>),
        #[prost(message, tag = "7")]
        NotExpr(::prost::alloc::boxed::Box<super::PhysicalNot>),
        #[prost(message, tag = "8")]
        Case(::prost::alloc::boxed::Box<super::PhysicalCaseNode>),
        #[prost(message, tag = "9")]
        Cast(::prost::alloc::boxed::Box<super::PhysicalCastNode>),
        #[prost(message, tag = "10")]
        Sort(::prost::alloc::boxed::Box<super::PhysicalSortExprNode>),
        #[prost(message, tag = "11")]
        Negative(::prost::alloc::boxed::Box<super::PhysicalNegativeNode>),
        #[prost(message, tag = "12")]
        InList(::prost::alloc::boxed::Box<super::PhysicalInListNode>),
        #[prost(message, tag = "13")]
        ScalarFunction(super::PhysicalScalarFunctionNode),
        #[prost(message, tag = "14")]
        TryCast(::prost::alloc::boxed::Box<super::PhysicalTryCastNode>),
        /// window expressions
        #[prost(message, tag = "15")]
        WindowExpr(super::PhysicalWindowExprNode),
        #[prost(message, tag = "16")]
        ScalarUdf(super::PhysicalScalarUdfNode),
        #[prost(message, tag = "18")]
        LikeExpr(::prost::alloc::boxed::Box<super::PhysicalLikeExprNode>),
        #[prost(message, tag = "19")]
        GetIndexedFieldExpr(
            ::prost::alloc::boxed::Box<super::PhysicalGetIndexedFieldExprNode>,
        ),
    }
}
#[allow(clippy::derive_partial_eq_without_eq)]
#[derive(Clone, PartialEq, ::prost::Message)]
pub struct PhysicalScalarUdfNode {
    #[prost(string, tag = "1")]
    pub name: ::prost::alloc::string::String,
    #[prost(message, repeated, tag = "2")]
    pub args: ::prost::alloc::vec::Vec<PhysicalExprNode>,
    #[prost(message, optional, tag = "4")]
    pub return_type: ::core::option::Option<ArrowType>,
}
#[allow(clippy::derive_partial_eq_without_eq)]
#[derive(Clone, PartialEq, ::prost::Message)]
pub struct PhysicalAggregateExprNode {
    #[prost(message, repeated, tag = "2")]
    pub expr: ::prost::alloc::vec::Vec<PhysicalExprNode>,
    #[prost(message, repeated, tag = "5")]
    pub ordering_req: ::prost::alloc::vec::Vec<PhysicalSortExprNode>,
    #[prost(bool, tag = "3")]
    pub distinct: bool,
    #[prost(oneof = "physical_aggregate_expr_node::AggregateFunction", tags = "1, 4")]
    pub aggregate_function: ::core::option::Option<
        physical_aggregate_expr_node::AggregateFunction,
    >,
}
/// Nested message and enum types in `PhysicalAggregateExprNode`.
pub mod physical_aggregate_expr_node {
    #[allow(clippy::derive_partial_eq_without_eq)]
    #[derive(Clone, PartialEq, ::prost::Oneof)]
    pub enum AggregateFunction {
        #[prost(enumeration = "super::AggregateFunction", tag = "1")]
        AggrFunction(i32),
        #[prost(string, tag = "4")]
        UserDefinedAggrFunction(::prost::alloc::string::String),
    }
}
#[allow(clippy::derive_partial_eq_without_eq)]
#[derive(Clone, PartialEq, ::prost::Message)]
pub struct PhysicalWindowExprNode {
    #[prost(message, repeated, tag = "4")]
    pub args: ::prost::alloc::vec::Vec<PhysicalExprNode>,
    #[prost(message, repeated, tag = "5")]
    pub partition_by: ::prost::alloc::vec::Vec<PhysicalExprNode>,
    #[prost(message, repeated, tag = "6")]
    pub order_by: ::prost::alloc::vec::Vec<PhysicalSortExprNode>,
    #[prost(message, optional, tag = "7")]
    pub window_frame: ::core::option::Option<WindowFrame>,
    #[prost(string, tag = "8")]
    pub name: ::prost::alloc::string::String,
    #[prost(oneof = "physical_window_expr_node::WindowFunction", tags = "1, 2")]
    pub window_function: ::core::option::Option<
        physical_window_expr_node::WindowFunction,
    >,
}
/// Nested message and enum types in `PhysicalWindowExprNode`.
pub mod physical_window_expr_node {
    #[allow(clippy::derive_partial_eq_without_eq)]
    #[derive(Clone, PartialEq, ::prost::Oneof)]
    pub enum WindowFunction {
        #[prost(enumeration = "super::AggregateFunction", tag = "1")]
        AggrFunction(i32),
        /// udaf = 3
        #[prost(enumeration = "super::BuiltInWindowFunction", tag = "2")]
        BuiltInFunction(i32),
    }
}
#[allow(clippy::derive_partial_eq_without_eq)]
#[derive(Clone, PartialEq, ::prost::Message)]
pub struct PhysicalIsNull {
    #[prost(message, optional, boxed, tag = "1")]
    pub expr: ::core::option::Option<::prost::alloc::boxed::Box<PhysicalExprNode>>,
}
#[allow(clippy::derive_partial_eq_without_eq)]
#[derive(Clone, PartialEq, ::prost::Message)]
pub struct PhysicalIsNotNull {
    #[prost(message, optional, boxed, tag = "1")]
    pub expr: ::core::option::Option<::prost::alloc::boxed::Box<PhysicalExprNode>>,
}
#[allow(clippy::derive_partial_eq_without_eq)]
#[derive(Clone, PartialEq, ::prost::Message)]
pub struct PhysicalNot {
    #[prost(message, optional, boxed, tag = "1")]
    pub expr: ::core::option::Option<::prost::alloc::boxed::Box<PhysicalExprNode>>,
}
#[allow(clippy::derive_partial_eq_without_eq)]
#[derive(Clone, PartialEq, ::prost::Message)]
pub struct PhysicalAliasNode {
    #[prost(message, optional, tag = "1")]
    pub expr: ::core::option::Option<PhysicalExprNode>,
    #[prost(string, tag = "2")]
    pub alias: ::prost::alloc::string::String,
}
#[allow(clippy::derive_partial_eq_without_eq)]
#[derive(Clone, PartialEq, ::prost::Message)]
pub struct PhysicalBinaryExprNode {
    #[prost(message, optional, boxed, tag = "1")]
    pub l: ::core::option::Option<::prost::alloc::boxed::Box<PhysicalExprNode>>,
    #[prost(message, optional, boxed, tag = "2")]
    pub r: ::core::option::Option<::prost::alloc::boxed::Box<PhysicalExprNode>>,
    #[prost(string, tag = "3")]
    pub op: ::prost::alloc::string::String,
}
#[allow(clippy::derive_partial_eq_without_eq)]
#[derive(Clone, PartialEq, ::prost::Message)]
pub struct PhysicalDateTimeIntervalExprNode {
    #[prost(message, optional, tag = "1")]
    pub l: ::core::option::Option<PhysicalExprNode>,
    #[prost(message, optional, tag = "2")]
    pub r: ::core::option::Option<PhysicalExprNode>,
    #[prost(string, tag = "3")]
    pub op: ::prost::alloc::string::String,
}
#[allow(clippy::derive_partial_eq_without_eq)]
#[derive(Clone, PartialEq, ::prost::Message)]
pub struct PhysicalLikeExprNode {
    #[prost(bool, tag = "1")]
    pub negated: bool,
    #[prost(bool, tag = "2")]
    pub case_insensitive: bool,
    #[prost(message, optional, boxed, tag = "3")]
    pub expr: ::core::option::Option<::prost::alloc::boxed::Box<PhysicalExprNode>>,
    #[prost(message, optional, boxed, tag = "4")]
    pub pattern: ::core::option::Option<::prost::alloc::boxed::Box<PhysicalExprNode>>,
}
#[allow(clippy::derive_partial_eq_without_eq)]
#[derive(Clone, PartialEq, ::prost::Message)]
pub struct PhysicalSortExprNode {
    #[prost(message, optional, boxed, tag = "1")]
    pub expr: ::core::option::Option<::prost::alloc::boxed::Box<PhysicalExprNode>>,
    #[prost(bool, tag = "2")]
    pub asc: bool,
    #[prost(bool, tag = "3")]
    pub nulls_first: bool,
}
#[allow(clippy::derive_partial_eq_without_eq)]
#[derive(Clone, PartialEq, ::prost::Message)]
pub struct PhysicalWhenThen {
    #[prost(message, optional, tag = "1")]
    pub when_expr: ::core::option::Option<PhysicalExprNode>,
    #[prost(message, optional, tag = "2")]
    pub then_expr: ::core::option::Option<PhysicalExprNode>,
}
#[allow(clippy::derive_partial_eq_without_eq)]
#[derive(Clone, PartialEq, ::prost::Message)]
pub struct PhysicalInListNode {
    #[prost(message, optional, boxed, tag = "1")]
    pub expr: ::core::option::Option<::prost::alloc::boxed::Box<PhysicalExprNode>>,
    #[prost(message, repeated, tag = "2")]
    pub list: ::prost::alloc::vec::Vec<PhysicalExprNode>,
    #[prost(bool, tag = "3")]
    pub negated: bool,
}
#[allow(clippy::derive_partial_eq_without_eq)]
#[derive(Clone, PartialEq, ::prost::Message)]
pub struct PhysicalCaseNode {
    #[prost(message, optional, boxed, tag = "1")]
    pub expr: ::core::option::Option<::prost::alloc::boxed::Box<PhysicalExprNode>>,
    #[prost(message, repeated, tag = "2")]
    pub when_then_expr: ::prost::alloc::vec::Vec<PhysicalWhenThen>,
    #[prost(message, optional, boxed, tag = "3")]
    pub else_expr: ::core::option::Option<::prost::alloc::boxed::Box<PhysicalExprNode>>,
}
#[allow(clippy::derive_partial_eq_without_eq)]
#[derive(Clone, PartialEq, ::prost::Message)]
pub struct PhysicalScalarFunctionNode {
    #[prost(string, tag = "1")]
    pub name: ::prost::alloc::string::String,
    #[prost(enumeration = "ScalarFunction", tag = "2")]
    pub fun: i32,
    #[prost(message, repeated, tag = "3")]
    pub args: ::prost::alloc::vec::Vec<PhysicalExprNode>,
    #[prost(message, optional, tag = "4")]
    pub return_type: ::core::option::Option<ArrowType>,
}
#[allow(clippy::derive_partial_eq_without_eq)]
#[derive(Clone, PartialEq, ::prost::Message)]
pub struct PhysicalTryCastNode {
    #[prost(message, optional, boxed, tag = "1")]
    pub expr: ::core::option::Option<::prost::alloc::boxed::Box<PhysicalExprNode>>,
    #[prost(message, optional, tag = "2")]
    pub arrow_type: ::core::option::Option<ArrowType>,
}
#[allow(clippy::derive_partial_eq_without_eq)]
#[derive(Clone, PartialEq, ::prost::Message)]
pub struct PhysicalCastNode {
    #[prost(message, optional, boxed, tag = "1")]
    pub expr: ::core::option::Option<::prost::alloc::boxed::Box<PhysicalExprNode>>,
    #[prost(message, optional, tag = "2")]
    pub arrow_type: ::core::option::Option<ArrowType>,
}
#[allow(clippy::derive_partial_eq_without_eq)]
#[derive(Clone, PartialEq, ::prost::Message)]
pub struct PhysicalNegativeNode {
    #[prost(message, optional, boxed, tag = "1")]
    pub expr: ::core::option::Option<::prost::alloc::boxed::Box<PhysicalExprNode>>,
}
#[allow(clippy::derive_partial_eq_without_eq)]
#[derive(Clone, PartialEq, ::prost::Message)]
pub struct FilterExecNode {
    #[prost(message, optional, boxed, tag = "1")]
    pub input: ::core::option::Option<::prost::alloc::boxed::Box<PhysicalPlanNode>>,
    #[prost(message, optional, tag = "2")]
    pub expr: ::core::option::Option<PhysicalExprNode>,
}
#[allow(clippy::derive_partial_eq_without_eq)]
#[derive(Clone, PartialEq, ::prost::Message)]
pub struct FileGroup {
    #[prost(message, repeated, tag = "1")]
    pub files: ::prost::alloc::vec::Vec<PartitionedFile>,
}
#[allow(clippy::derive_partial_eq_without_eq)]
#[derive(Clone, PartialEq, ::prost::Message)]
pub struct ScanLimit {
    /// wrap into a message to make it optional
    #[prost(uint32, tag = "1")]
    pub limit: u32,
}
#[allow(clippy::derive_partial_eq_without_eq)]
#[derive(Clone, PartialEq, ::prost::Message)]
pub struct PhysicalSortExprNodeCollection {
    #[prost(message, repeated, tag = "1")]
    pub physical_sort_expr_nodes: ::prost::alloc::vec::Vec<PhysicalSortExprNode>,
}
#[allow(clippy::derive_partial_eq_without_eq)]
#[derive(Clone, PartialEq, ::prost::Message)]
pub struct FileScanExecConf {
    #[prost(message, repeated, tag = "1")]
    pub file_groups: ::prost::alloc::vec::Vec<FileGroup>,
    #[prost(message, optional, tag = "2")]
    pub schema: ::core::option::Option<Schema>,
    #[prost(uint32, repeated, tag = "4")]
    pub projection: ::prost::alloc::vec::Vec<u32>,
    #[prost(message, optional, tag = "5")]
    pub limit: ::core::option::Option<ScanLimit>,
    #[prost(message, optional, tag = "6")]
    pub statistics: ::core::option::Option<Statistics>,
    #[prost(string, repeated, tag = "7")]
    pub table_partition_cols: ::prost::alloc::vec::Vec<::prost::alloc::string::String>,
    #[prost(string, tag = "8")]
    pub object_store_url: ::prost::alloc::string::String,
    #[prost(message, repeated, tag = "9")]
    pub output_ordering: ::prost::alloc::vec::Vec<PhysicalSortExprNodeCollection>,
}
#[allow(clippy::derive_partial_eq_without_eq)]
#[derive(Clone, PartialEq, ::prost::Message)]
pub struct ParquetScanExecNode {
    #[prost(message, optional, tag = "1")]
    pub base_conf: ::core::option::Option<FileScanExecConf>,
    #[prost(message, optional, tag = "3")]
    pub predicate: ::core::option::Option<PhysicalExprNode>,
}
#[allow(clippy::derive_partial_eq_without_eq)]
#[derive(Clone, PartialEq, ::prost::Message)]
pub struct CsvScanExecNode {
    #[prost(message, optional, tag = "1")]
    pub base_conf: ::core::option::Option<FileScanExecConf>,
    #[prost(bool, tag = "2")]
    pub has_header: bool,
    #[prost(string, tag = "3")]
    pub delimiter: ::prost::alloc::string::String,
    #[prost(string, tag = "4")]
    pub quote: ::prost::alloc::string::String,
    #[prost(oneof = "csv_scan_exec_node::OptionalEscape", tags = "5")]
    pub optional_escape: ::core::option::Option<csv_scan_exec_node::OptionalEscape>,
}
/// Nested message and enum types in `CsvScanExecNode`.
pub mod csv_scan_exec_node {
    #[allow(clippy::derive_partial_eq_without_eq)]
    #[derive(Clone, PartialEq, ::prost::Oneof)]
    pub enum OptionalEscape {
        #[prost(string, tag = "5")]
        Escape(::prost::alloc::string::String),
    }
}
#[allow(clippy::derive_partial_eq_without_eq)]
#[derive(Clone, PartialEq, ::prost::Message)]
pub struct AvroScanExecNode {
    #[prost(message, optional, tag = "1")]
    pub base_conf: ::core::option::Option<FileScanExecConf>,
}
#[allow(clippy::derive_partial_eq_without_eq)]
#[derive(Clone, PartialEq, ::prost::Message)]
pub struct HashJoinExecNode {
    #[prost(message, optional, boxed, tag = "1")]
    pub left: ::core::option::Option<::prost::alloc::boxed::Box<PhysicalPlanNode>>,
    #[prost(message, optional, boxed, tag = "2")]
    pub right: ::core::option::Option<::prost::alloc::boxed::Box<PhysicalPlanNode>>,
    #[prost(message, repeated, tag = "3")]
    pub on: ::prost::alloc::vec::Vec<JoinOn>,
    #[prost(enumeration = "JoinType", tag = "4")]
    pub join_type: i32,
    #[prost(enumeration = "PartitionMode", tag = "6")]
    pub partition_mode: i32,
    #[prost(bool, tag = "7")]
    pub null_equals_null: bool,
    #[prost(message, optional, tag = "8")]
    pub filter: ::core::option::Option<JoinFilter>,
}
#[allow(clippy::derive_partial_eq_without_eq)]
#[derive(Clone, PartialEq, ::prost::Message)]
pub struct UnionExecNode {
    #[prost(message, repeated, tag = "1")]
    pub inputs: ::prost::alloc::vec::Vec<PhysicalPlanNode>,
}
#[allow(clippy::derive_partial_eq_without_eq)]
#[derive(Clone, PartialEq, ::prost::Message)]
pub struct ExplainExecNode {
    #[prost(message, optional, tag = "1")]
    pub schema: ::core::option::Option<Schema>,
    #[prost(message, repeated, tag = "2")]
    pub stringified_plans: ::prost::alloc::vec::Vec<StringifiedPlan>,
    #[prost(bool, tag = "3")]
    pub verbose: bool,
}
#[allow(clippy::derive_partial_eq_without_eq)]
#[derive(Clone, PartialEq, ::prost::Message)]
pub struct AnalyzeExecNode {
    #[prost(bool, tag = "1")]
    pub verbose: bool,
    #[prost(bool, tag = "2")]
    pub show_statistics: bool,
    #[prost(message, optional, boxed, tag = "3")]
    pub input: ::core::option::Option<::prost::alloc::boxed::Box<PhysicalPlanNode>>,
    #[prost(message, optional, tag = "4")]
    pub schema: ::core::option::Option<Schema>,
}
#[allow(clippy::derive_partial_eq_without_eq)]
#[derive(Clone, PartialEq, ::prost::Message)]
pub struct CrossJoinExecNode {
    #[prost(message, optional, boxed, tag = "1")]
    pub left: ::core::option::Option<::prost::alloc::boxed::Box<PhysicalPlanNode>>,
    #[prost(message, optional, boxed, tag = "2")]
    pub right: ::core::option::Option<::prost::alloc::boxed::Box<PhysicalPlanNode>>,
}
#[allow(clippy::derive_partial_eq_without_eq)]
#[derive(Clone, PartialEq, ::prost::Message)]
pub struct PhysicalColumn {
    #[prost(string, tag = "1")]
    pub name: ::prost::alloc::string::String,
    #[prost(uint32, tag = "2")]
    pub index: u32,
}
#[allow(clippy::derive_partial_eq_without_eq)]
#[derive(Clone, PartialEq, ::prost::Message)]
pub struct JoinOn {
    #[prost(message, optional, tag = "1")]
    pub left: ::core::option::Option<PhysicalColumn>,
    #[prost(message, optional, tag = "2")]
    pub right: ::core::option::Option<PhysicalColumn>,
}
#[allow(clippy::derive_partial_eq_without_eq)]
#[derive(Clone, PartialEq, ::prost::Message)]
pub struct EmptyExecNode {
    #[prost(bool, tag = "1")]
    pub produce_one_row: bool,
    #[prost(message, optional, tag = "2")]
    pub schema: ::core::option::Option<Schema>,
}
#[allow(clippy::derive_partial_eq_without_eq)]
#[derive(Clone, PartialEq, ::prost::Message)]
pub struct ProjectionExecNode {
    #[prost(message, optional, boxed, tag = "1")]
    pub input: ::core::option::Option<::prost::alloc::boxed::Box<PhysicalPlanNode>>,
    #[prost(message, repeated, tag = "2")]
    pub expr: ::prost::alloc::vec::Vec<PhysicalExprNode>,
    #[prost(string, repeated, tag = "3")]
    pub expr_name: ::prost::alloc::vec::Vec<::prost::alloc::string::String>,
}
#[allow(clippy::derive_partial_eq_without_eq)]
#[derive(Clone, PartialEq, ::prost::Message)]
pub struct PartiallySortedPartitionSearchMode {
    #[prost(uint64, repeated, tag = "6")]
    pub columns: ::prost::alloc::vec::Vec<u64>,
}
#[allow(clippy::derive_partial_eq_without_eq)]
#[derive(Clone, PartialEq, ::prost::Message)]
pub struct WindowAggExecNode {
    #[prost(message, optional, boxed, tag = "1")]
    pub input: ::core::option::Option<::prost::alloc::boxed::Box<PhysicalPlanNode>>,
    #[prost(message, repeated, tag = "2")]
    pub window_expr: ::prost::alloc::vec::Vec<PhysicalWindowExprNode>,
    #[prost(message, repeated, tag = "5")]
    pub partition_keys: ::prost::alloc::vec::Vec<PhysicalExprNode>,
    /// Set optional to `None` for `BoundedWindowAggExec`.
    #[prost(oneof = "window_agg_exec_node::PartitionSearchMode", tags = "7, 8, 9")]
    pub partition_search_mode: ::core::option::Option<
        window_agg_exec_node::PartitionSearchMode,
    >,
}
/// Nested message and enum types in `WindowAggExecNode`.
pub mod window_agg_exec_node {
    /// Set optional to `None` for `BoundedWindowAggExec`.
    #[allow(clippy::derive_partial_eq_without_eq)]
    #[derive(Clone, PartialEq, ::prost::Oneof)]
    pub enum PartitionSearchMode {
        #[prost(message, tag = "7")]
        Linear(super::EmptyMessage),
        #[prost(message, tag = "8")]
        PartiallySorted(super::PartiallySortedPartitionSearchMode),
        #[prost(message, tag = "9")]
        Sorted(super::EmptyMessage),
    }
}
#[allow(clippy::derive_partial_eq_without_eq)]
#[derive(Clone, PartialEq, ::prost::Message)]
pub struct MaybeFilter {
    #[prost(message, optional, tag = "1")]
    pub expr: ::core::option::Option<PhysicalExprNode>,
}
#[allow(clippy::derive_partial_eq_without_eq)]
#[derive(Clone, PartialEq, ::prost::Message)]
pub struct MaybePhysicalSortExprs {
    #[prost(message, repeated, tag = "1")]
    pub sort_expr: ::prost::alloc::vec::Vec<PhysicalSortExprNode>,
}
#[allow(clippy::derive_partial_eq_without_eq)]
#[derive(Clone, PartialEq, ::prost::Message)]
pub struct AggregateExecNode {
    #[prost(message, repeated, tag = "1")]
    pub group_expr: ::prost::alloc::vec::Vec<PhysicalExprNode>,
    #[prost(message, repeated, tag = "2")]
    pub aggr_expr: ::prost::alloc::vec::Vec<PhysicalExprNode>,
    #[prost(enumeration = "AggregateMode", tag = "3")]
    pub mode: i32,
    #[prost(message, optional, boxed, tag = "4")]
    pub input: ::core::option::Option<::prost::alloc::boxed::Box<PhysicalPlanNode>>,
    #[prost(string, repeated, tag = "5")]
    pub group_expr_name: ::prost::alloc::vec::Vec<::prost::alloc::string::String>,
    #[prost(string, repeated, tag = "6")]
    pub aggr_expr_name: ::prost::alloc::vec::Vec<::prost::alloc::string::String>,
    /// we need the input schema to the partial aggregate to pass to the final aggregate
    #[prost(message, optional, tag = "7")]
    pub input_schema: ::core::option::Option<Schema>,
    #[prost(message, repeated, tag = "8")]
    pub null_expr: ::prost::alloc::vec::Vec<PhysicalExprNode>,
    #[prost(bool, repeated, tag = "9")]
    pub groups: ::prost::alloc::vec::Vec<bool>,
    #[prost(message, repeated, tag = "10")]
    pub filter_expr: ::prost::alloc::vec::Vec<MaybeFilter>,
    #[prost(message, repeated, tag = "11")]
    pub order_by_expr: ::prost::alloc::vec::Vec<MaybePhysicalSortExprs>,
}
#[allow(clippy::derive_partial_eq_without_eq)]
#[derive(Clone, PartialEq, ::prost::Message)]
pub struct GlobalLimitExecNode {
    #[prost(message, optional, boxed, tag = "1")]
    pub input: ::core::option::Option<::prost::alloc::boxed::Box<PhysicalPlanNode>>,
    /// The number of rows to skip before fetch
    #[prost(uint32, tag = "2")]
    pub skip: u32,
    /// Maximum number of rows to fetch; negative means no limit
    #[prost(int64, tag = "3")]
    pub fetch: i64,
}
#[allow(clippy::derive_partial_eq_without_eq)]
#[derive(Clone, PartialEq, ::prost::Message)]
pub struct LocalLimitExecNode {
    #[prost(message, optional, boxed, tag = "1")]
    pub input: ::core::option::Option<::prost::alloc::boxed::Box<PhysicalPlanNode>>,
    #[prost(uint32, tag = "2")]
    pub fetch: u32,
}
#[allow(clippy::derive_partial_eq_without_eq)]
#[derive(Clone, PartialEq, ::prost::Message)]
pub struct SortExecNode {
    #[prost(message, optional, boxed, tag = "1")]
    pub input: ::core::option::Option<::prost::alloc::boxed::Box<PhysicalPlanNode>>,
    #[prost(message, repeated, tag = "2")]
    pub expr: ::prost::alloc::vec::Vec<PhysicalExprNode>,
    /// Maximum number of highest/lowest rows to fetch; negative means no limit
    #[prost(int64, tag = "3")]
    pub fetch: i64,
    #[prost(bool, tag = "4")]
    pub preserve_partitioning: bool,
}
#[allow(clippy::derive_partial_eq_without_eq)]
#[derive(Clone, PartialEq, ::prost::Message)]
pub struct SortPreservingMergeExecNode {
    #[prost(message, optional, boxed, tag = "1")]
    pub input: ::core::option::Option<::prost::alloc::boxed::Box<PhysicalPlanNode>>,
    #[prost(message, repeated, tag = "2")]
    pub expr: ::prost::alloc::vec::Vec<PhysicalExprNode>,
    /// Maximum number of highest/lowest rows to fetch; negative means no limit
    #[prost(int64, tag = "3")]
    pub fetch: i64,
}
#[allow(clippy::derive_partial_eq_without_eq)]
#[derive(Clone, PartialEq, ::prost::Message)]
pub struct NestedLoopJoinExecNode {
    #[prost(message, optional, boxed, tag = "1")]
    pub left: ::core::option::Option<::prost::alloc::boxed::Box<PhysicalPlanNode>>,
    #[prost(message, optional, boxed, tag = "2")]
    pub right: ::core::option::Option<::prost::alloc::boxed::Box<PhysicalPlanNode>>,
    #[prost(enumeration = "JoinType", tag = "3")]
    pub join_type: i32,
    #[prost(message, optional, tag = "4")]
    pub filter: ::core::option::Option<JoinFilter>,
}
#[allow(clippy::derive_partial_eq_without_eq)]
#[derive(Clone, PartialEq, ::prost::Message)]
pub struct CoalesceBatchesExecNode {
    #[prost(message, optional, boxed, tag = "1")]
    pub input: ::core::option::Option<::prost::alloc::boxed::Box<PhysicalPlanNode>>,
    #[prost(uint32, tag = "2")]
    pub target_batch_size: u32,
}
#[allow(clippy::derive_partial_eq_without_eq)]
#[derive(Clone, PartialEq, ::prost::Message)]
pub struct CoalescePartitionsExecNode {
    #[prost(message, optional, boxed, tag = "1")]
    pub input: ::core::option::Option<::prost::alloc::boxed::Box<PhysicalPlanNode>>,
}
#[allow(clippy::derive_partial_eq_without_eq)]
#[derive(Clone, PartialEq, ::prost::Message)]
pub struct PhysicalHashRepartition {
    #[prost(message, repeated, tag = "1")]
    pub hash_expr: ::prost::alloc::vec::Vec<PhysicalExprNode>,
    #[prost(uint64, tag = "2")]
    pub partition_count: u64,
}
#[allow(clippy::derive_partial_eq_without_eq)]
#[derive(Clone, PartialEq, ::prost::Message)]
pub struct RepartitionExecNode {
    #[prost(message, optional, boxed, tag = "1")]
    pub input: ::core::option::Option<::prost::alloc::boxed::Box<PhysicalPlanNode>>,
    #[prost(oneof = "repartition_exec_node::PartitionMethod", tags = "2, 3, 4")]
    pub partition_method: ::core::option::Option<repartition_exec_node::PartitionMethod>,
}
/// Nested message and enum types in `RepartitionExecNode`.
pub mod repartition_exec_node {
    #[allow(clippy::derive_partial_eq_without_eq)]
    #[derive(Clone, PartialEq, ::prost::Oneof)]
    pub enum PartitionMethod {
        #[prost(uint64, tag = "2")]
        RoundRobin(u64),
        #[prost(message, tag = "3")]
        Hash(super::PhysicalHashRepartition),
        #[prost(uint64, tag = "4")]
        Unknown(u64),
    }
}
#[allow(clippy::derive_partial_eq_without_eq)]
#[derive(Clone, PartialEq, ::prost::Message)]
pub struct JoinFilter {
    #[prost(message, optional, tag = "1")]
    pub expression: ::core::option::Option<PhysicalExprNode>,
    #[prost(message, repeated, tag = "2")]
    pub column_indices: ::prost::alloc::vec::Vec<ColumnIndex>,
    #[prost(message, optional, tag = "3")]
    pub schema: ::core::option::Option<Schema>,
}
#[allow(clippy::derive_partial_eq_without_eq)]
#[derive(Clone, PartialEq, ::prost::Message)]
pub struct ColumnIndex {
    #[prost(uint32, tag = "1")]
    pub index: u32,
    #[prost(enumeration = "JoinSide", tag = "2")]
    pub side: i32,
}
#[allow(clippy::derive_partial_eq_without_eq)]
#[derive(Clone, PartialEq, ::prost::Message)]
pub struct PartitionedFile {
    #[prost(string, tag = "1")]
    pub path: ::prost::alloc::string::String,
    #[prost(uint64, tag = "2")]
    pub size: u64,
    #[prost(uint64, tag = "3")]
    pub last_modified_ns: u64,
    #[prost(message, repeated, tag = "4")]
    pub partition_values: ::prost::alloc::vec::Vec<ScalarValue>,
    #[prost(message, optional, tag = "5")]
    pub range: ::core::option::Option<FileRange>,
}
#[allow(clippy::derive_partial_eq_without_eq)]
#[derive(Clone, PartialEq, ::prost::Message)]
pub struct FileRange {
    #[prost(int64, tag = "1")]
    pub start: i64,
    #[prost(int64, tag = "2")]
    pub end: i64,
}
#[allow(clippy::derive_partial_eq_without_eq)]
#[derive(Clone, PartialEq, ::prost::Message)]
pub struct PartitionStats {
    #[prost(int64, tag = "1")]
    pub num_rows: i64,
    #[prost(int64, tag = "2")]
    pub num_batches: i64,
    #[prost(int64, tag = "3")]
    pub num_bytes: i64,
    #[prost(message, repeated, tag = "4")]
    pub column_stats: ::prost::alloc::vec::Vec<ColumnStats>,
}
#[allow(clippy::derive_partial_eq_without_eq)]
#[derive(Clone, PartialEq, ::prost::Message)]
pub struct Precision {
    #[prost(enumeration = "PrecisionInfo", tag = "1")]
    pub precision_info: i32,
    #[prost(message, optional, tag = "2")]
    pub val: ::core::option::Option<ScalarValue>,
}
#[allow(clippy::derive_partial_eq_without_eq)]
#[derive(Clone, PartialEq, ::prost::Message)]
pub struct Statistics {
    #[prost(message, optional, tag = "1")]
    pub num_rows: ::core::option::Option<Precision>,
    #[prost(message, optional, tag = "2")]
    pub total_byte_size: ::core::option::Option<Precision>,
    #[prost(message, repeated, tag = "3")]
    pub column_stats: ::prost::alloc::vec::Vec<ColumnStats>,
}
#[allow(clippy::derive_partial_eq_without_eq)]
#[derive(Clone, PartialEq, ::prost::Message)]
pub struct ColumnStats {
    #[prost(message, optional, tag = "1")]
    pub min_value: ::core::option::Option<Precision>,
    #[prost(message, optional, tag = "2")]
    pub max_value: ::core::option::Option<Precision>,
    #[prost(message, optional, tag = "3")]
    pub null_count: ::core::option::Option<Precision>,
    #[prost(message, optional, tag = "4")]
    pub distinct_count: ::core::option::Option<Precision>,
}
#[allow(clippy::derive_partial_eq_without_eq)]
#[derive(Clone, PartialEq, ::prost::Message)]
pub struct NamedStructFieldExpr {
    #[prost(message, optional, tag = "1")]
    pub name: ::core::option::Option<ScalarValue>,
}
#[allow(clippy::derive_partial_eq_without_eq)]
#[derive(Clone, PartialEq, ::prost::Message)]
pub struct ListIndexExpr {
    #[prost(message, optional, boxed, tag = "1")]
    pub key: ::core::option::Option<::prost::alloc::boxed::Box<PhysicalExprNode>>,
}
#[allow(clippy::derive_partial_eq_without_eq)]
#[derive(Clone, PartialEq, ::prost::Message)]
pub struct ListRangeExpr {
    #[prost(message, optional, boxed, tag = "1")]
    pub start: ::core::option::Option<::prost::alloc::boxed::Box<PhysicalExprNode>>,
    #[prost(message, optional, boxed, tag = "2")]
    pub stop: ::core::option::Option<::prost::alloc::boxed::Box<PhysicalExprNode>>,
}
#[allow(clippy::derive_partial_eq_without_eq)]
#[derive(Clone, PartialEq, ::prost::Message)]
pub struct PhysicalGetIndexedFieldExprNode {
    #[prost(message, optional, boxed, tag = "1")]
    pub arg: ::core::option::Option<::prost::alloc::boxed::Box<PhysicalExprNode>>,
    #[prost(oneof = "physical_get_indexed_field_expr_node::Field", tags = "2, 3, 4")]
    pub field: ::core::option::Option<physical_get_indexed_field_expr_node::Field>,
}
/// Nested message and enum types in `PhysicalGetIndexedFieldExprNode`.
pub mod physical_get_indexed_field_expr_node {
    #[allow(clippy::derive_partial_eq_without_eq)]
    #[derive(Clone, PartialEq, ::prost::Oneof)]
    pub enum Field {
        #[prost(message, tag = "2")]
        NamedStructFieldExpr(super::NamedStructFieldExpr),
        #[prost(message, tag = "3")]
        ListIndexExpr(::prost::alloc::boxed::Box<super::ListIndexExpr>),
        #[prost(message, tag = "4")]
        ListRangeExpr(::prost::alloc::boxed::Box<super::ListRangeExpr>),
    }
}
#[derive(Clone, Copy, Debug, PartialEq, Eq, Hash, PartialOrd, Ord, ::prost::Enumeration)]
#[repr(i32)]
pub enum JoinType {
    Inner = 0,
    Left = 1,
    Right = 2,
    Full = 3,
    Leftsemi = 4,
    Leftanti = 5,
    Rightsemi = 6,
    Rightanti = 7,
}
impl JoinType {
    /// String value of the enum field names used in the ProtoBuf definition.
    ///
    /// The values are not transformed in any way and thus are considered stable
    /// (if the ProtoBuf definition does not change) and safe for programmatic use.
    pub fn as_str_name(&self) -> &'static str {
        match self {
            JoinType::Inner => "INNER",
            JoinType::Left => "LEFT",
            JoinType::Right => "RIGHT",
            JoinType::Full => "FULL",
            JoinType::Leftsemi => "LEFTSEMI",
            JoinType::Leftanti => "LEFTANTI",
            JoinType::Rightsemi => "RIGHTSEMI",
            JoinType::Rightanti => "RIGHTANTI",
        }
    }
    /// Creates an enum from field names used in the ProtoBuf definition.
    pub fn from_str_name(value: &str) -> ::core::option::Option<Self> {
        match value {
            "INNER" => Some(Self::Inner),
            "LEFT" => Some(Self::Left),
            "RIGHT" => Some(Self::Right),
            "FULL" => Some(Self::Full),
            "LEFTSEMI" => Some(Self::Leftsemi),
            "LEFTANTI" => Some(Self::Leftanti),
            "RIGHTSEMI" => Some(Self::Rightsemi),
            "RIGHTANTI" => Some(Self::Rightanti),
            _ => None,
        }
    }
}
#[derive(Clone, Copy, Debug, PartialEq, Eq, Hash, PartialOrd, Ord, ::prost::Enumeration)]
#[repr(i32)]
pub enum JoinConstraint {
    On = 0,
    Using = 1,
}
impl JoinConstraint {
    /// String value of the enum field names used in the ProtoBuf definition.
    ///
    /// The values are not transformed in any way and thus are considered stable
    /// (if the ProtoBuf definition does not change) and safe for programmatic use.
    pub fn as_str_name(&self) -> &'static str {
        match self {
            JoinConstraint::On => "ON",
            JoinConstraint::Using => "USING",
        }
    }
    /// Creates an enum from field names used in the ProtoBuf definition.
    pub fn from_str_name(value: &str) -> ::core::option::Option<Self> {
        match value {
            "ON" => Some(Self::On),
            "USING" => Some(Self::Using),
            _ => None,
        }
    }
}
#[derive(Clone, Copy, Debug, PartialEq, Eq, Hash, PartialOrd, Ord, ::prost::Enumeration)]
#[repr(i32)]
pub enum ScalarFunction {
    Abs = 0,
    Acos = 1,
    Asin = 2,
    Atan = 3,
    Ascii = 4,
    Ceil = 5,
    Cos = 6,
    Digest = 7,
    Exp = 8,
    Floor = 9,
    Ln = 10,
    Log = 11,
    Log10 = 12,
    Log2 = 13,
    Round = 14,
    Signum = 15,
    Sin = 16,
    Sqrt = 17,
    Tan = 18,
    Trunc = 19,
    Array = 20,
    RegexpMatch = 21,
    BitLength = 22,
    Btrim = 23,
    CharacterLength = 24,
    Chr = 25,
    Concat = 26,
    ConcatWithSeparator = 27,
    DatePart = 28,
    DateTrunc = 29,
    InitCap = 30,
    Left = 31,
    Lpad = 32,
    Lower = 33,
    Ltrim = 34,
    Md5 = 35,
    NullIf = 36,
    OctetLength = 37,
    Random = 38,
    RegexpReplace = 39,
    Repeat = 40,
    Replace = 41,
    Reverse = 42,
    Right = 43,
    Rpad = 44,
    Rtrim = 45,
    Sha224 = 46,
    Sha256 = 47,
    Sha384 = 48,
    Sha512 = 49,
    SplitPart = 50,
    StartsWith = 51,
    Strpos = 52,
    Substr = 53,
    ToHex = 54,
    ToTimestamp = 55,
    ToTimestampMillis = 56,
    ToTimestampMicros = 57,
    ToTimestampSeconds = 58,
    Now = 59,
    Translate = 60,
    Trim = 61,
    Upper = 62,
    Coalesce = 63,
    Power = 64,
    StructFun = 65,
    FromUnixtime = 66,
    Atan2 = 67,
    DateBin = 68,
    ArrowTypeof = 69,
    CurrentDate = 70,
    CurrentTime = 71,
    Uuid = 72,
    Cbrt = 73,
    Acosh = 74,
    Asinh = 75,
    Atanh = 76,
    Sinh = 77,
    Cosh = 78,
    Tanh = 79,
    Pi = 80,
    Degrees = 81,
    Radians = 82,
    Factorial = 83,
    Lcm = 84,
    Gcd = 85,
    ArrayAppend = 86,
    ArrayConcat = 87,
    ArrayDims = 88,
    ArrayRepeat = 89,
    ArrayLength = 90,
    ArrayNdims = 91,
    ArrayPosition = 92,
    ArrayPositions = 93,
    ArrayPrepend = 94,
    ArrayRemove = 95,
    ArrayReplace = 96,
    ArrayToString = 97,
    Cardinality = 98,
    ArrayElement = 99,
    ArraySlice = 100,
    Encode = 101,
    Decode = 102,
    Cot = 103,
    ArrayHas = 104,
    ArrayHasAny = 105,
    ArrayHasAll = 106,
    ArrayRemoveN = 107,
    ArrayReplaceN = 108,
    ArrayRemoveAll = 109,
    ArrayReplaceAll = 110,
    Nanvl = 111,
    Flatten = 112,
    Isnan = 113,
    Iszero = 114,
    ArrayEmpty = 115,
    ArrayPopBack = 116,
    StringToArray = 117,
    ToTimestampNanos = 118,
<<<<<<< HEAD
    ArrayUnion = 119,
=======
    ArrayIntersect = 119,
>>>>>>> 3df89559
}
impl ScalarFunction {
    /// String value of the enum field names used in the ProtoBuf definition.
    ///
    /// The values are not transformed in any way and thus are considered stable
    /// (if the ProtoBuf definition does not change) and safe for programmatic use.
    pub fn as_str_name(&self) -> &'static str {
        match self {
            ScalarFunction::Abs => "Abs",
            ScalarFunction::Acos => "Acos",
            ScalarFunction::Asin => "Asin",
            ScalarFunction::Atan => "Atan",
            ScalarFunction::Ascii => "Ascii",
            ScalarFunction::Ceil => "Ceil",
            ScalarFunction::Cos => "Cos",
            ScalarFunction::Digest => "Digest",
            ScalarFunction::Exp => "Exp",
            ScalarFunction::Floor => "Floor",
            ScalarFunction::Ln => "Ln",
            ScalarFunction::Log => "Log",
            ScalarFunction::Log10 => "Log10",
            ScalarFunction::Log2 => "Log2",
            ScalarFunction::Round => "Round",
            ScalarFunction::Signum => "Signum",
            ScalarFunction::Sin => "Sin",
            ScalarFunction::Sqrt => "Sqrt",
            ScalarFunction::Tan => "Tan",
            ScalarFunction::Trunc => "Trunc",
            ScalarFunction::Array => "Array",
            ScalarFunction::RegexpMatch => "RegexpMatch",
            ScalarFunction::BitLength => "BitLength",
            ScalarFunction::Btrim => "Btrim",
            ScalarFunction::CharacterLength => "CharacterLength",
            ScalarFunction::Chr => "Chr",
            ScalarFunction::Concat => "Concat",
            ScalarFunction::ConcatWithSeparator => "ConcatWithSeparator",
            ScalarFunction::DatePart => "DatePart",
            ScalarFunction::DateTrunc => "DateTrunc",
            ScalarFunction::InitCap => "InitCap",
            ScalarFunction::Left => "Left",
            ScalarFunction::Lpad => "Lpad",
            ScalarFunction::Lower => "Lower",
            ScalarFunction::Ltrim => "Ltrim",
            ScalarFunction::Md5 => "MD5",
            ScalarFunction::NullIf => "NullIf",
            ScalarFunction::OctetLength => "OctetLength",
            ScalarFunction::Random => "Random",
            ScalarFunction::RegexpReplace => "RegexpReplace",
            ScalarFunction::Repeat => "Repeat",
            ScalarFunction::Replace => "Replace",
            ScalarFunction::Reverse => "Reverse",
            ScalarFunction::Right => "Right",
            ScalarFunction::Rpad => "Rpad",
            ScalarFunction::Rtrim => "Rtrim",
            ScalarFunction::Sha224 => "SHA224",
            ScalarFunction::Sha256 => "SHA256",
            ScalarFunction::Sha384 => "SHA384",
            ScalarFunction::Sha512 => "SHA512",
            ScalarFunction::SplitPart => "SplitPart",
            ScalarFunction::StartsWith => "StartsWith",
            ScalarFunction::Strpos => "Strpos",
            ScalarFunction::Substr => "Substr",
            ScalarFunction::ToHex => "ToHex",
            ScalarFunction::ToTimestamp => "ToTimestamp",
            ScalarFunction::ToTimestampMillis => "ToTimestampMillis",
            ScalarFunction::ToTimestampMicros => "ToTimestampMicros",
            ScalarFunction::ToTimestampSeconds => "ToTimestampSeconds",
            ScalarFunction::Now => "Now",
            ScalarFunction::Translate => "Translate",
            ScalarFunction::Trim => "Trim",
            ScalarFunction::Upper => "Upper",
            ScalarFunction::Coalesce => "Coalesce",
            ScalarFunction::Power => "Power",
            ScalarFunction::StructFun => "StructFun",
            ScalarFunction::FromUnixtime => "FromUnixtime",
            ScalarFunction::Atan2 => "Atan2",
            ScalarFunction::DateBin => "DateBin",
            ScalarFunction::ArrowTypeof => "ArrowTypeof",
            ScalarFunction::CurrentDate => "CurrentDate",
            ScalarFunction::CurrentTime => "CurrentTime",
            ScalarFunction::Uuid => "Uuid",
            ScalarFunction::Cbrt => "Cbrt",
            ScalarFunction::Acosh => "Acosh",
            ScalarFunction::Asinh => "Asinh",
            ScalarFunction::Atanh => "Atanh",
            ScalarFunction::Sinh => "Sinh",
            ScalarFunction::Cosh => "Cosh",
            ScalarFunction::Tanh => "Tanh",
            ScalarFunction::Pi => "Pi",
            ScalarFunction::Degrees => "Degrees",
            ScalarFunction::Radians => "Radians",
            ScalarFunction::Factorial => "Factorial",
            ScalarFunction::Lcm => "Lcm",
            ScalarFunction::Gcd => "Gcd",
            ScalarFunction::ArrayAppend => "ArrayAppend",
            ScalarFunction::ArrayConcat => "ArrayConcat",
            ScalarFunction::ArrayDims => "ArrayDims",
            ScalarFunction::ArrayRepeat => "ArrayRepeat",
            ScalarFunction::ArrayLength => "ArrayLength",
            ScalarFunction::ArrayNdims => "ArrayNdims",
            ScalarFunction::ArrayPosition => "ArrayPosition",
            ScalarFunction::ArrayPositions => "ArrayPositions",
            ScalarFunction::ArrayPrepend => "ArrayPrepend",
            ScalarFunction::ArrayRemove => "ArrayRemove",
            ScalarFunction::ArrayReplace => "ArrayReplace",
            ScalarFunction::ArrayToString => "ArrayToString",
            ScalarFunction::Cardinality => "Cardinality",
            ScalarFunction::ArrayElement => "ArrayElement",
            ScalarFunction::ArraySlice => "ArraySlice",
            ScalarFunction::Encode => "Encode",
            ScalarFunction::Decode => "Decode",
            ScalarFunction::Cot => "Cot",
            ScalarFunction::ArrayHas => "ArrayHas",
            ScalarFunction::ArrayHasAny => "ArrayHasAny",
            ScalarFunction::ArrayHasAll => "ArrayHasAll",
            ScalarFunction::ArrayRemoveN => "ArrayRemoveN",
            ScalarFunction::ArrayReplaceN => "ArrayReplaceN",
            ScalarFunction::ArrayRemoveAll => "ArrayRemoveAll",
            ScalarFunction::ArrayReplaceAll => "ArrayReplaceAll",
            ScalarFunction::Nanvl => "Nanvl",
            ScalarFunction::Flatten => "Flatten",
            ScalarFunction::Isnan => "Isnan",
            ScalarFunction::Iszero => "Iszero",
            ScalarFunction::ArrayEmpty => "ArrayEmpty",
            ScalarFunction::ArrayPopBack => "ArrayPopBack",
            ScalarFunction::StringToArray => "StringToArray",
            ScalarFunction::ToTimestampNanos => "ToTimestampNanos",
<<<<<<< HEAD
            ScalarFunction::ArrayUnion => "ArrayUnion",
=======
            ScalarFunction::ArrayIntersect => "ArrayIntersect",
>>>>>>> 3df89559
        }
    }
    /// Creates an enum from field names used in the ProtoBuf definition.
    pub fn from_str_name(value: &str) -> ::core::option::Option<Self> {
        match value {
            "Abs" => Some(Self::Abs),
            "Acos" => Some(Self::Acos),
            "Asin" => Some(Self::Asin),
            "Atan" => Some(Self::Atan),
            "Ascii" => Some(Self::Ascii),
            "Ceil" => Some(Self::Ceil),
            "Cos" => Some(Self::Cos),
            "Digest" => Some(Self::Digest),
            "Exp" => Some(Self::Exp),
            "Floor" => Some(Self::Floor),
            "Ln" => Some(Self::Ln),
            "Log" => Some(Self::Log),
            "Log10" => Some(Self::Log10),
            "Log2" => Some(Self::Log2),
            "Round" => Some(Self::Round),
            "Signum" => Some(Self::Signum),
            "Sin" => Some(Self::Sin),
            "Sqrt" => Some(Self::Sqrt),
            "Tan" => Some(Self::Tan),
            "Trunc" => Some(Self::Trunc),
            "Array" => Some(Self::Array),
            "RegexpMatch" => Some(Self::RegexpMatch),
            "BitLength" => Some(Self::BitLength),
            "Btrim" => Some(Self::Btrim),
            "CharacterLength" => Some(Self::CharacterLength),
            "Chr" => Some(Self::Chr),
            "Concat" => Some(Self::Concat),
            "ConcatWithSeparator" => Some(Self::ConcatWithSeparator),
            "DatePart" => Some(Self::DatePart),
            "DateTrunc" => Some(Self::DateTrunc),
            "InitCap" => Some(Self::InitCap),
            "Left" => Some(Self::Left),
            "Lpad" => Some(Self::Lpad),
            "Lower" => Some(Self::Lower),
            "Ltrim" => Some(Self::Ltrim),
            "MD5" => Some(Self::Md5),
            "NullIf" => Some(Self::NullIf),
            "OctetLength" => Some(Self::OctetLength),
            "Random" => Some(Self::Random),
            "RegexpReplace" => Some(Self::RegexpReplace),
            "Repeat" => Some(Self::Repeat),
            "Replace" => Some(Self::Replace),
            "Reverse" => Some(Self::Reverse),
            "Right" => Some(Self::Right),
            "Rpad" => Some(Self::Rpad),
            "Rtrim" => Some(Self::Rtrim),
            "SHA224" => Some(Self::Sha224),
            "SHA256" => Some(Self::Sha256),
            "SHA384" => Some(Self::Sha384),
            "SHA512" => Some(Self::Sha512),
            "SplitPart" => Some(Self::SplitPart),
            "StartsWith" => Some(Self::StartsWith),
            "Strpos" => Some(Self::Strpos),
            "Substr" => Some(Self::Substr),
            "ToHex" => Some(Self::ToHex),
            "ToTimestamp" => Some(Self::ToTimestamp),
            "ToTimestampMillis" => Some(Self::ToTimestampMillis),
            "ToTimestampMicros" => Some(Self::ToTimestampMicros),
            "ToTimestampSeconds" => Some(Self::ToTimestampSeconds),
            "Now" => Some(Self::Now),
            "Translate" => Some(Self::Translate),
            "Trim" => Some(Self::Trim),
            "Upper" => Some(Self::Upper),
            "Coalesce" => Some(Self::Coalesce),
            "Power" => Some(Self::Power),
            "StructFun" => Some(Self::StructFun),
            "FromUnixtime" => Some(Self::FromUnixtime),
            "Atan2" => Some(Self::Atan2),
            "DateBin" => Some(Self::DateBin),
            "ArrowTypeof" => Some(Self::ArrowTypeof),
            "CurrentDate" => Some(Self::CurrentDate),
            "CurrentTime" => Some(Self::CurrentTime),
            "Uuid" => Some(Self::Uuid),
            "Cbrt" => Some(Self::Cbrt),
            "Acosh" => Some(Self::Acosh),
            "Asinh" => Some(Self::Asinh),
            "Atanh" => Some(Self::Atanh),
            "Sinh" => Some(Self::Sinh),
            "Cosh" => Some(Self::Cosh),
            "Tanh" => Some(Self::Tanh),
            "Pi" => Some(Self::Pi),
            "Degrees" => Some(Self::Degrees),
            "Radians" => Some(Self::Radians),
            "Factorial" => Some(Self::Factorial),
            "Lcm" => Some(Self::Lcm),
            "Gcd" => Some(Self::Gcd),
            "ArrayAppend" => Some(Self::ArrayAppend),
            "ArrayConcat" => Some(Self::ArrayConcat),
            "ArrayDims" => Some(Self::ArrayDims),
            "ArrayRepeat" => Some(Self::ArrayRepeat),
            "ArrayLength" => Some(Self::ArrayLength),
            "ArrayNdims" => Some(Self::ArrayNdims),
            "ArrayPosition" => Some(Self::ArrayPosition),
            "ArrayPositions" => Some(Self::ArrayPositions),
            "ArrayPrepend" => Some(Self::ArrayPrepend),
            "ArrayRemove" => Some(Self::ArrayRemove),
            "ArrayReplace" => Some(Self::ArrayReplace),
            "ArrayToString" => Some(Self::ArrayToString),
            "Cardinality" => Some(Self::Cardinality),
            "ArrayElement" => Some(Self::ArrayElement),
            "ArraySlice" => Some(Self::ArraySlice),
            "Encode" => Some(Self::Encode),
            "Decode" => Some(Self::Decode),
            "Cot" => Some(Self::Cot),
            "ArrayHas" => Some(Self::ArrayHas),
            "ArrayHasAny" => Some(Self::ArrayHasAny),
            "ArrayHasAll" => Some(Self::ArrayHasAll),
            "ArrayRemoveN" => Some(Self::ArrayRemoveN),
            "ArrayReplaceN" => Some(Self::ArrayReplaceN),
            "ArrayRemoveAll" => Some(Self::ArrayRemoveAll),
            "ArrayReplaceAll" => Some(Self::ArrayReplaceAll),
            "Nanvl" => Some(Self::Nanvl),
            "Flatten" => Some(Self::Flatten),
            "Isnan" => Some(Self::Isnan),
            "Iszero" => Some(Self::Iszero),
            "ArrayEmpty" => Some(Self::ArrayEmpty),
            "ArrayPopBack" => Some(Self::ArrayPopBack),
            "StringToArray" => Some(Self::StringToArray),
            "ToTimestampNanos" => Some(Self::ToTimestampNanos),
<<<<<<< HEAD
            "ArrayUnion" => Some(Self::ArrayUnion),
=======
            "ArrayIntersect" => Some(Self::ArrayIntersect),
>>>>>>> 3df89559
            _ => None,
        }
    }
}
#[derive(Clone, Copy, Debug, PartialEq, Eq, Hash, PartialOrd, Ord, ::prost::Enumeration)]
#[repr(i32)]
pub enum AggregateFunction {
    Min = 0,
    Max = 1,
    Sum = 2,
    Avg = 3,
    Count = 4,
    ApproxDistinct = 5,
    ArrayAgg = 6,
    Variance = 7,
    VariancePop = 8,
    Covariance = 9,
    CovariancePop = 10,
    Stddev = 11,
    StddevPop = 12,
    Correlation = 13,
    ApproxPercentileCont = 14,
    ApproxMedian = 15,
    ApproxPercentileContWithWeight = 16,
    Grouping = 17,
    Median = 18,
    BitAnd = 19,
    BitOr = 20,
    BitXor = 21,
    BoolAnd = 22,
    BoolOr = 23,
    /// When a function with the same name exists among built-in window functions,
    /// we append "_AGG" to obey name scoping rules.
    FirstValueAgg = 24,
    LastValueAgg = 25,
    RegrSlope = 26,
    RegrIntercept = 27,
    RegrCount = 28,
    RegrR2 = 29,
    RegrAvgx = 30,
    RegrAvgy = 31,
    RegrSxx = 32,
    RegrSyy = 33,
    RegrSxy = 34,
}
impl AggregateFunction {
    /// String value of the enum field names used in the ProtoBuf definition.
    ///
    /// The values are not transformed in any way and thus are considered stable
    /// (if the ProtoBuf definition does not change) and safe for programmatic use.
    pub fn as_str_name(&self) -> &'static str {
        match self {
            AggregateFunction::Min => "MIN",
            AggregateFunction::Max => "MAX",
            AggregateFunction::Sum => "SUM",
            AggregateFunction::Avg => "AVG",
            AggregateFunction::Count => "COUNT",
            AggregateFunction::ApproxDistinct => "APPROX_DISTINCT",
            AggregateFunction::ArrayAgg => "ARRAY_AGG",
            AggregateFunction::Variance => "VARIANCE",
            AggregateFunction::VariancePop => "VARIANCE_POP",
            AggregateFunction::Covariance => "COVARIANCE",
            AggregateFunction::CovariancePop => "COVARIANCE_POP",
            AggregateFunction::Stddev => "STDDEV",
            AggregateFunction::StddevPop => "STDDEV_POP",
            AggregateFunction::Correlation => "CORRELATION",
            AggregateFunction::ApproxPercentileCont => "APPROX_PERCENTILE_CONT",
            AggregateFunction::ApproxMedian => "APPROX_MEDIAN",
            AggregateFunction::ApproxPercentileContWithWeight => {
                "APPROX_PERCENTILE_CONT_WITH_WEIGHT"
            }
            AggregateFunction::Grouping => "GROUPING",
            AggregateFunction::Median => "MEDIAN",
            AggregateFunction::BitAnd => "BIT_AND",
            AggregateFunction::BitOr => "BIT_OR",
            AggregateFunction::BitXor => "BIT_XOR",
            AggregateFunction::BoolAnd => "BOOL_AND",
            AggregateFunction::BoolOr => "BOOL_OR",
            AggregateFunction::FirstValueAgg => "FIRST_VALUE_AGG",
            AggregateFunction::LastValueAgg => "LAST_VALUE_AGG",
            AggregateFunction::RegrSlope => "REGR_SLOPE",
            AggregateFunction::RegrIntercept => "REGR_INTERCEPT",
            AggregateFunction::RegrCount => "REGR_COUNT",
            AggregateFunction::RegrR2 => "REGR_R2",
            AggregateFunction::RegrAvgx => "REGR_AVGX",
            AggregateFunction::RegrAvgy => "REGR_AVGY",
            AggregateFunction::RegrSxx => "REGR_SXX",
            AggregateFunction::RegrSyy => "REGR_SYY",
            AggregateFunction::RegrSxy => "REGR_SXY",
        }
    }
    /// Creates an enum from field names used in the ProtoBuf definition.
    pub fn from_str_name(value: &str) -> ::core::option::Option<Self> {
        match value {
            "MIN" => Some(Self::Min),
            "MAX" => Some(Self::Max),
            "SUM" => Some(Self::Sum),
            "AVG" => Some(Self::Avg),
            "COUNT" => Some(Self::Count),
            "APPROX_DISTINCT" => Some(Self::ApproxDistinct),
            "ARRAY_AGG" => Some(Self::ArrayAgg),
            "VARIANCE" => Some(Self::Variance),
            "VARIANCE_POP" => Some(Self::VariancePop),
            "COVARIANCE" => Some(Self::Covariance),
            "COVARIANCE_POP" => Some(Self::CovariancePop),
            "STDDEV" => Some(Self::Stddev),
            "STDDEV_POP" => Some(Self::StddevPop),
            "CORRELATION" => Some(Self::Correlation),
            "APPROX_PERCENTILE_CONT" => Some(Self::ApproxPercentileCont),
            "APPROX_MEDIAN" => Some(Self::ApproxMedian),
            "APPROX_PERCENTILE_CONT_WITH_WEIGHT" => {
                Some(Self::ApproxPercentileContWithWeight)
            }
            "GROUPING" => Some(Self::Grouping),
            "MEDIAN" => Some(Self::Median),
            "BIT_AND" => Some(Self::BitAnd),
            "BIT_OR" => Some(Self::BitOr),
            "BIT_XOR" => Some(Self::BitXor),
            "BOOL_AND" => Some(Self::BoolAnd),
            "BOOL_OR" => Some(Self::BoolOr),
            "FIRST_VALUE_AGG" => Some(Self::FirstValueAgg),
            "LAST_VALUE_AGG" => Some(Self::LastValueAgg),
            "REGR_SLOPE" => Some(Self::RegrSlope),
            "REGR_INTERCEPT" => Some(Self::RegrIntercept),
            "REGR_COUNT" => Some(Self::RegrCount),
            "REGR_R2" => Some(Self::RegrR2),
            "REGR_AVGX" => Some(Self::RegrAvgx),
            "REGR_AVGY" => Some(Self::RegrAvgy),
            "REGR_SXX" => Some(Self::RegrSxx),
            "REGR_SYY" => Some(Self::RegrSyy),
            "REGR_SXY" => Some(Self::RegrSxy),
            _ => None,
        }
    }
}
#[derive(Clone, Copy, Debug, PartialEq, Eq, Hash, PartialOrd, Ord, ::prost::Enumeration)]
#[repr(i32)]
pub enum BuiltInWindowFunction {
    RowNumber = 0,
    Rank = 1,
    DenseRank = 2,
    PercentRank = 3,
    CumeDist = 4,
    Ntile = 5,
    Lag = 6,
    Lead = 7,
    FirstValue = 8,
    LastValue = 9,
    NthValue = 10,
}
impl BuiltInWindowFunction {
    /// String value of the enum field names used in the ProtoBuf definition.
    ///
    /// The values are not transformed in any way and thus are considered stable
    /// (if the ProtoBuf definition does not change) and safe for programmatic use.
    pub fn as_str_name(&self) -> &'static str {
        match self {
            BuiltInWindowFunction::RowNumber => "ROW_NUMBER",
            BuiltInWindowFunction::Rank => "RANK",
            BuiltInWindowFunction::DenseRank => "DENSE_RANK",
            BuiltInWindowFunction::PercentRank => "PERCENT_RANK",
            BuiltInWindowFunction::CumeDist => "CUME_DIST",
            BuiltInWindowFunction::Ntile => "NTILE",
            BuiltInWindowFunction::Lag => "LAG",
            BuiltInWindowFunction::Lead => "LEAD",
            BuiltInWindowFunction::FirstValue => "FIRST_VALUE",
            BuiltInWindowFunction::LastValue => "LAST_VALUE",
            BuiltInWindowFunction::NthValue => "NTH_VALUE",
        }
    }
    /// Creates an enum from field names used in the ProtoBuf definition.
    pub fn from_str_name(value: &str) -> ::core::option::Option<Self> {
        match value {
            "ROW_NUMBER" => Some(Self::RowNumber),
            "RANK" => Some(Self::Rank),
            "DENSE_RANK" => Some(Self::DenseRank),
            "PERCENT_RANK" => Some(Self::PercentRank),
            "CUME_DIST" => Some(Self::CumeDist),
            "NTILE" => Some(Self::Ntile),
            "LAG" => Some(Self::Lag),
            "LEAD" => Some(Self::Lead),
            "FIRST_VALUE" => Some(Self::FirstValue),
            "LAST_VALUE" => Some(Self::LastValue),
            "NTH_VALUE" => Some(Self::NthValue),
            _ => None,
        }
    }
}
#[derive(Clone, Copy, Debug, PartialEq, Eq, Hash, PartialOrd, Ord, ::prost::Enumeration)]
#[repr(i32)]
pub enum WindowFrameUnits {
    Rows = 0,
    Range = 1,
    Groups = 2,
}
impl WindowFrameUnits {
    /// String value of the enum field names used in the ProtoBuf definition.
    ///
    /// The values are not transformed in any way and thus are considered stable
    /// (if the ProtoBuf definition does not change) and safe for programmatic use.
    pub fn as_str_name(&self) -> &'static str {
        match self {
            WindowFrameUnits::Rows => "ROWS",
            WindowFrameUnits::Range => "RANGE",
            WindowFrameUnits::Groups => "GROUPS",
        }
    }
    /// Creates an enum from field names used in the ProtoBuf definition.
    pub fn from_str_name(value: &str) -> ::core::option::Option<Self> {
        match value {
            "ROWS" => Some(Self::Rows),
            "RANGE" => Some(Self::Range),
            "GROUPS" => Some(Self::Groups),
            _ => None,
        }
    }
}
#[derive(Clone, Copy, Debug, PartialEq, Eq, Hash, PartialOrd, Ord, ::prost::Enumeration)]
#[repr(i32)]
pub enum WindowFrameBoundType {
    CurrentRow = 0,
    Preceding = 1,
    Following = 2,
}
impl WindowFrameBoundType {
    /// String value of the enum field names used in the ProtoBuf definition.
    ///
    /// The values are not transformed in any way and thus are considered stable
    /// (if the ProtoBuf definition does not change) and safe for programmatic use.
    pub fn as_str_name(&self) -> &'static str {
        match self {
            WindowFrameBoundType::CurrentRow => "CURRENT_ROW",
            WindowFrameBoundType::Preceding => "PRECEDING",
            WindowFrameBoundType::Following => "FOLLOWING",
        }
    }
    /// Creates an enum from field names used in the ProtoBuf definition.
    pub fn from_str_name(value: &str) -> ::core::option::Option<Self> {
        match value {
            "CURRENT_ROW" => Some(Self::CurrentRow),
            "PRECEDING" => Some(Self::Preceding),
            "FOLLOWING" => Some(Self::Following),
            _ => None,
        }
    }
}
#[derive(Clone, Copy, Debug, PartialEq, Eq, Hash, PartialOrd, Ord, ::prost::Enumeration)]
#[repr(i32)]
pub enum DateUnit {
    Day = 0,
    DateMillisecond = 1,
}
impl DateUnit {
    /// String value of the enum field names used in the ProtoBuf definition.
    ///
    /// The values are not transformed in any way and thus are considered stable
    /// (if the ProtoBuf definition does not change) and safe for programmatic use.
    pub fn as_str_name(&self) -> &'static str {
        match self {
            DateUnit::Day => "Day",
            DateUnit::DateMillisecond => "DateMillisecond",
        }
    }
    /// Creates an enum from field names used in the ProtoBuf definition.
    pub fn from_str_name(value: &str) -> ::core::option::Option<Self> {
        match value {
            "Day" => Some(Self::Day),
            "DateMillisecond" => Some(Self::DateMillisecond),
            _ => None,
        }
    }
}
#[derive(Clone, Copy, Debug, PartialEq, Eq, Hash, PartialOrd, Ord, ::prost::Enumeration)]
#[repr(i32)]
pub enum TimeUnit {
    Second = 0,
    Millisecond = 1,
    Microsecond = 2,
    Nanosecond = 3,
}
impl TimeUnit {
    /// String value of the enum field names used in the ProtoBuf definition.
    ///
    /// The values are not transformed in any way and thus are considered stable
    /// (if the ProtoBuf definition does not change) and safe for programmatic use.
    pub fn as_str_name(&self) -> &'static str {
        match self {
            TimeUnit::Second => "Second",
            TimeUnit::Millisecond => "Millisecond",
            TimeUnit::Microsecond => "Microsecond",
            TimeUnit::Nanosecond => "Nanosecond",
        }
    }
    /// Creates an enum from field names used in the ProtoBuf definition.
    pub fn from_str_name(value: &str) -> ::core::option::Option<Self> {
        match value {
            "Second" => Some(Self::Second),
            "Millisecond" => Some(Self::Millisecond),
            "Microsecond" => Some(Self::Microsecond),
            "Nanosecond" => Some(Self::Nanosecond),
            _ => None,
        }
    }
}
#[derive(Clone, Copy, Debug, PartialEq, Eq, Hash, PartialOrd, Ord, ::prost::Enumeration)]
#[repr(i32)]
pub enum IntervalUnit {
    YearMonth = 0,
    DayTime = 1,
    MonthDayNano = 2,
}
impl IntervalUnit {
    /// String value of the enum field names used in the ProtoBuf definition.
    ///
    /// The values are not transformed in any way and thus are considered stable
    /// (if the ProtoBuf definition does not change) and safe for programmatic use.
    pub fn as_str_name(&self) -> &'static str {
        match self {
            IntervalUnit::YearMonth => "YearMonth",
            IntervalUnit::DayTime => "DayTime",
            IntervalUnit::MonthDayNano => "MonthDayNano",
        }
    }
    /// Creates an enum from field names used in the ProtoBuf definition.
    pub fn from_str_name(value: &str) -> ::core::option::Option<Self> {
        match value {
            "YearMonth" => Some(Self::YearMonth),
            "DayTime" => Some(Self::DayTime),
            "MonthDayNano" => Some(Self::MonthDayNano),
            _ => None,
        }
    }
}
#[derive(Clone, Copy, Debug, PartialEq, Eq, Hash, PartialOrd, Ord, ::prost::Enumeration)]
#[repr(i32)]
pub enum UnionMode {
    Sparse = 0,
    Dense = 1,
}
impl UnionMode {
    /// String value of the enum field names used in the ProtoBuf definition.
    ///
    /// The values are not transformed in any way and thus are considered stable
    /// (if the ProtoBuf definition does not change) and safe for programmatic use.
    pub fn as_str_name(&self) -> &'static str {
        match self {
            UnionMode::Sparse => "sparse",
            UnionMode::Dense => "dense",
        }
    }
    /// Creates an enum from field names used in the ProtoBuf definition.
    pub fn from_str_name(value: &str) -> ::core::option::Option<Self> {
        match value {
            "sparse" => Some(Self::Sparse),
            "dense" => Some(Self::Dense),
            _ => None,
        }
    }
}
#[derive(Clone, Copy, Debug, PartialEq, Eq, Hash, PartialOrd, Ord, ::prost::Enumeration)]
#[repr(i32)]
pub enum FileWriterMode {
    Append = 0,
    Put = 1,
    PutMultipart = 2,
}
impl FileWriterMode {
    /// String value of the enum field names used in the ProtoBuf definition.
    ///
    /// The values are not transformed in any way and thus are considered stable
    /// (if the ProtoBuf definition does not change) and safe for programmatic use.
    pub fn as_str_name(&self) -> &'static str {
        match self {
            FileWriterMode::Append => "APPEND",
            FileWriterMode::Put => "PUT",
            FileWriterMode::PutMultipart => "PUT_MULTIPART",
        }
    }
    /// Creates an enum from field names used in the ProtoBuf definition.
    pub fn from_str_name(value: &str) -> ::core::option::Option<Self> {
        match value {
            "APPEND" => Some(Self::Append),
            "PUT" => Some(Self::Put),
            "PUT_MULTIPART" => Some(Self::PutMultipart),
            _ => None,
        }
    }
}
#[derive(Clone, Copy, Debug, PartialEq, Eq, Hash, PartialOrd, Ord, ::prost::Enumeration)]
#[repr(i32)]
pub enum CompressionTypeVariant {
    Gzip = 0,
    Bzip2 = 1,
    Xz = 2,
    Zstd = 3,
    Uncompressed = 4,
}
impl CompressionTypeVariant {
    /// String value of the enum field names used in the ProtoBuf definition.
    ///
    /// The values are not transformed in any way and thus are considered stable
    /// (if the ProtoBuf definition does not change) and safe for programmatic use.
    pub fn as_str_name(&self) -> &'static str {
        match self {
            CompressionTypeVariant::Gzip => "GZIP",
            CompressionTypeVariant::Bzip2 => "BZIP2",
            CompressionTypeVariant::Xz => "XZ",
            CompressionTypeVariant::Zstd => "ZSTD",
            CompressionTypeVariant::Uncompressed => "UNCOMPRESSED",
        }
    }
    /// Creates an enum from field names used in the ProtoBuf definition.
    pub fn from_str_name(value: &str) -> ::core::option::Option<Self> {
        match value {
            "GZIP" => Some(Self::Gzip),
            "BZIP2" => Some(Self::Bzip2),
            "XZ" => Some(Self::Xz),
            "ZSTD" => Some(Self::Zstd),
            "UNCOMPRESSED" => Some(Self::Uncompressed),
            _ => None,
        }
    }
}
#[derive(Clone, Copy, Debug, PartialEq, Eq, Hash, PartialOrd, Ord, ::prost::Enumeration)]
#[repr(i32)]
pub enum PartitionMode {
    CollectLeft = 0,
    Partitioned = 1,
    Auto = 2,
}
impl PartitionMode {
    /// String value of the enum field names used in the ProtoBuf definition.
    ///
    /// The values are not transformed in any way and thus are considered stable
    /// (if the ProtoBuf definition does not change) and safe for programmatic use.
    pub fn as_str_name(&self) -> &'static str {
        match self {
            PartitionMode::CollectLeft => "COLLECT_LEFT",
            PartitionMode::Partitioned => "PARTITIONED",
            PartitionMode::Auto => "AUTO",
        }
    }
    /// Creates an enum from field names used in the ProtoBuf definition.
    pub fn from_str_name(value: &str) -> ::core::option::Option<Self> {
        match value {
            "COLLECT_LEFT" => Some(Self::CollectLeft),
            "PARTITIONED" => Some(Self::Partitioned),
            "AUTO" => Some(Self::Auto),
            _ => None,
        }
    }
}
#[derive(Clone, Copy, Debug, PartialEq, Eq, Hash, PartialOrd, Ord, ::prost::Enumeration)]
#[repr(i32)]
pub enum AggregateMode {
    Partial = 0,
    Final = 1,
    FinalPartitioned = 2,
    Single = 3,
    SinglePartitioned = 4,
}
impl AggregateMode {
    /// String value of the enum field names used in the ProtoBuf definition.
    ///
    /// The values are not transformed in any way and thus are considered stable
    /// (if the ProtoBuf definition does not change) and safe for programmatic use.
    pub fn as_str_name(&self) -> &'static str {
        match self {
            AggregateMode::Partial => "PARTIAL",
            AggregateMode::Final => "FINAL",
            AggregateMode::FinalPartitioned => "FINAL_PARTITIONED",
            AggregateMode::Single => "SINGLE",
            AggregateMode::SinglePartitioned => "SINGLE_PARTITIONED",
        }
    }
    /// Creates an enum from field names used in the ProtoBuf definition.
    pub fn from_str_name(value: &str) -> ::core::option::Option<Self> {
        match value {
            "PARTIAL" => Some(Self::Partial),
            "FINAL" => Some(Self::Final),
            "FINAL_PARTITIONED" => Some(Self::FinalPartitioned),
            "SINGLE" => Some(Self::Single),
            "SINGLE_PARTITIONED" => Some(Self::SinglePartitioned),
            _ => None,
        }
    }
}
#[derive(Clone, Copy, Debug, PartialEq, Eq, Hash, PartialOrd, Ord, ::prost::Enumeration)]
#[repr(i32)]
pub enum JoinSide {
    LeftSide = 0,
    RightSide = 1,
}
impl JoinSide {
    /// String value of the enum field names used in the ProtoBuf definition.
    ///
    /// The values are not transformed in any way and thus are considered stable
    /// (if the ProtoBuf definition does not change) and safe for programmatic use.
    pub fn as_str_name(&self) -> &'static str {
        match self {
            JoinSide::LeftSide => "LEFT_SIDE",
            JoinSide::RightSide => "RIGHT_SIDE",
        }
    }
    /// Creates an enum from field names used in the ProtoBuf definition.
    pub fn from_str_name(value: &str) -> ::core::option::Option<Self> {
        match value {
            "LEFT_SIDE" => Some(Self::LeftSide),
            "RIGHT_SIDE" => Some(Self::RightSide),
            _ => None,
        }
    }
}
#[derive(Clone, Copy, Debug, PartialEq, Eq, Hash, PartialOrd, Ord, ::prost::Enumeration)]
#[repr(i32)]
pub enum PrecisionInfo {
    Exact = 0,
    Inexact = 1,
    Absent = 2,
}
impl PrecisionInfo {
    /// String value of the enum field names used in the ProtoBuf definition.
    ///
    /// The values are not transformed in any way and thus are considered stable
    /// (if the ProtoBuf definition does not change) and safe for programmatic use.
    pub fn as_str_name(&self) -> &'static str {
        match self {
            PrecisionInfo::Exact => "EXACT",
            PrecisionInfo::Inexact => "INEXACT",
            PrecisionInfo::Absent => "ABSENT",
        }
    }
    /// Creates an enum from field names used in the ProtoBuf definition.
    pub fn from_str_name(value: &str) -> ::core::option::Option<Self> {
        match value {
            "EXACT" => Some(Self::Exact),
            "INEXACT" => Some(Self::Inexact),
            "ABSENT" => Some(Self::Absent),
            _ => None,
        }
    }
}<|MERGE_RESOLUTION|>--- conflicted
+++ resolved
@@ -2561,11 +2561,8 @@
     ArrayPopBack = 116,
     StringToArray = 117,
     ToTimestampNanos = 118,
-<<<<<<< HEAD
-    ArrayUnion = 119,
-=======
     ArrayIntersect = 119,
->>>>>>> 3df89559
+    ArrayUnion = 120,
 }
 impl ScalarFunction {
     /// String value of the enum field names used in the ProtoBuf definition.
@@ -2693,11 +2690,8 @@
             ScalarFunction::ArrayPopBack => "ArrayPopBack",
             ScalarFunction::StringToArray => "StringToArray",
             ScalarFunction::ToTimestampNanos => "ToTimestampNanos",
-<<<<<<< HEAD
+            ScalarFunction::ArrayIntersect => "ArrayIntersect",
             ScalarFunction::ArrayUnion => "ArrayUnion",
-=======
-            ScalarFunction::ArrayIntersect => "ArrayIntersect",
->>>>>>> 3df89559
         }
     }
     /// Creates an enum from field names used in the ProtoBuf definition.
@@ -2822,11 +2816,8 @@
             "ArrayPopBack" => Some(Self::ArrayPopBack),
             "StringToArray" => Some(Self::StringToArray),
             "ToTimestampNanos" => Some(Self::ToTimestampNanos),
-<<<<<<< HEAD
+            "ArrayIntersect" => Some(Self::ArrayIntersect),
             "ArrayUnion" => Some(Self::ArrayUnion),
-=======
-            "ArrayIntersect" => Some(Self::ArrayIntersect),
->>>>>>> 3df89559
             _ => None,
         }
     }
