#[allow(clippy::derive_partial_eq_without_eq)]
#[derive(Clone, PartialEq, ::prost::Message)]
pub struct ColumnRelation {
    #[prost(string, tag = "1")]
    pub relation: ::prost::alloc::string::String,
}
#[allow(clippy::derive_partial_eq_without_eq)]
#[derive(Clone, PartialEq, ::prost::Message)]
pub struct Column {
    #[prost(string, tag = "1")]
    pub name: ::prost::alloc::string::String,
    #[prost(message, optional, tag = "2")]
    pub relation: ::core::option::Option<ColumnRelation>,
}
#[allow(clippy::derive_partial_eq_without_eq)]
#[derive(Clone, PartialEq, ::prost::Message)]
pub struct DfField {
    #[prost(message, optional, tag = "1")]
    pub field: ::core::option::Option<Field>,
    #[prost(message, optional, tag = "2")]
    pub qualifier: ::core::option::Option<ColumnRelation>,
}
#[allow(clippy::derive_partial_eq_without_eq)]
#[derive(Clone, PartialEq, ::prost::Message)]
pub struct DfSchema {
    #[prost(message, repeated, tag = "1")]
    pub columns: ::prost::alloc::vec::Vec<DfField>,
    #[prost(map = "string, string", tag = "2")]
    pub metadata: ::std::collections::HashMap<
        ::prost::alloc::string::String,
        ::prost::alloc::string::String,
    >,
}
/// logical plan
/// LogicalPlan is a nested type
#[allow(clippy::derive_partial_eq_without_eq)]
#[derive(Clone, PartialEq, ::prost::Message)]
pub struct LogicalPlanNode {
    #[prost(
        oneof = "logical_plan_node::LogicalPlanType",
        tags = "1, 3, 4, 5, 6, 7, 8, 9, 10, 11, 12, 13, 14, 15, 16, 17, 18, 19, 20, 21, 22, 23, 24, 25, 26, 27"
    )]
    pub logical_plan_type: ::core::option::Option<logical_plan_node::LogicalPlanType>,
}
/// Nested message and enum types in `LogicalPlanNode`.
pub mod logical_plan_node {
    #[allow(clippy::derive_partial_eq_without_eq)]
    #[derive(Clone, PartialEq, ::prost::Oneof)]
    pub enum LogicalPlanType {
        #[prost(message, tag = "1")]
        ListingScan(super::ListingTableScanNode),
        #[prost(message, tag = "3")]
        Projection(::prost::alloc::boxed::Box<super::ProjectionNode>),
        #[prost(message, tag = "4")]
        Selection(::prost::alloc::boxed::Box<super::SelectionNode>),
        #[prost(message, tag = "5")]
        Limit(::prost::alloc::boxed::Box<super::LimitNode>),
        #[prost(message, tag = "6")]
        Aggregate(::prost::alloc::boxed::Box<super::AggregateNode>),
        #[prost(message, tag = "7")]
        Join(::prost::alloc::boxed::Box<super::JoinNode>),
        #[prost(message, tag = "8")]
        Sort(::prost::alloc::boxed::Box<super::SortNode>),
        #[prost(message, tag = "9")]
        Repartition(::prost::alloc::boxed::Box<super::RepartitionNode>),
        #[prost(message, tag = "10")]
        EmptyRelation(super::EmptyRelationNode),
        #[prost(message, tag = "11")]
        CreateExternalTable(super::CreateExternalTableNode),
        #[prost(message, tag = "12")]
        Explain(::prost::alloc::boxed::Box<super::ExplainNode>),
        #[prost(message, tag = "13")]
        Window(::prost::alloc::boxed::Box<super::WindowNode>),
        #[prost(message, tag = "14")]
        Analyze(::prost::alloc::boxed::Box<super::AnalyzeNode>),
        #[prost(message, tag = "15")]
        CrossJoin(::prost::alloc::boxed::Box<super::CrossJoinNode>),
        #[prost(message, tag = "16")]
        Values(super::ValuesNode),
        #[prost(message, tag = "17")]
        Extension(super::LogicalExtensionNode),
        #[prost(message, tag = "18")]
        CreateCatalogSchema(super::CreateCatalogSchemaNode),
        #[prost(message, tag = "19")]
        Union(super::UnionNode),
        #[prost(message, tag = "20")]
        CreateCatalog(super::CreateCatalogNode),
        #[prost(message, tag = "21")]
        SubqueryAlias(::prost::alloc::boxed::Box<super::SubqueryAliasNode>),
        #[prost(message, tag = "22")]
        CreateView(::prost::alloc::boxed::Box<super::CreateViewNode>),
        #[prost(message, tag = "23")]
        Distinct(::prost::alloc::boxed::Box<super::DistinctNode>),
        #[prost(message, tag = "24")]
        ViewScan(::prost::alloc::boxed::Box<super::ViewTableScanNode>),
        #[prost(message, tag = "25")]
        CustomScan(super::CustomTableScanNode),
        #[prost(message, tag = "26")]
        Prepare(::prost::alloc::boxed::Box<super::PrepareNode>),
        #[prost(message, tag = "27")]
        DropView(super::DropViewNode),
    }
}
#[allow(clippy::derive_partial_eq_without_eq)]
#[derive(Clone, PartialEq, ::prost::Message)]
pub struct LogicalExtensionNode {
    #[prost(bytes = "vec", tag = "1")]
    pub node: ::prost::alloc::vec::Vec<u8>,
    #[prost(message, repeated, tag = "2")]
    pub inputs: ::prost::alloc::vec::Vec<LogicalPlanNode>,
}
#[allow(clippy::derive_partial_eq_without_eq)]
#[derive(Clone, PartialEq, ::prost::Message)]
pub struct ProjectionColumns {
    #[prost(string, repeated, tag = "1")]
    pub columns: ::prost::alloc::vec::Vec<::prost::alloc::string::String>,
}
#[allow(clippy::derive_partial_eq_without_eq)]
#[derive(Clone, PartialEq, ::prost::Message)]
pub struct CsvFormat {
    #[prost(bool, tag = "1")]
    pub has_header: bool,
    #[prost(string, tag = "2")]
    pub delimiter: ::prost::alloc::string::String,
}
#[allow(clippy::derive_partial_eq_without_eq)]
#[derive(Clone, PartialEq, ::prost::Message)]
pub struct ParquetFormat {}
#[allow(clippy::derive_partial_eq_without_eq)]
#[derive(Clone, PartialEq, ::prost::Message)]
pub struct AvroFormat {}
#[allow(clippy::derive_partial_eq_without_eq)]
#[derive(Clone, PartialEq, ::prost::Message)]
pub struct LogicalExprNodeCollection {
    #[prost(message, repeated, tag = "1")]
    pub logical_expr_nodes: ::prost::alloc::vec::Vec<LogicalExprNode>,
}
#[allow(clippy::derive_partial_eq_without_eq)]
#[derive(Clone, PartialEq, ::prost::Message)]
pub struct ListingTableScanNode {
    #[prost(message, optional, tag = "14")]
    pub table_name: ::core::option::Option<OwnedTableReference>,
    #[prost(string, repeated, tag = "2")]
    pub paths: ::prost::alloc::vec::Vec<::prost::alloc::string::String>,
    #[prost(string, tag = "3")]
    pub file_extension: ::prost::alloc::string::String,
    #[prost(message, optional, tag = "4")]
    pub projection: ::core::option::Option<ProjectionColumns>,
    #[prost(message, optional, tag = "5")]
    pub schema: ::core::option::Option<Schema>,
    #[prost(message, repeated, tag = "6")]
    pub filters: ::prost::alloc::vec::Vec<LogicalExprNode>,
    #[prost(string, repeated, tag = "7")]
    pub table_partition_cols: ::prost::alloc::vec::Vec<::prost::alloc::string::String>,
    #[prost(bool, tag = "8")]
    pub collect_stat: bool,
    #[prost(uint32, tag = "9")]
    pub target_partitions: u32,
    #[prost(message, repeated, tag = "13")]
    pub file_sort_order: ::prost::alloc::vec::Vec<LogicalExprNodeCollection>,
    #[prost(oneof = "listing_table_scan_node::FileFormatType", tags = "10, 11, 12")]
    pub file_format_type: ::core::option::Option<
        listing_table_scan_node::FileFormatType,
    >,
}
/// Nested message and enum types in `ListingTableScanNode`.
pub mod listing_table_scan_node {
    #[allow(clippy::derive_partial_eq_without_eq)]
    #[derive(Clone, PartialEq, ::prost::Oneof)]
    pub enum FileFormatType {
        #[prost(message, tag = "10")]
        Csv(super::CsvFormat),
        #[prost(message, tag = "11")]
        Parquet(super::ParquetFormat),
        #[prost(message, tag = "12")]
        Avro(super::AvroFormat),
    }
}
#[allow(clippy::derive_partial_eq_without_eq)]
#[derive(Clone, PartialEq, ::prost::Message)]
pub struct ViewTableScanNode {
    #[prost(message, optional, tag = "6")]
    pub table_name: ::core::option::Option<OwnedTableReference>,
    #[prost(message, optional, boxed, tag = "2")]
    pub input: ::core::option::Option<::prost::alloc::boxed::Box<LogicalPlanNode>>,
    #[prost(message, optional, tag = "3")]
    pub schema: ::core::option::Option<Schema>,
    #[prost(message, optional, tag = "4")]
    pub projection: ::core::option::Option<ProjectionColumns>,
    #[prost(string, tag = "5")]
    pub definition: ::prost::alloc::string::String,
}
/// Logical Plan to Scan a CustomTableProvider registered at runtime
#[allow(clippy::derive_partial_eq_without_eq)]
#[derive(Clone, PartialEq, ::prost::Message)]
pub struct CustomTableScanNode {
    #[prost(message, optional, tag = "6")]
    pub table_name: ::core::option::Option<OwnedTableReference>,
    #[prost(message, optional, tag = "2")]
    pub projection: ::core::option::Option<ProjectionColumns>,
    #[prost(message, optional, tag = "3")]
    pub schema: ::core::option::Option<Schema>,
    #[prost(message, repeated, tag = "4")]
    pub filters: ::prost::alloc::vec::Vec<LogicalExprNode>,
    #[prost(bytes = "vec", tag = "5")]
    pub custom_table_data: ::prost::alloc::vec::Vec<u8>,
}
#[allow(clippy::derive_partial_eq_without_eq)]
#[derive(Clone, PartialEq, ::prost::Message)]
pub struct ProjectionNode {
    #[prost(message, optional, boxed, tag = "1")]
    pub input: ::core::option::Option<::prost::alloc::boxed::Box<LogicalPlanNode>>,
    #[prost(message, repeated, tag = "2")]
    pub expr: ::prost::alloc::vec::Vec<LogicalExprNode>,
    #[prost(oneof = "projection_node::OptionalAlias", tags = "3")]
    pub optional_alias: ::core::option::Option<projection_node::OptionalAlias>,
}
/// Nested message and enum types in `ProjectionNode`.
pub mod projection_node {
    #[allow(clippy::derive_partial_eq_without_eq)]
    #[derive(Clone, PartialEq, ::prost::Oneof)]
    pub enum OptionalAlias {
        #[prost(string, tag = "3")]
        Alias(::prost::alloc::string::String),
    }
}
#[allow(clippy::derive_partial_eq_without_eq)]
#[derive(Clone, PartialEq, ::prost::Message)]
pub struct SelectionNode {
    #[prost(message, optional, boxed, tag = "1")]
    pub input: ::core::option::Option<::prost::alloc::boxed::Box<LogicalPlanNode>>,
    #[prost(message, optional, tag = "2")]
    pub expr: ::core::option::Option<LogicalExprNode>,
}
#[allow(clippy::derive_partial_eq_without_eq)]
#[derive(Clone, PartialEq, ::prost::Message)]
pub struct SortNode {
    #[prost(message, optional, boxed, tag = "1")]
    pub input: ::core::option::Option<::prost::alloc::boxed::Box<LogicalPlanNode>>,
    #[prost(message, repeated, tag = "2")]
    pub expr: ::prost::alloc::vec::Vec<LogicalExprNode>,
    /// Maximum number of highest/lowest rows to fetch; negative means no limit
    #[prost(int64, tag = "3")]
    pub fetch: i64,
}
#[allow(clippy::derive_partial_eq_without_eq)]
#[derive(Clone, PartialEq, ::prost::Message)]
pub struct RepartitionNode {
    #[prost(message, optional, boxed, tag = "1")]
    pub input: ::core::option::Option<::prost::alloc::boxed::Box<LogicalPlanNode>>,
    #[prost(oneof = "repartition_node::PartitionMethod", tags = "2, 3")]
    pub partition_method: ::core::option::Option<repartition_node::PartitionMethod>,
}
/// Nested message and enum types in `RepartitionNode`.
pub mod repartition_node {
    #[allow(clippy::derive_partial_eq_without_eq)]
    #[derive(Clone, PartialEq, ::prost::Oneof)]
    pub enum PartitionMethod {
        #[prost(uint64, tag = "2")]
        RoundRobin(u64),
        #[prost(message, tag = "3")]
        Hash(super::HashRepartition),
    }
}
#[allow(clippy::derive_partial_eq_without_eq)]
#[derive(Clone, PartialEq, ::prost::Message)]
pub struct HashRepartition {
    #[prost(message, repeated, tag = "1")]
    pub hash_expr: ::prost::alloc::vec::Vec<LogicalExprNode>,
    #[prost(uint64, tag = "2")]
    pub partition_count: u64,
}
#[allow(clippy::derive_partial_eq_without_eq)]
#[derive(Clone, PartialEq, ::prost::Message)]
pub struct EmptyRelationNode {
    #[prost(bool, tag = "1")]
    pub produce_one_row: bool,
}
#[allow(clippy::derive_partial_eq_without_eq)]
#[derive(Clone, PartialEq, ::prost::Message)]
pub struct CreateExternalTableNode {
    #[prost(message, optional, tag = "12")]
    pub name: ::core::option::Option<OwnedTableReference>,
    #[prost(string, tag = "2")]
    pub location: ::prost::alloc::string::String,
    #[prost(string, tag = "3")]
    pub file_type: ::prost::alloc::string::String,
    #[prost(bool, tag = "4")]
    pub has_header: bool,
    #[prost(message, optional, tag = "5")]
    pub schema: ::core::option::Option<DfSchema>,
    #[prost(string, repeated, tag = "6")]
    pub table_partition_cols: ::prost::alloc::vec::Vec<::prost::alloc::string::String>,
    #[prost(bool, tag = "7")]
    pub if_not_exists: bool,
    #[prost(string, tag = "8")]
    pub delimiter: ::prost::alloc::string::String,
    #[prost(string, tag = "9")]
    pub definition: ::prost::alloc::string::String,
    #[prost(string, tag = "10")]
    pub file_compression_type: ::prost::alloc::string::String,
    #[prost(message, repeated, tag = "13")]
    pub order_exprs: ::prost::alloc::vec::Vec<LogicalExprNodeCollection>,
    #[prost(bool, tag = "14")]
    pub unbounded: bool,
    #[prost(map = "string, string", tag = "11")]
    pub options: ::std::collections::HashMap<
        ::prost::alloc::string::String,
        ::prost::alloc::string::String,
    >,
}
#[allow(clippy::derive_partial_eq_without_eq)]
#[derive(Clone, PartialEq, ::prost::Message)]
pub struct PrepareNode {
    #[prost(string, tag = "1")]
    pub name: ::prost::alloc::string::String,
    #[prost(message, repeated, tag = "2")]
    pub data_types: ::prost::alloc::vec::Vec<ArrowType>,
    #[prost(message, optional, boxed, tag = "3")]
    pub input: ::core::option::Option<::prost::alloc::boxed::Box<LogicalPlanNode>>,
}
#[allow(clippy::derive_partial_eq_without_eq)]
#[derive(Clone, PartialEq, ::prost::Message)]
pub struct CreateCatalogSchemaNode {
    #[prost(string, tag = "1")]
    pub schema_name: ::prost::alloc::string::String,
    #[prost(bool, tag = "2")]
    pub if_not_exists: bool,
    #[prost(message, optional, tag = "3")]
    pub schema: ::core::option::Option<DfSchema>,
}
#[allow(clippy::derive_partial_eq_without_eq)]
#[derive(Clone, PartialEq, ::prost::Message)]
pub struct CreateCatalogNode {
    #[prost(string, tag = "1")]
    pub catalog_name: ::prost::alloc::string::String,
    #[prost(bool, tag = "2")]
    pub if_not_exists: bool,
    #[prost(message, optional, tag = "3")]
    pub schema: ::core::option::Option<DfSchema>,
}
#[allow(clippy::derive_partial_eq_without_eq)]
#[derive(Clone, PartialEq, ::prost::Message)]
pub struct DropViewNode {
    #[prost(message, optional, tag = "1")]
    pub name: ::core::option::Option<OwnedTableReference>,
    #[prost(bool, tag = "2")]
    pub if_exists: bool,
    #[prost(message, optional, tag = "3")]
    pub schema: ::core::option::Option<DfSchema>,
}
#[allow(clippy::derive_partial_eq_without_eq)]
#[derive(Clone, PartialEq, ::prost::Message)]
pub struct CreateViewNode {
    #[prost(message, optional, tag = "5")]
    pub name: ::core::option::Option<OwnedTableReference>,
    #[prost(message, optional, boxed, tag = "2")]
    pub input: ::core::option::Option<::prost::alloc::boxed::Box<LogicalPlanNode>>,
    #[prost(bool, tag = "3")]
    pub or_replace: bool,
    #[prost(string, tag = "4")]
    pub definition: ::prost::alloc::string::String,
}
/// a node containing data for defining values list. unlike in SQL where it's two dimensional, here
/// the list is flattened, and with the field n_cols it can be parsed and partitioned into rows
#[allow(clippy::derive_partial_eq_without_eq)]
#[derive(Clone, PartialEq, ::prost::Message)]
pub struct ValuesNode {
    #[prost(uint64, tag = "1")]
    pub n_cols: u64,
    #[prost(message, repeated, tag = "2")]
    pub values_list: ::prost::alloc::vec::Vec<LogicalExprNode>,
}
#[allow(clippy::derive_partial_eq_without_eq)]
#[derive(Clone, PartialEq, ::prost::Message)]
pub struct AnalyzeNode {
    #[prost(message, optional, boxed, tag = "1")]
    pub input: ::core::option::Option<::prost::alloc::boxed::Box<LogicalPlanNode>>,
    #[prost(bool, tag = "2")]
    pub verbose: bool,
}
#[allow(clippy::derive_partial_eq_without_eq)]
#[derive(Clone, PartialEq, ::prost::Message)]
pub struct ExplainNode {
    #[prost(message, optional, boxed, tag = "1")]
    pub input: ::core::option::Option<::prost::alloc::boxed::Box<LogicalPlanNode>>,
    #[prost(bool, tag = "2")]
    pub verbose: bool,
}
#[allow(clippy::derive_partial_eq_without_eq)]
#[derive(Clone, PartialEq, ::prost::Message)]
pub struct AggregateNode {
    #[prost(message, optional, boxed, tag = "1")]
    pub input: ::core::option::Option<::prost::alloc::boxed::Box<LogicalPlanNode>>,
    #[prost(message, repeated, tag = "2")]
    pub group_expr: ::prost::alloc::vec::Vec<LogicalExprNode>,
    #[prost(message, repeated, tag = "3")]
    pub aggr_expr: ::prost::alloc::vec::Vec<LogicalExprNode>,
}
#[allow(clippy::derive_partial_eq_without_eq)]
#[derive(Clone, PartialEq, ::prost::Message)]
pub struct WindowNode {
    #[prost(message, optional, boxed, tag = "1")]
    pub input: ::core::option::Option<::prost::alloc::boxed::Box<LogicalPlanNode>>,
    #[prost(message, repeated, tag = "2")]
    pub window_expr: ::prost::alloc::vec::Vec<LogicalExprNode>,
}
#[allow(clippy::derive_partial_eq_without_eq)]
#[derive(Clone, PartialEq, ::prost::Message)]
pub struct JoinNode {
    #[prost(message, optional, boxed, tag = "1")]
    pub left: ::core::option::Option<::prost::alloc::boxed::Box<LogicalPlanNode>>,
    #[prost(message, optional, boxed, tag = "2")]
    pub right: ::core::option::Option<::prost::alloc::boxed::Box<LogicalPlanNode>>,
    #[prost(enumeration = "JoinType", tag = "3")]
    pub join_type: i32,
    #[prost(enumeration = "JoinConstraint", tag = "4")]
    pub join_constraint: i32,
    #[prost(message, repeated, tag = "5")]
    pub left_join_key: ::prost::alloc::vec::Vec<LogicalExprNode>,
    #[prost(message, repeated, tag = "6")]
    pub right_join_key: ::prost::alloc::vec::Vec<LogicalExprNode>,
    #[prost(bool, tag = "7")]
    pub null_equals_null: bool,
    #[prost(message, optional, tag = "8")]
    pub filter: ::core::option::Option<LogicalExprNode>,
}
#[allow(clippy::derive_partial_eq_without_eq)]
#[derive(Clone, PartialEq, ::prost::Message)]
pub struct DistinctNode {
    #[prost(message, optional, boxed, tag = "1")]
    pub input: ::core::option::Option<::prost::alloc::boxed::Box<LogicalPlanNode>>,
}
#[allow(clippy::derive_partial_eq_without_eq)]
#[derive(Clone, PartialEq, ::prost::Message)]
pub struct UnionNode {
    #[prost(message, repeated, tag = "1")]
    pub inputs: ::prost::alloc::vec::Vec<LogicalPlanNode>,
}
#[allow(clippy::derive_partial_eq_without_eq)]
#[derive(Clone, PartialEq, ::prost::Message)]
pub struct CrossJoinNode {
    #[prost(message, optional, boxed, tag = "1")]
    pub left: ::core::option::Option<::prost::alloc::boxed::Box<LogicalPlanNode>>,
    #[prost(message, optional, boxed, tag = "2")]
    pub right: ::core::option::Option<::prost::alloc::boxed::Box<LogicalPlanNode>>,
}
#[allow(clippy::derive_partial_eq_without_eq)]
#[derive(Clone, PartialEq, ::prost::Message)]
pub struct LimitNode {
    #[prost(message, optional, boxed, tag = "1")]
    pub input: ::core::option::Option<::prost::alloc::boxed::Box<LogicalPlanNode>>,
    /// The number of rows to skip before fetch; non-positive means don't skip any
    #[prost(int64, tag = "2")]
    pub skip: i64,
    /// Maximum number of rows to fetch; negative means no limit
    #[prost(int64, tag = "3")]
    pub fetch: i64,
}
#[allow(clippy::derive_partial_eq_without_eq)]
#[derive(Clone, PartialEq, ::prost::Message)]
pub struct SelectionExecNode {
    #[prost(message, optional, tag = "1")]
    pub expr: ::core::option::Option<LogicalExprNode>,
}
#[allow(clippy::derive_partial_eq_without_eq)]
#[derive(Clone, PartialEq, ::prost::Message)]
pub struct SubqueryAliasNode {
    #[prost(message, optional, boxed, tag = "1")]
    pub input: ::core::option::Option<::prost::alloc::boxed::Box<LogicalPlanNode>>,
    #[prost(message, optional, tag = "3")]
    pub alias: ::core::option::Option<OwnedTableReference>,
}
/// logical expressions
#[allow(clippy::derive_partial_eq_without_eq)]
#[derive(Clone, PartialEq, ::prost::Message)]
pub struct LogicalExprNode {
    #[prost(
        oneof = "logical_expr_node::ExprType",
        tags = "1, 2, 3, 4, 5, 6, 7, 8, 9, 10, 11, 12, 13, 14, 15, 16, 17, 18, 19, 20, 21, 22, 23, 24, 25, 26, 27, 28, 29, 30, 31, 32, 33, 34"
    )]
    pub expr_type: ::core::option::Option<logical_expr_node::ExprType>,
}
/// Nested message and enum types in `LogicalExprNode`.
pub mod logical_expr_node {
    #[allow(clippy::derive_partial_eq_without_eq)]
    #[derive(Clone, PartialEq, ::prost::Oneof)]
    pub enum ExprType {
        /// column references
        #[prost(message, tag = "1")]
        Column(super::Column),
        /// alias
        #[prost(message, tag = "2")]
        Alias(::prost::alloc::boxed::Box<super::AliasNode>),
        #[prost(message, tag = "3")]
        Literal(super::ScalarValue),
        /// binary expressions
        #[prost(message, tag = "4")]
        BinaryExpr(super::BinaryExprNode),
        /// aggregate expressions
        #[prost(message, tag = "5")]
        AggregateExpr(::prost::alloc::boxed::Box<super::AggregateExprNode>),
        /// null checks
        #[prost(message, tag = "6")]
        IsNullExpr(::prost::alloc::boxed::Box<super::IsNull>),
        #[prost(message, tag = "7")]
        IsNotNullExpr(::prost::alloc::boxed::Box<super::IsNotNull>),
        #[prost(message, tag = "8")]
        NotExpr(::prost::alloc::boxed::Box<super::Not>),
        #[prost(message, tag = "9")]
        Between(::prost::alloc::boxed::Box<super::BetweenNode>),
        #[prost(message, tag = "10")]
        Case(::prost::alloc::boxed::Box<super::CaseNode>),
        #[prost(message, tag = "11")]
        Cast(::prost::alloc::boxed::Box<super::CastNode>),
        #[prost(message, tag = "12")]
        Sort(::prost::alloc::boxed::Box<super::SortExprNode>),
        #[prost(message, tag = "13")]
        Negative(::prost::alloc::boxed::Box<super::NegativeNode>),
        #[prost(message, tag = "14")]
        InList(::prost::alloc::boxed::Box<super::InListNode>),
        #[prost(bool, tag = "15")]
        Wildcard(bool),
        #[prost(message, tag = "16")]
        ScalarFunction(super::ScalarFunctionNode),
        #[prost(message, tag = "17")]
        TryCast(::prost::alloc::boxed::Box<super::TryCastNode>),
        /// window expressions
        #[prost(message, tag = "18")]
        WindowExpr(::prost::alloc::boxed::Box<super::WindowExprNode>),
        /// AggregateUDF expressions
        #[prost(message, tag = "19")]
        AggregateUdfExpr(::prost::alloc::boxed::Box<super::AggregateUdfExprNode>),
        /// Scalar UDF expressions
        #[prost(message, tag = "20")]
        ScalarUdfExpr(super::ScalarUdfExprNode),
        #[prost(message, tag = "21")]
        GetIndexedField(::prost::alloc::boxed::Box<super::GetIndexedField>),
        #[prost(message, tag = "22")]
        GroupingSet(super::GroupingSetNode),
        #[prost(message, tag = "23")]
        Cube(super::CubeNode),
        #[prost(message, tag = "24")]
        Rollup(super::RollupNode),
        #[prost(message, tag = "25")]
        IsTrue(::prost::alloc::boxed::Box<super::IsTrue>),
        #[prost(message, tag = "26")]
        IsFalse(::prost::alloc::boxed::Box<super::IsFalse>),
        #[prost(message, tag = "27")]
        IsUnknown(::prost::alloc::boxed::Box<super::IsUnknown>),
        #[prost(message, tag = "28")]
        IsNotTrue(::prost::alloc::boxed::Box<super::IsNotTrue>),
        #[prost(message, tag = "29")]
        IsNotFalse(::prost::alloc::boxed::Box<super::IsNotFalse>),
        #[prost(message, tag = "30")]
        IsNotUnknown(::prost::alloc::boxed::Box<super::IsNotUnknown>),
        #[prost(message, tag = "31")]
        Like(::prost::alloc::boxed::Box<super::LikeNode>),
        #[prost(message, tag = "32")]
        Ilike(::prost::alloc::boxed::Box<super::ILikeNode>),
        #[prost(message, tag = "33")]
        SimilarTo(::prost::alloc::boxed::Box<super::SimilarToNode>),
        #[prost(message, tag = "34")]
        Placeholder(super::PlaceholderNode),
    }
}
#[allow(clippy::derive_partial_eq_without_eq)]
#[derive(Clone, PartialEq, ::prost::Message)]
pub struct PlaceholderNode {
    #[prost(string, tag = "1")]
    pub id: ::prost::alloc::string::String,
    #[prost(message, optional, tag = "2")]
    pub data_type: ::core::option::Option<ArrowType>,
}
#[allow(clippy::derive_partial_eq_without_eq)]
#[derive(Clone, PartialEq, ::prost::Message)]
pub struct LogicalExprList {
    #[prost(message, repeated, tag = "1")]
    pub expr: ::prost::alloc::vec::Vec<LogicalExprNode>,
}
#[allow(clippy::derive_partial_eq_without_eq)]
#[derive(Clone, PartialEq, ::prost::Message)]
pub struct GroupingSetNode {
    #[prost(message, repeated, tag = "1")]
    pub expr: ::prost::alloc::vec::Vec<LogicalExprList>,
}
#[allow(clippy::derive_partial_eq_without_eq)]
#[derive(Clone, PartialEq, ::prost::Message)]
pub struct CubeNode {
    #[prost(message, repeated, tag = "1")]
    pub expr: ::prost::alloc::vec::Vec<LogicalExprNode>,
}
#[allow(clippy::derive_partial_eq_without_eq)]
#[derive(Clone, PartialEq, ::prost::Message)]
pub struct RollupNode {
    #[prost(message, repeated, tag = "1")]
    pub expr: ::prost::alloc::vec::Vec<LogicalExprNode>,
}
#[allow(clippy::derive_partial_eq_without_eq)]
#[derive(Clone, PartialEq, ::prost::Message)]
pub struct GetIndexedField {
    #[prost(message, optional, boxed, tag = "1")]
    pub expr: ::core::option::Option<::prost::alloc::boxed::Box<LogicalExprNode>>,
    #[prost(message, optional, tag = "2")]
    pub key: ::core::option::Option<ScalarValue>,
}
#[allow(clippy::derive_partial_eq_without_eq)]
#[derive(Clone, PartialEq, ::prost::Message)]
pub struct IsNull {
    #[prost(message, optional, boxed, tag = "1")]
    pub expr: ::core::option::Option<::prost::alloc::boxed::Box<LogicalExprNode>>,
}
#[allow(clippy::derive_partial_eq_without_eq)]
#[derive(Clone, PartialEq, ::prost::Message)]
pub struct IsNotNull {
    #[prost(message, optional, boxed, tag = "1")]
    pub expr: ::core::option::Option<::prost::alloc::boxed::Box<LogicalExprNode>>,
}
#[allow(clippy::derive_partial_eq_without_eq)]
#[derive(Clone, PartialEq, ::prost::Message)]
pub struct IsTrue {
    #[prost(message, optional, boxed, tag = "1")]
    pub expr: ::core::option::Option<::prost::alloc::boxed::Box<LogicalExprNode>>,
}
#[allow(clippy::derive_partial_eq_without_eq)]
#[derive(Clone, PartialEq, ::prost::Message)]
pub struct IsFalse {
    #[prost(message, optional, boxed, tag = "1")]
    pub expr: ::core::option::Option<::prost::alloc::boxed::Box<LogicalExprNode>>,
}
#[allow(clippy::derive_partial_eq_without_eq)]
#[derive(Clone, PartialEq, ::prost::Message)]
pub struct IsUnknown {
    #[prost(message, optional, boxed, tag = "1")]
    pub expr: ::core::option::Option<::prost::alloc::boxed::Box<LogicalExprNode>>,
}
#[allow(clippy::derive_partial_eq_without_eq)]
#[derive(Clone, PartialEq, ::prost::Message)]
pub struct IsNotTrue {
    #[prost(message, optional, boxed, tag = "1")]
    pub expr: ::core::option::Option<::prost::alloc::boxed::Box<LogicalExprNode>>,
}
#[allow(clippy::derive_partial_eq_without_eq)]
#[derive(Clone, PartialEq, ::prost::Message)]
pub struct IsNotFalse {
    #[prost(message, optional, boxed, tag = "1")]
    pub expr: ::core::option::Option<::prost::alloc::boxed::Box<LogicalExprNode>>,
}
#[allow(clippy::derive_partial_eq_without_eq)]
#[derive(Clone, PartialEq, ::prost::Message)]
pub struct IsNotUnknown {
    #[prost(message, optional, boxed, tag = "1")]
    pub expr: ::core::option::Option<::prost::alloc::boxed::Box<LogicalExprNode>>,
}
#[allow(clippy::derive_partial_eq_without_eq)]
#[derive(Clone, PartialEq, ::prost::Message)]
pub struct Not {
    #[prost(message, optional, boxed, tag = "1")]
    pub expr: ::core::option::Option<::prost::alloc::boxed::Box<LogicalExprNode>>,
}
#[allow(clippy::derive_partial_eq_without_eq)]
#[derive(Clone, PartialEq, ::prost::Message)]
pub struct AliasNode {
    #[prost(message, optional, boxed, tag = "1")]
    pub expr: ::core::option::Option<::prost::alloc::boxed::Box<LogicalExprNode>>,
    #[prost(string, tag = "2")]
    pub alias: ::prost::alloc::string::String,
}
#[allow(clippy::derive_partial_eq_without_eq)]
#[derive(Clone, PartialEq, ::prost::Message)]
pub struct BinaryExprNode {
    /// Represents the operands from the left inner most expression
    /// to the right outer most expression where each of them are chained
    /// with the operator 'op'.
    #[prost(message, repeated, tag = "1")]
    pub operands: ::prost::alloc::vec::Vec<LogicalExprNode>,
    #[prost(string, tag = "3")]
    pub op: ::prost::alloc::string::String,
}
#[allow(clippy::derive_partial_eq_without_eq)]
#[derive(Clone, PartialEq, ::prost::Message)]
pub struct NegativeNode {
    #[prost(message, optional, boxed, tag = "1")]
    pub expr: ::core::option::Option<::prost::alloc::boxed::Box<LogicalExprNode>>,
}
#[allow(clippy::derive_partial_eq_without_eq)]
#[derive(Clone, PartialEq, ::prost::Message)]
pub struct InListNode {
    #[prost(message, optional, boxed, tag = "1")]
    pub expr: ::core::option::Option<::prost::alloc::boxed::Box<LogicalExprNode>>,
    #[prost(message, repeated, tag = "2")]
    pub list: ::prost::alloc::vec::Vec<LogicalExprNode>,
    #[prost(bool, tag = "3")]
    pub negated: bool,
}
#[allow(clippy::derive_partial_eq_without_eq)]
#[derive(Clone, PartialEq, ::prost::Message)]
pub struct ScalarFunctionNode {
    #[prost(enumeration = "ScalarFunction", tag = "1")]
    pub fun: i32,
    #[prost(message, repeated, tag = "2")]
    pub args: ::prost::alloc::vec::Vec<LogicalExprNode>,
}
#[allow(clippy::derive_partial_eq_without_eq)]
#[derive(Clone, PartialEq, ::prost::Message)]
pub struct AggregateExprNode {
    #[prost(enumeration = "AggregateFunction", tag = "1")]
    pub aggr_function: i32,
    #[prost(message, repeated, tag = "2")]
    pub expr: ::prost::alloc::vec::Vec<LogicalExprNode>,
    #[prost(bool, tag = "3")]
    pub distinct: bool,
    #[prost(message, optional, boxed, tag = "4")]
    pub filter: ::core::option::Option<::prost::alloc::boxed::Box<LogicalExprNode>>,
    #[prost(message, repeated, tag = "5")]
    pub order_by: ::prost::alloc::vec::Vec<LogicalExprNode>,
}
#[allow(clippy::derive_partial_eq_without_eq)]
#[derive(Clone, PartialEq, ::prost::Message)]
pub struct AggregateUdfExprNode {
    #[prost(string, tag = "1")]
    pub fun_name: ::prost::alloc::string::String,
    #[prost(message, repeated, tag = "2")]
    pub args: ::prost::alloc::vec::Vec<LogicalExprNode>,
    #[prost(message, optional, boxed, tag = "3")]
    pub filter: ::core::option::Option<::prost::alloc::boxed::Box<LogicalExprNode>>,
    #[prost(message, repeated, tag = "4")]
    pub order_by: ::prost::alloc::vec::Vec<LogicalExprNode>,
}
#[allow(clippy::derive_partial_eq_without_eq)]
#[derive(Clone, PartialEq, ::prost::Message)]
pub struct ScalarUdfExprNode {
    #[prost(string, tag = "1")]
    pub fun_name: ::prost::alloc::string::String,
    #[prost(message, repeated, tag = "2")]
    pub args: ::prost::alloc::vec::Vec<LogicalExprNode>,
}
#[allow(clippy::derive_partial_eq_without_eq)]
#[derive(Clone, PartialEq, ::prost::Message)]
pub struct WindowExprNode {
    #[prost(message, optional, boxed, tag = "4")]
    pub expr: ::core::option::Option<::prost::alloc::boxed::Box<LogicalExprNode>>,
    #[prost(message, repeated, tag = "5")]
    pub partition_by: ::prost::alloc::vec::Vec<LogicalExprNode>,
    #[prost(message, repeated, tag = "6")]
    pub order_by: ::prost::alloc::vec::Vec<LogicalExprNode>,
    /// repeated LogicalExprNode filter = 7;
    #[prost(message, optional, tag = "8")]
    pub window_frame: ::core::option::Option<WindowFrame>,
    #[prost(oneof = "window_expr_node::WindowFunction", tags = "1, 2, 3, 9")]
    pub window_function: ::core::option::Option<window_expr_node::WindowFunction>,
}
/// Nested message and enum types in `WindowExprNode`.
pub mod window_expr_node {
    #[allow(clippy::derive_partial_eq_without_eq)]
    #[derive(Clone, PartialEq, ::prost::Oneof)]
    pub enum WindowFunction {
        #[prost(enumeration = "super::AggregateFunction", tag = "1")]
        AggrFunction(i32),
        #[prost(enumeration = "super::BuiltInWindowFunction", tag = "2")]
        BuiltInFunction(i32),
        #[prost(string, tag = "3")]
        Udaf(::prost::alloc::string::String),
        #[prost(string, tag = "9")]
        Udwf(::prost::alloc::string::String),
    }
}
#[allow(clippy::derive_partial_eq_without_eq)]
#[derive(Clone, PartialEq, ::prost::Message)]
pub struct BetweenNode {
    #[prost(message, optional, boxed, tag = "1")]
    pub expr: ::core::option::Option<::prost::alloc::boxed::Box<LogicalExprNode>>,
    #[prost(bool, tag = "2")]
    pub negated: bool,
    #[prost(message, optional, boxed, tag = "3")]
    pub low: ::core::option::Option<::prost::alloc::boxed::Box<LogicalExprNode>>,
    #[prost(message, optional, boxed, tag = "4")]
    pub high: ::core::option::Option<::prost::alloc::boxed::Box<LogicalExprNode>>,
}
#[allow(clippy::derive_partial_eq_without_eq)]
#[derive(Clone, PartialEq, ::prost::Message)]
pub struct LikeNode {
    #[prost(bool, tag = "1")]
    pub negated: bool,
    #[prost(message, optional, boxed, tag = "2")]
    pub expr: ::core::option::Option<::prost::alloc::boxed::Box<LogicalExprNode>>,
    #[prost(message, optional, boxed, tag = "3")]
    pub pattern: ::core::option::Option<::prost::alloc::boxed::Box<LogicalExprNode>>,
    #[prost(string, tag = "4")]
    pub escape_char: ::prost::alloc::string::String,
}
#[allow(clippy::derive_partial_eq_without_eq)]
#[derive(Clone, PartialEq, ::prost::Message)]
pub struct ILikeNode {
    #[prost(bool, tag = "1")]
    pub negated: bool,
    #[prost(message, optional, boxed, tag = "2")]
    pub expr: ::core::option::Option<::prost::alloc::boxed::Box<LogicalExprNode>>,
    #[prost(message, optional, boxed, tag = "3")]
    pub pattern: ::core::option::Option<::prost::alloc::boxed::Box<LogicalExprNode>>,
    #[prost(string, tag = "4")]
    pub escape_char: ::prost::alloc::string::String,
}
#[allow(clippy::derive_partial_eq_without_eq)]
#[derive(Clone, PartialEq, ::prost::Message)]
pub struct SimilarToNode {
    #[prost(bool, tag = "1")]
    pub negated: bool,
    #[prost(message, optional, boxed, tag = "2")]
    pub expr: ::core::option::Option<::prost::alloc::boxed::Box<LogicalExprNode>>,
    #[prost(message, optional, boxed, tag = "3")]
    pub pattern: ::core::option::Option<::prost::alloc::boxed::Box<LogicalExprNode>>,
    #[prost(string, tag = "4")]
    pub escape_char: ::prost::alloc::string::String,
}
#[allow(clippy::derive_partial_eq_without_eq)]
#[derive(Clone, PartialEq, ::prost::Message)]
pub struct CaseNode {
    #[prost(message, optional, boxed, tag = "1")]
    pub expr: ::core::option::Option<::prost::alloc::boxed::Box<LogicalExprNode>>,
    #[prost(message, repeated, tag = "2")]
    pub when_then_expr: ::prost::alloc::vec::Vec<WhenThen>,
    #[prost(message, optional, boxed, tag = "3")]
    pub else_expr: ::core::option::Option<::prost::alloc::boxed::Box<LogicalExprNode>>,
}
#[allow(clippy::derive_partial_eq_without_eq)]
#[derive(Clone, PartialEq, ::prost::Message)]
pub struct WhenThen {
    #[prost(message, optional, tag = "1")]
    pub when_expr: ::core::option::Option<LogicalExprNode>,
    #[prost(message, optional, tag = "2")]
    pub then_expr: ::core::option::Option<LogicalExprNode>,
}
#[allow(clippy::derive_partial_eq_without_eq)]
#[derive(Clone, PartialEq, ::prost::Message)]
pub struct CastNode {
    #[prost(message, optional, boxed, tag = "1")]
    pub expr: ::core::option::Option<::prost::alloc::boxed::Box<LogicalExprNode>>,
    #[prost(message, optional, tag = "2")]
    pub arrow_type: ::core::option::Option<ArrowType>,
}
#[allow(clippy::derive_partial_eq_without_eq)]
#[derive(Clone, PartialEq, ::prost::Message)]
pub struct TryCastNode {
    #[prost(message, optional, boxed, tag = "1")]
    pub expr: ::core::option::Option<::prost::alloc::boxed::Box<LogicalExprNode>>,
    #[prost(message, optional, tag = "2")]
    pub arrow_type: ::core::option::Option<ArrowType>,
}
#[allow(clippy::derive_partial_eq_without_eq)]
#[derive(Clone, PartialEq, ::prost::Message)]
pub struct SortExprNode {
    #[prost(message, optional, boxed, tag = "1")]
    pub expr: ::core::option::Option<::prost::alloc::boxed::Box<LogicalExprNode>>,
    #[prost(bool, tag = "2")]
    pub asc: bool,
    #[prost(bool, tag = "3")]
    pub nulls_first: bool,
}
#[allow(clippy::derive_partial_eq_without_eq)]
#[derive(Clone, PartialEq, ::prost::Message)]
pub struct WindowFrame {
    #[prost(enumeration = "WindowFrameUnits", tag = "1")]
    pub window_frame_units: i32,
    #[prost(message, optional, tag = "2")]
    pub start_bound: ::core::option::Option<WindowFrameBound>,
    /// "optional" keyword is stable in protoc 3.15 but prost is still on 3.14 (see <https://github.com/tokio-rs/prost/issues/430> and <https://github.com/tokio-rs/prost/pull/455>)
    /// this syntax is ugly but is binary compatible with the "optional" keyword (see <https://stackoverflow.com/questions/42622015/how-to-define-an-optional-field-in-protobuf-3>)
    #[prost(oneof = "window_frame::EndBound", tags = "3")]
    pub end_bound: ::core::option::Option<window_frame::EndBound>,
}
/// Nested message and enum types in `WindowFrame`.
pub mod window_frame {
    /// "optional" keyword is stable in protoc 3.15 but prost is still on 3.14 (see <https://github.com/tokio-rs/prost/issues/430> and <https://github.com/tokio-rs/prost/pull/455>)
    /// this syntax is ugly but is binary compatible with the "optional" keyword (see <https://stackoverflow.com/questions/42622015/how-to-define-an-optional-field-in-protobuf-3>)
    #[allow(clippy::derive_partial_eq_without_eq)]
    #[derive(Clone, PartialEq, ::prost::Oneof)]
    pub enum EndBound {
        #[prost(message, tag = "3")]
        Bound(super::WindowFrameBound),
    }
}
#[allow(clippy::derive_partial_eq_without_eq)]
#[derive(Clone, PartialEq, ::prost::Message)]
pub struct WindowFrameBound {
    #[prost(enumeration = "WindowFrameBoundType", tag = "1")]
    pub window_frame_bound_type: i32,
    #[prost(message, optional, tag = "2")]
    pub bound_value: ::core::option::Option<ScalarValue>,
}
#[allow(clippy::derive_partial_eq_without_eq)]
#[derive(Clone, PartialEq, ::prost::Message)]
pub struct Schema {
    #[prost(message, repeated, tag = "1")]
    pub columns: ::prost::alloc::vec::Vec<Field>,
    #[prost(map = "string, string", tag = "2")]
    pub metadata: ::std::collections::HashMap<
        ::prost::alloc::string::String,
        ::prost::alloc::string::String,
    >,
}
#[allow(clippy::derive_partial_eq_without_eq)]
#[derive(Clone, PartialEq, ::prost::Message)]
pub struct Field {
    /// name of the field
    #[prost(string, tag = "1")]
    pub name: ::prost::alloc::string::String,
    #[prost(message, optional, boxed, tag = "2")]
    pub arrow_type: ::core::option::Option<::prost::alloc::boxed::Box<ArrowType>>,
    #[prost(bool, tag = "3")]
    pub nullable: bool,
    /// for complex data types like structs, unions
    #[prost(message, repeated, tag = "4")]
    pub children: ::prost::alloc::vec::Vec<Field>,
    #[prost(map = "string, string", tag = "5")]
    pub metadata: ::std::collections::HashMap<
        ::prost::alloc::string::String,
        ::prost::alloc::string::String,
    >,
}
#[allow(clippy::derive_partial_eq_without_eq)]
#[derive(Clone, PartialEq, ::prost::Message)]
pub struct FixedSizeBinary {
    #[prost(int32, tag = "1")]
    pub length: i32,
}
#[allow(clippy::derive_partial_eq_without_eq)]
#[derive(Clone, PartialEq, ::prost::Message)]
pub struct Timestamp {
    #[prost(enumeration = "TimeUnit", tag = "1")]
    pub time_unit: i32,
    #[prost(string, tag = "2")]
    pub timezone: ::prost::alloc::string::String,
}
#[allow(clippy::derive_partial_eq_without_eq)]
#[derive(Clone, PartialEq, ::prost::Message)]
pub struct Decimal {
    #[prost(uint32, tag = "3")]
    pub precision: u32,
    #[prost(int32, tag = "4")]
    pub scale: i32,
}
#[allow(clippy::derive_partial_eq_without_eq)]
#[derive(Clone, PartialEq, ::prost::Message)]
pub struct List {
    #[prost(message, optional, boxed, tag = "1")]
    pub field_type: ::core::option::Option<::prost::alloc::boxed::Box<Field>>,
}
#[allow(clippy::derive_partial_eq_without_eq)]
#[derive(Clone, PartialEq, ::prost::Message)]
pub struct FixedSizeList {
    #[prost(message, optional, boxed, tag = "1")]
    pub field_type: ::core::option::Option<::prost::alloc::boxed::Box<Field>>,
    #[prost(int32, tag = "2")]
    pub list_size: i32,
}
#[allow(clippy::derive_partial_eq_without_eq)]
#[derive(Clone, PartialEq, ::prost::Message)]
pub struct Dictionary {
    #[prost(message, optional, boxed, tag = "1")]
    pub key: ::core::option::Option<::prost::alloc::boxed::Box<ArrowType>>,
    #[prost(message, optional, boxed, tag = "2")]
    pub value: ::core::option::Option<::prost::alloc::boxed::Box<ArrowType>>,
}
#[allow(clippy::derive_partial_eq_without_eq)]
#[derive(Clone, PartialEq, ::prost::Message)]
pub struct Struct {
    #[prost(message, repeated, tag = "1")]
    pub sub_field_types: ::prost::alloc::vec::Vec<Field>,
}
#[allow(clippy::derive_partial_eq_without_eq)]
#[derive(Clone, PartialEq, ::prost::Message)]
pub struct Map {
    #[prost(message, optional, boxed, tag = "1")]
    pub field_type: ::core::option::Option<::prost::alloc::boxed::Box<Field>>,
    #[prost(bool, tag = "2")]
    pub keys_sorted: bool,
}
#[allow(clippy::derive_partial_eq_without_eq)]
#[derive(Clone, PartialEq, ::prost::Message)]
pub struct Union {
    #[prost(message, repeated, tag = "1")]
    pub union_types: ::prost::alloc::vec::Vec<Field>,
    #[prost(enumeration = "UnionMode", tag = "2")]
    pub union_mode: i32,
    #[prost(int32, repeated, tag = "3")]
    pub type_ids: ::prost::alloc::vec::Vec<i32>,
}
#[allow(clippy::derive_partial_eq_without_eq)]
#[derive(Clone, PartialEq, ::prost::Message)]
pub struct ScalarListValue {
    /// encode null explicitly to distinguish a list with a null value
    /// from a list with no values)
    #[prost(bool, tag = "3")]
    pub is_null: bool,
    #[prost(message, optional, tag = "1")]
    pub field: ::core::option::Option<Field>,
    #[prost(message, repeated, tag = "2")]
    pub values: ::prost::alloc::vec::Vec<ScalarValue>,
}
#[allow(clippy::derive_partial_eq_without_eq)]
#[derive(Clone, PartialEq, ::prost::Message)]
pub struct ScalarTime32Value {
    #[prost(oneof = "scalar_time32_value::Value", tags = "1, 2")]
    pub value: ::core::option::Option<scalar_time32_value::Value>,
}
/// Nested message and enum types in `ScalarTime32Value`.
pub mod scalar_time32_value {
    #[allow(clippy::derive_partial_eq_without_eq)]
    #[derive(Clone, PartialEq, ::prost::Oneof)]
    pub enum Value {
        #[prost(int32, tag = "1")]
        Time32SecondValue(i32),
        #[prost(int32, tag = "2")]
        Time32MillisecondValue(i32),
    }
}
#[allow(clippy::derive_partial_eq_without_eq)]
#[derive(Clone, PartialEq, ::prost::Message)]
pub struct ScalarTime64Value {
    #[prost(oneof = "scalar_time64_value::Value", tags = "1, 2")]
    pub value: ::core::option::Option<scalar_time64_value::Value>,
}
/// Nested message and enum types in `ScalarTime64Value`.
pub mod scalar_time64_value {
    #[allow(clippy::derive_partial_eq_without_eq)]
    #[derive(Clone, PartialEq, ::prost::Oneof)]
    pub enum Value {
        #[prost(int64, tag = "1")]
        Time64MicrosecondValue(i64),
        #[prost(int64, tag = "2")]
        Time64NanosecondValue(i64),
    }
}
#[allow(clippy::derive_partial_eq_without_eq)]
#[derive(Clone, PartialEq, ::prost::Message)]
pub struct ScalarTimestampValue {
    #[prost(string, tag = "5")]
    pub timezone: ::prost::alloc::string::String,
    #[prost(oneof = "scalar_timestamp_value::Value", tags = "1, 2, 3, 4")]
    pub value: ::core::option::Option<scalar_timestamp_value::Value>,
}
/// Nested message and enum types in `ScalarTimestampValue`.
pub mod scalar_timestamp_value {
    #[allow(clippy::derive_partial_eq_without_eq)]
    #[derive(Clone, PartialEq, ::prost::Oneof)]
    pub enum Value {
        #[prost(int64, tag = "1")]
        TimeMicrosecondValue(i64),
        #[prost(int64, tag = "2")]
        TimeNanosecondValue(i64),
        #[prost(int64, tag = "3")]
        TimeSecondValue(i64),
        #[prost(int64, tag = "4")]
        TimeMillisecondValue(i64),
    }
}
#[allow(clippy::derive_partial_eq_without_eq)]
#[derive(Clone, PartialEq, ::prost::Message)]
pub struct ScalarDictionaryValue {
    #[prost(message, optional, tag = "1")]
    pub index_type: ::core::option::Option<ArrowType>,
    #[prost(message, optional, boxed, tag = "2")]
    pub value: ::core::option::Option<::prost::alloc::boxed::Box<ScalarValue>>,
}
#[allow(clippy::derive_partial_eq_without_eq)]
#[derive(Clone, PartialEq, ::prost::Message)]
pub struct IntervalMonthDayNanoValue {
    #[prost(int32, tag = "1")]
    pub months: i32,
    #[prost(int32, tag = "2")]
    pub days: i32,
    #[prost(int64, tag = "3")]
    pub nanos: i64,
}
#[allow(clippy::derive_partial_eq_without_eq)]
#[derive(Clone, PartialEq, ::prost::Message)]
pub struct StructValue {
    /// Note that a null struct value must have one or more fields, so we
    /// encode a null StructValue as one witth an empty field_values
    /// list.
    #[prost(message, repeated, tag = "2")]
    pub field_values: ::prost::alloc::vec::Vec<ScalarValue>,
    #[prost(message, repeated, tag = "3")]
    pub fields: ::prost::alloc::vec::Vec<Field>,
}
#[allow(clippy::derive_partial_eq_without_eq)]
#[derive(Clone, PartialEq, ::prost::Message)]
pub struct ScalarFixedSizeBinary {
    #[prost(bytes = "vec", tag = "1")]
    pub values: ::prost::alloc::vec::Vec<u8>,
    #[prost(int32, tag = "2")]
    pub length: i32,
}
#[allow(clippy::derive_partial_eq_without_eq)]
#[derive(Clone, PartialEq, ::prost::Message)]
pub struct ScalarValue {
    #[prost(
        oneof = "scalar_value::Value",
        tags = "33, 1, 2, 3, 4, 5, 6, 7, 8, 9, 10, 11, 12, 13, 14, 15, 17, 20, 21, 24, 25, 35, 36, 37, 38, 26, 27, 28, 29, 30, 31, 32, 34"
    )]
    pub value: ::core::option::Option<scalar_value::Value>,
}
/// Nested message and enum types in `ScalarValue`.
pub mod scalar_value {
    #[allow(clippy::derive_partial_eq_without_eq)]
    #[derive(Clone, PartialEq, ::prost::Oneof)]
    pub enum Value {
        /// was PrimitiveScalarType null_value = 19;
        /// Null value of any type
        #[prost(message, tag = "33")]
        NullValue(super::ArrowType),
        #[prost(bool, tag = "1")]
        BoolValue(bool),
        #[prost(string, tag = "2")]
        Utf8Value(::prost::alloc::string::String),
        #[prost(string, tag = "3")]
        LargeUtf8Value(::prost::alloc::string::String),
        #[prost(int32, tag = "4")]
        Int8Value(i32),
        #[prost(int32, tag = "5")]
        Int16Value(i32),
        #[prost(int32, tag = "6")]
        Int32Value(i32),
        #[prost(int64, tag = "7")]
        Int64Value(i64),
        #[prost(uint32, tag = "8")]
        Uint8Value(u32),
        #[prost(uint32, tag = "9")]
        Uint16Value(u32),
        #[prost(uint32, tag = "10")]
        Uint32Value(u32),
        #[prost(uint64, tag = "11")]
        Uint64Value(u64),
        #[prost(float, tag = "12")]
        Float32Value(f32),
        #[prost(double, tag = "13")]
        Float64Value(f64),
        /// Literal Date32 value always has a unit of day
        #[prost(int32, tag = "14")]
        Date32Value(i32),
        #[prost(message, tag = "15")]
        Time32Value(super::ScalarTime32Value),
        /// WAS: ScalarType null_list_value = 18;
        #[prost(message, tag = "17")]
        ListValue(super::ScalarListValue),
        #[prost(message, tag = "20")]
        Decimal128Value(super::Decimal128),
        #[prost(int64, tag = "21")]
        Date64Value(i64),
        #[prost(int32, tag = "24")]
        IntervalYearmonthValue(i32),
        #[prost(int64, tag = "25")]
        IntervalDaytimeValue(i64),
        #[prost(int64, tag = "35")]
        DurationSecondValue(i64),
        #[prost(int64, tag = "36")]
        DurationMillisecondValue(i64),
        #[prost(int64, tag = "37")]
        DurationMicrosecondValue(i64),
        #[prost(int64, tag = "38")]
        DurationNanosecondValue(i64),
        #[prost(message, tag = "26")]
        TimestampValue(super::ScalarTimestampValue),
        #[prost(message, tag = "27")]
        DictionaryValue(::prost::alloc::boxed::Box<super::ScalarDictionaryValue>),
        #[prost(bytes, tag = "28")]
        BinaryValue(::prost::alloc::vec::Vec<u8>),
        #[prost(bytes, tag = "29")]
        LargeBinaryValue(::prost::alloc::vec::Vec<u8>),
        #[prost(message, tag = "30")]
        Time64Value(super::ScalarTime64Value),
        #[prost(message, tag = "31")]
        IntervalMonthDayNano(super::IntervalMonthDayNanoValue),
        #[prost(message, tag = "32")]
        StructValue(super::StructValue),
        #[prost(message, tag = "34")]
        FixedSizeBinaryValue(super::ScalarFixedSizeBinary),
    }
}
#[allow(clippy::derive_partial_eq_without_eq)]
#[derive(Clone, PartialEq, ::prost::Message)]
pub struct Decimal128 {
    #[prost(bytes = "vec", tag = "1")]
    pub value: ::prost::alloc::vec::Vec<u8>,
    #[prost(int64, tag = "2")]
    pub p: i64,
    #[prost(int64, tag = "3")]
    pub s: i64,
}
/// Serialized data type
#[allow(clippy::derive_partial_eq_without_eq)]
#[derive(Clone, PartialEq, ::prost::Message)]
pub struct ArrowType {
    #[prost(
        oneof = "arrow_type::ArrowTypeEnum",
        tags = "1, 2, 3, 4, 5, 6, 7, 8, 9, 10, 11, 12, 13, 14, 32, 15, 16, 31, 17, 18, 19, 20, 21, 22, 23, 24, 25, 26, 27, 28, 29, 30, 33"
    )]
    pub arrow_type_enum: ::core::option::Option<arrow_type::ArrowTypeEnum>,
}
/// Nested message and enum types in `ArrowType`.
pub mod arrow_type {
    #[allow(clippy::derive_partial_eq_without_eq)]
    #[derive(Clone, PartialEq, ::prost::Oneof)]
    pub enum ArrowTypeEnum {
        /// arrow::Type::NA
        #[prost(message, tag = "1")]
        None(super::EmptyMessage),
        /// arrow::Type::BOOL
        #[prost(message, tag = "2")]
        Bool(super::EmptyMessage),
        /// arrow::Type::UINT8
        #[prost(message, tag = "3")]
        Uint8(super::EmptyMessage),
        /// arrow::Type::INT8
        #[prost(message, tag = "4")]
        Int8(super::EmptyMessage),
        /// represents arrow::Type fields in src/arrow/type.h
        #[prost(message, tag = "5")]
        Uint16(super::EmptyMessage),
        #[prost(message, tag = "6")]
        Int16(super::EmptyMessage),
        #[prost(message, tag = "7")]
        Uint32(super::EmptyMessage),
        #[prost(message, tag = "8")]
        Int32(super::EmptyMessage),
        #[prost(message, tag = "9")]
        Uint64(super::EmptyMessage),
        #[prost(message, tag = "10")]
        Int64(super::EmptyMessage),
        #[prost(message, tag = "11")]
        Float16(super::EmptyMessage),
        #[prost(message, tag = "12")]
        Float32(super::EmptyMessage),
        #[prost(message, tag = "13")]
        Float64(super::EmptyMessage),
        #[prost(message, tag = "14")]
        Utf8(super::EmptyMessage),
        #[prost(message, tag = "32")]
        LargeUtf8(super::EmptyMessage),
        #[prost(message, tag = "15")]
        Binary(super::EmptyMessage),
        #[prost(int32, tag = "16")]
        FixedSizeBinary(i32),
        #[prost(message, tag = "31")]
        LargeBinary(super::EmptyMessage),
        #[prost(message, tag = "17")]
        Date32(super::EmptyMessage),
        #[prost(message, tag = "18")]
        Date64(super::EmptyMessage),
        #[prost(enumeration = "super::TimeUnit", tag = "19")]
        Duration(i32),
        #[prost(message, tag = "20")]
        Timestamp(super::Timestamp),
        #[prost(enumeration = "super::TimeUnit", tag = "21")]
        Time32(i32),
        #[prost(enumeration = "super::TimeUnit", tag = "22")]
        Time64(i32),
        #[prost(enumeration = "super::IntervalUnit", tag = "23")]
        Interval(i32),
        #[prost(message, tag = "24")]
        Decimal(super::Decimal),
        #[prost(message, tag = "25")]
        List(::prost::alloc::boxed::Box<super::List>),
        #[prost(message, tag = "26")]
        LargeList(::prost::alloc::boxed::Box<super::List>),
        #[prost(message, tag = "27")]
        FixedSizeList(::prost::alloc::boxed::Box<super::FixedSizeList>),
        #[prost(message, tag = "28")]
        Struct(super::Struct),
        #[prost(message, tag = "29")]
        Union(super::Union),
        #[prost(message, tag = "30")]
        Dictionary(::prost::alloc::boxed::Box<super::Dictionary>),
        #[prost(message, tag = "33")]
        Map(::prost::alloc::boxed::Box<super::Map>),
    }
}
/// Useful for representing an empty enum variant in rust
/// E.G. enum example{One, Two(i32)}
/// maps to
/// message example{
///     oneof{
///         EmptyMessage One = 1;
///         i32 Two = 2;
///    }
/// }
#[allow(clippy::derive_partial_eq_without_eq)]
#[derive(Clone, PartialEq, ::prost::Message)]
pub struct EmptyMessage {}
#[allow(clippy::derive_partial_eq_without_eq)]
#[derive(Clone, PartialEq, ::prost::Message)]
pub struct AnalyzedLogicalPlanType {
    #[prost(string, tag = "1")]
    pub analyzer_name: ::prost::alloc::string::String,
}
#[allow(clippy::derive_partial_eq_without_eq)]
#[derive(Clone, PartialEq, ::prost::Message)]
pub struct OptimizedLogicalPlanType {
    #[prost(string, tag = "1")]
    pub optimizer_name: ::prost::alloc::string::String,
}
#[allow(clippy::derive_partial_eq_without_eq)]
#[derive(Clone, PartialEq, ::prost::Message)]
pub struct OptimizedPhysicalPlanType {
    #[prost(string, tag = "1")]
    pub optimizer_name: ::prost::alloc::string::String,
}
#[allow(clippy::derive_partial_eq_without_eq)]
#[derive(Clone, PartialEq, ::prost::Message)]
pub struct PlanType {
    #[prost(oneof = "plan_type::PlanTypeEnum", tags = "1, 7, 8, 2, 3, 4, 5, 6")]
    pub plan_type_enum: ::core::option::Option<plan_type::PlanTypeEnum>,
}
/// Nested message and enum types in `PlanType`.
pub mod plan_type {
    #[allow(clippy::derive_partial_eq_without_eq)]
    #[derive(Clone, PartialEq, ::prost::Oneof)]
    pub enum PlanTypeEnum {
        #[prost(message, tag = "1")]
        InitialLogicalPlan(super::EmptyMessage),
        #[prost(message, tag = "7")]
        AnalyzedLogicalPlan(super::AnalyzedLogicalPlanType),
        #[prost(message, tag = "8")]
        FinalAnalyzedLogicalPlan(super::EmptyMessage),
        #[prost(message, tag = "2")]
        OptimizedLogicalPlan(super::OptimizedLogicalPlanType),
        #[prost(message, tag = "3")]
        FinalLogicalPlan(super::EmptyMessage),
        #[prost(message, tag = "4")]
        InitialPhysicalPlan(super::EmptyMessage),
        #[prost(message, tag = "5")]
        OptimizedPhysicalPlan(super::OptimizedPhysicalPlanType),
        #[prost(message, tag = "6")]
        FinalPhysicalPlan(super::EmptyMessage),
    }
}
#[allow(clippy::derive_partial_eq_without_eq)]
#[derive(Clone, PartialEq, ::prost::Message)]
pub struct StringifiedPlan {
    #[prost(message, optional, tag = "1")]
    pub plan_type: ::core::option::Option<PlanType>,
    #[prost(string, tag = "2")]
    pub plan: ::prost::alloc::string::String,
}
#[allow(clippy::derive_partial_eq_without_eq)]
#[derive(Clone, PartialEq, ::prost::Message)]
pub struct BareTableReference {
    #[prost(string, tag = "1")]
    pub table: ::prost::alloc::string::String,
}
#[allow(clippy::derive_partial_eq_without_eq)]
#[derive(Clone, PartialEq, ::prost::Message)]
pub struct PartialTableReference {
    #[prost(string, tag = "1")]
    pub schema: ::prost::alloc::string::String,
    #[prost(string, tag = "2")]
    pub table: ::prost::alloc::string::String,
}
#[allow(clippy::derive_partial_eq_without_eq)]
#[derive(Clone, PartialEq, ::prost::Message)]
pub struct FullTableReference {
    #[prost(string, tag = "1")]
    pub catalog: ::prost::alloc::string::String,
    #[prost(string, tag = "2")]
    pub schema: ::prost::alloc::string::String,
    #[prost(string, tag = "3")]
    pub table: ::prost::alloc::string::String,
}
#[allow(clippy::derive_partial_eq_without_eq)]
#[derive(Clone, PartialEq, ::prost::Message)]
pub struct OwnedTableReference {
    #[prost(oneof = "owned_table_reference::TableReferenceEnum", tags = "1, 2, 3")]
    pub table_reference_enum: ::core::option::Option<
        owned_table_reference::TableReferenceEnum,
    >,
}
/// Nested message and enum types in `OwnedTableReference`.
pub mod owned_table_reference {
    #[allow(clippy::derive_partial_eq_without_eq)]
    #[derive(Clone, PartialEq, ::prost::Oneof)]
    pub enum TableReferenceEnum {
        #[prost(message, tag = "1")]
        Bare(super::BareTableReference),
        #[prost(message, tag = "2")]
        Partial(super::PartialTableReference),
        #[prost(message, tag = "3")]
        Full(super::FullTableReference),
    }
}
/// PhysicalPlanNode is a nested type
#[allow(clippy::derive_partial_eq_without_eq)]
#[derive(Clone, PartialEq, ::prost::Message)]
pub struct PhysicalPlanNode {
    #[prost(
        oneof = "physical_plan_node::PhysicalPlanType",
        tags = "1, 2, 3, 4, 6, 7, 8, 9, 10, 11, 12, 13, 14, 15, 16, 17, 18, 19, 20, 21, 22"
    )]
    pub physical_plan_type: ::core::option::Option<physical_plan_node::PhysicalPlanType>,
}
/// Nested message and enum types in `PhysicalPlanNode`.
pub mod physical_plan_node {
    #[allow(clippy::derive_partial_eq_without_eq)]
    #[derive(Clone, PartialEq, ::prost::Oneof)]
    pub enum PhysicalPlanType {
        #[prost(message, tag = "1")]
        ParquetScan(super::ParquetScanExecNode),
        #[prost(message, tag = "2")]
        CsvScan(super::CsvScanExecNode),
        #[prost(message, tag = "3")]
        Empty(super::EmptyExecNode),
        #[prost(message, tag = "4")]
        Projection(::prost::alloc::boxed::Box<super::ProjectionExecNode>),
        #[prost(message, tag = "6")]
        GlobalLimit(::prost::alloc::boxed::Box<super::GlobalLimitExecNode>),
        #[prost(message, tag = "7")]
        LocalLimit(::prost::alloc::boxed::Box<super::LocalLimitExecNode>),
        #[prost(message, tag = "8")]
        Aggregate(::prost::alloc::boxed::Box<super::AggregateExecNode>),
        #[prost(message, tag = "9")]
        HashJoin(::prost::alloc::boxed::Box<super::HashJoinExecNode>),
        #[prost(message, tag = "10")]
        Sort(::prost::alloc::boxed::Box<super::SortExecNode>),
        #[prost(message, tag = "11")]
        CoalesceBatches(::prost::alloc::boxed::Box<super::CoalesceBatchesExecNode>),
        #[prost(message, tag = "12")]
        Filter(::prost::alloc::boxed::Box<super::FilterExecNode>),
        #[prost(message, tag = "13")]
        Merge(::prost::alloc::boxed::Box<super::CoalescePartitionsExecNode>),
        #[prost(message, tag = "14")]
        Repartition(::prost::alloc::boxed::Box<super::RepartitionExecNode>),
        #[prost(message, tag = "15")]
        Window(::prost::alloc::boxed::Box<super::WindowAggExecNode>),
        #[prost(message, tag = "16")]
        CrossJoin(::prost::alloc::boxed::Box<super::CrossJoinExecNode>),
        #[prost(message, tag = "17")]
        AvroScan(super::AvroScanExecNode),
        #[prost(message, tag = "18")]
        Extension(super::PhysicalExtensionNode),
        #[prost(message, tag = "19")]
        Union(super::UnionExecNode),
        #[prost(message, tag = "20")]
        Explain(super::ExplainExecNode),
        #[prost(message, tag = "21")]
        SortPreservingMerge(
            ::prost::alloc::boxed::Box<super::SortPreservingMergeExecNode>,
        ),
        #[prost(message, tag = "22")]
        NestedLoopJoin(::prost::alloc::boxed::Box<super::NestedLoopJoinExecNode>),
    }
}
#[allow(clippy::derive_partial_eq_without_eq)]
#[derive(Clone, PartialEq, ::prost::Message)]
pub struct PhysicalExtensionNode {
    #[prost(bytes = "vec", tag = "1")]
    pub node: ::prost::alloc::vec::Vec<u8>,
    #[prost(message, repeated, tag = "2")]
    pub inputs: ::prost::alloc::vec::Vec<PhysicalPlanNode>,
}
/// physical expressions
#[allow(clippy::derive_partial_eq_without_eq)]
#[derive(Clone, PartialEq, ::prost::Message)]
pub struct PhysicalExprNode {
    #[prost(
        oneof = "physical_expr_node::ExprType",
        tags = "1, 2, 3, 4, 5, 6, 7, 8, 9, 10, 11, 12, 13, 14, 15, 16, 17, 18, 19"
    )]
    pub expr_type: ::core::option::Option<physical_expr_node::ExprType>,
}
/// Nested message and enum types in `PhysicalExprNode`.
pub mod physical_expr_node {
    #[allow(clippy::derive_partial_eq_without_eq)]
    #[derive(Clone, PartialEq, ::prost::Oneof)]
    pub enum ExprType {
        /// column references
        #[prost(message, tag = "1")]
        Column(super::PhysicalColumn),
        #[prost(message, tag = "2")]
        Literal(super::ScalarValue),
        /// binary expressions
        #[prost(message, tag = "3")]
        BinaryExpr(::prost::alloc::boxed::Box<super::PhysicalBinaryExprNode>),
        /// aggregate expressions
        #[prost(message, tag = "4")]
        AggregateExpr(super::PhysicalAggregateExprNode),
        /// null checks
        #[prost(message, tag = "5")]
        IsNullExpr(::prost::alloc::boxed::Box<super::PhysicalIsNull>),
        #[prost(message, tag = "6")]
        IsNotNullExpr(::prost::alloc::boxed::Box<super::PhysicalIsNotNull>),
        #[prost(message, tag = "7")]
        NotExpr(::prost::alloc::boxed::Box<super::PhysicalNot>),
        #[prost(message, tag = "8")]
        Case(::prost::alloc::boxed::Box<super::PhysicalCaseNode>),
        #[prost(message, tag = "9")]
        Cast(::prost::alloc::boxed::Box<super::PhysicalCastNode>),
        #[prost(message, tag = "10")]
        Sort(::prost::alloc::boxed::Box<super::PhysicalSortExprNode>),
        #[prost(message, tag = "11")]
        Negative(::prost::alloc::boxed::Box<super::PhysicalNegativeNode>),
        #[prost(message, tag = "12")]
        InList(::prost::alloc::boxed::Box<super::PhysicalInListNode>),
        #[prost(message, tag = "13")]
        ScalarFunction(super::PhysicalScalarFunctionNode),
        #[prost(message, tag = "14")]
        TryCast(::prost::alloc::boxed::Box<super::PhysicalTryCastNode>),
        /// window expressions
        #[prost(message, tag = "15")]
        WindowExpr(::prost::alloc::boxed::Box<super::PhysicalWindowExprNode>),
        #[prost(message, tag = "16")]
        ScalarUdf(super::PhysicalScalarUdfNode),
        #[prost(message, tag = "17")]
        DateTimeIntervalExpr(
            ::prost::alloc::boxed::Box<super::PhysicalDateTimeIntervalExprNode>,
        ),
        #[prost(message, tag = "18")]
        LikeExpr(::prost::alloc::boxed::Box<super::PhysicalLikeExprNode>),
        #[prost(message, tag = "19")]
        GetIndexedFieldExpr(
            ::prost::alloc::boxed::Box<super::PhysicalGetIndexedFieldExprNode>,
        ),
    }
}
#[allow(clippy::derive_partial_eq_without_eq)]
#[derive(Clone, PartialEq, ::prost::Message)]
pub struct PhysicalScalarUdfNode {
    #[prost(string, tag = "1")]
    pub name: ::prost::alloc::string::String,
    #[prost(message, repeated, tag = "2")]
    pub args: ::prost::alloc::vec::Vec<PhysicalExprNode>,
    #[prost(message, optional, tag = "4")]
    pub return_type: ::core::option::Option<ArrowType>,
}
#[allow(clippy::derive_partial_eq_without_eq)]
#[derive(Clone, PartialEq, ::prost::Message)]
pub struct PhysicalAggregateExprNode {
    #[prost(message, repeated, tag = "2")]
    pub expr: ::prost::alloc::vec::Vec<PhysicalExprNode>,
    #[prost(message, repeated, tag = "5")]
    pub ordering_req: ::prost::alloc::vec::Vec<PhysicalSortExprNode>,
    #[prost(bool, tag = "3")]
    pub distinct: bool,
    #[prost(oneof = "physical_aggregate_expr_node::AggregateFunction", tags = "1, 4")]
    pub aggregate_function: ::core::option::Option<
        physical_aggregate_expr_node::AggregateFunction,
    >,
}
/// Nested message and enum types in `PhysicalAggregateExprNode`.
pub mod physical_aggregate_expr_node {
    #[allow(clippy::derive_partial_eq_without_eq)]
    #[derive(Clone, PartialEq, ::prost::Oneof)]
    pub enum AggregateFunction {
        #[prost(enumeration = "super::AggregateFunction", tag = "1")]
        AggrFunction(i32),
        #[prost(string, tag = "4")]
        UserDefinedAggrFunction(::prost::alloc::string::String),
    }
}
#[allow(clippy::derive_partial_eq_without_eq)]
#[derive(Clone, PartialEq, ::prost::Message)]
pub struct PhysicalWindowExprNode {
    #[prost(message, optional, boxed, tag = "4")]
    pub expr: ::core::option::Option<::prost::alloc::boxed::Box<PhysicalExprNode>>,
    #[prost(oneof = "physical_window_expr_node::WindowFunction", tags = "1, 2")]
    pub window_function: ::core::option::Option<
        physical_window_expr_node::WindowFunction,
    >,
}
/// Nested message and enum types in `PhysicalWindowExprNode`.
pub mod physical_window_expr_node {
    #[allow(clippy::derive_partial_eq_without_eq)]
    #[derive(Clone, PartialEq, ::prost::Oneof)]
    pub enum WindowFunction {
        #[prost(enumeration = "super::AggregateFunction", tag = "1")]
        AggrFunction(i32),
        /// udaf = 3
        #[prost(enumeration = "super::BuiltInWindowFunction", tag = "2")]
        BuiltInFunction(i32),
    }
}
#[allow(clippy::derive_partial_eq_without_eq)]
#[derive(Clone, PartialEq, ::prost::Message)]
pub struct PhysicalIsNull {
    #[prost(message, optional, boxed, tag = "1")]
    pub expr: ::core::option::Option<::prost::alloc::boxed::Box<PhysicalExprNode>>,
}
#[allow(clippy::derive_partial_eq_without_eq)]
#[derive(Clone, PartialEq, ::prost::Message)]
pub struct PhysicalIsNotNull {
    #[prost(message, optional, boxed, tag = "1")]
    pub expr: ::core::option::Option<::prost::alloc::boxed::Box<PhysicalExprNode>>,
}
#[allow(clippy::derive_partial_eq_without_eq)]
#[derive(Clone, PartialEq, ::prost::Message)]
pub struct PhysicalNot {
    #[prost(message, optional, boxed, tag = "1")]
    pub expr: ::core::option::Option<::prost::alloc::boxed::Box<PhysicalExprNode>>,
}
#[allow(clippy::derive_partial_eq_without_eq)]
#[derive(Clone, PartialEq, ::prost::Message)]
pub struct PhysicalAliasNode {
    #[prost(message, optional, tag = "1")]
    pub expr: ::core::option::Option<PhysicalExprNode>,
    #[prost(string, tag = "2")]
    pub alias: ::prost::alloc::string::String,
}
#[allow(clippy::derive_partial_eq_without_eq)]
#[derive(Clone, PartialEq, ::prost::Message)]
pub struct PhysicalBinaryExprNode {
    #[prost(message, optional, boxed, tag = "1")]
    pub l: ::core::option::Option<::prost::alloc::boxed::Box<PhysicalExprNode>>,
    #[prost(message, optional, boxed, tag = "2")]
    pub r: ::core::option::Option<::prost::alloc::boxed::Box<PhysicalExprNode>>,
    #[prost(string, tag = "3")]
    pub op: ::prost::alloc::string::String,
}
#[allow(clippy::derive_partial_eq_without_eq)]
#[derive(Clone, PartialEq, ::prost::Message)]
pub struct PhysicalDateTimeIntervalExprNode {
    #[prost(message, optional, boxed, tag = "1")]
    pub l: ::core::option::Option<::prost::alloc::boxed::Box<PhysicalExprNode>>,
    #[prost(message, optional, boxed, tag = "2")]
    pub r: ::core::option::Option<::prost::alloc::boxed::Box<PhysicalExprNode>>,
    #[prost(string, tag = "3")]
    pub op: ::prost::alloc::string::String,
}
#[allow(clippy::derive_partial_eq_without_eq)]
#[derive(Clone, PartialEq, ::prost::Message)]
pub struct PhysicalLikeExprNode {
    #[prost(bool, tag = "1")]
    pub negated: bool,
    #[prost(bool, tag = "2")]
    pub case_insensitive: bool,
    #[prost(message, optional, boxed, tag = "3")]
    pub expr: ::core::option::Option<::prost::alloc::boxed::Box<PhysicalExprNode>>,
    #[prost(message, optional, boxed, tag = "4")]
    pub pattern: ::core::option::Option<::prost::alloc::boxed::Box<PhysicalExprNode>>,
}
#[allow(clippy::derive_partial_eq_without_eq)]
#[derive(Clone, PartialEq, ::prost::Message)]
pub struct PhysicalSortExprNode {
    #[prost(message, optional, boxed, tag = "1")]
    pub expr: ::core::option::Option<::prost::alloc::boxed::Box<PhysicalExprNode>>,
    #[prost(bool, tag = "2")]
    pub asc: bool,
    #[prost(bool, tag = "3")]
    pub nulls_first: bool,
}
#[allow(clippy::derive_partial_eq_without_eq)]
#[derive(Clone, PartialEq, ::prost::Message)]
pub struct PhysicalWhenThen {
    #[prost(message, optional, tag = "1")]
    pub when_expr: ::core::option::Option<PhysicalExprNode>,
    #[prost(message, optional, tag = "2")]
    pub then_expr: ::core::option::Option<PhysicalExprNode>,
}
#[allow(clippy::derive_partial_eq_without_eq)]
#[derive(Clone, PartialEq, ::prost::Message)]
pub struct PhysicalInListNode {
    #[prost(message, optional, boxed, tag = "1")]
    pub expr: ::core::option::Option<::prost::alloc::boxed::Box<PhysicalExprNode>>,
    #[prost(message, repeated, tag = "2")]
    pub list: ::prost::alloc::vec::Vec<PhysicalExprNode>,
    #[prost(bool, tag = "3")]
    pub negated: bool,
}
#[allow(clippy::derive_partial_eq_without_eq)]
#[derive(Clone, PartialEq, ::prost::Message)]
pub struct PhysicalCaseNode {
    #[prost(message, optional, boxed, tag = "1")]
    pub expr: ::core::option::Option<::prost::alloc::boxed::Box<PhysicalExprNode>>,
    #[prost(message, repeated, tag = "2")]
    pub when_then_expr: ::prost::alloc::vec::Vec<PhysicalWhenThen>,
    #[prost(message, optional, boxed, tag = "3")]
    pub else_expr: ::core::option::Option<::prost::alloc::boxed::Box<PhysicalExprNode>>,
}
#[allow(clippy::derive_partial_eq_without_eq)]
#[derive(Clone, PartialEq, ::prost::Message)]
pub struct PhysicalScalarFunctionNode {
    #[prost(string, tag = "1")]
    pub name: ::prost::alloc::string::String,
    #[prost(enumeration = "ScalarFunction", tag = "2")]
    pub fun: i32,
    #[prost(message, repeated, tag = "3")]
    pub args: ::prost::alloc::vec::Vec<PhysicalExprNode>,
    #[prost(message, optional, tag = "4")]
    pub return_type: ::core::option::Option<ArrowType>,
}
#[allow(clippy::derive_partial_eq_without_eq)]
#[derive(Clone, PartialEq, ::prost::Message)]
pub struct PhysicalTryCastNode {
    #[prost(message, optional, boxed, tag = "1")]
    pub expr: ::core::option::Option<::prost::alloc::boxed::Box<PhysicalExprNode>>,
    #[prost(message, optional, tag = "2")]
    pub arrow_type: ::core::option::Option<ArrowType>,
}
#[allow(clippy::derive_partial_eq_without_eq)]
#[derive(Clone, PartialEq, ::prost::Message)]
pub struct PhysicalCastNode {
    #[prost(message, optional, boxed, tag = "1")]
    pub expr: ::core::option::Option<::prost::alloc::boxed::Box<PhysicalExprNode>>,
    #[prost(message, optional, tag = "2")]
    pub arrow_type: ::core::option::Option<ArrowType>,
}
#[allow(clippy::derive_partial_eq_without_eq)]
#[derive(Clone, PartialEq, ::prost::Message)]
pub struct PhysicalNegativeNode {
    #[prost(message, optional, boxed, tag = "1")]
    pub expr: ::core::option::Option<::prost::alloc::boxed::Box<PhysicalExprNode>>,
}
#[allow(clippy::derive_partial_eq_without_eq)]
#[derive(Clone, PartialEq, ::prost::Message)]
pub struct FilterExecNode {
    #[prost(message, optional, boxed, tag = "1")]
    pub input: ::core::option::Option<::prost::alloc::boxed::Box<PhysicalPlanNode>>,
    #[prost(message, optional, tag = "2")]
    pub expr: ::core::option::Option<PhysicalExprNode>,
}
#[allow(clippy::derive_partial_eq_without_eq)]
#[derive(Clone, PartialEq, ::prost::Message)]
pub struct FileGroup {
    #[prost(message, repeated, tag = "1")]
    pub files: ::prost::alloc::vec::Vec<PartitionedFile>,
}
#[allow(clippy::derive_partial_eq_without_eq)]
#[derive(Clone, PartialEq, ::prost::Message)]
pub struct ScanLimit {
    /// wrap into a message to make it optional
    #[prost(uint32, tag = "1")]
    pub limit: u32,
}
#[allow(clippy::derive_partial_eq_without_eq)]
#[derive(Clone, PartialEq, ::prost::Message)]
pub struct PhysicalSortExprNodeCollection {
    #[prost(message, repeated, tag = "1")]
    pub physical_sort_expr_nodes: ::prost::alloc::vec::Vec<PhysicalSortExprNode>,
}
#[allow(clippy::derive_partial_eq_without_eq)]
#[derive(Clone, PartialEq, ::prost::Message)]
pub struct FileScanExecConf {
    #[prost(message, repeated, tag = "1")]
    pub file_groups: ::prost::alloc::vec::Vec<FileGroup>,
    #[prost(message, optional, tag = "2")]
    pub schema: ::core::option::Option<Schema>,
    #[prost(uint32, repeated, tag = "4")]
    pub projection: ::prost::alloc::vec::Vec<u32>,
    #[prost(message, optional, tag = "5")]
    pub limit: ::core::option::Option<ScanLimit>,
    #[prost(message, optional, tag = "6")]
    pub statistics: ::core::option::Option<Statistics>,
    #[prost(string, repeated, tag = "7")]
    pub table_partition_cols: ::prost::alloc::vec::Vec<::prost::alloc::string::String>,
    #[prost(string, tag = "8")]
    pub object_store_url: ::prost::alloc::string::String,
    #[prost(message, repeated, tag = "9")]
    pub output_ordering: ::prost::alloc::vec::Vec<PhysicalSortExprNodeCollection>,
}
#[allow(clippy::derive_partial_eq_without_eq)]
#[derive(Clone, PartialEq, ::prost::Message)]
pub struct ParquetScanExecNode {
    #[prost(message, optional, tag = "1")]
    pub base_conf: ::core::option::Option<FileScanExecConf>,
    #[prost(message, optional, tag = "3")]
    pub predicate: ::core::option::Option<PhysicalExprNode>,
}
#[allow(clippy::derive_partial_eq_without_eq)]
#[derive(Clone, PartialEq, ::prost::Message)]
pub struct CsvScanExecNode {
    #[prost(message, optional, tag = "1")]
    pub base_conf: ::core::option::Option<FileScanExecConf>,
    #[prost(bool, tag = "2")]
    pub has_header: bool,
    #[prost(string, tag = "3")]
    pub delimiter: ::prost::alloc::string::String,
}
#[allow(clippy::derive_partial_eq_without_eq)]
#[derive(Clone, PartialEq, ::prost::Message)]
pub struct AvroScanExecNode {
    #[prost(message, optional, tag = "1")]
    pub base_conf: ::core::option::Option<FileScanExecConf>,
}
#[allow(clippy::derive_partial_eq_without_eq)]
#[derive(Clone, PartialEq, ::prost::Message)]
pub struct HashJoinExecNode {
    #[prost(message, optional, boxed, tag = "1")]
    pub left: ::core::option::Option<::prost::alloc::boxed::Box<PhysicalPlanNode>>,
    #[prost(message, optional, boxed, tag = "2")]
    pub right: ::core::option::Option<::prost::alloc::boxed::Box<PhysicalPlanNode>>,
    #[prost(message, repeated, tag = "3")]
    pub on: ::prost::alloc::vec::Vec<JoinOn>,
    #[prost(enumeration = "JoinType", tag = "4")]
    pub join_type: i32,
    #[prost(enumeration = "PartitionMode", tag = "6")]
    pub partition_mode: i32,
    #[prost(bool, tag = "7")]
    pub null_equals_null: bool,
    #[prost(message, optional, tag = "8")]
    pub filter: ::core::option::Option<JoinFilter>,
}
#[allow(clippy::derive_partial_eq_without_eq)]
#[derive(Clone, PartialEq, ::prost::Message)]
pub struct UnionExecNode {
    #[prost(message, repeated, tag = "1")]
    pub inputs: ::prost::alloc::vec::Vec<PhysicalPlanNode>,
}
#[allow(clippy::derive_partial_eq_without_eq)]
#[derive(Clone, PartialEq, ::prost::Message)]
pub struct ExplainExecNode {
    #[prost(message, optional, tag = "1")]
    pub schema: ::core::option::Option<Schema>,
    #[prost(message, repeated, tag = "2")]
    pub stringified_plans: ::prost::alloc::vec::Vec<StringifiedPlan>,
    #[prost(bool, tag = "3")]
    pub verbose: bool,
}
#[allow(clippy::derive_partial_eq_without_eq)]
#[derive(Clone, PartialEq, ::prost::Message)]
pub struct CrossJoinExecNode {
    #[prost(message, optional, boxed, tag = "1")]
    pub left: ::core::option::Option<::prost::alloc::boxed::Box<PhysicalPlanNode>>,
    #[prost(message, optional, boxed, tag = "2")]
    pub right: ::core::option::Option<::prost::alloc::boxed::Box<PhysicalPlanNode>>,
}
#[allow(clippy::derive_partial_eq_without_eq)]
#[derive(Clone, PartialEq, ::prost::Message)]
pub struct PhysicalColumn {
    #[prost(string, tag = "1")]
    pub name: ::prost::alloc::string::String,
    #[prost(uint32, tag = "2")]
    pub index: u32,
}
#[allow(clippy::derive_partial_eq_without_eq)]
#[derive(Clone, PartialEq, ::prost::Message)]
pub struct JoinOn {
    #[prost(message, optional, tag = "1")]
    pub left: ::core::option::Option<PhysicalColumn>,
    #[prost(message, optional, tag = "2")]
    pub right: ::core::option::Option<PhysicalColumn>,
}
#[allow(clippy::derive_partial_eq_without_eq)]
#[derive(Clone, PartialEq, ::prost::Message)]
pub struct EmptyExecNode {
    #[prost(bool, tag = "1")]
    pub produce_one_row: bool,
    #[prost(message, optional, tag = "2")]
    pub schema: ::core::option::Option<Schema>,
}
#[allow(clippy::derive_partial_eq_without_eq)]
#[derive(Clone, PartialEq, ::prost::Message)]
pub struct ProjectionExecNode {
    #[prost(message, optional, boxed, tag = "1")]
    pub input: ::core::option::Option<::prost::alloc::boxed::Box<PhysicalPlanNode>>,
    #[prost(message, repeated, tag = "2")]
    pub expr: ::prost::alloc::vec::Vec<PhysicalExprNode>,
    #[prost(string, repeated, tag = "3")]
    pub expr_name: ::prost::alloc::vec::Vec<::prost::alloc::string::String>,
}
#[allow(clippy::derive_partial_eq_without_eq)]
#[derive(Clone, PartialEq, ::prost::Message)]
pub struct WindowAggExecNode {
    #[prost(message, optional, boxed, tag = "1")]
    pub input: ::core::option::Option<::prost::alloc::boxed::Box<PhysicalPlanNode>>,
    #[prost(message, repeated, tag = "2")]
    pub window_expr: ::prost::alloc::vec::Vec<PhysicalExprNode>,
    #[prost(string, repeated, tag = "3")]
    pub window_expr_name: ::prost::alloc::vec::Vec<::prost::alloc::string::String>,
    #[prost(message, optional, tag = "4")]
    pub input_schema: ::core::option::Option<Schema>,
}
#[allow(clippy::derive_partial_eq_without_eq)]
#[derive(Clone, PartialEq, ::prost::Message)]
pub struct MaybeFilter {
    #[prost(message, optional, tag = "1")]
    pub expr: ::core::option::Option<PhysicalExprNode>,
}
#[allow(clippy::derive_partial_eq_without_eq)]
#[derive(Clone, PartialEq, ::prost::Message)]
pub struct MaybePhysicalSortExprs {
    #[prost(message, repeated, tag = "1")]
    pub sort_expr: ::prost::alloc::vec::Vec<PhysicalSortExprNode>,
}
#[allow(clippy::derive_partial_eq_without_eq)]
#[derive(Clone, PartialEq, ::prost::Message)]
pub struct AggregateExecNode {
    #[prost(message, repeated, tag = "1")]
    pub group_expr: ::prost::alloc::vec::Vec<PhysicalExprNode>,
    #[prost(message, repeated, tag = "2")]
    pub aggr_expr: ::prost::alloc::vec::Vec<PhysicalExprNode>,
    #[prost(enumeration = "AggregateMode", tag = "3")]
    pub mode: i32,
    #[prost(message, optional, boxed, tag = "4")]
    pub input: ::core::option::Option<::prost::alloc::boxed::Box<PhysicalPlanNode>>,
    #[prost(string, repeated, tag = "5")]
    pub group_expr_name: ::prost::alloc::vec::Vec<::prost::alloc::string::String>,
    #[prost(string, repeated, tag = "6")]
    pub aggr_expr_name: ::prost::alloc::vec::Vec<::prost::alloc::string::String>,
    /// we need the input schema to the partial aggregate to pass to the final aggregate
    #[prost(message, optional, tag = "7")]
    pub input_schema: ::core::option::Option<Schema>,
    #[prost(message, repeated, tag = "8")]
    pub null_expr: ::prost::alloc::vec::Vec<PhysicalExprNode>,
    #[prost(bool, repeated, tag = "9")]
    pub groups: ::prost::alloc::vec::Vec<bool>,
    #[prost(message, repeated, tag = "10")]
    pub filter_expr: ::prost::alloc::vec::Vec<MaybeFilter>,
    #[prost(message, repeated, tag = "11")]
    pub order_by_expr: ::prost::alloc::vec::Vec<MaybePhysicalSortExprs>,
}
#[allow(clippy::derive_partial_eq_without_eq)]
#[derive(Clone, PartialEq, ::prost::Message)]
pub struct GlobalLimitExecNode {
    #[prost(message, optional, boxed, tag = "1")]
    pub input: ::core::option::Option<::prost::alloc::boxed::Box<PhysicalPlanNode>>,
    /// The number of rows to skip before fetch
    #[prost(uint32, tag = "2")]
    pub skip: u32,
    /// Maximum number of rows to fetch; negative means no limit
    #[prost(int64, tag = "3")]
    pub fetch: i64,
}
#[allow(clippy::derive_partial_eq_without_eq)]
#[derive(Clone, PartialEq, ::prost::Message)]
pub struct LocalLimitExecNode {
    #[prost(message, optional, boxed, tag = "1")]
    pub input: ::core::option::Option<::prost::alloc::boxed::Box<PhysicalPlanNode>>,
    #[prost(uint32, tag = "2")]
    pub fetch: u32,
}
#[allow(clippy::derive_partial_eq_without_eq)]
#[derive(Clone, PartialEq, ::prost::Message)]
pub struct SortExecNode {
    #[prost(message, optional, boxed, tag = "1")]
    pub input: ::core::option::Option<::prost::alloc::boxed::Box<PhysicalPlanNode>>,
    #[prost(message, repeated, tag = "2")]
    pub expr: ::prost::alloc::vec::Vec<PhysicalExprNode>,
    /// Maximum number of highest/lowest rows to fetch; negative means no limit
    #[prost(int64, tag = "3")]
    pub fetch: i64,
    #[prost(bool, tag = "4")]
    pub preserve_partitioning: bool,
}
#[allow(clippy::derive_partial_eq_without_eq)]
#[derive(Clone, PartialEq, ::prost::Message)]
pub struct SortPreservingMergeExecNode {
    #[prost(message, optional, boxed, tag = "1")]
    pub input: ::core::option::Option<::prost::alloc::boxed::Box<PhysicalPlanNode>>,
    #[prost(message, repeated, tag = "2")]
    pub expr: ::prost::alloc::vec::Vec<PhysicalExprNode>,
    /// Maximum number of highest/lowest rows to fetch; negative means no limit
    #[prost(int64, tag = "3")]
    pub fetch: i64,
}
#[allow(clippy::derive_partial_eq_without_eq)]
#[derive(Clone, PartialEq, ::prost::Message)]
pub struct NestedLoopJoinExecNode {
    #[prost(message, optional, boxed, tag = "1")]
    pub left: ::core::option::Option<::prost::alloc::boxed::Box<PhysicalPlanNode>>,
    #[prost(message, optional, boxed, tag = "2")]
    pub right: ::core::option::Option<::prost::alloc::boxed::Box<PhysicalPlanNode>>,
    #[prost(enumeration = "JoinType", tag = "3")]
    pub join_type: i32,
    #[prost(message, optional, tag = "4")]
    pub filter: ::core::option::Option<JoinFilter>,
}
#[allow(clippy::derive_partial_eq_without_eq)]
#[derive(Clone, PartialEq, ::prost::Message)]
pub struct CoalesceBatchesExecNode {
    #[prost(message, optional, boxed, tag = "1")]
    pub input: ::core::option::Option<::prost::alloc::boxed::Box<PhysicalPlanNode>>,
    #[prost(uint32, tag = "2")]
    pub target_batch_size: u32,
}
#[allow(clippy::derive_partial_eq_without_eq)]
#[derive(Clone, PartialEq, ::prost::Message)]
pub struct CoalescePartitionsExecNode {
    #[prost(message, optional, boxed, tag = "1")]
    pub input: ::core::option::Option<::prost::alloc::boxed::Box<PhysicalPlanNode>>,
}
#[allow(clippy::derive_partial_eq_without_eq)]
#[derive(Clone, PartialEq, ::prost::Message)]
pub struct PhysicalHashRepartition {
    #[prost(message, repeated, tag = "1")]
    pub hash_expr: ::prost::alloc::vec::Vec<PhysicalExprNode>,
    #[prost(uint64, tag = "2")]
    pub partition_count: u64,
}
#[allow(clippy::derive_partial_eq_without_eq)]
#[derive(Clone, PartialEq, ::prost::Message)]
pub struct RepartitionExecNode {
    #[prost(message, optional, boxed, tag = "1")]
    pub input: ::core::option::Option<::prost::alloc::boxed::Box<PhysicalPlanNode>>,
    #[prost(oneof = "repartition_exec_node::PartitionMethod", tags = "2, 3, 4")]
    pub partition_method: ::core::option::Option<repartition_exec_node::PartitionMethod>,
}
/// Nested message and enum types in `RepartitionExecNode`.
pub mod repartition_exec_node {
    #[allow(clippy::derive_partial_eq_without_eq)]
    #[derive(Clone, PartialEq, ::prost::Oneof)]
    pub enum PartitionMethod {
        #[prost(uint64, tag = "2")]
        RoundRobin(u64),
        #[prost(message, tag = "3")]
        Hash(super::PhysicalHashRepartition),
        #[prost(uint64, tag = "4")]
        Unknown(u64),
    }
}
#[allow(clippy::derive_partial_eq_without_eq)]
#[derive(Clone, PartialEq, ::prost::Message)]
pub struct JoinFilter {
    #[prost(message, optional, tag = "1")]
    pub expression: ::core::option::Option<PhysicalExprNode>,
    #[prost(message, repeated, tag = "2")]
    pub column_indices: ::prost::alloc::vec::Vec<ColumnIndex>,
    #[prost(message, optional, tag = "3")]
    pub schema: ::core::option::Option<Schema>,
}
#[allow(clippy::derive_partial_eq_without_eq)]
#[derive(Clone, PartialEq, ::prost::Message)]
pub struct ColumnIndex {
    #[prost(uint32, tag = "1")]
    pub index: u32,
    #[prost(enumeration = "JoinSide", tag = "2")]
    pub side: i32,
}
#[allow(clippy::derive_partial_eq_without_eq)]
#[derive(Clone, PartialEq, ::prost::Message)]
pub struct PartitionedFile {
    #[prost(string, tag = "1")]
    pub path: ::prost::alloc::string::String,
    #[prost(uint64, tag = "2")]
    pub size: u64,
    #[prost(uint64, tag = "3")]
    pub last_modified_ns: u64,
    #[prost(message, repeated, tag = "4")]
    pub partition_values: ::prost::alloc::vec::Vec<ScalarValue>,
    #[prost(message, optional, tag = "5")]
    pub range: ::core::option::Option<FileRange>,
}
#[allow(clippy::derive_partial_eq_without_eq)]
#[derive(Clone, PartialEq, ::prost::Message)]
pub struct FileRange {
    #[prost(int64, tag = "1")]
    pub start: i64,
    #[prost(int64, tag = "2")]
    pub end: i64,
}
#[allow(clippy::derive_partial_eq_without_eq)]
#[derive(Clone, PartialEq, ::prost::Message)]
pub struct PartitionStats {
    #[prost(int64, tag = "1")]
    pub num_rows: i64,
    #[prost(int64, tag = "2")]
    pub num_batches: i64,
    #[prost(int64, tag = "3")]
    pub num_bytes: i64,
    #[prost(message, repeated, tag = "4")]
    pub column_stats: ::prost::alloc::vec::Vec<ColumnStats>,
}
#[allow(clippy::derive_partial_eq_without_eq)]
#[derive(Clone, PartialEq, ::prost::Message)]
pub struct Statistics {
    #[prost(int64, tag = "1")]
    pub num_rows: i64,
    #[prost(int64, tag = "2")]
    pub total_byte_size: i64,
    #[prost(message, repeated, tag = "3")]
    pub column_stats: ::prost::alloc::vec::Vec<ColumnStats>,
    #[prost(bool, tag = "4")]
    pub is_exact: bool,
}
#[allow(clippy::derive_partial_eq_without_eq)]
#[derive(Clone, PartialEq, ::prost::Message)]
pub struct ColumnStats {
    #[prost(message, optional, tag = "1")]
    pub min_value: ::core::option::Option<ScalarValue>,
    #[prost(message, optional, tag = "2")]
    pub max_value: ::core::option::Option<ScalarValue>,
    #[prost(uint32, tag = "3")]
    pub null_count: u32,
    #[prost(uint32, tag = "4")]
    pub distinct_count: u32,
}
#[allow(clippy::derive_partial_eq_without_eq)]
#[derive(Clone, PartialEq, ::prost::Message)]
pub struct PhysicalGetIndexedFieldExprNode {
    #[prost(message, optional, boxed, tag = "1")]
    pub arg: ::core::option::Option<::prost::alloc::boxed::Box<PhysicalExprNode>>,
    #[prost(message, optional, tag = "2")]
    pub key: ::core::option::Option<ScalarValue>,
}
#[derive(Clone, Copy, Debug, PartialEq, Eq, Hash, PartialOrd, Ord, ::prost::Enumeration)]
#[repr(i32)]
pub enum JoinType {
    Inner = 0,
    Left = 1,
    Right = 2,
    Full = 3,
    Leftsemi = 4,
    Leftanti = 5,
    Rightsemi = 6,
    Rightanti = 7,
}
impl JoinType {
    /// String value of the enum field names used in the ProtoBuf definition.
    ///
    /// The values are not transformed in any way and thus are considered stable
    /// (if the ProtoBuf definition does not change) and safe for programmatic use.
    pub fn as_str_name(&self) -> &'static str {
        match self {
            JoinType::Inner => "INNER",
            JoinType::Left => "LEFT",
            JoinType::Right => "RIGHT",
            JoinType::Full => "FULL",
            JoinType::Leftsemi => "LEFTSEMI",
            JoinType::Leftanti => "LEFTANTI",
            JoinType::Rightsemi => "RIGHTSEMI",
            JoinType::Rightanti => "RIGHTANTI",
        }
    }
    /// Creates an enum from field names used in the ProtoBuf definition.
    pub fn from_str_name(value: &str) -> ::core::option::Option<Self> {
        match value {
            "INNER" => Some(Self::Inner),
            "LEFT" => Some(Self::Left),
            "RIGHT" => Some(Self::Right),
            "FULL" => Some(Self::Full),
            "LEFTSEMI" => Some(Self::Leftsemi),
            "LEFTANTI" => Some(Self::Leftanti),
            "RIGHTSEMI" => Some(Self::Rightsemi),
            "RIGHTANTI" => Some(Self::Rightanti),
            _ => None,
        }
    }
}
#[derive(Clone, Copy, Debug, PartialEq, Eq, Hash, PartialOrd, Ord, ::prost::Enumeration)]
#[repr(i32)]
pub enum JoinConstraint {
    On = 0,
    Using = 1,
}
impl JoinConstraint {
    /// String value of the enum field names used in the ProtoBuf definition.
    ///
    /// The values are not transformed in any way and thus are considered stable
    /// (if the ProtoBuf definition does not change) and safe for programmatic use.
    pub fn as_str_name(&self) -> &'static str {
        match self {
            JoinConstraint::On => "ON",
            JoinConstraint::Using => "USING",
        }
    }
    /// Creates an enum from field names used in the ProtoBuf definition.
    pub fn from_str_name(value: &str) -> ::core::option::Option<Self> {
        match value {
            "ON" => Some(Self::On),
            "USING" => Some(Self::Using),
            _ => None,
        }
    }
}
#[derive(Clone, Copy, Debug, PartialEq, Eq, Hash, PartialOrd, Ord, ::prost::Enumeration)]
#[repr(i32)]
pub enum ScalarFunction {
    Abs = 0,
    Acos = 1,
    Asin = 2,
    Atan = 3,
    Ascii = 4,
    Ceil = 5,
    Cos = 6,
    Digest = 7,
    Exp = 8,
    Floor = 9,
    Ln = 10,
    Log = 11,
    Log10 = 12,
    Log2 = 13,
    Round = 14,
    Signum = 15,
    Sin = 16,
    Sqrt = 17,
    Tan = 18,
    Trunc = 19,
    Array = 20,
    RegexpMatch = 21,
    BitLength = 22,
    Btrim = 23,
    CharacterLength = 24,
    Chr = 25,
    Concat = 26,
    ConcatWithSeparator = 27,
    DatePart = 28,
    DateTrunc = 29,
    InitCap = 30,
    Left = 31,
    Lpad = 32,
    Lower = 33,
    Ltrim = 34,
    Md5 = 35,
    NullIf = 36,
    OctetLength = 37,
    Random = 38,
    RegexpReplace = 39,
    Repeat = 40,
    Replace = 41,
    Reverse = 42,
    Right = 43,
    Rpad = 44,
    Rtrim = 45,
    Sha224 = 46,
    Sha256 = 47,
    Sha384 = 48,
    Sha512 = 49,
    SplitPart = 50,
    StartsWith = 51,
    Strpos = 52,
    Substr = 53,
    ToHex = 54,
    ToTimestamp = 55,
    ToTimestampMillis = 56,
    ToTimestampMicros = 57,
    ToTimestampSeconds = 58,
    Now = 59,
    Translate = 60,
    Trim = 61,
    Upper = 62,
    Coalesce = 63,
    Power = 64,
    StructFun = 65,
    FromUnixtime = 66,
    Atan2 = 67,
    DateBin = 68,
    ArrowTypeof = 69,
    CurrentDate = 70,
    CurrentTime = 71,
    Uuid = 72,
    Cbrt = 73,
    Acosh = 74,
    Asinh = 75,
    Atanh = 76,
    Sinh = 77,
    Cosh = 78,
    Tanh = 79,
    Pi = 80,
    Degrees = 81,
    Radians = 82,
    Factorial = 83,
    Lcm = 84,
    Gcd = 85,
    ArrayAppend = 86,
    ArrayConcat = 87,
    ArrayDims = 88,
    ArrayFill = 89,
    ArrayLength = 90,
    ArrayNdims = 91,
    ArrayPosition = 92,
    ArrayPositions = 93,
    ArrayPrepend = 94,
    ArrayRemove = 95,
    ArrayReplace = 96,
    ArrayToString = 97,
    Cardinality = 98,
    TrimArray = 99,
    ArrayContains = 100,
    Encode = 101,
    Decode = 102,
<<<<<<< HEAD
    ArrayElement = 103,
    ArraySlice = 104,
=======
    Cot = 103,
>>>>>>> 4d93b6a3
}
impl ScalarFunction {
    /// String value of the enum field names used in the ProtoBuf definition.
    ///
    /// The values are not transformed in any way and thus are considered stable
    /// (if the ProtoBuf definition does not change) and safe for programmatic use.
    pub fn as_str_name(&self) -> &'static str {
        match self {
            ScalarFunction::Abs => "Abs",
            ScalarFunction::Acos => "Acos",
            ScalarFunction::Asin => "Asin",
            ScalarFunction::Atan => "Atan",
            ScalarFunction::Ascii => "Ascii",
            ScalarFunction::Ceil => "Ceil",
            ScalarFunction::Cos => "Cos",
            ScalarFunction::Digest => "Digest",
            ScalarFunction::Exp => "Exp",
            ScalarFunction::Floor => "Floor",
            ScalarFunction::Ln => "Ln",
            ScalarFunction::Log => "Log",
            ScalarFunction::Log10 => "Log10",
            ScalarFunction::Log2 => "Log2",
            ScalarFunction::Round => "Round",
            ScalarFunction::Signum => "Signum",
            ScalarFunction::Sin => "Sin",
            ScalarFunction::Sqrt => "Sqrt",
            ScalarFunction::Tan => "Tan",
            ScalarFunction::Trunc => "Trunc",
            ScalarFunction::Array => "Array",
            ScalarFunction::RegexpMatch => "RegexpMatch",
            ScalarFunction::BitLength => "BitLength",
            ScalarFunction::Btrim => "Btrim",
            ScalarFunction::CharacterLength => "CharacterLength",
            ScalarFunction::Chr => "Chr",
            ScalarFunction::Concat => "Concat",
            ScalarFunction::ConcatWithSeparator => "ConcatWithSeparator",
            ScalarFunction::DatePart => "DatePart",
            ScalarFunction::DateTrunc => "DateTrunc",
            ScalarFunction::InitCap => "InitCap",
            ScalarFunction::Left => "Left",
            ScalarFunction::Lpad => "Lpad",
            ScalarFunction::Lower => "Lower",
            ScalarFunction::Ltrim => "Ltrim",
            ScalarFunction::Md5 => "MD5",
            ScalarFunction::NullIf => "NullIf",
            ScalarFunction::OctetLength => "OctetLength",
            ScalarFunction::Random => "Random",
            ScalarFunction::RegexpReplace => "RegexpReplace",
            ScalarFunction::Repeat => "Repeat",
            ScalarFunction::Replace => "Replace",
            ScalarFunction::Reverse => "Reverse",
            ScalarFunction::Right => "Right",
            ScalarFunction::Rpad => "Rpad",
            ScalarFunction::Rtrim => "Rtrim",
            ScalarFunction::Sha224 => "SHA224",
            ScalarFunction::Sha256 => "SHA256",
            ScalarFunction::Sha384 => "SHA384",
            ScalarFunction::Sha512 => "SHA512",
            ScalarFunction::SplitPart => "SplitPart",
            ScalarFunction::StartsWith => "StartsWith",
            ScalarFunction::Strpos => "Strpos",
            ScalarFunction::Substr => "Substr",
            ScalarFunction::ToHex => "ToHex",
            ScalarFunction::ToTimestamp => "ToTimestamp",
            ScalarFunction::ToTimestampMillis => "ToTimestampMillis",
            ScalarFunction::ToTimestampMicros => "ToTimestampMicros",
            ScalarFunction::ToTimestampSeconds => "ToTimestampSeconds",
            ScalarFunction::Now => "Now",
            ScalarFunction::Translate => "Translate",
            ScalarFunction::Trim => "Trim",
            ScalarFunction::Upper => "Upper",
            ScalarFunction::Coalesce => "Coalesce",
            ScalarFunction::Power => "Power",
            ScalarFunction::StructFun => "StructFun",
            ScalarFunction::FromUnixtime => "FromUnixtime",
            ScalarFunction::Atan2 => "Atan2",
            ScalarFunction::DateBin => "DateBin",
            ScalarFunction::ArrowTypeof => "ArrowTypeof",
            ScalarFunction::CurrentDate => "CurrentDate",
            ScalarFunction::CurrentTime => "CurrentTime",
            ScalarFunction::Uuid => "Uuid",
            ScalarFunction::Cbrt => "Cbrt",
            ScalarFunction::Acosh => "Acosh",
            ScalarFunction::Asinh => "Asinh",
            ScalarFunction::Atanh => "Atanh",
            ScalarFunction::Sinh => "Sinh",
            ScalarFunction::Cosh => "Cosh",
            ScalarFunction::Tanh => "Tanh",
            ScalarFunction::Pi => "Pi",
            ScalarFunction::Degrees => "Degrees",
            ScalarFunction::Radians => "Radians",
            ScalarFunction::Factorial => "Factorial",
            ScalarFunction::Lcm => "Lcm",
            ScalarFunction::Gcd => "Gcd",
            ScalarFunction::ArrayAppend => "ArrayAppend",
            ScalarFunction::ArrayConcat => "ArrayConcat",
            ScalarFunction::ArrayDims => "ArrayDims",
            ScalarFunction::ArrayFill => "ArrayFill",
            ScalarFunction::ArrayLength => "ArrayLength",
            ScalarFunction::ArrayNdims => "ArrayNdims",
            ScalarFunction::ArrayPosition => "ArrayPosition",
            ScalarFunction::ArrayPositions => "ArrayPositions",
            ScalarFunction::ArrayPrepend => "ArrayPrepend",
            ScalarFunction::ArrayRemove => "ArrayRemove",
            ScalarFunction::ArrayReplace => "ArrayReplace",
            ScalarFunction::ArrayToString => "ArrayToString",
            ScalarFunction::Cardinality => "Cardinality",
            ScalarFunction::TrimArray => "TrimArray",
            ScalarFunction::ArrayContains => "ArrayContains",
            ScalarFunction::Encode => "Encode",
            ScalarFunction::Decode => "Decode",
<<<<<<< HEAD
            ScalarFunction::ArrayElement => "ArrayElement",
            ScalarFunction::ArraySlice => "ArraySlice",
=======
            ScalarFunction::Cot => "Cot",
>>>>>>> 4d93b6a3
        }
    }
    /// Creates an enum from field names used in the ProtoBuf definition.
    pub fn from_str_name(value: &str) -> ::core::option::Option<Self> {
        match value {
            "Abs" => Some(Self::Abs),
            "Acos" => Some(Self::Acos),
            "Asin" => Some(Self::Asin),
            "Atan" => Some(Self::Atan),
            "Ascii" => Some(Self::Ascii),
            "Ceil" => Some(Self::Ceil),
            "Cos" => Some(Self::Cos),
            "Digest" => Some(Self::Digest),
            "Exp" => Some(Self::Exp),
            "Floor" => Some(Self::Floor),
            "Ln" => Some(Self::Ln),
            "Log" => Some(Self::Log),
            "Log10" => Some(Self::Log10),
            "Log2" => Some(Self::Log2),
            "Round" => Some(Self::Round),
            "Signum" => Some(Self::Signum),
            "Sin" => Some(Self::Sin),
            "Sqrt" => Some(Self::Sqrt),
            "Tan" => Some(Self::Tan),
            "Trunc" => Some(Self::Trunc),
            "Array" => Some(Self::Array),
            "RegexpMatch" => Some(Self::RegexpMatch),
            "BitLength" => Some(Self::BitLength),
            "Btrim" => Some(Self::Btrim),
            "CharacterLength" => Some(Self::CharacterLength),
            "Chr" => Some(Self::Chr),
            "Concat" => Some(Self::Concat),
            "ConcatWithSeparator" => Some(Self::ConcatWithSeparator),
            "DatePart" => Some(Self::DatePart),
            "DateTrunc" => Some(Self::DateTrunc),
            "InitCap" => Some(Self::InitCap),
            "Left" => Some(Self::Left),
            "Lpad" => Some(Self::Lpad),
            "Lower" => Some(Self::Lower),
            "Ltrim" => Some(Self::Ltrim),
            "MD5" => Some(Self::Md5),
            "NullIf" => Some(Self::NullIf),
            "OctetLength" => Some(Self::OctetLength),
            "Random" => Some(Self::Random),
            "RegexpReplace" => Some(Self::RegexpReplace),
            "Repeat" => Some(Self::Repeat),
            "Replace" => Some(Self::Replace),
            "Reverse" => Some(Self::Reverse),
            "Right" => Some(Self::Right),
            "Rpad" => Some(Self::Rpad),
            "Rtrim" => Some(Self::Rtrim),
            "SHA224" => Some(Self::Sha224),
            "SHA256" => Some(Self::Sha256),
            "SHA384" => Some(Self::Sha384),
            "SHA512" => Some(Self::Sha512),
            "SplitPart" => Some(Self::SplitPart),
            "StartsWith" => Some(Self::StartsWith),
            "Strpos" => Some(Self::Strpos),
            "Substr" => Some(Self::Substr),
            "ToHex" => Some(Self::ToHex),
            "ToTimestamp" => Some(Self::ToTimestamp),
            "ToTimestampMillis" => Some(Self::ToTimestampMillis),
            "ToTimestampMicros" => Some(Self::ToTimestampMicros),
            "ToTimestampSeconds" => Some(Self::ToTimestampSeconds),
            "Now" => Some(Self::Now),
            "Translate" => Some(Self::Translate),
            "Trim" => Some(Self::Trim),
            "Upper" => Some(Self::Upper),
            "Coalesce" => Some(Self::Coalesce),
            "Power" => Some(Self::Power),
            "StructFun" => Some(Self::StructFun),
            "FromUnixtime" => Some(Self::FromUnixtime),
            "Atan2" => Some(Self::Atan2),
            "DateBin" => Some(Self::DateBin),
            "ArrowTypeof" => Some(Self::ArrowTypeof),
            "CurrentDate" => Some(Self::CurrentDate),
            "CurrentTime" => Some(Self::CurrentTime),
            "Uuid" => Some(Self::Uuid),
            "Cbrt" => Some(Self::Cbrt),
            "Acosh" => Some(Self::Acosh),
            "Asinh" => Some(Self::Asinh),
            "Atanh" => Some(Self::Atanh),
            "Sinh" => Some(Self::Sinh),
            "Cosh" => Some(Self::Cosh),
            "Tanh" => Some(Self::Tanh),
            "Pi" => Some(Self::Pi),
            "Degrees" => Some(Self::Degrees),
            "Radians" => Some(Self::Radians),
            "Factorial" => Some(Self::Factorial),
            "Lcm" => Some(Self::Lcm),
            "Gcd" => Some(Self::Gcd),
            "ArrayAppend" => Some(Self::ArrayAppend),
            "ArrayConcat" => Some(Self::ArrayConcat),
            "ArrayDims" => Some(Self::ArrayDims),
            "ArrayFill" => Some(Self::ArrayFill),
            "ArrayLength" => Some(Self::ArrayLength),
            "ArrayNdims" => Some(Self::ArrayNdims),
            "ArrayPosition" => Some(Self::ArrayPosition),
            "ArrayPositions" => Some(Self::ArrayPositions),
            "ArrayPrepend" => Some(Self::ArrayPrepend),
            "ArrayRemove" => Some(Self::ArrayRemove),
            "ArrayReplace" => Some(Self::ArrayReplace),
            "ArrayToString" => Some(Self::ArrayToString),
            "Cardinality" => Some(Self::Cardinality),
            "TrimArray" => Some(Self::TrimArray),
            "ArrayContains" => Some(Self::ArrayContains),
            "Encode" => Some(Self::Encode),
            "Decode" => Some(Self::Decode),
<<<<<<< HEAD
            "ArrayElement" => Some(Self::ArrayElement),
            "ArraySlice" => Some(Self::ArraySlice),
=======
            "Cot" => Some(Self::Cot),
>>>>>>> 4d93b6a3
            _ => None,
        }
    }
}
#[derive(Clone, Copy, Debug, PartialEq, Eq, Hash, PartialOrd, Ord, ::prost::Enumeration)]
#[repr(i32)]
pub enum AggregateFunction {
    Min = 0,
    Max = 1,
    Sum = 2,
    Avg = 3,
    Count = 4,
    ApproxDistinct = 5,
    ArrayAgg = 6,
    Variance = 7,
    VariancePop = 8,
    Covariance = 9,
    CovariancePop = 10,
    Stddev = 11,
    StddevPop = 12,
    Correlation = 13,
    ApproxPercentileCont = 14,
    ApproxMedian = 15,
    ApproxPercentileContWithWeight = 16,
    Grouping = 17,
    Median = 18,
    BitAnd = 19,
    BitOr = 20,
    BitXor = 21,
    BoolAnd = 22,
    BoolOr = 23,
    /// When a function with the same name exists among built-in window functions,
    /// we append "_AGG" to obey name scoping rules.
    FirstValueAgg = 24,
    LastValueAgg = 25,
}
impl AggregateFunction {
    /// String value of the enum field names used in the ProtoBuf definition.
    ///
    /// The values are not transformed in any way and thus are considered stable
    /// (if the ProtoBuf definition does not change) and safe for programmatic use.
    pub fn as_str_name(&self) -> &'static str {
        match self {
            AggregateFunction::Min => "MIN",
            AggregateFunction::Max => "MAX",
            AggregateFunction::Sum => "SUM",
            AggregateFunction::Avg => "AVG",
            AggregateFunction::Count => "COUNT",
            AggregateFunction::ApproxDistinct => "APPROX_DISTINCT",
            AggregateFunction::ArrayAgg => "ARRAY_AGG",
            AggregateFunction::Variance => "VARIANCE",
            AggregateFunction::VariancePop => "VARIANCE_POP",
            AggregateFunction::Covariance => "COVARIANCE",
            AggregateFunction::CovariancePop => "COVARIANCE_POP",
            AggregateFunction::Stddev => "STDDEV",
            AggregateFunction::StddevPop => "STDDEV_POP",
            AggregateFunction::Correlation => "CORRELATION",
            AggregateFunction::ApproxPercentileCont => "APPROX_PERCENTILE_CONT",
            AggregateFunction::ApproxMedian => "APPROX_MEDIAN",
            AggregateFunction::ApproxPercentileContWithWeight => {
                "APPROX_PERCENTILE_CONT_WITH_WEIGHT"
            }
            AggregateFunction::Grouping => "GROUPING",
            AggregateFunction::Median => "MEDIAN",
            AggregateFunction::BitAnd => "BIT_AND",
            AggregateFunction::BitOr => "BIT_OR",
            AggregateFunction::BitXor => "BIT_XOR",
            AggregateFunction::BoolAnd => "BOOL_AND",
            AggregateFunction::BoolOr => "BOOL_OR",
            AggregateFunction::FirstValueAgg => "FIRST_VALUE_AGG",
            AggregateFunction::LastValueAgg => "LAST_VALUE_AGG",
        }
    }
    /// Creates an enum from field names used in the ProtoBuf definition.
    pub fn from_str_name(value: &str) -> ::core::option::Option<Self> {
        match value {
            "MIN" => Some(Self::Min),
            "MAX" => Some(Self::Max),
            "SUM" => Some(Self::Sum),
            "AVG" => Some(Self::Avg),
            "COUNT" => Some(Self::Count),
            "APPROX_DISTINCT" => Some(Self::ApproxDistinct),
            "ARRAY_AGG" => Some(Self::ArrayAgg),
            "VARIANCE" => Some(Self::Variance),
            "VARIANCE_POP" => Some(Self::VariancePop),
            "COVARIANCE" => Some(Self::Covariance),
            "COVARIANCE_POP" => Some(Self::CovariancePop),
            "STDDEV" => Some(Self::Stddev),
            "STDDEV_POP" => Some(Self::StddevPop),
            "CORRELATION" => Some(Self::Correlation),
            "APPROX_PERCENTILE_CONT" => Some(Self::ApproxPercentileCont),
            "APPROX_MEDIAN" => Some(Self::ApproxMedian),
            "APPROX_PERCENTILE_CONT_WITH_WEIGHT" => {
                Some(Self::ApproxPercentileContWithWeight)
            }
            "GROUPING" => Some(Self::Grouping),
            "MEDIAN" => Some(Self::Median),
            "BIT_AND" => Some(Self::BitAnd),
            "BIT_OR" => Some(Self::BitOr),
            "BIT_XOR" => Some(Self::BitXor),
            "BOOL_AND" => Some(Self::BoolAnd),
            "BOOL_OR" => Some(Self::BoolOr),
            "FIRST_VALUE_AGG" => Some(Self::FirstValueAgg),
            "LAST_VALUE_AGG" => Some(Self::LastValueAgg),
            _ => None,
        }
    }
}
#[derive(Clone, Copy, Debug, PartialEq, Eq, Hash, PartialOrd, Ord, ::prost::Enumeration)]
#[repr(i32)]
pub enum BuiltInWindowFunction {
    RowNumber = 0,
    Rank = 1,
    DenseRank = 2,
    PercentRank = 3,
    CumeDist = 4,
    Ntile = 5,
    Lag = 6,
    Lead = 7,
    FirstValue = 8,
    LastValue = 9,
    NthValue = 10,
}
impl BuiltInWindowFunction {
    /// String value of the enum field names used in the ProtoBuf definition.
    ///
    /// The values are not transformed in any way and thus are considered stable
    /// (if the ProtoBuf definition does not change) and safe for programmatic use.
    pub fn as_str_name(&self) -> &'static str {
        match self {
            BuiltInWindowFunction::RowNumber => "ROW_NUMBER",
            BuiltInWindowFunction::Rank => "RANK",
            BuiltInWindowFunction::DenseRank => "DENSE_RANK",
            BuiltInWindowFunction::PercentRank => "PERCENT_RANK",
            BuiltInWindowFunction::CumeDist => "CUME_DIST",
            BuiltInWindowFunction::Ntile => "NTILE",
            BuiltInWindowFunction::Lag => "LAG",
            BuiltInWindowFunction::Lead => "LEAD",
            BuiltInWindowFunction::FirstValue => "FIRST_VALUE",
            BuiltInWindowFunction::LastValue => "LAST_VALUE",
            BuiltInWindowFunction::NthValue => "NTH_VALUE",
        }
    }
    /// Creates an enum from field names used in the ProtoBuf definition.
    pub fn from_str_name(value: &str) -> ::core::option::Option<Self> {
        match value {
            "ROW_NUMBER" => Some(Self::RowNumber),
            "RANK" => Some(Self::Rank),
            "DENSE_RANK" => Some(Self::DenseRank),
            "PERCENT_RANK" => Some(Self::PercentRank),
            "CUME_DIST" => Some(Self::CumeDist),
            "NTILE" => Some(Self::Ntile),
            "LAG" => Some(Self::Lag),
            "LEAD" => Some(Self::Lead),
            "FIRST_VALUE" => Some(Self::FirstValue),
            "LAST_VALUE" => Some(Self::LastValue),
            "NTH_VALUE" => Some(Self::NthValue),
            _ => None,
        }
    }
}
#[derive(Clone, Copy, Debug, PartialEq, Eq, Hash, PartialOrd, Ord, ::prost::Enumeration)]
#[repr(i32)]
pub enum WindowFrameUnits {
    Rows = 0,
    Range = 1,
    Groups = 2,
}
impl WindowFrameUnits {
    /// String value of the enum field names used in the ProtoBuf definition.
    ///
    /// The values are not transformed in any way and thus are considered stable
    /// (if the ProtoBuf definition does not change) and safe for programmatic use.
    pub fn as_str_name(&self) -> &'static str {
        match self {
            WindowFrameUnits::Rows => "ROWS",
            WindowFrameUnits::Range => "RANGE",
            WindowFrameUnits::Groups => "GROUPS",
        }
    }
    /// Creates an enum from field names used in the ProtoBuf definition.
    pub fn from_str_name(value: &str) -> ::core::option::Option<Self> {
        match value {
            "ROWS" => Some(Self::Rows),
            "RANGE" => Some(Self::Range),
            "GROUPS" => Some(Self::Groups),
            _ => None,
        }
    }
}
#[derive(Clone, Copy, Debug, PartialEq, Eq, Hash, PartialOrd, Ord, ::prost::Enumeration)]
#[repr(i32)]
pub enum WindowFrameBoundType {
    CurrentRow = 0,
    Preceding = 1,
    Following = 2,
}
impl WindowFrameBoundType {
    /// String value of the enum field names used in the ProtoBuf definition.
    ///
    /// The values are not transformed in any way and thus are considered stable
    /// (if the ProtoBuf definition does not change) and safe for programmatic use.
    pub fn as_str_name(&self) -> &'static str {
        match self {
            WindowFrameBoundType::CurrentRow => "CURRENT_ROW",
            WindowFrameBoundType::Preceding => "PRECEDING",
            WindowFrameBoundType::Following => "FOLLOWING",
        }
    }
    /// Creates an enum from field names used in the ProtoBuf definition.
    pub fn from_str_name(value: &str) -> ::core::option::Option<Self> {
        match value {
            "CURRENT_ROW" => Some(Self::CurrentRow),
            "PRECEDING" => Some(Self::Preceding),
            "FOLLOWING" => Some(Self::Following),
            _ => None,
        }
    }
}
#[derive(Clone, Copy, Debug, PartialEq, Eq, Hash, PartialOrd, Ord, ::prost::Enumeration)]
#[repr(i32)]
pub enum DateUnit {
    Day = 0,
    DateMillisecond = 1,
}
impl DateUnit {
    /// String value of the enum field names used in the ProtoBuf definition.
    ///
    /// The values are not transformed in any way and thus are considered stable
    /// (if the ProtoBuf definition does not change) and safe for programmatic use.
    pub fn as_str_name(&self) -> &'static str {
        match self {
            DateUnit::Day => "Day",
            DateUnit::DateMillisecond => "DateMillisecond",
        }
    }
    /// Creates an enum from field names used in the ProtoBuf definition.
    pub fn from_str_name(value: &str) -> ::core::option::Option<Self> {
        match value {
            "Day" => Some(Self::Day),
            "DateMillisecond" => Some(Self::DateMillisecond),
            _ => None,
        }
    }
}
#[derive(Clone, Copy, Debug, PartialEq, Eq, Hash, PartialOrd, Ord, ::prost::Enumeration)]
#[repr(i32)]
pub enum TimeUnit {
    Second = 0,
    Millisecond = 1,
    Microsecond = 2,
    Nanosecond = 3,
}
impl TimeUnit {
    /// String value of the enum field names used in the ProtoBuf definition.
    ///
    /// The values are not transformed in any way and thus are considered stable
    /// (if the ProtoBuf definition does not change) and safe for programmatic use.
    pub fn as_str_name(&self) -> &'static str {
        match self {
            TimeUnit::Second => "Second",
            TimeUnit::Millisecond => "Millisecond",
            TimeUnit::Microsecond => "Microsecond",
            TimeUnit::Nanosecond => "Nanosecond",
        }
    }
    /// Creates an enum from field names used in the ProtoBuf definition.
    pub fn from_str_name(value: &str) -> ::core::option::Option<Self> {
        match value {
            "Second" => Some(Self::Second),
            "Millisecond" => Some(Self::Millisecond),
            "Microsecond" => Some(Self::Microsecond),
            "Nanosecond" => Some(Self::Nanosecond),
            _ => None,
        }
    }
}
#[derive(Clone, Copy, Debug, PartialEq, Eq, Hash, PartialOrd, Ord, ::prost::Enumeration)]
#[repr(i32)]
pub enum IntervalUnit {
    YearMonth = 0,
    DayTime = 1,
    MonthDayNano = 2,
}
impl IntervalUnit {
    /// String value of the enum field names used in the ProtoBuf definition.
    ///
    /// The values are not transformed in any way and thus are considered stable
    /// (if the ProtoBuf definition does not change) and safe for programmatic use.
    pub fn as_str_name(&self) -> &'static str {
        match self {
            IntervalUnit::YearMonth => "YearMonth",
            IntervalUnit::DayTime => "DayTime",
            IntervalUnit::MonthDayNano => "MonthDayNano",
        }
    }
    /// Creates an enum from field names used in the ProtoBuf definition.
    pub fn from_str_name(value: &str) -> ::core::option::Option<Self> {
        match value {
            "YearMonth" => Some(Self::YearMonth),
            "DayTime" => Some(Self::DayTime),
            "MonthDayNano" => Some(Self::MonthDayNano),
            _ => None,
        }
    }
}
#[derive(Clone, Copy, Debug, PartialEq, Eq, Hash, PartialOrd, Ord, ::prost::Enumeration)]
#[repr(i32)]
pub enum UnionMode {
    Sparse = 0,
    Dense = 1,
}
impl UnionMode {
    /// String value of the enum field names used in the ProtoBuf definition.
    ///
    /// The values are not transformed in any way and thus are considered stable
    /// (if the ProtoBuf definition does not change) and safe for programmatic use.
    pub fn as_str_name(&self) -> &'static str {
        match self {
            UnionMode::Sparse => "sparse",
            UnionMode::Dense => "dense",
        }
    }
    /// Creates an enum from field names used in the ProtoBuf definition.
    pub fn from_str_name(value: &str) -> ::core::option::Option<Self> {
        match value {
            "sparse" => Some(Self::Sparse),
            "dense" => Some(Self::Dense),
            _ => None,
        }
    }
}
#[derive(Clone, Copy, Debug, PartialEq, Eq, Hash, PartialOrd, Ord, ::prost::Enumeration)]
#[repr(i32)]
pub enum PartitionMode {
    CollectLeft = 0,
    Partitioned = 1,
    Auto = 2,
}
impl PartitionMode {
    /// String value of the enum field names used in the ProtoBuf definition.
    ///
    /// The values are not transformed in any way and thus are considered stable
    /// (if the ProtoBuf definition does not change) and safe for programmatic use.
    pub fn as_str_name(&self) -> &'static str {
        match self {
            PartitionMode::CollectLeft => "COLLECT_LEFT",
            PartitionMode::Partitioned => "PARTITIONED",
            PartitionMode::Auto => "AUTO",
        }
    }
    /// Creates an enum from field names used in the ProtoBuf definition.
    pub fn from_str_name(value: &str) -> ::core::option::Option<Self> {
        match value {
            "COLLECT_LEFT" => Some(Self::CollectLeft),
            "PARTITIONED" => Some(Self::Partitioned),
            "AUTO" => Some(Self::Auto),
            _ => None,
        }
    }
}
#[derive(Clone, Copy, Debug, PartialEq, Eq, Hash, PartialOrd, Ord, ::prost::Enumeration)]
#[repr(i32)]
pub enum AggregateMode {
    Partial = 0,
    Final = 1,
    FinalPartitioned = 2,
    Single = 3,
    SinglePartitioned = 4,
}
impl AggregateMode {
    /// String value of the enum field names used in the ProtoBuf definition.
    ///
    /// The values are not transformed in any way and thus are considered stable
    /// (if the ProtoBuf definition does not change) and safe for programmatic use.
    pub fn as_str_name(&self) -> &'static str {
        match self {
            AggregateMode::Partial => "PARTIAL",
            AggregateMode::Final => "FINAL",
            AggregateMode::FinalPartitioned => "FINAL_PARTITIONED",
            AggregateMode::Single => "SINGLE",
            AggregateMode::SinglePartitioned => "SINGLE_PARTITIONED",
        }
    }
    /// Creates an enum from field names used in the ProtoBuf definition.
    pub fn from_str_name(value: &str) -> ::core::option::Option<Self> {
        match value {
            "PARTIAL" => Some(Self::Partial),
            "FINAL" => Some(Self::Final),
            "FINAL_PARTITIONED" => Some(Self::FinalPartitioned),
            "SINGLE" => Some(Self::Single),
            "SINGLE_PARTITIONED" => Some(Self::SinglePartitioned),
            _ => None,
        }
    }
}
#[derive(Clone, Copy, Debug, PartialEq, Eq, Hash, PartialOrd, Ord, ::prost::Enumeration)]
#[repr(i32)]
pub enum JoinSide {
    LeftSide = 0,
    RightSide = 1,
}
impl JoinSide {
    /// String value of the enum field names used in the ProtoBuf definition.
    ///
    /// The values are not transformed in any way and thus are considered stable
    /// (if the ProtoBuf definition does not change) and safe for programmatic use.
    pub fn as_str_name(&self) -> &'static str {
        match self {
            JoinSide::LeftSide => "LEFT_SIDE",
            JoinSide::RightSide => "RIGHT_SIDE",
        }
    }
    /// Creates an enum from field names used in the ProtoBuf definition.
    pub fn from_str_name(value: &str) -> ::core::option::Option<Self> {
        match value {
            "LEFT_SIDE" => Some(Self::LeftSide),
            "RIGHT_SIDE" => Some(Self::RightSide),
            _ => None,
        }
    }
}<|MERGE_RESOLUTION|>--- conflicted
+++ resolved
@@ -2265,12 +2265,9 @@
     ArrayContains = 100,
     Encode = 101,
     Decode = 102,
-<<<<<<< HEAD
-    ArrayElement = 103,
-    ArraySlice = 104,
-=======
     Cot = 103,
->>>>>>> 4d93b6a3
+    ArrayElement = 104,
+    ArraySlice = 105,
 }
 impl ScalarFunction {
     /// String value of the enum field names used in the ProtoBuf definition.
@@ -2382,12 +2379,9 @@
             ScalarFunction::ArrayContains => "ArrayContains",
             ScalarFunction::Encode => "Encode",
             ScalarFunction::Decode => "Decode",
-<<<<<<< HEAD
+            ScalarFunction::Cot => "Cot",
             ScalarFunction::ArrayElement => "ArrayElement",
             ScalarFunction::ArraySlice => "ArraySlice",
-=======
-            ScalarFunction::Cot => "Cot",
->>>>>>> 4d93b6a3
         }
     }
     /// Creates an enum from field names used in the ProtoBuf definition.
@@ -2496,12 +2490,9 @@
             "ArrayContains" => Some(Self::ArrayContains),
             "Encode" => Some(Self::Encode),
             "Decode" => Some(Self::Decode),
-<<<<<<< HEAD
+            "Cot" => Some(Self::Cot),
             "ArrayElement" => Some(Self::ArrayElement),
             "ArraySlice" => Some(Self::ArraySlice),
-=======
-            "Cot" => Some(Self::Cot),
->>>>>>> 4d93b6a3
             _ => None,
         }
     }
