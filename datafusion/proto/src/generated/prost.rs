#[allow(clippy::derive_partial_eq_without_eq)]
#[derive(Clone, PartialEq, ::prost::Message)]
pub struct ColumnRelation {
    #[prost(string, tag = "1")]
    pub relation: ::prost::alloc::string::String,
}
#[allow(clippy::derive_partial_eq_without_eq)]
#[derive(Clone, PartialEq, ::prost::Message)]
pub struct Column {
    #[prost(string, tag = "1")]
    pub name: ::prost::alloc::string::String,
    #[prost(message, optional, tag = "2")]
    pub relation: ::core::option::Option<ColumnRelation>,
}
#[allow(clippy::derive_partial_eq_without_eq)]
#[derive(Clone, PartialEq, ::prost::Message)]
pub struct DfField {
    #[prost(message, optional, tag = "1")]
    pub field: ::core::option::Option<Field>,
    #[prost(message, optional, tag = "2")]
    pub qualifier: ::core::option::Option<ColumnRelation>,
}
#[allow(clippy::derive_partial_eq_without_eq)]
#[derive(Clone, PartialEq, ::prost::Message)]
pub struct DfSchema {
    #[prost(message, repeated, tag = "1")]
    pub columns: ::prost::alloc::vec::Vec<DfField>,
    #[prost(map = "string, string", tag = "2")]
    pub metadata: ::std::collections::HashMap<
        ::prost::alloc::string::String,
        ::prost::alloc::string::String,
    >,
}
/// logical plan
/// LogicalPlan is a nested type
#[allow(clippy::derive_partial_eq_without_eq)]
#[derive(Clone, PartialEq, ::prost::Message)]
pub struct LogicalPlanNode {
    #[prost(
        oneof = "logical_plan_node::LogicalPlanType",
        tags = "1, 3, 4, 5, 6, 7, 8, 9, 10, 11, 12, 13, 14, 15, 16, 17, 18, 19, 20, 21, 22, 23, 24, 25, 26, 27, 28"
    )]
    pub logical_plan_type: ::core::option::Option<logical_plan_node::LogicalPlanType>,
}
/// Nested message and enum types in `LogicalPlanNode`.
pub mod logical_plan_node {
    #[allow(clippy::derive_partial_eq_without_eq)]
    #[derive(Clone, PartialEq, ::prost::Oneof)]
    pub enum LogicalPlanType {
        #[prost(message, tag = "1")]
        ListingScan(super::ListingTableScanNode),
        #[prost(message, tag = "3")]
        Projection(::prost::alloc::boxed::Box<super::ProjectionNode>),
        #[prost(message, tag = "4")]
        Selection(::prost::alloc::boxed::Box<super::SelectionNode>),
        #[prost(message, tag = "5")]
        Limit(::prost::alloc::boxed::Box<super::LimitNode>),
        #[prost(message, tag = "6")]
        Aggregate(::prost::alloc::boxed::Box<super::AggregateNode>),
        #[prost(message, tag = "7")]
        Join(::prost::alloc::boxed::Box<super::JoinNode>),
        #[prost(message, tag = "8")]
        Sort(::prost::alloc::boxed::Box<super::SortNode>),
        #[prost(message, tag = "9")]
        Repartition(::prost::alloc::boxed::Box<super::RepartitionNode>),
        #[prost(message, tag = "10")]
        EmptyRelation(super::EmptyRelationNode),
        #[prost(message, tag = "11")]
        CreateExternalTable(super::CreateExternalTableNode),
        #[prost(message, tag = "12")]
        Explain(::prost::alloc::boxed::Box<super::ExplainNode>),
        #[prost(message, tag = "13")]
        Window(::prost::alloc::boxed::Box<super::WindowNode>),
        #[prost(message, tag = "14")]
        Analyze(::prost::alloc::boxed::Box<super::AnalyzeNode>),
        #[prost(message, tag = "15")]
        CrossJoin(::prost::alloc::boxed::Box<super::CrossJoinNode>),
        #[prost(message, tag = "16")]
        Values(super::ValuesNode),
        #[prost(message, tag = "17")]
        Extension(super::LogicalExtensionNode),
        #[prost(message, tag = "18")]
        CreateCatalogSchema(super::CreateCatalogSchemaNode),
        #[prost(message, tag = "19")]
        Union(super::UnionNode),
        #[prost(message, tag = "20")]
        CreateCatalog(super::CreateCatalogNode),
        #[prost(message, tag = "21")]
        SubqueryAlias(::prost::alloc::boxed::Box<super::SubqueryAliasNode>),
        #[prost(message, tag = "22")]
        CreateView(::prost::alloc::boxed::Box<super::CreateViewNode>),
        #[prost(message, tag = "23")]
        Distinct(::prost::alloc::boxed::Box<super::DistinctNode>),
        #[prost(message, tag = "24")]
        ViewScan(::prost::alloc::boxed::Box<super::ViewTableScanNode>),
        #[prost(message, tag = "25")]
        CustomScan(super::CustomTableScanNode),
        #[prost(message, tag = "26")]
        Prepare(::prost::alloc::boxed::Box<super::PrepareNode>),
        #[prost(message, tag = "27")]
        DropView(super::DropViewNode),
        #[prost(message, tag = "28")]
        DistinctOn(::prost::alloc::boxed::Box<super::DistinctOnNode>),
    }
}
#[allow(clippy::derive_partial_eq_without_eq)]
#[derive(Clone, PartialEq, ::prost::Message)]
pub struct LogicalExtensionNode {
    #[prost(bytes = "vec", tag = "1")]
    pub node: ::prost::alloc::vec::Vec<u8>,
    #[prost(message, repeated, tag = "2")]
    pub inputs: ::prost::alloc::vec::Vec<LogicalPlanNode>,
}
#[allow(clippy::derive_partial_eq_without_eq)]
#[derive(Clone, PartialEq, ::prost::Message)]
pub struct ProjectionColumns {
    #[prost(string, repeated, tag = "1")]
    pub columns: ::prost::alloc::vec::Vec<::prost::alloc::string::String>,
}
#[allow(clippy::derive_partial_eq_without_eq)]
#[derive(Clone, PartialEq, ::prost::Message)]
pub struct CsvFormat {
    #[prost(bool, tag = "1")]
    pub has_header: bool,
    #[prost(string, tag = "2")]
    pub delimiter: ::prost::alloc::string::String,
    #[prost(string, tag = "3")]
    pub quote: ::prost::alloc::string::String,
    #[prost(oneof = "csv_format::OptionalEscape", tags = "4")]
    pub optional_escape: ::core::option::Option<csv_format::OptionalEscape>,
}
/// Nested message and enum types in `CsvFormat`.
pub mod csv_format {
    #[allow(clippy::derive_partial_eq_without_eq)]
    #[derive(Clone, PartialEq, ::prost::Oneof)]
    pub enum OptionalEscape {
        #[prost(string, tag = "4")]
        Escape(::prost::alloc::string::String),
    }
}
#[allow(clippy::derive_partial_eq_without_eq)]
#[derive(Clone, PartialEq, ::prost::Message)]
pub struct ParquetFormat {}
#[allow(clippy::derive_partial_eq_without_eq)]
#[derive(Clone, PartialEq, ::prost::Message)]
pub struct AvroFormat {}
#[allow(clippy::derive_partial_eq_without_eq)]
#[derive(Clone, PartialEq, ::prost::Message)]
pub struct LogicalExprNodeCollection {
    #[prost(message, repeated, tag = "1")]
    pub logical_expr_nodes: ::prost::alloc::vec::Vec<LogicalExprNode>,
}
#[allow(clippy::derive_partial_eq_without_eq)]
#[derive(Clone, PartialEq, ::prost::Message)]
pub struct ListingTableScanNode {
    #[prost(message, optional, tag = "14")]
    pub table_name: ::core::option::Option<OwnedTableReference>,
    #[prost(string, repeated, tag = "2")]
    pub paths: ::prost::alloc::vec::Vec<::prost::alloc::string::String>,
    #[prost(string, tag = "3")]
    pub file_extension: ::prost::alloc::string::String,
    #[prost(message, optional, tag = "4")]
    pub projection: ::core::option::Option<ProjectionColumns>,
    #[prost(message, optional, tag = "5")]
    pub schema: ::core::option::Option<Schema>,
    #[prost(message, repeated, tag = "6")]
    pub filters: ::prost::alloc::vec::Vec<LogicalExprNode>,
    #[prost(string, repeated, tag = "7")]
    pub table_partition_cols: ::prost::alloc::vec::Vec<::prost::alloc::string::String>,
    #[prost(bool, tag = "8")]
    pub collect_stat: bool,
    #[prost(uint32, tag = "9")]
    pub target_partitions: u32,
    #[prost(message, repeated, tag = "13")]
    pub file_sort_order: ::prost::alloc::vec::Vec<LogicalExprNodeCollection>,
    #[prost(oneof = "listing_table_scan_node::FileFormatType", tags = "10, 11, 12")]
    pub file_format_type: ::core::option::Option<
        listing_table_scan_node::FileFormatType,
    >,
}
/// Nested message and enum types in `ListingTableScanNode`.
pub mod listing_table_scan_node {
    #[allow(clippy::derive_partial_eq_without_eq)]
    #[derive(Clone, PartialEq, ::prost::Oneof)]
    pub enum FileFormatType {
        #[prost(message, tag = "10")]
        Csv(super::CsvFormat),
        #[prost(message, tag = "11")]
        Parquet(super::ParquetFormat),
        #[prost(message, tag = "12")]
        Avro(super::AvroFormat),
    }
}
#[allow(clippy::derive_partial_eq_without_eq)]
#[derive(Clone, PartialEq, ::prost::Message)]
pub struct ViewTableScanNode {
    #[prost(message, optional, tag = "6")]
    pub table_name: ::core::option::Option<OwnedTableReference>,
    #[prost(message, optional, boxed, tag = "2")]
    pub input: ::core::option::Option<::prost::alloc::boxed::Box<LogicalPlanNode>>,
    #[prost(message, optional, tag = "3")]
    pub schema: ::core::option::Option<Schema>,
    #[prost(message, optional, tag = "4")]
    pub projection: ::core::option::Option<ProjectionColumns>,
    #[prost(string, tag = "5")]
    pub definition: ::prost::alloc::string::String,
}
/// Logical Plan to Scan a CustomTableProvider registered at runtime
#[allow(clippy::derive_partial_eq_without_eq)]
#[derive(Clone, PartialEq, ::prost::Message)]
pub struct CustomTableScanNode {
    #[prost(message, optional, tag = "6")]
    pub table_name: ::core::option::Option<OwnedTableReference>,
    #[prost(message, optional, tag = "2")]
    pub projection: ::core::option::Option<ProjectionColumns>,
    #[prost(message, optional, tag = "3")]
    pub schema: ::core::option::Option<Schema>,
    #[prost(message, repeated, tag = "4")]
    pub filters: ::prost::alloc::vec::Vec<LogicalExprNode>,
    #[prost(bytes = "vec", tag = "5")]
    pub custom_table_data: ::prost::alloc::vec::Vec<u8>,
}
#[allow(clippy::derive_partial_eq_without_eq)]
#[derive(Clone, PartialEq, ::prost::Message)]
pub struct ProjectionNode {
    #[prost(message, optional, boxed, tag = "1")]
    pub input: ::core::option::Option<::prost::alloc::boxed::Box<LogicalPlanNode>>,
    #[prost(message, repeated, tag = "2")]
    pub expr: ::prost::alloc::vec::Vec<LogicalExprNode>,
    #[prost(oneof = "projection_node::OptionalAlias", tags = "3")]
    pub optional_alias: ::core::option::Option<projection_node::OptionalAlias>,
}
/// Nested message and enum types in `ProjectionNode`.
pub mod projection_node {
    #[allow(clippy::derive_partial_eq_without_eq)]
    #[derive(Clone, PartialEq, ::prost::Oneof)]
    pub enum OptionalAlias {
        #[prost(string, tag = "3")]
        Alias(::prost::alloc::string::String),
    }
}
#[allow(clippy::derive_partial_eq_without_eq)]
#[derive(Clone, PartialEq, ::prost::Message)]
pub struct SelectionNode {
    #[prost(message, optional, boxed, tag = "1")]
    pub input: ::core::option::Option<::prost::alloc::boxed::Box<LogicalPlanNode>>,
    #[prost(message, optional, tag = "2")]
    pub expr: ::core::option::Option<LogicalExprNode>,
}
#[allow(clippy::derive_partial_eq_without_eq)]
#[derive(Clone, PartialEq, ::prost::Message)]
pub struct SortNode {
    #[prost(message, optional, boxed, tag = "1")]
    pub input: ::core::option::Option<::prost::alloc::boxed::Box<LogicalPlanNode>>,
    #[prost(message, repeated, tag = "2")]
    pub expr: ::prost::alloc::vec::Vec<LogicalExprNode>,
    /// Maximum number of highest/lowest rows to fetch; negative means no limit
    #[prost(int64, tag = "3")]
    pub fetch: i64,
}
#[allow(clippy::derive_partial_eq_without_eq)]
#[derive(Clone, PartialEq, ::prost::Message)]
pub struct RepartitionNode {
    #[prost(message, optional, boxed, tag = "1")]
    pub input: ::core::option::Option<::prost::alloc::boxed::Box<LogicalPlanNode>>,
    #[prost(oneof = "repartition_node::PartitionMethod", tags = "2, 3")]
    pub partition_method: ::core::option::Option<repartition_node::PartitionMethod>,
}
/// Nested message and enum types in `RepartitionNode`.
pub mod repartition_node {
    #[allow(clippy::derive_partial_eq_without_eq)]
    #[derive(Clone, PartialEq, ::prost::Oneof)]
    pub enum PartitionMethod {
        #[prost(uint64, tag = "2")]
        RoundRobin(u64),
        #[prost(message, tag = "3")]
        Hash(super::HashRepartition),
    }
}
#[allow(clippy::derive_partial_eq_without_eq)]
#[derive(Clone, PartialEq, ::prost::Message)]
pub struct HashRepartition {
    #[prost(message, repeated, tag = "1")]
    pub hash_expr: ::prost::alloc::vec::Vec<LogicalExprNode>,
    #[prost(uint64, tag = "2")]
    pub partition_count: u64,
}
#[allow(clippy::derive_partial_eq_without_eq)]
#[derive(Clone, PartialEq, ::prost::Message)]
pub struct EmptyRelationNode {
    #[prost(bool, tag = "1")]
    pub produce_one_row: bool,
}
#[allow(clippy::derive_partial_eq_without_eq)]
#[derive(Clone, PartialEq, ::prost::Message)]
pub struct PrimaryKeyConstraint {
    #[prost(uint64, repeated, tag = "1")]
    pub indices: ::prost::alloc::vec::Vec<u64>,
}
#[allow(clippy::derive_partial_eq_without_eq)]
#[derive(Clone, PartialEq, ::prost::Message)]
pub struct UniqueConstraint {
    #[prost(uint64, repeated, tag = "1")]
    pub indices: ::prost::alloc::vec::Vec<u64>,
}
#[allow(clippy::derive_partial_eq_without_eq)]
#[derive(Clone, PartialEq, ::prost::Message)]
pub struct Constraint {
    #[prost(oneof = "constraint::ConstraintMode", tags = "1, 2")]
    pub constraint_mode: ::core::option::Option<constraint::ConstraintMode>,
}
/// Nested message and enum types in `Constraint`.
pub mod constraint {
    #[allow(clippy::derive_partial_eq_without_eq)]
    #[derive(Clone, PartialEq, ::prost::Oneof)]
    pub enum ConstraintMode {
        #[prost(message, tag = "1")]
        PrimaryKey(super::PrimaryKeyConstraint),
        #[prost(message, tag = "2")]
        Unique(super::UniqueConstraint),
    }
}
#[allow(clippy::derive_partial_eq_without_eq)]
#[derive(Clone, PartialEq, ::prost::Message)]
pub struct Constraints {
    #[prost(message, repeated, tag = "1")]
    pub constraints: ::prost::alloc::vec::Vec<Constraint>,
}
#[allow(clippy::derive_partial_eq_without_eq)]
#[derive(Clone, PartialEq, ::prost::Message)]
pub struct CreateExternalTableNode {
    #[prost(message, optional, tag = "12")]
    pub name: ::core::option::Option<OwnedTableReference>,
    #[prost(string, tag = "2")]
    pub location: ::prost::alloc::string::String,
    #[prost(string, tag = "3")]
    pub file_type: ::prost::alloc::string::String,
    #[prost(bool, tag = "4")]
    pub has_header: bool,
    #[prost(message, optional, tag = "5")]
    pub schema: ::core::option::Option<DfSchema>,
    #[prost(string, repeated, tag = "6")]
    pub table_partition_cols: ::prost::alloc::vec::Vec<::prost::alloc::string::String>,
    #[prost(bool, tag = "7")]
    pub if_not_exists: bool,
    #[prost(string, tag = "8")]
    pub delimiter: ::prost::alloc::string::String,
    #[prost(string, tag = "9")]
    pub definition: ::prost::alloc::string::String,
    #[prost(string, tag = "10")]
    pub file_compression_type: ::prost::alloc::string::String,
    #[prost(message, repeated, tag = "13")]
    pub order_exprs: ::prost::alloc::vec::Vec<LogicalExprNodeCollection>,
    #[prost(bool, tag = "14")]
    pub unbounded: bool,
    #[prost(map = "string, string", tag = "11")]
    pub options: ::std::collections::HashMap<
        ::prost::alloc::string::String,
        ::prost::alloc::string::String,
    >,
    #[prost(message, optional, tag = "15")]
    pub constraints: ::core::option::Option<Constraints>,
}
#[allow(clippy::derive_partial_eq_without_eq)]
#[derive(Clone, PartialEq, ::prost::Message)]
pub struct PrepareNode {
    #[prost(string, tag = "1")]
    pub name: ::prost::alloc::string::String,
    #[prost(message, repeated, tag = "2")]
    pub data_types: ::prost::alloc::vec::Vec<ArrowType>,
    #[prost(message, optional, boxed, tag = "3")]
    pub input: ::core::option::Option<::prost::alloc::boxed::Box<LogicalPlanNode>>,
}
#[allow(clippy::derive_partial_eq_without_eq)]
#[derive(Clone, PartialEq, ::prost::Message)]
pub struct CreateCatalogSchemaNode {
    #[prost(string, tag = "1")]
    pub schema_name: ::prost::alloc::string::String,
    #[prost(bool, tag = "2")]
    pub if_not_exists: bool,
    #[prost(message, optional, tag = "3")]
    pub schema: ::core::option::Option<DfSchema>,
}
#[allow(clippy::derive_partial_eq_without_eq)]
#[derive(Clone, PartialEq, ::prost::Message)]
pub struct CreateCatalogNode {
    #[prost(string, tag = "1")]
    pub catalog_name: ::prost::alloc::string::String,
    #[prost(bool, tag = "2")]
    pub if_not_exists: bool,
    #[prost(message, optional, tag = "3")]
    pub schema: ::core::option::Option<DfSchema>,
}
#[allow(clippy::derive_partial_eq_without_eq)]
#[derive(Clone, PartialEq, ::prost::Message)]
pub struct DropViewNode {
    #[prost(message, optional, tag = "1")]
    pub name: ::core::option::Option<OwnedTableReference>,
    #[prost(bool, tag = "2")]
    pub if_exists: bool,
    #[prost(message, optional, tag = "3")]
    pub schema: ::core::option::Option<DfSchema>,
}
#[allow(clippy::derive_partial_eq_without_eq)]
#[derive(Clone, PartialEq, ::prost::Message)]
pub struct CreateViewNode {
    #[prost(message, optional, tag = "5")]
    pub name: ::core::option::Option<OwnedTableReference>,
    #[prost(message, optional, boxed, tag = "2")]
    pub input: ::core::option::Option<::prost::alloc::boxed::Box<LogicalPlanNode>>,
    #[prost(bool, tag = "3")]
    pub or_replace: bool,
    #[prost(string, tag = "4")]
    pub definition: ::prost::alloc::string::String,
}
/// a node containing data for defining values list. unlike in SQL where it's two dimensional, here
/// the list is flattened, and with the field n_cols it can be parsed and partitioned into rows
#[allow(clippy::derive_partial_eq_without_eq)]
#[derive(Clone, PartialEq, ::prost::Message)]
pub struct ValuesNode {
    #[prost(uint64, tag = "1")]
    pub n_cols: u64,
    #[prost(message, repeated, tag = "2")]
    pub values_list: ::prost::alloc::vec::Vec<LogicalExprNode>,
}
#[allow(clippy::derive_partial_eq_without_eq)]
#[derive(Clone, PartialEq, ::prost::Message)]
pub struct AnalyzeNode {
    #[prost(message, optional, boxed, tag = "1")]
    pub input: ::core::option::Option<::prost::alloc::boxed::Box<LogicalPlanNode>>,
    #[prost(bool, tag = "2")]
    pub verbose: bool,
}
#[allow(clippy::derive_partial_eq_without_eq)]
#[derive(Clone, PartialEq, ::prost::Message)]
pub struct ExplainNode {
    #[prost(message, optional, boxed, tag = "1")]
    pub input: ::core::option::Option<::prost::alloc::boxed::Box<LogicalPlanNode>>,
    #[prost(bool, tag = "2")]
    pub verbose: bool,
}
#[allow(clippy::derive_partial_eq_without_eq)]
#[derive(Clone, PartialEq, ::prost::Message)]
pub struct AggregateNode {
    #[prost(message, optional, boxed, tag = "1")]
    pub input: ::core::option::Option<::prost::alloc::boxed::Box<LogicalPlanNode>>,
    #[prost(message, repeated, tag = "2")]
    pub group_expr: ::prost::alloc::vec::Vec<LogicalExprNode>,
    #[prost(message, repeated, tag = "3")]
    pub aggr_expr: ::prost::alloc::vec::Vec<LogicalExprNode>,
}
#[allow(clippy::derive_partial_eq_without_eq)]
#[derive(Clone, PartialEq, ::prost::Message)]
pub struct WindowNode {
    #[prost(message, optional, boxed, tag = "1")]
    pub input: ::core::option::Option<::prost::alloc::boxed::Box<LogicalPlanNode>>,
    #[prost(message, repeated, tag = "2")]
    pub window_expr: ::prost::alloc::vec::Vec<LogicalExprNode>,
}
#[allow(clippy::derive_partial_eq_without_eq)]
#[derive(Clone, PartialEq, ::prost::Message)]
pub struct JoinNode {
    #[prost(message, optional, boxed, tag = "1")]
    pub left: ::core::option::Option<::prost::alloc::boxed::Box<LogicalPlanNode>>,
    #[prost(message, optional, boxed, tag = "2")]
    pub right: ::core::option::Option<::prost::alloc::boxed::Box<LogicalPlanNode>>,
    #[prost(enumeration = "JoinType", tag = "3")]
    pub join_type: i32,
    #[prost(enumeration = "JoinConstraint", tag = "4")]
    pub join_constraint: i32,
    #[prost(message, repeated, tag = "5")]
    pub left_join_key: ::prost::alloc::vec::Vec<LogicalExprNode>,
    #[prost(message, repeated, tag = "6")]
    pub right_join_key: ::prost::alloc::vec::Vec<LogicalExprNode>,
    #[prost(bool, tag = "7")]
    pub null_equals_null: bool,
    #[prost(message, optional, tag = "8")]
    pub filter: ::core::option::Option<LogicalExprNode>,
}
#[allow(clippy::derive_partial_eq_without_eq)]
#[derive(Clone, PartialEq, ::prost::Message)]
pub struct DistinctNode {
    #[prost(message, optional, boxed, tag = "1")]
    pub input: ::core::option::Option<::prost::alloc::boxed::Box<LogicalPlanNode>>,
}
#[allow(clippy::derive_partial_eq_without_eq)]
#[derive(Clone, PartialEq, ::prost::Message)]
pub struct DistinctOnNode {
    #[prost(message, repeated, tag = "1")]
    pub on_expr: ::prost::alloc::vec::Vec<LogicalExprNode>,
    #[prost(message, repeated, tag = "2")]
    pub select_expr: ::prost::alloc::vec::Vec<LogicalExprNode>,
    #[prost(message, repeated, tag = "3")]
    pub sort_expr: ::prost::alloc::vec::Vec<LogicalExprNode>,
    #[prost(message, optional, boxed, tag = "4")]
    pub input: ::core::option::Option<::prost::alloc::boxed::Box<LogicalPlanNode>>,
}
#[allow(clippy::derive_partial_eq_without_eq)]
#[derive(Clone, PartialEq, ::prost::Message)]
pub struct UnionNode {
    #[prost(message, repeated, tag = "1")]
    pub inputs: ::prost::alloc::vec::Vec<LogicalPlanNode>,
}
#[allow(clippy::derive_partial_eq_without_eq)]
#[derive(Clone, PartialEq, ::prost::Message)]
pub struct CrossJoinNode {
    #[prost(message, optional, boxed, tag = "1")]
    pub left: ::core::option::Option<::prost::alloc::boxed::Box<LogicalPlanNode>>,
    #[prost(message, optional, boxed, tag = "2")]
    pub right: ::core::option::Option<::prost::alloc::boxed::Box<LogicalPlanNode>>,
}
#[allow(clippy::derive_partial_eq_without_eq)]
#[derive(Clone, PartialEq, ::prost::Message)]
pub struct LimitNode {
    #[prost(message, optional, boxed, tag = "1")]
    pub input: ::core::option::Option<::prost::alloc::boxed::Box<LogicalPlanNode>>,
    /// The number of rows to skip before fetch; non-positive means don't skip any
    #[prost(int64, tag = "2")]
    pub skip: i64,
    /// Maximum number of rows to fetch; negative means no limit
    #[prost(int64, tag = "3")]
    pub fetch: i64,
}
#[allow(clippy::derive_partial_eq_without_eq)]
#[derive(Clone, PartialEq, ::prost::Message)]
pub struct SelectionExecNode {
    #[prost(message, optional, tag = "1")]
    pub expr: ::core::option::Option<LogicalExprNode>,
}
#[allow(clippy::derive_partial_eq_without_eq)]
#[derive(Clone, PartialEq, ::prost::Message)]
pub struct SubqueryAliasNode {
    #[prost(message, optional, boxed, tag = "1")]
    pub input: ::core::option::Option<::prost::alloc::boxed::Box<LogicalPlanNode>>,
    #[prost(message, optional, tag = "3")]
    pub alias: ::core::option::Option<OwnedTableReference>,
}
/// logical expressions
#[allow(clippy::derive_partial_eq_without_eq)]
#[derive(Clone, PartialEq, ::prost::Message)]
pub struct LogicalExprNode {
    #[prost(
        oneof = "logical_expr_node::ExprType",
        tags = "1, 2, 3, 4, 5, 6, 7, 8, 9, 10, 11, 12, 13, 14, 15, 16, 17, 18, 19, 20, 21, 22, 23, 24, 25, 26, 27, 28, 29, 30, 31, 32, 33, 34"
    )]
    pub expr_type: ::core::option::Option<logical_expr_node::ExprType>,
}
/// Nested message and enum types in `LogicalExprNode`.
pub mod logical_expr_node {
    #[allow(clippy::derive_partial_eq_without_eq)]
    #[derive(Clone, PartialEq, ::prost::Oneof)]
    pub enum ExprType {
        /// column references
        #[prost(message, tag = "1")]
        Column(super::Column),
        /// alias
        #[prost(message, tag = "2")]
        Alias(::prost::alloc::boxed::Box<super::AliasNode>),
        #[prost(message, tag = "3")]
        Literal(super::ScalarValue),
        /// binary expressions
        #[prost(message, tag = "4")]
        BinaryExpr(super::BinaryExprNode),
        /// aggregate expressions
        #[prost(message, tag = "5")]
        AggregateExpr(::prost::alloc::boxed::Box<super::AggregateExprNode>),
        /// null checks
        #[prost(message, tag = "6")]
        IsNullExpr(::prost::alloc::boxed::Box<super::IsNull>),
        #[prost(message, tag = "7")]
        IsNotNullExpr(::prost::alloc::boxed::Box<super::IsNotNull>),
        #[prost(message, tag = "8")]
        NotExpr(::prost::alloc::boxed::Box<super::Not>),
        #[prost(message, tag = "9")]
        Between(::prost::alloc::boxed::Box<super::BetweenNode>),
        #[prost(message, tag = "10")]
        Case(::prost::alloc::boxed::Box<super::CaseNode>),
        #[prost(message, tag = "11")]
        Cast(::prost::alloc::boxed::Box<super::CastNode>),
        #[prost(message, tag = "12")]
        Sort(::prost::alloc::boxed::Box<super::SortExprNode>),
        #[prost(message, tag = "13")]
        Negative(::prost::alloc::boxed::Box<super::NegativeNode>),
        #[prost(message, tag = "14")]
        InList(::prost::alloc::boxed::Box<super::InListNode>),
        #[prost(message, tag = "15")]
        Wildcard(super::Wildcard),
        #[prost(message, tag = "16")]
        ScalarFunction(super::ScalarFunctionNode),
        #[prost(message, tag = "17")]
        TryCast(::prost::alloc::boxed::Box<super::TryCastNode>),
        /// window expressions
        #[prost(message, tag = "18")]
        WindowExpr(::prost::alloc::boxed::Box<super::WindowExprNode>),
        /// AggregateUDF expressions
        #[prost(message, tag = "19")]
        AggregateUdfExpr(::prost::alloc::boxed::Box<super::AggregateUdfExprNode>),
        /// Scalar UDF expressions
        #[prost(message, tag = "20")]
        ScalarUdfExpr(super::ScalarUdfExprNode),
        #[prost(message, tag = "21")]
        GetIndexedField(::prost::alloc::boxed::Box<super::GetIndexedField>),
        #[prost(message, tag = "22")]
        GroupingSet(super::GroupingSetNode),
        #[prost(message, tag = "23")]
        Cube(super::CubeNode),
        #[prost(message, tag = "24")]
        Rollup(super::RollupNode),
        #[prost(message, tag = "25")]
        IsTrue(::prost::alloc::boxed::Box<super::IsTrue>),
        #[prost(message, tag = "26")]
        IsFalse(::prost::alloc::boxed::Box<super::IsFalse>),
        #[prost(message, tag = "27")]
        IsUnknown(::prost::alloc::boxed::Box<super::IsUnknown>),
        #[prost(message, tag = "28")]
        IsNotTrue(::prost::alloc::boxed::Box<super::IsNotTrue>),
        #[prost(message, tag = "29")]
        IsNotFalse(::prost::alloc::boxed::Box<super::IsNotFalse>),
        #[prost(message, tag = "30")]
        IsNotUnknown(::prost::alloc::boxed::Box<super::IsNotUnknown>),
        #[prost(message, tag = "31")]
        Like(::prost::alloc::boxed::Box<super::LikeNode>),
        #[prost(message, tag = "32")]
        Ilike(::prost::alloc::boxed::Box<super::ILikeNode>),
        #[prost(message, tag = "33")]
        SimilarTo(::prost::alloc::boxed::Box<super::SimilarToNode>),
        #[prost(message, tag = "34")]
        Placeholder(super::PlaceholderNode),
    }
}
#[allow(clippy::derive_partial_eq_without_eq)]
#[derive(Clone, PartialEq, ::prost::Message)]
pub struct Wildcard {
    #[prost(string, optional, tag = "1")]
    pub qualifier: ::core::option::Option<::prost::alloc::string::String>,
}
#[allow(clippy::derive_partial_eq_without_eq)]
#[derive(Clone, PartialEq, ::prost::Message)]
pub struct PlaceholderNode {
    #[prost(string, tag = "1")]
    pub id: ::prost::alloc::string::String,
    #[prost(message, optional, tag = "2")]
    pub data_type: ::core::option::Option<ArrowType>,
}
#[allow(clippy::derive_partial_eq_without_eq)]
#[derive(Clone, PartialEq, ::prost::Message)]
pub struct LogicalExprList {
    #[prost(message, repeated, tag = "1")]
    pub expr: ::prost::alloc::vec::Vec<LogicalExprNode>,
}
#[allow(clippy::derive_partial_eq_without_eq)]
#[derive(Clone, PartialEq, ::prost::Message)]
pub struct GroupingSetNode {
    #[prost(message, repeated, tag = "1")]
    pub expr: ::prost::alloc::vec::Vec<LogicalExprList>,
}
#[allow(clippy::derive_partial_eq_without_eq)]
#[derive(Clone, PartialEq, ::prost::Message)]
pub struct CubeNode {
    #[prost(message, repeated, tag = "1")]
    pub expr: ::prost::alloc::vec::Vec<LogicalExprNode>,
}
#[allow(clippy::derive_partial_eq_without_eq)]
#[derive(Clone, PartialEq, ::prost::Message)]
pub struct RollupNode {
    #[prost(message, repeated, tag = "1")]
    pub expr: ::prost::alloc::vec::Vec<LogicalExprNode>,
}
#[allow(clippy::derive_partial_eq_without_eq)]
#[derive(Clone, PartialEq, ::prost::Message)]
pub struct NamedStructField {
    #[prost(message, optional, tag = "1")]
    pub name: ::core::option::Option<ScalarValue>,
}
#[allow(clippy::derive_partial_eq_without_eq)]
#[derive(Clone, PartialEq, ::prost::Message)]
pub struct ListIndex {
    #[prost(message, optional, boxed, tag = "1")]
    pub key: ::core::option::Option<::prost::alloc::boxed::Box<LogicalExprNode>>,
}
#[allow(clippy::derive_partial_eq_without_eq)]
#[derive(Clone, PartialEq, ::prost::Message)]
pub struct ListRange {
    #[prost(message, optional, boxed, tag = "1")]
    pub start: ::core::option::Option<::prost::alloc::boxed::Box<LogicalExprNode>>,
    #[prost(message, optional, boxed, tag = "2")]
    pub stop: ::core::option::Option<::prost::alloc::boxed::Box<LogicalExprNode>>,
}
#[allow(clippy::derive_partial_eq_without_eq)]
#[derive(Clone, PartialEq, ::prost::Message)]
pub struct GetIndexedField {
    #[prost(message, optional, boxed, tag = "1")]
    pub expr: ::core::option::Option<::prost::alloc::boxed::Box<LogicalExprNode>>,
    #[prost(oneof = "get_indexed_field::Field", tags = "2, 3, 4")]
    pub field: ::core::option::Option<get_indexed_field::Field>,
}
/// Nested message and enum types in `GetIndexedField`.
pub mod get_indexed_field {
    #[allow(clippy::derive_partial_eq_without_eq)]
    #[derive(Clone, PartialEq, ::prost::Oneof)]
    pub enum Field {
        #[prost(message, tag = "2")]
        NamedStructField(super::NamedStructField),
        #[prost(message, tag = "3")]
        ListIndex(::prost::alloc::boxed::Box<super::ListIndex>),
        #[prost(message, tag = "4")]
        ListRange(::prost::alloc::boxed::Box<super::ListRange>),
    }
}
#[allow(clippy::derive_partial_eq_without_eq)]
#[derive(Clone, PartialEq, ::prost::Message)]
pub struct IsNull {
    #[prost(message, optional, boxed, tag = "1")]
    pub expr: ::core::option::Option<::prost::alloc::boxed::Box<LogicalExprNode>>,
}
#[allow(clippy::derive_partial_eq_without_eq)]
#[derive(Clone, PartialEq, ::prost::Message)]
pub struct IsNotNull {
    #[prost(message, optional, boxed, tag = "1")]
    pub expr: ::core::option::Option<::prost::alloc::boxed::Box<LogicalExprNode>>,
}
#[allow(clippy::derive_partial_eq_without_eq)]
#[derive(Clone, PartialEq, ::prost::Message)]
pub struct IsTrue {
    #[prost(message, optional, boxed, tag = "1")]
    pub expr: ::core::option::Option<::prost::alloc::boxed::Box<LogicalExprNode>>,
}
#[allow(clippy::derive_partial_eq_without_eq)]
#[derive(Clone, PartialEq, ::prost::Message)]
pub struct IsFalse {
    #[prost(message, optional, boxed, tag = "1")]
    pub expr: ::core::option::Option<::prost::alloc::boxed::Box<LogicalExprNode>>,
}
#[allow(clippy::derive_partial_eq_without_eq)]
#[derive(Clone, PartialEq, ::prost::Message)]
pub struct IsUnknown {
    #[prost(message, optional, boxed, tag = "1")]
    pub expr: ::core::option::Option<::prost::alloc::boxed::Box<LogicalExprNode>>,
}
#[allow(clippy::derive_partial_eq_without_eq)]
#[derive(Clone, PartialEq, ::prost::Message)]
pub struct IsNotTrue {
    #[prost(message, optional, boxed, tag = "1")]
    pub expr: ::core::option::Option<::prost::alloc::boxed::Box<LogicalExprNode>>,
}
#[allow(clippy::derive_partial_eq_without_eq)]
#[derive(Clone, PartialEq, ::prost::Message)]
pub struct IsNotFalse {
    #[prost(message, optional, boxed, tag = "1")]
    pub expr: ::core::option::Option<::prost::alloc::boxed::Box<LogicalExprNode>>,
}
#[allow(clippy::derive_partial_eq_without_eq)]
#[derive(Clone, PartialEq, ::prost::Message)]
pub struct IsNotUnknown {
    #[prost(message, optional, boxed, tag = "1")]
    pub expr: ::core::option::Option<::prost::alloc::boxed::Box<LogicalExprNode>>,
}
#[allow(clippy::derive_partial_eq_without_eq)]
#[derive(Clone, PartialEq, ::prost::Message)]
pub struct Not {
    #[prost(message, optional, boxed, tag = "1")]
    pub expr: ::core::option::Option<::prost::alloc::boxed::Box<LogicalExprNode>>,
}
#[allow(clippy::derive_partial_eq_without_eq)]
#[derive(Clone, PartialEq, ::prost::Message)]
pub struct AliasNode {
    #[prost(message, optional, boxed, tag = "1")]
    pub expr: ::core::option::Option<::prost::alloc::boxed::Box<LogicalExprNode>>,
    #[prost(string, tag = "2")]
    pub alias: ::prost::alloc::string::String,
    #[prost(message, repeated, tag = "3")]
    pub relation: ::prost::alloc::vec::Vec<OwnedTableReference>,
}
#[allow(clippy::derive_partial_eq_without_eq)]
#[derive(Clone, PartialEq, ::prost::Message)]
pub struct BinaryExprNode {
    /// Represents the operands from the left inner most expression
    /// to the right outer most expression where each of them are chained
    /// with the operator 'op'.
    #[prost(message, repeated, tag = "1")]
    pub operands: ::prost::alloc::vec::Vec<LogicalExprNode>,
    #[prost(string, tag = "3")]
    pub op: ::prost::alloc::string::String,
}
#[allow(clippy::derive_partial_eq_without_eq)]
#[derive(Clone, PartialEq, ::prost::Message)]
pub struct NegativeNode {
    #[prost(message, optional, boxed, tag = "1")]
    pub expr: ::core::option::Option<::prost::alloc::boxed::Box<LogicalExprNode>>,
}
#[allow(clippy::derive_partial_eq_without_eq)]
#[derive(Clone, PartialEq, ::prost::Message)]
pub struct InListNode {
    #[prost(message, optional, boxed, tag = "1")]
    pub expr: ::core::option::Option<::prost::alloc::boxed::Box<LogicalExprNode>>,
    #[prost(message, repeated, tag = "2")]
    pub list: ::prost::alloc::vec::Vec<LogicalExprNode>,
    #[prost(bool, tag = "3")]
    pub negated: bool,
}
#[allow(clippy::derive_partial_eq_without_eq)]
#[derive(Clone, PartialEq, ::prost::Message)]
pub struct ScalarFunctionNode {
    #[prost(enumeration = "ScalarFunction", tag = "1")]
    pub fun: i32,
    #[prost(message, repeated, tag = "2")]
    pub args: ::prost::alloc::vec::Vec<LogicalExprNode>,
}
#[allow(clippy::derive_partial_eq_without_eq)]
#[derive(Clone, PartialEq, ::prost::Message)]
pub struct AggregateExprNode {
    #[prost(enumeration = "AggregateFunction", tag = "1")]
    pub aggr_function: i32,
    #[prost(message, repeated, tag = "2")]
    pub expr: ::prost::alloc::vec::Vec<LogicalExprNode>,
    #[prost(bool, tag = "3")]
    pub distinct: bool,
    #[prost(message, optional, boxed, tag = "4")]
    pub filter: ::core::option::Option<::prost::alloc::boxed::Box<LogicalExprNode>>,
    #[prost(message, repeated, tag = "5")]
    pub order_by: ::prost::alloc::vec::Vec<LogicalExprNode>,
}
#[allow(clippy::derive_partial_eq_without_eq)]
#[derive(Clone, PartialEq, ::prost::Message)]
pub struct AggregateUdfExprNode {
    #[prost(string, tag = "1")]
    pub fun_name: ::prost::alloc::string::String,
    #[prost(message, repeated, tag = "2")]
    pub args: ::prost::alloc::vec::Vec<LogicalExprNode>,
    #[prost(message, optional, boxed, tag = "3")]
    pub filter: ::core::option::Option<::prost::alloc::boxed::Box<LogicalExprNode>>,
    #[prost(message, repeated, tag = "4")]
    pub order_by: ::prost::alloc::vec::Vec<LogicalExprNode>,
}
#[allow(clippy::derive_partial_eq_without_eq)]
#[derive(Clone, PartialEq, ::prost::Message)]
pub struct ScalarUdfExprNode {
    #[prost(string, tag = "1")]
    pub fun_name: ::prost::alloc::string::String,
    #[prost(message, repeated, tag = "2")]
    pub args: ::prost::alloc::vec::Vec<LogicalExprNode>,
}
#[allow(clippy::derive_partial_eq_without_eq)]
#[derive(Clone, PartialEq, ::prost::Message)]
pub struct WindowExprNode {
    #[prost(message, optional, boxed, tag = "4")]
    pub expr: ::core::option::Option<::prost::alloc::boxed::Box<LogicalExprNode>>,
    #[prost(message, repeated, tag = "5")]
    pub partition_by: ::prost::alloc::vec::Vec<LogicalExprNode>,
    #[prost(message, repeated, tag = "6")]
    pub order_by: ::prost::alloc::vec::Vec<LogicalExprNode>,
    /// repeated LogicalExprNode filter = 7;
    #[prost(message, optional, tag = "8")]
    pub window_frame: ::core::option::Option<WindowFrame>,
    #[prost(oneof = "window_expr_node::WindowFunction", tags = "1, 2, 3, 9")]
    pub window_function: ::core::option::Option<window_expr_node::WindowFunction>,
}
/// Nested message and enum types in `WindowExprNode`.
pub mod window_expr_node {
    #[allow(clippy::derive_partial_eq_without_eq)]
    #[derive(Clone, PartialEq, ::prost::Oneof)]
    pub enum WindowFunction {
        #[prost(enumeration = "super::AggregateFunction", tag = "1")]
        AggrFunction(i32),
        #[prost(enumeration = "super::BuiltInWindowFunction", tag = "2")]
        BuiltInFunction(i32),
        #[prost(string, tag = "3")]
        Udaf(::prost::alloc::string::String),
        #[prost(string, tag = "9")]
        Udwf(::prost::alloc::string::String),
    }
}
#[allow(clippy::derive_partial_eq_without_eq)]
#[derive(Clone, PartialEq, ::prost::Message)]
pub struct BetweenNode {
    #[prost(message, optional, boxed, tag = "1")]
    pub expr: ::core::option::Option<::prost::alloc::boxed::Box<LogicalExprNode>>,
    #[prost(bool, tag = "2")]
    pub negated: bool,
    #[prost(message, optional, boxed, tag = "3")]
    pub low: ::core::option::Option<::prost::alloc::boxed::Box<LogicalExprNode>>,
    #[prost(message, optional, boxed, tag = "4")]
    pub high: ::core::option::Option<::prost::alloc::boxed::Box<LogicalExprNode>>,
}
#[allow(clippy::derive_partial_eq_without_eq)]
#[derive(Clone, PartialEq, ::prost::Message)]
pub struct LikeNode {
    #[prost(bool, tag = "1")]
    pub negated: bool,
    #[prost(message, optional, boxed, tag = "2")]
    pub expr: ::core::option::Option<::prost::alloc::boxed::Box<LogicalExprNode>>,
    #[prost(message, optional, boxed, tag = "3")]
    pub pattern: ::core::option::Option<::prost::alloc::boxed::Box<LogicalExprNode>>,
    #[prost(string, tag = "4")]
    pub escape_char: ::prost::alloc::string::String,
}
#[allow(clippy::derive_partial_eq_without_eq)]
#[derive(Clone, PartialEq, ::prost::Message)]
pub struct ILikeNode {
    #[prost(bool, tag = "1")]
    pub negated: bool,
    #[prost(message, optional, boxed, tag = "2")]
    pub expr: ::core::option::Option<::prost::alloc::boxed::Box<LogicalExprNode>>,
    #[prost(message, optional, boxed, tag = "3")]
    pub pattern: ::core::option::Option<::prost::alloc::boxed::Box<LogicalExprNode>>,
    #[prost(string, tag = "4")]
    pub escape_char: ::prost::alloc::string::String,
}
#[allow(clippy::derive_partial_eq_without_eq)]
#[derive(Clone, PartialEq, ::prost::Message)]
pub struct SimilarToNode {
    #[prost(bool, tag = "1")]
    pub negated: bool,
    #[prost(message, optional, boxed, tag = "2")]
    pub expr: ::core::option::Option<::prost::alloc::boxed::Box<LogicalExprNode>>,
    #[prost(message, optional, boxed, tag = "3")]
    pub pattern: ::core::option::Option<::prost::alloc::boxed::Box<LogicalExprNode>>,
    #[prost(string, tag = "4")]
    pub escape_char: ::prost::alloc::string::String,
}
#[allow(clippy::derive_partial_eq_without_eq)]
#[derive(Clone, PartialEq, ::prost::Message)]
pub struct CaseNode {
    #[prost(message, optional, boxed, tag = "1")]
    pub expr: ::core::option::Option<::prost::alloc::boxed::Box<LogicalExprNode>>,
    #[prost(message, repeated, tag = "2")]
    pub when_then_expr: ::prost::alloc::vec::Vec<WhenThen>,
    #[prost(message, optional, boxed, tag = "3")]
    pub else_expr: ::core::option::Option<::prost::alloc::boxed::Box<LogicalExprNode>>,
}
#[allow(clippy::derive_partial_eq_without_eq)]
#[derive(Clone, PartialEq, ::prost::Message)]
pub struct WhenThen {
    #[prost(message, optional, tag = "1")]
    pub when_expr: ::core::option::Option<LogicalExprNode>,
    #[prost(message, optional, tag = "2")]
    pub then_expr: ::core::option::Option<LogicalExprNode>,
}
#[allow(clippy::derive_partial_eq_without_eq)]
#[derive(Clone, PartialEq, ::prost::Message)]
pub struct CastNode {
    #[prost(message, optional, boxed, tag = "1")]
    pub expr: ::core::option::Option<::prost::alloc::boxed::Box<LogicalExprNode>>,
    #[prost(message, optional, tag = "2")]
    pub arrow_type: ::core::option::Option<ArrowType>,
}
#[allow(clippy::derive_partial_eq_without_eq)]
#[derive(Clone, PartialEq, ::prost::Message)]
pub struct TryCastNode {
    #[prost(message, optional, boxed, tag = "1")]
    pub expr: ::core::option::Option<::prost::alloc::boxed::Box<LogicalExprNode>>,
    #[prost(message, optional, tag = "2")]
    pub arrow_type: ::core::option::Option<ArrowType>,
}
#[allow(clippy::derive_partial_eq_without_eq)]
#[derive(Clone, PartialEq, ::prost::Message)]
pub struct SortExprNode {
    #[prost(message, optional, boxed, tag = "1")]
    pub expr: ::core::option::Option<::prost::alloc::boxed::Box<LogicalExprNode>>,
    #[prost(bool, tag = "2")]
    pub asc: bool,
    #[prost(bool, tag = "3")]
    pub nulls_first: bool,
}
#[allow(clippy::derive_partial_eq_without_eq)]
#[derive(Clone, PartialEq, ::prost::Message)]
pub struct WindowFrame {
    #[prost(enumeration = "WindowFrameUnits", tag = "1")]
    pub window_frame_units: i32,
    #[prost(message, optional, tag = "2")]
    pub start_bound: ::core::option::Option<WindowFrameBound>,
    /// "optional" keyword is stable in protoc 3.15 but prost is still on 3.14 (see <https://github.com/tokio-rs/prost/issues/430> and <https://github.com/tokio-rs/prost/pull/455>)
    /// this syntax is ugly but is binary compatible with the "optional" keyword (see <https://stackoverflow.com/questions/42622015/how-to-define-an-optional-field-in-protobuf-3>)
    #[prost(oneof = "window_frame::EndBound", tags = "3")]
    pub end_bound: ::core::option::Option<window_frame::EndBound>,
}
/// Nested message and enum types in `WindowFrame`.
pub mod window_frame {
    /// "optional" keyword is stable in protoc 3.15 but prost is still on 3.14 (see <https://github.com/tokio-rs/prost/issues/430> and <https://github.com/tokio-rs/prost/pull/455>)
    /// this syntax is ugly but is binary compatible with the "optional" keyword (see <https://stackoverflow.com/questions/42622015/how-to-define-an-optional-field-in-protobuf-3>)
    #[allow(clippy::derive_partial_eq_without_eq)]
    #[derive(Clone, PartialEq, ::prost::Oneof)]
    pub enum EndBound {
        #[prost(message, tag = "3")]
        Bound(super::WindowFrameBound),
    }
}
#[allow(clippy::derive_partial_eq_without_eq)]
#[derive(Clone, PartialEq, ::prost::Message)]
pub struct WindowFrameBound {
    #[prost(enumeration = "WindowFrameBoundType", tag = "1")]
    pub window_frame_bound_type: i32,
    #[prost(message, optional, tag = "2")]
    pub bound_value: ::core::option::Option<ScalarValue>,
}
#[allow(clippy::derive_partial_eq_without_eq)]
#[derive(Clone, PartialEq, ::prost::Message)]
pub struct Schema {
    #[prost(message, repeated, tag = "1")]
    pub columns: ::prost::alloc::vec::Vec<Field>,
    #[prost(map = "string, string", tag = "2")]
    pub metadata: ::std::collections::HashMap<
        ::prost::alloc::string::String,
        ::prost::alloc::string::String,
    >,
}
#[allow(clippy::derive_partial_eq_without_eq)]
#[derive(Clone, PartialEq, ::prost::Message)]
pub struct Field {
    /// name of the field
    #[prost(string, tag = "1")]
    pub name: ::prost::alloc::string::String,
    #[prost(message, optional, boxed, tag = "2")]
    pub arrow_type: ::core::option::Option<::prost::alloc::boxed::Box<ArrowType>>,
    #[prost(bool, tag = "3")]
    pub nullable: bool,
    /// for complex data types like structs, unions
    #[prost(message, repeated, tag = "4")]
    pub children: ::prost::alloc::vec::Vec<Field>,
    #[prost(map = "string, string", tag = "5")]
    pub metadata: ::std::collections::HashMap<
        ::prost::alloc::string::String,
        ::prost::alloc::string::String,
    >,
}
#[allow(clippy::derive_partial_eq_without_eq)]
#[derive(Clone, PartialEq, ::prost::Message)]
pub struct FixedSizeBinary {
    #[prost(int32, tag = "1")]
    pub length: i32,
}
#[allow(clippy::derive_partial_eq_without_eq)]
#[derive(Clone, PartialEq, ::prost::Message)]
pub struct Timestamp {
    #[prost(enumeration = "TimeUnit", tag = "1")]
    pub time_unit: i32,
    #[prost(string, tag = "2")]
    pub timezone: ::prost::alloc::string::String,
}
#[allow(clippy::derive_partial_eq_without_eq)]
#[derive(Clone, PartialEq, ::prost::Message)]
pub struct Decimal {
    #[prost(uint32, tag = "3")]
    pub precision: u32,
    #[prost(int32, tag = "4")]
    pub scale: i32,
}
#[allow(clippy::derive_partial_eq_without_eq)]
#[derive(Clone, PartialEq, ::prost::Message)]
pub struct List {
    #[prost(message, optional, boxed, tag = "1")]
    pub field_type: ::core::option::Option<::prost::alloc::boxed::Box<Field>>,
}
#[allow(clippy::derive_partial_eq_without_eq)]
#[derive(Clone, PartialEq, ::prost::Message)]
pub struct FixedSizeList {
    #[prost(message, optional, boxed, tag = "1")]
    pub field_type: ::core::option::Option<::prost::alloc::boxed::Box<Field>>,
    #[prost(int32, tag = "2")]
    pub list_size: i32,
}
#[allow(clippy::derive_partial_eq_without_eq)]
#[derive(Clone, PartialEq, ::prost::Message)]
pub struct Dictionary {
    #[prost(message, optional, boxed, tag = "1")]
    pub key: ::core::option::Option<::prost::alloc::boxed::Box<ArrowType>>,
    #[prost(message, optional, boxed, tag = "2")]
    pub value: ::core::option::Option<::prost::alloc::boxed::Box<ArrowType>>,
}
#[allow(clippy::derive_partial_eq_without_eq)]
#[derive(Clone, PartialEq, ::prost::Message)]
pub struct Struct {
    #[prost(message, repeated, tag = "1")]
    pub sub_field_types: ::prost::alloc::vec::Vec<Field>,
}
#[allow(clippy::derive_partial_eq_without_eq)]
#[derive(Clone, PartialEq, ::prost::Message)]
pub struct Map {
    #[prost(message, optional, boxed, tag = "1")]
    pub field_type: ::core::option::Option<::prost::alloc::boxed::Box<Field>>,
    #[prost(bool, tag = "2")]
    pub keys_sorted: bool,
}
#[allow(clippy::derive_partial_eq_without_eq)]
#[derive(Clone, PartialEq, ::prost::Message)]
pub struct Union {
    #[prost(message, repeated, tag = "1")]
    pub union_types: ::prost::alloc::vec::Vec<Field>,
    #[prost(enumeration = "UnionMode", tag = "2")]
    pub union_mode: i32,
    #[prost(int32, repeated, tag = "3")]
    pub type_ids: ::prost::alloc::vec::Vec<i32>,
}
#[allow(clippy::derive_partial_eq_without_eq)]
#[derive(Clone, PartialEq, ::prost::Message)]
pub struct ScalarListValue {
    #[prost(bytes = "vec", tag = "1")]
    pub ipc_message: ::prost::alloc::vec::Vec<u8>,
    #[prost(bytes = "vec", tag = "2")]
    pub arrow_data: ::prost::alloc::vec::Vec<u8>,
    #[prost(message, optional, tag = "3")]
    pub schema: ::core::option::Option<Schema>,
}
#[allow(clippy::derive_partial_eq_without_eq)]
#[derive(Clone, PartialEq, ::prost::Message)]
pub struct ScalarTime32Value {
    #[prost(oneof = "scalar_time32_value::Value", tags = "1, 2")]
    pub value: ::core::option::Option<scalar_time32_value::Value>,
}
/// Nested message and enum types in `ScalarTime32Value`.
pub mod scalar_time32_value {
    #[allow(clippy::derive_partial_eq_without_eq)]
    #[derive(Clone, PartialEq, ::prost::Oneof)]
    pub enum Value {
        #[prost(int32, tag = "1")]
        Time32SecondValue(i32),
        #[prost(int32, tag = "2")]
        Time32MillisecondValue(i32),
    }
}
#[allow(clippy::derive_partial_eq_without_eq)]
#[derive(Clone, PartialEq, ::prost::Message)]
pub struct ScalarTime64Value {
    #[prost(oneof = "scalar_time64_value::Value", tags = "1, 2")]
    pub value: ::core::option::Option<scalar_time64_value::Value>,
}
/// Nested message and enum types in `ScalarTime64Value`.
pub mod scalar_time64_value {
    #[allow(clippy::derive_partial_eq_without_eq)]
    #[derive(Clone, PartialEq, ::prost::Oneof)]
    pub enum Value {
        #[prost(int64, tag = "1")]
        Time64MicrosecondValue(i64),
        #[prost(int64, tag = "2")]
        Time64NanosecondValue(i64),
    }
}
#[allow(clippy::derive_partial_eq_without_eq)]
#[derive(Clone, PartialEq, ::prost::Message)]
pub struct ScalarTimestampValue {
    #[prost(string, tag = "5")]
    pub timezone: ::prost::alloc::string::String,
    #[prost(oneof = "scalar_timestamp_value::Value", tags = "1, 2, 3, 4")]
    pub value: ::core::option::Option<scalar_timestamp_value::Value>,
}
/// Nested message and enum types in `ScalarTimestampValue`.
pub mod scalar_timestamp_value {
    #[allow(clippy::derive_partial_eq_without_eq)]
    #[derive(Clone, PartialEq, ::prost::Oneof)]
    pub enum Value {
        #[prost(int64, tag = "1")]
        TimeMicrosecondValue(i64),
        #[prost(int64, tag = "2")]
        TimeNanosecondValue(i64),
        #[prost(int64, tag = "3")]
        TimeSecondValue(i64),
        #[prost(int64, tag = "4")]
        TimeMillisecondValue(i64),
    }
}
#[allow(clippy::derive_partial_eq_without_eq)]
#[derive(Clone, PartialEq, ::prost::Message)]
pub struct ScalarDictionaryValue {
    #[prost(message, optional, tag = "1")]
    pub index_type: ::core::option::Option<ArrowType>,
    #[prost(message, optional, boxed, tag = "2")]
    pub value: ::core::option::Option<::prost::alloc::boxed::Box<ScalarValue>>,
}
#[allow(clippy::derive_partial_eq_without_eq)]
#[derive(Clone, PartialEq, ::prost::Message)]
pub struct IntervalMonthDayNanoValue {
    #[prost(int32, tag = "1")]
    pub months: i32,
    #[prost(int32, tag = "2")]
    pub days: i32,
    #[prost(int64, tag = "3")]
    pub nanos: i64,
}
#[allow(clippy::derive_partial_eq_without_eq)]
#[derive(Clone, PartialEq, ::prost::Message)]
pub struct StructValue {
    /// Note that a null struct value must have one or more fields, so we
    /// encode a null StructValue as one witth an empty field_values
    /// list.
    #[prost(message, repeated, tag = "2")]
    pub field_values: ::prost::alloc::vec::Vec<ScalarValue>,
    #[prost(message, repeated, tag = "3")]
    pub fields: ::prost::alloc::vec::Vec<Field>,
}
#[allow(clippy::derive_partial_eq_without_eq)]
#[derive(Clone, PartialEq, ::prost::Message)]
pub struct ScalarFixedSizeBinary {
    #[prost(bytes = "vec", tag = "1")]
    pub values: ::prost::alloc::vec::Vec<u8>,
    #[prost(int32, tag = "2")]
    pub length: i32,
}
#[allow(clippy::derive_partial_eq_without_eq)]
#[derive(Clone, PartialEq, ::prost::Message)]
pub struct ScalarValue {
    #[prost(
        oneof = "scalar_value::Value",
        tags = "33, 1, 2, 3, 4, 5, 6, 7, 8, 9, 10, 11, 12, 13, 14, 15, 16, 17, 18, 20, 39, 21, 24, 25, 35, 36, 37, 38, 26, 27, 28, 29, 30, 31, 32, 34"
    )]
    pub value: ::core::option::Option<scalar_value::Value>,
}
/// Nested message and enum types in `ScalarValue`.
pub mod scalar_value {
    #[allow(clippy::derive_partial_eq_without_eq)]
    #[derive(Clone, PartialEq, ::prost::Oneof)]
    pub enum Value {
        /// was PrimitiveScalarType null_value = 19;
        /// Null value of any type
        #[prost(message, tag = "33")]
        NullValue(super::ArrowType),
        #[prost(bool, tag = "1")]
        BoolValue(bool),
        #[prost(string, tag = "2")]
        Utf8Value(::prost::alloc::string::String),
        #[prost(string, tag = "3")]
        LargeUtf8Value(::prost::alloc::string::String),
        #[prost(int32, tag = "4")]
        Int8Value(i32),
        #[prost(int32, tag = "5")]
        Int16Value(i32),
        #[prost(int32, tag = "6")]
        Int32Value(i32),
        #[prost(int64, tag = "7")]
        Int64Value(i64),
        #[prost(uint32, tag = "8")]
        Uint8Value(u32),
        #[prost(uint32, tag = "9")]
        Uint16Value(u32),
        #[prost(uint32, tag = "10")]
        Uint32Value(u32),
        #[prost(uint64, tag = "11")]
        Uint64Value(u64),
        #[prost(float, tag = "12")]
        Float32Value(f32),
        #[prost(double, tag = "13")]
        Float64Value(f64),
        /// Literal Date32 value always has a unit of day
        #[prost(int32, tag = "14")]
        Date32Value(i32),
        #[prost(message, tag = "15")]
        Time32Value(super::ScalarTime32Value),
        #[prost(message, tag = "16")]
        LargeListValue(super::ScalarListValue),
        #[prost(message, tag = "17")]
        ListValue(super::ScalarListValue),
        #[prost(message, tag = "18")]
        FixedSizeListValue(super::ScalarListValue),
        #[prost(message, tag = "20")]
        Decimal128Value(super::Decimal128),
        #[prost(message, tag = "39")]
        Decimal256Value(super::Decimal256),
        #[prost(int64, tag = "21")]
        Date64Value(i64),
        #[prost(int32, tag = "24")]
        IntervalYearmonthValue(i32),
        #[prost(int64, tag = "25")]
        IntervalDaytimeValue(i64),
        #[prost(int64, tag = "35")]
        DurationSecondValue(i64),
        #[prost(int64, tag = "36")]
        DurationMillisecondValue(i64),
        #[prost(int64, tag = "37")]
        DurationMicrosecondValue(i64),
        #[prost(int64, tag = "38")]
        DurationNanosecondValue(i64),
        #[prost(message, tag = "26")]
        TimestampValue(super::ScalarTimestampValue),
        #[prost(message, tag = "27")]
        DictionaryValue(::prost::alloc::boxed::Box<super::ScalarDictionaryValue>),
        #[prost(bytes, tag = "28")]
        BinaryValue(::prost::alloc::vec::Vec<u8>),
        #[prost(bytes, tag = "29")]
        LargeBinaryValue(::prost::alloc::vec::Vec<u8>),
        #[prost(message, tag = "30")]
        Time64Value(super::ScalarTime64Value),
        #[prost(message, tag = "31")]
        IntervalMonthDayNano(super::IntervalMonthDayNanoValue),
        #[prost(message, tag = "32")]
        StructValue(super::StructValue),
        #[prost(message, tag = "34")]
        FixedSizeBinaryValue(super::ScalarFixedSizeBinary),
    }
}
#[allow(clippy::derive_partial_eq_without_eq)]
#[derive(Clone, PartialEq, ::prost::Message)]
pub struct Decimal128 {
    #[prost(bytes = "vec", tag = "1")]
    pub value: ::prost::alloc::vec::Vec<u8>,
    #[prost(int64, tag = "2")]
    pub p: i64,
    #[prost(int64, tag = "3")]
    pub s: i64,
}
#[allow(clippy::derive_partial_eq_without_eq)]
#[derive(Clone, PartialEq, ::prost::Message)]
pub struct Decimal256 {
    #[prost(bytes = "vec", tag = "1")]
    pub value: ::prost::alloc::vec::Vec<u8>,
    #[prost(int64, tag = "2")]
    pub p: i64,
    #[prost(int64, tag = "3")]
    pub s: i64,
}
/// Serialized data type
#[allow(clippy::derive_partial_eq_without_eq)]
#[derive(Clone, PartialEq, ::prost::Message)]
pub struct ArrowType {
    #[prost(
        oneof = "arrow_type::ArrowTypeEnum",
        tags = "1, 2, 3, 4, 5, 6, 7, 8, 9, 10, 11, 12, 13, 14, 32, 15, 16, 31, 17, 18, 19, 20, 21, 22, 23, 24, 25, 26, 27, 28, 29, 30, 33"
    )]
    pub arrow_type_enum: ::core::option::Option<arrow_type::ArrowTypeEnum>,
}
/// Nested message and enum types in `ArrowType`.
pub mod arrow_type {
    #[allow(clippy::derive_partial_eq_without_eq)]
    #[derive(Clone, PartialEq, ::prost::Oneof)]
    pub enum ArrowTypeEnum {
        /// arrow::Type::NA
        #[prost(message, tag = "1")]
        None(super::EmptyMessage),
        /// arrow::Type::BOOL
        #[prost(message, tag = "2")]
        Bool(super::EmptyMessage),
        /// arrow::Type::UINT8
        #[prost(message, tag = "3")]
        Uint8(super::EmptyMessage),
        /// arrow::Type::INT8
        #[prost(message, tag = "4")]
        Int8(super::EmptyMessage),
        /// represents arrow::Type fields in src/arrow/type.h
        #[prost(message, tag = "5")]
        Uint16(super::EmptyMessage),
        #[prost(message, tag = "6")]
        Int16(super::EmptyMessage),
        #[prost(message, tag = "7")]
        Uint32(super::EmptyMessage),
        #[prost(message, tag = "8")]
        Int32(super::EmptyMessage),
        #[prost(message, tag = "9")]
        Uint64(super::EmptyMessage),
        #[prost(message, tag = "10")]
        Int64(super::EmptyMessage),
        #[prost(message, tag = "11")]
        Float16(super::EmptyMessage),
        #[prost(message, tag = "12")]
        Float32(super::EmptyMessage),
        #[prost(message, tag = "13")]
        Float64(super::EmptyMessage),
        #[prost(message, tag = "14")]
        Utf8(super::EmptyMessage),
        #[prost(message, tag = "32")]
        LargeUtf8(super::EmptyMessage),
        #[prost(message, tag = "15")]
        Binary(super::EmptyMessage),
        #[prost(int32, tag = "16")]
        FixedSizeBinary(i32),
        #[prost(message, tag = "31")]
        LargeBinary(super::EmptyMessage),
        #[prost(message, tag = "17")]
        Date32(super::EmptyMessage),
        #[prost(message, tag = "18")]
        Date64(super::EmptyMessage),
        #[prost(enumeration = "super::TimeUnit", tag = "19")]
        Duration(i32),
        #[prost(message, tag = "20")]
        Timestamp(super::Timestamp),
        #[prost(enumeration = "super::TimeUnit", tag = "21")]
        Time32(i32),
        #[prost(enumeration = "super::TimeUnit", tag = "22")]
        Time64(i32),
        #[prost(enumeration = "super::IntervalUnit", tag = "23")]
        Interval(i32),
        #[prost(message, tag = "24")]
        Decimal(super::Decimal),
        #[prost(message, tag = "25")]
        List(::prost::alloc::boxed::Box<super::List>),
        #[prost(message, tag = "26")]
        LargeList(::prost::alloc::boxed::Box<super::List>),
        #[prost(message, tag = "27")]
        FixedSizeList(::prost::alloc::boxed::Box<super::FixedSizeList>),
        #[prost(message, tag = "28")]
        Struct(super::Struct),
        #[prost(message, tag = "29")]
        Union(super::Union),
        #[prost(message, tag = "30")]
        Dictionary(::prost::alloc::boxed::Box<super::Dictionary>),
        #[prost(message, tag = "33")]
        Map(::prost::alloc::boxed::Box<super::Map>),
    }
}
/// Useful for representing an empty enum variant in rust
/// E.G. enum example{One, Two(i32)}
/// maps to
/// message example{
///     oneof{
///         EmptyMessage One = 1;
///         i32 Two = 2;
///    }
/// }
#[allow(clippy::derive_partial_eq_without_eq)]
#[derive(Clone, PartialEq, ::prost::Message)]
pub struct EmptyMessage {}
#[allow(clippy::derive_partial_eq_without_eq)]
#[derive(Clone, PartialEq, ::prost::Message)]
pub struct AnalyzedLogicalPlanType {
    #[prost(string, tag = "1")]
    pub analyzer_name: ::prost::alloc::string::String,
}
#[allow(clippy::derive_partial_eq_without_eq)]
#[derive(Clone, PartialEq, ::prost::Message)]
pub struct OptimizedLogicalPlanType {
    #[prost(string, tag = "1")]
    pub optimizer_name: ::prost::alloc::string::String,
}
#[allow(clippy::derive_partial_eq_without_eq)]
#[derive(Clone, PartialEq, ::prost::Message)]
pub struct OptimizedPhysicalPlanType {
    #[prost(string, tag = "1")]
    pub optimizer_name: ::prost::alloc::string::String,
}
#[allow(clippy::derive_partial_eq_without_eq)]
#[derive(Clone, PartialEq, ::prost::Message)]
pub struct PlanType {
    #[prost(oneof = "plan_type::PlanTypeEnum", tags = "1, 7, 8, 2, 3, 4, 9, 5, 6, 10")]
    pub plan_type_enum: ::core::option::Option<plan_type::PlanTypeEnum>,
}
/// Nested message and enum types in `PlanType`.
pub mod plan_type {
    #[allow(clippy::derive_partial_eq_without_eq)]
    #[derive(Clone, PartialEq, ::prost::Oneof)]
    pub enum PlanTypeEnum {
        #[prost(message, tag = "1")]
        InitialLogicalPlan(super::EmptyMessage),
        #[prost(message, tag = "7")]
        AnalyzedLogicalPlan(super::AnalyzedLogicalPlanType),
        #[prost(message, tag = "8")]
        FinalAnalyzedLogicalPlan(super::EmptyMessage),
        #[prost(message, tag = "2")]
        OptimizedLogicalPlan(super::OptimizedLogicalPlanType),
        #[prost(message, tag = "3")]
        FinalLogicalPlan(super::EmptyMessage),
        #[prost(message, tag = "4")]
        InitialPhysicalPlan(super::EmptyMessage),
        #[prost(message, tag = "9")]
        InitialPhysicalPlanWithStats(super::EmptyMessage),
        #[prost(message, tag = "5")]
        OptimizedPhysicalPlan(super::OptimizedPhysicalPlanType),
        #[prost(message, tag = "6")]
        FinalPhysicalPlan(super::EmptyMessage),
        #[prost(message, tag = "10")]
        FinalPhysicalPlanWithStats(super::EmptyMessage),
    }
}
#[allow(clippy::derive_partial_eq_without_eq)]
#[derive(Clone, PartialEq, ::prost::Message)]
pub struct StringifiedPlan {
    #[prost(message, optional, tag = "1")]
    pub plan_type: ::core::option::Option<PlanType>,
    #[prost(string, tag = "2")]
    pub plan: ::prost::alloc::string::String,
}
#[allow(clippy::derive_partial_eq_without_eq)]
#[derive(Clone, PartialEq, ::prost::Message)]
pub struct BareTableReference {
    #[prost(string, tag = "1")]
    pub table: ::prost::alloc::string::String,
}
#[allow(clippy::derive_partial_eq_without_eq)]
#[derive(Clone, PartialEq, ::prost::Message)]
pub struct PartialTableReference {
    #[prost(string, tag = "1")]
    pub schema: ::prost::alloc::string::String,
    #[prost(string, tag = "2")]
    pub table: ::prost::alloc::string::String,
}
#[allow(clippy::derive_partial_eq_without_eq)]
#[derive(Clone, PartialEq, ::prost::Message)]
pub struct FullTableReference {
    #[prost(string, tag = "1")]
    pub catalog: ::prost::alloc::string::String,
    #[prost(string, tag = "2")]
    pub schema: ::prost::alloc::string::String,
    #[prost(string, tag = "3")]
    pub table: ::prost::alloc::string::String,
}
#[allow(clippy::derive_partial_eq_without_eq)]
#[derive(Clone, PartialEq, ::prost::Message)]
pub struct OwnedTableReference {
    #[prost(oneof = "owned_table_reference::TableReferenceEnum", tags = "1, 2, 3")]
    pub table_reference_enum: ::core::option::Option<
        owned_table_reference::TableReferenceEnum,
    >,
}
/// Nested message and enum types in `OwnedTableReference`.
pub mod owned_table_reference {
    #[allow(clippy::derive_partial_eq_without_eq)]
    #[derive(Clone, PartialEq, ::prost::Oneof)]
    pub enum TableReferenceEnum {
        #[prost(message, tag = "1")]
        Bare(super::BareTableReference),
        #[prost(message, tag = "2")]
        Partial(super::PartialTableReference),
        #[prost(message, tag = "3")]
        Full(super::FullTableReference),
    }
}
/// PhysicalPlanNode is a nested type
#[allow(clippy::derive_partial_eq_without_eq)]
#[derive(Clone, PartialEq, ::prost::Message)]
pub struct PhysicalPlanNode {
    #[prost(
        oneof = "physical_plan_node::PhysicalPlanType",
        tags = "1, 2, 3, 4, 6, 7, 8, 9, 10, 11, 12, 13, 14, 15, 16, 17, 18, 19, 20, 21, 22, 23, 24, 25"
    )]
    pub physical_plan_type: ::core::option::Option<physical_plan_node::PhysicalPlanType>,
}
/// Nested message and enum types in `PhysicalPlanNode`.
pub mod physical_plan_node {
    #[allow(clippy::derive_partial_eq_without_eq)]
    #[derive(Clone, PartialEq, ::prost::Oneof)]
    pub enum PhysicalPlanType {
        #[prost(message, tag = "1")]
        ParquetScan(super::ParquetScanExecNode),
        #[prost(message, tag = "2")]
        CsvScan(super::CsvScanExecNode),
        #[prost(message, tag = "3")]
        Empty(super::EmptyExecNode),
        #[prost(message, tag = "4")]
        Projection(::prost::alloc::boxed::Box<super::ProjectionExecNode>),
        #[prost(message, tag = "6")]
        GlobalLimit(::prost::alloc::boxed::Box<super::GlobalLimitExecNode>),
        #[prost(message, tag = "7")]
        LocalLimit(::prost::alloc::boxed::Box<super::LocalLimitExecNode>),
        #[prost(message, tag = "8")]
        Aggregate(::prost::alloc::boxed::Box<super::AggregateExecNode>),
        #[prost(message, tag = "9")]
        HashJoin(::prost::alloc::boxed::Box<super::HashJoinExecNode>),
        #[prost(message, tag = "10")]
        Sort(::prost::alloc::boxed::Box<super::SortExecNode>),
        #[prost(message, tag = "11")]
        CoalesceBatches(::prost::alloc::boxed::Box<super::CoalesceBatchesExecNode>),
        #[prost(message, tag = "12")]
        Filter(::prost::alloc::boxed::Box<super::FilterExecNode>),
        #[prost(message, tag = "13")]
        Merge(::prost::alloc::boxed::Box<super::CoalescePartitionsExecNode>),
        #[prost(message, tag = "14")]
        Repartition(::prost::alloc::boxed::Box<super::RepartitionExecNode>),
        #[prost(message, tag = "15")]
        Window(::prost::alloc::boxed::Box<super::WindowAggExecNode>),
        #[prost(message, tag = "16")]
        CrossJoin(::prost::alloc::boxed::Box<super::CrossJoinExecNode>),
        #[prost(message, tag = "17")]
        AvroScan(super::AvroScanExecNode),
        #[prost(message, tag = "18")]
        Extension(super::PhysicalExtensionNode),
        #[prost(message, tag = "19")]
        Union(super::UnionExecNode),
        #[prost(message, tag = "20")]
        Explain(super::ExplainExecNode),
        #[prost(message, tag = "21")]
        SortPreservingMerge(
            ::prost::alloc::boxed::Box<super::SortPreservingMergeExecNode>,
        ),
        #[prost(message, tag = "22")]
        NestedLoopJoin(::prost::alloc::boxed::Box<super::NestedLoopJoinExecNode>),
        #[prost(message, tag = "23")]
        Analyze(::prost::alloc::boxed::Box<super::AnalyzeExecNode>),
        #[prost(message, tag = "24")]
        JsonSink(::prost::alloc::boxed::Box<super::JsonSinkExecNode>),
        #[prost(message, tag = "25")]
        SymmetricHashJoin(::prost::alloc::boxed::Box<super::SymmetricHashJoinExecNode>),
    }
}
#[allow(clippy::derive_partial_eq_without_eq)]
#[derive(Clone, PartialEq, ::prost::Message)]
pub struct PartitionColumn {
    #[prost(string, tag = "1")]
    pub name: ::prost::alloc::string::String,
    #[prost(message, optional, tag = "2")]
    pub arrow_type: ::core::option::Option<ArrowType>,
}
#[allow(clippy::derive_partial_eq_without_eq)]
#[derive(Clone, PartialEq, ::prost::Message)]
pub struct FileTypeWriterOptions {
    #[prost(oneof = "file_type_writer_options::FileType", tags = "1")]
    pub file_type: ::core::option::Option<file_type_writer_options::FileType>,
}
/// Nested message and enum types in `FileTypeWriterOptions`.
pub mod file_type_writer_options {
    #[allow(clippy::derive_partial_eq_without_eq)]
    #[derive(Clone, PartialEq, ::prost::Oneof)]
    pub enum FileType {
        #[prost(message, tag = "1")]
        JsonOptions(super::JsonWriterOptions),
    }
}
#[allow(clippy::derive_partial_eq_without_eq)]
#[derive(Clone, PartialEq, ::prost::Message)]
pub struct JsonWriterOptions {
    #[prost(enumeration = "CompressionTypeVariant", tag = "1")]
    pub compression: i32,
}
#[allow(clippy::derive_partial_eq_without_eq)]
#[derive(Clone, PartialEq, ::prost::Message)]
pub struct FileSinkConfig {
    #[prost(string, tag = "1")]
    pub object_store_url: ::prost::alloc::string::String,
    #[prost(message, repeated, tag = "2")]
    pub file_groups: ::prost::alloc::vec::Vec<PartitionedFile>,
    #[prost(string, repeated, tag = "3")]
    pub table_paths: ::prost::alloc::vec::Vec<::prost::alloc::string::String>,
    #[prost(message, optional, tag = "4")]
    pub output_schema: ::core::option::Option<Schema>,
    #[prost(message, repeated, tag = "5")]
    pub table_partition_cols: ::prost::alloc::vec::Vec<PartitionColumn>,
    #[prost(bool, tag = "7")]
    pub single_file_output: bool,
    #[prost(bool, tag = "8")]
    pub unbounded_input: bool,
    #[prost(bool, tag = "9")]
    pub overwrite: bool,
    #[prost(message, optional, tag = "10")]
    pub file_type_writer_options: ::core::option::Option<FileTypeWriterOptions>,
}
#[allow(clippy::derive_partial_eq_without_eq)]
#[derive(Clone, PartialEq, ::prost::Message)]
pub struct JsonSink {
    #[prost(message, optional, tag = "1")]
    pub config: ::core::option::Option<FileSinkConfig>,
}
#[allow(clippy::derive_partial_eq_without_eq)]
#[derive(Clone, PartialEq, ::prost::Message)]
pub struct JsonSinkExecNode {
    #[prost(message, optional, boxed, tag = "1")]
    pub input: ::core::option::Option<::prost::alloc::boxed::Box<PhysicalPlanNode>>,
    #[prost(message, optional, tag = "2")]
    pub sink: ::core::option::Option<JsonSink>,
    #[prost(message, optional, tag = "3")]
    pub sink_schema: ::core::option::Option<Schema>,
    #[prost(message, optional, tag = "4")]
    pub sort_order: ::core::option::Option<PhysicalSortExprNodeCollection>,
}
#[allow(clippy::derive_partial_eq_without_eq)]
#[derive(Clone, PartialEq, ::prost::Message)]
pub struct PhysicalExtensionNode {
    #[prost(bytes = "vec", tag = "1")]
    pub node: ::prost::alloc::vec::Vec<u8>,
    #[prost(message, repeated, tag = "2")]
    pub inputs: ::prost::alloc::vec::Vec<PhysicalPlanNode>,
}
/// physical expressions
#[allow(clippy::derive_partial_eq_without_eq)]
#[derive(Clone, PartialEq, ::prost::Message)]
pub struct PhysicalExprNode {
    #[prost(
        oneof = "physical_expr_node::ExprType",
        tags = "1, 2, 3, 4, 5, 6, 7, 8, 9, 10, 11, 12, 13, 14, 15, 16, 18, 19"
    )]
    pub expr_type: ::core::option::Option<physical_expr_node::ExprType>,
}
/// Nested message and enum types in `PhysicalExprNode`.
pub mod physical_expr_node {
    #[allow(clippy::derive_partial_eq_without_eq)]
    #[derive(Clone, PartialEq, ::prost::Oneof)]
    pub enum ExprType {
        /// column references
        #[prost(message, tag = "1")]
        Column(super::PhysicalColumn),
        #[prost(message, tag = "2")]
        Literal(super::ScalarValue),
        /// binary expressions
        #[prost(message, tag = "3")]
        BinaryExpr(::prost::alloc::boxed::Box<super::PhysicalBinaryExprNode>),
        /// aggregate expressions
        #[prost(message, tag = "4")]
        AggregateExpr(super::PhysicalAggregateExprNode),
        /// null checks
        #[prost(message, tag = "5")]
        IsNullExpr(::prost::alloc::boxed::Box<super::PhysicalIsNull>),
        #[prost(message, tag = "6")]
        IsNotNullExpr(::prost::alloc::boxed::Box<super::PhysicalIsNotNull>),
        #[prost(message, tag = "7")]
        NotExpr(::prost::alloc::boxed::Box<super::PhysicalNot>),
        #[prost(message, tag = "8")]
        Case(::prost::alloc::boxed::Box<super::PhysicalCaseNode>),
        #[prost(message, tag = "9")]
        Cast(::prost::alloc::boxed::Box<super::PhysicalCastNode>),
        #[prost(message, tag = "10")]
        Sort(::prost::alloc::boxed::Box<super::PhysicalSortExprNode>),
        #[prost(message, tag = "11")]
        Negative(::prost::alloc::boxed::Box<super::PhysicalNegativeNode>),
        #[prost(message, tag = "12")]
        InList(::prost::alloc::boxed::Box<super::PhysicalInListNode>),
        #[prost(message, tag = "13")]
        ScalarFunction(super::PhysicalScalarFunctionNode),
        #[prost(message, tag = "14")]
        TryCast(::prost::alloc::boxed::Box<super::PhysicalTryCastNode>),
        /// window expressions
        #[prost(message, tag = "15")]
        WindowExpr(super::PhysicalWindowExprNode),
        #[prost(message, tag = "16")]
        ScalarUdf(super::PhysicalScalarUdfNode),
        #[prost(message, tag = "18")]
        LikeExpr(::prost::alloc::boxed::Box<super::PhysicalLikeExprNode>),
        #[prost(message, tag = "19")]
        GetIndexedFieldExpr(
            ::prost::alloc::boxed::Box<super::PhysicalGetIndexedFieldExprNode>,
        ),
    }
}
#[allow(clippy::derive_partial_eq_without_eq)]
#[derive(Clone, PartialEq, ::prost::Message)]
pub struct PhysicalScalarUdfNode {
    #[prost(string, tag = "1")]
    pub name: ::prost::alloc::string::String,
    #[prost(message, repeated, tag = "2")]
    pub args: ::prost::alloc::vec::Vec<PhysicalExprNode>,
    #[prost(message, optional, tag = "4")]
    pub return_type: ::core::option::Option<ArrowType>,
}
#[allow(clippy::derive_partial_eq_without_eq)]
#[derive(Clone, PartialEq, ::prost::Message)]
pub struct PhysicalAggregateExprNode {
    #[prost(message, repeated, tag = "2")]
    pub expr: ::prost::alloc::vec::Vec<PhysicalExprNode>,
    #[prost(message, repeated, tag = "5")]
    pub ordering_req: ::prost::alloc::vec::Vec<PhysicalSortExprNode>,
    #[prost(bool, tag = "3")]
    pub distinct: bool,
    #[prost(oneof = "physical_aggregate_expr_node::AggregateFunction", tags = "1, 4")]
    pub aggregate_function: ::core::option::Option<
        physical_aggregate_expr_node::AggregateFunction,
    >,
}
/// Nested message and enum types in `PhysicalAggregateExprNode`.
pub mod physical_aggregate_expr_node {
    #[allow(clippy::derive_partial_eq_without_eq)]
    #[derive(Clone, PartialEq, ::prost::Oneof)]
    pub enum AggregateFunction {
        #[prost(enumeration = "super::AggregateFunction", tag = "1")]
        AggrFunction(i32),
        #[prost(string, tag = "4")]
        UserDefinedAggrFunction(::prost::alloc::string::String),
    }
}
#[allow(clippy::derive_partial_eq_without_eq)]
#[derive(Clone, PartialEq, ::prost::Message)]
pub struct PhysicalWindowExprNode {
    #[prost(message, repeated, tag = "4")]
    pub args: ::prost::alloc::vec::Vec<PhysicalExprNode>,
    #[prost(message, repeated, tag = "5")]
    pub partition_by: ::prost::alloc::vec::Vec<PhysicalExprNode>,
    #[prost(message, repeated, tag = "6")]
    pub order_by: ::prost::alloc::vec::Vec<PhysicalSortExprNode>,
    #[prost(message, optional, tag = "7")]
    pub window_frame: ::core::option::Option<WindowFrame>,
    #[prost(string, tag = "8")]
    pub name: ::prost::alloc::string::String,
    #[prost(oneof = "physical_window_expr_node::WindowFunction", tags = "1, 2")]
    pub window_function: ::core::option::Option<
        physical_window_expr_node::WindowFunction,
    >,
}
/// Nested message and enum types in `PhysicalWindowExprNode`.
pub mod physical_window_expr_node {
    #[allow(clippy::derive_partial_eq_without_eq)]
    #[derive(Clone, PartialEq, ::prost::Oneof)]
    pub enum WindowFunction {
        #[prost(enumeration = "super::AggregateFunction", tag = "1")]
        AggrFunction(i32),
        /// udaf = 3
        #[prost(enumeration = "super::BuiltInWindowFunction", tag = "2")]
        BuiltInFunction(i32),
    }
}
#[allow(clippy::derive_partial_eq_without_eq)]
#[derive(Clone, PartialEq, ::prost::Message)]
pub struct PhysicalIsNull {
    #[prost(message, optional, boxed, tag = "1")]
    pub expr: ::core::option::Option<::prost::alloc::boxed::Box<PhysicalExprNode>>,
}
#[allow(clippy::derive_partial_eq_without_eq)]
#[derive(Clone, PartialEq, ::prost::Message)]
pub struct PhysicalIsNotNull {
    #[prost(message, optional, boxed, tag = "1")]
    pub expr: ::core::option::Option<::prost::alloc::boxed::Box<PhysicalExprNode>>,
}
#[allow(clippy::derive_partial_eq_without_eq)]
#[derive(Clone, PartialEq, ::prost::Message)]
pub struct PhysicalNot {
    #[prost(message, optional, boxed, tag = "1")]
    pub expr: ::core::option::Option<::prost::alloc::boxed::Box<PhysicalExprNode>>,
}
#[allow(clippy::derive_partial_eq_without_eq)]
#[derive(Clone, PartialEq, ::prost::Message)]
pub struct PhysicalAliasNode {
    #[prost(message, optional, tag = "1")]
    pub expr: ::core::option::Option<PhysicalExprNode>,
    #[prost(string, tag = "2")]
    pub alias: ::prost::alloc::string::String,
}
#[allow(clippy::derive_partial_eq_without_eq)]
#[derive(Clone, PartialEq, ::prost::Message)]
pub struct PhysicalBinaryExprNode {
    #[prost(message, optional, boxed, tag = "1")]
    pub l: ::core::option::Option<::prost::alloc::boxed::Box<PhysicalExprNode>>,
    #[prost(message, optional, boxed, tag = "2")]
    pub r: ::core::option::Option<::prost::alloc::boxed::Box<PhysicalExprNode>>,
    #[prost(string, tag = "3")]
    pub op: ::prost::alloc::string::String,
}
#[allow(clippy::derive_partial_eq_without_eq)]
#[derive(Clone, PartialEq, ::prost::Message)]
pub struct PhysicalDateTimeIntervalExprNode {
    #[prost(message, optional, tag = "1")]
    pub l: ::core::option::Option<PhysicalExprNode>,
    #[prost(message, optional, tag = "2")]
    pub r: ::core::option::Option<PhysicalExprNode>,
    #[prost(string, tag = "3")]
    pub op: ::prost::alloc::string::String,
}
#[allow(clippy::derive_partial_eq_without_eq)]
#[derive(Clone, PartialEq, ::prost::Message)]
pub struct PhysicalLikeExprNode {
    #[prost(bool, tag = "1")]
    pub negated: bool,
    #[prost(bool, tag = "2")]
    pub case_insensitive: bool,
    #[prost(message, optional, boxed, tag = "3")]
    pub expr: ::core::option::Option<::prost::alloc::boxed::Box<PhysicalExprNode>>,
    #[prost(message, optional, boxed, tag = "4")]
    pub pattern: ::core::option::Option<::prost::alloc::boxed::Box<PhysicalExprNode>>,
}
#[allow(clippy::derive_partial_eq_without_eq)]
#[derive(Clone, PartialEq, ::prost::Message)]
pub struct PhysicalSortExprNode {
    #[prost(message, optional, boxed, tag = "1")]
    pub expr: ::core::option::Option<::prost::alloc::boxed::Box<PhysicalExprNode>>,
    #[prost(bool, tag = "2")]
    pub asc: bool,
    #[prost(bool, tag = "3")]
    pub nulls_first: bool,
}
#[allow(clippy::derive_partial_eq_without_eq)]
#[derive(Clone, PartialEq, ::prost::Message)]
pub struct PhysicalWhenThen {
    #[prost(message, optional, tag = "1")]
    pub when_expr: ::core::option::Option<PhysicalExprNode>,
    #[prost(message, optional, tag = "2")]
    pub then_expr: ::core::option::Option<PhysicalExprNode>,
}
#[allow(clippy::derive_partial_eq_without_eq)]
#[derive(Clone, PartialEq, ::prost::Message)]
pub struct PhysicalInListNode {
    #[prost(message, optional, boxed, tag = "1")]
    pub expr: ::core::option::Option<::prost::alloc::boxed::Box<PhysicalExprNode>>,
    #[prost(message, repeated, tag = "2")]
    pub list: ::prost::alloc::vec::Vec<PhysicalExprNode>,
    #[prost(bool, tag = "3")]
    pub negated: bool,
}
#[allow(clippy::derive_partial_eq_without_eq)]
#[derive(Clone, PartialEq, ::prost::Message)]
pub struct PhysicalCaseNode {
    #[prost(message, optional, boxed, tag = "1")]
    pub expr: ::core::option::Option<::prost::alloc::boxed::Box<PhysicalExprNode>>,
    #[prost(message, repeated, tag = "2")]
    pub when_then_expr: ::prost::alloc::vec::Vec<PhysicalWhenThen>,
    #[prost(message, optional, boxed, tag = "3")]
    pub else_expr: ::core::option::Option<::prost::alloc::boxed::Box<PhysicalExprNode>>,
}
#[allow(clippy::derive_partial_eq_without_eq)]
#[derive(Clone, PartialEq, ::prost::Message)]
pub struct PhysicalScalarFunctionNode {
    #[prost(string, tag = "1")]
    pub name: ::prost::alloc::string::String,
    #[prost(enumeration = "ScalarFunction", tag = "2")]
    pub fun: i32,
    #[prost(message, repeated, tag = "3")]
    pub args: ::prost::alloc::vec::Vec<PhysicalExprNode>,
    #[prost(message, optional, tag = "4")]
    pub return_type: ::core::option::Option<ArrowType>,
}
#[allow(clippy::derive_partial_eq_without_eq)]
#[derive(Clone, PartialEq, ::prost::Message)]
pub struct PhysicalTryCastNode {
    #[prost(message, optional, boxed, tag = "1")]
    pub expr: ::core::option::Option<::prost::alloc::boxed::Box<PhysicalExprNode>>,
    #[prost(message, optional, tag = "2")]
    pub arrow_type: ::core::option::Option<ArrowType>,
}
#[allow(clippy::derive_partial_eq_without_eq)]
#[derive(Clone, PartialEq, ::prost::Message)]
pub struct PhysicalCastNode {
    #[prost(message, optional, boxed, tag = "1")]
    pub expr: ::core::option::Option<::prost::alloc::boxed::Box<PhysicalExprNode>>,
    #[prost(message, optional, tag = "2")]
    pub arrow_type: ::core::option::Option<ArrowType>,
}
#[allow(clippy::derive_partial_eq_without_eq)]
#[derive(Clone, PartialEq, ::prost::Message)]
pub struct PhysicalNegativeNode {
    #[prost(message, optional, boxed, tag = "1")]
    pub expr: ::core::option::Option<::prost::alloc::boxed::Box<PhysicalExprNode>>,
}
#[allow(clippy::derive_partial_eq_without_eq)]
#[derive(Clone, PartialEq, ::prost::Message)]
pub struct FilterExecNode {
    #[prost(message, optional, boxed, tag = "1")]
    pub input: ::core::option::Option<::prost::alloc::boxed::Box<PhysicalPlanNode>>,
    #[prost(message, optional, tag = "2")]
    pub expr: ::core::option::Option<PhysicalExprNode>,
}
#[allow(clippy::derive_partial_eq_without_eq)]
#[derive(Clone, PartialEq, ::prost::Message)]
pub struct FileGroup {
    #[prost(message, repeated, tag = "1")]
    pub files: ::prost::alloc::vec::Vec<PartitionedFile>,
}
#[allow(clippy::derive_partial_eq_without_eq)]
#[derive(Clone, PartialEq, ::prost::Message)]
pub struct ScanLimit {
    /// wrap into a message to make it optional
    #[prost(uint32, tag = "1")]
    pub limit: u32,
}
#[allow(clippy::derive_partial_eq_without_eq)]
#[derive(Clone, PartialEq, ::prost::Message)]
pub struct PhysicalSortExprNodeCollection {
    #[prost(message, repeated, tag = "1")]
    pub physical_sort_expr_nodes: ::prost::alloc::vec::Vec<PhysicalSortExprNode>,
}
#[allow(clippy::derive_partial_eq_without_eq)]
#[derive(Clone, PartialEq, ::prost::Message)]
pub struct FileScanExecConf {
    #[prost(message, repeated, tag = "1")]
    pub file_groups: ::prost::alloc::vec::Vec<FileGroup>,
    #[prost(message, optional, tag = "2")]
    pub schema: ::core::option::Option<Schema>,
    #[prost(uint32, repeated, tag = "4")]
    pub projection: ::prost::alloc::vec::Vec<u32>,
    #[prost(message, optional, tag = "5")]
    pub limit: ::core::option::Option<ScanLimit>,
    #[prost(message, optional, tag = "6")]
    pub statistics: ::core::option::Option<Statistics>,
    #[prost(string, repeated, tag = "7")]
    pub table_partition_cols: ::prost::alloc::vec::Vec<::prost::alloc::string::String>,
    #[prost(string, tag = "8")]
    pub object_store_url: ::prost::alloc::string::String,
    #[prost(message, repeated, tag = "9")]
    pub output_ordering: ::prost::alloc::vec::Vec<PhysicalSortExprNodeCollection>,
}
#[allow(clippy::derive_partial_eq_without_eq)]
#[derive(Clone, PartialEq, ::prost::Message)]
pub struct ParquetScanExecNode {
    #[prost(message, optional, tag = "1")]
    pub base_conf: ::core::option::Option<FileScanExecConf>,
    #[prost(message, optional, tag = "3")]
    pub predicate: ::core::option::Option<PhysicalExprNode>,
}
#[allow(clippy::derive_partial_eq_without_eq)]
#[derive(Clone, PartialEq, ::prost::Message)]
pub struct CsvScanExecNode {
    #[prost(message, optional, tag = "1")]
    pub base_conf: ::core::option::Option<FileScanExecConf>,
    #[prost(bool, tag = "2")]
    pub has_header: bool,
    #[prost(string, tag = "3")]
    pub delimiter: ::prost::alloc::string::String,
    #[prost(string, tag = "4")]
    pub quote: ::prost::alloc::string::String,
    #[prost(oneof = "csv_scan_exec_node::OptionalEscape", tags = "5")]
    pub optional_escape: ::core::option::Option<csv_scan_exec_node::OptionalEscape>,
}
/// Nested message and enum types in `CsvScanExecNode`.
pub mod csv_scan_exec_node {
    #[allow(clippy::derive_partial_eq_without_eq)]
    #[derive(Clone, PartialEq, ::prost::Oneof)]
    pub enum OptionalEscape {
        #[prost(string, tag = "5")]
        Escape(::prost::alloc::string::String),
    }
}
#[allow(clippy::derive_partial_eq_without_eq)]
#[derive(Clone, PartialEq, ::prost::Message)]
pub struct AvroScanExecNode {
    #[prost(message, optional, tag = "1")]
    pub base_conf: ::core::option::Option<FileScanExecConf>,
}
#[allow(clippy::derive_partial_eq_without_eq)]
#[derive(Clone, PartialEq, ::prost::Message)]
pub struct HashJoinExecNode {
    #[prost(message, optional, boxed, tag = "1")]
    pub left: ::core::option::Option<::prost::alloc::boxed::Box<PhysicalPlanNode>>,
    #[prost(message, optional, boxed, tag = "2")]
    pub right: ::core::option::Option<::prost::alloc::boxed::Box<PhysicalPlanNode>>,
    #[prost(message, repeated, tag = "3")]
    pub on: ::prost::alloc::vec::Vec<JoinOn>,
    #[prost(enumeration = "JoinType", tag = "4")]
    pub join_type: i32,
    #[prost(enumeration = "PartitionMode", tag = "6")]
    pub partition_mode: i32,
    #[prost(bool, tag = "7")]
    pub null_equals_null: bool,
    #[prost(message, optional, tag = "8")]
    pub filter: ::core::option::Option<JoinFilter>,
}
#[allow(clippy::derive_partial_eq_without_eq)]
#[derive(Clone, PartialEq, ::prost::Message)]
pub struct SymmetricHashJoinExecNode {
    #[prost(message, optional, boxed, tag = "1")]
    pub left: ::core::option::Option<::prost::alloc::boxed::Box<PhysicalPlanNode>>,
    #[prost(message, optional, boxed, tag = "2")]
    pub right: ::core::option::Option<::prost::alloc::boxed::Box<PhysicalPlanNode>>,
    #[prost(message, repeated, tag = "3")]
    pub on: ::prost::alloc::vec::Vec<JoinOn>,
    #[prost(enumeration = "JoinType", tag = "4")]
    pub join_type: i32,
    #[prost(enumeration = "StreamPartitionMode", tag = "6")]
    pub partition_mode: i32,
    #[prost(bool, tag = "7")]
    pub null_equals_null: bool,
    #[prost(message, optional, tag = "8")]
    pub filter: ::core::option::Option<JoinFilter>,
}
#[allow(clippy::derive_partial_eq_without_eq)]
#[derive(Clone, PartialEq, ::prost::Message)]
pub struct UnionExecNode {
    #[prost(message, repeated, tag = "1")]
    pub inputs: ::prost::alloc::vec::Vec<PhysicalPlanNode>,
}
#[allow(clippy::derive_partial_eq_without_eq)]
#[derive(Clone, PartialEq, ::prost::Message)]
pub struct ExplainExecNode {
    #[prost(message, optional, tag = "1")]
    pub schema: ::core::option::Option<Schema>,
    #[prost(message, repeated, tag = "2")]
    pub stringified_plans: ::prost::alloc::vec::Vec<StringifiedPlan>,
    #[prost(bool, tag = "3")]
    pub verbose: bool,
}
#[allow(clippy::derive_partial_eq_without_eq)]
#[derive(Clone, PartialEq, ::prost::Message)]
pub struct AnalyzeExecNode {
    #[prost(bool, tag = "1")]
    pub verbose: bool,
    #[prost(bool, tag = "2")]
    pub show_statistics: bool,
    #[prost(message, optional, boxed, tag = "3")]
    pub input: ::core::option::Option<::prost::alloc::boxed::Box<PhysicalPlanNode>>,
    #[prost(message, optional, tag = "4")]
    pub schema: ::core::option::Option<Schema>,
}
#[allow(clippy::derive_partial_eq_without_eq)]
#[derive(Clone, PartialEq, ::prost::Message)]
pub struct CrossJoinExecNode {
    #[prost(message, optional, boxed, tag = "1")]
    pub left: ::core::option::Option<::prost::alloc::boxed::Box<PhysicalPlanNode>>,
    #[prost(message, optional, boxed, tag = "2")]
    pub right: ::core::option::Option<::prost::alloc::boxed::Box<PhysicalPlanNode>>,
}
#[allow(clippy::derive_partial_eq_without_eq)]
#[derive(Clone, PartialEq, ::prost::Message)]
pub struct PhysicalColumn {
    #[prost(string, tag = "1")]
    pub name: ::prost::alloc::string::String,
    #[prost(uint32, tag = "2")]
    pub index: u32,
}
#[allow(clippy::derive_partial_eq_without_eq)]
#[derive(Clone, PartialEq, ::prost::Message)]
pub struct JoinOn {
    #[prost(message, optional, tag = "1")]
    pub left: ::core::option::Option<PhysicalColumn>,
    #[prost(message, optional, tag = "2")]
    pub right: ::core::option::Option<PhysicalColumn>,
}
#[allow(clippy::derive_partial_eq_without_eq)]
#[derive(Clone, PartialEq, ::prost::Message)]
pub struct EmptyExecNode {
    #[prost(bool, tag = "1")]
    pub produce_one_row: bool,
    #[prost(message, optional, tag = "2")]
    pub schema: ::core::option::Option<Schema>,
}
#[allow(clippy::derive_partial_eq_without_eq)]
#[derive(Clone, PartialEq, ::prost::Message)]
pub struct ProjectionExecNode {
    #[prost(message, optional, boxed, tag = "1")]
    pub input: ::core::option::Option<::prost::alloc::boxed::Box<PhysicalPlanNode>>,
    #[prost(message, repeated, tag = "2")]
    pub expr: ::prost::alloc::vec::Vec<PhysicalExprNode>,
    #[prost(string, repeated, tag = "3")]
    pub expr_name: ::prost::alloc::vec::Vec<::prost::alloc::string::String>,
}
#[allow(clippy::derive_partial_eq_without_eq)]
#[derive(Clone, PartialEq, ::prost::Message)]
pub struct PartiallySortedPartitionSearchMode {
    #[prost(uint64, repeated, tag = "6")]
    pub columns: ::prost::alloc::vec::Vec<u64>,
}
#[allow(clippy::derive_partial_eq_without_eq)]
#[derive(Clone, PartialEq, ::prost::Message)]
pub struct WindowAggExecNode {
    #[prost(message, optional, boxed, tag = "1")]
    pub input: ::core::option::Option<::prost::alloc::boxed::Box<PhysicalPlanNode>>,
    #[prost(message, repeated, tag = "2")]
    pub window_expr: ::prost::alloc::vec::Vec<PhysicalWindowExprNode>,
    #[prost(message, repeated, tag = "5")]
    pub partition_keys: ::prost::alloc::vec::Vec<PhysicalExprNode>,
    /// Set optional to `None` for `BoundedWindowAggExec`.
    #[prost(oneof = "window_agg_exec_node::PartitionSearchMode", tags = "7, 8, 9")]
    pub partition_search_mode: ::core::option::Option<
        window_agg_exec_node::PartitionSearchMode,
    >,
}
/// Nested message and enum types in `WindowAggExecNode`.
pub mod window_agg_exec_node {
    /// Set optional to `None` for `BoundedWindowAggExec`.
    #[allow(clippy::derive_partial_eq_without_eq)]
    #[derive(Clone, PartialEq, ::prost::Oneof)]
    pub enum PartitionSearchMode {
        #[prost(message, tag = "7")]
        Linear(super::EmptyMessage),
        #[prost(message, tag = "8")]
        PartiallySorted(super::PartiallySortedPartitionSearchMode),
        #[prost(message, tag = "9")]
        Sorted(super::EmptyMessage),
    }
}
#[allow(clippy::derive_partial_eq_without_eq)]
#[derive(Clone, PartialEq, ::prost::Message)]
pub struct MaybeFilter {
    #[prost(message, optional, tag = "1")]
    pub expr: ::core::option::Option<PhysicalExprNode>,
}
#[allow(clippy::derive_partial_eq_without_eq)]
#[derive(Clone, PartialEq, ::prost::Message)]
pub struct MaybePhysicalSortExprs {
    #[prost(message, repeated, tag = "1")]
    pub sort_expr: ::prost::alloc::vec::Vec<PhysicalSortExprNode>,
}
#[allow(clippy::derive_partial_eq_without_eq)]
#[derive(Clone, PartialEq, ::prost::Message)]
pub struct AggregateExecNode {
    #[prost(message, repeated, tag = "1")]
    pub group_expr: ::prost::alloc::vec::Vec<PhysicalExprNode>,
    #[prost(message, repeated, tag = "2")]
    pub aggr_expr: ::prost::alloc::vec::Vec<PhysicalExprNode>,
    #[prost(enumeration = "AggregateMode", tag = "3")]
    pub mode: i32,
    #[prost(message, optional, boxed, tag = "4")]
    pub input: ::core::option::Option<::prost::alloc::boxed::Box<PhysicalPlanNode>>,
    #[prost(string, repeated, tag = "5")]
    pub group_expr_name: ::prost::alloc::vec::Vec<::prost::alloc::string::String>,
    #[prost(string, repeated, tag = "6")]
    pub aggr_expr_name: ::prost::alloc::vec::Vec<::prost::alloc::string::String>,
    /// we need the input schema to the partial aggregate to pass to the final aggregate
    #[prost(message, optional, tag = "7")]
    pub input_schema: ::core::option::Option<Schema>,
    #[prost(message, repeated, tag = "8")]
    pub null_expr: ::prost::alloc::vec::Vec<PhysicalExprNode>,
    #[prost(bool, repeated, tag = "9")]
    pub groups: ::prost::alloc::vec::Vec<bool>,
    #[prost(message, repeated, tag = "10")]
    pub filter_expr: ::prost::alloc::vec::Vec<MaybeFilter>,
    #[prost(message, repeated, tag = "11")]
    pub order_by_expr: ::prost::alloc::vec::Vec<MaybePhysicalSortExprs>,
}
#[allow(clippy::derive_partial_eq_without_eq)]
#[derive(Clone, PartialEq, ::prost::Message)]
pub struct GlobalLimitExecNode {
    #[prost(message, optional, boxed, tag = "1")]
    pub input: ::core::option::Option<::prost::alloc::boxed::Box<PhysicalPlanNode>>,
    /// The number of rows to skip before fetch
    #[prost(uint32, tag = "2")]
    pub skip: u32,
    /// Maximum number of rows to fetch; negative means no limit
    #[prost(int64, tag = "3")]
    pub fetch: i64,
}
#[allow(clippy::derive_partial_eq_without_eq)]
#[derive(Clone, PartialEq, ::prost::Message)]
pub struct LocalLimitExecNode {
    #[prost(message, optional, boxed, tag = "1")]
    pub input: ::core::option::Option<::prost::alloc::boxed::Box<PhysicalPlanNode>>,
    #[prost(uint32, tag = "2")]
    pub fetch: u32,
}
#[allow(clippy::derive_partial_eq_without_eq)]
#[derive(Clone, PartialEq, ::prost::Message)]
pub struct SortExecNode {
    #[prost(message, optional, boxed, tag = "1")]
    pub input: ::core::option::Option<::prost::alloc::boxed::Box<PhysicalPlanNode>>,
    #[prost(message, repeated, tag = "2")]
    pub expr: ::prost::alloc::vec::Vec<PhysicalExprNode>,
    /// Maximum number of highest/lowest rows to fetch; negative means no limit
    #[prost(int64, tag = "3")]
    pub fetch: i64,
    #[prost(bool, tag = "4")]
    pub preserve_partitioning: bool,
}
#[allow(clippy::derive_partial_eq_without_eq)]
#[derive(Clone, PartialEq, ::prost::Message)]
pub struct SortPreservingMergeExecNode {
    #[prost(message, optional, boxed, tag = "1")]
    pub input: ::core::option::Option<::prost::alloc::boxed::Box<PhysicalPlanNode>>,
    #[prost(message, repeated, tag = "2")]
    pub expr: ::prost::alloc::vec::Vec<PhysicalExprNode>,
    /// Maximum number of highest/lowest rows to fetch; negative means no limit
    #[prost(int64, tag = "3")]
    pub fetch: i64,
}
#[allow(clippy::derive_partial_eq_without_eq)]
#[derive(Clone, PartialEq, ::prost::Message)]
pub struct NestedLoopJoinExecNode {
    #[prost(message, optional, boxed, tag = "1")]
    pub left: ::core::option::Option<::prost::alloc::boxed::Box<PhysicalPlanNode>>,
    #[prost(message, optional, boxed, tag = "2")]
    pub right: ::core::option::Option<::prost::alloc::boxed::Box<PhysicalPlanNode>>,
    #[prost(enumeration = "JoinType", tag = "3")]
    pub join_type: i32,
    #[prost(message, optional, tag = "4")]
    pub filter: ::core::option::Option<JoinFilter>,
}
#[allow(clippy::derive_partial_eq_without_eq)]
#[derive(Clone, PartialEq, ::prost::Message)]
pub struct CoalesceBatchesExecNode {
    #[prost(message, optional, boxed, tag = "1")]
    pub input: ::core::option::Option<::prost::alloc::boxed::Box<PhysicalPlanNode>>,
    #[prost(uint32, tag = "2")]
    pub target_batch_size: u32,
}
#[allow(clippy::derive_partial_eq_without_eq)]
#[derive(Clone, PartialEq, ::prost::Message)]
pub struct CoalescePartitionsExecNode {
    #[prost(message, optional, boxed, tag = "1")]
    pub input: ::core::option::Option<::prost::alloc::boxed::Box<PhysicalPlanNode>>,
}
#[allow(clippy::derive_partial_eq_without_eq)]
#[derive(Clone, PartialEq, ::prost::Message)]
pub struct PhysicalHashRepartition {
    #[prost(message, repeated, tag = "1")]
    pub hash_expr: ::prost::alloc::vec::Vec<PhysicalExprNode>,
    #[prost(uint64, tag = "2")]
    pub partition_count: u64,
}
#[allow(clippy::derive_partial_eq_without_eq)]
#[derive(Clone, PartialEq, ::prost::Message)]
pub struct RepartitionExecNode {
    #[prost(message, optional, boxed, tag = "1")]
    pub input: ::core::option::Option<::prost::alloc::boxed::Box<PhysicalPlanNode>>,
    #[prost(oneof = "repartition_exec_node::PartitionMethod", tags = "2, 3, 4")]
    pub partition_method: ::core::option::Option<repartition_exec_node::PartitionMethod>,
}
/// Nested message and enum types in `RepartitionExecNode`.
pub mod repartition_exec_node {
    #[allow(clippy::derive_partial_eq_without_eq)]
    #[derive(Clone, PartialEq, ::prost::Oneof)]
    pub enum PartitionMethod {
        #[prost(uint64, tag = "2")]
        RoundRobin(u64),
        #[prost(message, tag = "3")]
        Hash(super::PhysicalHashRepartition),
        #[prost(uint64, tag = "4")]
        Unknown(u64),
    }
}
#[allow(clippy::derive_partial_eq_without_eq)]
#[derive(Clone, PartialEq, ::prost::Message)]
pub struct JoinFilter {
    #[prost(message, optional, tag = "1")]
    pub expression: ::core::option::Option<PhysicalExprNode>,
    #[prost(message, repeated, tag = "2")]
    pub column_indices: ::prost::alloc::vec::Vec<ColumnIndex>,
    #[prost(message, optional, tag = "3")]
    pub schema: ::core::option::Option<Schema>,
}
#[allow(clippy::derive_partial_eq_without_eq)]
#[derive(Clone, PartialEq, ::prost::Message)]
pub struct ColumnIndex {
    #[prost(uint32, tag = "1")]
    pub index: u32,
    #[prost(enumeration = "JoinSide", tag = "2")]
    pub side: i32,
}
#[allow(clippy::derive_partial_eq_without_eq)]
#[derive(Clone, PartialEq, ::prost::Message)]
pub struct PartitionedFile {
    #[prost(string, tag = "1")]
    pub path: ::prost::alloc::string::String,
    #[prost(uint64, tag = "2")]
    pub size: u64,
    #[prost(uint64, tag = "3")]
    pub last_modified_ns: u64,
    #[prost(message, repeated, tag = "4")]
    pub partition_values: ::prost::alloc::vec::Vec<ScalarValue>,
    #[prost(message, optional, tag = "5")]
    pub range: ::core::option::Option<FileRange>,
}
#[allow(clippy::derive_partial_eq_without_eq)]
#[derive(Clone, PartialEq, ::prost::Message)]
pub struct FileRange {
    #[prost(int64, tag = "1")]
    pub start: i64,
    #[prost(int64, tag = "2")]
    pub end: i64,
}
#[allow(clippy::derive_partial_eq_without_eq)]
#[derive(Clone, PartialEq, ::prost::Message)]
pub struct PartitionStats {
    #[prost(int64, tag = "1")]
    pub num_rows: i64,
    #[prost(int64, tag = "2")]
    pub num_batches: i64,
    #[prost(int64, tag = "3")]
    pub num_bytes: i64,
    #[prost(message, repeated, tag = "4")]
    pub column_stats: ::prost::alloc::vec::Vec<ColumnStats>,
}
#[allow(clippy::derive_partial_eq_without_eq)]
#[derive(Clone, PartialEq, ::prost::Message)]
pub struct Precision {
    #[prost(enumeration = "PrecisionInfo", tag = "1")]
    pub precision_info: i32,
    #[prost(message, optional, tag = "2")]
    pub val: ::core::option::Option<ScalarValue>,
}
#[allow(clippy::derive_partial_eq_without_eq)]
#[derive(Clone, PartialEq, ::prost::Message)]
pub struct Statistics {
    #[prost(message, optional, tag = "1")]
    pub num_rows: ::core::option::Option<Precision>,
    #[prost(message, optional, tag = "2")]
    pub total_byte_size: ::core::option::Option<Precision>,
    #[prost(message, repeated, tag = "3")]
    pub column_stats: ::prost::alloc::vec::Vec<ColumnStats>,
}
#[allow(clippy::derive_partial_eq_without_eq)]
#[derive(Clone, PartialEq, ::prost::Message)]
pub struct ColumnStats {
    #[prost(message, optional, tag = "1")]
    pub min_value: ::core::option::Option<Precision>,
    #[prost(message, optional, tag = "2")]
    pub max_value: ::core::option::Option<Precision>,
    #[prost(message, optional, tag = "3")]
    pub null_count: ::core::option::Option<Precision>,
    #[prost(message, optional, tag = "4")]
    pub distinct_count: ::core::option::Option<Precision>,
}
#[allow(clippy::derive_partial_eq_without_eq)]
#[derive(Clone, PartialEq, ::prost::Message)]
pub struct NamedStructFieldExpr {
    #[prost(message, optional, tag = "1")]
    pub name: ::core::option::Option<ScalarValue>,
}
#[allow(clippy::derive_partial_eq_without_eq)]
#[derive(Clone, PartialEq, ::prost::Message)]
pub struct ListIndexExpr {
    #[prost(message, optional, boxed, tag = "1")]
    pub key: ::core::option::Option<::prost::alloc::boxed::Box<PhysicalExprNode>>,
}
#[allow(clippy::derive_partial_eq_without_eq)]
#[derive(Clone, PartialEq, ::prost::Message)]
pub struct ListRangeExpr {
    #[prost(message, optional, boxed, tag = "1")]
    pub start: ::core::option::Option<::prost::alloc::boxed::Box<PhysicalExprNode>>,
    #[prost(message, optional, boxed, tag = "2")]
    pub stop: ::core::option::Option<::prost::alloc::boxed::Box<PhysicalExprNode>>,
}
#[allow(clippy::derive_partial_eq_without_eq)]
#[derive(Clone, PartialEq, ::prost::Message)]
pub struct PhysicalGetIndexedFieldExprNode {
    #[prost(message, optional, boxed, tag = "1")]
    pub arg: ::core::option::Option<::prost::alloc::boxed::Box<PhysicalExprNode>>,
    #[prost(oneof = "physical_get_indexed_field_expr_node::Field", tags = "2, 3, 4")]
    pub field: ::core::option::Option<physical_get_indexed_field_expr_node::Field>,
}
/// Nested message and enum types in `PhysicalGetIndexedFieldExprNode`.
pub mod physical_get_indexed_field_expr_node {
    #[allow(clippy::derive_partial_eq_without_eq)]
    #[derive(Clone, PartialEq, ::prost::Oneof)]
    pub enum Field {
        #[prost(message, tag = "2")]
        NamedStructFieldExpr(super::NamedStructFieldExpr),
        #[prost(message, tag = "3")]
        ListIndexExpr(::prost::alloc::boxed::Box<super::ListIndexExpr>),
        #[prost(message, tag = "4")]
        ListRangeExpr(::prost::alloc::boxed::Box<super::ListRangeExpr>),
    }
}
#[derive(Clone, Copy, Debug, PartialEq, Eq, Hash, PartialOrd, Ord, ::prost::Enumeration)]
#[repr(i32)]
pub enum JoinType {
    Inner = 0,
    Left = 1,
    Right = 2,
    Full = 3,
    Leftsemi = 4,
    Leftanti = 5,
    Rightsemi = 6,
    Rightanti = 7,
}
impl JoinType {
    /// String value of the enum field names used in the ProtoBuf definition.
    ///
    /// The values are not transformed in any way and thus are considered stable
    /// (if the ProtoBuf definition does not change) and safe for programmatic use.
    pub fn as_str_name(&self) -> &'static str {
        match self {
            JoinType::Inner => "INNER",
            JoinType::Left => "LEFT",
            JoinType::Right => "RIGHT",
            JoinType::Full => "FULL",
            JoinType::Leftsemi => "LEFTSEMI",
            JoinType::Leftanti => "LEFTANTI",
            JoinType::Rightsemi => "RIGHTSEMI",
            JoinType::Rightanti => "RIGHTANTI",
        }
    }
    /// Creates an enum from field names used in the ProtoBuf definition.
    pub fn from_str_name(value: &str) -> ::core::option::Option<Self> {
        match value {
            "INNER" => Some(Self::Inner),
            "LEFT" => Some(Self::Left),
            "RIGHT" => Some(Self::Right),
            "FULL" => Some(Self::Full),
            "LEFTSEMI" => Some(Self::Leftsemi),
            "LEFTANTI" => Some(Self::Leftanti),
            "RIGHTSEMI" => Some(Self::Rightsemi),
            "RIGHTANTI" => Some(Self::Rightanti),
            _ => None,
        }
    }
}
#[derive(Clone, Copy, Debug, PartialEq, Eq, Hash, PartialOrd, Ord, ::prost::Enumeration)]
#[repr(i32)]
pub enum JoinConstraint {
    On = 0,
    Using = 1,
}
impl JoinConstraint {
    /// String value of the enum field names used in the ProtoBuf definition.
    ///
    /// The values are not transformed in any way and thus are considered stable
    /// (if the ProtoBuf definition does not change) and safe for programmatic use.
    pub fn as_str_name(&self) -> &'static str {
        match self {
            JoinConstraint::On => "ON",
            JoinConstraint::Using => "USING",
        }
    }
    /// Creates an enum from field names used in the ProtoBuf definition.
    pub fn from_str_name(value: &str) -> ::core::option::Option<Self> {
        match value {
            "ON" => Some(Self::On),
            "USING" => Some(Self::Using),
            _ => None,
        }
    }
}
#[derive(Clone, Copy, Debug, PartialEq, Eq, Hash, PartialOrd, Ord, ::prost::Enumeration)]
#[repr(i32)]
pub enum ScalarFunction {
    Abs = 0,
    Acos = 1,
    Asin = 2,
    Atan = 3,
    Ascii = 4,
    Ceil = 5,
    Cos = 6,
    Digest = 7,
    Exp = 8,
    Floor = 9,
    Ln = 10,
    Log = 11,
    Log10 = 12,
    Log2 = 13,
    Round = 14,
    Signum = 15,
    Sin = 16,
    Sqrt = 17,
    Tan = 18,
    Trunc = 19,
    Array = 20,
    RegexpMatch = 21,
    BitLength = 22,
    Btrim = 23,
    CharacterLength = 24,
    Chr = 25,
    Concat = 26,
    ConcatWithSeparator = 27,
    DatePart = 28,
    DateTrunc = 29,
    InitCap = 30,
    Left = 31,
    Lpad = 32,
    Lower = 33,
    Ltrim = 34,
    Md5 = 35,
    NullIf = 36,
    OctetLength = 37,
    Random = 38,
    RegexpReplace = 39,
    Repeat = 40,
    Replace = 41,
    Reverse = 42,
    Right = 43,
    Rpad = 44,
    Rtrim = 45,
    Sha224 = 46,
    Sha256 = 47,
    Sha384 = 48,
    Sha512 = 49,
    SplitPart = 50,
    StartsWith = 51,
    Strpos = 52,
    Substr = 53,
    ToHex = 54,
    ToTimestamp = 55,
    ToTimestampMillis = 56,
    ToTimestampMicros = 57,
    ToTimestampSeconds = 58,
    Now = 59,
    Translate = 60,
    Trim = 61,
    Upper = 62,
    Coalesce = 63,
    Power = 64,
    StructFun = 65,
    FromUnixtime = 66,
    Atan2 = 67,
    DateBin = 68,
    ArrowTypeof = 69,
    CurrentDate = 70,
    CurrentTime = 71,
    Uuid = 72,
    Cbrt = 73,
    Acosh = 74,
    Asinh = 75,
    Atanh = 76,
    Sinh = 77,
    Cosh = 78,
    Tanh = 79,
    Pi = 80,
    Degrees = 81,
    Radians = 82,
    Factorial = 83,
    Lcm = 84,
    Gcd = 85,
    ArrayAppend = 86,
    ArrayConcat = 87,
    ArrayDims = 88,
    ArrayRepeat = 89,
    ArrayLength = 90,
    ArrayNdims = 91,
    ArrayPosition = 92,
    ArrayPositions = 93,
    ArrayPrepend = 94,
    ArrayRemove = 95,
    ArrayReplace = 96,
    ArrayToString = 97,
    Cardinality = 98,
    ArrayElement = 99,
    ArraySlice = 100,
    Encode = 101,
    Decode = 102,
    Cot = 103,
    ArrayHas = 104,
    ArrayHasAny = 105,
    ArrayHasAll = 106,
    ArrayRemoveN = 107,
    ArrayReplaceN = 108,
    ArrayRemoveAll = 109,
    ArrayReplaceAll = 110,
    Nanvl = 111,
    Flatten = 112,
    Isnan = 113,
    Iszero = 114,
    ArrayEmpty = 115,
    ArrayPopBack = 116,
    StringToArray = 117,
    ToTimestampNanos = 118,
    ArrayIntersect = 119,
    ArrayUnion = 120,
    OverLay = 121,
    Range = 122,
    ArrayExcept = 123,
    ArrayPopFront = 124,
    Levenshtein = 125,
<<<<<<< HEAD
    ArraySort = 126,
=======
    SubstrIndex = 126,
>>>>>>> ba283467
}
impl ScalarFunction {
    /// String value of the enum field names used in the ProtoBuf definition.
    ///
    /// The values are not transformed in any way and thus are considered stable
    /// (if the ProtoBuf definition does not change) and safe for programmatic use.
    pub fn as_str_name(&self) -> &'static str {
        match self {
            ScalarFunction::Abs => "Abs",
            ScalarFunction::Acos => "Acos",
            ScalarFunction::Asin => "Asin",
            ScalarFunction::Atan => "Atan",
            ScalarFunction::Ascii => "Ascii",
            ScalarFunction::Ceil => "Ceil",
            ScalarFunction::Cos => "Cos",
            ScalarFunction::Digest => "Digest",
            ScalarFunction::Exp => "Exp",
            ScalarFunction::Floor => "Floor",
            ScalarFunction::Ln => "Ln",
            ScalarFunction::Log => "Log",
            ScalarFunction::Log10 => "Log10",
            ScalarFunction::Log2 => "Log2",
            ScalarFunction::Round => "Round",
            ScalarFunction::Signum => "Signum",
            ScalarFunction::Sin => "Sin",
            ScalarFunction::Sqrt => "Sqrt",
            ScalarFunction::Tan => "Tan",
            ScalarFunction::Trunc => "Trunc",
            ScalarFunction::Array => "Array",
            ScalarFunction::RegexpMatch => "RegexpMatch",
            ScalarFunction::BitLength => "BitLength",
            ScalarFunction::Btrim => "Btrim",
            ScalarFunction::CharacterLength => "CharacterLength",
            ScalarFunction::Chr => "Chr",
            ScalarFunction::Concat => "Concat",
            ScalarFunction::ConcatWithSeparator => "ConcatWithSeparator",
            ScalarFunction::DatePart => "DatePart",
            ScalarFunction::DateTrunc => "DateTrunc",
            ScalarFunction::InitCap => "InitCap",
            ScalarFunction::Left => "Left",
            ScalarFunction::Lpad => "Lpad",
            ScalarFunction::Lower => "Lower",
            ScalarFunction::Ltrim => "Ltrim",
            ScalarFunction::Md5 => "MD5",
            ScalarFunction::NullIf => "NullIf",
            ScalarFunction::OctetLength => "OctetLength",
            ScalarFunction::Random => "Random",
            ScalarFunction::RegexpReplace => "RegexpReplace",
            ScalarFunction::Repeat => "Repeat",
            ScalarFunction::Replace => "Replace",
            ScalarFunction::Reverse => "Reverse",
            ScalarFunction::Right => "Right",
            ScalarFunction::Rpad => "Rpad",
            ScalarFunction::Rtrim => "Rtrim",
            ScalarFunction::Sha224 => "SHA224",
            ScalarFunction::Sha256 => "SHA256",
            ScalarFunction::Sha384 => "SHA384",
            ScalarFunction::Sha512 => "SHA512",
            ScalarFunction::SplitPart => "SplitPart",
            ScalarFunction::StartsWith => "StartsWith",
            ScalarFunction::Strpos => "Strpos",
            ScalarFunction::Substr => "Substr",
            ScalarFunction::ToHex => "ToHex",
            ScalarFunction::ToTimestamp => "ToTimestamp",
            ScalarFunction::ToTimestampMillis => "ToTimestampMillis",
            ScalarFunction::ToTimestampMicros => "ToTimestampMicros",
            ScalarFunction::ToTimestampSeconds => "ToTimestampSeconds",
            ScalarFunction::Now => "Now",
            ScalarFunction::Translate => "Translate",
            ScalarFunction::Trim => "Trim",
            ScalarFunction::Upper => "Upper",
            ScalarFunction::Coalesce => "Coalesce",
            ScalarFunction::Power => "Power",
            ScalarFunction::StructFun => "StructFun",
            ScalarFunction::FromUnixtime => "FromUnixtime",
            ScalarFunction::Atan2 => "Atan2",
            ScalarFunction::DateBin => "DateBin",
            ScalarFunction::ArrowTypeof => "ArrowTypeof",
            ScalarFunction::CurrentDate => "CurrentDate",
            ScalarFunction::CurrentTime => "CurrentTime",
            ScalarFunction::Uuid => "Uuid",
            ScalarFunction::Cbrt => "Cbrt",
            ScalarFunction::Acosh => "Acosh",
            ScalarFunction::Asinh => "Asinh",
            ScalarFunction::Atanh => "Atanh",
            ScalarFunction::Sinh => "Sinh",
            ScalarFunction::Cosh => "Cosh",
            ScalarFunction::Tanh => "Tanh",
            ScalarFunction::Pi => "Pi",
            ScalarFunction::Degrees => "Degrees",
            ScalarFunction::Radians => "Radians",
            ScalarFunction::Factorial => "Factorial",
            ScalarFunction::Lcm => "Lcm",
            ScalarFunction::Gcd => "Gcd",
            ScalarFunction::ArrayAppend => "ArrayAppend",
            ScalarFunction::ArrayConcat => "ArrayConcat",
            ScalarFunction::ArrayDims => "ArrayDims",
            ScalarFunction::ArrayRepeat => "ArrayRepeat",
            ScalarFunction::ArrayLength => "ArrayLength",
            ScalarFunction::ArrayNdims => "ArrayNdims",
            ScalarFunction::ArrayPosition => "ArrayPosition",
            ScalarFunction::ArrayPositions => "ArrayPositions",
            ScalarFunction::ArrayPrepend => "ArrayPrepend",
            ScalarFunction::ArrayRemove => "ArrayRemove",
            ScalarFunction::ArrayReplace => "ArrayReplace",
            ScalarFunction::ArrayToString => "ArrayToString",
            ScalarFunction::Cardinality => "Cardinality",
            ScalarFunction::ArrayElement => "ArrayElement",
            ScalarFunction::ArraySlice => "ArraySlice",
            ScalarFunction::Encode => "Encode",
            ScalarFunction::Decode => "Decode",
            ScalarFunction::Cot => "Cot",
            ScalarFunction::ArrayHas => "ArrayHas",
            ScalarFunction::ArrayHasAny => "ArrayHasAny",
            ScalarFunction::ArrayHasAll => "ArrayHasAll",
            ScalarFunction::ArrayRemoveN => "ArrayRemoveN",
            ScalarFunction::ArrayReplaceN => "ArrayReplaceN",
            ScalarFunction::ArrayRemoveAll => "ArrayRemoveAll",
            ScalarFunction::ArrayReplaceAll => "ArrayReplaceAll",
            ScalarFunction::Nanvl => "Nanvl",
            ScalarFunction::Flatten => "Flatten",
            ScalarFunction::Isnan => "Isnan",
            ScalarFunction::Iszero => "Iszero",
            ScalarFunction::ArrayEmpty => "ArrayEmpty",
            ScalarFunction::ArrayPopBack => "ArrayPopBack",
            ScalarFunction::StringToArray => "StringToArray",
            ScalarFunction::ToTimestampNanos => "ToTimestampNanos",
            ScalarFunction::ArrayIntersect => "ArrayIntersect",
            ScalarFunction::ArrayUnion => "ArrayUnion",
            ScalarFunction::OverLay => "OverLay",
            ScalarFunction::Range => "Range",
            ScalarFunction::ArrayExcept => "ArrayExcept",
            ScalarFunction::ArrayPopFront => "ArrayPopFront",
            ScalarFunction::Levenshtein => "Levenshtein",
<<<<<<< HEAD
            ScalarFunction::ArraySort => "ArraySort",
=======
            ScalarFunction::SubstrIndex => "SubstrIndex",
>>>>>>> ba283467
        }
    }
    /// Creates an enum from field names used in the ProtoBuf definition.
    pub fn from_str_name(value: &str) -> ::core::option::Option<Self> {
        match value {
            "Abs" => Some(Self::Abs),
            "Acos" => Some(Self::Acos),
            "Asin" => Some(Self::Asin),
            "Atan" => Some(Self::Atan),
            "Ascii" => Some(Self::Ascii),
            "Ceil" => Some(Self::Ceil),
            "Cos" => Some(Self::Cos),
            "Digest" => Some(Self::Digest),
            "Exp" => Some(Self::Exp),
            "Floor" => Some(Self::Floor),
            "Ln" => Some(Self::Ln),
            "Log" => Some(Self::Log),
            "Log10" => Some(Self::Log10),
            "Log2" => Some(Self::Log2),
            "Round" => Some(Self::Round),
            "Signum" => Some(Self::Signum),
            "Sin" => Some(Self::Sin),
            "Sqrt" => Some(Self::Sqrt),
            "Tan" => Some(Self::Tan),
            "Trunc" => Some(Self::Trunc),
            "Array" => Some(Self::Array),
            "RegexpMatch" => Some(Self::RegexpMatch),
            "BitLength" => Some(Self::BitLength),
            "Btrim" => Some(Self::Btrim),
            "CharacterLength" => Some(Self::CharacterLength),
            "Chr" => Some(Self::Chr),
            "Concat" => Some(Self::Concat),
            "ConcatWithSeparator" => Some(Self::ConcatWithSeparator),
            "DatePart" => Some(Self::DatePart),
            "DateTrunc" => Some(Self::DateTrunc),
            "InitCap" => Some(Self::InitCap),
            "Left" => Some(Self::Left),
            "Lpad" => Some(Self::Lpad),
            "Lower" => Some(Self::Lower),
            "Ltrim" => Some(Self::Ltrim),
            "MD5" => Some(Self::Md5),
            "NullIf" => Some(Self::NullIf),
            "OctetLength" => Some(Self::OctetLength),
            "Random" => Some(Self::Random),
            "RegexpReplace" => Some(Self::RegexpReplace),
            "Repeat" => Some(Self::Repeat),
            "Replace" => Some(Self::Replace),
            "Reverse" => Some(Self::Reverse),
            "Right" => Some(Self::Right),
            "Rpad" => Some(Self::Rpad),
            "Rtrim" => Some(Self::Rtrim),
            "SHA224" => Some(Self::Sha224),
            "SHA256" => Some(Self::Sha256),
            "SHA384" => Some(Self::Sha384),
            "SHA512" => Some(Self::Sha512),
            "SplitPart" => Some(Self::SplitPart),
            "StartsWith" => Some(Self::StartsWith),
            "Strpos" => Some(Self::Strpos),
            "Substr" => Some(Self::Substr),
            "ToHex" => Some(Self::ToHex),
            "ToTimestamp" => Some(Self::ToTimestamp),
            "ToTimestampMillis" => Some(Self::ToTimestampMillis),
            "ToTimestampMicros" => Some(Self::ToTimestampMicros),
            "ToTimestampSeconds" => Some(Self::ToTimestampSeconds),
            "Now" => Some(Self::Now),
            "Translate" => Some(Self::Translate),
            "Trim" => Some(Self::Trim),
            "Upper" => Some(Self::Upper),
            "Coalesce" => Some(Self::Coalesce),
            "Power" => Some(Self::Power),
            "StructFun" => Some(Self::StructFun),
            "FromUnixtime" => Some(Self::FromUnixtime),
            "Atan2" => Some(Self::Atan2),
            "DateBin" => Some(Self::DateBin),
            "ArrowTypeof" => Some(Self::ArrowTypeof),
            "CurrentDate" => Some(Self::CurrentDate),
            "CurrentTime" => Some(Self::CurrentTime),
            "Uuid" => Some(Self::Uuid),
            "Cbrt" => Some(Self::Cbrt),
            "Acosh" => Some(Self::Acosh),
            "Asinh" => Some(Self::Asinh),
            "Atanh" => Some(Self::Atanh),
            "Sinh" => Some(Self::Sinh),
            "Cosh" => Some(Self::Cosh),
            "Tanh" => Some(Self::Tanh),
            "Pi" => Some(Self::Pi),
            "Degrees" => Some(Self::Degrees),
            "Radians" => Some(Self::Radians),
            "Factorial" => Some(Self::Factorial),
            "Lcm" => Some(Self::Lcm),
            "Gcd" => Some(Self::Gcd),
            "ArrayAppend" => Some(Self::ArrayAppend),
            "ArrayConcat" => Some(Self::ArrayConcat),
            "ArrayDims" => Some(Self::ArrayDims),
            "ArrayRepeat" => Some(Self::ArrayRepeat),
            "ArrayLength" => Some(Self::ArrayLength),
            "ArrayNdims" => Some(Self::ArrayNdims),
            "ArrayPosition" => Some(Self::ArrayPosition),
            "ArrayPositions" => Some(Self::ArrayPositions),
            "ArrayPrepend" => Some(Self::ArrayPrepend),
            "ArrayRemove" => Some(Self::ArrayRemove),
            "ArrayReplace" => Some(Self::ArrayReplace),
            "ArrayToString" => Some(Self::ArrayToString),
            "Cardinality" => Some(Self::Cardinality),
            "ArrayElement" => Some(Self::ArrayElement),
            "ArraySlice" => Some(Self::ArraySlice),
            "Encode" => Some(Self::Encode),
            "Decode" => Some(Self::Decode),
            "Cot" => Some(Self::Cot),
            "ArrayHas" => Some(Self::ArrayHas),
            "ArrayHasAny" => Some(Self::ArrayHasAny),
            "ArrayHasAll" => Some(Self::ArrayHasAll),
            "ArrayRemoveN" => Some(Self::ArrayRemoveN),
            "ArrayReplaceN" => Some(Self::ArrayReplaceN),
            "ArrayRemoveAll" => Some(Self::ArrayRemoveAll),
            "ArrayReplaceAll" => Some(Self::ArrayReplaceAll),
            "Nanvl" => Some(Self::Nanvl),
            "Flatten" => Some(Self::Flatten),
            "Isnan" => Some(Self::Isnan),
            "Iszero" => Some(Self::Iszero),
            "ArrayEmpty" => Some(Self::ArrayEmpty),
            "ArrayPopBack" => Some(Self::ArrayPopBack),
            "StringToArray" => Some(Self::StringToArray),
            "ToTimestampNanos" => Some(Self::ToTimestampNanos),
            "ArrayIntersect" => Some(Self::ArrayIntersect),
            "ArrayUnion" => Some(Self::ArrayUnion),
            "OverLay" => Some(Self::OverLay),
            "Range" => Some(Self::Range),
            "ArrayExcept" => Some(Self::ArrayExcept),
            "ArrayPopFront" => Some(Self::ArrayPopFront),
            "Levenshtein" => Some(Self::Levenshtein),
<<<<<<< HEAD
            "ArraySort" => Some(Self::ArraySort),
=======
            "SubstrIndex" => Some(Self::SubstrIndex),
>>>>>>> ba283467
            _ => None,
        }
    }
}
#[derive(Clone, Copy, Debug, PartialEq, Eq, Hash, PartialOrd, Ord, ::prost::Enumeration)]
#[repr(i32)]
pub enum AggregateFunction {
    Min = 0,
    Max = 1,
    Sum = 2,
    Avg = 3,
    Count = 4,
    ApproxDistinct = 5,
    ArrayAgg = 6,
    Variance = 7,
    VariancePop = 8,
    Covariance = 9,
    CovariancePop = 10,
    Stddev = 11,
    StddevPop = 12,
    Correlation = 13,
    ApproxPercentileCont = 14,
    ApproxMedian = 15,
    ApproxPercentileContWithWeight = 16,
    Grouping = 17,
    Median = 18,
    BitAnd = 19,
    BitOr = 20,
    BitXor = 21,
    BoolAnd = 22,
    BoolOr = 23,
    /// When a function with the same name exists among built-in window functions,
    /// we append "_AGG" to obey name scoping rules.
    FirstValueAgg = 24,
    LastValueAgg = 25,
    RegrSlope = 26,
    RegrIntercept = 27,
    RegrCount = 28,
    RegrR2 = 29,
    RegrAvgx = 30,
    RegrAvgy = 31,
    RegrSxx = 32,
    RegrSyy = 33,
    RegrSxy = 34,
    StringAgg = 35,
}
impl AggregateFunction {
    /// String value of the enum field names used in the ProtoBuf definition.
    ///
    /// The values are not transformed in any way and thus are considered stable
    /// (if the ProtoBuf definition does not change) and safe for programmatic use.
    pub fn as_str_name(&self) -> &'static str {
        match self {
            AggregateFunction::Min => "MIN",
            AggregateFunction::Max => "MAX",
            AggregateFunction::Sum => "SUM",
            AggregateFunction::Avg => "AVG",
            AggregateFunction::Count => "COUNT",
            AggregateFunction::ApproxDistinct => "APPROX_DISTINCT",
            AggregateFunction::ArrayAgg => "ARRAY_AGG",
            AggregateFunction::Variance => "VARIANCE",
            AggregateFunction::VariancePop => "VARIANCE_POP",
            AggregateFunction::Covariance => "COVARIANCE",
            AggregateFunction::CovariancePop => "COVARIANCE_POP",
            AggregateFunction::Stddev => "STDDEV",
            AggregateFunction::StddevPop => "STDDEV_POP",
            AggregateFunction::Correlation => "CORRELATION",
            AggregateFunction::ApproxPercentileCont => "APPROX_PERCENTILE_CONT",
            AggregateFunction::ApproxMedian => "APPROX_MEDIAN",
            AggregateFunction::ApproxPercentileContWithWeight => {
                "APPROX_PERCENTILE_CONT_WITH_WEIGHT"
            }
            AggregateFunction::Grouping => "GROUPING",
            AggregateFunction::Median => "MEDIAN",
            AggregateFunction::BitAnd => "BIT_AND",
            AggregateFunction::BitOr => "BIT_OR",
            AggregateFunction::BitXor => "BIT_XOR",
            AggregateFunction::BoolAnd => "BOOL_AND",
            AggregateFunction::BoolOr => "BOOL_OR",
            AggregateFunction::FirstValueAgg => "FIRST_VALUE_AGG",
            AggregateFunction::LastValueAgg => "LAST_VALUE_AGG",
            AggregateFunction::RegrSlope => "REGR_SLOPE",
            AggregateFunction::RegrIntercept => "REGR_INTERCEPT",
            AggregateFunction::RegrCount => "REGR_COUNT",
            AggregateFunction::RegrR2 => "REGR_R2",
            AggregateFunction::RegrAvgx => "REGR_AVGX",
            AggregateFunction::RegrAvgy => "REGR_AVGY",
            AggregateFunction::RegrSxx => "REGR_SXX",
            AggregateFunction::RegrSyy => "REGR_SYY",
            AggregateFunction::RegrSxy => "REGR_SXY",
            AggregateFunction::StringAgg => "STRING_AGG",
        }
    }
    /// Creates an enum from field names used in the ProtoBuf definition.
    pub fn from_str_name(value: &str) -> ::core::option::Option<Self> {
        match value {
            "MIN" => Some(Self::Min),
            "MAX" => Some(Self::Max),
            "SUM" => Some(Self::Sum),
            "AVG" => Some(Self::Avg),
            "COUNT" => Some(Self::Count),
            "APPROX_DISTINCT" => Some(Self::ApproxDistinct),
            "ARRAY_AGG" => Some(Self::ArrayAgg),
            "VARIANCE" => Some(Self::Variance),
            "VARIANCE_POP" => Some(Self::VariancePop),
            "COVARIANCE" => Some(Self::Covariance),
            "COVARIANCE_POP" => Some(Self::CovariancePop),
            "STDDEV" => Some(Self::Stddev),
            "STDDEV_POP" => Some(Self::StddevPop),
            "CORRELATION" => Some(Self::Correlation),
            "APPROX_PERCENTILE_CONT" => Some(Self::ApproxPercentileCont),
            "APPROX_MEDIAN" => Some(Self::ApproxMedian),
            "APPROX_PERCENTILE_CONT_WITH_WEIGHT" => {
                Some(Self::ApproxPercentileContWithWeight)
            }
            "GROUPING" => Some(Self::Grouping),
            "MEDIAN" => Some(Self::Median),
            "BIT_AND" => Some(Self::BitAnd),
            "BIT_OR" => Some(Self::BitOr),
            "BIT_XOR" => Some(Self::BitXor),
            "BOOL_AND" => Some(Self::BoolAnd),
            "BOOL_OR" => Some(Self::BoolOr),
            "FIRST_VALUE_AGG" => Some(Self::FirstValueAgg),
            "LAST_VALUE_AGG" => Some(Self::LastValueAgg),
            "REGR_SLOPE" => Some(Self::RegrSlope),
            "REGR_INTERCEPT" => Some(Self::RegrIntercept),
            "REGR_COUNT" => Some(Self::RegrCount),
            "REGR_R2" => Some(Self::RegrR2),
            "REGR_AVGX" => Some(Self::RegrAvgx),
            "REGR_AVGY" => Some(Self::RegrAvgy),
            "REGR_SXX" => Some(Self::RegrSxx),
            "REGR_SYY" => Some(Self::RegrSyy),
            "REGR_SXY" => Some(Self::RegrSxy),
            "STRING_AGG" => Some(Self::StringAgg),
            _ => None,
        }
    }
}
#[derive(Clone, Copy, Debug, PartialEq, Eq, Hash, PartialOrd, Ord, ::prost::Enumeration)]
#[repr(i32)]
pub enum BuiltInWindowFunction {
    RowNumber = 0,
    Rank = 1,
    DenseRank = 2,
    PercentRank = 3,
    CumeDist = 4,
    Ntile = 5,
    Lag = 6,
    Lead = 7,
    FirstValue = 8,
    LastValue = 9,
    NthValue = 10,
}
impl BuiltInWindowFunction {
    /// String value of the enum field names used in the ProtoBuf definition.
    ///
    /// The values are not transformed in any way and thus are considered stable
    /// (if the ProtoBuf definition does not change) and safe for programmatic use.
    pub fn as_str_name(&self) -> &'static str {
        match self {
            BuiltInWindowFunction::RowNumber => "ROW_NUMBER",
            BuiltInWindowFunction::Rank => "RANK",
            BuiltInWindowFunction::DenseRank => "DENSE_RANK",
            BuiltInWindowFunction::PercentRank => "PERCENT_RANK",
            BuiltInWindowFunction::CumeDist => "CUME_DIST",
            BuiltInWindowFunction::Ntile => "NTILE",
            BuiltInWindowFunction::Lag => "LAG",
            BuiltInWindowFunction::Lead => "LEAD",
            BuiltInWindowFunction::FirstValue => "FIRST_VALUE",
            BuiltInWindowFunction::LastValue => "LAST_VALUE",
            BuiltInWindowFunction::NthValue => "NTH_VALUE",
        }
    }
    /// Creates an enum from field names used in the ProtoBuf definition.
    pub fn from_str_name(value: &str) -> ::core::option::Option<Self> {
        match value {
            "ROW_NUMBER" => Some(Self::RowNumber),
            "RANK" => Some(Self::Rank),
            "DENSE_RANK" => Some(Self::DenseRank),
            "PERCENT_RANK" => Some(Self::PercentRank),
            "CUME_DIST" => Some(Self::CumeDist),
            "NTILE" => Some(Self::Ntile),
            "LAG" => Some(Self::Lag),
            "LEAD" => Some(Self::Lead),
            "FIRST_VALUE" => Some(Self::FirstValue),
            "LAST_VALUE" => Some(Self::LastValue),
            "NTH_VALUE" => Some(Self::NthValue),
            _ => None,
        }
    }
}
#[derive(Clone, Copy, Debug, PartialEq, Eq, Hash, PartialOrd, Ord, ::prost::Enumeration)]
#[repr(i32)]
pub enum WindowFrameUnits {
    Rows = 0,
    Range = 1,
    Groups = 2,
}
impl WindowFrameUnits {
    /// String value of the enum field names used in the ProtoBuf definition.
    ///
    /// The values are not transformed in any way and thus are considered stable
    /// (if the ProtoBuf definition does not change) and safe for programmatic use.
    pub fn as_str_name(&self) -> &'static str {
        match self {
            WindowFrameUnits::Rows => "ROWS",
            WindowFrameUnits::Range => "RANGE",
            WindowFrameUnits::Groups => "GROUPS",
        }
    }
    /// Creates an enum from field names used in the ProtoBuf definition.
    pub fn from_str_name(value: &str) -> ::core::option::Option<Self> {
        match value {
            "ROWS" => Some(Self::Rows),
            "RANGE" => Some(Self::Range),
            "GROUPS" => Some(Self::Groups),
            _ => None,
        }
    }
}
#[derive(Clone, Copy, Debug, PartialEq, Eq, Hash, PartialOrd, Ord, ::prost::Enumeration)]
#[repr(i32)]
pub enum WindowFrameBoundType {
    CurrentRow = 0,
    Preceding = 1,
    Following = 2,
}
impl WindowFrameBoundType {
    /// String value of the enum field names used in the ProtoBuf definition.
    ///
    /// The values are not transformed in any way and thus are considered stable
    /// (if the ProtoBuf definition does not change) and safe for programmatic use.
    pub fn as_str_name(&self) -> &'static str {
        match self {
            WindowFrameBoundType::CurrentRow => "CURRENT_ROW",
            WindowFrameBoundType::Preceding => "PRECEDING",
            WindowFrameBoundType::Following => "FOLLOWING",
        }
    }
    /// Creates an enum from field names used in the ProtoBuf definition.
    pub fn from_str_name(value: &str) -> ::core::option::Option<Self> {
        match value {
            "CURRENT_ROW" => Some(Self::CurrentRow),
            "PRECEDING" => Some(Self::Preceding),
            "FOLLOWING" => Some(Self::Following),
            _ => None,
        }
    }
}
#[derive(Clone, Copy, Debug, PartialEq, Eq, Hash, PartialOrd, Ord, ::prost::Enumeration)]
#[repr(i32)]
pub enum DateUnit {
    Day = 0,
    DateMillisecond = 1,
}
impl DateUnit {
    /// String value of the enum field names used in the ProtoBuf definition.
    ///
    /// The values are not transformed in any way and thus are considered stable
    /// (if the ProtoBuf definition does not change) and safe for programmatic use.
    pub fn as_str_name(&self) -> &'static str {
        match self {
            DateUnit::Day => "Day",
            DateUnit::DateMillisecond => "DateMillisecond",
        }
    }
    /// Creates an enum from field names used in the ProtoBuf definition.
    pub fn from_str_name(value: &str) -> ::core::option::Option<Self> {
        match value {
            "Day" => Some(Self::Day),
            "DateMillisecond" => Some(Self::DateMillisecond),
            _ => None,
        }
    }
}
#[derive(Clone, Copy, Debug, PartialEq, Eq, Hash, PartialOrd, Ord, ::prost::Enumeration)]
#[repr(i32)]
pub enum TimeUnit {
    Second = 0,
    Millisecond = 1,
    Microsecond = 2,
    Nanosecond = 3,
}
impl TimeUnit {
    /// String value of the enum field names used in the ProtoBuf definition.
    ///
    /// The values are not transformed in any way and thus are considered stable
    /// (if the ProtoBuf definition does not change) and safe for programmatic use.
    pub fn as_str_name(&self) -> &'static str {
        match self {
            TimeUnit::Second => "Second",
            TimeUnit::Millisecond => "Millisecond",
            TimeUnit::Microsecond => "Microsecond",
            TimeUnit::Nanosecond => "Nanosecond",
        }
    }
    /// Creates an enum from field names used in the ProtoBuf definition.
    pub fn from_str_name(value: &str) -> ::core::option::Option<Self> {
        match value {
            "Second" => Some(Self::Second),
            "Millisecond" => Some(Self::Millisecond),
            "Microsecond" => Some(Self::Microsecond),
            "Nanosecond" => Some(Self::Nanosecond),
            _ => None,
        }
    }
}
#[derive(Clone, Copy, Debug, PartialEq, Eq, Hash, PartialOrd, Ord, ::prost::Enumeration)]
#[repr(i32)]
pub enum IntervalUnit {
    YearMonth = 0,
    DayTime = 1,
    MonthDayNano = 2,
}
impl IntervalUnit {
    /// String value of the enum field names used in the ProtoBuf definition.
    ///
    /// The values are not transformed in any way and thus are considered stable
    /// (if the ProtoBuf definition does not change) and safe for programmatic use.
    pub fn as_str_name(&self) -> &'static str {
        match self {
            IntervalUnit::YearMonth => "YearMonth",
            IntervalUnit::DayTime => "DayTime",
            IntervalUnit::MonthDayNano => "MonthDayNano",
        }
    }
    /// Creates an enum from field names used in the ProtoBuf definition.
    pub fn from_str_name(value: &str) -> ::core::option::Option<Self> {
        match value {
            "YearMonth" => Some(Self::YearMonth),
            "DayTime" => Some(Self::DayTime),
            "MonthDayNano" => Some(Self::MonthDayNano),
            _ => None,
        }
    }
}
#[derive(Clone, Copy, Debug, PartialEq, Eq, Hash, PartialOrd, Ord, ::prost::Enumeration)]
#[repr(i32)]
pub enum UnionMode {
    Sparse = 0,
    Dense = 1,
}
impl UnionMode {
    /// String value of the enum field names used in the ProtoBuf definition.
    ///
    /// The values are not transformed in any way and thus are considered stable
    /// (if the ProtoBuf definition does not change) and safe for programmatic use.
    pub fn as_str_name(&self) -> &'static str {
        match self {
            UnionMode::Sparse => "sparse",
            UnionMode::Dense => "dense",
        }
    }
    /// Creates an enum from field names used in the ProtoBuf definition.
    pub fn from_str_name(value: &str) -> ::core::option::Option<Self> {
        match value {
            "sparse" => Some(Self::Sparse),
            "dense" => Some(Self::Dense),
            _ => None,
        }
    }
}
#[derive(Clone, Copy, Debug, PartialEq, Eq, Hash, PartialOrd, Ord, ::prost::Enumeration)]
#[repr(i32)]
pub enum CompressionTypeVariant {
    Gzip = 0,
    Bzip2 = 1,
    Xz = 2,
    Zstd = 3,
    Uncompressed = 4,
}
impl CompressionTypeVariant {
    /// String value of the enum field names used in the ProtoBuf definition.
    ///
    /// The values are not transformed in any way and thus are considered stable
    /// (if the ProtoBuf definition does not change) and safe for programmatic use.
    pub fn as_str_name(&self) -> &'static str {
        match self {
            CompressionTypeVariant::Gzip => "GZIP",
            CompressionTypeVariant::Bzip2 => "BZIP2",
            CompressionTypeVariant::Xz => "XZ",
            CompressionTypeVariant::Zstd => "ZSTD",
            CompressionTypeVariant::Uncompressed => "UNCOMPRESSED",
        }
    }
    /// Creates an enum from field names used in the ProtoBuf definition.
    pub fn from_str_name(value: &str) -> ::core::option::Option<Self> {
        match value {
            "GZIP" => Some(Self::Gzip),
            "BZIP2" => Some(Self::Bzip2),
            "XZ" => Some(Self::Xz),
            "ZSTD" => Some(Self::Zstd),
            "UNCOMPRESSED" => Some(Self::Uncompressed),
            _ => None,
        }
    }
}
#[derive(Clone, Copy, Debug, PartialEq, Eq, Hash, PartialOrd, Ord, ::prost::Enumeration)]
#[repr(i32)]
pub enum PartitionMode {
    CollectLeft = 0,
    Partitioned = 1,
    Auto = 2,
}
impl PartitionMode {
    /// String value of the enum field names used in the ProtoBuf definition.
    ///
    /// The values are not transformed in any way and thus are considered stable
    /// (if the ProtoBuf definition does not change) and safe for programmatic use.
    pub fn as_str_name(&self) -> &'static str {
        match self {
            PartitionMode::CollectLeft => "COLLECT_LEFT",
            PartitionMode::Partitioned => "PARTITIONED",
            PartitionMode::Auto => "AUTO",
        }
    }
    /// Creates an enum from field names used in the ProtoBuf definition.
    pub fn from_str_name(value: &str) -> ::core::option::Option<Self> {
        match value {
            "COLLECT_LEFT" => Some(Self::CollectLeft),
            "PARTITIONED" => Some(Self::Partitioned),
            "AUTO" => Some(Self::Auto),
            _ => None,
        }
    }
}
#[derive(Clone, Copy, Debug, PartialEq, Eq, Hash, PartialOrd, Ord, ::prost::Enumeration)]
#[repr(i32)]
pub enum StreamPartitionMode {
    SinglePartition = 0,
    PartitionedExec = 1,
}
impl StreamPartitionMode {
    /// String value of the enum field names used in the ProtoBuf definition.
    ///
    /// The values are not transformed in any way and thus are considered stable
    /// (if the ProtoBuf definition does not change) and safe for programmatic use.
    pub fn as_str_name(&self) -> &'static str {
        match self {
            StreamPartitionMode::SinglePartition => "SINGLE_PARTITION",
            StreamPartitionMode::PartitionedExec => "PARTITIONED_EXEC",
        }
    }
    /// Creates an enum from field names used in the ProtoBuf definition.
    pub fn from_str_name(value: &str) -> ::core::option::Option<Self> {
        match value {
            "SINGLE_PARTITION" => Some(Self::SinglePartition),
            "PARTITIONED_EXEC" => Some(Self::PartitionedExec),
            _ => None,
        }
    }
}
#[derive(Clone, Copy, Debug, PartialEq, Eq, Hash, PartialOrd, Ord, ::prost::Enumeration)]
#[repr(i32)]
pub enum AggregateMode {
    Partial = 0,
    Final = 1,
    FinalPartitioned = 2,
    Single = 3,
    SinglePartitioned = 4,
}
impl AggregateMode {
    /// String value of the enum field names used in the ProtoBuf definition.
    ///
    /// The values are not transformed in any way and thus are considered stable
    /// (if the ProtoBuf definition does not change) and safe for programmatic use.
    pub fn as_str_name(&self) -> &'static str {
        match self {
            AggregateMode::Partial => "PARTIAL",
            AggregateMode::Final => "FINAL",
            AggregateMode::FinalPartitioned => "FINAL_PARTITIONED",
            AggregateMode::Single => "SINGLE",
            AggregateMode::SinglePartitioned => "SINGLE_PARTITIONED",
        }
    }
    /// Creates an enum from field names used in the ProtoBuf definition.
    pub fn from_str_name(value: &str) -> ::core::option::Option<Self> {
        match value {
            "PARTIAL" => Some(Self::Partial),
            "FINAL" => Some(Self::Final),
            "FINAL_PARTITIONED" => Some(Self::FinalPartitioned),
            "SINGLE" => Some(Self::Single),
            "SINGLE_PARTITIONED" => Some(Self::SinglePartitioned),
            _ => None,
        }
    }
}
#[derive(Clone, Copy, Debug, PartialEq, Eq, Hash, PartialOrd, Ord, ::prost::Enumeration)]
#[repr(i32)]
pub enum JoinSide {
    LeftSide = 0,
    RightSide = 1,
}
impl JoinSide {
    /// String value of the enum field names used in the ProtoBuf definition.
    ///
    /// The values are not transformed in any way and thus are considered stable
    /// (if the ProtoBuf definition does not change) and safe for programmatic use.
    pub fn as_str_name(&self) -> &'static str {
        match self {
            JoinSide::LeftSide => "LEFT_SIDE",
            JoinSide::RightSide => "RIGHT_SIDE",
        }
    }
    /// Creates an enum from field names used in the ProtoBuf definition.
    pub fn from_str_name(value: &str) -> ::core::option::Option<Self> {
        match value {
            "LEFT_SIDE" => Some(Self::LeftSide),
            "RIGHT_SIDE" => Some(Self::RightSide),
            _ => None,
        }
    }
}
#[derive(Clone, Copy, Debug, PartialEq, Eq, Hash, PartialOrd, Ord, ::prost::Enumeration)]
#[repr(i32)]
pub enum PrecisionInfo {
    Exact = 0,
    Inexact = 1,
    Absent = 2,
}
impl PrecisionInfo {
    /// String value of the enum field names used in the ProtoBuf definition.
    ///
    /// The values are not transformed in any way and thus are considered stable
    /// (if the ProtoBuf definition does not change) and safe for programmatic use.
    pub fn as_str_name(&self) -> &'static str {
        match self {
            PrecisionInfo::Exact => "EXACT",
            PrecisionInfo::Inexact => "INEXACT",
            PrecisionInfo::Absent => "ABSENT",
        }
    }
    /// Creates an enum from field names used in the ProtoBuf definition.
    pub fn from_str_name(value: &str) -> ::core::option::Option<Self> {
        match value {
            "EXACT" => Some(Self::Exact),
            "INEXACT" => Some(Self::Inexact),
            "ABSENT" => Some(Self::Absent),
            _ => None,
        }
    }
}<|MERGE_RESOLUTION|>--- conflicted
+++ resolved
@@ -2594,11 +2594,7 @@
     ArrayExcept = 123,
     ArrayPopFront = 124,
     Levenshtein = 125,
-<<<<<<< HEAD
-    ArraySort = 126,
-=======
     SubstrIndex = 126,
->>>>>>> ba283467
 }
 impl ScalarFunction {
     /// String value of the enum field names used in the ProtoBuf definition.
@@ -2733,11 +2729,7 @@
             ScalarFunction::ArrayExcept => "ArrayExcept",
             ScalarFunction::ArrayPopFront => "ArrayPopFront",
             ScalarFunction::Levenshtein => "Levenshtein",
-<<<<<<< HEAD
-            ScalarFunction::ArraySort => "ArraySort",
-=======
             ScalarFunction::SubstrIndex => "SubstrIndex",
->>>>>>> ba283467
         }
     }
     /// Creates an enum from field names used in the ProtoBuf definition.
@@ -2869,11 +2861,7 @@
             "ArrayExcept" => Some(Self::ArrayExcept),
             "ArrayPopFront" => Some(Self::ArrayPopFront),
             "Levenshtein" => Some(Self::Levenshtein),
-<<<<<<< HEAD
-            "ArraySort" => Some(Self::ArraySort),
-=======
             "SubstrIndex" => Some(Self::SubstrIndex),
->>>>>>> ba283467
             _ => None,
         }
     }
