// Licensed to the Apache Software Foundation (ASF) under one
// or more contributor license agreements.  See the NOTICE file
// distributed with this work for additional information
// regarding copyright ownership.  The ASF licenses this file
// to you under the Apache License, Version 2.0 (the
// "License"); you may not use this file except in compliance
// with the License.  You may obtain a copy of the License at
//
//   http://www.apache.org/licenses/LICENSE-2.0
//
// Unless required by applicable law or agreed to in writing,
// software distributed under the License is distributed on an
// "AS IS" BASIS, WITHOUT WARRANTIES OR CONDITIONS OF ANY
// KIND, either express or implied.  See the License for the
// specific language governing permissions and limitations
// under the License.

use std::any::Any;
use std::collections::HashMap;
use std::fmt::{self, Debug, Formatter};
use std::sync::Arc;

use arrow::array::{ArrayRef, FixedSizeListArray};
use arrow::csv::WriterBuilder;
use arrow::datatypes::{
    DataType, Field, Fields, Int32Type, IntervalDayTimeType, IntervalMonthDayNanoType,
    IntervalUnit, Schema, SchemaRef, TimeUnit, UnionFields, UnionMode,
};

use prost::Message;

use datafusion::datasource::provider::TableProviderFactory;
use datafusion::datasource::TableProvider;
use datafusion::execution::context::SessionState;
use datafusion::execution::runtime_env::{RuntimeConfig, RuntimeEnv};
use datafusion::parquet::file::properties::{WriterProperties, WriterVersion};
use datafusion::physical_plan::functions::make_scalar_function;
use datafusion::prelude::{
    create_udf, decode, encode, CsvReadOptions, SessionConfig, SessionContext,
};
use datafusion::test_util::{TestTableFactory, TestTableProvider};
use datafusion_common::file_options::csv_writer::CsvWriterOptions;
use datafusion_common::file_options::parquet_writer::ParquetWriterOptions;
use datafusion_common::file_options::StatementOptions;
use datafusion_common::parsers::CompressionTypeVariant;
use datafusion_common::{internal_err, not_impl_err, plan_err, FileTypeWriterOptions};
use datafusion_common::{DFField, DFSchema, DFSchemaRef, DataFusionError, ScalarValue};
use datafusion_common::{FileType, Result};
use datafusion_expr::dml::{CopyOptions, CopyTo};
use datafusion_expr::expr::{
    self, Between, BinaryExpr, Case, Cast, GroupingSet, InList, Like, ScalarFunction,
    Sort,
};
use datafusion_expr::logical_plan::{Extension, UserDefinedLogicalNodeCore};
use datafusion_expr::{
    col, create_udaf, lit, Accumulator, AggregateFunction,
    BuiltinScalarFunction::{Sqrt, Substr},
<<<<<<< HEAD
    Expr, ExprSchemable, LogicalPlan, Operator, PartitionEvaluator, Signature, TryCast,
    Volatility, WindowFrame, WindowFrameBound, WindowFrameUnits,
    WindowFunctionDefinition, WindowUDF,
=======
    Expr, LogicalPlan, Operator, PartitionEvaluator, Signature, TryCast, Volatility,
    WindowFrame, WindowFrameBound, WindowFrameUnits, WindowFunctionDefinition, WindowUDF,
    WindowUDFImpl,
>>>>>>> a87e19e0
};
use datafusion_proto::bytes::{
    logical_plan_from_bytes, logical_plan_from_bytes_with_extension_codec,
    logical_plan_to_bytes, logical_plan_to_bytes_with_extension_codec,
};
use datafusion_proto::logical_plan::LogicalExtensionCodec;
use datafusion_proto::logical_plan::{from_proto, to_proto};
use datafusion_proto::protobuf;

#[cfg(feature = "json")]
fn roundtrip_json_test(proto: &protobuf::LogicalExprNode) {
    let string = serde_json::to_string(proto).unwrap();
    let back: protobuf::LogicalExprNode = serde_json::from_str(&string).unwrap();
    assert_eq!(proto, &back);
}

#[cfg(not(feature = "json"))]
fn roundtrip_json_test(_proto: &protobuf::LogicalExprNode) {}

// Given a DataFusion logical Expr, convert it to protobuf and back, using debug formatting to test
// equality.
fn roundtrip_expr_test<T, E>(initial_struct: T, ctx: SessionContext)
where
    for<'a> &'a T: TryInto<protobuf::LogicalExprNode, Error = E> + Debug,
    E: Debug,
{
    let proto: protobuf::LogicalExprNode = (&initial_struct).try_into().unwrap();
    let round_trip: Expr = from_proto::parse_expr(&proto, &ctx).unwrap();

    assert_eq!(format!("{:?}", &initial_struct), format!("{round_trip:?}"));

    roundtrip_json_test(&proto);
}

fn new_arc_field(name: &str, dt: DataType, nullable: bool) -> Arc<Field> {
    Arc::new(Field::new(name, dt, nullable))
}

#[tokio::test]
async fn roundtrip_logical_plan() -> Result<()> {
    let ctx = SessionContext::new();
    ctx.register_csv("t1", "tests/testdata/test.csv", CsvReadOptions::default())
        .await?;
    let scan = ctx.table("t1").await?.into_optimized_plan()?;
    let topk_plan = LogicalPlan::Extension(Extension {
        node: Arc::new(TopKPlanNode::new(3, scan, col("revenue"))),
    });
    let extension_codec = TopKExtensionCodec {};
    let bytes = logical_plan_to_bytes_with_extension_codec(&topk_plan, &extension_codec)?;
    let logical_round_trip =
        logical_plan_from_bytes_with_extension_codec(&bytes, &ctx, &extension_codec)?;
    assert_eq!(format!("{topk_plan:?}"), format!("{logical_round_trip:?}"));
    Ok(())
}

#[derive(Clone, PartialEq, Eq, ::prost::Message)]
pub struct TestTableProto {
    /// URL of the table root
    #[prost(string, tag = "1")]
    pub url: String,
}

#[derive(Debug)]
pub struct TestTableProviderCodec {}

impl LogicalExtensionCodec for TestTableProviderCodec {
    fn try_decode(
        &self,
        _buf: &[u8],
        _inputs: &[LogicalPlan],
        _ctx: &SessionContext,
    ) -> Result<Extension> {
        not_impl_err!("No extension codec provided")
    }

    fn try_encode(&self, _node: &Extension, _buf: &mut Vec<u8>) -> Result<()> {
        not_impl_err!("No extension codec provided")
    }

    fn try_decode_table_provider(
        &self,
        buf: &[u8],
        schema: SchemaRef,
        _ctx: &SessionContext,
    ) -> Result<Arc<dyn TableProvider>> {
        let msg = TestTableProto::decode(buf).map_err(|_| {
            DataFusionError::Internal("Error decoding test table".to_string())
        })?;
        let provider = TestTableProvider {
            url: msg.url,
            schema,
        };
        Ok(Arc::new(provider))
    }

    fn try_encode_table_provider(
        &self,
        node: Arc<dyn TableProvider>,
        buf: &mut Vec<u8>,
    ) -> Result<()> {
        let table = node
            .as_ref()
            .as_any()
            .downcast_ref::<TestTableProvider>()
            .expect("Can't encode non-test tables");
        let msg = TestTableProto {
            url: table.url.clone(),
        };
        msg.encode(buf).map_err(|_| {
            DataFusionError::Internal("Error encoding test table".to_string())
        })
    }
}

#[tokio::test]
async fn roundtrip_custom_tables() -> Result<()> {
    let mut table_factories: HashMap<String, Arc<dyn TableProviderFactory>> =
        HashMap::new();
    table_factories.insert("TESTTABLE".to_string(), Arc::new(TestTableFactory {}));
    let cfg = RuntimeConfig::new();
    let env = RuntimeEnv::new(cfg).unwrap();
    let ses = SessionConfig::new();
    let mut state = SessionState::new_with_config_rt(ses, Arc::new(env));
    // replace factories
    *state.table_factories_mut() = table_factories;
    let ctx = SessionContext::new_with_state(state);

    let sql = "CREATE EXTERNAL TABLE t STORED AS testtable LOCATION 's3://bucket/schema/table';";
    ctx.sql(sql).await.unwrap();

    let codec = TestTableProviderCodec {};
    let scan = ctx.table("t").await?.into_optimized_plan()?;
    let bytes = logical_plan_to_bytes_with_extension_codec(&scan, &codec)?;
    let logical_round_trip =
        logical_plan_from_bytes_with_extension_codec(&bytes, &ctx, &codec)?;
    assert_eq!(format!("{scan:?}"), format!("{logical_round_trip:?}"));
    Ok(())
}

#[tokio::test]
async fn roundtrip_custom_memory_tables() -> Result<()> {
    let ctx = SessionContext::new();
    // Make sure during round-trip, constraint information is preserved
    let query = "CREATE TABLE sales_global_with_pk (zip_code INT,
          country VARCHAR(3),
          sn INT,
          ts TIMESTAMP,
          currency VARCHAR(3),
          amount FLOAT,
          primary key(sn)
        ) as VALUES
          (0, 'GRC', 0, '2022-01-01 06:00:00'::timestamp, 'EUR', 30.0),
          (1, 'FRA', 1, '2022-01-01 08:00:00'::timestamp, 'EUR', 50.0),
          (1, 'TUR', 2, '2022-01-01 11:30:00'::timestamp, 'TRY', 75.0),
          (1, 'FRA', 3, '2022-01-02 12:00:00'::timestamp, 'EUR', 200.0),
          (1, 'TUR', 4, '2022-01-03 10:00:00'::timestamp, 'TRY', 100.0)";

    let plan = ctx.sql(query).await?.into_optimized_plan()?;

    let bytes = logical_plan_to_bytes(&plan)?;
    let logical_round_trip = logical_plan_from_bytes(&bytes, &ctx)?;
    assert_eq!(format!("{plan:?}"), format!("{logical_round_trip:?}"));

    Ok(())
}

#[tokio::test]
async fn roundtrip_custom_listing_tables() -> Result<()> {
    let ctx = SessionContext::new();

    let query = "CREATE EXTERNAL TABLE multiple_ordered_table_with_pk (
              a0 INTEGER,
              a INTEGER DEFAULT 1*2 + 3,
              b INTEGER DEFAULT NULL,
              c INTEGER,
              d INTEGER,
              primary key(c)
            )
            STORED AS CSV
            WITH HEADER ROW
            WITH ORDER (a ASC, b ASC)
            WITH ORDER (c ASC)
            LOCATION '../core/tests/data/window_2.csv';";

    let plan = ctx.state().create_logical_plan(query).await?;

    let bytes = logical_plan_to_bytes(&plan)?;
    let logical_round_trip = logical_plan_from_bytes(&bytes, &ctx)?;
    // Use exact matching to verify everything. Make sure during round-trip,
    // information like constraints, column defaults, and other aspects of the plan are preserved.
    assert_eq!(plan, logical_round_trip);

    Ok(())
}

#[tokio::test]
async fn roundtrip_logical_plan_aggregation_with_pk() -> Result<()> {
    let ctx = SessionContext::new();

    ctx.sql(
        "CREATE EXTERNAL TABLE multiple_ordered_table_with_pk (
              a0 INTEGER,
              a INTEGER,
              b INTEGER,
              c INTEGER,
              d INTEGER,
              primary key(c)
            )
            STORED AS CSV
            WITH HEADER ROW
            WITH ORDER (a ASC, b ASC)
            WITH ORDER (c ASC)
            LOCATION '../core/tests/data/window_2.csv';",
    )
    .await?;

    let query = "SELECT c, b, SUM(d)
            FROM multiple_ordered_table_with_pk
            GROUP BY c";
    let plan = ctx.sql(query).await?.into_optimized_plan()?;

    let bytes = logical_plan_to_bytes(&plan)?;
    let logical_round_trip = logical_plan_from_bytes(&bytes, &ctx)?;
    assert_eq!(format!("{plan:?}"), format!("{logical_round_trip:?}"));

    Ok(())
}

#[tokio::test]
async fn roundtrip_logical_plan_aggregation() -> Result<()> {
    let ctx = SessionContext::new();

    let schema = Schema::new(vec![
        Field::new("a", DataType::Int64, true),
        Field::new("b", DataType::Decimal128(15, 2), true),
    ]);

    ctx.register_csv(
        "t1",
        "tests/testdata/test.csv",
        CsvReadOptions::default().schema(&schema),
    )
    .await?;

    let query = "SELECT a, SUM(b + 1) as b_sum FROM t1 GROUP BY a ORDER BY b_sum DESC";
    let plan = ctx.sql(query).await?.into_optimized_plan()?;

    let bytes = logical_plan_to_bytes(&plan)?;
    let logical_round_trip = logical_plan_from_bytes(&bytes, &ctx)?;
    assert_eq!(format!("{plan:?}"), format!("{logical_round_trip:?}"));

    Ok(())
}

#[tokio::test]
async fn roundtrip_logical_plan_copy_to_sql_options() -> Result<()> {
    let ctx = SessionContext::new();

    let input = create_csv_scan(&ctx).await?;

    let mut options = HashMap::new();
    options.insert("foo".to_string(), "bar".to_string());

    let plan = LogicalPlan::Copy(CopyTo {
        input: Arc::new(input),
        output_url: "test.csv".to_string(),
        file_format: FileType::CSV,
        single_file_output: true,
        copy_options: CopyOptions::SQLOptions(StatementOptions::from(&options)),
    });

    let bytes = logical_plan_to_bytes(&plan)?;
    let logical_round_trip = logical_plan_from_bytes(&bytes, &ctx)?;
    assert_eq!(format!("{plan:?}"), format!("{logical_round_trip:?}"));

    Ok(())
}

#[tokio::test]
async fn roundtrip_logical_plan_copy_to_writer_options() -> Result<()> {
    let ctx = SessionContext::new();

    let input = create_csv_scan(&ctx).await?;

    let writer_properties = WriterProperties::builder()
        .set_bloom_filter_enabled(true)
        .set_created_by("DataFusion Test".to_string())
        .set_writer_version(WriterVersion::PARQUET_2_0)
        .set_write_batch_size(111)
        .set_data_page_size_limit(222)
        .set_data_page_row_count_limit(333)
        .set_dictionary_page_size_limit(444)
        .set_max_row_group_size(555)
        .build();
    let plan = LogicalPlan::Copy(CopyTo {
        input: Arc::new(input),
        output_url: "test.parquet".to_string(),
        file_format: FileType::PARQUET,
        single_file_output: true,
        copy_options: CopyOptions::WriterOptions(Box::new(
            FileTypeWriterOptions::Parquet(ParquetWriterOptions::new(writer_properties)),
        )),
    });

    let bytes = logical_plan_to_bytes(&plan)?;
    let logical_round_trip = logical_plan_from_bytes(&bytes, &ctx)?;
    assert_eq!(format!("{plan:?}"), format!("{logical_round_trip:?}"));

    match logical_round_trip {
        LogicalPlan::Copy(copy_to) => {
            assert_eq!("test.parquet", copy_to.output_url);
            assert_eq!(FileType::PARQUET, copy_to.file_format);
            assert!(copy_to.single_file_output);
            match &copy_to.copy_options {
                CopyOptions::WriterOptions(y) => match y.as_ref() {
                    FileTypeWriterOptions::Parquet(p) => {
                        let props = &p.writer_options;
                        assert_eq!("DataFusion Test", props.created_by());
                        assert_eq!(
                            "PARQUET_2_0",
                            format!("{:?}", props.writer_version())
                        );
                        assert_eq!(111, props.write_batch_size());
                        assert_eq!(222, props.data_page_size_limit());
                        assert_eq!(333, props.data_page_row_count_limit());
                        assert_eq!(444, props.dictionary_page_size_limit());
                        assert_eq!(555, props.max_row_group_size());
                    }
                    _ => panic!(),
                },
                _ => panic!(),
            }
        }
        _ => panic!(),
    }
    Ok(())
}

#[tokio::test]
async fn roundtrip_logical_plan_copy_to_csv() -> Result<()> {
    let ctx = SessionContext::new();

    let input = create_csv_scan(&ctx).await?;

    let writer_properties = WriterBuilder::new()
        .with_delimiter(b'*')
        .with_date_format("dd/MM/yyyy".to_string())
        .with_datetime_format("dd/MM/yyyy HH:mm:ss".to_string())
        .with_timestamp_format("HH:mm:ss.SSSSSS".to_string())
        .with_time_format("HH:mm:ss".to_string())
        .with_null("NIL".to_string());

    let plan = LogicalPlan::Copy(CopyTo {
        input: Arc::new(input),
        output_url: "test.csv".to_string(),
        file_format: FileType::CSV,
        single_file_output: true,
        copy_options: CopyOptions::WriterOptions(Box::new(FileTypeWriterOptions::CSV(
            CsvWriterOptions::new(
                writer_properties,
                CompressionTypeVariant::UNCOMPRESSED,
            ),
        ))),
    });

    let bytes = logical_plan_to_bytes(&plan)?;
    let logical_round_trip = logical_plan_from_bytes(&bytes, &ctx)?;
    assert_eq!(format!("{plan:?}"), format!("{logical_round_trip:?}"));

    match logical_round_trip {
        LogicalPlan::Copy(copy_to) => {
            assert_eq!("test.csv", copy_to.output_url);
            assert_eq!(FileType::CSV, copy_to.file_format);
            assert!(copy_to.single_file_output);
            match &copy_to.copy_options {
                CopyOptions::WriterOptions(y) => match y.as_ref() {
                    FileTypeWriterOptions::CSV(p) => {
                        let props = &p.writer_options;
                        assert_eq!(b'*', props.delimiter());
                        assert_eq!("dd/MM/yyyy", props.date_format().unwrap());
                        assert_eq!(
                            "dd/MM/yyyy HH:mm:ss",
                            props.datetime_format().unwrap()
                        );
                        assert_eq!("HH:mm:ss.SSSSSS", props.timestamp_format().unwrap());
                        assert_eq!("HH:mm:ss", props.time_format().unwrap());
                        assert_eq!("NIL", props.null());
                    }
                    _ => panic!(),
                },
                _ => panic!(),
            }
        }
        _ => panic!(),
    }

    Ok(())
}
async fn create_csv_scan(ctx: &SessionContext) -> Result<LogicalPlan, DataFusionError> {
    ctx.register_csv("t1", "tests/testdata/test.csv", CsvReadOptions::default())
        .await?;

    let input = ctx.table("t1").await?.into_optimized_plan()?;
    Ok(input)
}

#[tokio::test]
async fn roundtrip_logical_plan_distinct_on() -> Result<()> {
    let ctx = SessionContext::new();

    let schema = Schema::new(vec![
        Field::new("a", DataType::Int64, true),
        Field::new("b", DataType::Decimal128(15, 2), true),
    ]);

    ctx.register_csv(
        "t1",
        "tests/testdata/test.csv",
        CsvReadOptions::default().schema(&schema),
    )
    .await?;

    let query = "SELECT DISTINCT ON (a % 2) a, b * 2 FROM t1 ORDER BY a % 2 DESC, b";
    let plan = ctx.sql(query).await?.into_optimized_plan()?;

    let bytes = logical_plan_to_bytes(&plan)?;
    let logical_round_trip = logical_plan_from_bytes(&bytes, &ctx)?;
    assert_eq!(format!("{plan:?}"), format!("{logical_round_trip:?}"));

    Ok(())
}

#[tokio::test]
async fn roundtrip_single_count_distinct() -> Result<()> {
    let ctx = SessionContext::new();

    let schema = Schema::new(vec![
        Field::new("a", DataType::Int64, true),
        Field::new("b", DataType::Decimal128(15, 2), true),
    ]);

    ctx.register_csv(
        "t1",
        "tests/testdata/test.csv",
        CsvReadOptions::default().schema(&schema),
    )
    .await?;

    let query = "SELECT a, COUNT(DISTINCT b) as b_cd FROM t1 GROUP BY a";
    let plan = ctx.sql(query).await?.into_optimized_plan()?;

    let bytes = logical_plan_to_bytes(&plan)?;
    let logical_round_trip = logical_plan_from_bytes(&bytes, &ctx)?;
    assert_eq!(format!("{plan:?}"), format!("{logical_round_trip:?}"));

    Ok(())
}

#[tokio::test]
async fn roundtrip_logical_plan_with_extension() -> Result<()> {
    let ctx = SessionContext::new();
    ctx.register_csv("t1", "tests/testdata/test.csv", CsvReadOptions::default())
        .await?;
    let plan = ctx.table("t1").await?.into_optimized_plan()?;
    let bytes = logical_plan_to_bytes(&plan)?;
    let logical_round_trip = logical_plan_from_bytes(&bytes, &ctx)?;
    assert_eq!(format!("{plan:?}"), format!("{logical_round_trip:?}"));
    Ok(())
}

#[tokio::test]
async fn roundtrip_expr_api() -> Result<()> {
    let ctx = SessionContext::new();
    ctx.register_csv("t1", "tests/testdata/test.csv", CsvReadOptions::default())
        .await?;
    let table = ctx.table("t1").await?;
    let schema = table.schema().clone();

    // ensure expressions created with the expr api can be round tripped
    let plan = table
        .select(vec![
            encode(vec![
                col("a").cast_to(&DataType::Utf8, &schema)?,
                lit("hex"),
            ]),
            decode(vec![lit("1234"), lit("hex")]),
        ])?
        .into_optimized_plan()?;
    let bytes = logical_plan_to_bytes(&plan)?;
    let logical_round_trip = logical_plan_from_bytes(&bytes, &ctx)?;
    assert_eq!(format!("{plan:?}"), format!("{logical_round_trip:?}"));
    Ok(())
}

#[tokio::test]
async fn roundtrip_logical_plan_with_view_scan() -> Result<()> {
    let ctx = SessionContext::new();
    ctx.register_csv("t1", "tests/testdata/test.csv", CsvReadOptions::default())
        .await?;
    ctx.sql("CREATE VIEW view_t1(a, b) AS SELECT a, b FROM t1")
        .await?;

    // SELECT
    let plan = ctx
        .sql("SELECT * FROM view_t1")
        .await?
        .into_optimized_plan()?;

    let bytes = logical_plan_to_bytes(&plan)?;
    let logical_round_trip = logical_plan_from_bytes(&bytes, &ctx)?;
    assert_eq!(format!("{plan:?}"), format!("{logical_round_trip:?}"));

    // DROP
    let plan = ctx.sql("DROP VIEW view_t1").await?.into_optimized_plan()?;
    let bytes = logical_plan_to_bytes(&plan)?;
    let logical_round_trip = logical_plan_from_bytes(&bytes, &ctx)?;
    assert_eq!(format!("{plan:?}"), format!("{logical_round_trip:?}"));

    Ok(())
}

pub mod proto {
    #[derive(Clone, PartialEq, ::prost::Message)]
    pub struct TopKPlanProto {
        #[prost(uint64, tag = "1")]
        pub k: u64,

        #[prost(message, optional, tag = "2")]
        pub expr: ::core::option::Option<datafusion_proto::protobuf::LogicalExprNode>,
    }

    #[derive(Clone, PartialEq, Eq, ::prost::Message)]
    pub struct TopKExecProto {
        #[prost(uint64, tag = "1")]
        pub k: u64,
    }
}

#[derive(PartialEq, Eq, Hash)]
struct TopKPlanNode {
    k: usize,
    input: LogicalPlan,
    /// The sort expression (this example only supports a single sort
    /// expr)
    expr: Expr,
}

impl TopKPlanNode {
    pub fn new(k: usize, input: LogicalPlan, expr: Expr) -> Self {
        Self { k, input, expr }
    }
}

impl Debug for TopKPlanNode {
    fn fmt(&self, f: &mut Formatter<'_>) -> fmt::Result {
        self.fmt_for_explain(f)
    }
}

impl UserDefinedLogicalNodeCore for TopKPlanNode {
    fn name(&self) -> &str {
        "TopK"
    }

    fn inputs(&self) -> Vec<&LogicalPlan> {
        vec![&self.input]
    }

    /// Schema for TopK is the same as the input
    fn schema(&self) -> &DFSchemaRef {
        self.input.schema()
    }

    fn expressions(&self) -> Vec<Expr> {
        vec![self.expr.clone()]
    }

    /// For example: `TopK: k=10`
    fn fmt_for_explain(&self, f: &mut Formatter) -> fmt::Result {
        write!(f, "TopK: k={}", self.k)
    }

    fn from_template(&self, exprs: &[Expr], inputs: &[LogicalPlan]) -> Self {
        assert_eq!(inputs.len(), 1, "input size inconsistent");
        assert_eq!(exprs.len(), 1, "expression size inconsistent");
        Self {
            k: self.k,
            input: inputs[0].clone(),
            expr: exprs[0].clone(),
        }
    }
}

#[derive(Debug)]
pub struct TopKExtensionCodec {}

impl LogicalExtensionCodec for TopKExtensionCodec {
    fn try_decode(
        &self,
        buf: &[u8],
        inputs: &[LogicalPlan],
        ctx: &SessionContext,
    ) -> Result<Extension> {
        if let Some((input, _)) = inputs.split_first() {
            let proto = proto::TopKPlanProto::decode(buf).map_err(|e| {
                DataFusionError::Internal(format!("failed to decode logical plan: {e:?}"))
            })?;

            if let Some(expr) = proto.expr.as_ref() {
                let node = TopKPlanNode::new(
                    proto.k as usize,
                    input.clone(),
                    from_proto::parse_expr(expr, ctx)?,
                );

                Ok(Extension {
                    node: Arc::new(node),
                })
            } else {
                internal_err!("invalid plan, no expr")
            }
        } else {
            internal_err!("invalid plan, no input")
        }
    }

    fn try_encode(&self, node: &Extension, buf: &mut Vec<u8>) -> Result<()> {
        if let Some(exec) = node.node.as_any().downcast_ref::<TopKPlanNode>() {
            let proto = proto::TopKPlanProto {
                k: exec.k as u64,
                expr: Some((&exec.expr).try_into()?),
            };

            proto.encode(buf).map_err(|e| {
                DataFusionError::Internal(format!("failed to encode logical plan: {e:?}"))
            })?;

            Ok(())
        } else {
            internal_err!("unsupported plan type")
        }
    }

    fn try_decode_table_provider(
        &self,
        _buf: &[u8],
        _schema: SchemaRef,
        _ctx: &SessionContext,
    ) -> Result<Arc<dyn TableProvider>> {
        internal_err!("unsupported plan type")
    }

    fn try_encode_table_provider(
        &self,
        _node: Arc<dyn TableProvider>,
        _buf: &mut Vec<u8>,
    ) -> Result<()> {
        internal_err!("unsupported plan type")
    }
}

#[test]
fn scalar_values_error_serialization() {
    let should_fail_on_seralize: Vec<ScalarValue> = vec![
        // Should fail due to empty values
        ScalarValue::Struct(
            Some(vec![]),
            vec![Field::new("item", DataType::Int16, true)].into(),
        ),
    ];

    for test_case in should_fail_on_seralize.into_iter() {
        let proto: Result<protobuf::ScalarValue, to_proto::Error> =
            (&test_case).try_into();

        // Validation is also done on read, so if serialization passed
        // also try to convert back to ScalarValue
        if let Ok(proto) = proto {
            let res: Result<ScalarValue, _> = (&proto).try_into();
            assert!(
                res.is_err(),
                "The value {test_case:?} unexpectedly serialized without error:{res:?}"
            );
        }
    }
}

#[test]
fn round_trip_scalar_values() {
    let should_pass: Vec<ScalarValue> = vec![
        ScalarValue::Boolean(None),
        ScalarValue::Float32(None),
        ScalarValue::Float64(None),
        ScalarValue::Int8(None),
        ScalarValue::Int16(None),
        ScalarValue::Int32(None),
        ScalarValue::Int64(None),
        ScalarValue::UInt8(None),
        ScalarValue::UInt16(None),
        ScalarValue::UInt32(None),
        ScalarValue::UInt64(None),
        ScalarValue::Utf8(None),
        ScalarValue::LargeUtf8(None),
        ScalarValue::List(ScalarValue::new_list(&[], &DataType::Boolean)),
        ScalarValue::LargeList(ScalarValue::new_large_list(&[], &DataType::Boolean)),
        ScalarValue::Date32(None),
        ScalarValue::Boolean(Some(true)),
        ScalarValue::Boolean(Some(false)),
        ScalarValue::Float32(Some(1.0)),
        ScalarValue::Float32(Some(f32::MAX)),
        ScalarValue::Float32(Some(f32::MIN)),
        ScalarValue::Float32(Some(-2000.0)),
        ScalarValue::Float64(Some(1.0)),
        ScalarValue::Float64(Some(f64::MAX)),
        ScalarValue::Float64(Some(f64::MIN)),
        ScalarValue::Float64(Some(-2000.0)),
        ScalarValue::Int8(Some(i8::MIN)),
        ScalarValue::Int8(Some(i8::MAX)),
        ScalarValue::Int8(Some(0)),
        ScalarValue::Int8(Some(-15)),
        ScalarValue::Int16(Some(i16::MIN)),
        ScalarValue::Int16(Some(i16::MAX)),
        ScalarValue::Int16(Some(0)),
        ScalarValue::Int16(Some(-15)),
        ScalarValue::Int32(Some(i32::MIN)),
        ScalarValue::Int32(Some(i32::MAX)),
        ScalarValue::Int32(Some(0)),
        ScalarValue::Int32(Some(-15)),
        ScalarValue::Int64(Some(i64::MIN)),
        ScalarValue::Int64(Some(i64::MAX)),
        ScalarValue::Int64(Some(0)),
        ScalarValue::Int64(Some(-15)),
        ScalarValue::UInt8(Some(u8::MAX)),
        ScalarValue::UInt8(Some(0)),
        ScalarValue::UInt16(Some(u16::MAX)),
        ScalarValue::UInt16(Some(0)),
        ScalarValue::UInt32(Some(u32::MAX)),
        ScalarValue::UInt32(Some(0)),
        ScalarValue::UInt64(Some(u64::MAX)),
        ScalarValue::UInt64(Some(0)),
        ScalarValue::Utf8(Some(String::from("Test string   "))),
        ScalarValue::LargeUtf8(Some(String::from("Test Large utf8"))),
        ScalarValue::Date32(Some(0)),
        ScalarValue::Date32(Some(i32::MAX)),
        ScalarValue::Date32(None),
        ScalarValue::Date64(Some(0)),
        ScalarValue::Date64(Some(i64::MAX)),
        ScalarValue::Date64(None),
        ScalarValue::Time32Second(Some(0)),
        ScalarValue::Time32Second(Some(i32::MAX)),
        ScalarValue::Time32Second(None),
        ScalarValue::Time32Millisecond(Some(0)),
        ScalarValue::Time32Millisecond(Some(i32::MAX)),
        ScalarValue::Time32Millisecond(None),
        ScalarValue::Time64Microsecond(Some(0)),
        ScalarValue::Time64Microsecond(Some(i64::MAX)),
        ScalarValue::Time64Microsecond(None),
        ScalarValue::Time64Nanosecond(Some(0)),
        ScalarValue::Time64Nanosecond(Some(i64::MAX)),
        ScalarValue::Time64Nanosecond(None),
        ScalarValue::TimestampNanosecond(Some(0), None),
        ScalarValue::TimestampNanosecond(Some(i64::MAX), None),
        ScalarValue::TimestampNanosecond(Some(0), Some("UTC".into())),
        ScalarValue::TimestampNanosecond(None, None),
        ScalarValue::TimestampMicrosecond(Some(0), None),
        ScalarValue::TimestampMicrosecond(Some(i64::MAX), None),
        ScalarValue::TimestampMicrosecond(Some(0), Some("UTC".into())),
        ScalarValue::TimestampMicrosecond(None, None),
        ScalarValue::TimestampMillisecond(Some(0), None),
        ScalarValue::TimestampMillisecond(Some(i64::MAX), None),
        ScalarValue::TimestampMillisecond(Some(0), Some("UTC".into())),
        ScalarValue::TimestampMillisecond(None, None),
        ScalarValue::TimestampSecond(Some(0), None),
        ScalarValue::TimestampSecond(Some(i64::MAX), None),
        ScalarValue::TimestampSecond(Some(0), Some("UTC".into())),
        ScalarValue::TimestampSecond(None, None),
        ScalarValue::IntervalDayTime(Some(IntervalDayTimeType::make_value(0, 0))),
        ScalarValue::IntervalDayTime(Some(IntervalDayTimeType::make_value(1, 2))),
        ScalarValue::IntervalDayTime(Some(IntervalDayTimeType::make_value(
            i32::MAX,
            i32::MAX,
        ))),
        ScalarValue::IntervalDayTime(None),
        ScalarValue::IntervalMonthDayNano(Some(IntervalMonthDayNanoType::make_value(
            0, 0, 0,
        ))),
        ScalarValue::IntervalMonthDayNano(Some(IntervalMonthDayNanoType::make_value(
            1, 2, 3,
        ))),
        ScalarValue::IntervalMonthDayNano(Some(IntervalMonthDayNanoType::make_value(
            i32::MAX,
            i32::MAX,
            i64::MAX,
        ))),
        ScalarValue::IntervalMonthDayNano(None),
        ScalarValue::List(ScalarValue::new_list(
            &[
                ScalarValue::Float32(Some(-213.1)),
                ScalarValue::Float32(None),
                ScalarValue::Float32(Some(5.5)),
                ScalarValue::Float32(Some(2.0)),
                ScalarValue::Float32(Some(1.0)),
            ],
            &DataType::Float32,
        )),
        ScalarValue::LargeList(ScalarValue::new_large_list(
            &[
                ScalarValue::Float32(Some(-213.1)),
                ScalarValue::Float32(None),
                ScalarValue::Float32(Some(5.5)),
                ScalarValue::Float32(Some(2.0)),
                ScalarValue::Float32(Some(1.0)),
            ],
            &DataType::Float32,
        )),
        ScalarValue::List(ScalarValue::new_list(
            &[
                ScalarValue::List(ScalarValue::new_list(&[], &DataType::Float32)),
                ScalarValue::List(ScalarValue::new_list(
                    &[
                        ScalarValue::Float32(Some(-213.1)),
                        ScalarValue::Float32(None),
                        ScalarValue::Float32(Some(5.5)),
                        ScalarValue::Float32(Some(2.0)),
                        ScalarValue::Float32(Some(1.0)),
                    ],
                    &DataType::Float32,
                )),
            ],
            &DataType::List(new_arc_field("item", DataType::Float32, true)),
        )),
        ScalarValue::LargeList(ScalarValue::new_large_list(
            &[
                ScalarValue::LargeList(ScalarValue::new_large_list(
                    &[],
                    &DataType::Float32,
                )),
                ScalarValue::LargeList(ScalarValue::new_large_list(
                    &[
                        ScalarValue::Float32(Some(-213.1)),
                        ScalarValue::Float32(None),
                        ScalarValue::Float32(Some(5.5)),
                        ScalarValue::Float32(Some(2.0)),
                        ScalarValue::Float32(Some(1.0)),
                    ],
                    &DataType::Float32,
                )),
            ],
            &DataType::LargeList(new_arc_field("item", DataType::Float32, true)),
        )),
        ScalarValue::FixedSizeList(Arc::new(FixedSizeListArray::from_iter_primitive::<
            Int32Type,
            _,
            _,
        >(
            vec![Some(vec![Some(1), Some(2), Some(3)])],
            3,
        ))),
        ScalarValue::Dictionary(
            Box::new(DataType::Int32),
            Box::new(ScalarValue::from("foo")),
        ),
        ScalarValue::Dictionary(
            Box::new(DataType::Int32),
            Box::new(ScalarValue::Utf8(None)),
        ),
        ScalarValue::Binary(Some(b"bar".to_vec())),
        ScalarValue::Binary(None),
        ScalarValue::LargeBinary(Some(b"bar".to_vec())),
        ScalarValue::LargeBinary(None),
        ScalarValue::Struct(
            Some(vec![
                ScalarValue::Int32(Some(23)),
                ScalarValue::Boolean(Some(false)),
            ]),
            Fields::from(vec![
                Field::new("a", DataType::Int32, true),
                Field::new("b", DataType::Boolean, false),
            ]),
        ),
        ScalarValue::Struct(
            None,
            Fields::from(vec![
                Field::new("a", DataType::Int32, true),
                Field::new("a", DataType::Boolean, false),
            ]),
        ),
        ScalarValue::FixedSizeBinary(b"bar".to_vec().len() as i32, Some(b"bar".to_vec())),
        ScalarValue::FixedSizeBinary(0, None),
        ScalarValue::FixedSizeBinary(5, None),
    ];

    for test_case in should_pass.into_iter() {
        let proto: protobuf::ScalarValue = (&test_case)
            .try_into()
            .expect("failed conversion to protobuf");

        let roundtrip: ScalarValue = (&proto)
            .try_into()
            .expect("failed conversion from protobuf");

        assert_eq!(
            test_case, roundtrip,
            "ScalarValue was not the same after round trip!\n\n\
                        Input: {test_case:?}\n\nRoundtrip: {roundtrip:?}"
        );
    }
}

#[test]
fn round_trip_scalar_types() {
    let should_pass: Vec<DataType> = vec![
        DataType::Boolean,
        DataType::Int8,
        DataType::Int16,
        DataType::Int32,
        DataType::Int64,
        DataType::UInt8,
        DataType::UInt16,
        DataType::UInt32,
        DataType::UInt64,
        DataType::Float32,
        DataType::Float64,
        DataType::Date32,
        DataType::Time64(TimeUnit::Microsecond),
        DataType::Time64(TimeUnit::Nanosecond),
        DataType::Utf8,
        DataType::LargeUtf8,
        // Recursive list tests
        DataType::List(new_arc_field("level1", DataType::Boolean, true)),
        DataType::List(new_arc_field(
            "Level1",
            DataType::List(new_arc_field("level2", DataType::Date32, true)),
            true,
        )),
    ];

    for test_case in should_pass.into_iter() {
        let field = Field::new("item", test_case, true);
        let proto: protobuf::Field = (&field).try_into().unwrap();
        let roundtrip: Field = (&proto).try_into().unwrap();
        assert_eq!(format!("{field:?}"), format!("{roundtrip:?}"));
    }
}

#[test]
fn round_trip_datatype() {
    let test_cases: Vec<DataType> = vec![
        DataType::Null,
        DataType::Boolean,
        DataType::Int8,
        DataType::Int16,
        DataType::Int32,
        DataType::Int64,
        DataType::UInt8,
        DataType::UInt16,
        DataType::UInt32,
        DataType::UInt64,
        DataType::Float16,
        DataType::Float32,
        DataType::Float64,
        DataType::Timestamp(TimeUnit::Second, None),
        DataType::Timestamp(TimeUnit::Millisecond, None),
        DataType::Timestamp(TimeUnit::Microsecond, None),
        DataType::Timestamp(TimeUnit::Nanosecond, None),
        DataType::Timestamp(TimeUnit::Nanosecond, Some("UTC".into())),
        DataType::Date32,
        DataType::Date64,
        DataType::Time32(TimeUnit::Second),
        DataType::Time32(TimeUnit::Millisecond),
        DataType::Time32(TimeUnit::Microsecond),
        DataType::Time32(TimeUnit::Nanosecond),
        DataType::Time64(TimeUnit::Second),
        DataType::Time64(TimeUnit::Millisecond),
        DataType::Time64(TimeUnit::Microsecond),
        DataType::Time64(TimeUnit::Nanosecond),
        DataType::Duration(TimeUnit::Second),
        DataType::Duration(TimeUnit::Millisecond),
        DataType::Duration(TimeUnit::Microsecond),
        DataType::Duration(TimeUnit::Nanosecond),
        DataType::Interval(IntervalUnit::YearMonth),
        DataType::Interval(IntervalUnit::DayTime),
        DataType::Binary,
        DataType::FixedSizeBinary(0),
        DataType::FixedSizeBinary(1234),
        DataType::FixedSizeBinary(-432),
        DataType::LargeBinary,
        DataType::Utf8,
        DataType::LargeUtf8,
        DataType::Decimal128(7, 12),
        // Recursive list tests
        DataType::List(new_arc_field("Level1", DataType::Binary, true)),
        DataType::List(new_arc_field(
            "Level1",
            DataType::List(new_arc_field(
                "Level2",
                DataType::FixedSizeBinary(53),
                false,
            )),
            true,
        )),
        // Fixed size lists
        DataType::FixedSizeList(new_arc_field("Level1", DataType::Binary, true), 4),
        DataType::FixedSizeList(
            new_arc_field(
                "Level1",
                DataType::List(new_arc_field(
                    "Level2",
                    DataType::FixedSizeBinary(53),
                    false,
                )),
                true,
            ),
            41,
        ),
        // Struct Testing
        DataType::Struct(Fields::from(vec![
            Field::new("nullable", DataType::Boolean, false),
            Field::new("name", DataType::Utf8, false),
            Field::new("datatype", DataType::Binary, false),
        ])),
        DataType::Struct(Fields::from(vec![
            Field::new("nullable", DataType::Boolean, false),
            Field::new("name", DataType::Utf8, false),
            Field::new("datatype", DataType::Binary, false),
            Field::new(
                "nested_struct",
                DataType::Struct(Fields::from(vec![
                    Field::new("nullable", DataType::Boolean, false),
                    Field::new("name", DataType::Utf8, false),
                    Field::new("datatype", DataType::Binary, false),
                ])),
                true,
            ),
        ])),
        DataType::Union(
            UnionFields::new(
                vec![7, 5, 3],
                vec![
                    Field::new("nullable", DataType::Boolean, false),
                    Field::new("name", DataType::Utf8, false),
                    Field::new("datatype", DataType::Binary, false),
                ],
            ),
            UnionMode::Sparse,
        ),
        DataType::Union(
            UnionFields::new(
                vec![5, 8, 1],
                vec![
                    Field::new("nullable", DataType::Boolean, false),
                    Field::new("name", DataType::Utf8, false),
                    Field::new("datatype", DataType::Binary, false),
                    Field::new_struct(
                        "nested_struct",
                        vec![
                            Field::new("nullable", DataType::Boolean, false),
                            Field::new("name", DataType::Utf8, false),
                            Field::new("datatype", DataType::Binary, false),
                        ],
                        true,
                    ),
                ],
            ),
            UnionMode::Dense,
        ),
        DataType::Dictionary(
            Box::new(DataType::Utf8),
            Box::new(DataType::Struct(Fields::from(vec![
                Field::new("nullable", DataType::Boolean, false),
                Field::new("name", DataType::Utf8, false),
                Field::new("datatype", DataType::Binary, false),
            ]))),
        ),
        DataType::Dictionary(
            Box::new(DataType::Decimal128(10, 50)),
            Box::new(DataType::FixedSizeList(
                new_arc_field("Level1", DataType::Binary, true),
                4,
            )),
        ),
        DataType::Map(
            new_arc_field(
                "entries",
                DataType::Struct(Fields::from(vec![
                    Field::new("keys", DataType::Utf8, false),
                    Field::new("values", DataType::Int32, true),
                ])),
                true,
            ),
            false,
        ),
    ];

    for test_case in test_cases.into_iter() {
        let proto: protobuf::ArrowType = (&test_case).try_into().unwrap();
        let roundtrip: DataType = (&proto).try_into().unwrap();
        assert_eq!(format!("{test_case:?}"), format!("{roundtrip:?}"));
    }
}

#[test]
fn roundtrip_dict_id() -> Result<()> {
    let dict_id = 42;
    let field = Field::new(
        "keys",
        DataType::List(Arc::new(Field::new_dict(
            "item",
            DataType::Dictionary(Box::new(DataType::UInt16), Box::new(DataType::Utf8)),
            true,
            dict_id,
            false,
        ))),
        false,
    );
    let schema = Arc::new(Schema::new(vec![field]));

    // encode
    let mut buf: Vec<u8> = vec![];
    let schema_proto: datafusion_proto::generated::datafusion::Schema =
        schema.try_into().unwrap();
    schema_proto.encode(&mut buf).unwrap();

    // decode
    let schema_proto =
        datafusion_proto::generated::datafusion::Schema::decode(buf.as_slice()).unwrap();
    let decoded: Schema = (&schema_proto).try_into()?;

    // assert
    let keys = decoded.fields().iter().last().unwrap();
    match keys.data_type() {
        DataType::List(field) => {
            assert_eq!(field.dict_id(), Some(dict_id), "dict_id should be retained");
        }
        _ => panic!("Invalid type"),
    }

    Ok(())
}

#[test]
fn roundtrip_null_scalar_values() {
    let test_types = vec![
        ScalarValue::Boolean(None),
        ScalarValue::Float32(None),
        ScalarValue::Float64(None),
        ScalarValue::Int8(None),
        ScalarValue::Int16(None),
        ScalarValue::Int32(None),
        ScalarValue::Int64(None),
        ScalarValue::UInt8(None),
        ScalarValue::UInt16(None),
        ScalarValue::UInt32(None),
        ScalarValue::UInt64(None),
        ScalarValue::Utf8(None),
        ScalarValue::LargeUtf8(None),
        ScalarValue::Date32(None),
        ScalarValue::TimestampMicrosecond(None, None),
        ScalarValue::TimestampNanosecond(None, None),
    ];

    for test_case in test_types.into_iter() {
        let proto_scalar: protobuf::ScalarValue = (&test_case).try_into().unwrap();
        let returned_scalar: datafusion::scalar::ScalarValue =
            (&proto_scalar).try_into().unwrap();
        assert_eq!(format!("{:?}", &test_case), format!("{returned_scalar:?}"));
    }
}

#[test]
fn roundtrip_field() {
    let field = Field::new("f", DataType::Int32, true).with_metadata(HashMap::from([
        (String::from("k1"), String::from("v1")),
        (String::from("k2"), String::from("v2")),
    ]));
    let proto_field: protobuf::Field = (&field).try_into().unwrap();
    let returned_field: Field = (&proto_field).try_into().unwrap();
    assert_eq!(field, returned_field);
}

#[test]
fn roundtrip_schema() {
    let schema = Schema::new_with_metadata(
        vec![
            Field::new("a", DataType::Int64, false),
            Field::new("b", DataType::Decimal128(15, 2), true)
                .with_metadata(HashMap::from([(String::from("k1"), String::from("v1"))])),
        ],
        HashMap::from([
            (String::from("k2"), String::from("v2")),
            (String::from("k3"), String::from("v3")),
        ]),
    );
    let proto_schema: protobuf::Schema = (&schema).try_into().unwrap();
    let returned_schema: Schema = (&proto_schema).try_into().unwrap();
    assert_eq!(schema, returned_schema);
}

#[test]
fn roundtrip_dfschema() {
    let dfschema = DFSchema::new_with_metadata(
        vec![
            DFField::new_unqualified("a", DataType::Int64, false),
            DFField::new(Some("t"), "b", DataType::Decimal128(15, 2), true)
                .with_metadata(HashMap::from([(String::from("k1"), String::from("v1"))])),
        ],
        HashMap::from([
            (String::from("k2"), String::from("v2")),
            (String::from("k3"), String::from("v3")),
        ]),
    )
    .unwrap();
    let proto_dfschema: protobuf::DfSchema = (&dfschema).try_into().unwrap();
    let returned_dfschema: DFSchema = (&proto_dfschema).try_into().unwrap();
    assert_eq!(dfschema, returned_dfschema);

    let arc_dfschema = Arc::new(dfschema.clone());
    let proto_dfschema: protobuf::DfSchema = (&arc_dfschema).try_into().unwrap();
    let returned_arc_dfschema: DFSchemaRef = proto_dfschema.try_into().unwrap();
    assert_eq!(arc_dfschema, returned_arc_dfschema);
    assert_eq!(dfschema, *returned_arc_dfschema);
}

#[test]
fn roundtrip_not() {
    let test_expr = Expr::Not(Box::new(lit(1.0_f32)));

    let ctx = SessionContext::new();
    roundtrip_expr_test(test_expr, ctx);
}

#[test]
fn roundtrip_is_null() {
    let test_expr = Expr::IsNull(Box::new(col("id")));

    let ctx = SessionContext::new();
    roundtrip_expr_test(test_expr, ctx);
}

#[test]
fn roundtrip_is_not_null() {
    let test_expr = Expr::IsNotNull(Box::new(col("id")));

    let ctx = SessionContext::new();
    roundtrip_expr_test(test_expr, ctx);
}

#[test]
fn roundtrip_between() {
    let test_expr = Expr::Between(Between::new(
        Box::new(lit(1.0_f32)),
        true,
        Box::new(lit(2.0_f32)),
        Box::new(lit(3.0_f32)),
    ));

    let ctx = SessionContext::new();
    roundtrip_expr_test(test_expr, ctx);
}

#[test]
fn roundtrip_binary_op() {
    fn test(op: Operator) {
        let test_expr = Expr::BinaryExpr(BinaryExpr::new(
            Box::new(lit(1.0_f32)),
            op,
            Box::new(lit(2.0_f32)),
        ));
        let ctx = SessionContext::new();
        roundtrip_expr_test(test_expr, ctx);
    }
    test(Operator::ArrowAt);
    test(Operator::AtArrow);
    test(Operator::StringConcat);
    test(Operator::RegexNotIMatch);
    test(Operator::RegexNotMatch);
    test(Operator::RegexIMatch);
    test(Operator::RegexMatch);
    test(Operator::BitwiseShiftRight);
    test(Operator::BitwiseShiftLeft);
    test(Operator::BitwiseAnd);
    test(Operator::BitwiseOr);
    test(Operator::BitwiseXor);
    test(Operator::IsDistinctFrom);
    test(Operator::IsNotDistinctFrom);
    test(Operator::And);
    test(Operator::Or);
    test(Operator::Eq);
    test(Operator::NotEq);
    test(Operator::Lt);
    test(Operator::LtEq);
    test(Operator::Gt);
    test(Operator::GtEq);
}

#[test]
fn roundtrip_case() {
    let test_expr = Expr::Case(Case::new(
        Some(Box::new(lit(1.0_f32))),
        vec![(Box::new(lit(2.0_f32)), Box::new(lit(3.0_f32)))],
        Some(Box::new(lit(4.0_f32))),
    ));

    let ctx = SessionContext::new();
    roundtrip_expr_test(test_expr, ctx);
}

#[test]
fn roundtrip_case_with_null() {
    let test_expr = Expr::Case(Case::new(
        Some(Box::new(lit(1.0_f32))),
        vec![(Box::new(lit(2.0_f32)), Box::new(lit(3.0_f32)))],
        Some(Box::new(Expr::Literal(ScalarValue::Null))),
    ));

    let ctx = SessionContext::new();
    roundtrip_expr_test(test_expr, ctx);
}

#[test]
fn roundtrip_null_literal() {
    let test_expr = Expr::Literal(ScalarValue::Null);

    let ctx = SessionContext::new();
    roundtrip_expr_test(test_expr, ctx);
}

#[test]
fn roundtrip_cast() {
    let test_expr = Expr::Cast(Cast::new(Box::new(lit(1.0_f32)), DataType::Boolean));

    let ctx = SessionContext::new();
    roundtrip_expr_test(test_expr, ctx);
}

#[test]
fn roundtrip_try_cast() {
    let test_expr =
        Expr::TryCast(TryCast::new(Box::new(lit(1.0_f32)), DataType::Boolean));

    let ctx = SessionContext::new();
    roundtrip_expr_test(test_expr, ctx);

    let test_expr =
        Expr::TryCast(TryCast::new(Box::new(lit("not a bool")), DataType::Boolean));

    let ctx = SessionContext::new();
    roundtrip_expr_test(test_expr, ctx);
}

#[test]
fn roundtrip_sort_expr() {
    let test_expr = Expr::Sort(Sort::new(Box::new(lit(1.0_f32)), true, true));

    let ctx = SessionContext::new();
    roundtrip_expr_test(test_expr, ctx);
}

#[test]
fn roundtrip_negative() {
    let test_expr = Expr::Negative(Box::new(lit(1.0_f32)));

    let ctx = SessionContext::new();
    roundtrip_expr_test(test_expr, ctx);
}

#[test]
fn roundtrip_inlist() {
    let test_expr = Expr::InList(InList::new(
        Box::new(lit(1.0_f32)),
        vec![lit(2.0_f32)],
        true,
    ));

    let ctx = SessionContext::new();
    roundtrip_expr_test(test_expr, ctx);
}

#[test]
fn roundtrip_wildcard() {
    let test_expr = Expr::Wildcard { qualifier: None };

    let ctx = SessionContext::new();
    roundtrip_expr_test(test_expr, ctx);
}

#[test]
fn roundtrip_qualified_wildcard() {
    let test_expr = Expr::Wildcard {
        qualifier: Some("foo".into()),
    };

    let ctx = SessionContext::new();
    roundtrip_expr_test(test_expr, ctx);
}

#[test]
fn roundtrip_sqrt() {
    let test_expr = Expr::ScalarFunction(ScalarFunction::new(Sqrt, vec![col("col")]));
    let ctx = SessionContext::new();
    roundtrip_expr_test(test_expr, ctx);
}

#[test]
fn roundtrip_like() {
    fn like(negated: bool, escape_char: Option<char>) {
        let test_expr = Expr::Like(Like::new(
            negated,
            Box::new(col("col")),
            Box::new(lit("[0-9]+")),
            escape_char,
            false,
        ));
        let ctx = SessionContext::new();
        roundtrip_expr_test(test_expr, ctx);
    }
    like(true, Some('X'));
    like(false, Some('\\'));
    like(true, None);
    like(false, None);
}

#[test]
fn roundtrip_ilike() {
    fn ilike(negated: bool, escape_char: Option<char>) {
        let test_expr = Expr::Like(Like::new(
            negated,
            Box::new(col("col")),
            Box::new(lit("[0-9]+")),
            escape_char,
            true,
        ));
        let ctx = SessionContext::new();
        roundtrip_expr_test(test_expr, ctx);
    }
    ilike(true, Some('X'));
    ilike(false, Some('\\'));
    ilike(true, None);
    ilike(false, None);
}

#[test]
fn roundtrip_similar_to() {
    fn similar_to(negated: bool, escape_char: Option<char>) {
        let test_expr = Expr::SimilarTo(Like::new(
            negated,
            Box::new(col("col")),
            Box::new(lit("[0-9]+")),
            escape_char,
            false,
        ));
        let ctx = SessionContext::new();
        roundtrip_expr_test(test_expr, ctx);
    }
    similar_to(true, Some('X'));
    similar_to(false, Some('\\'));
    similar_to(true, None);
    similar_to(false, None);
}

#[test]
fn roundtrip_count() {
    let test_expr = Expr::AggregateFunction(expr::AggregateFunction::new(
        AggregateFunction::Count,
        vec![col("bananas")],
        false,
        None,
        None,
    ));
    let ctx = SessionContext::new();
    roundtrip_expr_test(test_expr, ctx);
}

#[test]
fn roundtrip_count_distinct() {
    let test_expr = Expr::AggregateFunction(expr::AggregateFunction::new(
        AggregateFunction::Count,
        vec![col("bananas")],
        true,
        None,
        None,
    ));
    let ctx = SessionContext::new();
    roundtrip_expr_test(test_expr, ctx);
}

#[test]
fn roundtrip_approx_percentile_cont() {
    let test_expr = Expr::AggregateFunction(expr::AggregateFunction::new(
        AggregateFunction::ApproxPercentileCont,
        vec![col("bananas"), lit(0.42_f32)],
        false,
        None,
        None,
    ));

    let ctx = SessionContext::new();
    roundtrip_expr_test(test_expr, ctx);
}

#[test]
fn roundtrip_aggregate_udf() {
    #[derive(Debug)]
    struct Dummy {}

    impl Accumulator for Dummy {
        fn state(&self) -> datafusion::error::Result<Vec<ScalarValue>> {
            Ok(vec![])
        }

        fn update_batch(
            &mut self,
            _values: &[ArrayRef],
        ) -> datafusion::error::Result<()> {
            Ok(())
        }

        fn merge_batch(&mut self, _states: &[ArrayRef]) -> datafusion::error::Result<()> {
            Ok(())
        }

        fn evaluate(&self) -> datafusion::error::Result<ScalarValue> {
            Ok(ScalarValue::Float64(None))
        }

        fn size(&self) -> usize {
            std::mem::size_of_val(self)
        }
    }

    let dummy_agg = create_udaf(
        // the name; used to represent it in plan descriptions and in the registry, to use in SQL.
        "dummy_agg",
        // the input type; DataFusion guarantees that the first entry of `values` in `update` has this type.
        vec![DataType::Float64],
        // the return type; DataFusion expects this to match the type returned by `evaluate`.
        Arc::new(DataType::Float64),
        Volatility::Immutable,
        // This is the accumulator factory; DataFusion uses it to create new accumulators.
        Arc::new(|_| Ok(Box::new(Dummy {}))),
        // This is the description of the state. `state()` must match the types here.
        Arc::new(vec![DataType::Float64, DataType::UInt32]),
    );

    let test_expr = Expr::AggregateFunction(expr::AggregateFunction::new_udf(
        Arc::new(dummy_agg.clone()),
        vec![lit(1.0_f64)],
        false,
        Some(Box::new(lit(true))),
        None,
    ));

    let ctx = SessionContext::new();
    ctx.register_udaf(dummy_agg);

    roundtrip_expr_test(test_expr, ctx);
}

#[test]
fn roundtrip_scalar_udf() {
    let fn_impl = |args: &[ArrayRef]| Ok(Arc::new(args[0].clone()) as ArrayRef);

    let scalar_fn = make_scalar_function(fn_impl);

    let udf = create_udf(
        "dummy",
        vec![DataType::Utf8],
        Arc::new(DataType::Utf8),
        Volatility::Immutable,
        scalar_fn,
    );

    let test_expr = Expr::ScalarFunction(ScalarFunction::new_udf(
        Arc::new(udf.clone()),
        vec![lit("")],
    ));

    let ctx = SessionContext::new();
    ctx.register_udf(udf);

    roundtrip_expr_test(test_expr, ctx);
}

#[test]
fn roundtrip_grouping_sets() {
    let test_expr = Expr::GroupingSet(GroupingSet::GroupingSets(vec![
        vec![col("a")],
        vec![col("b")],
        vec![col("a"), col("b")],
    ]));

    let ctx = SessionContext::new();
    roundtrip_expr_test(test_expr, ctx);
}

#[test]
fn roundtrip_rollup() {
    let test_expr = Expr::GroupingSet(GroupingSet::Rollup(vec![col("a"), col("b")]));

    let ctx = SessionContext::new();
    roundtrip_expr_test(test_expr, ctx);
}

#[test]
fn roundtrip_cube() {
    let test_expr = Expr::GroupingSet(GroupingSet::Cube(vec![col("a"), col("b")]));

    let ctx = SessionContext::new();
    roundtrip_expr_test(test_expr, ctx);
}

#[test]
fn roundtrip_substr() {
    // substr(string, position)
    let test_expr =
        Expr::ScalarFunction(ScalarFunction::new(Substr, vec![col("col"), lit(1_i64)]));

    // substr(string, position, count)
    let test_expr_with_count = Expr::ScalarFunction(ScalarFunction::new(
        Substr,
        vec![col("col"), lit(1_i64), lit(1_i64)],
    ));

    let ctx = SessionContext::new();
    roundtrip_expr_test(test_expr, ctx.clone());
    roundtrip_expr_test(test_expr_with_count, ctx);
}
#[test]
fn roundtrip_window() {
    let ctx = SessionContext::new();

    // 1. without window_frame
    let test_expr1 = Expr::WindowFunction(expr::WindowFunction::new(
        WindowFunctionDefinition::BuiltInWindowFunction(
            datafusion_expr::BuiltInWindowFunction::Rank,
        ),
        vec![],
        vec![col("col1")],
        vec![col("col2")],
        WindowFrame::new(true),
    ));

    // 2. with default window_frame
    let test_expr2 = Expr::WindowFunction(expr::WindowFunction::new(
        WindowFunctionDefinition::BuiltInWindowFunction(
            datafusion_expr::BuiltInWindowFunction::Rank,
        ),
        vec![],
        vec![col("col1")],
        vec![col("col2")],
        WindowFrame::new(true),
    ));

    // 3. with window_frame with row numbers
    let range_number_frame = WindowFrame {
        units: WindowFrameUnits::Range,
        start_bound: WindowFrameBound::Preceding(ScalarValue::UInt64(Some(2))),
        end_bound: WindowFrameBound::Following(ScalarValue::UInt64(Some(2))),
    };

    let test_expr3 = Expr::WindowFunction(expr::WindowFunction::new(
        WindowFunctionDefinition::BuiltInWindowFunction(
            datafusion_expr::BuiltInWindowFunction::Rank,
        ),
        vec![],
        vec![col("col1")],
        vec![col("col2")],
        range_number_frame,
    ));

    // 4. test with AggregateFunction
    let row_number_frame = WindowFrame {
        units: WindowFrameUnits::Rows,
        start_bound: WindowFrameBound::Preceding(ScalarValue::UInt64(Some(2))),
        end_bound: WindowFrameBound::Following(ScalarValue::UInt64(Some(2))),
    };

    let test_expr4 = Expr::WindowFunction(expr::WindowFunction::new(
        WindowFunctionDefinition::AggregateFunction(AggregateFunction::Max),
        vec![col("col1")],
        vec![col("col1")],
        vec![col("col2")],
        row_number_frame.clone(),
    ));

    // 5. test with AggregateUDF
    #[derive(Debug)]
    struct DummyAggr {}

    impl Accumulator for DummyAggr {
        fn state(&self) -> datafusion::error::Result<Vec<ScalarValue>> {
            Ok(vec![])
        }

        fn update_batch(
            &mut self,
            _values: &[ArrayRef],
        ) -> datafusion::error::Result<()> {
            Ok(())
        }

        fn merge_batch(&mut self, _states: &[ArrayRef]) -> datafusion::error::Result<()> {
            Ok(())
        }

        fn evaluate(&self) -> datafusion::error::Result<ScalarValue> {
            Ok(ScalarValue::Float64(None))
        }

        fn size(&self) -> usize {
            std::mem::size_of_val(self)
        }
    }

    let dummy_agg = create_udaf(
        // the name; used to represent it in plan descriptions and in the registry, to use in SQL.
        "dummy_agg",
        // the input type; DataFusion guarantees that the first entry of `values` in `update` has this type.
        vec![DataType::Float64],
        // the return type; DataFusion expects this to match the type returned by `evaluate`.
        Arc::new(DataType::Float64),
        Volatility::Immutable,
        // This is the accumulator factory; DataFusion uses it to create new accumulators.
        Arc::new(|_| Ok(Box::new(DummyAggr {}))),
        // This is the description of the state. `state()` must match the types here.
        Arc::new(vec![DataType::Float64, DataType::UInt32]),
    );

    let test_expr5 = Expr::WindowFunction(expr::WindowFunction::new(
        WindowFunctionDefinition::AggregateUDF(Arc::new(dummy_agg.clone())),
        vec![col("col1")],
        vec![col("col1")],
        vec![col("col2")],
        row_number_frame.clone(),
    ));
    ctx.register_udaf(dummy_agg);

    // 6. test with WindowUDF
    #[derive(Clone, Debug)]
    struct DummyWindow {}

    impl PartitionEvaluator for DummyWindow {
        fn uses_window_frame(&self) -> bool {
            true
        }

        fn evaluate(
            &mut self,
            _values: &[ArrayRef],
            _range: &std::ops::Range<usize>,
        ) -> Result<ScalarValue> {
            Ok(ScalarValue::Float64(None))
        }
    }

    #[derive(Debug, Clone)]
    struct SimpleWindowUDF {
        signature: Signature,
    }

    impl SimpleWindowUDF {
        fn new() -> Self {
            let signature =
                Signature::exact(vec![DataType::Float64], Volatility::Immutable);
            Self { signature }
        }
    }

    impl WindowUDFImpl for SimpleWindowUDF {
        fn as_any(&self) -> &dyn Any {
            self
        }

        fn name(&self) -> &str {
            "dummy_udwf"
        }

        fn signature(&self) -> &Signature {
            &self.signature
        }

        fn return_type(&self, arg_types: &[DataType]) -> Result<DataType> {
            if arg_types.len() != 1 {
                return plan_err!(
                    "dummy_udwf expects 1 argument, got {}: {:?}",
                    arg_types.len(),
                    arg_types
                );
            }
            Ok(arg_types[0].clone())
        }

        fn partition_evaluator(&self) -> Result<Box<dyn PartitionEvaluator>> {
            make_partition_evaluator()
        }
    }

    fn make_partition_evaluator() -> Result<Box<dyn PartitionEvaluator>> {
        Ok(Box::new(DummyWindow {}))
    }

    let dummy_window_udf = WindowUDF::from(SimpleWindowUDF::new());

    let test_expr6 = Expr::WindowFunction(expr::WindowFunction::new(
        WindowFunctionDefinition::WindowUDF(Arc::new(dummy_window_udf.clone())),
        vec![col("col1")],
        vec![col("col1")],
        vec![col("col2")],
        row_number_frame,
    ));

    ctx.register_udwf(dummy_window_udf);

    roundtrip_expr_test(test_expr1, ctx.clone());
    roundtrip_expr_test(test_expr2, ctx.clone());
    roundtrip_expr_test(test_expr3, ctx.clone());
    roundtrip_expr_test(test_expr4, ctx.clone());
    roundtrip_expr_test(test_expr5, ctx.clone());
    roundtrip_expr_test(test_expr6, ctx);
}<|MERGE_RESOLUTION|>--- conflicted
+++ resolved
@@ -55,15 +55,9 @@
 use datafusion_expr::{
     col, create_udaf, lit, Accumulator, AggregateFunction,
     BuiltinScalarFunction::{Sqrt, Substr},
-<<<<<<< HEAD
-    Expr, ExprSchemable, LogicalPlan, Operator, PartitionEvaluator, Signature, TryCast,
-    Volatility, WindowFrame, WindowFrameBound, WindowFrameUnits,
-    WindowFunctionDefinition, WindowUDF,
-=======
     Expr, LogicalPlan, Operator, PartitionEvaluator, Signature, TryCast, Volatility,
     WindowFrame, WindowFrameBound, WindowFrameUnits, WindowFunctionDefinition, WindowUDF,
     WindowUDFImpl,
->>>>>>> a87e19e0
 };
 use datafusion_proto::bytes::{
     logical_plan_from_bytes, logical_plan_from_bytes_with_extension_codec,
