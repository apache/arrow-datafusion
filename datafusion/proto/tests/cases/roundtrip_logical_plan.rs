// Licensed to the Apache Software Foundation (ASF) under one
// or more contributor license agreements.  See the NOTICE file
// distributed with this work for additional information
// regarding copyright ownership.  The ASF licenses this file
// to you under the Apache License, Version 2.0 (the
// "License"); you may not use this file except in compliance
// with the License.  You may obtain a copy of the License at
//
//   http://www.apache.org/licenses/LICENSE-2.0
//
// Unless required by applicable law or agreed to in writing,
// software distributed under the License is distributed on an
// "AS IS" BASIS, WITHOUT WARRANTIES OR CONDITIONS OF ANY
// KIND, either express or implied.  See the License for the
// specific language governing permissions and limitations
// under the License.

use std::any::Any;
use std::collections::HashMap;
use std::fmt::{self, Debug, Formatter};
use std::sync::Arc;
use std::vec;

use arrow::array::{ArrayRef, FixedSizeListArray};
use arrow::datatypes::{
    DataType, Field, Fields, Int32Type, IntervalDayTimeType, IntervalMonthDayNanoType,
    IntervalUnit, Schema, SchemaRef, TimeUnit, UnionFields, UnionMode,
};
use datafusion::datasource::provider::TableProviderFactory;
use datafusion::datasource::TableProvider;
use datafusion::execution::context::SessionState;
use datafusion::execution::runtime_env::{RuntimeConfig, RuntimeEnv};
use datafusion::prelude::*;
use datafusion::test_util::{TestTableFactory, TestTableProvider};
use datafusion_common::config::{FormatOptions, TableOptions};
use datafusion_common::scalar::ScalarStructBuilder;
use datafusion_common::{
<<<<<<< HEAD
    internal_err, not_impl_err, plan_err, DFSchema, DFSchemaRef, DataFusionError,
    FileType, Result, ScalarValue,
=======
    internal_datafusion_err, internal_err, not_impl_err, plan_err, DFField, DFSchema,
    DFSchemaRef, DataFusionError, FileType, Result, ScalarValue,
>>>>>>> d8d521ac
};
use datafusion_expr::dml::CopyTo;
use datafusion_expr::expr::{
    self, Between, BinaryExpr, Case, Cast, GroupingSet, InList, Like, ScalarFunction,
    Sort, Unnest,
};
use datafusion_expr::logical_plan::{Extension, UserDefinedLogicalNodeCore};
use datafusion_expr::{
    col, create_udaf, lit, Accumulator, AggregateFunction, BuiltinScalarFunction::Sqrt,
    ColumnarValue, Expr, ExprSchemable, LogicalPlan, Operator, PartitionEvaluator,
    ScalarUDF, ScalarUDFImpl, Signature, TryCast, Volatility, WindowFrame,
    WindowFrameBound, WindowFrameUnits, WindowFunctionDefinition, WindowUDF,
    WindowUDFImpl,
};
use datafusion_proto::bytes::{
    logical_plan_from_bytes, logical_plan_from_bytes_with_extension_codec,
    logical_plan_to_bytes, logical_plan_to_bytes_with_extension_codec,
};
use datafusion_proto::logical_plan::to_proto::serialize_expr;
use datafusion_proto::logical_plan::LogicalExtensionCodec;
use datafusion_proto::logical_plan::{from_proto, DefaultLogicalExtensionCodec};
use datafusion_proto::protobuf;

use datafusion::execution::FunctionRegistry;
use prost::Message;

#[cfg(feature = "json")]
fn roundtrip_json_test(proto: &protobuf::LogicalExprNode) {
    let string = serde_json::to_string(proto).unwrap();
    let back: protobuf::LogicalExprNode = serde_json::from_str(&string).unwrap();
    assert_eq!(proto, &back);
}

#[cfg(not(feature = "json"))]
fn roundtrip_json_test(_proto: &protobuf::LogicalExprNode) {}

// Given a DataFusion logical Expr, convert it to protobuf and back, using debug formatting to test
// equality.
fn roundtrip_expr_test(initial_struct: Expr, ctx: SessionContext) {
    let extension_codec = DefaultLogicalExtensionCodec {};
    let proto: protobuf::LogicalExprNode =
        match serialize_expr(&initial_struct, &extension_codec) {
            Ok(p) => p,
            Err(e) => panic!("Error serializing expression: {:?}", e),
        };
    let round_trip: Expr =
        from_proto::parse_expr(&proto, &ctx, &extension_codec).unwrap();

    assert_eq!(format!("{:?}", &initial_struct), format!("{round_trip:?}"));

    roundtrip_json_test(&proto);
}

fn new_arc_field(name: &str, dt: DataType, nullable: bool) -> Arc<Field> {
    Arc::new(Field::new(name, dt, nullable))
}

#[tokio::test]
async fn roundtrip_logical_plan() -> Result<()> {
    let ctx = SessionContext::new();
    ctx.register_csv("t1", "tests/testdata/test.csv", CsvReadOptions::default())
        .await?;
    let scan = ctx.table("t1").await?.into_optimized_plan()?;
    let topk_plan = LogicalPlan::Extension(Extension {
        node: Arc::new(TopKPlanNode::new(3, scan, col("revenue"))),
    });
    let extension_codec = TopKExtensionCodec {};
    let bytes = logical_plan_to_bytes_with_extension_codec(&topk_plan, &extension_codec)?;
    let logical_round_trip =
        logical_plan_from_bytes_with_extension_codec(&bytes, &ctx, &extension_codec)?;
    assert_eq!(format!("{topk_plan:?}"), format!("{logical_round_trip:?}"));
    Ok(())
}

#[derive(Clone, PartialEq, Eq, ::prost::Message)]
pub struct TestTableProto {
    /// URL of the table root
    #[prost(string, tag = "1")]
    pub url: String,
}

#[derive(Debug)]
pub struct TestTableProviderCodec {}

impl LogicalExtensionCodec for TestTableProviderCodec {
    fn try_decode(
        &self,
        _buf: &[u8],
        _inputs: &[LogicalPlan],
        _ctx: &SessionContext,
    ) -> Result<Extension> {
        not_impl_err!("No extension codec provided")
    }

    fn try_encode(&self, _node: &Extension, _buf: &mut Vec<u8>) -> Result<()> {
        not_impl_err!("No extension codec provided")
    }

    fn try_decode_table_provider(
        &self,
        buf: &[u8],
        schema: SchemaRef,
        _ctx: &SessionContext,
    ) -> Result<Arc<dyn TableProvider>> {
        let msg = TestTableProto::decode(buf).map_err(|_| {
            DataFusionError::Internal("Error decoding test table".to_string())
        })?;
        let provider = TestTableProvider {
            url: msg.url,
            schema,
        };
        Ok(Arc::new(provider))
    }

    fn try_encode_table_provider(
        &self,
        node: Arc<dyn TableProvider>,
        buf: &mut Vec<u8>,
    ) -> Result<()> {
        let table = node
            .as_ref()
            .as_any()
            .downcast_ref::<TestTableProvider>()
            .expect("Can't encode non-test tables");
        let msg = TestTableProto {
            url: table.url.clone(),
        };
        msg.encode(buf).map_err(|_| {
            DataFusionError::Internal("Error encoding test table".to_string())
        })
    }
}

#[tokio::test]
async fn roundtrip_custom_tables() -> Result<()> {
    let mut table_factories: HashMap<String, Arc<dyn TableProviderFactory>> =
        HashMap::new();
    table_factories.insert("TESTTABLE".to_string(), Arc::new(TestTableFactory {}));
    let cfg = RuntimeConfig::new();
    let env = RuntimeEnv::new(cfg).unwrap();
    let ses = SessionConfig::new();
    let mut state = SessionState::new_with_config_rt(ses, Arc::new(env));
    // replace factories
    *state.table_factories_mut() = table_factories;
    let ctx = SessionContext::new_with_state(state);

    let sql = "CREATE EXTERNAL TABLE t STORED AS testtable LOCATION 's3://bucket/schema/table';";
    ctx.sql(sql).await.unwrap();

    let codec = TestTableProviderCodec {};
    let scan = ctx.table("t").await?.into_optimized_plan()?;
    let bytes = logical_plan_to_bytes_with_extension_codec(&scan, &codec)?;
    let logical_round_trip =
        logical_plan_from_bytes_with_extension_codec(&bytes, &ctx, &codec)?;
    assert_eq!(format!("{scan:?}"), format!("{logical_round_trip:?}"));
    Ok(())
}

#[tokio::test]
async fn roundtrip_custom_memory_tables() -> Result<()> {
    let ctx = SessionContext::new();
    // Make sure during round-trip, constraint information is preserved
    let query = "CREATE TABLE sales_global_with_pk (zip_code INT,
          country VARCHAR(3),
          sn INT,
          ts TIMESTAMP,
          currency VARCHAR(3),
          amount FLOAT,
          primary key(sn)
        ) as VALUES
          (0, 'GRC', 0, '2022-01-01 06:00:00'::timestamp, 'EUR', 30.0),
          (1, 'FRA', 1, '2022-01-01 08:00:00'::timestamp, 'EUR', 50.0),
          (1, 'TUR', 2, '2022-01-01 11:30:00'::timestamp, 'TRY', 75.0),
          (1, 'FRA', 3, '2022-01-02 12:00:00'::timestamp, 'EUR', 200.0),
          (1, 'TUR', 4, '2022-01-03 10:00:00'::timestamp, 'TRY', 100.0)";

    let plan = ctx.sql(query).await?.into_optimized_plan()?;

    let bytes = logical_plan_to_bytes(&plan)?;
    let logical_round_trip = logical_plan_from_bytes(&bytes, &ctx)?;
    assert_eq!(format!("{plan:?}"), format!("{logical_round_trip:?}"));

    Ok(())
}

#[tokio::test]
async fn roundtrip_custom_listing_tables() -> Result<()> {
    let ctx = SessionContext::new();

    let query = "CREATE EXTERNAL TABLE multiple_ordered_table_with_pk (
              a0 INTEGER,
              a INTEGER DEFAULT 1*2 + 3,
              b INTEGER DEFAULT NULL,
              c INTEGER,
              d INTEGER,
              primary key(c)
            )
            STORED AS CSV
            WITH HEADER ROW
            WITH ORDER (a ASC, b ASC)
            WITH ORDER (c ASC)
            LOCATION '../core/tests/data/window_2.csv';";

    let plan = ctx.state().create_logical_plan(query).await?;

    let bytes = logical_plan_to_bytes(&plan)?;
    let logical_round_trip = logical_plan_from_bytes(&bytes, &ctx)?;
    // Use exact matching to verify everything. Make sure during round-trip,
    // information like constraints, column defaults, and other aspects of the plan are preserved.
    assert_eq!(plan, logical_round_trip);

    Ok(())
}

#[tokio::test]
async fn roundtrip_logical_plan_aggregation_with_pk() -> Result<()> {
    let ctx = SessionContext::new();

    ctx.sql(
        "CREATE EXTERNAL TABLE multiple_ordered_table_with_pk (
              a0 INTEGER,
              a INTEGER,
              b INTEGER,
              c INTEGER,
              d INTEGER,
              primary key(c)
            )
            STORED AS CSV
            WITH HEADER ROW
            WITH ORDER (a ASC, b ASC)
            WITH ORDER (c ASC)
            LOCATION '../core/tests/data/window_2.csv';",
    )
    .await?;

    let query = "SELECT c, b, SUM(d)
            FROM multiple_ordered_table_with_pk
            GROUP BY c";
    let plan = ctx.sql(query).await?.into_optimized_plan()?;

    let bytes = logical_plan_to_bytes(&plan)?;
    let logical_round_trip = logical_plan_from_bytes(&bytes, &ctx)?;
    assert_eq!(format!("{plan:?}"), format!("{logical_round_trip:?}"));

    Ok(())
}

#[tokio::test]
async fn roundtrip_logical_plan_aggregation() -> Result<()> {
    let ctx = SessionContext::new();

    let schema = Schema::new(vec![
        Field::new("a", DataType::Int64, true),
        Field::new("b", DataType::Decimal128(15, 2), true),
    ]);

    ctx.register_csv(
        "t1",
        "tests/testdata/test.csv",
        CsvReadOptions::default().schema(&schema),
    )
    .await?;

    let query = "SELECT a, SUM(b + 1) as b_sum FROM t1 GROUP BY a ORDER BY b_sum DESC";
    let plan = ctx.sql(query).await?.into_optimized_plan()?;

    let bytes = logical_plan_to_bytes(&plan)?;
    let logical_round_trip = logical_plan_from_bytes(&bytes, &ctx)?;
    assert_eq!(format!("{plan:?}"), format!("{logical_round_trip:?}"));

    Ok(())
}

#[tokio::test]
async fn roundtrip_logical_plan_copy_to_sql_options() -> Result<()> {
    let ctx = SessionContext::new();

    let input = create_csv_scan(&ctx).await?;
    let mut table_options = ctx.copied_table_options();
    table_options.set_file_format(FileType::CSV);
    table_options.set("format.delimiter", ";")?;

    let plan = LogicalPlan::Copy(CopyTo {
        input: Arc::new(input),
        output_url: "test.csv".to_string(),
        partition_by: vec!["a".to_string(), "b".to_string(), "c".to_string()],
        format_options: FormatOptions::CSV(table_options.csv.clone()),
        options: Default::default(),
    });

    let bytes = logical_plan_to_bytes(&plan)?;
    let logical_round_trip = logical_plan_from_bytes(&bytes, &ctx)?;
    assert_eq!(format!("{plan:?}"), format!("{logical_round_trip:?}"));

    Ok(())
}

#[tokio::test]
async fn roundtrip_logical_plan_copy_to_writer_options() -> Result<()> {
    let ctx = SessionContext::new();

    let input = create_csv_scan(&ctx).await?;

    let table_options =
        TableOptions::default_from_session_config(ctx.state().config_options());
    let mut parquet_format = table_options.parquet;

    parquet_format.global.bloom_filter_enabled = true;
    parquet_format.global.created_by = "DataFusion Test".to_string();
    parquet_format.global.writer_version = "PARQUET_2_0".to_string();
    parquet_format.global.write_batch_size = 111;
    parquet_format.global.data_pagesize_limit = 222;
    parquet_format.global.data_page_row_count_limit = 333;
    parquet_format.global.dictionary_page_size_limit = 444;
    parquet_format.global.max_row_group_size = 555;

    let plan = LogicalPlan::Copy(CopyTo {
        input: Arc::new(input),
        output_url: "test.parquet".to_string(),
        format_options: FormatOptions::PARQUET(parquet_format.clone()),
        partition_by: vec!["a".to_string(), "b".to_string(), "c".to_string()],
        options: Default::default(),
    });

    let bytes = logical_plan_to_bytes(&plan)?;
    let logical_round_trip = logical_plan_from_bytes(&bytes, &ctx)?;
    assert_eq!(format!("{plan:?}"), format!("{logical_round_trip:?}"));

    match logical_round_trip {
        LogicalPlan::Copy(copy_to) => {
            assert_eq!("test.parquet", copy_to.output_url);
            assert_eq!(vec!["a", "b", "c"], copy_to.partition_by);
            assert_eq!(
                copy_to.format_options,
                FormatOptions::PARQUET(parquet_format)
            );
        }
        _ => panic!(),
    }
    Ok(())
}

#[tokio::test]
async fn roundtrip_logical_plan_copy_to_arrow() -> Result<()> {
    let ctx = SessionContext::new();

    let input = create_csv_scan(&ctx).await?;

    let plan = LogicalPlan::Copy(CopyTo {
        input: Arc::new(input),
        output_url: "test.arrow".to_string(),
        partition_by: vec!["a".to_string(), "b".to_string(), "c".to_string()],
        format_options: FormatOptions::ARROW,
        options: Default::default(),
    });

    let bytes = logical_plan_to_bytes(&plan)?;
    let logical_round_trip = logical_plan_from_bytes(&bytes, &ctx)?;
    assert_eq!(format!("{plan:?}"), format!("{logical_round_trip:?}"));

    match logical_round_trip {
        LogicalPlan::Copy(copy_to) => {
            assert_eq!("test.arrow", copy_to.output_url);
            assert_eq!(FormatOptions::ARROW, copy_to.format_options);
            assert_eq!(vec!["a", "b", "c"], copy_to.partition_by);
        }
        _ => panic!(),
    }

    Ok(())
}

#[tokio::test]
async fn roundtrip_logical_plan_copy_to_csv() -> Result<()> {
    let ctx = SessionContext::new();

    let input = create_csv_scan(&ctx).await?;

    let table_options =
        TableOptions::default_from_session_config(ctx.state().config_options());
    let mut csv_format = table_options.csv;

    csv_format.delimiter = b'*';
    csv_format.date_format = Some("dd/MM/yyyy".to_string());
    csv_format.datetime_format = Some("dd/MM/yyyy HH:mm:ss".to_string());
    csv_format.timestamp_format = Some("HH:mm:ss.SSSSSS".to_string());
    csv_format.time_format = Some("HH:mm:ss".to_string());
    csv_format.null_value = Some("NIL".to_string());

    let plan = LogicalPlan::Copy(CopyTo {
        input: Arc::new(input),
        output_url: "test.csv".to_string(),
        partition_by: vec!["a".to_string(), "b".to_string(), "c".to_string()],
        format_options: FormatOptions::CSV(csv_format.clone()),
        options: Default::default(),
    });

    let bytes = logical_plan_to_bytes(&plan)?;
    let logical_round_trip = logical_plan_from_bytes(&bytes, &ctx)?;
    assert_eq!(format!("{plan:?}"), format!("{logical_round_trip:?}"));

    match logical_round_trip {
        LogicalPlan::Copy(copy_to) => {
            assert_eq!("test.csv", copy_to.output_url);
            assert_eq!(FormatOptions::CSV(csv_format), copy_to.format_options);
            assert_eq!(vec!["a", "b", "c"], copy_to.partition_by);
        }
        _ => panic!(),
    }

    Ok(())
}
async fn create_csv_scan(ctx: &SessionContext) -> Result<LogicalPlan, DataFusionError> {
    ctx.register_csv("t1", "tests/testdata/test.csv", CsvReadOptions::default())
        .await?;

    let input = ctx.table("t1").await?.into_optimized_plan()?;
    Ok(input)
}

#[tokio::test]
async fn roundtrip_logical_plan_distinct_on() -> Result<()> {
    let ctx = SessionContext::new();

    let schema = Schema::new(vec![
        Field::new("a", DataType::Int64, true),
        Field::new("b", DataType::Decimal128(15, 2), true),
    ]);

    ctx.register_csv(
        "t1",
        "tests/testdata/test.csv",
        CsvReadOptions::default().schema(&schema),
    )
    .await?;

    let query = "SELECT DISTINCT ON (a % 2) a, b * 2 FROM t1 ORDER BY a % 2 DESC, b";
    let plan = ctx.sql(query).await?.into_optimized_plan()?;

    let bytes = logical_plan_to_bytes(&plan)?;
    let logical_round_trip = logical_plan_from_bytes(&bytes, &ctx)?;
    assert_eq!(format!("{plan:?}"), format!("{logical_round_trip:?}"));

    Ok(())
}

#[tokio::test]
async fn roundtrip_single_count_distinct() -> Result<()> {
    let ctx = SessionContext::new();

    let schema = Schema::new(vec![
        Field::new("a", DataType::Int64, true),
        Field::new("b", DataType::Decimal128(15, 2), true),
    ]);

    ctx.register_csv(
        "t1",
        "tests/testdata/test.csv",
        CsvReadOptions::default().schema(&schema),
    )
    .await?;

    let query = "SELECT a, COUNT(DISTINCT b) as b_cd FROM t1 GROUP BY a";
    let plan = ctx.sql(query).await?.into_optimized_plan()?;

    let bytes = logical_plan_to_bytes(&plan)?;
    let logical_round_trip = logical_plan_from_bytes(&bytes, &ctx)?;
    assert_eq!(format!("{plan:?}"), format!("{logical_round_trip:?}"));

    Ok(())
}

#[tokio::test]
async fn roundtrip_logical_plan_with_extension() -> Result<()> {
    let ctx = SessionContext::new();
    ctx.register_csv("t1", "tests/testdata/test.csv", CsvReadOptions::default())
        .await?;
    let plan = ctx.table("t1").await?.into_optimized_plan()?;
    let bytes = logical_plan_to_bytes(&plan)?;
    let logical_round_trip = logical_plan_from_bytes(&bytes, &ctx)?;
    assert_eq!(format!("{plan:?}"), format!("{logical_round_trip:?}"));
    Ok(())
}

#[tokio::test]
async fn roundtrip_expr_api() -> Result<()> {
    let ctx = SessionContext::new();
    ctx.register_csv("t1", "tests/testdata/test.csv", CsvReadOptions::default())
        .await?;
    let table = ctx.table("t1").await?;
    let schema = table.schema().clone();

    // list of expressions to round trip
    let expr_list = vec![
        encode(col("a").cast_to(&DataType::Utf8, &schema)?, lit("hex")),
        decode(lit("1234"), lit("hex")),
        array_to_string(make_array(vec![lit(1), lit(2), lit(3)]), lit(",")),
        array_dims(make_array(vec![lit(1), lit(2), lit(3)])),
        array_ndims(make_array(vec![lit(1), lit(2), lit(3)])),
        cardinality(make_array(vec![lit(1), lit(2), lit(3)])),
        string_to_array(lit("abc#def#ghl"), lit("#"), lit(",")),
        range(lit(1), lit(10), lit(2)),
        gen_series(lit(1), lit(10), lit(2)),
        array_append(make_array(vec![lit(1), lit(2), lit(3)]), lit(4)),
        array_prepend(lit(1), make_array(vec![lit(2), lit(3), lit(4)])),
        array_concat(vec![
            make_array(vec![lit(1), lit(2)]),
            make_array(vec![lit(3), lit(4)]),
        ]),
        make_array(vec![lit(1), lit(2), lit(3)]),
        array_has(make_array(vec![lit(1), lit(2), lit(3)]), lit(1)),
        array_has_all(
            make_array(vec![lit(1), lit(2), lit(3)]),
            make_array(vec![lit(1), lit(2)]),
        ),
        array_has_any(
            make_array(vec![lit(1), lit(2), lit(3)]),
            make_array(vec![lit(1), lit(4)]),
        ),
        array_empty(make_array(vec![lit(1), lit(2), lit(3)])),
        array_length(make_array(vec![lit(1), lit(2), lit(3)])),
        array_repeat(lit(1), lit(3)),
        flatten(make_array(vec![lit(1), lit(2), lit(3)])),
        array_sort(
            make_array(vec![lit(3), lit(4), lit(1), lit(2)]),
            lit("desc"),
            lit("NULLS LAST"),
        ),
        array_distinct(make_array(vec![lit(1), lit(3), lit(3), lit(2), lit(2)])),
        array_intersect(
            make_array(vec![lit(1), lit(3)]),
            make_array(vec![lit(1), lit(4)]),
        ),
        array_union(
            make_array(vec![lit(1), lit(3)]),
            make_array(vec![lit(1), lit(4)]),
        ),
        array_resize(make_array(vec![lit(1), lit(2), lit(3)]), lit(5), lit(0)),
        array_element(make_array(vec![lit(1), lit(2), lit(3)]), lit(2)),
        array_slice(
            make_array(vec![lit(1), lit(2), lit(3)]),
            lit(1),
            lit(2),
            lit(1),
        ),
        array_pop_front(make_array(vec![lit(1), lit(2), lit(3)])),
        array_pop_back(make_array(vec![lit(1), lit(2), lit(3)])),
        array_reverse(make_array(vec![lit(1), lit(2), lit(3)])),
        array_position(
            make_array(vec![lit(1), lit(2), lit(3), lit(4)]),
            lit(3),
            lit(2),
        ),
        array_positions(make_array(vec![lit(4), lit(3), lit(3), lit(1)]), lit(3)),
        array_except(
            make_array(vec![lit(1), lit(2), lit(3)]),
            make_array(vec![lit(1), lit(2)]),
        ),
        array_remove(make_array(vec![lit(4), lit(3), lit(2), lit(1)]), lit(3)),
        array_remove_n(
            make_array(vec![lit(1), lit(3), lit(3), lit(3)]),
            lit(3),
            lit(2),
        ),
        array_remove_all(
            make_array(vec![lit(3), lit(3), lit(2), lit(3), lit(1)]),
            lit(3),
        ),
        array_replace(make_array(vec![lit(1), lit(2), lit(3)]), lit(2), lit(4)),
        array_replace_n(
            make_array(vec![lit(1), lit(2), lit(3)]),
            lit(2),
            lit(4),
            lit(1),
        ),
        array_replace_all(make_array(vec![lit(1), lit(2), lit(3)]), lit(2), lit(4)),
    ];

    // ensure expressions created with the expr api can be round tripped
    let plan = table.select(expr_list)?.into_optimized_plan()?;
    let bytes = logical_plan_to_bytes(&plan)?;
    let logical_round_trip = logical_plan_from_bytes(&bytes, &ctx)?;
    assert_eq!(format!("{plan:?}"), format!("{logical_round_trip:?}"));
    Ok(())
}

#[tokio::test]
async fn roundtrip_logical_plan_with_view_scan() -> Result<()> {
    let ctx = SessionContext::new();
    ctx.register_csv("t1", "tests/testdata/test.csv", CsvReadOptions::default())
        .await?;
    ctx.sql("CREATE VIEW view_t1(a, b) AS SELECT a, b FROM t1")
        .await?;

    // SELECT
    let plan = ctx
        .sql("SELECT * FROM view_t1")
        .await?
        .into_optimized_plan()?;

    let bytes = logical_plan_to_bytes(&plan)?;
    let logical_round_trip = logical_plan_from_bytes(&bytes, &ctx)?;
    assert_eq!(format!("{plan:?}"), format!("{logical_round_trip:?}"));

    // DROP
    let plan = ctx.sql("DROP VIEW view_t1").await?.into_optimized_plan()?;
    let bytes = logical_plan_to_bytes(&plan)?;
    let logical_round_trip = logical_plan_from_bytes(&bytes, &ctx)?;
    assert_eq!(format!("{plan:?}"), format!("{logical_round_trip:?}"));

    Ok(())
}

pub mod proto {
    #[derive(Clone, PartialEq, ::prost::Message)]
    pub struct TopKPlanProto {
        #[prost(uint64, tag = "1")]
        pub k: u64,

        #[prost(message, optional, tag = "2")]
        pub expr: ::core::option::Option<datafusion_proto::protobuf::LogicalExprNode>,
    }

    #[derive(Clone, PartialEq, Eq, ::prost::Message)]
    pub struct TopKExecProto {
        #[prost(uint64, tag = "1")]
        pub k: u64,
    }

    #[derive(Clone, PartialEq, ::prost::Message)]
    pub struct MyRegexUdfNode {
        #[prost(string, tag = "1")]
        pub pattern: String,
    }
}

#[derive(PartialEq, Eq, Hash)]
struct TopKPlanNode {
    k: usize,
    input: LogicalPlan,
    /// The sort expression (this example only supports a single sort
    /// expr)
    expr: Expr,
}

impl TopKPlanNode {
    pub fn new(k: usize, input: LogicalPlan, expr: Expr) -> Self {
        Self { k, input, expr }
    }
}

impl Debug for TopKPlanNode {
    fn fmt(&self, f: &mut Formatter<'_>) -> fmt::Result {
        self.fmt_for_explain(f)
    }
}

impl UserDefinedLogicalNodeCore for TopKPlanNode {
    fn name(&self) -> &str {
        "TopK"
    }

    fn inputs(&self) -> Vec<&LogicalPlan> {
        vec![&self.input]
    }

    /// Schema for TopK is the same as the input
    fn schema(&self) -> &DFSchemaRef {
        self.input.schema()
    }

    fn expressions(&self) -> Vec<Expr> {
        vec![self.expr.clone()]
    }

    /// For example: `TopK: k=10`
    fn fmt_for_explain(&self, f: &mut Formatter) -> fmt::Result {
        write!(f, "TopK: k={}", self.k)
    }

    fn from_template(&self, exprs: &[Expr], inputs: &[LogicalPlan]) -> Self {
        assert_eq!(inputs.len(), 1, "input size inconsistent");
        assert_eq!(exprs.len(), 1, "expression size inconsistent");
        Self {
            k: self.k,
            input: inputs[0].clone(),
            expr: exprs[0].clone(),
        }
    }
}

#[derive(Debug)]
pub struct TopKExtensionCodec {}

impl LogicalExtensionCodec for TopKExtensionCodec {
    fn try_decode(
        &self,
        buf: &[u8],
        inputs: &[LogicalPlan],
        ctx: &SessionContext,
    ) -> Result<Extension> {
        if let Some((input, _)) = inputs.split_first() {
            let proto = proto::TopKPlanProto::decode(buf).map_err(|e| {
                DataFusionError::Internal(format!("failed to decode logical plan: {e:?}"))
            })?;

            if let Some(expr) = proto.expr.as_ref() {
                let node = TopKPlanNode::new(
                    proto.k as usize,
                    input.clone(),
                    from_proto::parse_expr(expr, ctx, self)?,
                );

                Ok(Extension {
                    node: Arc::new(node),
                })
            } else {
                internal_err!("invalid plan, no expr")
            }
        } else {
            internal_err!("invalid plan, no input")
        }
    }

    fn try_encode(&self, node: &Extension, buf: &mut Vec<u8>) -> Result<()> {
        if let Some(exec) = node.node.as_any().downcast_ref::<TopKPlanNode>() {
            let proto = proto::TopKPlanProto {
                k: exec.k as u64,
                expr: Some(serialize_expr(&exec.expr, self)?),
            };

            proto.encode(buf).map_err(|e| {
                DataFusionError::Internal(format!("failed to encode logical plan: {e:?}"))
            })?;

            Ok(())
        } else {
            internal_err!("unsupported plan type")
        }
    }

    fn try_decode_table_provider(
        &self,
        _buf: &[u8],
        _schema: SchemaRef,
        _ctx: &SessionContext,
    ) -> Result<Arc<dyn TableProvider>> {
        internal_err!("unsupported plan type")
    }

    fn try_encode_table_provider(
        &self,
        _node: Arc<dyn TableProvider>,
        _buf: &mut Vec<u8>,
    ) -> Result<()> {
        internal_err!("unsupported plan type")
    }
}

#[derive(Debug)]
struct MyRegexUdf {
    signature: Signature,
    // regex as original string
    pattern: String,
}

impl MyRegexUdf {
    fn new(pattern: String) -> Self {
        Self {
            signature: Signature::uniform(
                1,
                vec![DataType::Int32],
                Volatility::Immutable,
            ),
            pattern,
        }
    }
}

/// Implement the ScalarUDFImpl trait for MyRegexUdf
impl ScalarUDFImpl for MyRegexUdf {
    fn as_any(&self) -> &dyn Any {
        self
    }
    fn name(&self) -> &str {
        "regex_udf"
    }
    fn signature(&self) -> &Signature {
        &self.signature
    }
    fn return_type(&self, args: &[DataType]) -> Result<DataType> {
        if !matches!(args.first(), Some(&DataType::Utf8)) {
            return plan_err!("regex_udf only accepts Utf8 arguments");
        }
        Ok(DataType::Int32)
    }
    fn invoke(&self, _args: &[ColumnarValue]) -> Result<ColumnarValue> {
        unimplemented!()
    }
}

#[derive(Debug)]
pub struct ScalarUDFExtensionCodec {}

impl LogicalExtensionCodec for ScalarUDFExtensionCodec {
    fn try_decode(
        &self,
        _buf: &[u8],
        _inputs: &[LogicalPlan],
        _ctx: &SessionContext,
    ) -> Result<Extension> {
        not_impl_err!("No extension codec provided")
    }

    fn try_encode(&self, _node: &Extension, _buf: &mut Vec<u8>) -> Result<()> {
        not_impl_err!("No extension codec provided")
    }

    fn try_decode_table_provider(
        &self,
        _buf: &[u8],
        _schema: SchemaRef,
        _ctx: &SessionContext,
    ) -> Result<Arc<dyn TableProvider>> {
        internal_err!("unsupported plan type")
    }

    fn try_encode_table_provider(
        &self,
        _node: Arc<dyn TableProvider>,
        _buf: &mut Vec<u8>,
    ) -> Result<()> {
        internal_err!("unsupported plan type")
    }

    fn try_decode_udf(&self, name: &str, buf: &[u8]) -> Result<Arc<ScalarUDF>> {
        if name == "regex_udf" {
            let proto = proto::MyRegexUdfNode::decode(buf).map_err(|err| {
                DataFusionError::Internal(format!("failed to decode regex_udf: {}", err))
            })?;

            Ok(Arc::new(ScalarUDF::new_from_impl(MyRegexUdf::new(
                proto.pattern,
            ))))
        } else {
            not_impl_err!("unrecognized scalar UDF implementation, cannot decode")
        }
    }

    fn try_encode_udf(&self, node: &ScalarUDF, buf: &mut Vec<u8>) -> Result<()> {
        let binding = node.inner();
        let udf = binding.as_any().downcast_ref::<MyRegexUdf>().unwrap();
        let proto = proto::MyRegexUdfNode {
            pattern: udf.pattern.clone(),
        };
        proto.encode(buf).map_err(|e| {
            DataFusionError::Internal(format!("failed to encode udf: {e:?}"))
        })?;
        Ok(())
    }
}

#[test]
fn round_trip_scalar_values() {
    let should_pass: Vec<ScalarValue> = vec![
        ScalarValue::Boolean(None),
        ScalarValue::Float32(None),
        ScalarValue::Float64(None),
        ScalarValue::Int8(None),
        ScalarValue::Int16(None),
        ScalarValue::Int32(None),
        ScalarValue::Int64(None),
        ScalarValue::UInt8(None),
        ScalarValue::UInt16(None),
        ScalarValue::UInt32(None),
        ScalarValue::UInt64(None),
        ScalarValue::Utf8(None),
        ScalarValue::LargeUtf8(None),
        ScalarValue::List(ScalarValue::new_list(&[], &DataType::Boolean)),
        ScalarValue::LargeList(ScalarValue::new_large_list(&[], &DataType::Boolean)),
        ScalarValue::Date32(None),
        ScalarValue::Boolean(Some(true)),
        ScalarValue::Boolean(Some(false)),
        ScalarValue::Float32(Some(1.0)),
        ScalarValue::Float32(Some(f32::MAX)),
        ScalarValue::Float32(Some(f32::MIN)),
        ScalarValue::Float32(Some(-2000.0)),
        ScalarValue::Float64(Some(1.0)),
        ScalarValue::Float64(Some(f64::MAX)),
        ScalarValue::Float64(Some(f64::MIN)),
        ScalarValue::Float64(Some(-2000.0)),
        ScalarValue::Int8(Some(i8::MIN)),
        ScalarValue::Int8(Some(i8::MAX)),
        ScalarValue::Int8(Some(0)),
        ScalarValue::Int8(Some(-15)),
        ScalarValue::Int16(Some(i16::MIN)),
        ScalarValue::Int16(Some(i16::MAX)),
        ScalarValue::Int16(Some(0)),
        ScalarValue::Int16(Some(-15)),
        ScalarValue::Int32(Some(i32::MIN)),
        ScalarValue::Int32(Some(i32::MAX)),
        ScalarValue::Int32(Some(0)),
        ScalarValue::Int32(Some(-15)),
        ScalarValue::Int64(Some(i64::MIN)),
        ScalarValue::Int64(Some(i64::MAX)),
        ScalarValue::Int64(Some(0)),
        ScalarValue::Int64(Some(-15)),
        ScalarValue::UInt8(Some(u8::MAX)),
        ScalarValue::UInt8(Some(0)),
        ScalarValue::UInt16(Some(u16::MAX)),
        ScalarValue::UInt16(Some(0)),
        ScalarValue::UInt32(Some(u32::MAX)),
        ScalarValue::UInt32(Some(0)),
        ScalarValue::UInt64(Some(u64::MAX)),
        ScalarValue::UInt64(Some(0)),
        ScalarValue::Utf8(Some(String::from("Test string   "))),
        ScalarValue::LargeUtf8(Some(String::from("Test Large utf8"))),
        ScalarValue::Date32(Some(0)),
        ScalarValue::Date32(Some(i32::MAX)),
        ScalarValue::Date32(None),
        ScalarValue::Date64(Some(0)),
        ScalarValue::Date64(Some(i64::MAX)),
        ScalarValue::Date64(None),
        ScalarValue::Time32Second(Some(0)),
        ScalarValue::Time32Second(Some(i32::MAX)),
        ScalarValue::Time32Second(None),
        ScalarValue::Time32Millisecond(Some(0)),
        ScalarValue::Time32Millisecond(Some(i32::MAX)),
        ScalarValue::Time32Millisecond(None),
        ScalarValue::Time64Microsecond(Some(0)),
        ScalarValue::Time64Microsecond(Some(i64::MAX)),
        ScalarValue::Time64Microsecond(None),
        ScalarValue::Time64Nanosecond(Some(0)),
        ScalarValue::Time64Nanosecond(Some(i64::MAX)),
        ScalarValue::Time64Nanosecond(None),
        ScalarValue::TimestampNanosecond(Some(0), None),
        ScalarValue::TimestampNanosecond(Some(i64::MAX), None),
        ScalarValue::TimestampNanosecond(Some(0), Some("UTC".into())),
        ScalarValue::TimestampNanosecond(None, None),
        ScalarValue::TimestampMicrosecond(Some(0), None),
        ScalarValue::TimestampMicrosecond(Some(i64::MAX), None),
        ScalarValue::TimestampMicrosecond(Some(0), Some("UTC".into())),
        ScalarValue::TimestampMicrosecond(None, None),
        ScalarValue::TimestampMillisecond(Some(0), None),
        ScalarValue::TimestampMillisecond(Some(i64::MAX), None),
        ScalarValue::TimestampMillisecond(Some(0), Some("UTC".into())),
        ScalarValue::TimestampMillisecond(None, None),
        ScalarValue::TimestampSecond(Some(0), None),
        ScalarValue::TimestampSecond(Some(i64::MAX), None),
        ScalarValue::TimestampSecond(Some(0), Some("UTC".into())),
        ScalarValue::TimestampSecond(None, None),
        ScalarValue::IntervalDayTime(Some(IntervalDayTimeType::make_value(0, 0))),
        ScalarValue::IntervalDayTime(Some(IntervalDayTimeType::make_value(1, 2))),
        ScalarValue::IntervalDayTime(Some(IntervalDayTimeType::make_value(
            i32::MAX,
            i32::MAX,
        ))),
        ScalarValue::IntervalDayTime(None),
        ScalarValue::IntervalMonthDayNano(Some(IntervalMonthDayNanoType::make_value(
            0, 0, 0,
        ))),
        ScalarValue::IntervalMonthDayNano(Some(IntervalMonthDayNanoType::make_value(
            1, 2, 3,
        ))),
        ScalarValue::IntervalMonthDayNano(Some(IntervalMonthDayNanoType::make_value(
            i32::MAX,
            i32::MAX,
            i64::MAX,
        ))),
        ScalarValue::IntervalMonthDayNano(None),
        ScalarValue::List(ScalarValue::new_list(
            &[
                ScalarValue::Float32(Some(-213.1)),
                ScalarValue::Float32(None),
                ScalarValue::Float32(Some(5.5)),
                ScalarValue::Float32(Some(2.0)),
                ScalarValue::Float32(Some(1.0)),
            ],
            &DataType::Float32,
        )),
        ScalarValue::LargeList(ScalarValue::new_large_list(
            &[
                ScalarValue::Float32(Some(-213.1)),
                ScalarValue::Float32(None),
                ScalarValue::Float32(Some(5.5)),
                ScalarValue::Float32(Some(2.0)),
                ScalarValue::Float32(Some(1.0)),
            ],
            &DataType::Float32,
        )),
        ScalarValue::List(ScalarValue::new_list(
            &[
                ScalarValue::List(ScalarValue::new_list(&[], &DataType::Float32)),
                ScalarValue::List(ScalarValue::new_list(
                    &[
                        ScalarValue::Float32(Some(-213.1)),
                        ScalarValue::Float32(None),
                        ScalarValue::Float32(Some(5.5)),
                        ScalarValue::Float32(Some(2.0)),
                        ScalarValue::Float32(Some(1.0)),
                    ],
                    &DataType::Float32,
                )),
            ],
            &DataType::List(new_arc_field("item", DataType::Float32, true)),
        )),
        ScalarValue::LargeList(ScalarValue::new_large_list(
            &[
                ScalarValue::LargeList(ScalarValue::new_large_list(
                    &[],
                    &DataType::Float32,
                )),
                ScalarValue::LargeList(ScalarValue::new_large_list(
                    &[
                        ScalarValue::Float32(Some(-213.1)),
                        ScalarValue::Float32(None),
                        ScalarValue::Float32(Some(5.5)),
                        ScalarValue::Float32(Some(2.0)),
                        ScalarValue::Float32(Some(1.0)),
                    ],
                    &DataType::Float32,
                )),
            ],
            &DataType::LargeList(new_arc_field("item", DataType::Float32, true)),
        )),
        ScalarValue::FixedSizeList(Arc::new(FixedSizeListArray::from_iter_primitive::<
            Int32Type,
            _,
            _,
        >(
            vec![Some(vec![Some(1), Some(2), Some(3)])],
            3,
        ))),
        ScalarValue::Dictionary(
            Box::new(DataType::Int32),
            Box::new(ScalarValue::from("foo")),
        ),
        ScalarValue::Dictionary(
            Box::new(DataType::Int32),
            Box::new(ScalarValue::Utf8(None)),
        ),
        ScalarValue::Binary(Some(b"bar".to_vec())),
        ScalarValue::Binary(None),
        ScalarValue::LargeBinary(Some(b"bar".to_vec())),
        ScalarValue::LargeBinary(None),
        ScalarStructBuilder::new()
            .with_scalar(
                Field::new("a", DataType::Int32, true),
                ScalarValue::from(23i32),
            )
            .with_scalar(
                Field::new("b", DataType::Boolean, false),
                ScalarValue::from(false),
            )
            .build()
            .unwrap(),
        ScalarValue::try_from(&DataType::Struct(Fields::from(vec![
            Field::new("a", DataType::Int32, true),
            Field::new("b", DataType::Boolean, false),
        ])))
        .unwrap(),
        ScalarValue::FixedSizeBinary(b"bar".to_vec().len() as i32, Some(b"bar".to_vec())),
        ScalarValue::FixedSizeBinary(0, None),
        ScalarValue::FixedSizeBinary(5, None),
    ];

    for test_case in should_pass.into_iter() {
        let proto: protobuf::ScalarValue = (&test_case)
            .try_into()
            .expect("failed conversion to protobuf");

        let roundtrip: ScalarValue = (&proto)
            .try_into()
            .expect("failed conversion from protobuf");

        assert_eq!(
            test_case, roundtrip,
            "ScalarValue was not the same after round trip!\n\n\
                        Input: {test_case:?}\n\nRoundtrip: {roundtrip:?}"
        );
    }
}

#[test]
fn round_trip_scalar_types() {
    let should_pass: Vec<DataType> = vec![
        DataType::Boolean,
        DataType::Int8,
        DataType::Int16,
        DataType::Int32,
        DataType::Int64,
        DataType::UInt8,
        DataType::UInt16,
        DataType::UInt32,
        DataType::UInt64,
        DataType::Float32,
        DataType::Float64,
        DataType::Date32,
        DataType::Time64(TimeUnit::Microsecond),
        DataType::Time64(TimeUnit::Nanosecond),
        DataType::Utf8,
        DataType::LargeUtf8,
        // Recursive list tests
        DataType::List(new_arc_field("level1", DataType::Boolean, true)),
        DataType::List(new_arc_field(
            "Level1",
            DataType::List(new_arc_field("level2", DataType::Date32, true)),
            true,
        )),
    ];

    for test_case in should_pass.into_iter() {
        let field = Field::new("item", test_case, true);
        let proto: protobuf::Field = (&field).try_into().unwrap();
        let roundtrip: Field = (&proto).try_into().unwrap();
        assert_eq!(format!("{field:?}"), format!("{roundtrip:?}"));
    }
}

#[test]
fn round_trip_datatype() {
    let test_cases: Vec<DataType> = vec![
        DataType::Null,
        DataType::Boolean,
        DataType::Int8,
        DataType::Int16,
        DataType::Int32,
        DataType::Int64,
        DataType::UInt8,
        DataType::UInt16,
        DataType::UInt32,
        DataType::UInt64,
        DataType::Float16,
        DataType::Float32,
        DataType::Float64,
        DataType::Timestamp(TimeUnit::Second, None),
        DataType::Timestamp(TimeUnit::Millisecond, None),
        DataType::Timestamp(TimeUnit::Microsecond, None),
        DataType::Timestamp(TimeUnit::Nanosecond, None),
        DataType::Timestamp(TimeUnit::Nanosecond, Some("UTC".into())),
        DataType::Date32,
        DataType::Date64,
        DataType::Time32(TimeUnit::Second),
        DataType::Time32(TimeUnit::Millisecond),
        DataType::Time32(TimeUnit::Microsecond),
        DataType::Time32(TimeUnit::Nanosecond),
        DataType::Time64(TimeUnit::Second),
        DataType::Time64(TimeUnit::Millisecond),
        DataType::Time64(TimeUnit::Microsecond),
        DataType::Time64(TimeUnit::Nanosecond),
        DataType::Duration(TimeUnit::Second),
        DataType::Duration(TimeUnit::Millisecond),
        DataType::Duration(TimeUnit::Microsecond),
        DataType::Duration(TimeUnit::Nanosecond),
        DataType::Interval(IntervalUnit::YearMonth),
        DataType::Interval(IntervalUnit::DayTime),
        DataType::Binary,
        DataType::FixedSizeBinary(0),
        DataType::FixedSizeBinary(1234),
        DataType::FixedSizeBinary(-432),
        DataType::LargeBinary,
        DataType::Utf8,
        DataType::LargeUtf8,
        DataType::Decimal128(7, 12),
        // Recursive list tests
        DataType::List(new_arc_field("Level1", DataType::Binary, true)),
        DataType::List(new_arc_field(
            "Level1",
            DataType::List(new_arc_field(
                "Level2",
                DataType::FixedSizeBinary(53),
                false,
            )),
            true,
        )),
        // Fixed size lists
        DataType::FixedSizeList(new_arc_field("Level1", DataType::Binary, true), 4),
        DataType::FixedSizeList(
            new_arc_field(
                "Level1",
                DataType::List(new_arc_field(
                    "Level2",
                    DataType::FixedSizeBinary(53),
                    false,
                )),
                true,
            ),
            41,
        ),
        // Struct Testing
        DataType::Struct(Fields::from(vec![
            Field::new("nullable", DataType::Boolean, false),
            Field::new("name", DataType::Utf8, false),
            Field::new("datatype", DataType::Binary, false),
        ])),
        DataType::Struct(Fields::from(vec![
            Field::new("nullable", DataType::Boolean, false),
            Field::new("name", DataType::Utf8, false),
            Field::new("datatype", DataType::Binary, false),
            Field::new(
                "nested_struct",
                DataType::Struct(Fields::from(vec![
                    Field::new("nullable", DataType::Boolean, false),
                    Field::new("name", DataType::Utf8, false),
                    Field::new("datatype", DataType::Binary, false),
                ])),
                true,
            ),
        ])),
        DataType::Union(
            UnionFields::new(
                vec![7, 5, 3],
                vec![
                    Field::new("nullable", DataType::Boolean, false),
                    Field::new("name", DataType::Utf8, false),
                    Field::new("datatype", DataType::Binary, false),
                ],
            ),
            UnionMode::Sparse,
        ),
        DataType::Union(
            UnionFields::new(
                vec![5, 8, 1],
                vec![
                    Field::new("nullable", DataType::Boolean, false),
                    Field::new("name", DataType::Utf8, false),
                    Field::new("datatype", DataType::Binary, false),
                    Field::new_struct(
                        "nested_struct",
                        vec![
                            Field::new("nullable", DataType::Boolean, false),
                            Field::new("name", DataType::Utf8, false),
                            Field::new("datatype", DataType::Binary, false),
                        ],
                        true,
                    ),
                ],
            ),
            UnionMode::Dense,
        ),
        DataType::Dictionary(
            Box::new(DataType::Utf8),
            Box::new(DataType::Struct(Fields::from(vec![
                Field::new("nullable", DataType::Boolean, false),
                Field::new("name", DataType::Utf8, false),
                Field::new("datatype", DataType::Binary, false),
            ]))),
        ),
        DataType::Dictionary(
            Box::new(DataType::Decimal128(10, 50)),
            Box::new(DataType::FixedSizeList(
                new_arc_field("Level1", DataType::Binary, true),
                4,
            )),
        ),
        DataType::Map(
            new_arc_field(
                "entries",
                DataType::Struct(Fields::from(vec![
                    Field::new("keys", DataType::Utf8, false),
                    Field::new("values", DataType::Int32, true),
                ])),
                true,
            ),
            false,
        ),
    ];

    for test_case in test_cases.into_iter() {
        let proto: protobuf::ArrowType = (&test_case).try_into().unwrap();
        let roundtrip: DataType = (&proto).try_into().unwrap();
        assert_eq!(format!("{test_case:?}"), format!("{roundtrip:?}"));
    }
}

#[test]
fn roundtrip_dict_id() -> Result<()> {
    let dict_id = 42;
    let field = Field::new(
        "keys",
        DataType::List(Arc::new(Field::new_dict(
            "item",
            DataType::Dictionary(Box::new(DataType::UInt16), Box::new(DataType::Utf8)),
            true,
            dict_id,
            false,
        ))),
        false,
    );
    let schema = Arc::new(Schema::new(vec![field]));

    // encode
    let mut buf: Vec<u8> = vec![];
    let schema_proto: datafusion_proto::generated::datafusion::Schema =
        schema.try_into().unwrap();
    schema_proto.encode(&mut buf).unwrap();

    // decode
    let schema_proto =
        datafusion_proto::generated::datafusion::Schema::decode(buf.as_slice()).unwrap();
    let decoded: Schema = (&schema_proto).try_into()?;

    // assert
    let keys = decoded.fields().iter().last().unwrap();
    match keys.data_type() {
        DataType::List(field) => {
            assert_eq!(field.dict_id(), Some(dict_id), "dict_id should be retained");
        }
        _ => panic!("Invalid type"),
    }

    Ok(())
}

#[test]
fn roundtrip_null_scalar_values() {
    let test_types = vec![
        ScalarValue::Boolean(None),
        ScalarValue::Float32(None),
        ScalarValue::Float64(None),
        ScalarValue::Int8(None),
        ScalarValue::Int16(None),
        ScalarValue::Int32(None),
        ScalarValue::Int64(None),
        ScalarValue::UInt8(None),
        ScalarValue::UInt16(None),
        ScalarValue::UInt32(None),
        ScalarValue::UInt64(None),
        ScalarValue::Utf8(None),
        ScalarValue::LargeUtf8(None),
        ScalarValue::Date32(None),
        ScalarValue::TimestampMicrosecond(None, None),
        ScalarValue::TimestampNanosecond(None, None),
    ];

    for test_case in test_types.into_iter() {
        let proto_scalar: protobuf::ScalarValue = (&test_case).try_into().unwrap();
        let returned_scalar: datafusion::scalar::ScalarValue =
            (&proto_scalar).try_into().unwrap();
        assert_eq!(format!("{:?}", &test_case), format!("{returned_scalar:?}"));
    }
}

#[test]
fn roundtrip_field() {
    let field = Field::new("f", DataType::Int32, true).with_metadata(HashMap::from([
        (String::from("k1"), String::from("v1")),
        (String::from("k2"), String::from("v2")),
    ]));
    let proto_field: protobuf::Field = (&field).try_into().unwrap();
    let returned_field: Field = (&proto_field).try_into().unwrap();
    assert_eq!(field, returned_field);
}

#[test]
fn roundtrip_schema() {
    let schema = Schema::new_with_metadata(
        vec![
            Field::new("a", DataType::Int64, false),
            Field::new("b", DataType::Decimal128(15, 2), true)
                .with_metadata(HashMap::from([(String::from("k1"), String::from("v1"))])),
        ],
        HashMap::from([
            (String::from("k2"), String::from("v2")),
            (String::from("k3"), String::from("v3")),
        ]),
    );
    let proto_schema: protobuf::Schema = (&schema).try_into().unwrap();
    let returned_schema: Schema = (&proto_schema).try_into().unwrap();
    assert_eq!(schema, returned_schema);
}

#[test]
fn roundtrip_dfschema() {
    let dfschema = DFSchema::new_with_metadata(
        vec![
            (None, Arc::new(Field::new("a", DataType::Int64, false))),
            (
                Some("t".into()),
                Arc::new(
                    Field::new("b", DataType::Decimal128(15, 2), true).with_metadata(
                        HashMap::from([(String::from("k1"), String::from("v1"))]),
                    ),
                ),
            ),
        ],
        HashMap::from([
            (String::from("k2"), String::from("v2")),
            (String::from("k3"), String::from("v3")),
        ]),
    )
    .unwrap();
    let proto_dfschema: protobuf::DfSchema = (&dfschema).try_into().unwrap();
    let returned_dfschema: DFSchema = (&proto_dfschema).try_into().unwrap();
    assert_eq!(dfschema, returned_dfschema);

    let arc_dfschema = Arc::new(dfschema.clone());
    let proto_dfschema: protobuf::DfSchema = (&arc_dfschema).try_into().unwrap();
    let returned_arc_dfschema: DFSchemaRef = proto_dfschema.try_into().unwrap();
    assert_eq!(arc_dfschema, returned_arc_dfschema);
    assert_eq!(dfschema, *returned_arc_dfschema);
}

#[test]
fn roundtrip_not() {
    let test_expr = Expr::Not(Box::new(lit(1.0_f32)));

    let ctx = SessionContext::new();
    roundtrip_expr_test(test_expr, ctx);
}

#[test]
fn roundtrip_is_null() {
    let test_expr = Expr::IsNull(Box::new(col("id")));

    let ctx = SessionContext::new();
    roundtrip_expr_test(test_expr, ctx);
}

#[test]
fn roundtrip_is_not_null() {
    let test_expr = Expr::IsNotNull(Box::new(col("id")));

    let ctx = SessionContext::new();
    roundtrip_expr_test(test_expr, ctx);
}

#[test]
fn roundtrip_between() {
    let test_expr = Expr::Between(Between::new(
        Box::new(lit(1.0_f32)),
        true,
        Box::new(lit(2.0_f32)),
        Box::new(lit(3.0_f32)),
    ));

    let ctx = SessionContext::new();
    roundtrip_expr_test(test_expr, ctx);
}

#[test]
fn roundtrip_binary_op() {
    fn test(op: Operator) {
        let test_expr = Expr::BinaryExpr(BinaryExpr::new(
            Box::new(lit(1.0_f32)),
            op,
            Box::new(lit(2.0_f32)),
        ));
        let ctx = SessionContext::new();
        roundtrip_expr_test(test_expr, ctx);
    }
    test(Operator::ArrowAt);
    test(Operator::AtArrow);
    test(Operator::StringConcat);
    test(Operator::RegexNotIMatch);
    test(Operator::RegexNotMatch);
    test(Operator::RegexIMatch);
    test(Operator::RegexMatch);
    test(Operator::BitwiseShiftRight);
    test(Operator::BitwiseShiftLeft);
    test(Operator::BitwiseAnd);
    test(Operator::BitwiseOr);
    test(Operator::BitwiseXor);
    test(Operator::IsDistinctFrom);
    test(Operator::IsNotDistinctFrom);
    test(Operator::And);
    test(Operator::Or);
    test(Operator::Eq);
    test(Operator::NotEq);
    test(Operator::Lt);
    test(Operator::LtEq);
    test(Operator::Gt);
    test(Operator::GtEq);
}

#[test]
fn roundtrip_case() {
    let test_expr = Expr::Case(Case::new(
        Some(Box::new(lit(1.0_f32))),
        vec![(Box::new(lit(2.0_f32)), Box::new(lit(3.0_f32)))],
        Some(Box::new(lit(4.0_f32))),
    ));

    let ctx = SessionContext::new();
    roundtrip_expr_test(test_expr, ctx);
}

#[test]
fn roundtrip_case_with_null() {
    let test_expr = Expr::Case(Case::new(
        Some(Box::new(lit(1.0_f32))),
        vec![(Box::new(lit(2.0_f32)), Box::new(lit(3.0_f32)))],
        Some(Box::new(Expr::Literal(ScalarValue::Null))),
    ));

    let ctx = SessionContext::new();
    roundtrip_expr_test(test_expr, ctx);
}

#[test]
fn roundtrip_null_literal() {
    let test_expr = Expr::Literal(ScalarValue::Null);

    let ctx = SessionContext::new();
    roundtrip_expr_test(test_expr, ctx);
}

#[test]
fn roundtrip_cast() {
    let test_expr = Expr::Cast(Cast::new(Box::new(lit(1.0_f32)), DataType::Boolean));

    let ctx = SessionContext::new();
    roundtrip_expr_test(test_expr, ctx);
}

#[test]
fn roundtrip_try_cast() {
    let test_expr =
        Expr::TryCast(TryCast::new(Box::new(lit(1.0_f32)), DataType::Boolean));

    let ctx = SessionContext::new();
    roundtrip_expr_test(test_expr, ctx);

    let test_expr =
        Expr::TryCast(TryCast::new(Box::new(lit("not a bool")), DataType::Boolean));

    let ctx = SessionContext::new();
    roundtrip_expr_test(test_expr, ctx);
}

#[test]
fn roundtrip_sort_expr() {
    let test_expr = Expr::Sort(Sort::new(Box::new(lit(1.0_f32)), true, true));

    let ctx = SessionContext::new();
    roundtrip_expr_test(test_expr, ctx);
}

#[test]
fn roundtrip_negative() {
    let test_expr = Expr::Negative(Box::new(lit(1.0_f32)));

    let ctx = SessionContext::new();
    roundtrip_expr_test(test_expr, ctx);
}

#[test]
fn roundtrip_inlist() {
    let test_expr = Expr::InList(InList::new(
        Box::new(lit(1.0_f32)),
        vec![lit(2.0_f32)],
        true,
    ));

    let ctx = SessionContext::new();
    roundtrip_expr_test(test_expr, ctx);
}

#[test]
fn roundtrip_unnest() {
    let test_expr = Expr::Unnest(Unnest {
        exprs: vec![lit(1), lit(2), lit(3)],
    });

    let ctx = SessionContext::new();
    roundtrip_expr_test(test_expr, ctx);
}

#[test]
fn roundtrip_wildcard() {
    let test_expr = Expr::Wildcard { qualifier: None };

    let ctx = SessionContext::new();
    roundtrip_expr_test(test_expr, ctx);
}

#[test]
fn roundtrip_qualified_wildcard() {
    let test_expr = Expr::Wildcard {
        qualifier: Some("foo".into()),
    };

    let ctx = SessionContext::new();
    roundtrip_expr_test(test_expr, ctx);
}

#[test]
fn roundtrip_sqrt() {
    let test_expr = Expr::ScalarFunction(ScalarFunction::new(Sqrt, vec![col("col")]));
    let ctx = SessionContext::new();
    roundtrip_expr_test(test_expr, ctx);
}

#[test]
fn roundtrip_like() {
    fn like(negated: bool, escape_char: Option<char>) {
        let test_expr = Expr::Like(Like::new(
            negated,
            Box::new(col("col")),
            Box::new(lit("[0-9]+")),
            escape_char,
            false,
        ));
        let ctx = SessionContext::new();
        roundtrip_expr_test(test_expr, ctx);
    }
    like(true, Some('X'));
    like(false, Some('\\'));
    like(true, None);
    like(false, None);
}

#[test]
fn roundtrip_ilike() {
    fn ilike(negated: bool, escape_char: Option<char>) {
        let test_expr = Expr::Like(Like::new(
            negated,
            Box::new(col("col")),
            Box::new(lit("[0-9]+")),
            escape_char,
            true,
        ));
        let ctx = SessionContext::new();
        roundtrip_expr_test(test_expr, ctx);
    }
    ilike(true, Some('X'));
    ilike(false, Some('\\'));
    ilike(true, None);
    ilike(false, None);
}

#[test]
fn roundtrip_similar_to() {
    fn similar_to(negated: bool, escape_char: Option<char>) {
        let test_expr = Expr::SimilarTo(Like::new(
            negated,
            Box::new(col("col")),
            Box::new(lit("[0-9]+")),
            escape_char,
            false,
        ));
        let ctx = SessionContext::new();
        roundtrip_expr_test(test_expr, ctx);
    }
    similar_to(true, Some('X'));
    similar_to(false, Some('\\'));
    similar_to(true, None);
    similar_to(false, None);
}

#[test]
fn roundtrip_count() {
    let test_expr = Expr::AggregateFunction(expr::AggregateFunction::new(
        AggregateFunction::Count,
        vec![col("bananas")],
        false,
        None,
        None,
        None,
    ));
    let ctx = SessionContext::new();
    roundtrip_expr_test(test_expr, ctx);
}

#[test]
fn roundtrip_count_distinct() {
    let test_expr = Expr::AggregateFunction(expr::AggregateFunction::new(
        AggregateFunction::Count,
        vec![col("bananas")],
        true,
        None,
        None,
        None,
    ));
    let ctx = SessionContext::new();
    roundtrip_expr_test(test_expr, ctx);
}

#[test]
fn roundtrip_approx_percentile_cont() {
    let test_expr = Expr::AggregateFunction(expr::AggregateFunction::new(
        AggregateFunction::ApproxPercentileCont,
        vec![col("bananas"), lit(0.42_f32)],
        false,
        None,
        None,
        None,
    ));

    let ctx = SessionContext::new();
    roundtrip_expr_test(test_expr, ctx);
}

#[test]
fn roundtrip_aggregate_udf() {
    #[derive(Debug)]
    struct Dummy {}

    impl Accumulator for Dummy {
        fn state(&mut self) -> datafusion::error::Result<Vec<ScalarValue>> {
            Ok(vec![])
        }

        fn update_batch(
            &mut self,
            _values: &[ArrayRef],
        ) -> datafusion::error::Result<()> {
            Ok(())
        }

        fn merge_batch(&mut self, _states: &[ArrayRef]) -> datafusion::error::Result<()> {
            Ok(())
        }

        fn evaluate(&mut self) -> datafusion::error::Result<ScalarValue> {
            Ok(ScalarValue::Float64(None))
        }

        fn size(&self) -> usize {
            std::mem::size_of_val(self)
        }
    }

    let dummy_agg = create_udaf(
        // the name; used to represent it in plan descriptions and in the registry, to use in SQL.
        "dummy_agg",
        // the input type; DataFusion guarantees that the first entry of `values` in `update` has this type.
        vec![DataType::Float64],
        // the return type; DataFusion expects this to match the type returned by `evaluate`.
        Arc::new(DataType::Float64),
        Volatility::Immutable,
        // This is the accumulator factory; DataFusion uses it to create new accumulators.
        Arc::new(|_| Ok(Box::new(Dummy {}))),
        // This is the description of the state. `state()` must match the types here.
        Arc::new(vec![DataType::Float64, DataType::UInt32]),
    );

    let test_expr = Expr::AggregateFunction(expr::AggregateFunction::new_udf(
        Arc::new(dummy_agg.clone()),
        vec![lit(1.0_f64)],
        false,
        Some(Box::new(lit(true))),
        None,
    ));

    let ctx = SessionContext::new();
    ctx.register_udaf(dummy_agg);

    roundtrip_expr_test(test_expr, ctx);
}

#[test]
fn roundtrip_scalar_udf() {
    let scalar_fn = Arc::new(|args: &[ColumnarValue]| {
        let ColumnarValue::Array(array) = &args[0] else {
            panic!("should be array")
        };
        Ok(ColumnarValue::from(Arc::new(array.clone()) as ArrayRef))
    });

    let udf = create_udf(
        "dummy",
        vec![DataType::Utf8],
        Arc::new(DataType::Utf8),
        Volatility::Immutable,
        scalar_fn,
    );

    let test_expr = Expr::ScalarFunction(ScalarFunction::new_udf(
        Arc::new(udf.clone()),
        vec![lit("")],
    ));

    let ctx = SessionContext::new();
    ctx.register_udf(udf);

    roundtrip_expr_test(test_expr, ctx);
}

#[test]
fn roundtrip_scalar_udf_extension_codec() {
    let pattern = ".*";
    let udf = ScalarUDF::from(MyRegexUdf::new(pattern.to_string()));
    let test_expr =
        Expr::ScalarFunction(ScalarFunction::new_udf(Arc::new(udf.clone()), vec![]));

    let ctx = SessionContext::new();
    ctx.register_udf(udf);

    let extension_codec = ScalarUDFExtensionCodec {};
    let proto: protobuf::LogicalExprNode =
        match serialize_expr(&test_expr, &extension_codec) {
            Ok(p) => p,
            Err(e) => panic!("Error serializing expression: {:?}", e),
        };
    let round_trip: Expr =
        from_proto::parse_expr(&proto, &ctx, &extension_codec).unwrap();

    assert_eq!(format!("{:?}", &test_expr), format!("{round_trip:?}"));

    roundtrip_json_test(&proto);
}

#[test]
fn roundtrip_grouping_sets() {
    let test_expr = Expr::GroupingSet(GroupingSet::GroupingSets(vec![
        vec![col("a")],
        vec![col("b")],
        vec![col("a"), col("b")],
    ]));

    let ctx = SessionContext::new();
    roundtrip_expr_test(test_expr, ctx);
}

#[test]
fn roundtrip_rollup() {
    let test_expr = Expr::GroupingSet(GroupingSet::Rollup(vec![col("a"), col("b")]));

    let ctx = SessionContext::new();
    roundtrip_expr_test(test_expr, ctx);
}

#[test]
fn roundtrip_cube() {
    let test_expr = Expr::GroupingSet(GroupingSet::Cube(vec![col("a"), col("b")]));

    let ctx = SessionContext::new();
    roundtrip_expr_test(test_expr, ctx);
}

#[test]
fn roundtrip_substr() {
    let ctx = SessionContext::new();

    let fun = ctx
        .state()
        .udf("substr")
        .map_err(|e| {
            internal_datafusion_err!("Unable to find expected 'substr' function: {e:?}")
        })
        .unwrap();

    // substr(string, position)
    let test_expr = Expr::ScalarFunction(ScalarFunction::new_udf(
        fun.clone(),
        vec![col("col"), lit(1_i64)],
    ));

    // substr(string, position, count)
    let test_expr_with_count = Expr::ScalarFunction(ScalarFunction::new_udf(
        fun,
        vec![col("col"), lit(1_i64), lit(1_i64)],
    ));

    roundtrip_expr_test(test_expr, ctx.clone());
    roundtrip_expr_test(test_expr_with_count, ctx);
}
#[test]
fn roundtrip_window() {
    let ctx = SessionContext::new();

    // 1. without window_frame
    let test_expr1 = Expr::WindowFunction(expr::WindowFunction::new(
        WindowFunctionDefinition::BuiltInWindowFunction(
            datafusion_expr::BuiltInWindowFunction::Rank,
        ),
        vec![],
        vec![col("col1")],
        vec![col("col2")],
        WindowFrame::new(Some(false)),
        None,
    ));

    // 2. with default window_frame
    let test_expr2 = Expr::WindowFunction(expr::WindowFunction::new(
        WindowFunctionDefinition::BuiltInWindowFunction(
            datafusion_expr::BuiltInWindowFunction::Rank,
        ),
        vec![],
        vec![col("col1")],
        vec![col("col2")],
        WindowFrame::new(Some(false)),
        None,
    ));

    // 3. with window_frame with row numbers
    let range_number_frame = WindowFrame::new_bounds(
        WindowFrameUnits::Range,
        WindowFrameBound::Preceding(ScalarValue::UInt64(Some(2))),
        WindowFrameBound::Following(ScalarValue::UInt64(Some(2))),
    );

    let test_expr3 = Expr::WindowFunction(expr::WindowFunction::new(
        WindowFunctionDefinition::BuiltInWindowFunction(
            datafusion_expr::BuiltInWindowFunction::Rank,
        ),
        vec![],
        vec![col("col1")],
        vec![col("col2")],
        range_number_frame,
        None,
    ));

    // 4. test with AggregateFunction
    let row_number_frame = WindowFrame::new_bounds(
        WindowFrameUnits::Rows,
        WindowFrameBound::Preceding(ScalarValue::UInt64(Some(2))),
        WindowFrameBound::Following(ScalarValue::UInt64(Some(2))),
    );

    let test_expr4 = Expr::WindowFunction(expr::WindowFunction::new(
        WindowFunctionDefinition::AggregateFunction(AggregateFunction::Max),
        vec![col("col1")],
        vec![col("col1")],
        vec![col("col2")],
        row_number_frame.clone(),
        None,
    ));

    // 5. test with AggregateUDF
    #[derive(Debug)]
    struct DummyAggr {}

    impl Accumulator for DummyAggr {
        fn state(&mut self) -> datafusion::error::Result<Vec<ScalarValue>> {
            Ok(vec![])
        }

        fn update_batch(
            &mut self,
            _values: &[ArrayRef],
        ) -> datafusion::error::Result<()> {
            Ok(())
        }

        fn merge_batch(&mut self, _states: &[ArrayRef]) -> datafusion::error::Result<()> {
            Ok(())
        }

        fn evaluate(&mut self) -> datafusion::error::Result<ScalarValue> {
            Ok(ScalarValue::Float64(None))
        }

        fn size(&self) -> usize {
            std::mem::size_of_val(self)
        }
    }

    let dummy_agg = create_udaf(
        // the name; used to represent it in plan descriptions and in the registry, to use in SQL.
        "dummy_agg",
        // the input type; DataFusion guarantees that the first entry of `values` in `update` has this type.
        vec![DataType::Float64],
        // the return type; DataFusion expects this to match the type returned by `evaluate`.
        Arc::new(DataType::Float64),
        Volatility::Immutable,
        // This is the accumulator factory; DataFusion uses it to create new accumulators.
        Arc::new(|_| Ok(Box::new(DummyAggr {}))),
        // This is the description of the state. `state()` must match the types here.
        Arc::new(vec![DataType::Float64, DataType::UInt32]),
    );

    let test_expr5 = Expr::WindowFunction(expr::WindowFunction::new(
        WindowFunctionDefinition::AggregateUDF(Arc::new(dummy_agg.clone())),
        vec![col("col1")],
        vec![col("col1")],
        vec![col("col2")],
        row_number_frame.clone(),
        None,
    ));
    ctx.register_udaf(dummy_agg);

    // 6. test with WindowUDF
    #[derive(Clone, Debug)]
    struct DummyWindow {}

    impl PartitionEvaluator for DummyWindow {
        fn uses_window_frame(&self) -> bool {
            true
        }

        fn evaluate(
            &mut self,
            _values: &[ArrayRef],
            _range: &std::ops::Range<usize>,
        ) -> Result<ScalarValue> {
            Ok(ScalarValue::Float64(None))
        }
    }

    #[derive(Debug, Clone)]
    struct SimpleWindowUDF {
        signature: Signature,
    }

    impl SimpleWindowUDF {
        fn new() -> Self {
            let signature =
                Signature::exact(vec![DataType::Float64], Volatility::Immutable);
            Self { signature }
        }
    }

    impl WindowUDFImpl for SimpleWindowUDF {
        fn as_any(&self) -> &dyn Any {
            self
        }

        fn name(&self) -> &str {
            "dummy_udwf"
        }

        fn signature(&self) -> &Signature {
            &self.signature
        }

        fn return_type(&self, arg_types: &[DataType]) -> Result<DataType> {
            if arg_types.len() != 1 {
                return plan_err!(
                    "dummy_udwf expects 1 argument, got {}: {:?}",
                    arg_types.len(),
                    arg_types
                );
            }
            Ok(arg_types[0].clone())
        }

        fn partition_evaluator(&self) -> Result<Box<dyn PartitionEvaluator>> {
            make_partition_evaluator()
        }
    }

    fn make_partition_evaluator() -> Result<Box<dyn PartitionEvaluator>> {
        Ok(Box::new(DummyWindow {}))
    }

    let dummy_window_udf = WindowUDF::from(SimpleWindowUDF::new());

    let test_expr6 = Expr::WindowFunction(expr::WindowFunction::new(
        WindowFunctionDefinition::WindowUDF(Arc::new(dummy_window_udf.clone())),
        vec![col("col1")],
        vec![col("col1")],
        vec![col("col2")],
        row_number_frame,
        None,
    ));

    ctx.register_udwf(dummy_window_udf);

    roundtrip_expr_test(test_expr1, ctx.clone());
    roundtrip_expr_test(test_expr2, ctx.clone());
    roundtrip_expr_test(test_expr3, ctx.clone());
    roundtrip_expr_test(test_expr4, ctx.clone());
    roundtrip_expr_test(test_expr5, ctx.clone());
    roundtrip_expr_test(test_expr6, ctx);
}<|MERGE_RESOLUTION|>--- conflicted
+++ resolved
@@ -35,13 +35,8 @@
 use datafusion_common::config::{FormatOptions, TableOptions};
 use datafusion_common::scalar::ScalarStructBuilder;
 use datafusion_common::{
-<<<<<<< HEAD
-    internal_err, not_impl_err, plan_err, DFSchema, DFSchemaRef, DataFusionError,
-    FileType, Result, ScalarValue,
-=======
-    internal_datafusion_err, internal_err, not_impl_err, plan_err, DFField, DFSchema,
-    DFSchemaRef, DataFusionError, FileType, Result, ScalarValue,
->>>>>>> d8d521ac
+    internal_datafusion_err, internal_err, not_impl_err, plan_err, DFSchema, DFSchemaRef,
+    DataFusionError, FileType, Result, ScalarValue,
 };
 use datafusion_expr::dml::CopyTo;
 use datafusion_expr::expr::{
