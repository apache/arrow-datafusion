--- conflicted
+++ resolved
@@ -612,12 +612,8 @@
             lit(1),
         ),
         array_replace_all(make_array(vec![lit(1), lit(2), lit(3)]), lit(2), lit(4)),
-<<<<<<< HEAD
         first_value(vec![lit(1)], true, None, None, None),
         last_value(vec![lit(1)], true, None, None, None),
-=======
-        first_value(vec![lit(1)], false, None, None, None),
->>>>>>> 39d93237
     ];
 
     // ensure expressions created with the expr api can be round tripped
