# Licensed to the Apache Software Foundation (ASF) under one
# or more contributor license agreements.  See the NOTICE file
# distributed with this work for additional information
# regarding copyright ownership.  The ASF licenses this file
# to you under the Apache License, Version 2.0 (the
# "License"); you may not use this file except in compliance
# with the License.  You may obtain a copy of the License at
#
#   http://www.apache.org/licenses/LICENSE-2.0
#
# Unless required by applicable law or agreed to in writing,
# software distributed under the License is distributed on an
# "AS IS" BASIS, WITHOUT WARRANTIES OR CONDITIONS OF ANY
# KIND, either express or implied.  See the License for the
# specific language governing permissions and limitations
# under the License.

[package]
name = "datafusion-proto"
description = "Protobuf serialization of DataFusion logical plan expressions"
keywords = ["arrow", "query", "sql"]
version = { workspace = true }
edition = { workspace = true }
readme = { workspace = true }
homepage = { workspace = true }
repository = { workspace = true }
license = { workspace = true }
authors = { workspace = true }
rust-version = "1.70"

# Exclude proto files so crates.io consumers don't need protoc
exclude = ["*.proto"]

[lib]
name = "datafusion_proto"
path = "src/lib.rs"

[features]
default = []
json = ["pbjson", "serde", "serde_json"]

[dependencies]
arrow = { workspace = true }
chrono = { version = "0.4", default-features = false }
<<<<<<< HEAD
datafusion = { path = "../core", version = "29.0.0" }
datafusion-common = { path = "../common", version = "29.0.0" }
datafusion-expr = { path = "../expr", version = "29.0.0" }
object_store = { version = "0.7.0" }
=======
datafusion = { path = "../core", version = "30.0.0" }
datafusion-common = { path = "../common", version = "30.0.0" }
datafusion-expr = { path = "../expr", version = "30.0.0" }
object_store = { version = "0.6.1" }
>>>>>>> ea9144e6
pbjson = { version = "0.5", optional = true }
prost = "0.11.0"
serde = { version = "1.0", optional = true }
serde_json = { version = "1.0", optional = true }

[dev-dependencies]
doc-comment = "0.3"
tokio = "1.18"<|MERGE_RESOLUTION|>--- conflicted
+++ resolved
@@ -42,17 +42,10 @@
 [dependencies]
 arrow = { workspace = true }
 chrono = { version = "0.4", default-features = false }
-<<<<<<< HEAD
-datafusion = { path = "../core", version = "29.0.0" }
-datafusion-common = { path = "../common", version = "29.0.0" }
-datafusion-expr = { path = "../expr", version = "29.0.0" }
-object_store = { version = "0.7.0" }
-=======
 datafusion = { path = "../core", version = "30.0.0" }
 datafusion-common = { path = "../common", version = "30.0.0" }
 datafusion-expr = { path = "../expr", version = "30.0.0" }
-object_store = { version = "0.6.1" }
->>>>>>> ea9144e6
+object_store = { version = "0.7.0" }
 pbjson = { version = "0.5", optional = true }
 prost = "0.11.0"
 serde = { version = "1.0", optional = true }
