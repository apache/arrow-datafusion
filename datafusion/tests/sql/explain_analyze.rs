// Licensed to the Apache Software Foundation (ASF) under one
// or more contributor license agreements.  See the NOTICE file
// distributed with this work for additional information
// regarding copyright ownership.  The ASF licenses this file
// to you under the Apache License, Version 2.0 (the
// "License"); you may not use this file except in compliance
// with the License.  You may obtain a copy of the License at
//
//   http://www.apache.org/licenses/LICENSE-2.0
//
// Unless required by applicable law or agreed to in writing,
// software distributed under the License is distributed on an
// "AS IS" BASIS, WITHOUT WARRANTIES OR CONDITIONS OF ANY
// KIND, either express or implied.  See the License for the
// specific language governing permissions and limitations
// under the License.

use super::*;

#[tokio::test]
async fn explain_analyze_baseline_metrics() {
    // This test uses the execute function to run an actual plan under EXPLAIN ANALYZE
    // and then validate the presence of baseline metrics for supported operators
    let config = ExecutionConfig::new().with_target_partitions(3);
    let mut ctx = ExecutionContext::with_config(config);
    register_aggregate_csv_by_sql(&mut ctx).await;
    // a query with as many operators as we have metrics for
    let sql = "EXPLAIN ANALYZE \
               SELECT count(*) as cnt FROM \
                 (SELECT count(*), c1 \
                  FROM aggregate_test_100 \
                  WHERE c13 != 'C2GT5KVyOPZpgKVl110TyZO0NcJ434' \
                  GROUP BY c1 \
                  ORDER BY c1 ) AS a \
                 UNION ALL \
               SELECT 1 as cnt \
                 UNION ALL \
               SELECT lead(c1, 1) OVER () as cnt FROM (select 1 as c1) AS b \
               LIMIT 3";
    println!("running query: {}", sql);
    let plan = ctx.create_logical_plan(sql).unwrap();
    let plan = ctx.optimize(&plan).unwrap();
    let physical_plan = ctx.create_physical_plan(&plan).await.unwrap();
<<<<<<< HEAD
    let runtime = ctx.state.lock().unwrap().runtime_env.clone();
    let results = collect(physical_plan.clone(), runtime).await.unwrap();
    let formatted = arrow::util::pretty::pretty_format_batches(&results).unwrap();
=======
    let results = collect(physical_plan.clone()).await.unwrap();
    let formatted = arrow::util::pretty::pretty_format_batches(&results)
        .unwrap()
        .to_string();
>>>>>>> 14176ffb
    println!("Query Output:\n\n{}", formatted);

    assert_metrics!(
        &formatted,
        "HashAggregateExec: mode=Partial, gby=[]",
        "metrics=[output_rows=3, elapsed_compute="
    );
    assert_metrics!(
        &formatted,
        "HashAggregateExec: mode=FinalPartitioned, gby=[c1@0 as c1]",
        "metrics=[output_rows=5, elapsed_compute="
    );
    assert_metrics!(
        &formatted,
        "SortExec: [c1@0 ASC NULLS LAST]",
        "metrics=[output_rows=5, elapsed_compute="
    );
    assert_metrics!(
        &formatted,
        "FilterExec: c13@1 != C2GT5KVyOPZpgKVl110TyZO0NcJ434",
        "metrics=[output_rows=99, elapsed_compute="
    );
    assert_metrics!(
        &formatted,
        "GlobalLimitExec: limit=3, ",
        "metrics=[output_rows=1, elapsed_compute="
    );
    assert_metrics!(
        &formatted,
        "LocalLimitExec: limit=3",
        "metrics=[output_rows=3, elapsed_compute="
    );
    assert_metrics!(
        &formatted,
        "ProjectionExec: expr=[COUNT(UInt8(1))",
        "metrics=[output_rows=1, elapsed_compute="
    );
    assert_metrics!(
        &formatted,
        "CoalesceBatchesExec: target_batch_size=4096",
        "metrics=[output_rows=5, elapsed_compute"
    );
    assert_metrics!(
        &formatted,
        "CoalescePartitionsExec",
        "metrics=[output_rows=5, elapsed_compute="
    );
    assert_metrics!(
        &formatted,
        "UnionExec",
        "metrics=[output_rows=3, elapsed_compute="
    );
    assert_metrics!(
        &formatted,
        "WindowAggExec",
        "metrics=[output_rows=1, elapsed_compute="
    );

    fn expected_to_have_metrics(plan: &dyn ExecutionPlan) -> bool {
        use datafusion::physical_plan;
        use datafusion::physical_plan::sorts;

        plan.as_any().downcast_ref::<sorts::sort::SortExec>().is_some()
            || plan.as_any().downcast_ref::<physical_plan::hash_aggregate::HashAggregateExec>().is_some()
            // CoalescePartitionsExec doesn't do any work so is not included
            || plan.as_any().downcast_ref::<physical_plan::filter::FilterExec>().is_some()
            || plan.as_any().downcast_ref::<physical_plan::limit::GlobalLimitExec>().is_some()
            || plan.as_any().downcast_ref::<physical_plan::limit::LocalLimitExec>().is_some()
            || plan.as_any().downcast_ref::<physical_plan::projection::ProjectionExec>().is_some()
            || plan.as_any().downcast_ref::<physical_plan::coalesce_batches::CoalesceBatchesExec>().is_some()
            || plan.as_any().downcast_ref::<physical_plan::coalesce_partitions::CoalescePartitionsExec>().is_some()
            || plan.as_any().downcast_ref::<physical_plan::union::UnionExec>().is_some()
            || plan.as_any().downcast_ref::<physical_plan::windows::WindowAggExec>().is_some()
    }

    // Validate that the recorded elapsed compute time was more than
    // zero for all operators as well as the start/end timestamp are set
    struct TimeValidator {}
    impl ExecutionPlanVisitor for TimeValidator {
        type Error = std::convert::Infallible;

        fn pre_visit(
            &mut self,
            plan: &dyn ExecutionPlan,
        ) -> std::result::Result<bool, Self::Error> {
            if !expected_to_have_metrics(plan) {
                return Ok(true);
            }
            let metrics = plan.metrics().unwrap().aggregate_by_partition();

            assert!(metrics.output_rows().unwrap() > 0);
            assert!(metrics.elapsed_compute().unwrap() > 0);

            let mut saw_start = false;
            let mut saw_end = false;
            metrics.iter().for_each(|m| match m.value() {
                MetricValue::StartTimestamp(ts) => {
                    saw_start = true;
                    assert!(ts.value().unwrap().timestamp_nanos() > 0);
                }
                MetricValue::EndTimestamp(ts) => {
                    saw_end = true;
                    assert!(ts.value().unwrap().timestamp_nanos() > 0);
                }
                _ => {}
            });

            assert!(saw_start);
            assert!(saw_end);

            Ok(true)
        }
    }

    datafusion::physical_plan::accept(physical_plan.as_ref(), &mut TimeValidator {})
        .unwrap();
}

#[tokio::test]
async fn csv_explain_plans() {
    // This test verify the look of each plan in its full cycle plan creation

    let mut ctx = ExecutionContext::new();
    register_aggregate_csv_by_sql(&mut ctx).await;
    let sql = "EXPLAIN SELECT c1 FROM aggregate_test_100 where c2 > 10";

    // Logical plan
    // Create plan
    let msg = format!("Creating logical plan for '{}'", sql);
    let plan = ctx.create_logical_plan(sql).expect(&msg);
    let logical_schema = plan.schema();
    //
    println!("SQL: {}", sql);
    //
    // Verify schema
    let expected = vec![
        "Explain [plan_type:Utf8, plan:Utf8]",
        "  Projection: #aggregate_test_100.c1 [c1:Utf8]",
        "    Filter: #aggregate_test_100.c2 > Int64(10) [c1:Utf8, c2:Int32, c3:Int16, c4:Int16, c5:Int32, c6:Int64, c7:Int16, c8:Int32, c9:Int64, c10:Utf8, c11:Float32, c12:Float64, c13:Utf8]",
        "      TableScan: aggregate_test_100 projection=None [c1:Utf8, c2:Int32, c3:Int16, c4:Int16, c5:Int32, c6:Int64, c7:Int16, c8:Int32, c9:Int64, c10:Utf8, c11:Float32, c12:Float64, c13:Utf8]",
    ];
    let formatted = plan.display_indent_schema().to_string();
    let actual: Vec<&str> = formatted.trim().lines().collect();
    assert_eq!(
        expected, actual,
        "\n\nexpected:\n\n{:#?}\nactual:\n\n{:#?}\n\n",
        expected, actual
    );
    //
    // Verify the text format of the plan
    let expected = vec![
        "Explain",
        "  Projection: #aggregate_test_100.c1",
        "    Filter: #aggregate_test_100.c2 > Int64(10)",
        "      TableScan: aggregate_test_100 projection=None",
    ];
    let formatted = plan.display_indent().to_string();
    let actual: Vec<&str> = formatted.trim().lines().collect();
    assert_eq!(
        expected, actual,
        "\n\nexpected:\n\n{:#?}\nactual:\n\n{:#?}\n\n",
        expected, actual
    );
    //
    // verify the grahviz format of the plan
    let expected = vec![
        "// Begin DataFusion GraphViz Plan (see https://graphviz.org)",
        "digraph {",
        "  subgraph cluster_1",
        "  {",
        "    graph[label=\"LogicalPlan\"]",
        "    2[shape=box label=\"Explain\"]",
        "    3[shape=box label=\"Projection: #aggregate_test_100.c1\"]",
        "    2 -> 3 [arrowhead=none, arrowtail=normal, dir=back]",
        "    4[shape=box label=\"Filter: #aggregate_test_100.c2 > Int64(10)\"]",
        "    3 -> 4 [arrowhead=none, arrowtail=normal, dir=back]",
        "    5[shape=box label=\"TableScan: aggregate_test_100 projection=None\"]",
        "    4 -> 5 [arrowhead=none, arrowtail=normal, dir=back]",
        "  }",
        "  subgraph cluster_6",
        "  {",
        "    graph[label=\"Detailed LogicalPlan\"]",
        "    7[shape=box label=\"Explain\\nSchema: [plan_type:Utf8, plan:Utf8]\"]",
        "    8[shape=box label=\"Projection: #aggregate_test_100.c1\\nSchema: [c1:Utf8]\"]",
        "    7 -> 8 [arrowhead=none, arrowtail=normal, dir=back]",
        "    9[shape=box label=\"Filter: #aggregate_test_100.c2 > Int64(10)\\nSchema: [c1:Utf8, c2:Int32, c3:Int16, c4:Int16, c5:Int32, c6:Int64, c7:Int16, c8:Int32, c9:Int64, c10:Utf8, c11:Float32, c12:Float64, c13:Utf8]\"]",
        "    8 -> 9 [arrowhead=none, arrowtail=normal, dir=back]",
        "    10[shape=box label=\"TableScan: aggregate_test_100 projection=None\\nSchema: [c1:Utf8, c2:Int32, c3:Int16, c4:Int16, c5:Int32, c6:Int64, c7:Int16, c8:Int32, c9:Int64, c10:Utf8, c11:Float32, c12:Float64, c13:Utf8]\"]",
        "    9 -> 10 [arrowhead=none, arrowtail=normal, dir=back]",
        "  }",
        "}",
        "// End DataFusion GraphViz Plan",
    ];
    let formatted = plan.display_graphviz().to_string();
    let actual: Vec<&str> = formatted.trim().lines().collect();
    assert_eq!(
        expected, actual,
        "\n\nexpected:\n\n{:#?}\nactual:\n\n{:#?}\n\n",
        expected, actual
    );

    // Optimized logical plan
    //
    let msg = format!("Optimizing logical plan for '{}': {:?}", sql, plan);
    let plan = ctx.optimize(&plan).expect(&msg);
    let optimized_logical_schema = plan.schema();
    // Both schema has to be the same
    assert_eq!(logical_schema.as_ref(), optimized_logical_schema.as_ref());
    //
    // Verify schema
    let expected = vec![
        "Explain [plan_type:Utf8, plan:Utf8]",
        "  Projection: #aggregate_test_100.c1 [c1:Utf8]",
        "    Filter: #aggregate_test_100.c2 > Int64(10) [c1:Utf8, c2:Int32]",
        "      TableScan: aggregate_test_100 projection=Some([0, 1]), filters=[#aggregate_test_100.c2 > Int64(10)] [c1:Utf8, c2:Int32]",
    ];
    let formatted = plan.display_indent_schema().to_string();
    let actual: Vec<&str> = formatted.trim().lines().collect();
    assert_eq!(
        expected, actual,
        "\n\nexpected:\n\n{:#?}\nactual:\n\n{:#?}\n\n",
        expected, actual
    );
    //
    // Verify the text format of the plan
    let expected = vec![
        "Explain",
        "  Projection: #aggregate_test_100.c1",
        "    Filter: #aggregate_test_100.c2 > Int64(10)",
        "      TableScan: aggregate_test_100 projection=Some([0, 1]), filters=[#aggregate_test_100.c2 > Int64(10)]",
    ];
    let formatted = plan.display_indent().to_string();
    let actual: Vec<&str> = formatted.trim().lines().collect();
    assert_eq!(
        expected, actual,
        "\n\nexpected:\n\n{:#?}\nactual:\n\n{:#?}\n\n",
        expected, actual
    );
    //
    // verify the grahviz format of the plan
    let expected = vec![
        "// Begin DataFusion GraphViz Plan (see https://graphviz.org)",
        "digraph {",
        "  subgraph cluster_1",
        "  {",
        "    graph[label=\"LogicalPlan\"]",
        "    2[shape=box label=\"Explain\"]",
        "    3[shape=box label=\"Projection: #aggregate_test_100.c1\"]",
        "    2 -> 3 [arrowhead=none, arrowtail=normal, dir=back]",
        "    4[shape=box label=\"Filter: #aggregate_test_100.c2 > Int64(10)\"]",
        "    3 -> 4 [arrowhead=none, arrowtail=normal, dir=back]",
        "    5[shape=box label=\"TableScan: aggregate_test_100 projection=Some([0, 1]), filters=[#aggregate_test_100.c2 > Int64(10)]\"]",
        "    4 -> 5 [arrowhead=none, arrowtail=normal, dir=back]",
        "  }",
        "  subgraph cluster_6",
        "  {",
        "    graph[label=\"Detailed LogicalPlan\"]",
        "    7[shape=box label=\"Explain\\nSchema: [plan_type:Utf8, plan:Utf8]\"]",
        "    8[shape=box label=\"Projection: #aggregate_test_100.c1\\nSchema: [c1:Utf8]\"]",
        "    7 -> 8 [arrowhead=none, arrowtail=normal, dir=back]",
        "    9[shape=box label=\"Filter: #aggregate_test_100.c2 > Int64(10)\\nSchema: [c1:Utf8, c2:Int32]\"]",
        "    8 -> 9 [arrowhead=none, arrowtail=normal, dir=back]",
        "    10[shape=box label=\"TableScan: aggregate_test_100 projection=Some([0, 1]), filters=[#aggregate_test_100.c2 > Int64(10)]\\nSchema: [c1:Utf8, c2:Int32]\"]",
        "    9 -> 10 [arrowhead=none, arrowtail=normal, dir=back]",
        "  }",
        "}",
        "// End DataFusion GraphViz Plan",
    ];
    let formatted = plan.display_graphviz().to_string();
    let actual: Vec<&str> = formatted.trim().lines().collect();
    assert_eq!(
        expected, actual,
        "\n\nexpected:\n\n{:#?}\nactual:\n\n{:#?}\n\n",
        expected, actual
    );

    // Physical plan
    // Create plan
    let msg = format!("Creating physical plan for '{}': {:?}", sql, plan);
    let plan = ctx.create_physical_plan(&plan).await.expect(&msg);
    //
    // Execute plan
    let msg = format!("Executing physical plan for '{}': {:?}", sql, plan);
    let runtime = ctx.state.lock().unwrap().runtime_env.clone();
    let results = collect(plan, runtime).await.expect(&msg);
    let actual = result_vec(&results);
    // flatten to a single string
    let actual = actual.into_iter().map(|r| r.join("\t")).collect::<String>();
    // Since the plan contains path that are environmentally dependant (e.g. full path of the test file), only verify important content
    assert_contains!(&actual, "logical_plan");
    assert_contains!(&actual, "Projection: #aggregate_test_100.c1");
    assert_contains!(actual, "Filter: #aggregate_test_100.c2 > Int64(10)");
}

#[tokio::test]
async fn csv_explain_verbose() {
    let mut ctx = ExecutionContext::new();
    register_aggregate_csv_by_sql(&mut ctx).await;
    let sql = "EXPLAIN VERBOSE SELECT c1 FROM aggregate_test_100 where c2 > 10";
    let actual = execute(&mut ctx, sql).await;

    // flatten to a single string
    let actual = actual.into_iter().map(|r| r.join("\t")).collect::<String>();

    // Don't actually test the contents of the debuging output (as
    // that may change and keeping this test updated will be a
    // pain). Instead just check for a few key pieces.
    assert_contains!(&actual, "logical_plan");
    assert_contains!(&actual, "physical_plan");
    assert_contains!(&actual, "#aggregate_test_100.c2 > Int64(10)");

    // ensure the "same text as above" optimization is working
    assert_contains!(actual, "SAME TEXT AS ABOVE");
}

#[tokio::test]
async fn csv_explain_verbose_plans() {
    // This test verify the look of each plan in its full cycle plan creation

    let mut ctx = ExecutionContext::new();
    register_aggregate_csv_by_sql(&mut ctx).await;
    let sql = "EXPLAIN VERBOSE SELECT c1 FROM aggregate_test_100 where c2 > 10";

    // Logical plan
    // Create plan
    let msg = format!("Creating logical plan for '{}'", sql);
    let plan = ctx.create_logical_plan(sql).expect(&msg);
    let logical_schema = plan.schema();
    //
    println!("SQL: {}", sql);

    //
    // Verify schema
    let expected = vec![
        "Explain [plan_type:Utf8, plan:Utf8]",
        "  Projection: #aggregate_test_100.c1 [c1:Utf8]",
        "    Filter: #aggregate_test_100.c2 > Int64(10) [c1:Utf8, c2:Int32, c3:Int16, c4:Int16, c5:Int32, c6:Int64, c7:Int16, c8:Int32, c9:Int64, c10:Utf8, c11:Float32, c12:Float64, c13:Utf8]",
        "      TableScan: aggregate_test_100 projection=None [c1:Utf8, c2:Int32, c3:Int16, c4:Int16, c5:Int32, c6:Int64, c7:Int16, c8:Int32, c9:Int64, c10:Utf8, c11:Float32, c12:Float64, c13:Utf8]",
    ];
    let formatted = plan.display_indent_schema().to_string();
    let actual: Vec<&str> = formatted.trim().lines().collect();
    assert_eq!(
        expected, actual,
        "\n\nexpected:\n\n{:#?}\nactual:\n\n{:#?}\n\n",
        expected, actual
    );
    //
    // Verify the text format of the plan
    let expected = vec![
        "Explain",
        "  Projection: #aggregate_test_100.c1",
        "    Filter: #aggregate_test_100.c2 > Int64(10)",
        "      TableScan: aggregate_test_100 projection=None",
    ];
    let formatted = plan.display_indent().to_string();
    let actual: Vec<&str> = formatted.trim().lines().collect();
    assert_eq!(
        expected, actual,
        "\n\nexpected:\n\n{:#?}\nactual:\n\n{:#?}\n\n",
        expected, actual
    );
    //
    // verify the grahviz format of the plan
    let expected = vec![
        "// Begin DataFusion GraphViz Plan (see https://graphviz.org)",
        "digraph {",
        "  subgraph cluster_1",
        "  {",
        "    graph[label=\"LogicalPlan\"]",
        "    2[shape=box label=\"Explain\"]",
        "    3[shape=box label=\"Projection: #aggregate_test_100.c1\"]",
        "    2 -> 3 [arrowhead=none, arrowtail=normal, dir=back]",
        "    4[shape=box label=\"Filter: #aggregate_test_100.c2 > Int64(10)\"]",
        "    3 -> 4 [arrowhead=none, arrowtail=normal, dir=back]",
        "    5[shape=box label=\"TableScan: aggregate_test_100 projection=None\"]",
        "    4 -> 5 [arrowhead=none, arrowtail=normal, dir=back]",
        "  }",
        "  subgraph cluster_6",
        "  {",
        "    graph[label=\"Detailed LogicalPlan\"]",
        "    7[shape=box label=\"Explain\\nSchema: [plan_type:Utf8, plan:Utf8]\"]",
        "    8[shape=box label=\"Projection: #aggregate_test_100.c1\\nSchema: [c1:Utf8]\"]",
        "    7 -> 8 [arrowhead=none, arrowtail=normal, dir=back]",
        "    9[shape=box label=\"Filter: #aggregate_test_100.c2 > Int64(10)\\nSchema: [c1:Utf8, c2:Int32, c3:Int16, c4:Int16, c5:Int32, c6:Int64, c7:Int16, c8:Int32, c9:Int64, c10:Utf8, c11:Float32, c12:Float64, c13:Utf8]\"]",
        "    8 -> 9 [arrowhead=none, arrowtail=normal, dir=back]",
        "    10[shape=box label=\"TableScan: aggregate_test_100 projection=None\\nSchema: [c1:Utf8, c2:Int32, c3:Int16, c4:Int16, c5:Int32, c6:Int64, c7:Int16, c8:Int32, c9:Int64, c10:Utf8, c11:Float32, c12:Float64, c13:Utf8]\"]",
        "    9 -> 10 [arrowhead=none, arrowtail=normal, dir=back]",
        "  }",
        "}",
        "// End DataFusion GraphViz Plan",
    ];
    let formatted = plan.display_graphviz().to_string();
    let actual: Vec<&str> = formatted.trim().lines().collect();
    assert_eq!(
        expected, actual,
        "\n\nexpected:\n\n{:#?}\nactual:\n\n{:#?}\n\n",
        expected, actual
    );

    // Optimized logical plan
    //
    let msg = format!("Optimizing logical plan for '{}': {:?}", sql, plan);
    let plan = ctx.optimize(&plan).expect(&msg);
    let optimized_logical_schema = plan.schema();
    // Both schema has to be the same
    assert_eq!(logical_schema.as_ref(), optimized_logical_schema.as_ref());
    //
    // Verify schema
    let expected = vec![
        "Explain [plan_type:Utf8, plan:Utf8]",
        "  Projection: #aggregate_test_100.c1 [c1:Utf8]",
        "    Filter: #aggregate_test_100.c2 > Int64(10) [c1:Utf8, c2:Int32]",
        "      TableScan: aggregate_test_100 projection=Some([0, 1]), filters=[#aggregate_test_100.c2 > Int64(10)] [c1:Utf8, c2:Int32]",
    ];
    let formatted = plan.display_indent_schema().to_string();
    let actual: Vec<&str> = formatted.trim().lines().collect();
    assert_eq!(
        expected, actual,
        "\n\nexpected:\n\n{:#?}\nactual:\n\n{:#?}\n\n",
        expected, actual
    );
    //
    // Verify the text format of the plan
    let expected = vec![
        "Explain",
        "  Projection: #aggregate_test_100.c1",
        "    Filter: #aggregate_test_100.c2 > Int64(10)",
        "      TableScan: aggregate_test_100 projection=Some([0, 1]), filters=[#aggregate_test_100.c2 > Int64(10)]",
    ];
    let formatted = plan.display_indent().to_string();
    let actual: Vec<&str> = formatted.trim().lines().collect();
    assert_eq!(
        expected, actual,
        "\n\nexpected:\n\n{:#?}\nactual:\n\n{:#?}\n\n",
        expected, actual
    );
    //
    // verify the grahviz format of the plan
    let expected = vec![
        "// Begin DataFusion GraphViz Plan (see https://graphviz.org)",
        "digraph {",
        "  subgraph cluster_1",
        "  {",
        "    graph[label=\"LogicalPlan\"]",
        "    2[shape=box label=\"Explain\"]",
        "    3[shape=box label=\"Projection: #aggregate_test_100.c1\"]",
        "    2 -> 3 [arrowhead=none, arrowtail=normal, dir=back]",
        "    4[shape=box label=\"Filter: #aggregate_test_100.c2 > Int64(10)\"]",
        "    3 -> 4 [arrowhead=none, arrowtail=normal, dir=back]",
        "    5[shape=box label=\"TableScan: aggregate_test_100 projection=Some([0, 1]), filters=[#aggregate_test_100.c2 > Int64(10)]\"]",
        "    4 -> 5 [arrowhead=none, arrowtail=normal, dir=back]",
        "  }",
        "  subgraph cluster_6",
        "  {",
        "    graph[label=\"Detailed LogicalPlan\"]",
        "    7[shape=box label=\"Explain\\nSchema: [plan_type:Utf8, plan:Utf8]\"]",
        "    8[shape=box label=\"Projection: #aggregate_test_100.c1\\nSchema: [c1:Utf8]\"]",
        "    7 -> 8 [arrowhead=none, arrowtail=normal, dir=back]",
        "    9[shape=box label=\"Filter: #aggregate_test_100.c2 > Int64(10)\\nSchema: [c1:Utf8, c2:Int32]\"]",
        "    8 -> 9 [arrowhead=none, arrowtail=normal, dir=back]",
        "    10[shape=box label=\"TableScan: aggregate_test_100 projection=Some([0, 1]), filters=[#aggregate_test_100.c2 > Int64(10)]\\nSchema: [c1:Utf8, c2:Int32]\"]",
        "    9 -> 10 [arrowhead=none, arrowtail=normal, dir=back]",
        "  }",
        "}",
        "// End DataFusion GraphViz Plan",
    ];
    let formatted = plan.display_graphviz().to_string();
    let actual: Vec<&str> = formatted.trim().lines().collect();
    assert_eq!(
        expected, actual,
        "\n\nexpected:\n\n{:#?}\nactual:\n\n{:#?}\n\n",
        expected, actual
    );

    // Physical plan
    // Create plan
    let msg = format!("Creating physical plan for '{}': {:?}", sql, plan);
    let plan = ctx.create_physical_plan(&plan).await.expect(&msg);
    //
    // Execute plan
    let msg = format!("Executing physical plan for '{}': {:?}", sql, plan);
    let runtime = ctx.state.lock().unwrap().runtime_env.clone();
    let results = collect(plan, runtime).await.expect(&msg);
    let actual = result_vec(&results);
    // flatten to a single string
    let actual = actual.into_iter().map(|r| r.join("\t")).collect::<String>();
    // Since the plan contains path that are environmentally
    // dependant(e.g. full path of the test file), only verify
    // important content
    assert_contains!(&actual, "logical_plan after projection_push_down");
    assert_contains!(&actual, "physical_plan");
    assert_contains!(&actual, "FilterExec: CAST(c2@1 AS Int64) > 10");
    assert_contains!(actual, "ProjectionExec: expr=[c1@0 as c1]");
}

#[tokio::test]
async fn explain_analyze_runs_optimizers() {
    // repro for https://github.com/apache/arrow-datafusion/issues/917
    // where EXPLAIN ANALYZE was not correctly running optiimizer
    let mut ctx = ExecutionContext::new();
    register_alltypes_parquet(&mut ctx).await;

    // This happens as an optimization pass where count(*) can be
    // answered using statistics only.
    let expected = "EmptyExec: produce_one_row=true";

    let sql = "EXPLAIN SELECT count(*) from alltypes_plain";
    let actual = execute_to_batches(&mut ctx, sql).await;
    let actual = arrow::util::pretty::pretty_format_batches(&actual)
        .unwrap()
        .to_string();
    assert_contains!(actual, expected);

    // EXPLAIN ANALYZE should work the same
    let sql = "EXPLAIN  ANALYZE SELECT count(*) from alltypes_plain";
    let actual = execute_to_batches(&mut ctx, sql).await;
    let actual = arrow::util::pretty::pretty_format_batches(&actual)
        .unwrap()
        .to_string();
    assert_contains!(actual, expected);
}

#[tokio::test]
async fn tpch_explain_q10() -> Result<()> {
    let mut ctx = ExecutionContext::new();

    register_tpch_csv(&mut ctx, "customer").await?;
    register_tpch_csv(&mut ctx, "orders").await?;
    register_tpch_csv(&mut ctx, "lineitem").await?;
    register_tpch_csv(&mut ctx, "nation").await?;

    let sql = "select
    c_custkey,
    c_name,
    sum(l_extendedprice * (1 - l_discount)) as revenue,
    c_acctbal,
    n_name,
    c_address,
    c_phone,
    c_comment
from
    customer,
    orders,
    lineitem,
    nation
where
        c_custkey = o_custkey
  and l_orderkey = o_orderkey
  and o_orderdate >= date '1993-10-01'
  and o_orderdate < date '1994-01-01'
  and l_returnflag = 'R'
  and c_nationkey = n_nationkey
group by
    c_custkey,
    c_name,
    c_acctbal,
    c_phone,
    n_name,
    c_address,
    c_comment
order by
    revenue desc;";

    let mut plan = ctx.create_logical_plan(sql);
    plan = ctx.optimize(&plan.unwrap());

    let expected = "\
    Sort: #revenue DESC NULLS FIRST\
    \n  Projection: #customer.c_custkey, #customer.c_name, #SUM(lineitem.l_extendedprice * Int64(1) - lineitem.l_discount) AS revenue, #customer.c_acctbal, #nation.n_name, #customer.c_address, #customer.c_phone, #customer.c_comment\
    \n    Aggregate: groupBy=[[#customer.c_custkey, #customer.c_name, #customer.c_acctbal, #customer.c_phone, #nation.n_name, #customer.c_address, #customer.c_comment]], aggr=[[SUM(#lineitem.l_extendedprice * Int64(1) - #lineitem.l_discount)]]\
    \n      Join: #customer.c_nationkey = #nation.n_nationkey\
    \n        Join: #orders.o_orderkey = #lineitem.l_orderkey\
    \n          Join: #customer.c_custkey = #orders.o_custkey\
    \n            TableScan: customer projection=Some([0, 1, 2, 3, 4, 5, 7])\
    \n            Filter: #orders.o_orderdate >= Date32(\"8674\") AND #orders.o_orderdate < Date32(\"8766\")\
    \n              TableScan: orders projection=Some([0, 1, 4]), filters=[#orders.o_orderdate >= Date32(\"8674\"), #orders.o_orderdate < Date32(\"8766\")]\
    \n          Filter: #lineitem.l_returnflag = Utf8(\"R\")\
    \n            TableScan: lineitem projection=Some([0, 5, 6, 8]), filters=[#lineitem.l_returnflag = Utf8(\"R\")]\
    \n        TableScan: nation projection=Some([0, 1])";
    assert_eq!(format!("{:?}", plan.unwrap()), expected);

    Ok(())
}

#[tokio::test]
async fn test_physical_plan_display_indent() {
    // Hard code target_partitions as it appears in the RepartitionExec output
    let config = ExecutionConfig::new().with_target_partitions(3);
    let mut ctx = ExecutionContext::with_config(config);
    register_aggregate_csv(&mut ctx).await.unwrap();
    let sql = "SELECT c1, MAX(c12), MIN(c12) as the_min \
               FROM aggregate_test_100 \
               WHERE c12 < 10 \
               GROUP BY c1 \
               ORDER BY the_min DESC \
               LIMIT 10";
    let plan = ctx.create_logical_plan(sql).unwrap();
    let plan = ctx.optimize(&plan).unwrap();

    let physical_plan = ctx.create_physical_plan(&plan).await.unwrap();
    let expected = vec![
        "GlobalLimitExec: limit=10",
        "  SortExec: [the_min@2 DESC]",
        "    CoalescePartitionsExec",
        "      ProjectionExec: expr=[c1@0 as c1, MAX(aggregate_test_100.c12)@1 as MAX(aggregate_test_100.c12), MIN(aggregate_test_100.c12)@2 as the_min]",
        "        HashAggregateExec: mode=FinalPartitioned, gby=[c1@0 as c1], aggr=[MAX(aggregate_test_100.c12), MIN(aggregate_test_100.c12)]",
        "          CoalesceBatchesExec: target_batch_size=4096",
        "            RepartitionExec: partitioning=Hash([Column { name: \"c1\", index: 0 }], 3)",
        "              HashAggregateExec: mode=Partial, gby=[c1@0 as c1], aggr=[MAX(aggregate_test_100.c12), MIN(aggregate_test_100.c12)]",
        "                CoalesceBatchesExec: target_batch_size=4096",
        "                  FilterExec: c12@1 < CAST(10 AS Float64)",
        "                    RepartitionExec: partitioning=RoundRobinBatch(3)",
        "                      CsvExec: files=[ARROW_TEST_DATA/csv/aggregate_test_100.csv], has_header=true, batch_size=8192, limit=None",
    ];

    let data_path = datafusion::test_util::arrow_test_data();
    let actual = format!("{}", displayable(physical_plan.as_ref()).indent())
        .trim()
        .lines()
        // normalize paths
        .map(|s| s.replace(&data_path, "ARROW_TEST_DATA"))
        .collect::<Vec<_>>();

    assert_eq!(
        expected, actual,
        "expected:\n{:#?}\nactual:\n\n{:#?}\n",
        expected, actual
    );
}

#[tokio::test]
async fn test_physical_plan_display_indent_multi_children() {
    // Hard code target_partitions as it appears in the RepartitionExec output
    let config = ExecutionConfig::new().with_target_partitions(3);
    let mut ctx = ExecutionContext::with_config(config);
    // ensure indenting works for nodes with multiple children
    register_aggregate_csv(&mut ctx).await.unwrap();
    let sql = "SELECT c1 \
               FROM (select c1 from aggregate_test_100) AS a \
               JOIN\
               (select c1 as c2 from aggregate_test_100) AS b \
               ON c1=c2\
               ";

    let plan = ctx.create_logical_plan(sql).unwrap();
    let plan = ctx.optimize(&plan).unwrap();

    let physical_plan = ctx.create_physical_plan(&plan).await.unwrap();
    let expected = vec![
        "ProjectionExec: expr=[c1@0 as c1]",
        "  CoalesceBatchesExec: target_batch_size=4096",
        "    HashJoinExec: mode=Partitioned, join_type=Inner, on=[(Column { name: \"c1\", index: 0 }, Column { name: \"c2\", index: 0 })]",
        "      CoalesceBatchesExec: target_batch_size=4096",
        "        RepartitionExec: partitioning=Hash([Column { name: \"c1\", index: 0 }], 3)",
        "          ProjectionExec: expr=[c1@0 as c1]",
        "            ProjectionExec: expr=[c1@0 as c1]",
        "              RepartitionExec: partitioning=RoundRobinBatch(3)",
        "                CsvExec: files=[ARROW_TEST_DATA/csv/aggregate_test_100.csv], has_header=true, batch_size=8192, limit=None",
        "      CoalesceBatchesExec: target_batch_size=4096",
        "        RepartitionExec: partitioning=Hash([Column { name: \"c2\", index: 0 }], 3)",
        "          ProjectionExec: expr=[c2@0 as c2]",
        "            ProjectionExec: expr=[c1@0 as c2]",
        "              RepartitionExec: partitioning=RoundRobinBatch(3)",
        "                CsvExec: files=[ARROW_TEST_DATA/csv/aggregate_test_100.csv], has_header=true, batch_size=8192, limit=None",
    ];

    let data_path = datafusion::test_util::arrow_test_data();
    let actual = format!("{}", displayable(physical_plan.as_ref()).indent())
        .trim()
        .lines()
        // normalize paths
        .map(|s| s.replace(&data_path, "ARROW_TEST_DATA"))
        .collect::<Vec<_>>();

    assert_eq!(
        expected, actual,
        "expected:\n{:#?}\nactual:\n\n{:#?}\n",
        expected, actual
    );
}

#[tokio::test]
async fn csv_explain() {
    // This test uses the execute function that create full plan cycle: logical, optimized logical, and physical,
    // then execute the physical plan and return the final explain results
    let mut ctx = ExecutionContext::new();
    register_aggregate_csv_by_sql(&mut ctx).await;
    let sql = "EXPLAIN SELECT c1 FROM aggregate_test_100 where c2 > 10";
    let actual = execute(&mut ctx, sql).await;
    let actual = normalize_vec_for_explain(actual);

    // Note can't use `assert_batches_eq` as the plan needs to be
    // normalized for filenames and number of cores
    let expected = vec![
        vec![
            "logical_plan",
            "Projection: #aggregate_test_100.c1\
             \n  Filter: #aggregate_test_100.c2 > Int64(10)\
             \n    TableScan: aggregate_test_100 projection=Some([0, 1]), filters=[#aggregate_test_100.c2 > Int64(10)]"
        ],
        vec!["physical_plan",
             "ProjectionExec: expr=[c1@0 as c1]\
              \n  CoalesceBatchesExec: target_batch_size=4096\
              \n    FilterExec: CAST(c2@1 AS Int64) > 10\
              \n      RepartitionExec: partitioning=RoundRobinBatch(NUM_CORES)\
              \n        CsvExec: files=[ARROW_TEST_DATA/csv/aggregate_test_100.csv], has_header=true, batch_size=8192, limit=None\
              \n"
        ]];
    assert_eq!(expected, actual);

    // Also, expect same result with lowercase explain
    let sql = "explain SELECT c1 FROM aggregate_test_100 where c2 > 10";
    let actual = execute(&mut ctx, sql).await;
    let actual = normalize_vec_for_explain(actual);
    assert_eq!(expected, actual);
}

#[tokio::test]
async fn csv_explain_analyze() {
    // This test uses the execute function to run an actual plan under EXPLAIN ANALYZE
    let mut ctx = ExecutionContext::new();
    register_aggregate_csv_by_sql(&mut ctx).await;
    let sql = "EXPLAIN ANALYZE SELECT count(*), c1 FROM aggregate_test_100 group by c1";
    let actual = execute_to_batches(&mut ctx, sql).await;
    let formatted = arrow::util::pretty::pretty_format_batches(&actual)
        .unwrap()
        .to_string();

    // Only test basic plumbing and try to avoid having to change too
    // many things. explain_analyze_baseline_metrics covers the values
    // in greater depth
    let needle = "CoalescePartitionsExec, metrics=[output_rows=5, elapsed_compute=";
    assert_contains!(&formatted, needle);

    let verbose_needle = "Output Rows";
    assert_not_contains!(formatted, verbose_needle);
}

#[tokio::test]
async fn csv_explain_analyze_verbose() {
    // This test uses the execute function to run an actual plan under EXPLAIN VERBOSE ANALYZE
    let mut ctx = ExecutionContext::new();
    register_aggregate_csv_by_sql(&mut ctx).await;
    let sql =
        "EXPLAIN ANALYZE VERBOSE SELECT count(*), c1 FROM aggregate_test_100 group by c1";
    let actual = execute_to_batches(&mut ctx, sql).await;
    let formatted = arrow::util::pretty::pretty_format_batches(&actual)
        .unwrap()
        .to_string();

    let verbose_needle = "Output Rows";
    assert_contains!(formatted, verbose_needle);
}<|MERGE_RESOLUTION|>--- conflicted
+++ resolved
@@ -41,16 +41,11 @@
     let plan = ctx.create_logical_plan(sql).unwrap();
     let plan = ctx.optimize(&plan).unwrap();
     let physical_plan = ctx.create_physical_plan(&plan).await.unwrap();
-<<<<<<< HEAD
     let runtime = ctx.state.lock().unwrap().runtime_env.clone();
     let results = collect(physical_plan.clone(), runtime).await.unwrap();
-    let formatted = arrow::util::pretty::pretty_format_batches(&results).unwrap();
-=======
-    let results = collect(physical_plan.clone()).await.unwrap();
     let formatted = arrow::util::pretty::pretty_format_batches(&results)
         .unwrap()
         .to_string();
->>>>>>> 14176ffb
     println!("Query Output:\n\n{}", formatted);
 
     assert_metrics!(
