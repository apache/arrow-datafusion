// Licensed to the Apache Software Foundation (ASF) under one
// or more contributor license agreements.  See the NOTICE file
// distributed with this work for additional information
// regarding copyright ownership.  The ASF licenses this file
// to you under the Apache License, Version 2.0 (the
// "License"); you may not use this file except in compliance
// with the License.  You may obtain a copy of the License at
//
//   http://www.apache.org/licenses/LICENSE-2.0
//
// Unless required by applicable law or agreed to in writing,
// software distributed under the License is distributed on an
// "AS IS" BASIS, WITHOUT WARRANTIES OR CONDITIONS OF ANY
// KIND, either express or implied.  See the License for the
// specific language governing permissions and limitations
// under the License.

//! This module contains an end to end demonstration of creating
//! a user defined operator in DataFusion.
//!
//! Specifically, it shows how to define a `TopKNode` that implements
//! `ExtensionPlanNode`, add an OptimizerRule to rewrite a
//! `LogicalPlan` to use that node a `LogicalPlan`, create an
//! `ExecutionPlan` and finally produce results.
//!
//! # TopK Background:
//!
//! A "Top K" node is a common query optimization which is used for
//! queries such as "find the top 3 customers by revenue". The
//! (simplified) SQL for such a query might be:
//!
//! ```sql
//! CREATE EXTERNAL TABLE sales(customer_id VARCHAR, revenue BIGINT)
//!   STORED AS CSV location 'tests/customer.csv';
//!
//! SELECT customer_id, revenue FROM sales ORDER BY revenue DESC limit 3;
//! ```
//!
//! And a naive plan would be:
//!
//! ```
//! > explain SELECT customer_id, revenue FROM sales ORDER BY revenue DESC limit 3;
//! +--------------+----------------------------------------+
//! | plan_type    | plan                                   |
//! +--------------+----------------------------------------+
//! | logical_plan | Limit: 3                               |
//! |              |   Sort: #revenue DESC NULLS FIRST      |
//! |              |     Projection: #customer_id, #revenue |
//! |              |       TableScan: sales projection=None |
//! +--------------+----------------------------------------+
//! ```
//!
//! While this plan produces the correct answer, the careful reader
//! will note it fully sorts the input before discarding everything
//! other than the top 3 elements.
//!
//! The same answer can be produced by simply keeping track of the top
//! N elements, reducing the total amount of required buffer memory.
//!

use futures::{Stream, StreamExt};

use arrow::{
    array::{Int64Array, StringArray},
    datatypes::SchemaRef,
    error::ArrowError,
    record_batch::RecordBatch,
    util::pretty::pretty_format_batches,
};
use datafusion::{
    error::{DataFusionError, Result},
    execution::context::ExecutionContextState,
    execution::context::QueryPlanner,
    logical_plan::{Expr, LogicalPlan, UserDefinedLogicalNode},
    optimizer::{optimizer::OptimizerRule, utils::optimize_children},
    physical_plan::{
        planner::{DefaultPhysicalPlanner, ExtensionPlanner},
        DisplayFormatType, Distribution, ExecutionPlan, Partitioning, PhysicalPlanner,
        RecordBatchStream, SendableRecordBatchStream, Statistics,
    },
    prelude::{ExecutionConfig, ExecutionContext},
};
use fmt::Debug;
use std::task::{Context, Poll};
use std::{any::Any, collections::BTreeMap, fmt, sync::Arc};

use async_trait::async_trait;
use datafusion::execution::context::ExecutionProps;
use datafusion::logical_plan::DFSchemaRef;

/// Execute the specified sql and return the resulting record batches
/// pretty printed as a String.
async fn exec_sql(ctx: &mut ExecutionContext, sql: &str) -> Result<String> {
    let df = ctx.sql(sql)?;
    let batches = df.collect().await?;
    pretty_format_batches(&batches).map_err(DataFusionError::ArrowError)
}

/// Create a test table.
async fn setup_table(mut ctx: ExecutionContext) -> Result<ExecutionContext> {
    let sql = "CREATE EXTERNAL TABLE sales(customer_id VARCHAR, revenue BIGINT) STORED AS CSV location 'tests/customer.csv'";

    let expected = vec!["++", "++"];

    let s = exec_sql(&mut ctx, sql).await?;
    let actual = s.lines().collect::<Vec<_>>();

    assert_eq!(expected, actual, "Creating table");
    Ok(ctx)
}

const QUERY: &str =
    "SELECT customer_id, revenue FROM sales ORDER BY revenue DESC limit 3";

// Run the query using the specified execution context and compare it
// to the known result
async fn run_and_compare_query(
    mut ctx: ExecutionContext,
    description: &str,
) -> Result<()> {
    let expected = vec![
        "+-------------+---------+",
        "| customer_id | revenue |",
        "+-------------+---------+",
        "| paul        | 300     |",
        "| jorge       | 200     |",
        "| andy        | 150     |",
        "+-------------+---------+",
    ];

    let s = exec_sql(&mut ctx, QUERY).await?;
    let actual = s.lines().collect::<Vec<_>>();

    assert_eq!(
        expected,
        actual,
        "output mismatch for {}. Expectedn\n{}Actual:\n{}",
        description,
        expected.join("\n"),
        s
    );
    Ok(())
}

#[tokio::test]
// Run the query using default planners and optimizer
async fn normal_query() -> Result<()> {
    let ctx = setup_table(ExecutionContext::new()).await?;
    run_and_compare_query(ctx, "Default context").await
}

#[tokio::test]
// Run the query using topk optimization
async fn topk_query() -> Result<()> {
    // Note the only difference is that the top
    let ctx = setup_table(make_topk_context()).await?;
    run_and_compare_query(ctx, "Topk context").await
}

#[tokio::test]
// Run EXPLAIN PLAN and show the plan was in fact rewritten
async fn topk_plan() -> Result<()> {
    let mut ctx = setup_table(make_topk_context()).await?;

    let expected = vec![
<<<<<<< HEAD
        "| logical_plan after topk                            | TopK: k=3                                                                                |",
        "|                                                    |   Projection: #sales.customer_id, #sales.revenue                                         |",
        "|                                                    |     TableScan: sales projection=Some([0, 1])                                             |",
=======
        "| logical_plan after topk                    | TopK: k=3                                                                                |",
        "|                                            |   Projection: #sales.customer_id, #sales.revenue                                         |",
        "|                                            |     TableScan: sales projection=Some([0, 1])                                             |",
>>>>>>> 22fcb3d7
    ].join("\n");

    let explain_query = format!("EXPLAIN VERBOSE {}", QUERY);
    let actual_output = exec_sql(&mut ctx, &explain_query).await?;

    // normalize newlines (output on windows uses \r\n)
    let actual_output = actual_output.replace("\r\n", "\n");

    assert!(
        actual_output.contains(&expected),
        "Expected output not present in actual output\
        \nExpected:\
        \n---------\
        \n{}\
        \nActual:\
        \n--------\
        \n{}",
        expected,
        actual_output
    );
    Ok(())
}

fn make_topk_context() -> ExecutionContext {
    let config = ExecutionConfig::new()
        .with_query_planner(Arc::new(TopKQueryPlanner {}))
        .with_target_partitions(48)
        .add_optimizer_rule(Arc::new(TopKOptimizerRule {}));

    ExecutionContext::with_config(config)
}

// ------ The implementation of the TopK code follows -----

struct TopKQueryPlanner {}

impl QueryPlanner for TopKQueryPlanner {
    /// Given a `LogicalPlan` created from above, create an
    /// `ExecutionPlan` suitable for execution
    fn create_physical_plan(
        &self,
        logical_plan: &LogicalPlan,
        ctx_state: &ExecutionContextState,
    ) -> Result<Arc<dyn ExecutionPlan>> {
        // Teach the default physical planner how to plan TopK nodes.
        let physical_planner =
            DefaultPhysicalPlanner::with_extension_planners(vec![Arc::new(
                TopKPlanner {},
            )]);
        // Delegate most work of physical planning to the default physical planner
        physical_planner.create_physical_plan(logical_plan, ctx_state)
    }
}

struct TopKOptimizerRule {}
impl OptimizerRule for TopKOptimizerRule {
    // Example rewrite pass to insert a user defined LogicalPlanNode
    fn optimize(
        &self,
        plan: &LogicalPlan,
        execution_props: &ExecutionProps,
    ) -> Result<LogicalPlan> {
        // Note: this code simply looks for the pattern of a Limit followed by a
        // Sort and replaces it by a TopK node. It does not handle many
        // edge cases (e.g multiple sort columns, sort ASC / DESC), etc.
        if let LogicalPlan::Limit { ref n, ref input } = plan {
            if let LogicalPlan::Sort {
                ref expr,
                ref input,
            } = **input
            {
                if expr.len() == 1 {
                    // we found a sort with a single sort expr, replace with a a TopK
                    return Ok(LogicalPlan::Extension {
                        node: Arc::new(TopKPlanNode {
                            k: *n,
                            input: self.optimize(input.as_ref(), execution_props)?,
                            expr: expr[0].clone(),
                        }),
                    });
                }
            }
        }

        // If we didn't find the Limit/Sort combination, recurse as
        // normal and build the result.
        optimize_children(self, plan, execution_props)
    }

    fn name(&self) -> &str {
        "topk"
    }
}

struct TopKPlanNode {
    k: usize,
    input: LogicalPlan,
    /// The sort expression (this example only supports a single sort
    /// expr)
    expr: Expr,
}

impl Debug for TopKPlanNode {
    /// For TopK, use explain format for the Debug format. Other types
    /// of nodes may
    fn fmt(&self, f: &mut fmt::Formatter) -> fmt::Result {
        self.fmt_for_explain(f)
    }
}

impl UserDefinedLogicalNode for TopKPlanNode {
    fn as_any(&self) -> &dyn Any {
        self
    }

    fn inputs(&self) -> Vec<&LogicalPlan> {
        vec![&self.input]
    }

    /// Schema for TopK is the same as the input
    fn schema(&self) -> &DFSchemaRef {
        self.input.schema()
    }

    fn expressions(&self) -> Vec<Expr> {
        vec![self.expr.clone()]
    }

    /// For example: `TopK: k=10`
    fn fmt_for_explain(&self, f: &mut fmt::Formatter) -> fmt::Result {
        write!(f, "TopK: k={}", self.k)
    }

    fn from_template(
        &self,
        exprs: &[Expr],
        inputs: &[LogicalPlan],
    ) -> Arc<dyn UserDefinedLogicalNode + Send + Sync> {
        assert_eq!(inputs.len(), 1, "input size inconsistent");
        assert_eq!(exprs.len(), 1, "expression size inconsistent");
        Arc::new(TopKPlanNode {
            k: self.k,
            input: inputs[0].clone(),
            expr: exprs[0].clone(),
        })
    }
}

/// Physical planner for TopK nodes
struct TopKPlanner {}

impl ExtensionPlanner for TopKPlanner {
    /// Create a physical plan for an extension node
    fn plan_extension(
        &self,
        _planner: &dyn PhysicalPlanner,
        node: &dyn UserDefinedLogicalNode,
        logical_inputs: &[&LogicalPlan],
        physical_inputs: &[Arc<dyn ExecutionPlan>],
        _ctx_state: &ExecutionContextState,
    ) -> Result<Option<Arc<dyn ExecutionPlan>>> {
        Ok(
            if let Some(topk_node) = node.as_any().downcast_ref::<TopKPlanNode>() {
                assert_eq!(logical_inputs.len(), 1, "Inconsistent number of inputs");
                assert_eq!(physical_inputs.len(), 1, "Inconsistent number of inputs");
                // figure out input name
                Some(Arc::new(TopKExec {
                    input: physical_inputs[0].clone(),
                    k: topk_node.k,
                }))
            } else {
                None
            },
        )
    }
}

/// Physical operator that implements TopK for u64 data types. This
/// code is not general and is meant as an illustration only
struct TopKExec {
    input: Arc<dyn ExecutionPlan>,
    /// The maxium number of values
    k: usize,
}

impl Debug for TopKExec {
    fn fmt(&self, f: &mut fmt::Formatter) -> fmt::Result {
        write!(f, "TopKExec")
    }
}

#[async_trait]
impl ExecutionPlan for TopKExec {
    /// Return a reference to Any that can be used for downcasting
    fn as_any(&self) -> &dyn Any {
        self
    }

    fn schema(&self) -> SchemaRef {
        self.input.schema()
    }

    fn output_partitioning(&self) -> Partitioning {
        Partitioning::UnknownPartitioning(1)
    }

    fn required_child_distribution(&self) -> Distribution {
        Distribution::SinglePartition
    }

    fn children(&self) -> Vec<Arc<dyn ExecutionPlan>> {
        vec![self.input.clone()]
    }

    fn with_new_children(
        &self,
        children: Vec<Arc<dyn ExecutionPlan>>,
    ) -> Result<Arc<dyn ExecutionPlan>> {
        match children.len() {
            1 => Ok(Arc::new(TopKExec {
                input: children[0].clone(),
                k: self.k,
            })),
            _ => Err(DataFusionError::Internal(
                "TopKExec wrong number of children".to_string(),
            )),
        }
    }

    /// Execute one partition and return an iterator over RecordBatch
    async fn execute(&self, partition: usize) -> Result<SendableRecordBatchStream> {
        if 0 != partition {
            return Err(DataFusionError::Internal(format!(
                "TopKExec invalid partition {}",
                partition
            )));
        }

        Ok(Box::pin(TopKReader {
            input: self.input.execute(partition).await?,
            k: self.k,
            done: false,
            state: BTreeMap::new(),
        }))
    }

    fn fmt_as(
        &self,
        t: DisplayFormatType,
        f: &mut std::fmt::Formatter,
    ) -> std::fmt::Result {
        match t {
            DisplayFormatType::Default => {
                write!(f, "TopKExec: k={}", self.k)
            }
        }
    }

    fn statistics(&self) -> Statistics {
        // to improve the optimizability of this plan
        // better statistics inference could be provided
        Statistics::default()
    }
}

// A very specialized TopK implementation
struct TopKReader {
    /// The input to read data from
    input: SendableRecordBatchStream,
    /// Maximum number of output values
    k: usize,
    /// Have we produced the output yet?
    done: bool,
    /// Output
    state: BTreeMap<i64, String>,
}

/// Keeps track of the revenue from customer_id and stores if it
/// is the top values we have seen so far.
fn add_row(
    top_values: &mut BTreeMap<i64, String>,
    customer_id: &str,
    revenue: i64,
    k: &usize,
) {
    top_values.insert(revenue, customer_id.into());
    // only keep top k
    while top_values.len() > *k {
        remove_lowest_value(top_values)
    }
}

fn remove_lowest_value(top_values: &mut BTreeMap<i64, String>) {
    if !top_values.is_empty() {
        let smallest_revenue = {
            let (revenue, _) = top_values.iter().next().unwrap();
            *revenue
        };
        top_values.remove(&smallest_revenue);
    }
}

#[allow(clippy::unnecessary_wraps)]
fn accumulate_batch(
    input_batch: &RecordBatch,
    mut top_values: BTreeMap<i64, String>,
    k: &usize,
) -> BTreeMap<i64, String> {
    let num_rows = input_batch.num_rows();
    // Assuming the input columns are
    // column[0]: customer_id / UTF8
    // column[1]: revenue: Int64
    let customer_id = input_batch
        .column(0)
        .as_any()
        .downcast_ref::<StringArray>()
        .expect("Column 0 is not customer_id");

    let revenue = input_batch
        .column(1)
        .as_any()
        .downcast_ref::<Int64Array>()
        .expect("Column 1 is not revenue");

    for row in 0..num_rows {
        add_row(
            &mut top_values,
            customer_id.value(row),
            revenue.value(row),
            k,
        );
    }
    top_values
}

impl Stream for TopKReader {
    type Item = std::result::Result<RecordBatch, ArrowError>;

    fn poll_next(
        mut self: std::pin::Pin<&mut Self>,
        cx: &mut Context<'_>,
    ) -> Poll<Option<Self::Item>> {
        if self.done {
            return Poll::Ready(None);
        }
        // this aggregates and thus returns a single RecordBatch.

        // take this as immutable
        let k = self.k;
        let schema = self.schema();
        let poll = self.input.poll_next_unpin(cx);

        match poll {
            Poll::Ready(Some(Ok(batch))) => {
                self.state = accumulate_batch(&batch, self.state.clone(), &k);
                Poll::Ready(Some(Ok(RecordBatch::new_empty(schema))))
            }
            Poll::Ready(None) => {
                self.done = true;
                let (revenue, customer): (Vec<i64>, Vec<&String>) =
                    self.state.iter().rev().unzip();

                let customer: Vec<&str> = customer.iter().map(|&s| &**s).collect();
                Poll::Ready(Some(RecordBatch::try_new(
                    schema,
                    vec![
                        Arc::new(StringArray::from(customer)),
                        Arc::new(Int64Array::from(revenue)),
                    ],
                )))
            }
            other => other,
        }
    }
}

impl RecordBatchStream for TopKReader {
    fn schema(&self) -> SchemaRef {
        self.input.schema()
    }
}<|MERGE_RESOLUTION|>--- conflicted
+++ resolved
@@ -163,15 +163,9 @@
     let mut ctx = setup_table(make_topk_context()).await?;
 
     let expected = vec![
-<<<<<<< HEAD
         "| logical_plan after topk                            | TopK: k=3                                                                                |",
         "|                                                    |   Projection: #sales.customer_id, #sales.revenue                                         |",
         "|                                                    |     TableScan: sales projection=Some([0, 1])                                             |",
-=======
-        "| logical_plan after topk                    | TopK: k=3                                                                                |",
-        "|                                            |   Projection: #sales.customer_id, #sales.revenue                                         |",
-        "|                                            |     TableScan: sales projection=Some([0, 1])                                             |",
->>>>>>> 22fcb3d7
     ].join("\n");
 
     let explain_query = format!("EXPLAIN VERBOSE {}", QUERY);
