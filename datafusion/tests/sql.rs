--- conflicted
+++ resolved
@@ -5398,7 +5398,6 @@
 }
 
 #[tokio::test]
-<<<<<<< HEAD
 async fn use_between_experssion_in_select_query() -> Result<()> {
     let mut ctx = ExecutionContext::new();
 
@@ -5448,8 +5447,10 @@
         "+---------------+-----------------------------------------------------------------------------------------+",
     ];
     assert_batches_eq!(expected, &actual);
-
-=======
+    Ok(())
+}
+
+#[tokio::test]
 async fn query_get_indexed_field() -> Result<()> {
     let mut ctx = ExecutionContext::new();
     let schema = Arc::new(Schema::new(vec![Field::new(
@@ -5570,6 +5571,5 @@
     let actual = execute(&mut ctx, sql).await;
     let expected = vec![vec!["0"], vec!["4"], vec!["8"]];
     assert_eq!(expected, actual);
->>>>>>> dd935060
     Ok(())
 }