--- conflicted
+++ resolved
@@ -36,19 +36,11 @@
 jit = []
 
 [dependencies]
-<<<<<<< HEAD
 arrow = { path = "../../../arrow-rs/arrow", default-features = false }
-cranelift = "0.87.0"
-cranelift-jit = "0.87.0"
-cranelift-module = "0.87.0"
-cranelift-native = "0.87.0"
-=======
-arrow = { version = "23.0.0", default-features = false }
 cranelift = "0.88.0"
 cranelift-jit = "0.88.0"
 cranelift-module = "0.88.0"
 cranelift-native = "0.88.0"
->>>>>>> add10a67
 datafusion-common = { path = "../common", version = "12.0.0", features = ["jit"] }
 datafusion-expr = { path = "../expr", version = "12.0.0" }
 
