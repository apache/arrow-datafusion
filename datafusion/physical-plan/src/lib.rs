--- conflicted
+++ resolved
@@ -208,21 +208,10 @@
         EquivalenceProperties::new(self.schema())
     }
 
-<<<<<<< HEAD
-    /// Get a list of child execution plans that provide the input for this plan. The returned list
-    /// will be empty for leaf nodes, will contain a single value for unary nodes, or two
-    /// values for binary nodes (such as joins).
-=======
-    /// Get the OrderingEquivalenceProperties within the plan
-    fn ordering_equivalence_properties(&self) -> OrderingEquivalenceProperties {
-        OrderingEquivalenceProperties::new(self.schema())
-    }
-
     /// Get a list of `ExecutionPlan` that provide input for this plan. The
     /// returned list will be empty for leaf nodes such as scans, will contain a
     /// single value for unary nodes, or two values for binary nodes (such as
     /// joins).
->>>>>>> 661d211a
     fn children(&self) -> Vec<Arc<dyn ExecutionPlan>>;
 
     /// Returns a new `ExecutionPlan` where all existing children were replaced
