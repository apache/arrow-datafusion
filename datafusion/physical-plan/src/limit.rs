--- conflicted
+++ resolved
@@ -188,7 +188,6 @@
     fn statistics(&self) -> Result<Statistics> {
         let input_stats = self.input.statistics()?;
         let skip = self.skip;
-<<<<<<< HEAD
         // the maximum row number needs to be fetched
         let max_row_num = self
             .fetch
@@ -206,22 +205,12 @@
 
         let to_inexact_cs = |cs: Vec<ColumnStatistics>| {
             cs.into_iter().map(|cs| cs.to_inexact()).collect()
-=======
-        let col_stats = Statistics::unknown_column(&self.schema());
-        let fetch = self.fetch.unwrap_or(usize::MAX);
-
-        let mut fetched_row_number_stats = Statistics {
-            num_rows: Precision::Exact(fetch),
-            column_statistics: col_stats.clone(),
-            total_byte_size: Precision::Absent,
->>>>>>> 724bafd4
         };
 
         match input_stats.num_rows {
             Precision::Exact(nr) | Precision::Inexact(nr) => {
                 if nr <= skip {
                     // if all input data will be skipped, return 0
-<<<<<<< HEAD
                     Ok(Statistics {
                         num_rows: Precision::Exact(0),
                         total_byte_size: Precision::Exact(0),
@@ -238,41 +227,9 @@
                 } else if nr <= max_row_num {
                     // if the input does not reach the "fetch" globally, return input stats
                     Ok(input_stats)
-=======
-                    let mut skip_all_rows_stats = Statistics {
-                        num_rows: Precision::Exact(0),
-                        column_statistics: col_stats,
-                        total_byte_size: Precision::Absent,
-                    };
-                    if !input_stats.num_rows.is_exact().unwrap_or(false) {
-                        // The input stats are inexact, so the output stats must be too.
-                        skip_all_rows_stats = skip_all_rows_stats.into_inexact();
-                    }
-                    skip_all_rows_stats
-                } else if nr <= fetch && self.skip == 0 {
-                    // if the input does not reach the "fetch" globally, and "skip" is zero
-                    // (meaning the input and output are identical), return input stats.
-                    // Can input_stats still be used, but adjusted, in the "skip != 0" case?
-                    input_stats
-                } else if nr - skip <= fetch {
-                    // after "skip" input rows are skipped, the remaining rows are less than or equal to the
-                    // "fetch" values, so `num_rows` must equal the remaining rows
-                    let remaining_rows: usize = nr - skip;
-                    let mut skip_some_rows_stats = Statistics {
-                        num_rows: Precision::Exact(remaining_rows),
-                        column_statistics: col_stats.clone(),
-                        total_byte_size: Precision::Absent,
-                    };
-                    if !input_stats.num_rows.is_exact().unwrap_or(false) {
-                        // The input stats are inexact, so the output stats must be too.
-                        skip_some_rows_stats = skip_some_rows_stats.into_inexact();
-                    }
-                    skip_some_rows_stats
->>>>>>> 724bafd4
                 } else {
                     // if the input is greater than "fetch+skip", the num_rows will be the "fetch",
                     // but we won't be able to predict the other statistics
-<<<<<<< HEAD
                     Ok(Statistics {
                         num_rows: Precision::Exact(max_row_num),
                         total_byte_size: input_stats.total_byte_size.to_inexact(),
@@ -287,25 +244,6 @@
                     total_byte_size: Precision::Absent,
                     column_statistics: to_inexact_cs(input_stats.column_statistics),
                 })
-=======
-                    if !input_stats.num_rows.is_exact().unwrap_or(false)
-                        || self.fetch.is_none()
-                    {
-                        // If the input stats are inexact, the output stats must be too.
-                        // If the fetch value is `usize::MAX` because no LIMIT was specified,
-                        // we also can't represent it as an exact value.
-                        fetched_row_number_stats =
-                            fetched_row_number_stats.into_inexact();
-                    }
-                    fetched_row_number_stats
-                }
-            }
-            _ => {
-                // The result output `num_rows` will always be no greater than the limit number.
-                // Should `num_rows` be marked as `Absent` here when the `fetch` value is large,
-                // as the actual `num_rows` may be far away from the `fetch` value?
-                fetched_row_number_stats.into_inexact()
->>>>>>> 724bafd4
             }
         }
     }
