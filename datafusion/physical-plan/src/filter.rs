// Licensed to the Apache Software Foundation (ASF) under one
// or more contributor license agreements.  See the NOTICE file
// distributed with this work for additional information
// regarding copyright ownership.  The ASF licenses this file
// to you under the Apache License, Version 2.0 (the
// "License"); you may not use this file except in compliance
// with the License.  You may obtain a copy of the License at
//
//   http://www.apache.org/licenses/LICENSE-2.0
//
// Unless required by applicable law or agreed to in writing,
// software distributed under the License is distributed on an
// "AS IS" BASIS, WITHOUT WARRANTIES OR CONDITIONS OF ANY
// KIND, either express or implied.  See the License for the
// specific language governing permissions and limitations
// under the License.

//! FilterExec evaluates a boolean predicate against all input batches to determine which rows to
//! include in its output batches.

use std::any::Any;
use std::pin::Pin;
use std::sync::Arc;
use std::task::{Context, Poll};

use super::expressions::PhysicalSortExpr;
use super::{
    ColumnStatistics, DisplayAs, RecordBatchStream, SendableRecordBatchStream, Statistics,
};

use crate::{
    metrics::{BaselineMetrics, ExecutionPlanMetricsSet, MetricsSet},
    Column, DisplayFormatType, ExecutionPlan, Partitioning,
};

use arrow::compute::filter_record_batch;
use arrow::datatypes::{DataType, SchemaRef};
use arrow::record_batch::RecordBatch;
use datafusion_common::cast::as_boolean_array;
use datafusion_common::stats::Precision;
use datafusion_common::{plan_err, project_schema, DataFusionError, Result};
use datafusion_execution::TaskContext;
use datafusion_expr::Operator;
use datafusion_physical_expr::expressions::BinaryExpr;
use datafusion_physical_expr::intervals::utils::check_support;
use datafusion_physical_expr::utils::collect_columns;
use datafusion_physical_expr::{
    analyze, split_conjunction, AnalysisContext, EquivalenceProperties, ExprBoundaries,
    PhysicalExpr,
};

use futures::stream::{Stream, StreamExt};
use log::trace;

/// FilterExec evaluates a boolean predicate against all input batches to determine which rows to
/// include in its output batches.
#[derive(Debug)]
pub struct FilterExec {
    /// The expression to filter on. This expression must evaluate to a boolean value.
    predicate: Arc<dyn PhysicalExpr>,
    /// Optional projection
    projection: Option<Vec<usize>>,
    /// Schema representing the data after the optional projection is applied
    projected_schema: SchemaRef,
    /// The input plan
    input: Arc<dyn ExecutionPlan>,
    /// Execution metrics
    metrics: ExecutionPlanMetricsSet,
}

impl FilterExec {
    /// Create a FilterExec on an input
    pub fn try_new(
        predicate: Arc<dyn PhysicalExpr>,
        projection: Option<Vec<usize>>,
        input: Arc<dyn ExecutionPlan>,
    ) -> Result<Self> {
        let projected_schema = project_schema(&input.schema(), projection.as_ref())?;
        match predicate.data_type(projected_schema.as_ref())? {
            DataType::Boolean => Ok(Self {
                predicate,
                projection,
                projected_schema,
                input: input.clone(),
                metrics: ExecutionPlanMetricsSet::new(),
            }),
            other => {
                plan_err!("Filter predicate must return boolean values, not {other:?}")
            }
        }
    }

    /// The expression to filter on. This expression must evaluate to a boolean value.
    pub fn predicate(&self) -> &Arc<dyn PhysicalExpr> {
        &self.predicate
    }

    /// The input plan
    pub fn input(&self) -> &Arc<dyn ExecutionPlan> {
        &self.input
    }
}

impl DisplayAs for FilterExec {
    fn fmt_as(
        &self,
        t: DisplayFormatType,
        f: &mut std::fmt::Formatter,
    ) -> std::fmt::Result {
        match t {
            DisplayFormatType::Default | DisplayFormatType::Verbose => {
                write!(f, "FilterExec: {}", self.predicate)
            }
        }
    }
}

impl ExecutionPlan for FilterExec {
    /// Return a reference to Any that can be used for downcasting
    fn as_any(&self) -> &dyn Any {
        self
    }

    /// Get the schema for this execution plan
    fn schema(&self) -> SchemaRef {
        // The filter operator does not make any changes to the schema of its input
        self.projected_schema.clone()
    }

    fn children(&self) -> Vec<Arc<dyn ExecutionPlan>> {
        vec![self.input.clone()]
    }

    /// Get the output partitioning of this plan
    fn output_partitioning(&self) -> Partitioning {
        self.input.output_partitioning()
    }

    /// Specifies whether this plan generates an infinite stream of records.
    /// If the plan does not support pipelining, but its input(s) are
    /// infinite, returns an error to indicate this.
    fn unbounded_output(&self, children: &[bool]) -> Result<bool> {
        Ok(children[0])
    }

    fn output_ordering(&self) -> Option<&[PhysicalSortExpr]> {
        self.input.output_ordering()
    }

    fn maintains_input_order(&self) -> Vec<bool> {
        // tell optimizer this operator doesn't reorder its input
        vec![true]
    }

    fn equivalence_properties(&self) -> EquivalenceProperties {
        let stats = self.statistics().unwrap();
        // Combine the equal predicates with the input equivalence properties
        let mut result = self.input.equivalence_properties();
        let (equal_pairs, _) = collect_columns_from_predicate(&self.predicate);
        for (lhs, rhs) in equal_pairs {
            let lhs_expr = Arc::new(lhs.clone()) as _;
            let rhs_expr = Arc::new(rhs.clone()) as _;
            result.add_equal_conditions(&lhs_expr, &rhs_expr)
        }
        // Add the columns that have only one value (singleton) after filtering to constants.
        let constants = collect_columns(self.predicate())
            .into_iter()
            .filter(|column| stats.column_statistics[column.index()].is_singleton())
            .map(|column| Arc::new(column) as _);
        result.add_constants(constants)
    }

    fn with_new_children(
        self: Arc<Self>,
        mut children: Vec<Arc<dyn ExecutionPlan>>,
    ) -> Result<Arc<dyn ExecutionPlan>> {
<<<<<<< HEAD
        Ok(Arc::new(FilterExec::try_new(
            self.predicate.clone(),
            self.projection.clone(),
            children[0].clone(),
        )?))
=======
        FilterExec::try_new(self.predicate.clone(), children.swap_remove(0))
            .map(|e| Arc::new(e) as _)
>>>>>>> 2af326a0
    }

    fn execute(
        &self,
        partition: usize,
        context: Arc<TaskContext>,
    ) -> Result<SendableRecordBatchStream> {
        trace!("Start FilterExec::execute for partition {} of context session_id {} and task_id {:?}", partition, context.session_id(), context.task_id());
        let baseline_metrics = BaselineMetrics::new(&self.metrics, partition);
        Ok(Box::pin(FilterExecStream {
            schema: self.schema(),
            predicate: self.predicate.clone(),
            projection: self.projection.clone(),
            input: self.input.execute(partition, context)?,
            baseline_metrics,
        }))
    }

    fn metrics(&self) -> Option<MetricsSet> {
        Some(self.metrics.clone_inner())
    }

    /// The output statistics of a filtering operation can be estimated if the
    /// predicate's selectivity value can be determined for the incoming data.
    fn statistics(&self) -> Result<Statistics> {
        let predicate = self.predicate();

        let schema = self.schema();
        if !check_support(predicate, &schema) {
            return Ok(Statistics::new_unknown(&schema));
        }
        let input_stats = self.input.statistics()?;

        let num_rows = input_stats.num_rows;
        let total_byte_size = input_stats.total_byte_size;
        let input_analysis_ctx = AnalysisContext::try_from_statistics(
            &self.schema(),
            &input_stats.column_statistics,
        )?;
        let analysis_ctx = analyze(predicate, input_analysis_ctx)?;

        // Estimate (inexact) selectivity of predicate
        let selectivity = analysis_ctx.selectivity.unwrap_or(1.0);
        let num_rows = match num_rows.get_value() {
            Some(nr) => Precision::Inexact((*nr as f64 * selectivity).ceil() as usize),
            None => Precision::Absent,
        };
        let total_byte_size = match total_byte_size.get_value() {
            Some(tbs) => Precision::Inexact((*tbs as f64 * selectivity).ceil() as usize),
            None => Precision::Absent,
        };

        let column_statistics = collect_new_statistics(
            &input_stats.column_statistics,
            analysis_ctx.boundaries,
        );
        Ok(Statistics {
            num_rows,
            total_byte_size,
            column_statistics,
        })
    }
}

/// This function ensures that all bounds in the `ExprBoundaries` vector are
/// converted to closed bounds. If a lower/upper bound is initially open, it
/// is adjusted by using the next/previous value for its data type to convert
/// it into a closed bound.
fn collect_new_statistics(
    input_column_stats: &[ColumnStatistics],
    analysis_boundaries: Vec<ExprBoundaries>,
) -> Vec<ColumnStatistics> {
    analysis_boundaries
        .into_iter()
        .enumerate()
        .map(
            |(
                idx,
                ExprBoundaries {
                    interval,
                    distinct_count,
                    ..
                },
            )| {
                let closed_interval = interval.close_bounds();
                ColumnStatistics {
                    null_count: match input_column_stats[idx].null_count.get_value() {
                        Some(nc) => Precision::Inexact(*nc),
                        None => Precision::Absent,
                    },
                    max_value: Precision::Inexact(closed_interval.upper.value),
                    min_value: Precision::Inexact(closed_interval.lower.value),
                    distinct_count: match distinct_count.get_value() {
                        Some(dc) => Precision::Inexact(*dc),
                        None => Precision::Absent,
                    },
                }
            },
        )
        .collect()
}

/// The FilterExec streams wraps the input iterator and applies the predicate expression to
/// determine which rows to include in its output batches
struct FilterExecStream {
    /// Output schema, which is the same as the input schema for this operator
    schema: SchemaRef,
    /// The expression to filter on. This expression must evaluate to a boolean value.
    predicate: Arc<dyn PhysicalExpr>,
    /// Optional projection
    projection: Option<Vec<usize>>,
    /// The input partition to filter.
    input: SendableRecordBatchStream,
    /// runtime metrics recording
    baseline_metrics: BaselineMetrics,
}

pub(crate) fn batch_filter(
    batch: &RecordBatch,
    predicate: &Arc<dyn PhysicalExpr>,
) -> Result<RecordBatch> {
    predicate
        .evaluate(batch)
        .map(|v| v.into_array(batch.num_rows()))
        .and_then(|array| {
            Ok(as_boolean_array(&array)?)
                // apply filter array to record batch
                .and_then(|filter_array| Ok(filter_record_batch(batch, filter_array)?))
        })
}

impl Stream for FilterExecStream {
    type Item = Result<RecordBatch>;

    fn poll_next(
        mut self: Pin<&mut Self>,
        cx: &mut Context<'_>,
    ) -> Poll<Option<Self::Item>> {
        let poll;
        loop {
            match self.input.poll_next_unpin(cx) {
                Poll::Ready(value) => match value {
                    Some(Ok(batch)) => {
                        let timer = self.baseline_metrics.elapsed_compute().timer();
                        // load just the columns requested
                        let batch = match self.projection.as_ref() {
                            Some(columns) => batch.project(columns)?,
                            None => batch.clone(),
                        };
                        let filtered_batch = batch_filter(&batch, &self.predicate)?;
                        // skip entirely filtered batches
                        if filtered_batch.num_rows() == 0 {
                            continue;
                        }
                        timer.done();
                        poll = Poll::Ready(Some(Ok(filtered_batch)));
                        break;
                    }
                    _ => {
                        poll = Poll::Ready(value);
                        break;
                    }
                },
                Poll::Pending => {
                    poll = Poll::Pending;
                    break;
                }
            }
        }
        self.baseline_metrics.record_poll(poll)
    }

    fn size_hint(&self) -> (usize, Option<usize>) {
        // same number of record batches
        self.input.size_hint()
    }
}

impl RecordBatchStream for FilterExecStream {
    fn schema(&self) -> SchemaRef {
        self.schema.clone()
    }
}

/// Return the equals Column-Pairs and Non-equals Column-Pairs
fn collect_columns_from_predicate(predicate: &Arc<dyn PhysicalExpr>) -> EqualAndNonEqual {
    let mut eq_predicate_columns = Vec::<(&Column, &Column)>::new();
    let mut ne_predicate_columns = Vec::<(&Column, &Column)>::new();

    let predicates = split_conjunction(predicate);
    predicates.into_iter().for_each(|p| {
        if let Some(binary) = p.as_any().downcast_ref::<BinaryExpr>() {
            if let (Some(left_column), Some(right_column)) = (
                binary.left().as_any().downcast_ref::<Column>(),
                binary.right().as_any().downcast_ref::<Column>(),
            ) {
                match binary.op() {
                    Operator::Eq => {
                        eq_predicate_columns.push((left_column, right_column))
                    }
                    Operator::NotEq => {
                        ne_predicate_columns.push((left_column, right_column))
                    }
                    _ => {}
                }
            }
        }
    });

    (eq_predicate_columns, ne_predicate_columns)
}
/// The equals Column-Pairs and Non-equals Column-Pairs in the Predicates
pub type EqualAndNonEqual<'a> =
    (Vec<(&'a Column, &'a Column)>, Vec<(&'a Column, &'a Column)>);

#[cfg(test)]
mod tests {
    use std::iter::Iterator;
    use std::sync::Arc;

    use super::*;
    use crate::expressions::*;
    use crate::test;
    use crate::test::exec::StatisticsExec;
    use crate::ExecutionPlan;

    use arrow::datatypes::{DataType, Field, Schema};
    use datafusion_common::{ColumnStatistics, ScalarValue};
    use datafusion_expr::Operator;

    #[tokio::test]
    async fn collect_columns_predicates() -> Result<()> {
        let schema = test::aggr_test_schema();
        let predicate: Arc<dyn PhysicalExpr> = binary(
            binary(
                binary(col("c2", &schema)?, Operator::GtEq, lit(1u32), &schema)?,
                Operator::And,
                binary(col("c2", &schema)?, Operator::Eq, lit(4u32), &schema)?,
                &schema,
            )?,
            Operator::And,
            binary(
                binary(
                    col("c2", &schema)?,
                    Operator::Eq,
                    col("c9", &schema)?,
                    &schema,
                )?,
                Operator::And,
                binary(
                    col("c1", &schema)?,
                    Operator::NotEq,
                    col("c13", &schema)?,
                    &schema,
                )?,
                &schema,
            )?,
            &schema,
        )?;

        let (equal_pairs, ne_pairs) = collect_columns_from_predicate(&predicate);

        assert_eq!(1, equal_pairs.len());
        assert_eq!(equal_pairs[0].0.name(), "c2");
        assert_eq!(equal_pairs[0].1.name(), "c9");

        assert_eq!(1, ne_pairs.len());
        assert_eq!(ne_pairs[0].0.name(), "c1");
        assert_eq!(ne_pairs[0].1.name(), "c13");

        Ok(())
    }

    #[tokio::test]
    async fn test_filter_statistics_basic_expr() -> Result<()> {
        // Table:
        //      a: min=1, max=100
        let bytes_per_row = 4;
        let schema = Schema::new(vec![Field::new("a", DataType::Int32, false)]);
        let input = Arc::new(StatisticsExec::new(
            Statistics {
                num_rows: Precision::Inexact(100),
                total_byte_size: Precision::Inexact(100 * bytes_per_row),
                column_statistics: vec![ColumnStatistics {
                    min_value: Precision::Inexact(ScalarValue::Int32(Some(1))),
                    max_value: Precision::Inexact(ScalarValue::Int32(Some(100))),
                    ..Default::default()
                }],
            },
            schema.clone(),
        ));

        // a <= 25
        let predicate: Arc<dyn PhysicalExpr> =
            binary(col("a", &schema)?, Operator::LtEq, lit(25i32), &schema)?;

        // WHERE a <= 25
        let filter: Arc<dyn ExecutionPlan> =
            Arc::new(FilterExec::try_new(predicate, None, input)?);

        let statistics = filter.statistics()?;
        assert_eq!(statistics.num_rows, Precision::Inexact(25));
        assert_eq!(
            statistics.total_byte_size,
            Precision::Inexact(25 * bytes_per_row)
        );
        assert_eq!(
            statistics.column_statistics,
            vec![ColumnStatistics {
                min_value: Precision::Inexact(ScalarValue::Int32(Some(1))),
                max_value: Precision::Inexact(ScalarValue::Int32(Some(25))),
                ..Default::default()
            }]
        );

        Ok(())
    }

    #[tokio::test]
    async fn test_filter_statistics_column_level_nested() -> Result<()> {
        // Table:
        //      a: min=1, max=100
        let schema = Schema::new(vec![Field::new("a", DataType::Int32, false)]);
        let input = Arc::new(StatisticsExec::new(
            Statistics {
                num_rows: Precision::Inexact(100),
                column_statistics: vec![ColumnStatistics {
                    min_value: Precision::Inexact(ScalarValue::Int32(Some(1))),
                    max_value: Precision::Inexact(ScalarValue::Int32(Some(100))),
                    ..Default::default()
                }],
                total_byte_size: Precision::Absent,
            },
            schema.clone(),
        ));

        // WHERE a <= 25
        let sub_filter: Arc<dyn ExecutionPlan> = Arc::new(FilterExec::try_new(
            binary(col("a", &schema)?, Operator::LtEq, lit(25i32), &schema)?,
            None,
            input,
        )?);

        // Nested filters (two separate physical plans, instead of AND chain in the expr)
        // WHERE a >= 10
        // WHERE a <= 25
        let filter: Arc<dyn ExecutionPlan> = Arc::new(FilterExec::try_new(
            binary(col("a", &schema)?, Operator::GtEq, lit(10i32), &schema)?,
            None,
            sub_filter,
        )?);

        let statistics = filter.statistics()?;
        assert_eq!(statistics.num_rows, Precision::Inexact(16));
        assert_eq!(
            statistics.column_statistics,
            vec![ColumnStatistics {
                min_value: Precision::Inexact(ScalarValue::Int32(Some(10))),
                max_value: Precision::Inexact(ScalarValue::Int32(Some(25))),
                ..Default::default()
            }]
        );

        Ok(())
    }

    #[tokio::test]
    async fn test_filter_statistics_column_level_nested_multiple() -> Result<()> {
        // Table:
        //      a: min=1, max=100
        //      b: min=1, max=50
        let schema = Schema::new(vec![
            Field::new("a", DataType::Int32, false),
            Field::new("b", DataType::Int32, false),
        ]);
        let input = Arc::new(StatisticsExec::new(
            Statistics {
                num_rows: Precision::Inexact(100),
                column_statistics: vec![
                    ColumnStatistics {
                        min_value: Precision::Inexact(ScalarValue::Int32(Some(1))),
                        max_value: Precision::Inexact(ScalarValue::Int32(Some(100))),
                        ..Default::default()
                    },
                    ColumnStatistics {
                        min_value: Precision::Inexact(ScalarValue::Int32(Some(1))),
                        max_value: Precision::Inexact(ScalarValue::Int32(Some(50))),
                        ..Default::default()
                    },
                ],
                total_byte_size: Precision::Absent,
            },
            schema.clone(),
        ));

        // WHERE a <= 25
        let a_lte_25: Arc<dyn ExecutionPlan> = Arc::new(FilterExec::try_new(
            binary(col("a", &schema)?, Operator::LtEq, lit(25i32), &schema)?,
            None,
            input,
        )?);

        // WHERE b > 45
        let b_gt_5: Arc<dyn ExecutionPlan> = Arc::new(FilterExec::try_new(
            binary(col("b", &schema)?, Operator::Gt, lit(45i32), &schema)?,
            None,
            a_lte_25,
        )?);

        // WHERE a >= 10
        let filter: Arc<dyn ExecutionPlan> = Arc::new(FilterExec::try_new(
            binary(col("a", &schema)?, Operator::GtEq, lit(10i32), &schema)?,
            None,
            b_gt_5,
        )?);
        let statistics = filter.statistics()?;
        // On a uniform distribution, only fifteen rows will satisfy the
        // filter that 'a' proposed (a >= 10 AND a <= 25) (15/100) and only
        // 5 rows will satisfy the filter that 'b' proposed (b > 45) (5/50).
        //
        // Which would result with a selectivity of  '15/100 * 5/50' or 0.015
        // and that means about %1.5 of the all rows (rounded up to 2 rows).
        assert_eq!(statistics.num_rows, Precision::Inexact(2));
        assert_eq!(
            statistics.column_statistics,
            vec![
                ColumnStatistics {
                    min_value: Precision::Inexact(ScalarValue::Int32(Some(10))),
                    max_value: Precision::Inexact(ScalarValue::Int32(Some(25))),
                    ..Default::default()
                },
                ColumnStatistics {
                    min_value: Precision::Inexact(ScalarValue::Int32(Some(46))),
                    max_value: Precision::Inexact(ScalarValue::Int32(Some(50))),
                    ..Default::default()
                }
            ]
        );

        Ok(())
    }

    #[tokio::test]
    async fn test_filter_statistics_when_input_stats_missing() -> Result<()> {
        // Table:
        //      a: min=???, max=??? (missing)
        let schema = Schema::new(vec![Field::new("a", DataType::Int32, false)]);
        let input = Arc::new(StatisticsExec::new(
            Statistics::new_unknown(&schema),
            schema.clone(),
        ));

        // a <= 25
        let predicate: Arc<dyn PhysicalExpr> =
            binary(col("a", &schema)?, Operator::LtEq, lit(25i32), &schema)?;

        // WHERE a <= 25
        let filter: Arc<dyn ExecutionPlan> =
            Arc::new(FilterExec::try_new(predicate, None, input)?);

        let statistics = filter.statistics()?;
        assert_eq!(statistics.num_rows, Precision::Absent);

        Ok(())
    }

    #[tokio::test]
    async fn test_filter_statistics_multiple_columns() -> Result<()> {
        // Table:
        //      a: min=1, max=100
        //      b: min=1, max=3
        //      c: min=1000.0  max=1100.0
        let schema = Schema::new(vec![
            Field::new("a", DataType::Int32, false),
            Field::new("b", DataType::Int32, false),
            Field::new("c", DataType::Float32, false),
        ]);
        let input = Arc::new(StatisticsExec::new(
            Statistics {
                num_rows: Precision::Inexact(1000),
                total_byte_size: Precision::Inexact(4000),
                column_statistics: vec![
                    ColumnStatistics {
                        min_value: Precision::Inexact(ScalarValue::Int32(Some(1))),
                        max_value: Precision::Inexact(ScalarValue::Int32(Some(100))),
                        ..Default::default()
                    },
                    ColumnStatistics {
                        min_value: Precision::Inexact(ScalarValue::Int32(Some(1))),
                        max_value: Precision::Inexact(ScalarValue::Int32(Some(3))),
                        ..Default::default()
                    },
                    ColumnStatistics {
                        min_value: Precision::Inexact(ScalarValue::Float32(Some(1000.0))),
                        max_value: Precision::Inexact(ScalarValue::Float32(Some(1100.0))),
                        ..Default::default()
                    },
                ],
            },
            schema,
        ));
        // WHERE a<=53 AND (b=3 AND (c<=1075.0 AND a>b))
        let predicate = Arc::new(BinaryExpr::new(
            Arc::new(BinaryExpr::new(
                Arc::new(Column::new("a", 0)),
                Operator::LtEq,
                Arc::new(Literal::new(ScalarValue::Int32(Some(53)))),
            )),
            Operator::And,
            Arc::new(BinaryExpr::new(
                Arc::new(BinaryExpr::new(
                    Arc::new(Column::new("b", 1)),
                    Operator::Eq,
                    Arc::new(Literal::new(ScalarValue::Int32(Some(3)))),
                )),
                Operator::And,
                Arc::new(BinaryExpr::new(
                    Arc::new(BinaryExpr::new(
                        Arc::new(Column::new("c", 2)),
                        Operator::LtEq,
                        Arc::new(Literal::new(ScalarValue::Float32(Some(1075.0)))),
                    )),
                    Operator::And,
                    Arc::new(BinaryExpr::new(
                        Arc::new(Column::new("a", 0)),
                        Operator::Gt,
                        Arc::new(Column::new("b", 1)),
                    )),
                )),
            )),
        ));
        let filter: Arc<dyn ExecutionPlan> =
            Arc::new(FilterExec::try_new(predicate, None, input)?);
        let statistics = filter.statistics()?;
        // 0.5 (from a) * 0.333333... (from b) * 0.798387... (from c) ≈ 0.1330...
        // num_rows after ceil => 133.0... => 134
        // total_byte_size after ceil => 532.0... => 533
        assert_eq!(statistics.num_rows, Precision::Inexact(134));
        assert_eq!(statistics.total_byte_size, Precision::Inexact(533));
        let exp_col_stats = vec![
            ColumnStatistics {
                min_value: Precision::Inexact(ScalarValue::Int32(Some(4))),
                max_value: Precision::Inexact(ScalarValue::Int32(Some(53))),
                ..Default::default()
            },
            ColumnStatistics {
                min_value: Precision::Inexact(ScalarValue::Int32(Some(3))),
                max_value: Precision::Inexact(ScalarValue::Int32(Some(3))),
                ..Default::default()
            },
            ColumnStatistics {
                min_value: Precision::Inexact(ScalarValue::Float32(Some(1000.0))),
                max_value: Precision::Inexact(ScalarValue::Float32(Some(1075.0))),
                ..Default::default()
            },
        ];
        let _ = exp_col_stats
            .into_iter()
            .zip(statistics.column_statistics)
            .map(|(expected, actual)| {
                if let Some(val) = actual.min_value.get_value() {
                    if val.data_type().is_floating() {
                        // Windows rounds arithmetic operation results differently for floating point numbers.
                        // Therefore, we check if the actual values are in an epsilon range.
                        let actual_min = actual.min_value.get_value().unwrap();
                        let actual_max = actual.max_value.get_value().unwrap();
                        let expected_min = expected.min_value.get_value().unwrap();
                        let expected_max = expected.max_value.get_value().unwrap();
                        let eps = ScalarValue::Float32(Some(1e-6));

                        assert!(actual_min.sub(expected_min).unwrap() < eps);
                        assert!(actual_min.sub(expected_min).unwrap() < eps);

                        assert!(actual_max.sub(expected_max).unwrap() < eps);
                        assert!(actual_max.sub(expected_max).unwrap() < eps);
                    } else {
                        assert_eq!(actual, expected);
                    }
                } else {
                    assert_eq!(actual, expected);
                }
            });

        Ok(())
    }

    #[tokio::test]
    async fn test_filter_statistics_full_selective() -> Result<()> {
        // Table:
        //      a: min=1, max=100
        //      b: min=1, max=3
        let schema = Schema::new(vec![
            Field::new("a", DataType::Int32, false),
            Field::new("b", DataType::Int32, false),
        ]);
        let input = Arc::new(StatisticsExec::new(
            Statistics {
                num_rows: Precision::Inexact(1000),
                total_byte_size: Precision::Inexact(4000),
                column_statistics: vec![
                    ColumnStatistics {
                        min_value: Precision::Inexact(ScalarValue::Int32(Some(1))),
                        max_value: Precision::Inexact(ScalarValue::Int32(Some(100))),
                        ..Default::default()
                    },
                    ColumnStatistics {
                        min_value: Precision::Inexact(ScalarValue::Int32(Some(1))),
                        max_value: Precision::Inexact(ScalarValue::Int32(Some(3))),
                        ..Default::default()
                    },
                ],
            },
            schema,
        ));
        // WHERE a<200 AND 1<=b
        let predicate = Arc::new(BinaryExpr::new(
            Arc::new(BinaryExpr::new(
                Arc::new(Column::new("a", 0)),
                Operator::Lt,
                Arc::new(Literal::new(ScalarValue::Int32(Some(200)))),
            )),
            Operator::And,
            Arc::new(BinaryExpr::new(
                Arc::new(Literal::new(ScalarValue::Int32(Some(1)))),
                Operator::LtEq,
                Arc::new(Column::new("b", 1)),
            )),
        ));
        // Since filter predicate passes all entries, statistics after filter shouldn't change.
        let expected = input.statistics()?.column_statistics;
        let filter: Arc<dyn ExecutionPlan> =
            Arc::new(FilterExec::try_new(predicate, None, input)?);
        let statistics = filter.statistics()?;

        assert_eq!(statistics.num_rows, Precision::Inexact(1000));
        assert_eq!(statistics.total_byte_size, Precision::Inexact(4000));
        assert_eq!(statistics.column_statistics, expected);

        Ok(())
    }

    #[tokio::test]
    async fn test_filter_statistics_zero_selective() -> Result<()> {
        // Table:
        //      a: min=1, max=100
        //      b: min=1, max=3
        let schema = Schema::new(vec![
            Field::new("a", DataType::Int32, false),
            Field::new("b", DataType::Int32, false),
        ]);
        let input = Arc::new(StatisticsExec::new(
            Statistics {
                num_rows: Precision::Inexact(1000),
                total_byte_size: Precision::Inexact(4000),
                column_statistics: vec![
                    ColumnStatistics {
                        min_value: Precision::Inexact(ScalarValue::Int32(Some(1))),
                        max_value: Precision::Inexact(ScalarValue::Int32(Some(100))),
                        ..Default::default()
                    },
                    ColumnStatistics {
                        min_value: Precision::Inexact(ScalarValue::Int32(Some(1))),
                        max_value: Precision::Inexact(ScalarValue::Int32(Some(3))),
                        ..Default::default()
                    },
                ],
            },
            schema,
        ));
        // WHERE a>200 AND 1<=b
        let predicate = Arc::new(BinaryExpr::new(
            Arc::new(BinaryExpr::new(
                Arc::new(Column::new("a", 0)),
                Operator::Gt,
                Arc::new(Literal::new(ScalarValue::Int32(Some(200)))),
            )),
            Operator::And,
            Arc::new(BinaryExpr::new(
                Arc::new(Literal::new(ScalarValue::Int32(Some(1)))),
                Operator::LtEq,
                Arc::new(Column::new("b", 1)),
            )),
        ));
        let filter: Arc<dyn ExecutionPlan> =
            Arc::new(FilterExec::try_new(predicate, None, input)?);
        let statistics = filter.statistics()?;

        assert_eq!(statistics.num_rows, Precision::Inexact(0));
        assert_eq!(statistics.total_byte_size, Precision::Inexact(0));
        assert_eq!(
            statistics.column_statistics,
            vec![
                ColumnStatistics {
                    min_value: Precision::Inexact(ScalarValue::Int32(Some(1))),
                    max_value: Precision::Inexact(ScalarValue::Int32(Some(100))),
                    ..Default::default()
                },
                ColumnStatistics {
                    min_value: Precision::Inexact(ScalarValue::Int32(Some(1))),
                    max_value: Precision::Inexact(ScalarValue::Int32(Some(3))),
                    ..Default::default()
                },
            ]
        );

        Ok(())
    }

    #[tokio::test]
    async fn test_filter_statistics_more_inputs() -> Result<()> {
        let schema = Schema::new(vec![
            Field::new("a", DataType::Int32, false),
            Field::new("b", DataType::Int32, false),
        ]);
        let input = Arc::new(StatisticsExec::new(
            Statistics {
                num_rows: Precision::Inexact(1000),
                total_byte_size: Precision::Inexact(4000),
                column_statistics: vec![
                    ColumnStatistics {
                        min_value: Precision::Inexact(ScalarValue::Int32(Some(1))),
                        max_value: Precision::Inexact(ScalarValue::Int32(Some(100))),
                        ..Default::default()
                    },
                    ColumnStatistics {
                        min_value: Precision::Inexact(ScalarValue::Int32(Some(1))),
                        max_value: Precision::Inexact(ScalarValue::Int32(Some(100))),
                        ..Default::default()
                    },
                ],
            },
            schema,
        ));
        // WHERE a<50
        let predicate = Arc::new(BinaryExpr::new(
            Arc::new(Column::new("a", 0)),
            Operator::Lt,
            Arc::new(Literal::new(ScalarValue::Int32(Some(50)))),
        ));
        let filter: Arc<dyn ExecutionPlan> =
            Arc::new(FilterExec::try_new(predicate, None, input)?);
        let statistics = filter.statistics()?;

        assert_eq!(statistics.num_rows, Precision::Inexact(490));
        assert_eq!(statistics.total_byte_size, Precision::Inexact(1960));
        assert_eq!(
            statistics.column_statistics,
            vec![
                ColumnStatistics {
                    min_value: Precision::Inexact(ScalarValue::Int32(Some(1))),
                    max_value: Precision::Inexact(ScalarValue::Int32(Some(49))),
                    ..Default::default()
                },
                ColumnStatistics {
                    min_value: Precision::Inexact(ScalarValue::Int32(Some(1))),
                    max_value: Precision::Inexact(ScalarValue::Int32(Some(100))),
                    ..Default::default()
                },
            ]
        );

        Ok(())
    }

    #[tokio::test]
    async fn test_empty_input_statistics() -> Result<()> {
        let schema = Schema::new(vec![Field::new("a", DataType::Int32, false)]);
        let input = Arc::new(StatisticsExec::new(
            Statistics::new_unknown(&schema),
            schema,
        ));
        // WHERE a <= 10 AND 0 <= a - 5
        let predicate = Arc::new(BinaryExpr::new(
            Arc::new(BinaryExpr::new(
                Arc::new(Column::new("a", 0)),
                Operator::LtEq,
                Arc::new(Literal::new(ScalarValue::Int32(Some(10)))),
            )),
            Operator::And,
            Arc::new(BinaryExpr::new(
                Arc::new(Literal::new(ScalarValue::Int32(Some(0)))),
                Operator::LtEq,
                Arc::new(BinaryExpr::new(
                    Arc::new(Column::new("a", 0)),
                    Operator::Minus,
                    Arc::new(Literal::new(ScalarValue::Int32(Some(5)))),
                )),
            )),
        ));
        let filter: Arc<dyn ExecutionPlan> =
            Arc::new(FilterExec::try_new(predicate, None, input)?);
        let filter_statistics = filter.statistics()?;

        let expected_filter_statistics = Statistics {
            num_rows: Precision::Absent,
            total_byte_size: Precision::Absent,
            column_statistics: vec![ColumnStatistics {
                null_count: Precision::Absent,
                min_value: Precision::Inexact(ScalarValue::Int32(Some(5))),
                max_value: Precision::Inexact(ScalarValue::Int32(Some(10))),
                distinct_count: Precision::Absent,
            }],
        };

        assert_eq!(filter_statistics, expected_filter_statistics);

        Ok(())
    }
}<|MERGE_RESOLUTION|>--- conflicted
+++ resolved
@@ -174,16 +174,12 @@
         self: Arc<Self>,
         mut children: Vec<Arc<dyn ExecutionPlan>>,
     ) -> Result<Arc<dyn ExecutionPlan>> {
-<<<<<<< HEAD
-        Ok(Arc::new(FilterExec::try_new(
+        FilterExec::try_new(
             self.predicate.clone(),
             self.projection.clone(),
-            children[0].clone(),
-        )?))
-=======
-        FilterExec::try_new(self.predicate.clone(), children.swap_remove(0))
-            .map(|e| Arc::new(e) as _)
->>>>>>> 2af326a0
+            children.swap_remove(0),
+        )
+        .map(|e| Arc::new(e) as _)
     }
 
     fn execute(
