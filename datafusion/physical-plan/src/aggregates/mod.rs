--- conflicted
+++ resolved
@@ -1193,11 +1193,8 @@
     use datafusion_execution::config::SessionConfig;
     use datafusion_execution::memory_pool::FairSpillPool;
     use datafusion_execution::runtime_env::{RuntimeConfig, RuntimeEnv};
-<<<<<<< HEAD
     use datafusion_expr::expr::Sort;
-=======
     use datafusion_functions_aggregate::median::median_udaf;
->>>>>>> 9c065065
     use datafusion_physical_expr::expressions::{
         lit, ApproxDistinct, Count, FirstValue, LastValue, OrderSensitiveArrayAgg,
     };
