// Licensed to the Apache Software Foundation (ASF) under one
// or more contributor license agreements.  See the NOTICE file
// distributed with this work for additional information
// regarding copyright ownership.  The ASF licenses this file
// to you under the Apache License, Version 2.0 (the
// "License"); you may not use this file except in compliance
// with the License.  You may obtain a copy of the License at
//
//   http://www.apache.org/licenses/LICENSE-2.0
//
// Unless required by applicable law or agreed to in writing,
// software distributed under the License is distributed on an
// "AS IS" BASIS, WITHOUT WARRANTIES OR CONDITIONS OF ANY
// KIND, either express or implied.  See the License for the
// specific language governing permissions and limitations
// under the License.

//! Aggregates functionalities

use std::any::Any;
use std::sync::Arc;

use super::{DisplayAs, ExecutionMode, ExecutionPlanProperties, PlanProperties};
use crate::aggregates::{
    no_grouping::AggregateStream, row_hash::GroupedHashAggregateStream,
    topk_stream::GroupedTopKAggregateStream,
};
use crate::metrics::{ExecutionPlanMetricsSet, MetricsSet};
use crate::windows::get_ordered_partition_by_indices;
use crate::{
    DisplayFormatType, Distribution, ExecutionPlan, InputOrderMode, Partitioning,
    SendableRecordBatchStream, Statistics,
};

use arrow::array::ArrayRef;
use arrow::datatypes::{Field, Schema, SchemaRef};
use arrow::record_batch::RecordBatch;
use datafusion_common::stats::Precision;
use datafusion_common::{internal_err, not_impl_err, Result};
use datafusion_execution::TaskContext;
use datafusion_expr::Accumulator;
use datafusion_physical_expr::{
    equivalence::{collapse_lex_req, ProjectionMapping},
    expressions::{Column, Max, Min, UnKnownColumn},
    physical_exprs_contains, AggregateExpr, EquivalenceProperties, LexOrdering,
    LexRequirement, PhysicalExpr, PhysicalSortRequirement,
};

use itertools::Itertools;

mod group_values;
mod no_grouping;
mod order;
mod row_hash;
mod topk;
mod topk_stream;

pub use datafusion_expr::AggregateFunction;
pub use datafusion_physical_expr::expressions::create_aggregate_expr;

/// Hash aggregate modes
#[derive(Debug, Copy, Clone, PartialEq, Eq)]
pub enum AggregateMode {
    /// Partial aggregate that can be applied in parallel across input partitions
    Partial,
    /// Final aggregate that produces a single partition of output
    Final,
    /// Final aggregate that works on pre-partitioned data.
    ///
    /// This requires the invariant that all rows with a particular
    /// grouping key are in the same partitions, such as is the case
    /// with Hash repartitioning on the group keys. If a group key is
    /// duplicated, duplicate groups would be produced
    FinalPartitioned,
    /// Applies the entire logical aggregation operation in a single operator,
    /// as opposed to Partial / Final modes which apply the logical aggregation using
    /// two operators.
    /// This mode requires tha the input is a single partition (like Final)
    Single,
    /// Applies the entire logical aggregation operation in a single operator,
    /// as opposed to Partial / Final modes which apply the logical aggregation using
    /// two operators.
    /// This mode requires tha the input is partitioned by group key (like FinalPartitioned)
    SinglePartitioned,
}

impl AggregateMode {
    /// Checks whether this aggregation step describes a "first stage" calculation.
    /// In other words, its input is not another aggregation result and the
    /// `merge_batch` method will not be called for these modes.
    pub fn is_first_stage(&self) -> bool {
        match self {
            AggregateMode::Partial
            | AggregateMode::Single
            | AggregateMode::SinglePartitioned => true,
            AggregateMode::Final | AggregateMode::FinalPartitioned => false,
        }
    }
}

/// Represents `GROUP BY` clause in the plan (including the more general GROUPING SET)
/// In the case of a simple `GROUP BY a, b` clause, this will contain the expression [a, b]
/// and a single group [false, false].
/// In the case of `GROUP BY GROUPING SET/CUBE/ROLLUP` the planner will expand the expression
/// into multiple groups, using null expressions to align each group.
/// For example, with a group by clause `GROUP BY GROUPING SET ((a,b),(a),(b))` the planner should
/// create a `PhysicalGroupBy` like
/// ```text
/// PhysicalGroupBy {
///     expr: [(col(a), a), (col(b), b)],
///     null_expr: [(NULL, a), (NULL, b)],
///     groups: [
///         [false, false], // (a,b)
///         [false, true],  // (a) <=> (a, NULL)
///         [true, false]   // (b) <=> (NULL, b)
///     ]
/// }
/// ```
#[derive(Clone, Debug, Default)]
pub struct PhysicalGroupBy {
    /// Distinct (Physical Expr, Alias) in the grouping set
    expr: Vec<(Arc<dyn PhysicalExpr>, String)>,
    /// Corresponding NULL expressions for expr
    null_expr: Vec<(Arc<dyn PhysicalExpr>, String)>,
    /// Null mask for each group in this grouping set. Each group is
    /// composed of either one of the group expressions in expr or a null
    /// expression in null_expr. If `groups[i][j]` is true, then the the
    /// j-th expression in the i-th group is NULL, otherwise it is `expr[j]`.
    groups: Vec<Vec<bool>>,
}

impl PhysicalGroupBy {
    /// Create a new `PhysicalGroupBy`
    pub fn new(
        expr: Vec<(Arc<dyn PhysicalExpr>, String)>,
        null_expr: Vec<(Arc<dyn PhysicalExpr>, String)>,
        groups: Vec<Vec<bool>>,
    ) -> Self {
        Self {
            expr,
            null_expr,
            groups,
        }
    }

    /// Create a GROUPING SET with only a single group. This is the "standard"
    /// case when building a plan from an expression such as `GROUP BY a,b,c`
    pub fn new_single(expr: Vec<(Arc<dyn PhysicalExpr>, String)>) -> Self {
        let num_exprs = expr.len();
        Self {
            expr,
            null_expr: vec![],
            groups: vec![vec![false; num_exprs]],
        }
    }

    /// Returns true if this GROUP BY contains NULL expressions
    pub fn contains_null(&self) -> bool {
        self.groups.iter().flatten().any(|is_null| *is_null)
    }

    /// Returns the group expressions
    pub fn expr(&self) -> &[(Arc<dyn PhysicalExpr>, String)] {
        &self.expr
    }

    /// Returns the null expressions
    pub fn null_expr(&self) -> &[(Arc<dyn PhysicalExpr>, String)] {
        &self.null_expr
    }

    /// Returns the group null masks
    pub fn groups(&self) -> &[Vec<bool>] {
        &self.groups
    }

    /// Returns true if this `PhysicalGroupBy` has no group expressions
    pub fn is_empty(&self) -> bool {
        self.expr.is_empty()
    }

    /// Check whether grouping set is single group
    pub fn is_single(&self) -> bool {
        self.null_expr.is_empty()
    }

    /// Calculate GROUP BY expressions according to input schema.
    pub fn input_exprs(&self) -> Vec<Arc<dyn PhysicalExpr>> {
        self.expr
            .iter()
            .map(|(expr, _alias)| expr.clone())
            .collect()
    }

    /// Return grouping expressions as they occur in the output schema.
    pub fn output_exprs(&self) -> Vec<Arc<dyn PhysicalExpr>> {
        self.expr
            .iter()
            .enumerate()
            .map(|(index, (_, name))| Arc::new(Column::new(name, index)) as _)
            .collect()
    }
}

impl PartialEq for PhysicalGroupBy {
    fn eq(&self, other: &PhysicalGroupBy) -> bool {
        self.expr.len() == other.expr.len()
            && self
                .expr
                .iter()
                .zip(other.expr.iter())
                .all(|((expr1, name1), (expr2, name2))| expr1.eq(expr2) && name1 == name2)
            && self.null_expr.len() == other.null_expr.len()
            && self
                .null_expr
                .iter()
                .zip(other.null_expr.iter())
                .all(|((expr1, name1), (expr2, name2))| expr1.eq(expr2) && name1 == name2)
            && self.groups == other.groups
    }
}

enum StreamType {
    AggregateStream(AggregateStream),
    GroupedHash(GroupedHashAggregateStream),
    GroupedPriorityQueue(GroupedTopKAggregateStream),
}

impl From<StreamType> for SendableRecordBatchStream {
    fn from(stream: StreamType) -> Self {
        match stream {
            StreamType::AggregateStream(stream) => Box::pin(stream),
            StreamType::GroupedHash(stream) => Box::pin(stream),
            StreamType::GroupedPriorityQueue(stream) => Box::pin(stream),
        }
    }
}

/// Hash aggregate execution plan
#[derive(Debug)]
pub struct AggregateExec {
    /// Aggregation mode (full, partial)
    mode: AggregateMode,
    /// Group by expressions
    group_by: PhysicalGroupBy,
    /// Aggregate expressions
    aggr_expr: Vec<Arc<dyn AggregateExpr>>,
    /// FILTER (WHERE clause) expression for each aggregate expression
    filter_expr: Vec<Option<Arc<dyn PhysicalExpr>>>,
    /// Set if the output of this aggregation is truncated by a upstream sort/limit clause
    limit: Option<usize>,
    /// Input plan, could be a partial aggregate or the input to the aggregate
    pub input: Arc<dyn ExecutionPlan>,
    /// Schema after the aggregate is applied
    schema: SchemaRef,
    /// Input schema before any aggregation is applied. For partial aggregate this will be the
    /// same as input.schema() but for the final aggregate it will be the same as the input
    /// to the partial aggregate, i.e., partial and final aggregates have same `input_schema`.
    /// We need the input schema of partial aggregate to be able to deserialize aggregate
    /// expressions from protobuf for final aggregate.
    pub input_schema: SchemaRef,
    /// Execution metrics
    metrics: ExecutionPlanMetricsSet,
    required_input_ordering: Option<LexRequirement>,
    /// Describes how the input is ordered relative to the group by columns
    input_order_mode: InputOrderMode,
    cache: PlanProperties,
}

impl AggregateExec {
    /// Function used in `ConvertFirstLast` optimizer rule,
    /// where we need parts of the new value, others cloned from the old one
    /// Rewrites aggregate exec with new aggregate expressions.
    pub fn with_new_aggr_exprs(&self, aggr_expr: Vec<Arc<dyn AggregateExpr>>) -> Self {
        Self {
            aggr_expr,
            // clone the rest of the fields
            required_input_ordering: self.required_input_ordering.clone(),
            metrics: ExecutionPlanMetricsSet::new(),
            input_order_mode: self.input_order_mode.clone(),
            cache: self.cache.clone(),
            mode: self.mode,
            group_by: self.group_by.clone(),
            filter_expr: self.filter_expr.clone(),
            limit: self.limit,
            input: self.input.clone(),
            schema: self.schema.clone(),
            input_schema: self.input_schema.clone(),
        }
    }

    pub fn cache(&self) -> &PlanProperties {
        &self.cache
    }

    /// Create a new hash aggregate execution plan
    pub fn try_new(
        mode: AggregateMode,
        group_by: PhysicalGroupBy,
        aggr_expr: Vec<Arc<dyn AggregateExpr>>,
        filter_expr: Vec<Option<Arc<dyn PhysicalExpr>>>,
        input: Arc<dyn ExecutionPlan>,
        input_schema: SchemaRef,
    ) -> Result<Self> {
        let schema = create_schema(
            &input.schema(),
            &group_by.expr,
            &aggr_expr,
            group_by.contains_null(),
            mode,
        )?;

        let schema = Arc::new(schema);
        AggregateExec::try_new_with_schema(
            mode,
            group_by,
            aggr_expr,
            filter_expr,
            input,
            input_schema,
            schema,
        )
    }

    /// Create a new hash aggregate execution plan with the given schema.
    /// This constructor isn't part of the public API, it is used internally
    /// by Datafusion to enforce schema consistency during when re-creating
    /// `AggregateExec`s inside optimization rules. Schema field names of an
    /// `AggregateExec` depends on the names of aggregate expressions. Since
    /// a rule may re-write aggregate expressions (e.g. reverse them) during
    /// initialization, field names may change inadvertently if one re-creates
    /// the schema in such cases.
    #[allow(clippy::too_many_arguments)]
    fn try_new_with_schema(
        mode: AggregateMode,
        group_by: PhysicalGroupBy,
        mut aggr_expr: Vec<Arc<dyn AggregateExpr>>,
        filter_expr: Vec<Option<Arc<dyn PhysicalExpr>>>,
        input: Arc<dyn ExecutionPlan>,
        input_schema: SchemaRef,
        schema: SchemaRef,
    ) -> Result<Self> {
        // Make sure arguments are consistent in size
        if aggr_expr.len() != filter_expr.len() {
            return internal_err!("Inconsistent aggregate expr: {:?} and filter expr: {:?} for AggregateExec, their size should match", aggr_expr, filter_expr);
        }

        let input_eq_properties = input.equivalence_properties();
        // Get GROUP BY expressions:
        let groupby_exprs = group_by.input_exprs();
        // If existing ordering satisfies a prefix of the GROUP BY expressions,
        // prefix requirements with this section. In this case, aggregation will
        // work more efficiently.
        let indices = get_ordered_partition_by_indices(&groupby_exprs, &input);
        let mut new_requirement = indices
            .iter()
            .map(|&idx| PhysicalSortRequirement {
                expr: groupby_exprs[idx].clone(),
                options: None,
            })
            .collect::<Vec<_>>();

        let req = get_finer_aggregate_exprs_requirement(
            &mut aggr_expr,
            &group_by,
            input_eq_properties,
            &mode,
        )?;
        new_requirement.extend(req);
        new_requirement = collapse_lex_req(new_requirement);

        let input_order_mode =
            if indices.len() == groupby_exprs.len() && !indices.is_empty() {
                InputOrderMode::Sorted
            } else if !indices.is_empty() {
                InputOrderMode::PartiallySorted(indices)
            } else {
                InputOrderMode::Linear
            };

        // construct a map from the input expression to the output expression of the Aggregation group by
        let projection_mapping =
            ProjectionMapping::try_new(&group_by.expr, &input.schema())?;

        let required_input_ordering =
            (!new_requirement.is_empty()).then_some(new_requirement);

        let cache = Self::compute_properties(
            &input,
            schema.clone(),
            &projection_mapping,
            &mode,
            &input_order_mode,
        );

        Ok(AggregateExec {
            mode,
            group_by,
            aggr_expr,
            filter_expr,
            input,
            schema,
            input_schema,
            metrics: ExecutionPlanMetricsSet::new(),
            required_input_ordering,
            limit: None,
            input_order_mode,
            cache,
        })
    }

    /// Aggregation mode (full, partial)
    pub fn mode(&self) -> &AggregateMode {
        &self.mode
    }

    /// Set the `limit` of this AggExec
    pub fn with_limit(mut self, limit: Option<usize>) -> Self {
        self.limit = limit;
        self
    }
    /// Grouping expressions
    pub fn group_expr(&self) -> &PhysicalGroupBy {
        &self.group_by
    }

    /// Grouping expressions as they occur in the output schema
    pub fn output_group_expr(&self) -> Vec<Arc<dyn PhysicalExpr>> {
        self.group_by.output_exprs()
    }

    /// Aggregate expressions
    pub fn aggr_expr(&self) -> &[Arc<dyn AggregateExpr>] {
        &self.aggr_expr
    }

    /// FILTER (WHERE clause) expression for each aggregate expression
    pub fn filter_expr(&self) -> &[Option<Arc<dyn PhysicalExpr>>] {
        &self.filter_expr
    }

    /// Input plan
    pub fn input(&self) -> &Arc<dyn ExecutionPlan> {
        &self.input
    }

    /// Get the input schema before any aggregates are applied
    pub fn input_schema(&self) -> SchemaRef {
        self.input_schema.clone()
    }

    /// number of rows soft limit of the AggregateExec
    pub fn limit(&self) -> Option<usize> {
        self.limit
    }

    fn execute_typed(
        &self,
        partition: usize,
        context: Arc<TaskContext>,
    ) -> Result<StreamType> {
        // no group by at all
        if self.group_by.expr.is_empty() {
            return Ok(StreamType::AggregateStream(AggregateStream::new(
                self, context, partition,
            )?));
        }

        // grouping by an expression that has a sort/limit upstream
        if let Some(limit) = self.limit {
            if !self.is_unordered_unfiltered_group_by_distinct() {
                return Ok(StreamType::GroupedPriorityQueue(
                    GroupedTopKAggregateStream::new(self, context, partition, limit)?,
                ));
            }
        }

        // grouping by something else and we need to just materialize all results
        Ok(StreamType::GroupedHash(GroupedHashAggregateStream::new(
            self, context, partition,
        )?))
    }

    /// Finds the DataType and SortDirection for this Aggregate, if there is one
    pub fn get_minmax_desc(&self) -> Option<(Field, bool)> {
        let agg_expr = self.aggr_expr.iter().exactly_one().ok()?;
        if let Some(max) = agg_expr.as_any().downcast_ref::<Max>() {
            Some((max.field().ok()?, true))
        } else if let Some(min) = agg_expr.as_any().downcast_ref::<Min>() {
            Some((min.field().ok()?, false))
        } else {
            None
        }
    }

    /// true, if this Aggregate has a group-by with no required or explicit ordering,
    /// no filtering and no aggregate expressions
    /// This method qualifies the use of the LimitedDistinctAggregation rewrite rule
    /// on an AggregateExec.
    pub fn is_unordered_unfiltered_group_by_distinct(&self) -> bool {
        // ensure there is a group by
        if self.group_expr().is_empty() {
            return false;
        }
        // ensure there are no aggregate expressions
        if !self.aggr_expr().is_empty() {
            return false;
        }
        // ensure there are no filters on aggregate expressions; the above check
        // may preclude this case
        if self.filter_expr().iter().any(|e| e.is_some()) {
            return false;
        }
        // ensure there are no order by expressions
        if self.aggr_expr().iter().any(|e| e.order_bys().is_some()) {
            return false;
        }
        // ensure there is no output ordering; can this rule be relaxed?
        if self.properties().output_ordering().is_some() {
            return false;
        }
        // ensure no ordering is required on the input
        if self.required_input_ordering()[0].is_some() {
            return false;
        }
        true
    }

    /// This function creates the cache object that stores the plan properties such as schema, equivalence properties, ordering, partitioning, etc.
    pub fn compute_properties(
        input: &Arc<dyn ExecutionPlan>,
        schema: SchemaRef,
        projection_mapping: &ProjectionMapping,
        mode: &AggregateMode,
        input_order_mode: &InputOrderMode,
    ) -> PlanProperties {
        // Construct equivalence properties:
        let eq_properties = input
            .equivalence_properties()
            .project(projection_mapping, schema);

        // Get output partitioning:
        let mut output_partitioning = input.output_partitioning().clone();
        if mode.is_first_stage() {
            // First stage aggregation will not change the output partitioning,
            // but needs to respect aliases (e.g. mapping in the GROUP BY
            // expression).
            let input_eq_properties = input.equivalence_properties();
            if let Partitioning::Hash(exprs, part) = output_partitioning {
                let normalized_exprs = exprs
                    .iter()
                    .map(|expr| {
                        input_eq_properties
                            .project_expr(expr, projection_mapping)
                            .unwrap_or_else(|| {
                                Arc::new(UnKnownColumn::new(&expr.to_string()))
                            })
                    })
                    .collect();
                output_partitioning = Partitioning::Hash(normalized_exprs, part);
            }
        }

        // Determine execution mode:
        let mut exec_mode = input.execution_mode();
        if exec_mode == ExecutionMode::Unbounded
            && *input_order_mode == InputOrderMode::Linear
        {
            // Cannot run without breaking the pipeline
            exec_mode = ExecutionMode::PipelineBreaking;
        }

        PlanProperties::new(eq_properties, output_partitioning, exec_mode)
    }

    pub fn input_order_mode(&self) -> &InputOrderMode {
        &self.input_order_mode
    }
}

impl DisplayAs for AggregateExec {
    fn fmt_as(
        &self,
        t: DisplayFormatType,
        f: &mut std::fmt::Formatter,
    ) -> std::fmt::Result {
        match t {
            DisplayFormatType::Default | DisplayFormatType::Verbose => {
                write!(f, "AggregateExec: mode={:?}", self.mode)?;
                let g: Vec<String> = if self.group_by.is_single() {
                    self.group_by
                        .expr
                        .iter()
                        .map(|(e, alias)| {
                            let e = e.to_string();
                            if &e != alias {
                                format!("{e} as {alias}")
                            } else {
                                e
                            }
                        })
                        .collect()
                } else {
                    self.group_by
                        .groups
                        .iter()
                        .map(|group| {
                            let terms = group
                                .iter()
                                .enumerate()
                                .map(|(idx, is_null)| {
                                    if *is_null {
                                        let (e, alias) = &self.group_by.null_expr[idx];
                                        let e = e.to_string();
                                        if &e != alias {
                                            format!("{e} as {alias}")
                                        } else {
                                            e
                                        }
                                    } else {
                                        let (e, alias) = &self.group_by.expr[idx];
                                        let e = e.to_string();
                                        if &e != alias {
                                            format!("{e} as {alias}")
                                        } else {
                                            e
                                        }
                                    }
                                })
                                .collect::<Vec<String>>()
                                .join(", ");
                            format!("({terms})")
                        })
                        .collect()
                };

                write!(f, ", gby=[{}]", g.join(", "))?;

                let a: Vec<String> = self
                    .aggr_expr
                    .iter()
                    .map(|agg| agg.name().to_string())
                    .collect();
                write!(f, ", aggr=[{}]", a.join(", "))?;
                if let Some(limit) = self.limit {
                    write!(f, ", lim=[{limit}]")?;
                }

                if self.input_order_mode != InputOrderMode::Linear {
                    write!(f, ", ordering_mode={:?}", self.input_order_mode)?;
                }
            }
        }
        Ok(())
    }
}

impl ExecutionPlan for AggregateExec {
    fn name(&self) -> &'static str {
        "AggregateExec"
    }

    /// Return a reference to Any that can be used for down-casting
    fn as_any(&self) -> &dyn Any {
        self
    }

    fn properties(&self) -> &PlanProperties {
        &self.cache
    }

    fn required_input_distribution(&self) -> Vec<Distribution> {
        match &self.mode {
            AggregateMode::Partial => {
                vec![Distribution::UnspecifiedDistribution]
            }
            AggregateMode::FinalPartitioned | AggregateMode::SinglePartitioned => {
                vec![Distribution::HashPartitioned(self.output_group_expr())]
            }
            AggregateMode::Final | AggregateMode::Single => {
                vec![Distribution::SinglePartition]
            }
        }
    }

    fn required_input_ordering(&self) -> Vec<Option<LexRequirement>> {
        vec![self.required_input_ordering.clone()]
    }

    fn children(&self) -> Vec<&Arc<dyn ExecutionPlan>> {
        vec![&self.input]
    }

    fn with_new_children(
        self: Arc<Self>,
        children: Vec<Arc<dyn ExecutionPlan>>,
    ) -> Result<Arc<dyn ExecutionPlan>> {
        let mut me = AggregateExec::try_new_with_schema(
            self.mode,
            self.group_by.clone(),
            self.aggr_expr.clone(),
            self.filter_expr.clone(),
            children[0].clone(),
            self.input_schema.clone(),
            self.schema.clone(),
        )?;
        me.limit = self.limit;

        Ok(Arc::new(me))
    }

    fn execute(
        &self,
        partition: usize,
        context: Arc<TaskContext>,
    ) -> Result<SendableRecordBatchStream> {
        self.execute_typed(partition, context)
            .map(|stream| stream.into())
    }

    fn metrics(&self) -> Option<MetricsSet> {
        Some(self.metrics.clone_inner())
    }

    fn statistics(&self) -> Result<Statistics> {
        // TODO stats: group expressions:
        // - once expressions will be able to compute their own stats, use it here
        // - case where we group by on a column for which with have the `distinct` stat
        // TODO stats: aggr expression:
        // - aggregations somtimes also preserve invariants such as min, max...
        let column_statistics = Statistics::unknown_column(&self.schema());
        match self.mode {
            AggregateMode::Final | AggregateMode::FinalPartitioned
                if self.group_by.expr.is_empty() =>
            {
                Ok(Statistics {
                    num_rows: Precision::Exact(1),
                    column_statistics,
                    total_byte_size: Precision::Absent,
                })
            }
            _ => {
                // When the input row count is 0 or 1, we can adopt that statistic keeping its reliability.
                // When it is larger than 1, we degrade the precision since it may decrease after aggregation.
                let num_rows = if let Some(value) =
                    self.input().statistics()?.num_rows.get_value()
                {
                    if *value > 1 {
                        self.input().statistics()?.num_rows.to_inexact()
                    } else if *value == 0 {
                        // Aggregation on an empty table creates a null row.
                        self.input()
                            .statistics()?
                            .num_rows
                            .add(&Precision::Exact(1))
                    } else {
                        // num_rows = 1 case
                        self.input().statistics()?.num_rows
                    }
                } else {
                    Precision::Absent
                };
                Ok(Statistics {
                    num_rows,
                    column_statistics,
                    total_byte_size: Precision::Absent,
                })
            }
        }
    }
}

fn create_schema(
    input_schema: &Schema,
    group_expr: &[(Arc<dyn PhysicalExpr>, String)],
    aggr_expr: &[Arc<dyn AggregateExpr>],
    contains_null_expr: bool,
    mode: AggregateMode,
) -> Result<Schema> {
    let mut fields = Vec::with_capacity(group_expr.len() + aggr_expr.len());
    for (expr, name) in group_expr {
        fields.push(Field::new(
            name,
            expr.data_type(input_schema)?,
            // In cases where we have multiple grouping sets, we will use NULL expressions in
            // order to align the grouping sets. So the field must be nullable even if the underlying
            // schema field is not.
            contains_null_expr || expr.nullable(input_schema)?,
        ))
    }

    match mode {
        AggregateMode::Partial => {
            // in partial mode, the fields of the accumulator's state
            for expr in aggr_expr {
                fields.extend(expr.state_fields()?.iter().cloned())
            }
        }
        AggregateMode::Final
        | AggregateMode::FinalPartitioned
        | AggregateMode::Single
        | AggregateMode::SinglePartitioned => {
            // in final mode, the field with the final result of the accumulator
            for expr in aggr_expr {
                fields.push(expr.field()?)
            }
        }
    }

    Ok(Schema::new(fields))
}

fn group_schema(schema: &Schema, group_count: usize) -> SchemaRef {
    let group_fields = schema.fields()[0..group_count].to_vec();
    Arc::new(Schema::new(group_fields))
}

/// Determines the lexical ordering requirement for an aggregate expression.
///
/// # Parameters
///
/// - `aggr_expr`: A reference to an `Arc<dyn AggregateExpr>` representing the
///   aggregate expression.
/// - `group_by`: A reference to a `PhysicalGroupBy` instance representing the
///   physical GROUP BY expression.
/// - `agg_mode`: A reference to an `AggregateMode` instance representing the
///   mode of aggregation.
///
/// # Returns
///
/// A `LexOrdering` instance indicating the lexical ordering requirement for
/// the aggregate expression.
fn get_aggregate_expr_req(
    aggr_expr: &Arc<dyn AggregateExpr>,
    group_by: &PhysicalGroupBy,
    agg_mode: &AggregateMode,
) -> LexOrdering {
    // If the aggregation function is ordering requirement is not absolutely
    // necessary, or the aggregation is performing a "second stage" calculation,
    // then ignore the ordering requirement.
    if !aggr_expr.order_sensitivity().hard_requires() || !agg_mode.is_first_stage() {
        return vec![];
    }

    let mut req = aggr_expr.order_bys().unwrap_or_default().to_vec();

    // In non-first stage modes, we accumulate data (using `merge_batch`) from
    // different partitions (i.e. merge partial results). During this merge, we
    // consider the ordering of each partial result. Hence, we do not need to
    // use the ordering requirement in such modes as long as partial results are
    // generated with the correct ordering.
    if group_by.is_single() {
        // Remove all orderings that occur in the group by. These requirements
        // will definitely be satisfied -- Each group by expression will have
        // distinct values per group, hence all requirements are satisfied.
        let physical_exprs = group_by.input_exprs();
        req.retain(|sort_expr| {
            !physical_exprs_contains(&physical_exprs, &sort_expr.expr)
        });
    }
    req
}

/// Computes the finer ordering for between given existing ordering requirement
/// of aggregate expression.
///
/// # Parameters
///
/// * `existing_req` - The existing lexical ordering that needs refinement.
/// * `aggr_expr` - A reference to an aggregate expression trait object.
/// * `group_by` - Information about the physical grouping (e.g group by expression).
/// * `eq_properties` - Equivalence properties relevant to the computation.
/// * `agg_mode` - The mode of aggregation (e.g., Partial, Final, etc.).
///
/// # Returns
///
/// An `Option<LexOrdering>` representing the computed finer lexical ordering,
/// or `None` if there is no finer ordering; e.g. the existing requirement and
/// the aggregator requirement is incompatible.
fn finer_ordering(
    existing_req: &LexOrdering,
    aggr_expr: &Arc<dyn AggregateExpr>,
    group_by: &PhysicalGroupBy,
    eq_properties: &EquivalenceProperties,
    agg_mode: &AggregateMode,
) -> Option<LexOrdering> {
    let aggr_req = get_aggregate_expr_req(aggr_expr, group_by, agg_mode);
    eq_properties.get_finer_ordering(existing_req, &aggr_req)
}

/// Concatenates the given slices.
pub fn concat_slices<T: Clone>(lhs: &[T], rhs: &[T]) -> Vec<T> {
    [lhs, rhs].concat()
}

/// Get the common requirement that satisfies all the aggregate expressions.
///
/// # Parameters
///
/// - `aggr_exprs`: A slice of `Arc<dyn AggregateExpr>` containing all the
///   aggregate expressions.
/// - `group_by`: A reference to a `PhysicalGroupBy` instance representing the
///   physical GROUP BY expression.
/// - `eq_properties`: A reference to an `EquivalenceProperties` instance
///   representing equivalence properties for ordering.
/// - `agg_mode`: A reference to an `AggregateMode` instance representing the
///   mode of aggregation.
///
/// # Returns
///
/// A `LexRequirement` instance, which is the requirement that satisfies all the
/// aggregate requirements. Returns an error in case of conflicting requirements.
fn get_finer_aggregate_exprs_requirement(
    aggr_exprs: &mut [Arc<dyn AggregateExpr>],
    group_by: &PhysicalGroupBy,
    eq_properties: &EquivalenceProperties,
    agg_mode: &AggregateMode,
) -> Result<LexRequirement> {
    let mut requirement = vec![];
    for aggr_expr in aggr_exprs.iter_mut() {
        if let Some(finer_ordering) =
            finer_ordering(&requirement, aggr_expr, group_by, eq_properties, agg_mode)
        {
            if eq_properties.ordering_satisfy(&finer_ordering) {
                // Requirement is satisfied by existing ordering
                requirement = finer_ordering;
                continue;
            }
        }
        if let Some(reverse_aggr_expr) = aggr_expr.reverse_expr() {
            if let Some(finer_ordering) = finer_ordering(
                &requirement,
                &reverse_aggr_expr,
                group_by,
                eq_properties,
                agg_mode,
            ) {
                if eq_properties.ordering_satisfy(&finer_ordering) {
                    // Reverse requirement is satisfied by exiting ordering.
                    // Hence reverse the aggregator
                    requirement = finer_ordering;
                    *aggr_expr = reverse_aggr_expr;
                    continue;
                }
            }
        }
        if let Some(finer_ordering) =
            finer_ordering(&requirement, aggr_expr, group_by, eq_properties, agg_mode)
        {
            // There is a requirement that both satisfies existing requirement and current
            // aggregate requirement. Use updated requirement
            requirement = finer_ordering;
            continue;
        }
        if let Some(reverse_aggr_expr) = aggr_expr.reverse_expr() {
            if let Some(finer_ordering) = finer_ordering(
                &requirement,
                &reverse_aggr_expr,
                group_by,
                eq_properties,
                agg_mode,
            ) {
                // There is a requirement that both satisfies existing requirement and reverse
                // aggregate requirement. Use updated requirement
                requirement = finer_ordering;
                *aggr_expr = reverse_aggr_expr;
                continue;
            }
        }

        // Neither the existing requirement and current aggregate requirement satisfy the other, this means
        // requirements are conflicting. Currently, we do not support
        // conflicting requirements.
        return not_impl_err!(
            "Conflicting ordering requirements in aggregate functions is not supported"
        );
    }

    Ok(PhysicalSortRequirement::from_sort_exprs(&requirement))
}

/// returns physical expressions for arguments to evaluate against a batch
/// The expressions are different depending on `mode`:
/// * Partial: AggregateExpr::expressions
/// * Final: columns of `AggregateExpr::state_fields()`
fn aggregate_expressions(
    aggr_expr: &[Arc<dyn AggregateExpr>],
    mode: &AggregateMode,
    col_idx_base: usize,
) -> Result<Vec<Vec<Arc<dyn PhysicalExpr>>>> {
    match mode {
        AggregateMode::Partial
        | AggregateMode::Single
        | AggregateMode::SinglePartitioned => Ok(aggr_expr
            .iter()
            .map(|agg| {
                let mut result = agg.expressions();
                // Append ordering requirements to expressions' results. This
                // way order sensitive aggregators can satisfy requirement
                // themselves.
                if let Some(ordering_req) = agg.order_bys() {
                    result.extend(ordering_req.iter().map(|item| item.expr.clone()));
                }
                result
            })
            .collect()),
        // In this mode, we build the merge expressions of the aggregation.
        AggregateMode::Final | AggregateMode::FinalPartitioned => {
            let mut col_idx_base = col_idx_base;
            aggr_expr
                .iter()
                .map(|agg| {
                    let exprs = merge_expressions(col_idx_base, agg)?;
                    col_idx_base += exprs.len();
                    Ok(exprs)
                })
                .collect()
        }
    }
}

/// uses `state_fields` to build a vec of physical column expressions required to merge the
/// AggregateExpr' accumulator's state.
///
/// `index_base` is the starting physical column index for the next expanded state field.
fn merge_expressions(
    index_base: usize,
    expr: &Arc<dyn AggregateExpr>,
) -> Result<Vec<Arc<dyn PhysicalExpr>>> {
    expr.state_fields().map(|fields| {
        fields
            .iter()
            .enumerate()
            .map(|(idx, f)| Arc::new(Column::new(f.name(), index_base + idx)) as _)
            .collect()
    })
}

pub(crate) type AccumulatorItem = Box<dyn Accumulator>;

fn create_accumulators(
    aggr_expr: &[Arc<dyn AggregateExpr>],
) -> Result<Vec<AccumulatorItem>> {
    aggr_expr
        .iter()
        .map(|expr| expr.create_accumulator())
        .collect()
}

/// returns a vector of ArrayRefs, where each entry corresponds to either the
/// final value (mode = Final, FinalPartitioned and Single) or states (mode = Partial)
fn finalize_aggregation(
    accumulators: &mut [AccumulatorItem],
    mode: &AggregateMode,
) -> Result<Vec<ArrayRef>> {
    match mode {
        AggregateMode::Partial => {
            // Build the vector of states
            accumulators
                .iter_mut()
                .map(|accumulator| {
                    accumulator.state().and_then(|e| {
                        e.iter()
                            .map(|v| v.to_array())
                            .collect::<Result<Vec<ArrayRef>>>()
                    })
                })
                .flatten_ok()
                .collect()
        }
        AggregateMode::Final
        | AggregateMode::FinalPartitioned
        | AggregateMode::Single
        | AggregateMode::SinglePartitioned => {
            // Merge the state to the final value
            accumulators
                .iter_mut()
                .map(|accumulator| accumulator.evaluate().and_then(|v| v.to_array()))
                .collect()
        }
    }
}

/// Evaluates expressions against a record batch.
fn evaluate(
    expr: &[Arc<dyn PhysicalExpr>],
    batch: &RecordBatch,
) -> Result<Vec<ArrayRef>> {
    expr.iter()
        .map(|expr| {
            expr.evaluate(batch)
                .and_then(|v| v.into_array(batch.num_rows()))
        })
        .collect()
}

/// Evaluates expressions against a record batch.
pub(crate) fn evaluate_many(
    expr: &[Vec<Arc<dyn PhysicalExpr>>],
    batch: &RecordBatch,
) -> Result<Vec<Vec<ArrayRef>>> {
    expr.iter().map(|expr| evaluate(expr, batch)).collect()
}

fn evaluate_optional(
    expr: &[Option<Arc<dyn PhysicalExpr>>],
    batch: &RecordBatch,
) -> Result<Vec<Option<ArrayRef>>> {
    expr.iter()
        .map(|expr| {
            expr.as_ref()
                .map(|expr| {
                    expr.evaluate(batch)
                        .and_then(|v| v.into_array(batch.num_rows()))
                })
                .transpose()
        })
        .collect()
}

/// Evaluate a group by expression against a `RecordBatch`
///
/// Arguments:
/// `group_by`: the expression to evaluate
/// `batch`: the `RecordBatch` to evaluate against
///
/// Returns: A Vec of Vecs of Array of results
/// The outer Vect appears to be for grouping sets
/// The inner Vect contains the results per expression
/// The inner-inner Array contains the results per row
pub(crate) fn evaluate_group_by(
    group_by: &PhysicalGroupBy,
    batch: &RecordBatch,
) -> Result<Vec<Vec<ArrayRef>>> {
    let exprs: Vec<ArrayRef> = group_by
        .expr
        .iter()
        .map(|(expr, _)| {
            let value = expr.evaluate(batch)?;
            value.into_array(batch.num_rows())
        })
        .collect::<Result<Vec<_>>>()?;

    let null_exprs: Vec<ArrayRef> = group_by
        .null_expr
        .iter()
        .map(|(expr, _)| {
            let value = expr.evaluate(batch)?;
            value.into_array(batch.num_rows())
        })
        .collect::<Result<Vec<_>>>()?;

    Ok(group_by
        .groups
        .iter()
        .map(|group| {
            group
                .iter()
                .enumerate()
                .map(|(idx, is_null)| {
                    if *is_null {
                        null_exprs[idx].clone()
                    } else {
                        exprs[idx].clone()
                    }
                })
                .collect()
        })
        .collect())
}

#[cfg(test)]
mod tests {
    use std::task::{Context, Poll};

    use super::*;
    use crate::coalesce_batches::CoalesceBatchesExec;
    use crate::coalesce_partitions::CoalescePartitionsExec;
    use crate::common;
    use crate::expressions::{col, Avg};
    use crate::memory::MemoryExec;
    use crate::test::assert_is_pending;
    use crate::test::exec::{assert_strong_count_converges_to_zero, BlockingExec};
    use crate::RecordBatchStream;

    use arrow::array::{Float64Array, UInt32Array};
    use arrow::compute::{concat_batches, SortOptions};
    use arrow::datatypes::DataType;
    use datafusion_common::{
        assert_batches_eq, assert_batches_sorted_eq, internal_err, DataFusionError,
        ScalarValue,
    };
    use datafusion_execution::config::SessionConfig;
    use datafusion_execution::memory_pool::FairSpillPool;
    use datafusion_execution::runtime_env::{RuntimeConfig, RuntimeEnv};
    use datafusion_expr::expr::Sort;
    use datafusion_functions_aggregate::count::count_udaf;
    use datafusion_functions_aggregate::median::median_udaf;
    use datafusion_physical_expr::expressions::{
<<<<<<< HEAD
        lit, ApproxDistinct, FirstValue, LastValue, OrderSensitiveArrayAgg,
=======
        lit, Count, FirstValue, LastValue, OrderSensitiveArrayAgg,
>>>>>>> c50f0dc6
    };
    use datafusion_physical_expr::PhysicalSortExpr;

    use datafusion_physical_expr_common::aggregate::create_aggregate_expr;
    use futures::{FutureExt, Stream};

    // Generate a schema which consists of 5 columns (a, b, c, d, e)
    fn create_test_schema() -> Result<SchemaRef> {
        let a = Field::new("a", DataType::Int32, true);
        let b = Field::new("b", DataType::Int32, true);
        let c = Field::new("c", DataType::Int32, true);
        let d = Field::new("d", DataType::Int32, true);
        let e = Field::new("e", DataType::Int32, true);
        let schema = Arc::new(Schema::new(vec![a, b, c, d, e]));

        Ok(schema)
    }

    /// some mock data to aggregates
    fn some_data() -> (Arc<Schema>, Vec<RecordBatch>) {
        // define a schema.
        let schema = Arc::new(Schema::new(vec![
            Field::new("a", DataType::UInt32, false),
            Field::new("b", DataType::Float64, false),
        ]));

        // define data.
        (
            schema.clone(),
            vec![
                RecordBatch::try_new(
                    schema.clone(),
                    vec![
                        Arc::new(UInt32Array::from(vec![2, 3, 4, 4])),
                        Arc::new(Float64Array::from(vec![1.0, 2.0, 3.0, 4.0])),
                    ],
                )
                .unwrap(),
                RecordBatch::try_new(
                    schema,
                    vec![
                        Arc::new(UInt32Array::from(vec![2, 3, 3, 4])),
                        Arc::new(Float64Array::from(vec![1.0, 2.0, 3.0, 4.0])),
                    ],
                )
                .unwrap(),
            ],
        )
    }

    /// Generates some mock data for aggregate tests.
    fn some_data_v2() -> (Arc<Schema>, Vec<RecordBatch>) {
        // Define a schema:
        let schema = Arc::new(Schema::new(vec![
            Field::new("a", DataType::UInt32, false),
            Field::new("b", DataType::Float64, false),
        ]));

        // Generate data so that first and last value results are at 2nd and
        // 3rd partitions.  With this construction, we guarantee we don't receive
        // the expected result by accident, but merging actually works properly;
        // i.e. it doesn't depend on the data insertion order.
        (
            schema.clone(),
            vec![
                RecordBatch::try_new(
                    schema.clone(),
                    vec![
                        Arc::new(UInt32Array::from(vec![2, 3, 4, 4])),
                        Arc::new(Float64Array::from(vec![1.0, 2.0, 3.0, 4.0])),
                    ],
                )
                .unwrap(),
                RecordBatch::try_new(
                    schema.clone(),
                    vec![
                        Arc::new(UInt32Array::from(vec![2, 3, 3, 4])),
                        Arc::new(Float64Array::from(vec![0.0, 1.0, 2.0, 3.0])),
                    ],
                )
                .unwrap(),
                RecordBatch::try_new(
                    schema.clone(),
                    vec![
                        Arc::new(UInt32Array::from(vec![2, 3, 3, 4])),
                        Arc::new(Float64Array::from(vec![3.0, 4.0, 5.0, 6.0])),
                    ],
                )
                .unwrap(),
                RecordBatch::try_new(
                    schema,
                    vec![
                        Arc::new(UInt32Array::from(vec![2, 3, 3, 4])),
                        Arc::new(Float64Array::from(vec![2.0, 3.0, 4.0, 5.0])),
                    ],
                )
                .unwrap(),
            ],
        )
    }

    fn new_spill_ctx(batch_size: usize, max_memory: usize) -> Arc<TaskContext> {
        let session_config = SessionConfig::new().with_batch_size(batch_size);
        let runtime = Arc::new(
            RuntimeEnv::new(
                RuntimeConfig::default()
                    .with_memory_pool(Arc::new(FairSpillPool::new(max_memory))),
            )
            .unwrap(),
        );
        let task_ctx = TaskContext::default()
            .with_session_config(session_config)
            .with_runtime(runtime);
        Arc::new(task_ctx)
    }

    async fn check_grouping_sets(
        input: Arc<dyn ExecutionPlan>,
        spill: bool,
    ) -> Result<()> {
        let input_schema = input.schema();

        let grouping_set = PhysicalGroupBy {
            expr: vec![
                (col("a", &input_schema)?, "a".to_string()),
                (col("b", &input_schema)?, "b".to_string()),
            ],
            null_expr: vec![
                (lit(ScalarValue::UInt32(None)), "a".to_string()),
                (lit(ScalarValue::Float64(None)), "b".to_string()),
            ],
            groups: vec![
                vec![false, true],  // (a, NULL)
                vec![true, false],  // (NULL, b)
                vec![false, false], // (a,b)
            ],
        };

        let aggregates = vec![create_aggregate_expr(
            &count_udaf(),
            &[lit(1i8)],
            &[],
            &[],
            &input_schema,
            "COUNT(1)",
            false,
            false,
        )?];

        let task_ctx = if spill {
            new_spill_ctx(4, 1000)
        } else {
            Arc::new(TaskContext::default())
        };

        let partial_aggregate = Arc::new(AggregateExec::try_new(
            AggregateMode::Partial,
            grouping_set.clone(),
            aggregates.clone(),
            vec![None],
            input,
            input_schema.clone(),
        )?);

        let result =
            common::collect(partial_aggregate.execute(0, task_ctx.clone())?).await?;

        let expected = if spill {
            vec![
                "+---+-----+-----------------+",
                "| a | b   | COUNT(1)[count] |",
                "+---+-----+-----------------+",
                "|   | 1.0 | 1               |",
                "|   | 1.0 | 1               |",
                "|   | 2.0 | 1               |",
                "|   | 2.0 | 1               |",
                "|   | 3.0 | 1               |",
                "|   | 3.0 | 1               |",
                "|   | 4.0 | 1               |",
                "|   | 4.0 | 1               |",
                "| 2 |     | 1               |",
                "| 2 |     | 1               |",
                "| 2 | 1.0 | 1               |",
                "| 2 | 1.0 | 1               |",
                "| 3 |     | 1               |",
                "| 3 |     | 2               |",
                "| 3 | 2.0 | 2               |",
                "| 3 | 3.0 | 1               |",
                "| 4 |     | 1               |",
                "| 4 |     | 2               |",
                "| 4 | 3.0 | 1               |",
                "| 4 | 4.0 | 2               |",
                "+---+-----+-----------------+",
            ]
        } else {
            vec![
                "+---+-----+-----------------+",
                "| a | b   | COUNT(1)[count] |",
                "+---+-----+-----------------+",
                "|   | 1.0 | 2               |",
                "|   | 2.0 | 2               |",
                "|   | 3.0 | 2               |",
                "|   | 4.0 | 2               |",
                "| 2 |     | 2               |",
                "| 2 | 1.0 | 2               |",
                "| 3 |     | 3               |",
                "| 3 | 2.0 | 2               |",
                "| 3 | 3.0 | 1               |",
                "| 4 |     | 3               |",
                "| 4 | 3.0 | 1               |",
                "| 4 | 4.0 | 2               |",
                "+---+-----+-----------------+",
            ]
        };
        assert_batches_sorted_eq!(expected, &result);

        let groups = partial_aggregate.group_expr().expr().to_vec();

        let merge = Arc::new(CoalescePartitionsExec::new(partial_aggregate));

        let final_group: Vec<(Arc<dyn PhysicalExpr>, String)> = groups
            .iter()
            .map(|(_expr, name)| Ok((col(name, &input_schema)?, name.clone())))
            .collect::<Result<_>>()?;

        let final_grouping_set = PhysicalGroupBy::new_single(final_group);

        let task_ctx = if spill {
            new_spill_ctx(4, 3160)
        } else {
            task_ctx
        };

        let merged_aggregate = Arc::new(AggregateExec::try_new(
            AggregateMode::Final,
            final_grouping_set,
            aggregates,
            vec![None],
            merge,
            input_schema,
        )?);

        let result =
            common::collect(merged_aggregate.execute(0, task_ctx.clone())?).await?;
        let batch = concat_batches(&result[0].schema(), &result)?;
        assert_eq!(batch.num_columns(), 3);
        assert_eq!(batch.num_rows(), 12);

        let expected = vec![
            "+---+-----+----------+",
            "| a | b   | COUNT(1) |",
            "+---+-----+----------+",
            "|   | 1.0 | 2        |",
            "|   | 2.0 | 2        |",
            "|   | 3.0 | 2        |",
            "|   | 4.0 | 2        |",
            "| 2 |     | 2        |",
            "| 2 | 1.0 | 2        |",
            "| 3 |     | 3        |",
            "| 3 | 2.0 | 2        |",
            "| 3 | 3.0 | 1        |",
            "| 4 |     | 3        |",
            "| 4 | 3.0 | 1        |",
            "| 4 | 4.0 | 2        |",
            "+---+-----+----------+",
        ];

        assert_batches_sorted_eq!(&expected, &result);

        let metrics = merged_aggregate.metrics().unwrap();
        let output_rows = metrics.output_rows().unwrap();
        assert_eq!(12, output_rows);

        Ok(())
    }

    /// build the aggregates on the data from some_data() and check the results
    async fn check_aggregates(input: Arc<dyn ExecutionPlan>, spill: bool) -> Result<()> {
        let input_schema = input.schema();

        let grouping_set = PhysicalGroupBy {
            expr: vec![(col("a", &input_schema)?, "a".to_string())],
            null_expr: vec![],
            groups: vec![vec![false]],
        };

        let aggregates: Vec<Arc<dyn AggregateExpr>> = vec![Arc::new(Avg::new(
            col("b", &input_schema)?,
            "AVG(b)".to_string(),
            DataType::Float64,
        ))];

        let task_ctx = if spill {
            // set to an appropriate value to trigger spill
            new_spill_ctx(2, 1600)
        } else {
            Arc::new(TaskContext::default())
        };

        let partial_aggregate = Arc::new(AggregateExec::try_new(
            AggregateMode::Partial,
            grouping_set.clone(),
            aggregates.clone(),
            vec![None],
            input,
            input_schema.clone(),
        )?);

        let result =
            common::collect(partial_aggregate.execute(0, task_ctx.clone())?).await?;

        let expected = if spill {
            vec![
                "+---+---------------+-------------+",
                "| a | AVG(b)[count] | AVG(b)[sum] |",
                "+---+---------------+-------------+",
                "| 2 | 1             | 1.0         |",
                "| 2 | 1             | 1.0         |",
                "| 3 | 1             | 2.0         |",
                "| 3 | 2             | 5.0         |",
                "| 4 | 3             | 11.0        |",
                "+---+---------------+-------------+",
            ]
        } else {
            vec![
                "+---+---------------+-------------+",
                "| a | AVG(b)[count] | AVG(b)[sum] |",
                "+---+---------------+-------------+",
                "| 2 | 2             | 2.0         |",
                "| 3 | 3             | 7.0         |",
                "| 4 | 3             | 11.0        |",
                "+---+---------------+-------------+",
            ]
        };
        assert_batches_sorted_eq!(expected, &result);

        let merge = Arc::new(CoalescePartitionsExec::new(partial_aggregate));

        let final_group: Vec<(Arc<dyn PhysicalExpr>, String)> = grouping_set
            .expr
            .iter()
            .map(|(_expr, name)| Ok((col(name, &input_schema)?, name.clone())))
            .collect::<Result<_>>()?;

        let final_grouping_set = PhysicalGroupBy::new_single(final_group);

        let merged_aggregate = Arc::new(AggregateExec::try_new(
            AggregateMode::Final,
            final_grouping_set,
            aggregates,
            vec![None],
            merge,
            input_schema,
        )?);

        let task_ctx = if spill {
            // enlarge memory limit to let the final aggregation finish
            new_spill_ctx(2, 2600)
        } else {
            task_ctx.clone()
        };
        let result = common::collect(merged_aggregate.execute(0, task_ctx)?).await?;
        let batch = concat_batches(&result[0].schema(), &result)?;
        assert_eq!(batch.num_columns(), 2);
        assert_eq!(batch.num_rows(), 3);

        let expected = vec![
            "+---+--------------------+",
            "| a | AVG(b)             |",
            "+---+--------------------+",
            "| 2 | 1.0                |",
            "| 3 | 2.3333333333333335 |", // 3, (2 + 3 + 2) / 3
            "| 4 | 3.6666666666666665 |", // 4, (3 + 4 + 4) / 3
            "+---+--------------------+",
        ];

        assert_batches_sorted_eq!(&expected, &result);

        let metrics = merged_aggregate.metrics().unwrap();
        let output_rows = metrics.output_rows().unwrap();
        if spill {
            // When spilling, the output rows metrics become partial output size + final output size
            // This is because final aggregation starts while partial aggregation is still emitting
            assert_eq!(8, output_rows);
        } else {
            assert_eq!(3, output_rows);
        }

        Ok(())
    }

    /// Define a test source that can yield back to runtime before returning its first item ///

    #[derive(Debug)]
    struct TestYieldingExec {
        /// True if this exec should yield back to runtime the first time it is polled
        pub yield_first: bool,
        cache: PlanProperties,
    }

    impl TestYieldingExec {
        fn new(yield_first: bool) -> Self {
            let schema = some_data().0;
            let cache = Self::compute_properties(schema);
            Self { yield_first, cache }
        }

        /// This function creates the cache object that stores the plan properties such as schema, equivalence properties, ordering, partitioning, etc.
        fn compute_properties(schema: SchemaRef) -> PlanProperties {
            let eq_properties = EquivalenceProperties::new(schema);
            PlanProperties::new(
                eq_properties,
                // Output Partitioning
                Partitioning::UnknownPartitioning(1),
                // Execution Mode
                ExecutionMode::Bounded,
            )
        }
    }

    impl DisplayAs for TestYieldingExec {
        fn fmt_as(
            &self,
            t: DisplayFormatType,
            f: &mut std::fmt::Formatter,
        ) -> std::fmt::Result {
            match t {
                DisplayFormatType::Default | DisplayFormatType::Verbose => {
                    write!(f, "TestYieldingExec")
                }
            }
        }
    }

    impl ExecutionPlan for TestYieldingExec {
        fn name(&self) -> &'static str {
            "TestYieldingExec"
        }

        fn as_any(&self) -> &dyn Any {
            self
        }

        fn properties(&self) -> &PlanProperties {
            &self.cache
        }

        fn children(&self) -> Vec<&Arc<dyn ExecutionPlan>> {
            vec![]
        }

        fn with_new_children(
            self: Arc<Self>,
            _: Vec<Arc<dyn ExecutionPlan>>,
        ) -> Result<Arc<dyn ExecutionPlan>> {
            internal_err!("Children cannot be replaced in {self:?}")
        }

        fn execute(
            &self,
            _partition: usize,
            _context: Arc<TaskContext>,
        ) -> Result<SendableRecordBatchStream> {
            let stream = if self.yield_first {
                TestYieldingStream::New
            } else {
                TestYieldingStream::Yielded
            };

            Ok(Box::pin(stream))
        }

        fn statistics(&self) -> Result<Statistics> {
            let (_, batches) = some_data();
            Ok(common::compute_record_batch_statistics(
                &[batches],
                &self.schema(),
                None,
            ))
        }
    }

    /// A stream using the demo data. If inited as new, it will first yield to runtime before returning records
    enum TestYieldingStream {
        New,
        Yielded,
        ReturnedBatch1,
        ReturnedBatch2,
    }

    impl Stream for TestYieldingStream {
        type Item = Result<RecordBatch>;

        fn poll_next(
            mut self: std::pin::Pin<&mut Self>,
            cx: &mut Context<'_>,
        ) -> Poll<Option<Self::Item>> {
            match &*self {
                TestYieldingStream::New => {
                    *(self.as_mut()) = TestYieldingStream::Yielded;
                    cx.waker().wake_by_ref();
                    Poll::Pending
                }
                TestYieldingStream::Yielded => {
                    *(self.as_mut()) = TestYieldingStream::ReturnedBatch1;
                    Poll::Ready(Some(Ok(some_data().1[0].clone())))
                }
                TestYieldingStream::ReturnedBatch1 => {
                    *(self.as_mut()) = TestYieldingStream::ReturnedBatch2;
                    Poll::Ready(Some(Ok(some_data().1[1].clone())))
                }
                TestYieldingStream::ReturnedBatch2 => Poll::Ready(None),
            }
        }
    }

    impl RecordBatchStream for TestYieldingStream {
        fn schema(&self) -> SchemaRef {
            some_data().0
        }
    }

    //--- Tests ---//

    #[tokio::test]
    async fn aggregate_source_not_yielding() -> Result<()> {
        let input: Arc<dyn ExecutionPlan> = Arc::new(TestYieldingExec::new(false));

        check_aggregates(input, false).await
    }

    #[tokio::test]
    async fn aggregate_grouping_sets_source_not_yielding() -> Result<()> {
        let input: Arc<dyn ExecutionPlan> = Arc::new(TestYieldingExec::new(false));

        check_grouping_sets(input, false).await
    }

    #[tokio::test]
    async fn aggregate_source_with_yielding() -> Result<()> {
        let input: Arc<dyn ExecutionPlan> = Arc::new(TestYieldingExec::new(true));

        check_aggregates(input, false).await
    }

    #[tokio::test]
    async fn aggregate_grouping_sets_with_yielding() -> Result<()> {
        let input: Arc<dyn ExecutionPlan> = Arc::new(TestYieldingExec::new(true));

        check_grouping_sets(input, false).await
    }

    #[tokio::test]
    async fn aggregate_source_not_yielding_with_spill() -> Result<()> {
        let input: Arc<dyn ExecutionPlan> = Arc::new(TestYieldingExec::new(false));

        check_aggregates(input, true).await
    }

    #[tokio::test]
    async fn aggregate_grouping_sets_source_not_yielding_with_spill() -> Result<()> {
        let input: Arc<dyn ExecutionPlan> = Arc::new(TestYieldingExec::new(false));

        check_grouping_sets(input, true).await
    }

    #[tokio::test]
    async fn aggregate_source_with_yielding_with_spill() -> Result<()> {
        let input: Arc<dyn ExecutionPlan> = Arc::new(TestYieldingExec::new(true));

        check_aggregates(input, true).await
    }

    #[tokio::test]
    async fn aggregate_grouping_sets_with_yielding_with_spill() -> Result<()> {
        let input: Arc<dyn ExecutionPlan> = Arc::new(TestYieldingExec::new(true));

        check_grouping_sets(input, true).await
    }

    // Median(a)
    fn test_median_agg_expr(schema: &Schema) -> Result<Arc<dyn AggregateExpr>> {
        let args = vec![col("a", schema)?];
        let fun = median_udaf();
        datafusion_physical_expr_common::aggregate::create_aggregate_expr(
            &fun,
            &args,
            &[],
            &[],
            schema,
            "MEDIAN(a)",
            false,
            false,
        )
    }

    #[tokio::test]
    async fn test_oom() -> Result<()> {
        let input: Arc<dyn ExecutionPlan> = Arc::new(TestYieldingExec::new(true));
        let input_schema = input.schema();

        let runtime = Arc::new(
            RuntimeEnv::new(RuntimeConfig::default().with_memory_limit(1, 1.0)).unwrap(),
        );
        let task_ctx = TaskContext::default().with_runtime(runtime);
        let task_ctx = Arc::new(task_ctx);

        let groups_none = PhysicalGroupBy::default();
        let groups_some = PhysicalGroupBy {
            expr: vec![(col("a", &input_schema)?, "a".to_string())],
            null_expr: vec![],
            groups: vec![vec![false]],
        };

        // something that allocates within the aggregator
        let aggregates_v0: Vec<Arc<dyn AggregateExpr>> =
            vec![test_median_agg_expr(&input_schema)?];

        // use fast-path in `row_hash.rs`.
        let aggregates_v2: Vec<Arc<dyn AggregateExpr>> = vec![Arc::new(Avg::new(
            col("b", &input_schema)?,
            "AVG(b)".to_string(),
            DataType::Float64,
        ))];

        for (version, groups, aggregates) in [
            (0, groups_none, aggregates_v0),
            (2, groups_some, aggregates_v2),
        ] {
            let n_aggr = aggregates.len();
            let partial_aggregate = Arc::new(AggregateExec::try_new(
                AggregateMode::Partial,
                groups,
                aggregates,
                vec![None; n_aggr],
                input.clone(),
                input_schema.clone(),
            )?);

            let stream = partial_aggregate.execute_typed(0, task_ctx.clone())?;

            // ensure that we really got the version we wanted
            match version {
                0 => {
                    assert!(matches!(stream, StreamType::AggregateStream(_)));
                }
                1 => {
                    assert!(matches!(stream, StreamType::GroupedHash(_)));
                }
                2 => {
                    assert!(matches!(stream, StreamType::GroupedHash(_)));
                }
                _ => panic!("Unknown version: {version}"),
            }

            let stream: SendableRecordBatchStream = stream.into();
            let err = common::collect(stream).await.unwrap_err();

            // error root cause traversal is a bit complicated, see #4172.
            let err = err.find_root();
            assert!(
                matches!(err, DataFusionError::ResourcesExhausted(_)),
                "Wrong error type: {err}",
            );
        }

        Ok(())
    }

    #[tokio::test]
    async fn test_drop_cancel_without_groups() -> Result<()> {
        let task_ctx = Arc::new(TaskContext::default());
        let schema =
            Arc::new(Schema::new(vec![Field::new("a", DataType::Float32, true)]));

        let groups = PhysicalGroupBy::default();

        let aggregates: Vec<Arc<dyn AggregateExpr>> = vec![Arc::new(Avg::new(
            col("a", &schema)?,
            "AVG(a)".to_string(),
            DataType::Float64,
        ))];

        let blocking_exec = Arc::new(BlockingExec::new(Arc::clone(&schema), 1));
        let refs = blocking_exec.refs();
        let aggregate_exec = Arc::new(AggregateExec::try_new(
            AggregateMode::Partial,
            groups.clone(),
            aggregates.clone(),
            vec![None],
            blocking_exec,
            schema,
        )?);

        let fut = crate::collect(aggregate_exec, task_ctx);
        let mut fut = fut.boxed();

        assert_is_pending(&mut fut);
        drop(fut);
        assert_strong_count_converges_to_zero(refs).await;

        Ok(())
    }

    #[tokio::test]
    async fn test_drop_cancel_with_groups() -> Result<()> {
        let task_ctx = Arc::new(TaskContext::default());
        let schema = Arc::new(Schema::new(vec![
            Field::new("a", DataType::Float32, true),
            Field::new("b", DataType::Float32, true),
        ]));

        let groups =
            PhysicalGroupBy::new_single(vec![(col("a", &schema)?, "a".to_string())]);

        let aggregates: Vec<Arc<dyn AggregateExpr>> = vec![Arc::new(Avg::new(
            col("b", &schema)?,
            "AVG(b)".to_string(),
            DataType::Float64,
        ))];

        let blocking_exec = Arc::new(BlockingExec::new(Arc::clone(&schema), 1));
        let refs = blocking_exec.refs();
        let aggregate_exec = Arc::new(AggregateExec::try_new(
            AggregateMode::Partial,
            groups,
            aggregates.clone(),
            vec![None],
            blocking_exec,
            schema,
        )?);

        let fut = crate::collect(aggregate_exec, task_ctx);
        let mut fut = fut.boxed();

        assert_is_pending(&mut fut);
        drop(fut);
        assert_strong_count_converges_to_zero(refs).await;

        Ok(())
    }

    #[tokio::test]
    async fn run_first_last_multi_partitions() -> Result<()> {
        for use_coalesce_batches in [false, true] {
            for is_first_acc in [false, true] {
                for spill in [false, true] {
                    first_last_multi_partitions(
                        use_coalesce_batches,
                        is_first_acc,
                        spill,
                        4200,
                    )
                    .await?
                }
            }
        }
        Ok(())
    }

    // FIRST_VALUE(b ORDER BY b <SortOptions>)
    fn test_first_value_agg_expr(
        schema: &Schema,
        sort_options: SortOptions,
    ) -> Result<Arc<dyn AggregateExpr>> {
        let sort_exprs = vec![datafusion_expr::Expr::Sort(Sort {
            expr: Box::new(datafusion_expr::Expr::Column(
                datafusion_common::Column::new(Some("table1"), "b"),
            )),
            asc: !sort_options.descending,
            nulls_first: sort_options.nulls_first,
        })];
        let ordering_req = vec![PhysicalSortExpr {
            expr: col("b", schema)?,
            options: sort_options,
        }];
        let args = vec![col("b", schema)?];
        let func = datafusion_expr::AggregateUDF::new_from_impl(FirstValue::new());
        datafusion_physical_expr_common::aggregate::create_aggregate_expr(
            &func,
            &args,
            &sort_exprs,
            &ordering_req,
            schema,
            "FIRST_VALUE(b)",
            false,
            false,
        )
    }

    // LAST_VALUE(b ORDER BY b <SortOptions>)
    fn test_last_value_agg_expr(
        schema: &Schema,
        sort_options: SortOptions,
    ) -> Result<Arc<dyn AggregateExpr>> {
        let sort_exprs = vec![datafusion_expr::Expr::Sort(Sort {
            expr: Box::new(datafusion_expr::Expr::Column(
                datafusion_common::Column::new(Some("table1"), "b"),
            )),
            asc: !sort_options.descending,
            nulls_first: sort_options.nulls_first,
        })];
        let ordering_req = vec![PhysicalSortExpr {
            expr: col("b", schema)?,
            options: sort_options,
        }];
        let args = vec![col("b", schema)?];
        let func = datafusion_expr::AggregateUDF::new_from_impl(LastValue::new());
        datafusion_physical_expr_common::aggregate::create_aggregate_expr(
            &func,
            &args,
            &sort_exprs,
            &ordering_req,
            schema,
            "LAST_VALUE(b)",
            false,
            false,
        )
    }

    // This function either constructs the physical plan below,
    //
    // "AggregateExec: mode=Final, gby=[a@0 as a], aggr=[FIRST_VALUE(b)]",
    // "  CoalesceBatchesExec: target_batch_size=1024",
    // "    CoalescePartitionsExec",
    // "      AggregateExec: mode=Partial, gby=[a@0 as a], aggr=[FIRST_VALUE(b)], ordering_mode=None",
    // "        MemoryExec: partitions=4, partition_sizes=[1, 1, 1, 1]",
    //
    // or
    //
    // "AggregateExec: mode=Final, gby=[a@0 as a], aggr=[FIRST_VALUE(b)]",
    // "  CoalescePartitionsExec",
    // "    AggregateExec: mode=Partial, gby=[a@0 as a], aggr=[FIRST_VALUE(b)], ordering_mode=None",
    // "      MemoryExec: partitions=4, partition_sizes=[1, 1, 1, 1]",
    //
    // and checks whether the function `merge_batch` works correctly for
    // FIRST_VALUE and LAST_VALUE functions.
    async fn first_last_multi_partitions(
        use_coalesce_batches: bool,
        is_first_acc: bool,
        spill: bool,
        max_memory: usize,
    ) -> Result<()> {
        let task_ctx = if spill {
            new_spill_ctx(2, max_memory)
        } else {
            Arc::new(TaskContext::default())
        };

        let (schema, data) = some_data_v2();
        let partition1 = data[0].clone();
        let partition2 = data[1].clone();
        let partition3 = data[2].clone();
        let partition4 = data[3].clone();

        let groups =
            PhysicalGroupBy::new_single(vec![(col("a", &schema)?, "a".to_string())]);

        let sort_options = SortOptions {
            descending: false,
            nulls_first: false,
        };
        let aggregates: Vec<Arc<dyn AggregateExpr>> = if is_first_acc {
            vec![test_first_value_agg_expr(&schema, sort_options)?]
        } else {
            vec![test_last_value_agg_expr(&schema, sort_options)?]
        };

        let memory_exec = Arc::new(MemoryExec::try_new(
            &[
                vec![partition1],
                vec![partition2],
                vec![partition3],
                vec![partition4],
            ],
            schema.clone(),
            None,
        )?);
        let aggregate_exec = Arc::new(AggregateExec::try_new(
            AggregateMode::Partial,
            groups.clone(),
            aggregates.clone(),
            vec![None],
            memory_exec,
            schema.clone(),
        )?);
        let coalesce = if use_coalesce_batches {
            let coalesce = Arc::new(CoalescePartitionsExec::new(aggregate_exec));
            Arc::new(CoalesceBatchesExec::new(coalesce, 1024)) as Arc<dyn ExecutionPlan>
        } else {
            Arc::new(CoalescePartitionsExec::new(aggregate_exec))
                as Arc<dyn ExecutionPlan>
        };
        let aggregate_final = Arc::new(AggregateExec::try_new(
            AggregateMode::Final,
            groups,
            aggregates.clone(),
            vec![None],
            coalesce,
            schema,
        )?) as Arc<dyn ExecutionPlan>;

        let result = crate::collect(aggregate_final, task_ctx).await?;
        if is_first_acc {
            let expected = [
                "+---+----------------+",
                "| a | FIRST_VALUE(b) |",
                "+---+----------------+",
                "| 2 | 0.0            |",
                "| 3 | 1.0            |",
                "| 4 | 3.0            |",
                "+---+----------------+",
            ];
            assert_batches_eq!(expected, &result);
        } else {
            let expected = [
                "+---+---------------+",
                "| a | LAST_VALUE(b) |",
                "+---+---------------+",
                "| 2 | 3.0           |",
                "| 3 | 5.0           |",
                "| 4 | 6.0           |",
                "+---+---------------+",
            ];
            assert_batches_eq!(expected, &result);
        };
        Ok(())
    }

    #[tokio::test]
    async fn test_get_finest_requirements() -> Result<()> {
        let test_schema = create_test_schema()?;
        // Assume column a and b are aliases
        // Assume also that a ASC and c DESC describe the same global ordering for the table. (Since they are ordering equivalent).
        let options1 = SortOptions {
            descending: false,
            nulls_first: false,
        };
        let col_a = &col("a", &test_schema)?;
        let col_b = &col("b", &test_schema)?;
        let col_c = &col("c", &test_schema)?;
        let mut eq_properties = EquivalenceProperties::new(test_schema);
        // Columns a and b are equal.
        eq_properties.add_equal_conditions(col_a, col_b)?;
        // Aggregate requirements are
        // [None], [a ASC], [a ASC, b ASC, c ASC], [a ASC, b ASC] respectively
        let order_by_exprs = vec![
            None,
            Some(vec![PhysicalSortExpr {
                expr: col_a.clone(),
                options: options1,
            }]),
            Some(vec![
                PhysicalSortExpr {
                    expr: col_a.clone(),
                    options: options1,
                },
                PhysicalSortExpr {
                    expr: col_b.clone(),
                    options: options1,
                },
                PhysicalSortExpr {
                    expr: col_c.clone(),
                    options: options1,
                },
            ]),
            Some(vec![
                PhysicalSortExpr {
                    expr: col_a.clone(),
                    options: options1,
                },
                PhysicalSortExpr {
                    expr: col_b.clone(),
                    options: options1,
                },
            ]),
        ];
        let common_requirement = vec![
            PhysicalSortExpr {
                expr: col_a.clone(),
                options: options1,
            },
            PhysicalSortExpr {
                expr: col_c.clone(),
                options: options1,
            },
        ];
        let mut aggr_exprs = order_by_exprs
            .into_iter()
            .map(|order_by_expr| {
                Arc::new(OrderSensitiveArrayAgg::new(
                    col_a.clone(),
                    "array_agg",
                    DataType::Int32,
                    false,
                    vec![],
                    order_by_expr.unwrap_or_default(),
                )) as _
            })
            .collect::<Vec<_>>();
        let group_by = PhysicalGroupBy::new_single(vec![]);
        let res = get_finer_aggregate_exprs_requirement(
            &mut aggr_exprs,
            &group_by,
            &eq_properties,
            &AggregateMode::Partial,
        )?;
        let res = PhysicalSortRequirement::to_sort_exprs(res);
        assert_eq!(res, common_requirement);
        Ok(())
    }

    #[test]
    fn test_agg_exec_same_schema() -> Result<()> {
        let schema = Arc::new(Schema::new(vec![
            Field::new("a", DataType::Float32, true),
            Field::new("b", DataType::Float32, true),
        ]));

        let col_a = col("a", &schema)?;
        let option_desc = SortOptions {
            descending: true,
            nulls_first: true,
        };
        let groups = PhysicalGroupBy::new_single(vec![(col_a, "a".to_string())]);

        let aggregates: Vec<Arc<dyn AggregateExpr>> = vec![
            test_first_value_agg_expr(&schema, option_desc)?,
            test_last_value_agg_expr(&schema, option_desc)?,
        ];
        let blocking_exec = Arc::new(BlockingExec::new(Arc::clone(&schema), 1));
        let aggregate_exec = Arc::new(AggregateExec::try_new(
            AggregateMode::Partial,
            groups,
            aggregates.clone(),
            vec![None, None],
            blocking_exec.clone(),
            schema,
        )?);
        let new_agg = aggregate_exec
            .clone()
            .with_new_children(vec![blocking_exec])?;
        assert_eq!(new_agg.schema(), aggregate_exec.schema());
        Ok(())
    }
}<|MERGE_RESOLUTION|>--- conflicted
+++ resolved
@@ -1197,11 +1197,7 @@
     use datafusion_functions_aggregate::count::count_udaf;
     use datafusion_functions_aggregate::median::median_udaf;
     use datafusion_physical_expr::expressions::{
-<<<<<<< HEAD
-        lit, ApproxDistinct, FirstValue, LastValue, OrderSensitiveArrayAgg,
-=======
-        lit, Count, FirstValue, LastValue, OrderSensitiveArrayAgg,
->>>>>>> c50f0dc6
+        lit, FirstValue, LastValue, OrderSensitiveArrayAgg,
     };
     use datafusion_physical_expr::PhysicalSortExpr;
 
