--- conflicted
+++ resolved
@@ -1195,11 +1195,7 @@
     use datafusion_expr::expr::Sort;
     use datafusion_functions_aggregate::median::median_udaf;
     use datafusion_physical_expr::expressions::{
-<<<<<<< HEAD
-        ApproxDistinct, FirstValue, LastValue, Median, OrderSensitiveArrayAgg,
-=======
         lit, ApproxDistinct, Count, FirstValue, LastValue, OrderSensitiveArrayAgg,
->>>>>>> 71a99b84
     };
     use datafusion_physical_expr::PhysicalSortExpr;
 
