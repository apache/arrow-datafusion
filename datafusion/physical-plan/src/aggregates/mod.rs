// Licensed to the Apache Software Foundation (ASF) under one
// or more contributor license agreements.  See the NOTICE file
// distributed with this work for additional information
// regarding copyright ownership.  The ASF licenses this file
// to you under the Apache License, Version 2.0 (the
// "License"); you may not use this file except in compliance
// with the License.  You may obtain a copy of the License at
//
//   http://www.apache.org/licenses/LICENSE-2.0
//
// Unless required by applicable law or agreed to in writing,
// software distributed under the License is distributed on an
// "AS IS" BASIS, WITHOUT WARRANTIES OR CONDITIONS OF ANY
// KIND, either express or implied.  See the License for the
// specific language governing permissions and limitations
// under the License.

//! Aggregates functionalities

use crate::aggregates::{
    no_grouping::AggregateStream, row_hash::GroupedHashAggregateStream,
};
use crate::metrics::{ExecutionPlanMetricsSet, MetricsSet};
use crate::{
    DisplayFormatType, Distribution, ExecutionPlan, Partitioning,
    SendableRecordBatchStream, Statistics,
};

use arrow::array::ArrayRef;
use arrow::datatypes::{Field, Schema, SchemaRef};
use arrow::record_batch::RecordBatch;
use datafusion_common::{not_impl_err, plan_err, DataFusionError, Result};
use datafusion_execution::TaskContext;
use datafusion_expr::Accumulator;
use datafusion_physical_expr::{
    expressions::Column, physical_exprs_contains, project_out_expr, reverse_order_bys,
    AggregateExpr, LexOrdering, LexOrderingReq, PhysicalExpr, PhysicalSortExpr,
    PhysicalSortRequirement, SchemaProperties,
};

use itertools::{izip, Itertools};
use std::any::Any;
use std::sync::Arc;

mod group_values;
mod no_grouping;
mod order;
mod row_hash;
mod topk;
mod topk_stream;

use crate::aggregates::topk_stream::GroupedTopKAggregateStream;
use crate::common::calculate_projection_mapping;
use crate::windows::{
    get_ordered_partition_by_indices, get_window_mode, PartitionSearchMode,
};
pub use datafusion_expr::AggregateFunction;
use datafusion_physical_expr::aggregate::is_order_sensitive;
use datafusion_physical_expr::equivalence::collapse_lex_req;
pub use datafusion_physical_expr::expressions::create_aggregate_expr;
use datafusion_physical_expr::expressions::{Max, Min};

use super::DisplayAs;

/// Hash aggregate modes
#[derive(Debug, Copy, Clone, PartialEq, Eq)]
pub enum AggregateMode {
    /// Partial aggregate that can be applied in parallel across input partitions
    Partial,
    /// Final aggregate that produces a single partition of output
    Final,
    /// Final aggregate that works on pre-partitioned data.
    ///
    /// This requires the invariant that all rows with a particular
    /// grouping key are in the same partitions, such as is the case
    /// with Hash repartitioning on the group keys. If a group key is
    /// duplicated, duplicate groups would be produced
    FinalPartitioned,
    /// Applies the entire logical aggregation operation in a single operator,
    /// as opposed to Partial / Final modes which apply the logical aggregation using
    /// two operators.
    /// This mode requires tha the input is a single partition (like Final)
    Single,
    /// Applies the entire logical aggregation operation in a single operator,
    /// as opposed to Partial / Final modes which apply the logical aggregation using
    /// two operators.
    /// This mode requires tha the input is partitioned by group key (like FinalPartitioned)
    SinglePartitioned,
}

impl AggregateMode {
    /// Checks whether this aggregation step describes a "first stage" calculation.
    /// In other words, its input is not another aggregation result and the
    /// `merge_batch` method will not be called for these modes.
    pub fn is_first_stage(&self) -> bool {
        match self {
            AggregateMode::Partial
            | AggregateMode::Single
            | AggregateMode::SinglePartitioned => true,
            AggregateMode::Final | AggregateMode::FinalPartitioned => false,
        }
    }
}

/// Group By expression modes
///
/// `PartiallyOrdered` and `FullyOrdered` are used to reason about
/// when certain group by keys will never again be seen (and thus can
/// be emitted by the grouping operator).
///
/// Specifically, each distinct combination of the relevant columns
/// are contiguous in the input, and once a new combination is seen
/// previous combinations are guaranteed never to appear again
#[derive(Debug, Clone, Copy, PartialEq, Eq)]
pub enum GroupByOrderMode {
    /// The input is known to be ordered by a preset (prefix but
    /// possibly reordered) of the expressions in the `GROUP BY` clause.
    ///
    /// For example, if the input is ordered by `a, b, c` and we group
    /// by `b, a, d`, `PartiallyOrdered` means a subset of group `b,
    /// a, d` defines a preset for the existing ordering, in this case
    /// `a, b`.
    PartiallyOrdered,
    /// The input is known to be ordered by *all* the expressions in the
    /// `GROUP BY` clause.
    ///
    /// For example, if the input is ordered by `a, b, c, d` and we group by b, a,
    /// `Ordered` means that all of the of group by expressions appear
    ///  as a preset for the existing ordering, in this case `a, b`.
    FullyOrdered,
}

/// Represents `GROUP BY` clause in the plan (including the more general GROUPING SET)
/// In the case of a simple `GROUP BY a, b` clause, this will contain the expression [a, b]
/// and a single group [false, false].
/// In the case of `GROUP BY GROUPING SET/CUBE/ROLLUP` the planner will expand the expression
/// into multiple groups, using null expressions to align each group.
/// For example, with a group by clause `GROUP BY GROUPING SET ((a,b),(a),(b))` the planner should
/// create a `PhysicalGroupBy` like
/// PhysicalGroupBy {
///     expr: [(col(a), a), (col(b), b)],
///     null_expr: [(NULL, a), (NULL, b)],
///     groups: [
///         [false, false], // (a,b)
///         [false, true],  // (a) <=> (a, NULL)
///         [true, false]   // (b) <=> (NULL, b)
///     ]
/// }
#[derive(Clone, Debug, Default)]
pub struct PhysicalGroupBy {
    /// Distinct (Physical Expr, Alias) in the grouping set
    expr: Vec<(Arc<dyn PhysicalExpr>, String)>,
    /// Corresponding NULL expressions for expr
    null_expr: Vec<(Arc<dyn PhysicalExpr>, String)>,
    /// Null mask for each group in this grouping set. Each group is
    /// composed of either one of the group expressions in expr or a null
    /// expression in null_expr. If `groups[i][j]` is true, then the the
    /// j-th expression in the i-th group is NULL, otherwise it is `expr[j]`.
    groups: Vec<Vec<bool>>,
}

impl PhysicalGroupBy {
    /// Create a new `PhysicalGroupBy`
    pub fn new(
        expr: Vec<(Arc<dyn PhysicalExpr>, String)>,
        null_expr: Vec<(Arc<dyn PhysicalExpr>, String)>,
        groups: Vec<Vec<bool>>,
    ) -> Self {
        Self {
            expr,
            null_expr,
            groups,
        }
    }

    /// Create a GROUPING SET with only a single group. This is the "standard"
    /// case when building a plan from an expression such as `GROUP BY a,b,c`
    pub fn new_single(expr: Vec<(Arc<dyn PhysicalExpr>, String)>) -> Self {
        let num_exprs = expr.len();
        Self {
            expr,
            null_expr: vec![],
            groups: vec![vec![false; num_exprs]],
        }
    }

    /// Returns true if this GROUP BY contains NULL expressions
    pub fn contains_null(&self) -> bool {
        self.groups.iter().flatten().any(|is_null| *is_null)
    }

    /// Returns the group expressions
    pub fn expr(&self) -> &[(Arc<dyn PhysicalExpr>, String)] {
        &self.expr
    }

    /// Returns the null expressions
    pub fn null_expr(&self) -> &[(Arc<dyn PhysicalExpr>, String)] {
        &self.null_expr
    }

    /// Returns the group null masks
    pub fn groups(&self) -> &[Vec<bool>] {
        &self.groups
    }

    /// Returns true if this `PhysicalGroupBy` has no group expressions
    pub fn is_empty(&self) -> bool {
        self.expr.is_empty()
    }

    /// Check whether grouping set is single group
    pub fn is_single(&self) -> bool {
        self.null_expr.is_empty()
    }

    /// Calculate group by expressions according to input schema.
    pub fn input_exprs(&self) -> Vec<Arc<dyn PhysicalExpr>> {
        self.expr
            .iter()
            .map(|(expr, _alias)| expr.clone())
            .collect::<Vec<_>>()
    }

    /// This function returns grouping expressions as they occur in the output schema.
    fn output_exprs(&self) -> Vec<Arc<dyn PhysicalExpr>> {
        // Update column indices. Since the group by columns come first in the output schema, their
        // indices are simply 0..self.group_expr(len).
        self.expr
            .iter()
            .enumerate()
            .map(|(index, (_, name))| Arc::new(Column::new(name, index)) as _)
            .collect()
    }
}

impl PartialEq for PhysicalGroupBy {
    fn eq(&self, other: &PhysicalGroupBy) -> bool {
        self.expr.len() == other.expr.len()
            && self
                .expr
                .iter()
                .zip(other.expr.iter())
                .all(|((expr1, name1), (expr2, name2))| expr1.eq(expr2) && name1 == name2)
            && self.null_expr.len() == other.null_expr.len()
            && self
                .null_expr
                .iter()
                .zip(other.null_expr.iter())
                .all(|((expr1, name1), (expr2, name2))| expr1.eq(expr2) && name1 == name2)
            && self.groups == other.groups
    }
}

enum StreamType {
    AggregateStream(AggregateStream),
    GroupedHash(GroupedHashAggregateStream),
    GroupedPriorityQueue(GroupedTopKAggregateStream),
}

impl From<StreamType> for SendableRecordBatchStream {
    fn from(stream: StreamType) -> Self {
        match stream {
            StreamType::AggregateStream(stream) => Box::pin(stream),
            StreamType::GroupedHash(stream) => Box::pin(stream),
            StreamType::GroupedPriorityQueue(stream) => Box::pin(stream),
        }
    }
}

/// Hash aggregate execution plan
#[derive(Debug)]
pub struct AggregateExec {
    /// Aggregation mode (full, partial)
    mode: AggregateMode,
    /// Group by expressions
    group_by: PhysicalGroupBy,
    /// Aggregate expressions
    aggr_expr: Vec<Arc<dyn AggregateExpr>>,
    /// FILTER (WHERE clause) expression for each aggregate expression
    filter_expr: Vec<Option<Arc<dyn PhysicalExpr>>>,
    /// (ORDER BY clause) expression for each aggregate expression
    order_by_expr: Vec<Option<LexOrdering>>,
    /// Set if the output of this aggregation is truncated by a upstream sort/limit clause
    limit: Option<usize>,
    /// Input plan, could be a partial aggregate or the input to the aggregate
    pub input: Arc<dyn ExecutionPlan>,
    /// Schema after the aggregate is applied
    schema: SchemaRef,
    /// Input schema before any aggregation is applied. For partial aggregate this will be the
    /// same as input.schema() but for the final aggregate it will be the same as the input
    /// to the partial aggregate, i.e., partial and final aggregates have same `input_schema`.
    /// We need the input schema of partial aggregate to be able to deserialize aggregate
    /// expressions from protobuf for final aggregate.
    pub input_schema: SchemaRef,
    /// The source_to_target_mapping used to normalize out expressions like Partitioning and PhysicalSortExpr
    /// The key is the expression from the input schema and the value is the expression from the output schema.
    source_to_target_mapping: Vec<(Arc<dyn PhysicalExpr>, Arc<dyn PhysicalExpr>)>,
    /// Execution Metrics
    metrics: ExecutionPlanMetricsSet,
    required_input_ordering: Option<LexOrderingReq>,
    partition_search_mode: PartitionSearchMode,
    output_ordering: Option<LexOrdering>,
}

/// This function returns the ordering requirement of the first non-reversible
/// order-sensitive aggregate function such as ARRAY_AGG. This requirement serves
/// as the initial requirement while calculating the finest requirement among all
/// aggregate functions. If this function returns `None`, it means there is no
/// hard ordering requirement for the aggregate functions (in terms of direction).
/// Then, we can generate two alternative requirements with opposite directions.
fn get_init_req(
    aggr_expr: &[Arc<dyn AggregateExpr>],
    order_by_expr: &[Option<LexOrdering>],
) -> Option<LexOrdering> {
    for (aggr_expr, fn_reqs) in aggr_expr.iter().zip(order_by_expr.iter()) {
        // If the aggregation function is a non-reversible order-sensitive function
        // and there is a hard requirement, choose first such requirement:
        if is_order_sensitive(aggr_expr)
            && aggr_expr.reverse_expr().is_none()
            && fn_reqs.is_some()
        {
            return fn_reqs.clone();
        }
    }
    None
}

/// This function gets the finest ordering requirement among all the aggregation
/// functions. If requirements are conflicting, (i.e. we can not compute the
/// aggregations in a single [`AggregateExec`]), the function returns an error.
fn get_finest_requirement<F2: Fn() -> SchemaProperties>(
    aggr_expr: &mut [Arc<dyn AggregateExpr>],
    order_by_expr: &mut [Option<LexOrdering>],
    schema_properties: F2,
) -> Result<Option<LexOrdering>> {
    let mut finest_req = get_init_req(aggr_expr, order_by_expr);
    let properties = schema_properties();
    for (aggr_expr, fn_req) in aggr_expr.iter_mut().zip(order_by_expr.iter_mut()) {
        let fn_req = if let Some(fn_req) = fn_req {
            fn_req
        } else {
            continue;
        };

        if let Some(finest_req) = &mut finest_req {
            if let Some(finer) = properties.get_finer_ordering(finest_req, fn_req) {
                *finest_req = finer.to_vec();
                continue;
            }
            // If an aggregate function is reversible, analyze whether its reverse
            // direction is compatible with existing requirements:
            if let Some(reverse) = aggr_expr.reverse_expr() {
                let fn_req_reverse = reverse_order_bys(fn_req);
                if let Some(finer) =
                    properties.get_finer_ordering(finest_req, &fn_req_reverse)
                {
                    // We need to update `aggr_expr` with its reverse, since only its
                    // reverse requirement is compatible with existing requirements:
                    *aggr_expr = reverse;
                    *finest_req = finer.to_vec();
                    *fn_req = fn_req_reverse;
                    continue;
                }
            }
            // If neither of the requirements satisfy the other, this means
            // requirements are conflicting. Currently, we do not support
            // conflicting requirements.
            return not_impl_err!(
                "Conflicting ordering requirements in aggregate functions is not supported"
            );
        } else {
            finest_req = Some(fn_req.clone());
        }
    }
    Ok(finest_req)
}

/// Calculates search_mode for the aggregation
fn get_aggregate_search_mode(
    group_by: &PhysicalGroupBy,
    input: &Arc<dyn ExecutionPlan>,
    aggr_expr: &mut [Arc<dyn AggregateExpr>],
    order_by_expr: &mut [Option<LexOrdering>],
    ordering_req: &mut Vec<PhysicalSortExpr>,
) -> Result<PartitionSearchMode> {
    let groupby_exprs = group_by
        .expr
        .iter()
        .map(|(item, _)| item.clone())
        .collect::<Vec<_>>();
    let mut partition_search_mode = PartitionSearchMode::Linear;
    if !group_by.is_single() || groupby_exprs.is_empty() {
        return Ok(partition_search_mode);
    }

    if let Some((should_reverse, mode)) =
        get_window_mode(&groupby_exprs, ordering_req, input)?
    {
        let all_reversible = aggr_expr
            .iter()
            .all(|expr| !is_order_sensitive(expr) || expr.reverse_expr().is_some());
        if should_reverse && all_reversible {
            izip!(aggr_expr.iter_mut(), order_by_expr.iter_mut()).for_each(
                |(aggr, order_by)| {
                    if let Some(reverse) = aggr.reverse_expr() {
                        *aggr = reverse;
                    } else {
                        unreachable!();
                    }
                    *order_by = order_by.as_ref().map(|ob| reverse_order_bys(ob));
                },
            );
            *ordering_req = reverse_order_bys(ordering_req);
        }
        partition_search_mode = mode;
    }
    Ok(partition_search_mode)
}

/// Check whether group by expression contains all of the expression inside `requirement`
// As an example Group By (c,b,a) contains all of the expressions in the `requirement`: (a ASC, b DESC)
fn group_by_contains_all_requirements(
    group_by: &PhysicalGroupBy,
    requirement: &LexOrdering,
) -> bool {
    let physical_exprs = group_by.input_exprs();
    // When we have multiple groups (grouping set)
    // since group by may be calculated on the subset of the group_by.expr()
    // it is not guaranteed to have all of the requirements among group by expressions.
    // Hence do the analysis: whether group by contains all requirements in the single group case.
    group_by.is_single()
        && requirement
            .iter()
            .all(|req| physical_exprs_contains(&physical_exprs, &req.expr))
}

impl AggregateExec {
    /// Create a new hash aggregate execution plan
    pub fn try_new(
        mode: AggregateMode,
        group_by: PhysicalGroupBy,
        mut aggr_expr: Vec<Arc<dyn AggregateExpr>>,
        filter_expr: Vec<Option<Arc<dyn PhysicalExpr>>>,
        // Ordering requirement of each aggregate expression
        mut order_by_expr: Vec<Option<LexOrdering>>,
        input: Arc<dyn ExecutionPlan>,
        input_schema: SchemaRef,
    ) -> Result<Self> {
        let schema = create_schema(
            &input.schema(),
            &group_by.expr,
            &aggr_expr,
            group_by.contains_null(),
            mode,
        )?;

        let schema = Arc::new(schema);
        // Reset ordering requirement to `None` if aggregator is not order-sensitive
        order_by_expr = aggr_expr
            .iter()
            .zip(order_by_expr)
            .map(|(aggr_expr, fn_reqs)| {
                // If
                // - aggregation function is order-sensitive and
                // - aggregation is performing a "first stage" calculation, and
                // - at least one of the aggregate function requirement is not inside group by expression
                // keep the ordering requirement as is; otherwise ignore the ordering requirement.
                // In non-first stage modes, we accumulate data (using `merge_batch`)
                // from different partitions (i.e. merge partial results). During
                // this merge, we consider the ordering of each partial result.
                // Hence, we do not need to use the ordering requirement in such
                // modes as long as partial results are generated with the
                // correct ordering.
                fn_reqs.filter(|req| {
                    is_order_sensitive(aggr_expr)
                        && mode.is_first_stage()
                        && !group_by_contains_all_requirements(&group_by, req)
                })
            })
            .collect::<Vec<_>>();
        let requirement =
            get_finest_requirement(&mut aggr_expr, &mut order_by_expr, || {
                input.schema_properties()
            })?;
        let mut ordering_req = requirement.unwrap_or(vec![]);
        let partition_search_mode = get_aggregate_search_mode(
            &group_by,
            &input,
            &mut aggr_expr,
            &mut order_by_expr,
            &mut ordering_req,
        )?;

<<<<<<< HEAD
        // get group by exprs
        let groupby_exprs = group_by.input_exprs();
        // If existing ordering satisfies a prefix of groupby expression, prefix requirement
        // with this section. In this case, group by will work more efficient
        let indices = get_ordered_partition_by_indices(&groupby_exprs, &input);
        let mut new_requirement = indices
            .into_iter()
            .map(|idx| PhysicalSortRequirement {
                expr: groupby_exprs[idx].clone(),
                options: None,
            })
            .collect::<Vec<_>>();
        // Postfix ordering requirement of the aggregation to the requirement.
        let req = PhysicalSortRequirement::from_sort_exprs(&ordering_req);
        new_requirement.extend(req);
        new_requirement = collapse_lex_req(new_requirement);
=======
        // construct a map from the input columns to the output columns of the Aggregation
        let mut columns_map: HashMap<Column, Vec<Column>> = HashMap::new();
        for (expression, name) in group_by.expr.iter() {
            if let Some(column) = expression.as_any().downcast_ref::<Column>() {
                let new_col_idx = schema.index_of(name)?;
                let entry = columns_map.entry(column.clone()).or_default();
                entry.push(Column::new(name, new_col_idx));
            };
        }
>>>>>>> 6685583d

        // construct a map from the input expression to the output expression of the Aggregation group by
        let source_to_target_mapping =
            calculate_projection_mapping(&group_by.expr, &input.schema())?;

        let required_input_ordering = if new_requirement.is_empty() {
            None
        } else {
            Some(new_requirement)
        };

        let aggregate_oeq = input
            .schema_properties()
            .project(&source_to_target_mapping, schema.clone());
        let output_ordering = aggregate_oeq.oeq_group().output_ordering();

        Ok(AggregateExec {
            mode,
            group_by,
            aggr_expr,
            filter_expr,
            order_by_expr,
            input,
            schema,
            input_schema,
            source_to_target_mapping,
            metrics: ExecutionPlanMetricsSet::new(),
            required_input_ordering,
            limit: None,
            partition_search_mode,
            output_ordering,
        })
    }

    /// Aggregation mode (full, partial)
    pub fn mode(&self) -> &AggregateMode {
        &self.mode
    }

    /// Set the `limit` of this AggExec
    pub fn with_limit(mut self, limit: Option<usize>) -> Self {
        self.limit = limit;
        self
    }
    /// Grouping expressions
    pub fn group_expr(&self) -> &PhysicalGroupBy {
        &self.group_by
    }

    /// Grouping expressions as they occur in the output schema
    pub fn output_group_expr(&self) -> Vec<Arc<dyn PhysicalExpr>> {
        self.group_by.output_exprs()
    }

    /// Aggregate expressions
    pub fn aggr_expr(&self) -> &[Arc<dyn AggregateExpr>] {
        &self.aggr_expr
    }

    /// FILTER (WHERE clause) expression for each aggregate expression
    pub fn filter_expr(&self) -> &[Option<Arc<dyn PhysicalExpr>>] {
        &self.filter_expr
    }

    /// ORDER BY clause expression for each aggregate expression
    pub fn order_by_expr(&self) -> &[Option<LexOrdering>] {
        &self.order_by_expr
    }

    /// Input plan
    pub fn input(&self) -> &Arc<dyn ExecutionPlan> {
        &self.input
    }

    /// Get the input schema before any aggregates are applied
    pub fn input_schema(&self) -> SchemaRef {
        self.input_schema.clone()
    }

    fn execute_typed(
        &self,
        partition: usize,
        context: Arc<TaskContext>,
    ) -> Result<StreamType> {
        // no group by at all
        if self.group_by.expr.is_empty() {
            return Ok(StreamType::AggregateStream(AggregateStream::new(
                self, context, partition,
            )?));
        }

        // grouping by an expression that has a sort/limit upstream
        if let Some(limit) = self.limit {
            return Ok(StreamType::GroupedPriorityQueue(
                GroupedTopKAggregateStream::new(self, context, partition, limit)?,
            ));
        }

        // grouping by something else and we need to just materialize all results
        Ok(StreamType::GroupedHash(GroupedHashAggregateStream::new(
            self, context, partition,
        )?))
    }

    /// Finds the DataType and SortDirection for this Aggregate, if there is one
    pub fn get_minmax_desc(&self) -> Option<(Field, bool)> {
        let agg_expr = self.aggr_expr.iter().exactly_one().ok()?;
        if let Some(max) = agg_expr.as_any().downcast_ref::<Max>() {
            Some((max.field().ok()?, true))
        } else if let Some(min) = agg_expr.as_any().downcast_ref::<Min>() {
            Some((min.field().ok()?, false))
        } else {
            None
        }
    }

    pub fn group_by(&self) -> &PhysicalGroupBy {
        &self.group_by
    }
}

impl DisplayAs for AggregateExec {
    fn fmt_as(
        &self,
        t: DisplayFormatType,
        f: &mut std::fmt::Formatter,
    ) -> std::fmt::Result {
        match t {
            DisplayFormatType::Default | DisplayFormatType::Verbose => {
                write!(f, "AggregateExec: mode={:?}", self.mode)?;
                let g: Vec<String> = if self.group_by.is_single() {
                    self.group_by
                        .expr
                        .iter()
                        .map(|(e, alias)| {
                            let e = e.to_string();
                            if &e != alias {
                                format!("{e} as {alias}")
                            } else {
                                e
                            }
                        })
                        .collect()
                } else {
                    self.group_by
                        .groups
                        .iter()
                        .map(|group| {
                            let terms = group
                                .iter()
                                .enumerate()
                                .map(|(idx, is_null)| {
                                    if *is_null {
                                        let (e, alias) = &self.group_by.null_expr[idx];
                                        let e = e.to_string();
                                        if &e != alias {
                                            format!("{e} as {alias}")
                                        } else {
                                            e
                                        }
                                    } else {
                                        let (e, alias) = &self.group_by.expr[idx];
                                        let e = e.to_string();
                                        if &e != alias {
                                            format!("{e} as {alias}")
                                        } else {
                                            e
                                        }
                                    }
                                })
                                .collect::<Vec<String>>()
                                .join(", ");
                            format!("({terms})")
                        })
                        .collect()
                };

                write!(f, ", gby=[{}]", g.join(", "))?;

                let a: Vec<String> = self
                    .aggr_expr
                    .iter()
                    .map(|agg| agg.name().to_string())
                    .collect();
                write!(f, ", aggr=[{}]", a.join(", "))?;
                if let Some(limit) = self.limit {
                    write!(f, ", lim=[{limit}]")?;
                }

                if self.partition_search_mode != PartitionSearchMode::Linear {
                    write!(f, ", ordering_mode={:?}", self.partition_search_mode)?;
                }
            }
        }
        Ok(())
    }
}

impl ExecutionPlan for AggregateExec {
    /// Return a reference to Any that can be used for down-casting
    fn as_any(&self) -> &dyn Any {
        self
    }

    fn schema(&self) -> SchemaRef {
        self.schema.clone()
    }

    /// Get the output partitioning of this plan
    fn output_partitioning(&self) -> Partitioning {
        match &self.mode {
            AggregateMode::Partial | AggregateMode::Single => {
                // Partial and Single Aggregation will not change the output partitioning but need to respect the Alias
                let input_partition = self.input.output_partitioning();
                match input_partition {
                    Partitioning::Hash(exprs, part) => {
                        let normalized_exprs = exprs
                            .into_iter()
                            .map(|expr| {
                                project_out_expr(expr, &self.source_to_target_mapping)
                            })
                            .collect::<Vec<_>>();
                        Partitioning::Hash(normalized_exprs, part)
                    }
                    _ => input_partition,
                }
            }
            // Final Aggregation's output partitioning is the same as its real input
            _ => self.input.output_partitioning(),
        }
    }

    /// Specifies whether this plan generates an infinite stream of records.
    /// If the plan does not support pipelining, but its input(s) are
    /// infinite, returns an error to indicate this.
    fn unbounded_output(&self, children: &[bool]) -> Result<bool> {
        if children[0] {
            if self.partition_search_mode == PartitionSearchMode::Linear {
                // Cannot run without breaking pipeline.
                plan_err!(
                    "Aggregate Error: `GROUP BY` clauses with columns without ordering and GROUPING SETS are not supported for unbounded inputs."
                )
            } else {
                Ok(true)
            }
        } else {
            Ok(false)
        }
    }

    fn output_ordering(&self) -> Option<&[PhysicalSortExpr]> {
        self.output_ordering.as_deref()
    }

    fn required_input_distribution(&self) -> Vec<Distribution> {
        match &self.mode {
            AggregateMode::Partial => {
                vec![Distribution::UnspecifiedDistribution]
            }
            AggregateMode::FinalPartitioned | AggregateMode::SinglePartitioned => {
                vec![Distribution::HashPartitioned(self.output_group_expr())]
            }
            AggregateMode::Final | AggregateMode::Single => {
                vec![Distribution::SinglePartition]
            }
        }
    }

    fn required_input_ordering(&self) -> Vec<Option<LexOrderingReq>> {
        vec![self.required_input_ordering.clone()]
    }

    fn schema_properties(&self) -> SchemaProperties {
        self.input
            .schema_properties()
            .project(&self.source_to_target_mapping, self.schema())
    }

    fn children(&self) -> Vec<Arc<dyn ExecutionPlan>> {
        vec![self.input.clone()]
    }

    fn with_new_children(
        self: Arc<Self>,
        children: Vec<Arc<dyn ExecutionPlan>>,
    ) -> Result<Arc<dyn ExecutionPlan>> {
        let mut me = AggregateExec::try_new(
            self.mode,
            self.group_by.clone(),
            self.aggr_expr.clone(),
            self.filter_expr.clone(),
            self.order_by_expr.clone(),
            children[0].clone(),
            self.input_schema.clone(),
        )?;
        me.limit = self.limit;
        Ok(Arc::new(me))
    }

    fn execute(
        &self,
        partition: usize,
        context: Arc<TaskContext>,
    ) -> Result<SendableRecordBatchStream> {
        self.execute_typed(partition, context)
            .map(|stream| stream.into())
    }

    fn metrics(&self) -> Option<MetricsSet> {
        Some(self.metrics.clone_inner())
    }

    fn statistics(&self) -> Statistics {
        // TODO stats: group expressions:
        // - once expressions will be able to compute their own stats, use it here
        // - case where we group by on a column for which with have the `distinct` stat
        // TODO stats: aggr expression:
        // - aggregations somtimes also preserve invariants such as min, max...
        match self.mode {
            AggregateMode::Final | AggregateMode::FinalPartitioned
                if self.group_by.expr.is_empty() =>
            {
                Statistics {
                    num_rows: Some(1),
                    is_exact: true,
                    ..Default::default()
                }
            }
            _ => Statistics {
                // the output row count is surely not larger than its input row count
                num_rows: self.input.statistics().num_rows,
                is_exact: false,
                ..Default::default()
            },
        }
    }
}

fn create_schema(
    input_schema: &Schema,
    group_expr: &[(Arc<dyn PhysicalExpr>, String)],
    aggr_expr: &[Arc<dyn AggregateExpr>],
    contains_null_expr: bool,
    mode: AggregateMode,
) -> Result<Schema> {
    let mut fields = Vec::with_capacity(group_expr.len() + aggr_expr.len());
    for (expr, name) in group_expr {
        fields.push(Field::new(
            name,
            expr.data_type(input_schema)?,
            // In cases where we have multiple grouping sets, we will use NULL expressions in
            // order to align the grouping sets. So the field must be nullable even if the underlying
            // schema field is not.
            contains_null_expr || expr.nullable(input_schema)?,
        ))
    }

    match mode {
        AggregateMode::Partial => {
            // in partial mode, the fields of the accumulator's state
            for expr in aggr_expr {
                fields.extend(expr.state_fields()?.iter().cloned())
            }
        }
        AggregateMode::Final
        | AggregateMode::FinalPartitioned
        | AggregateMode::Single
        | AggregateMode::SinglePartitioned => {
            // in final mode, the field with the final result of the accumulator
            for expr in aggr_expr {
                fields.push(expr.field()?)
            }
        }
    }

    Ok(Schema::new(fields))
}

fn group_schema(schema: &Schema, group_count: usize) -> SchemaRef {
    let group_fields = schema.fields()[0..group_count].to_vec();
    Arc::new(Schema::new(group_fields))
}

/// returns physical expressions for arguments to evaluate against a batch
/// The expressions are different depending on `mode`:
/// * Partial: AggregateExpr::expressions
/// * Final: columns of `AggregateExpr::state_fields()`
fn aggregate_expressions(
    aggr_expr: &[Arc<dyn AggregateExpr>],
    mode: &AggregateMode,
    col_idx_base: usize,
) -> Result<Vec<Vec<Arc<dyn PhysicalExpr>>>> {
    match mode {
        AggregateMode::Partial
        | AggregateMode::Single
        | AggregateMode::SinglePartitioned => Ok(aggr_expr
            .iter()
            .map(|agg| {
                let mut result = agg.expressions().clone();
                // In partial mode, append ordering requirements to expressions' results.
                // Ordering requirements are used by subsequent executors to satisfy the required
                // ordering for `AggregateMode::FinalPartitioned`/`AggregateMode::Final` modes.
                if matches!(mode, AggregateMode::Partial) {
                    if let Some(ordering_req) = agg.order_bys() {
                        let ordering_exprs = ordering_req
                            .iter()
                            .map(|item| item.expr.clone())
                            .collect::<Vec<_>>();
                        result.extend(ordering_exprs);
                    }
                }
                result
            })
            .collect()),
        // in this mode, we build the merge expressions of the aggregation
        AggregateMode::Final | AggregateMode::FinalPartitioned => {
            let mut col_idx_base = col_idx_base;
            Ok(aggr_expr
                .iter()
                .map(|agg| {
                    let exprs = merge_expressions(col_idx_base, agg)?;
                    col_idx_base += exprs.len();
                    Ok(exprs)
                })
                .collect::<Result<Vec<_>>>()?)
        }
    }
}

/// uses `state_fields` to build a vec of physical column expressions required to merge the
/// AggregateExpr' accumulator's state.
///
/// `index_base` is the starting physical column index for the next expanded state field.
fn merge_expressions(
    index_base: usize,
    expr: &Arc<dyn AggregateExpr>,
) -> Result<Vec<Arc<dyn PhysicalExpr>>> {
    Ok(expr
        .state_fields()?
        .iter()
        .enumerate()
        .map(|(idx, f)| {
            Arc::new(Column::new(f.name(), index_base + idx)) as Arc<dyn PhysicalExpr>
        })
        .collect::<Vec<_>>())
}

pub(crate) type AccumulatorItem = Box<dyn Accumulator>;

fn create_accumulators(
    aggr_expr: &[Arc<dyn AggregateExpr>],
) -> Result<Vec<AccumulatorItem>> {
    aggr_expr
        .iter()
        .map(|expr| expr.create_accumulator())
        .collect::<Result<Vec<_>>>()
}

/// returns a vector of ArrayRefs, where each entry corresponds to either the
/// final value (mode = Final, FinalPartitioned and Single) or states (mode = Partial)
fn finalize_aggregation(
    accumulators: &[AccumulatorItem],
    mode: &AggregateMode,
) -> Result<Vec<ArrayRef>> {
    match mode {
        AggregateMode::Partial => {
            // build the vector of states
            let a = accumulators
                .iter()
                .map(|accumulator| accumulator.state())
                .map(|value| {
                    value.map(|e| {
                        e.iter().map(|v| v.to_array()).collect::<Vec<ArrayRef>>()
                    })
                })
                .collect::<Result<Vec<_>>>()?;
            Ok(a.iter().flatten().cloned().collect::<Vec<_>>())
        }
        AggregateMode::Final
        | AggregateMode::FinalPartitioned
        | AggregateMode::Single
        | AggregateMode::SinglePartitioned => {
            // merge the state to the final value
            accumulators
                .iter()
                .map(|accumulator| accumulator.evaluate().map(|v| v.to_array()))
                .collect::<Result<Vec<ArrayRef>>>()
        }
    }
}

/// Evaluates expressions against a record batch.
fn evaluate(
    expr: &[Arc<dyn PhysicalExpr>],
    batch: &RecordBatch,
) -> Result<Vec<ArrayRef>> {
    expr.iter()
        .map(|expr| expr.evaluate(batch))
        .map(|r| r.map(|v| v.into_array(batch.num_rows())))
        .collect::<Result<Vec<_>>>()
}

/// Evaluates expressions against a record batch.
pub(crate) fn evaluate_many(
    expr: &[Vec<Arc<dyn PhysicalExpr>>],
    batch: &RecordBatch,
) -> Result<Vec<Vec<ArrayRef>>> {
    expr.iter()
        .map(|expr| evaluate(expr, batch))
        .collect::<Result<Vec<_>>>()
}

fn evaluate_optional(
    expr: &[Option<Arc<dyn PhysicalExpr>>],
    batch: &RecordBatch,
) -> Result<Vec<Option<ArrayRef>>> {
    expr.iter()
        .map(|expr| {
            expr.as_ref()
                .map(|expr| expr.evaluate(batch))
                .transpose()
                .map(|r| r.map(|v| v.into_array(batch.num_rows())))
        })
        .collect::<Result<Vec<_>>>()
}

/// Evaluate a group by expression against a `RecordBatch`
///
/// Arguments:
/// `group_by`: the expression to evaluate
/// `batch`: the `RecordBatch` to evaluate against
///
/// Returns: A Vec of Vecs of Array of results
/// The outer Vect appears to be for grouping sets
/// The inner Vect contains the results per expression
/// The inner-inner Array contains the results per row
pub(crate) fn evaluate_group_by(
    group_by: &PhysicalGroupBy,
    batch: &RecordBatch,
) -> Result<Vec<Vec<ArrayRef>>> {
    let exprs: Vec<ArrayRef> = group_by
        .expr
        .iter()
        .map(|(expr, _)| {
            let value = expr.evaluate(batch)?;
            Ok(value.into_array(batch.num_rows()))
        })
        .collect::<Result<Vec<_>>>()?;

    let null_exprs: Vec<ArrayRef> = group_by
        .null_expr
        .iter()
        .map(|(expr, _)| {
            let value = expr.evaluate(batch)?;
            Ok(value.into_array(batch.num_rows()))
        })
        .collect::<Result<Vec<_>>>()?;

    Ok(group_by
        .groups
        .iter()
        .map(|group| {
            group
                .iter()
                .enumerate()
                .map(|(idx, is_null)| {
                    if *is_null {
                        null_exprs[idx].clone()
                    } else {
                        exprs[idx].clone()
                    }
                })
                .collect()
        })
        .collect())
}

#[cfg(test)]
mod tests {
    use super::*;
    use crate::aggregates::{
        get_finest_requirement, AggregateExec, AggregateMode, PhysicalGroupBy,
    };
    use crate::coalesce_batches::CoalesceBatchesExec;
    use crate::coalesce_partitions::CoalescePartitionsExec;
    use crate::common;
    use crate::expressions::{col, Avg};
    use crate::memory::MemoryExec;
    use crate::test::assert_is_pending;
    use crate::test::exec::{assert_strong_count_converges_to_zero, BlockingExec};
    use crate::{
        DisplayAs, ExecutionPlan, Partitioning, RecordBatchStream,
        SendableRecordBatchStream, Statistics,
    };

    use arrow::array::{Float64Array, UInt32Array};
    use arrow::compute::{concat_batches, SortOptions};
    use arrow::datatypes::{DataType, Field, Schema, SchemaRef};
    use arrow::record_batch::RecordBatch;
    use datafusion_common::{
        assert_batches_eq, assert_batches_sorted_eq, internal_err, DataFusionError,
        Result, ScalarValue,
    };
    use datafusion_execution::runtime_env::{RuntimeConfig, RuntimeEnv};
    use datafusion_physical_expr::expressions::{
        lit, ApproxDistinct, Column, Count, FirstValue, LastValue, Median,
    };
    use datafusion_physical_expr::{
        AggregateExpr, PhysicalExpr, PhysicalSortExpr, SchemaProperties,
    };

    use std::any::Any;
    use std::sync::Arc;
    use std::task::{Context, Poll};

    use datafusion_execution::config::SessionConfig;
    use futures::{FutureExt, Stream};

    // Generate a schema which consists of 5 columns (a, b, c, d, e)
    fn create_test_schema() -> Result<SchemaRef> {
        let a = Field::new("a", DataType::Int32, true);
        let b = Field::new("b", DataType::Int32, true);
        let c = Field::new("c", DataType::Int32, true);
        let d = Field::new("d", DataType::Int32, true);
        let e = Field::new("e", DataType::Int32, true);
        let schema = Arc::new(Schema::new(vec![a, b, c, d, e]));

        Ok(schema)
    }

    /// some mock data to aggregates
    fn some_data() -> (Arc<Schema>, Vec<RecordBatch>) {
        // define a schema.
        let schema = Arc::new(Schema::new(vec![
            Field::new("a", DataType::UInt32, false),
            Field::new("b", DataType::Float64, false),
        ]));

        // define data.
        (
            schema.clone(),
            vec![
                RecordBatch::try_new(
                    schema.clone(),
                    vec![
                        Arc::new(UInt32Array::from(vec![2, 3, 4, 4])),
                        Arc::new(Float64Array::from(vec![1.0, 2.0, 3.0, 4.0])),
                    ],
                )
                .unwrap(),
                RecordBatch::try_new(
                    schema,
                    vec![
                        Arc::new(UInt32Array::from(vec![2, 3, 3, 4])),
                        Arc::new(Float64Array::from(vec![1.0, 2.0, 3.0, 4.0])),
                    ],
                )
                .unwrap(),
            ],
        )
    }

    /// Generates some mock data for aggregate tests.
    fn some_data_v2() -> (Arc<Schema>, Vec<RecordBatch>) {
        // Define a schema:
        let schema = Arc::new(Schema::new(vec![
            Field::new("a", DataType::UInt32, false),
            Field::new("b", DataType::Float64, false),
        ]));

        // Generate data so that first and last value results are at 2nd and
        // 3rd partitions.  With this construction, we guarantee we don't receive
        // the expected result by accident, but merging actually works properly;
        // i.e. it doesn't depend on the data insertion order.
        (
            schema.clone(),
            vec![
                RecordBatch::try_new(
                    schema.clone(),
                    vec![
                        Arc::new(UInt32Array::from(vec![2, 3, 4, 4])),
                        Arc::new(Float64Array::from(vec![1.0, 2.0, 3.0, 4.0])),
                    ],
                )
                .unwrap(),
                RecordBatch::try_new(
                    schema.clone(),
                    vec![
                        Arc::new(UInt32Array::from(vec![2, 3, 3, 4])),
                        Arc::new(Float64Array::from(vec![0.0, 1.0, 2.0, 3.0])),
                    ],
                )
                .unwrap(),
                RecordBatch::try_new(
                    schema.clone(),
                    vec![
                        Arc::new(UInt32Array::from(vec![2, 3, 3, 4])),
                        Arc::new(Float64Array::from(vec![3.0, 4.0, 5.0, 6.0])),
                    ],
                )
                .unwrap(),
                RecordBatch::try_new(
                    schema,
                    vec![
                        Arc::new(UInt32Array::from(vec![2, 3, 3, 4])),
                        Arc::new(Float64Array::from(vec![2.0, 3.0, 4.0, 5.0])),
                    ],
                )
                .unwrap(),
            ],
        )
    }

    fn new_spill_ctx(batch_size: usize, max_memory: usize) -> Arc<TaskContext> {
        let session_config = SessionConfig::new().with_batch_size(batch_size);
        let runtime = Arc::new(
            RuntimeEnv::new(RuntimeConfig::default().with_memory_limit(max_memory, 1.0))
                .unwrap(),
        );
        let task_ctx = TaskContext::default()
            .with_session_config(session_config)
            .with_runtime(runtime);
        Arc::new(task_ctx)
    }

    async fn check_grouping_sets(
        input: Arc<dyn ExecutionPlan>,
        spill: bool,
    ) -> Result<()> {
        let input_schema = input.schema();

        let grouping_set = PhysicalGroupBy {
            expr: vec![
                (col("a", &input_schema)?, "a".to_string()),
                (col("b", &input_schema)?, "b".to_string()),
            ],
            null_expr: vec![
                (lit(ScalarValue::UInt32(None)), "a".to_string()),
                (lit(ScalarValue::Float64(None)), "b".to_string()),
            ],
            groups: vec![
                vec![false, true],  // (a, NULL)
                vec![true, false],  // (NULL, b)
                vec![false, false], // (a,b)
            ],
        };

        let aggregates: Vec<Arc<dyn AggregateExpr>> = vec![Arc::new(Count::new(
            lit(1i8),
            "COUNT(1)".to_string(),
            DataType::Int64,
        ))];

        let task_ctx = if spill {
            new_spill_ctx(4, 1000)
        } else {
            Arc::new(TaskContext::default())
        };

        let partial_aggregate = Arc::new(AggregateExec::try_new(
            AggregateMode::Partial,
            grouping_set.clone(),
            aggregates.clone(),
            vec![None],
            vec![None],
            input,
            input_schema.clone(),
        )?);

        let result =
            common::collect(partial_aggregate.execute(0, task_ctx.clone())?).await?;

        let expected = if spill {
            vec![
                "+---+-----+-----------------+",
                "| a | b   | COUNT(1)[count] |",
                "+---+-----+-----------------+",
                "|   | 1.0 | 1               |",
                "|   | 1.0 | 1               |",
                "|   | 2.0 | 1               |",
                "|   | 2.0 | 1               |",
                "|   | 3.0 | 1               |",
                "|   | 3.0 | 1               |",
                "|   | 4.0 | 1               |",
                "|   | 4.0 | 1               |",
                "| 2 |     | 1               |",
                "| 2 |     | 1               |",
                "| 2 | 1.0 | 1               |",
                "| 2 | 1.0 | 1               |",
                "| 3 |     | 1               |",
                "| 3 |     | 2               |",
                "| 3 | 2.0 | 2               |",
                "| 3 | 3.0 | 1               |",
                "| 4 |     | 1               |",
                "| 4 |     | 2               |",
                "| 4 | 3.0 | 1               |",
                "| 4 | 4.0 | 2               |",
                "+---+-----+-----------------+",
            ]
        } else {
            vec![
                "+---+-----+-----------------+",
                "| a | b   | COUNT(1)[count] |",
                "+---+-----+-----------------+",
                "|   | 1.0 | 2               |",
                "|   | 2.0 | 2               |",
                "|   | 3.0 | 2               |",
                "|   | 4.0 | 2               |",
                "| 2 |     | 2               |",
                "| 2 | 1.0 | 2               |",
                "| 3 |     | 3               |",
                "| 3 | 2.0 | 2               |",
                "| 3 | 3.0 | 1               |",
                "| 4 |     | 3               |",
                "| 4 | 3.0 | 1               |",
                "| 4 | 4.0 | 2               |",
                "+---+-----+-----------------+",
            ]
        };
        assert_batches_sorted_eq!(expected, &result);

        let groups = partial_aggregate.group_expr().expr().to_vec();

        let merge = Arc::new(CoalescePartitionsExec::new(partial_aggregate));

        let final_group: Vec<(Arc<dyn PhysicalExpr>, String)> = groups
            .iter()
            .map(|(_expr, name)| Ok((col(name, &input_schema)?, name.clone())))
            .collect::<Result<_>>()?;

        let final_grouping_set = PhysicalGroupBy::new_single(final_group);

        let task_ctx = if spill {
            new_spill_ctx(4, 3160)
        } else {
            task_ctx
        };

        let merged_aggregate = Arc::new(AggregateExec::try_new(
            AggregateMode::Final,
            final_grouping_set,
            aggregates,
            vec![None],
            vec![None],
            merge,
            input_schema,
        )?);

        let result =
            common::collect(merged_aggregate.execute(0, task_ctx.clone())?).await?;
        let batch = concat_batches(&result[0].schema(), &result)?;
        assert_eq!(batch.num_columns(), 3);
        assert_eq!(batch.num_rows(), 12);

        let expected = vec![
            "+---+-----+----------+",
            "| a | b   | COUNT(1) |",
            "+---+-----+----------+",
            "|   | 1.0 | 2        |",
            "|   | 2.0 | 2        |",
            "|   | 3.0 | 2        |",
            "|   | 4.0 | 2        |",
            "| 2 |     | 2        |",
            "| 2 | 1.0 | 2        |",
            "| 3 |     | 3        |",
            "| 3 | 2.0 | 2        |",
            "| 3 | 3.0 | 1        |",
            "| 4 |     | 3        |",
            "| 4 | 3.0 | 1        |",
            "| 4 | 4.0 | 2        |",
            "+---+-----+----------+",
        ];

        assert_batches_sorted_eq!(&expected, &result);

        let metrics = merged_aggregate.metrics().unwrap();
        let output_rows = metrics.output_rows().unwrap();
        assert_eq!(12, output_rows);

        Ok(())
    }

    /// build the aggregates on the data from some_data() and check the results
    async fn check_aggregates(input: Arc<dyn ExecutionPlan>, spill: bool) -> Result<()> {
        let input_schema = input.schema();

        let grouping_set = PhysicalGroupBy {
            expr: vec![(col("a", &input_schema)?, "a".to_string())],
            null_expr: vec![],
            groups: vec![vec![false]],
        };

        let aggregates: Vec<Arc<dyn AggregateExpr>> = vec![Arc::new(Avg::new(
            col("b", &input_schema)?,
            "AVG(b)".to_string(),
            DataType::Float64,
        ))];

        let task_ctx = if spill {
            new_spill_ctx(2, 1500)
        } else {
            Arc::new(TaskContext::default())
        };

        let partial_aggregate = Arc::new(AggregateExec::try_new(
            AggregateMode::Partial,
            grouping_set.clone(),
            aggregates.clone(),
            vec![None],
            vec![None],
            input,
            input_schema.clone(),
        )?);

        let result =
            common::collect(partial_aggregate.execute(0, task_ctx.clone())?).await?;

        let expected = if spill {
            vec![
                "+---+---------------+-------------+",
                "| a | AVG(b)[count] | AVG(b)[sum] |",
                "+---+---------------+-------------+",
                "| 2 | 1             | 1.0         |",
                "| 2 | 1             | 1.0         |",
                "| 3 | 1             | 2.0         |",
                "| 3 | 2             | 5.0         |",
                "| 4 | 3             | 11.0        |",
                "+---+---------------+-------------+",
            ]
        } else {
            vec![
                "+---+---------------+-------------+",
                "| a | AVG(b)[count] | AVG(b)[sum] |",
                "+---+---------------+-------------+",
                "| 2 | 2             | 2.0         |",
                "| 3 | 3             | 7.0         |",
                "| 4 | 3             | 11.0        |",
                "+---+---------------+-------------+",
            ]
        };
        assert_batches_sorted_eq!(expected, &result);

        let merge = Arc::new(CoalescePartitionsExec::new(partial_aggregate));

        let final_group: Vec<(Arc<dyn PhysicalExpr>, String)> = grouping_set
            .expr
            .iter()
            .map(|(_expr, name)| Ok((col(name, &input_schema)?, name.clone())))
            .collect::<Result<_>>()?;

        let final_grouping_set = PhysicalGroupBy::new_single(final_group);

        let merged_aggregate = Arc::new(AggregateExec::try_new(
            AggregateMode::Final,
            final_grouping_set,
            aggregates,
            vec![None],
            vec![None],
            merge,
            input_schema,
        )?);

        let result =
            common::collect(merged_aggregate.execute(0, task_ctx.clone())?).await?;
        let batch = concat_batches(&result[0].schema(), &result)?;
        assert_eq!(batch.num_columns(), 2);
        assert_eq!(batch.num_rows(), 3);

        let expected = vec![
            "+---+--------------------+",
            "| a | AVG(b)             |",
            "+---+--------------------+",
            "| 2 | 1.0                |",
            "| 3 | 2.3333333333333335 |", // 3, (2 + 3 + 2) / 3
            "| 4 | 3.6666666666666665 |", // 4, (3 + 4 + 4) / 3
            "+---+--------------------+",
        ];

        assert_batches_sorted_eq!(&expected, &result);

        let metrics = merged_aggregate.metrics().unwrap();
        let output_rows = metrics.output_rows().unwrap();
        if spill {
            // When spilling, the output rows metrics become partial output size + final output size
            // This is because final aggregation starts while partial aggregation is still emitting
            assert_eq!(8, output_rows);
        } else {
            assert_eq!(3, output_rows);
        }

        Ok(())
    }

    /// Define a test source that can yield back to runtime before returning its first item ///

    #[derive(Debug)]
    struct TestYieldingExec {
        /// True if this exec should yield back to runtime the first time it is polled
        pub yield_first: bool,
    }

    impl DisplayAs for TestYieldingExec {
        fn fmt_as(
            &self,
            t: DisplayFormatType,
            f: &mut std::fmt::Formatter,
        ) -> std::fmt::Result {
            match t {
                DisplayFormatType::Default | DisplayFormatType::Verbose => {
                    write!(f, "TestYieldingExec")
                }
            }
        }
    }

    impl ExecutionPlan for TestYieldingExec {
        fn as_any(&self) -> &dyn Any {
            self
        }
        fn schema(&self) -> SchemaRef {
            some_data().0
        }

        fn output_partitioning(&self) -> Partitioning {
            Partitioning::UnknownPartitioning(1)
        }

        fn output_ordering(&self) -> Option<&[PhysicalSortExpr]> {
            None
        }

        fn children(&self) -> Vec<Arc<dyn ExecutionPlan>> {
            vec![]
        }

        fn with_new_children(
            self: Arc<Self>,
            _: Vec<Arc<dyn ExecutionPlan>>,
        ) -> Result<Arc<dyn ExecutionPlan>> {
            internal_err!("Children cannot be replaced in {self:?}")
        }

        fn execute(
            &self,
            _partition: usize,
            _context: Arc<TaskContext>,
        ) -> Result<SendableRecordBatchStream> {
            let stream = if self.yield_first {
                TestYieldingStream::New
            } else {
                TestYieldingStream::Yielded
            };

            Ok(Box::pin(stream))
        }

        fn statistics(&self) -> Statistics {
            let (_, batches) = some_data();
            common::compute_record_batch_statistics(&[batches], &self.schema(), None)
        }
    }

    /// A stream using the demo data. If inited as new, it will first yield to runtime before returning records
    enum TestYieldingStream {
        New,
        Yielded,
        ReturnedBatch1,
        ReturnedBatch2,
    }

    impl Stream for TestYieldingStream {
        type Item = Result<RecordBatch>;

        fn poll_next(
            mut self: std::pin::Pin<&mut Self>,
            cx: &mut Context<'_>,
        ) -> Poll<Option<Self::Item>> {
            match &*self {
                TestYieldingStream::New => {
                    *(self.as_mut()) = TestYieldingStream::Yielded;
                    cx.waker().wake_by_ref();
                    Poll::Pending
                }
                TestYieldingStream::Yielded => {
                    *(self.as_mut()) = TestYieldingStream::ReturnedBatch1;
                    Poll::Ready(Some(Ok(some_data().1[0].clone())))
                }
                TestYieldingStream::ReturnedBatch1 => {
                    *(self.as_mut()) = TestYieldingStream::ReturnedBatch2;
                    Poll::Ready(Some(Ok(some_data().1[1].clone())))
                }
                TestYieldingStream::ReturnedBatch2 => Poll::Ready(None),
            }
        }
    }

    impl RecordBatchStream for TestYieldingStream {
        fn schema(&self) -> SchemaRef {
            some_data().0
        }
    }

    //--- Tests ---//

    #[tokio::test]
    async fn aggregate_source_not_yielding() -> Result<()> {
        let input: Arc<dyn ExecutionPlan> =
            Arc::new(TestYieldingExec { yield_first: false });

        check_aggregates(input, false).await
    }

    #[tokio::test]
    async fn aggregate_grouping_sets_source_not_yielding() -> Result<()> {
        let input: Arc<dyn ExecutionPlan> =
            Arc::new(TestYieldingExec { yield_first: false });

        check_grouping_sets(input, false).await
    }

    #[tokio::test]
    async fn aggregate_source_with_yielding() -> Result<()> {
        let input: Arc<dyn ExecutionPlan> =
            Arc::new(TestYieldingExec { yield_first: true });

        check_aggregates(input, false).await
    }

    #[tokio::test]
    async fn aggregate_grouping_sets_with_yielding() -> Result<()> {
        let input: Arc<dyn ExecutionPlan> =
            Arc::new(TestYieldingExec { yield_first: true });

        check_grouping_sets(input, false).await
    }

    #[tokio::test]
    async fn aggregate_source_not_yielding_with_spill() -> Result<()> {
        let input: Arc<dyn ExecutionPlan> =
            Arc::new(TestYieldingExec { yield_first: false });

        check_aggregates(input, true).await
    }

    #[tokio::test]
    async fn aggregate_grouping_sets_source_not_yielding_with_spill() -> Result<()> {
        let input: Arc<dyn ExecutionPlan> =
            Arc::new(TestYieldingExec { yield_first: false });

        check_grouping_sets(input, true).await
    }

    #[tokio::test]
    #[ignore]
    async fn aggregate_source_with_yielding_with_spill() -> Result<()> {
        let input: Arc<dyn ExecutionPlan> =
            Arc::new(TestYieldingExec { yield_first: true });

        check_aggregates(input, true).await
    }

    #[tokio::test]
    async fn aggregate_grouping_sets_with_yielding_with_spill() -> Result<()> {
        let input: Arc<dyn ExecutionPlan> =
            Arc::new(TestYieldingExec { yield_first: true });

        check_grouping_sets(input, true).await
    }

    #[tokio::test]
    async fn test_oom() -> Result<()> {
        let input: Arc<dyn ExecutionPlan> =
            Arc::new(TestYieldingExec { yield_first: true });
        let input_schema = input.schema();

        let runtime = Arc::new(
            RuntimeEnv::new(RuntimeConfig::default().with_memory_limit(1, 1.0)).unwrap(),
        );
        let task_ctx = TaskContext::default().with_runtime(runtime);
        let task_ctx = Arc::new(task_ctx);

        let groups_none = PhysicalGroupBy::default();
        let groups_some = PhysicalGroupBy {
            expr: vec![(col("a", &input_schema)?, "a".to_string())],
            null_expr: vec![],
            groups: vec![vec![false]],
        };

        // something that allocates within the aggregator
        let aggregates_v0: Vec<Arc<dyn AggregateExpr>> = vec![Arc::new(Median::new(
            col("a", &input_schema)?,
            "MEDIAN(a)".to_string(),
            DataType::UInt32,
        ))];

        // use slow-path in `hash.rs`
        let aggregates_v1: Vec<Arc<dyn AggregateExpr>> =
            vec![Arc::new(ApproxDistinct::new(
                col("a", &input_schema)?,
                "APPROX_DISTINCT(a)".to_string(),
                DataType::UInt32,
            ))];

        // use fast-path in `row_hash.rs`.
        let aggregates_v2: Vec<Arc<dyn AggregateExpr>> = vec![Arc::new(Avg::new(
            col("b", &input_schema)?,
            "AVG(b)".to_string(),
            DataType::Float64,
        ))];

        for (version, groups, aggregates) in [
            (0, groups_none, aggregates_v0),
            (1, groups_some.clone(), aggregates_v1),
            (2, groups_some, aggregates_v2),
        ] {
            let partial_aggregate = Arc::new(AggregateExec::try_new(
                AggregateMode::Partial,
                groups,
                aggregates,
                vec![None; 3],
                vec![None; 3],
                input.clone(),
                input_schema.clone(),
            )?);

            let stream = partial_aggregate.execute_typed(0, task_ctx.clone())?;

            // ensure that we really got the version we wanted
            match version {
                0 => {
                    assert!(matches!(stream, StreamType::AggregateStream(_)));
                }
                1 => {
                    assert!(matches!(stream, StreamType::GroupedHash(_)));
                }
                2 => {
                    assert!(matches!(stream, StreamType::GroupedHash(_)));
                }
                _ => panic!("Unknown version: {version}"),
            }

            let stream: SendableRecordBatchStream = stream.into();
            let err = common::collect(stream).await.unwrap_err();

            // error root cause traversal is a bit complicated, see #4172.
            let err = err.find_root();
            assert!(
                matches!(err, DataFusionError::ResourcesExhausted(_)),
                "Wrong error type: {err}",
            );
        }

        Ok(())
    }

    #[tokio::test]
    async fn test_drop_cancel_without_groups() -> Result<()> {
        let task_ctx = Arc::new(TaskContext::default());
        let schema =
            Arc::new(Schema::new(vec![Field::new("a", DataType::Float32, true)]));

        let groups = PhysicalGroupBy::default();

        let aggregates: Vec<Arc<dyn AggregateExpr>> = vec![Arc::new(Avg::new(
            col("a", &schema)?,
            "AVG(a)".to_string(),
            DataType::Float64,
        ))];

        let blocking_exec = Arc::new(BlockingExec::new(Arc::clone(&schema), 1));
        let refs = blocking_exec.refs();
        let aggregate_exec = Arc::new(AggregateExec::try_new(
            AggregateMode::Partial,
            groups.clone(),
            aggregates.clone(),
            vec![None],
            vec![None],
            blocking_exec,
            schema,
        )?);

        let fut = crate::collect(aggregate_exec, task_ctx);
        let mut fut = fut.boxed();

        assert_is_pending(&mut fut);
        drop(fut);
        assert_strong_count_converges_to_zero(refs).await;

        Ok(())
    }

    #[tokio::test]
    async fn test_drop_cancel_with_groups() -> Result<()> {
        let task_ctx = Arc::new(TaskContext::default());
        let schema = Arc::new(Schema::new(vec![
            Field::new("a", DataType::Float32, true),
            Field::new("b", DataType::Float32, true),
        ]));

        let groups =
            PhysicalGroupBy::new_single(vec![(col("a", &schema)?, "a".to_string())]);

        let aggregates: Vec<Arc<dyn AggregateExpr>> = vec![Arc::new(Avg::new(
            col("b", &schema)?,
            "AVG(b)".to_string(),
            DataType::Float64,
        ))];

        let blocking_exec = Arc::new(BlockingExec::new(Arc::clone(&schema), 1));
        let refs = blocking_exec.refs();
        let aggregate_exec = Arc::new(AggregateExec::try_new(
            AggregateMode::Partial,
            groups,
            aggregates.clone(),
            vec![None],
            vec![None],
            blocking_exec,
            schema,
        )?);

        let fut = crate::collect(aggregate_exec, task_ctx);
        let mut fut = fut.boxed();

        assert_is_pending(&mut fut);
        drop(fut);
        assert_strong_count_converges_to_zero(refs).await;

        Ok(())
    }

    #[tokio::test]
    async fn run_first_last_multi_partitions() -> Result<()> {
        for use_coalesce_batches in [false, true] {
            for is_first_acc in [false, true] {
                for spill in [false, true] {
                    first_last_multi_partitions(use_coalesce_batches, is_first_acc, spill)
                        .await?
                }
            }
        }
        Ok(())
    }

    // This function either constructs the physical plan below,
    //
    // "AggregateExec: mode=Final, gby=[a@0 as a], aggr=[FIRST_VALUE(b)]",
    // "  CoalesceBatchesExec: target_batch_size=1024",
    // "    CoalescePartitionsExec",
    // "      AggregateExec: mode=Partial, gby=[a@0 as a], aggr=[FIRST_VALUE(b)], ordering_mode=None",
    // "        MemoryExec: partitions=4, partition_sizes=[1, 1, 1, 1]",
    //
    // or
    //
    // "AggregateExec: mode=Final, gby=[a@0 as a], aggr=[FIRST_VALUE(b)]",
    // "  CoalescePartitionsExec",
    // "    AggregateExec: mode=Partial, gby=[a@0 as a], aggr=[FIRST_VALUE(b)], ordering_mode=None",
    // "      MemoryExec: partitions=4, partition_sizes=[1, 1, 1, 1]",
    //
    // and checks whether the function `merge_batch` works correctly for
    // FIRST_VALUE and LAST_VALUE functions.
    async fn first_last_multi_partitions(
        use_coalesce_batches: bool,
        is_first_acc: bool,
        spill: bool,
    ) -> Result<()> {
        let task_ctx = if spill {
            new_spill_ctx(2, 2812)
        } else {
            Arc::new(TaskContext::default())
        };

        let (schema, data) = some_data_v2();
        let partition1 = data[0].clone();
        let partition2 = data[1].clone();
        let partition3 = data[2].clone();
        let partition4 = data[3].clone();

        let groups =
            PhysicalGroupBy::new_single(vec![(col("a", &schema)?, "a".to_string())]);

        let ordering_req = vec![PhysicalSortExpr {
            expr: col("b", &schema)?,
            options: SortOptions::default(),
        }];
        let aggregates: Vec<Arc<dyn AggregateExpr>> = if is_first_acc {
            vec![Arc::new(FirstValue::new(
                col("b", &schema)?,
                "FIRST_VALUE(b)".to_string(),
                DataType::Float64,
                ordering_req.clone(),
                vec![DataType::Float64],
            ))]
        } else {
            vec![Arc::new(LastValue::new(
                col("b", &schema)?,
                "LAST_VALUE(b)".to_string(),
                DataType::Float64,
                ordering_req.clone(),
                vec![DataType::Float64],
            ))]
        };

        let memory_exec = Arc::new(MemoryExec::try_new(
            &[
                vec![partition1],
                vec![partition2],
                vec![partition3],
                vec![partition4],
            ],
            schema.clone(),
            None,
        )?);
        let aggregate_exec = Arc::new(AggregateExec::try_new(
            AggregateMode::Partial,
            groups.clone(),
            aggregates.clone(),
            vec![None],
            vec![Some(ordering_req.clone())],
            memory_exec,
            schema.clone(),
        )?);
        let coalesce = if use_coalesce_batches {
            let coalesce = Arc::new(CoalescePartitionsExec::new(aggregate_exec));
            Arc::new(CoalesceBatchesExec::new(coalesce, 1024)) as Arc<dyn ExecutionPlan>
        } else {
            Arc::new(CoalescePartitionsExec::new(aggregate_exec))
                as Arc<dyn ExecutionPlan>
        };
        let aggregate_final = Arc::new(AggregateExec::try_new(
            AggregateMode::Final,
            groups,
            aggregates.clone(),
            vec![None],
            vec![Some(ordering_req)],
            coalesce,
            schema,
        )?) as Arc<dyn ExecutionPlan>;

        let result = crate::collect(aggregate_final, task_ctx).await?;
        if is_first_acc {
            let expected = [
                "+---+----------------+",
                "| a | FIRST_VALUE(b) |",
                "+---+----------------+",
                "| 2 | 0.0            |",
                "| 3 | 1.0            |",
                "| 4 | 3.0            |",
                "+---+----------------+",
            ];
            assert_batches_eq!(expected, &result);
        } else {
            let expected = [
                "+---+---------------+",
                "| a | LAST_VALUE(b) |",
                "+---+---------------+",
                "| 2 | 3.0           |",
                "| 3 | 5.0           |",
                "| 4 | 6.0           |",
                "+---+---------------+",
            ];
            assert_batches_eq!(expected, &result);
        };
        Ok(())
    }

    #[tokio::test]
    async fn test_get_finest_requirements() -> Result<()> {
        let test_schema = create_test_schema()?;
        // Assume column a and b are aliases
        // Assume also that a ASC and c DESC describe the same global ordering for the table. (Since they are ordering equivalent).
        let options1 = SortOptions {
            descending: false,
            nulls_first: false,
        };
        // This is the reverse requirement of options1
        let options2 = SortOptions {
            descending: true,
            nulls_first: true,
        };
        let col_a = Column::new("a", 0);
        let col_b = Column::new("b", 1);
        let col_c = Column::new("c", 2);
        let col_d = Column::new("d", 3);
        let col_a_expr = Arc::new(col_a.clone()) as Arc<dyn PhysicalExpr>;
        let col_b_expr = Arc::new(col_b.clone()) as Arc<dyn PhysicalExpr>;
        let mut schema_properties = SchemaProperties::new(test_schema);
        // Columns a and b are equal.
        schema_properties.add_equal_conditions((&col_a_expr, &col_b_expr));
        // [a ASC], [c DESC] describes ordering of the schema.
        schema_properties.add_new_orderings(&[
            vec![PhysicalSortExpr {
                expr: Arc::new(col_a.clone()) as _,
                options: options1,
            }],
            vec![PhysicalSortExpr {
                expr: Arc::new(col_c.clone()) as _,
                options: options2,
            }],
        ]);
        // Aggregate requirements are
        // [None], [a ASC], [b ASC], [c DESC], [a ASC, d ASC] respectively
        let mut order_by_exprs = vec![
            None,
            Some(vec![PhysicalSortExpr {
                expr: Arc::new(col_a.clone()),
                options: options1,
            }]),
            Some(vec![PhysicalSortExpr {
                expr: Arc::new(col_b.clone()),
                options: options1,
            }]),
            Some(vec![PhysicalSortExpr {
                expr: Arc::new(col_c),
                options: options2,
            }]),
            Some(vec![
                PhysicalSortExpr {
                    expr: Arc::new(col_a.clone()),
                    options: options1,
                },
                PhysicalSortExpr {
                    expr: Arc::new(col_d),
                    options: options1,
                },
            ]),
            // Since aggregate expression is reversible (FirstValue), we should be able to resolve below
            // contradictory requirement by reversing it.
            Some(vec![PhysicalSortExpr {
                expr: Arc::new(col_b.clone()),
                options: options2,
            }]),
        ];
        let aggr_expr = Arc::new(FirstValue::new(
            Arc::new(col_a.clone()),
            "first1",
            DataType::Int32,
            vec![],
            vec![],
        )) as _;
        let mut aggr_exprs = vec![aggr_expr; order_by_exprs.len()];
        let res = get_finest_requirement(&mut aggr_exprs, &mut order_by_exprs, || {
            schema_properties.clone()
        })?;
        assert_eq!(res, order_by_exprs[4]);
        Ok(())
    }
}<|MERGE_RESOLUTION|>--- conflicted
+++ resolved
@@ -492,7 +492,6 @@
             &mut ordering_req,
         )?;
 
-<<<<<<< HEAD
         // get group by exprs
         let groupby_exprs = group_by.input_exprs();
         // If existing ordering satisfies a prefix of groupby expression, prefix requirement
@@ -509,17 +508,6 @@
         let req = PhysicalSortRequirement::from_sort_exprs(&ordering_req);
         new_requirement.extend(req);
         new_requirement = collapse_lex_req(new_requirement);
-=======
-        // construct a map from the input columns to the output columns of the Aggregation
-        let mut columns_map: HashMap<Column, Vec<Column>> = HashMap::new();
-        for (expression, name) in group_by.expr.iter() {
-            if let Some(column) = expression.as_any().downcast_ref::<Column>() {
-                let new_col_idx = schema.index_of(name)?;
-                let entry = columns_map.entry(column.clone()).or_default();
-                entry.push(Column::new(name, new_col_idx));
-            };
-        }
->>>>>>> 6685583d
 
         // construct a map from the input expression to the output expression of the Aggregation group by
         let source_to_target_mapping =
