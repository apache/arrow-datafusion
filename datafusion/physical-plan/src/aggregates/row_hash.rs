// Licensed to the Apache Software Foundation (ASF) under one
// or more contributor license agreements.  See the NOTICE file
// distributed with this work for additional information
// regarding copyright ownership.  The ASF licenses this file
// to you under the Apache License, Version 2.0 (the
// "License"); you may not use this file except in compliance
// with the License.  You may obtain a copy of the License at
//
//   http://www.apache.org/licenses/LICENSE-2.0
//
// Unless required by applicable law or agreed to in writing,
// software distributed under the License is distributed on an
// "AS IS" BASIS, WITHOUT WARRANTIES OR CONDITIONS OF ANY
// KIND, either express or implied.  See the License for the
// specific language governing permissions and limitations
// under the License.

//! Hash aggregation

use std::sync::Arc;
use std::task::{Context, Poll};
use std::vec;

use crate::aggregates::group_values::{new_group_values, GroupValues};
use crate::aggregates::order::GroupOrderingFull;
use crate::aggregates::{
    evaluate_group_by, evaluate_many, evaluate_optional, group_schema, AggregateMode,
    PhysicalGroupBy,
};
use crate::common::IPCWriter;
use crate::metrics::{BaselineMetrics, RecordOutput};
use crate::sorts::sort::{read_spill_as_stream, sort_batch};
use crate::sorts::streaming_merge;
use crate::stream::RecordBatchStreamAdapter;
use crate::{aggregates, ExecutionPlan, PhysicalExpr};
use crate::{RecordBatchStream, SendableRecordBatchStream};

use arrow::array::*;
use arrow::{datatypes::SchemaRef, record_batch::RecordBatch};
use arrow_schema::SortOptions;
use datafusion_common::{DataFusionError, Result};
use datafusion_execution::disk_manager::RefCountedTempFile;
use datafusion_execution::memory_pool::proxy::VecAllocExt;
use datafusion_execution::memory_pool::{MemoryConsumer, MemoryReservation};
use datafusion_execution::runtime_env::RuntimeEnv;
use datafusion_execution::TaskContext;
use datafusion_physical_expr::expressions::Column;
use datafusion_physical_expr::{
    AggregateExpr, EmitTo, GroupsAccumulator, GroupsAccumulatorAdapter, PhysicalSortExpr,
};

use futures::ready;
use futures::stream::{Stream, StreamExt};
use log::debug;

#[derive(Debug, Clone)]
/// This object tracks the aggregation phase (input/output)
pub(crate) enum ExecutionState {
    ReadingInput,
    /// When producing output, the remaining rows to output are stored
    /// here and are sliced off as needed in batch_size chunks
    ProducingOutput(RecordBatch),
    Done,
}

use super::order::GroupOrdering;
use super::AggregateExec;

/// This encapsulates the spilling state
struct SpillState {
    /// If data has previously been spilled, the locations of the
    /// spill files (in Arrow IPC format)
    spills: Vec<RefCountedTempFile>,

    /// Sorting expression for spilling batches
    spill_expr: Vec<PhysicalSortExpr>,

    /// Schema for spilling batches
    spill_schema: SchemaRef,

    /// true when streaming merge is in progress
    is_stream_merging: bool,

    /// aggregate_arguments for merging spilled data
    merging_aggregate_arguments: Vec<Vec<Arc<dyn PhysicalExpr>>>,

    /// GROUP BY expressions for merging spilled data
    merging_group_by: PhysicalGroupBy,
}

/// HashTable based Grouping Aggregator
///
/// # Design Goals
///
/// This structure is designed so that updating the aggregates can be
/// vectorized (done in a tight loop) without allocations. The
/// accumulator state is *not* managed by this operator (e.g in the
/// hash table) and instead is delegated to the individual
/// accumulators which have type specialized inner loops that perform
/// the aggregation.
///
/// # Architecture
///
/// ```text
///
///     Assigns a consecutive group           internally stores aggregate values
///     index for each unique set                     for all groups
///         of group values
///
///         ┌────────────┐              ┌──────────────┐       ┌──────────────┐
///         │ ┌────────┐ │              │┌────────────┐│       │┌────────────┐│
///         │ │  "A"   │ │              ││accumulator ││       ││accumulator ││
///         │ ├────────┤ │              ││     0      ││       ││     N      ││
///         │ │  "Z"   │ │              ││ ┌────────┐ ││       ││ ┌────────┐ ││
///         │ └────────┘ │              ││ │ state  │ ││       ││ │ state  │ ││
///         │            │              ││ │┌─────┐ │ ││  ...  ││ │┌─────┐ │ ││
///         │    ...     │              ││ │├─────┤ │ ││       ││ │├─────┤ │ ││
///         │            │              ││ │└─────┘ │ ││       ││ │└─────┘ │ ││
///         │            │              ││ │        │ ││       ││ │        │ ││
///         │ ┌────────┐ │              ││ │  ...   │ ││       ││ │  ...   │ ││
///         │ │  "Q"   │ │              ││ │        │ ││       ││ │        │ ││
///         │ └────────┘ │              ││ │┌─────┐ │ ││       ││ │┌─────┐ │ ││
///         │            │              ││ │└─────┘ │ ││       ││ │└─────┘ │ ││
///         └────────────┘              ││ └────────┘ ││       ││ └────────┘ ││
///                                     │└────────────┘│       │└────────────┘│
///                                     └──────────────┘       └──────────────┘
///
///         group_values                             accumulators
///
///  ```
///
/// For example, given a query like `COUNT(x), SUM(y) ... GROUP BY z`,
/// [`group_values`] will store the distinct values of `z`. There will
/// be one accumulator for `COUNT(x)`, specialized for the data type
/// of `x` and one accumulator for `SUM(y)`, specialized for the data
/// type of `y`.
///
/// # Description
///
/// [`group_values`] does not store any aggregate state inline. It only
/// assigns "group indices", one for each (distinct) group value. The
/// accumulators manage the in-progress aggregate state for each
/// group, with the group values themselves are stored in
/// [`group_values`] at the corresponding group index.
///
/// The accumulator state (e.g partial sums) is managed by and stored
/// by a [`GroupsAccumulator`] accumulator. There is one accumulator
/// per aggregate expression (COUNT, AVG, etc) in the
/// stream. Internally, each `GroupsAccumulator` manages the state for
/// multiple groups, and is passed `group_indexes` during update. Note
/// The accumulator state is not managed by this operator (e.g in the
/// hash table).
///
/// [`group_values`]: Self::group_values
///
/// # Spilling
///
/// The sizes of group values and accumulators can become large. Before that causes out of memory,
/// this hash aggregator outputs partial states early for partial aggregation or spills to local
/// disk using Arrow IPC format for final aggregation. For every input [`RecordBatch`], the memory
/// manager checks whether the new input size meets the memory configuration. If not, outputting or
/// spilling happens. For outputting, the final aggregation takes care of re-grouping. For spilling,
/// later stream-merge sort on reading back the spilled data does re-grouping. Note the rows cannot
/// be grouped once spilled onto disk, the read back data needs to be re-grouped again. In addition,
/// re-grouping may cause out of memory again. Thus, re-grouping has to be a sort based aggregation.
///
/// ```text
/// Partial Aggregation [batch_size = 2] (max memory = 3 rows)
///
///  INPUTS        PARTIALLY AGGREGATED (UPDATE BATCH)   OUTPUTS
/// ┌─────────┐    ┌─────────────────┐                  ┌─────────────────┐
/// │ a │ b   │    │ a │    AVG(b)   │                  │ a │    AVG(b)   │
/// │---│-----│    │   │[count]│[sum]│                  │   │[count]│[sum]│
/// │ 3 │ 3.0 │ ─▶ │---│-------│-----│                  │---│-------│-----│
/// │ 2 │ 2.0 │    │ 2 │ 1     │ 2.0 │ ─▶ early emit ─▶ │ 2 │ 1     │ 2.0 │
/// └─────────┘    │ 3 │ 2     │ 7.0 │               │  │ 3 │ 2     │ 7.0 │
/// ┌─────────┐ ─▶ │ 4 │ 1     │ 8.0 │               │  └─────────────────┘
/// │ 3 │ 4.0 │    └─────────────────┘               └▶ ┌─────────────────┐
/// │ 4 │ 8.0 │    ┌─────────────────┐                  │ 4 │ 1     │ 8.0 │
/// └─────────┘    │ a │    AVG(b)   │               ┌▶ │ 1 │ 1     │ 1.0 │
/// ┌─────────┐    │---│-------│-----│               │  └─────────────────┘
/// │ 1 │ 1.0 │ ─▶ │ 1 │ 1     │ 1.0 │ ─▶ early emit ─▶ ┌─────────────────┐
/// │ 3 │ 2.0 │    │ 3 │ 1     │ 2.0 │                  │ 3 │ 1     │ 2.0 │
/// └─────────┘    └─────────────────┘                  └─────────────────┘
///
///
/// Final Aggregation [batch_size = 2] (max memory = 3 rows)
///
/// PARTIALLY INPUTS       FINAL AGGREGATION (MERGE BATCH)       RE-GROUPED (SORTED)
/// ┌─────────────────┐    [keep using the partial schema]       [Real final aggregation
/// │ a │    AVG(b)   │    ┌─────────────────┐                    output]
/// │   │[count]│[sum]│    │ a │    AVG(b)   │                   ┌────────────┐
/// │---│-------│-----│ ─▶ │   │[count]│[sum]│                   │ a │ AVG(b) │
/// │ 3 │ 3     │ 3.0 │    │---│-------│-----│ ─▶ spill ─┐       │---│--------│
/// │ 2 │ 2     │ 1.0 │    │ 2 │ 2     │ 1.0 │           │       │ 1 │    4.0 │
/// └─────────────────┘    │ 3 │ 4     │ 8.0 │           ▼       │ 2 │    1.0 │
/// ┌─────────────────┐ ─▶ │ 4 │ 1     │ 7.0 │     Streaming  ─▶ └────────────┘
/// │ 3 │ 1     │ 5.0 │    └─────────────────┘     merge sort ─▶ ┌────────────┐
/// │ 4 │ 1     │ 7.0 │    ┌─────────────────┐            ▲      │ a │ AVG(b) │
/// └─────────────────┘    │ a │    AVG(b)   │            │      │---│--------│
/// ┌─────────────────┐    │---│-------│-----│ ─▶ memory ─┘      │ 3 │    2.0 │
/// │ 1 │ 2     │ 8.0 │ ─▶ │ 1 │ 2     │ 8.0 │                   │ 4 │    7.0 │
/// │ 2 │ 2     │ 3.0 │    │ 2 │ 2     │ 3.0 │                   └────────────┘
/// └─────────────────┘    └─────────────────┘
/// ```
pub(crate) struct GroupedHashAggregateStream {
    schema: SchemaRef,
    input: SendableRecordBatchStream,
    mode: AggregateMode,

    /// Accumulators, one for each `AggregateExpr` in the query
    ///
    /// For example, if the query has aggregates, `SUM(x)`,
    /// `COUNT(y)`, there will be two accumulators, each one
    /// specialized for that particular aggregate and its input types
    accumulators: Vec<Box<dyn GroupsAccumulator>>,

    /// Arguments to pass to each accumulator.
    ///
    /// The arguments in `accumulator[i]` is passed `aggregate_arguments[i]`
    ///
    /// The argument to each accumulator is itself a `Vec` because
    /// some aggregates such as `CORR` can accept more than one
    /// argument.
    aggregate_arguments: Vec<Vec<Arc<dyn PhysicalExpr>>>,

    /// Optional filter expression to evaluate, one for each for
    /// accumulator. If present, only those rows for which the filter
    /// evaluate to true should be included in the aggregate results.
    ///
    /// For example, for an aggregate like `SUM(x) FILTER (WHERE x >= 100)`,
    /// the filter expression is  `x > 100`.
    filter_expressions: Vec<Option<Arc<dyn PhysicalExpr>>>,

    /// GROUP BY expressions
    group_by: PhysicalGroupBy,

    /// The memory reservation for this grouping
    reservation: MemoryReservation,

    /// An interning store of group keys
    group_values: Box<dyn GroupValues>,

    /// scratch space for the current input [`RecordBatch`] being
    /// processed. Reused across batches here to avoid reallocations
    current_group_indices: Vec<usize>,

    /// Tracks if this stream is generating input or output
    exec_state: ExecutionState,

    /// Execution metrics
    baseline_metrics: BaselineMetrics,

    /// max rows in output RecordBatches
    batch_size: usize,

    /// Optional ordering information, that might allow groups to be
    /// emitted from the hash table prior to seeing the end of the
    /// input
    group_ordering: GroupOrdering,

    /// Have we seen the end of the input
    input_done: bool,

    /// The [`RuntimeEnv`] associated with the [`TaskContext`] argument
    runtime: Arc<RuntimeEnv>,

    /// The spill state object
    spill_state: SpillState,

    /// Optional soft limit on the number of `group_values` in a batch
    /// If the number of `group_values` in a single batch exceeds this value,
    /// the `GroupedHashAggregateStream` operation immediately switches to
    /// output mode and emits all groups.
    group_values_soft_limit: Option<usize>,
}

impl GroupedHashAggregateStream {
    /// Create a new GroupedHashAggregateStream
    pub fn new(
        agg: &AggregateExec,
        context: Arc<TaskContext>,
        partition: usize,
    ) -> Result<Self> {
        debug!("Creating GroupedHashAggregateStream");
        let agg_schema = Arc::clone(&agg.schema);
        let agg_group_by = agg.group_by.clone();
        let agg_filter_expr = agg.filter_expr.clone();

        let batch_size = context.session_config().batch_size();
        let input = agg.input.execute(partition, Arc::clone(&context))?;
        let baseline_metrics = BaselineMetrics::new(&agg.metrics, partition);

        let timer = baseline_metrics.elapsed_compute().timer();

        let aggregate_exprs = agg.aggr_expr.clone();

        // arguments for each aggregate, one vec of expressions per
        // aggregate
        let aggregate_arguments = aggregates::aggregate_expressions(
            &agg.aggr_expr,
            &agg.mode,
            agg_group_by.expr.len(),
        )?;
        // arguments for aggregating spilled data is the same as the one for final aggregation
        let merging_aggregate_arguments = aggregates::aggregate_expressions(
            &agg.aggr_expr,
            &AggregateMode::Final,
            agg_group_by.expr.len(),
        )?;

        let filter_expressions = match agg.mode {
            AggregateMode::Partial
            | AggregateMode::Single
            | AggregateMode::SinglePartitioned => agg_filter_expr,
            AggregateMode::Final | AggregateMode::FinalPartitioned => {
                vec![None; agg.aggr_expr.len()]
            }
        };

        // Instantiate the accumulators
        let accumulators: Vec<_> = aggregate_exprs
            .iter()
            .map(create_group_accumulator)
            .collect::<Result<_>>()?;

        let group_schema = group_schema(&agg_schema, agg_group_by.expr.len());
        let spill_expr = group_schema
            .fields
            .into_iter()
            .enumerate()
            .map(|(idx, field)| PhysicalSortExpr {
                expr: Arc::new(Column::new(field.name().as_str(), idx)) as _,
                options: SortOptions::default(),
            })
            .collect();

        let name = format!("GroupedHashAggregateStream[{partition}]");
        let reservation = MemoryConsumer::new(name)
            .with_can_spill(true)
            .register(context.memory_pool());
        let (ordering, _) = agg
            .equivalence_properties()
            .find_longest_permutation(&agg_group_by.output_exprs());
        let group_ordering = GroupOrdering::try_new(
            &group_schema,
            &agg.partition_search_mode,
            ordering.as_slice(),
        )?;

        let group_values = new_group_values(group_schema)?;
        timer.done();

        let exec_state = ExecutionState::ReadingInput;

        let spill_state = SpillState {
            spills: vec![],
            spill_expr,
            spill_schema: agg_schema.clone(),
            is_stream_merging: false,
            merging_aggregate_arguments,
            merging_group_by: PhysicalGroupBy::new_single(agg_group_by.expr.clone()),
        };

        Ok(GroupedHashAggregateStream {
            schema: agg_schema,
            input,
            mode: agg.mode,
            accumulators,
            aggregate_arguments,
            filter_expressions,
            group_by: agg_group_by,
            reservation,
            group_values,
            current_group_indices: Default::default(),
            exec_state,
            baseline_metrics,
            batch_size,
            group_ordering,
            input_done: false,
            runtime: context.runtime_env(),
            spill_state,
            group_values_soft_limit: agg.limit,
        })
    }
}

/// Create an accumulator for `agg_expr` -- a [`GroupsAccumulator`] if
/// that is supported by the aggregate, or a
/// [`GroupsAccumulatorAdapter`] if not.
pub(crate) fn create_group_accumulator(
    agg_expr: &Arc<dyn AggregateExpr>,
) -> Result<Box<dyn GroupsAccumulator>> {
    if agg_expr.groups_accumulator_supported() {
        agg_expr.create_groups_accumulator()
    } else {
        // Note in the log when the slow path is used
        debug!(
            "Creating GroupsAccumulatorAdapter for {}: {agg_expr:?}",
            agg_expr.name()
        );
        let agg_expr_captured = agg_expr.clone();
        let factory = move || agg_expr_captured.create_accumulator();
        Ok(Box::new(GroupsAccumulatorAdapter::new(factory)))
    }
}

/// Extracts a successful Ok(_) or returns Poll::Ready(Some(Err(e))) with errors
macro_rules! extract_ok {
    ($RES: expr) => {{
        match $RES {
            Ok(v) => v,
            Err(e) => return Poll::Ready(Some(Err(e))),
        }
    }};
}

impl Stream for GroupedHashAggregateStream {
    type Item = Result<RecordBatch>;

    fn poll_next(
        mut self: std::pin::Pin<&mut Self>,
        cx: &mut Context<'_>,
    ) -> Poll<Option<Self::Item>> {
        let elapsed_compute = self.baseline_metrics.elapsed_compute().clone();

        loop {
<<<<<<< HEAD
            let exec_state = self.exec_state.clone();
            match exec_state {
                ExecutionState::ReadingInput => 'reading_input: {
=======
            match &self.exec_state {
                ExecutionState::ReadingInput => {
>>>>>>> 965b3182
                    match ready!(self.input.poll_next_unpin(cx)) {
                        // new batch to aggregate
                        Some(Ok(batch)) => {
                            let timer = elapsed_compute.timer();
                            // Make sure we have enough capacity for `batch`, otherwise spill
                            extract_ok!(self.spill_previous_if_necessary(&batch));

                            // Do the grouping
                            extract_ok!(self.group_aggregate_batch(batch));

                            // If we can begin emitting rows, do so,
                            // otherwise keep consuming input
                            assert!(!self.input_done);

                            // If the number of group values equals or exceeds the soft limit,
                            // emit all groups and switch to producing output
                            if self.hit_soft_group_limit() {
                                timer.done();
                                extract_ok!(self.set_input_done_and_produce_output());
                                // make sure the exec_state just set is not overwritten below
                                break 'reading_input;
                            }

                            if let Some(to_emit) = self.group_ordering.emit_to() {
                                let batch = extract_ok!(self.emit(to_emit, false));
                                self.exec_state = ExecutionState::ProducingOutput(batch);
                                timer.done();
                                // make sure the exec_state just set is not overwritten below
                                break 'reading_input;
                            }

                            extract_ok!(self.emit_early_if_necessary());

                            timer.done();
                        }
                        Some(Err(e)) => {
                            // inner had error, return to caller
                            return Poll::Ready(Some(Err(e)));
                        }
                        None => {
                            // inner is done, emit all rows and switch to producing output
<<<<<<< HEAD
                            extract_ok!(self.set_input_done_and_produce_output());
=======
                            self.input_done = true;
                            self.group_ordering.input_done();
                            let timer = elapsed_compute.timer();
                            self.exec_state = if self.spill_state.spills.is_empty() {
                                let batch = extract_ok!(self.emit(EmitTo::All, false));
                                ExecutionState::ProducingOutput(batch)
                            } else {
                                // If spill files exist, stream-merge them.
                                extract_ok!(self.update_merged_stream());
                                ExecutionState::ReadingInput
                            };
                            timer.done();
>>>>>>> 965b3182
                        }
                    }
                }

                ExecutionState::ProducingOutput(batch) => {
                    // slice off a part of the batch, if needed
                    let output_batch;
                    let size = self.batch_size;
                    (self.exec_state, output_batch) = if batch.num_rows() <= size {
                        (
                            if self.input_done {
                                ExecutionState::Done
                            } else {
                                ExecutionState::ReadingInput
                            },
                            batch.clone(),
                        )
                    } else {
                        // output first batch_size rows
                        let size = self.batch_size;
                        let num_remaining = batch.num_rows() - size;
                        let remaining = batch.slice(size, num_remaining);
                        let output = batch.slice(0, size);
                        (ExecutionState::ProducingOutput(remaining), output)
                    };
                    return Poll::Ready(Some(Ok(
                        output_batch.record_output(&self.baseline_metrics)
                    )));
                }

                ExecutionState::Done => {
                    // release the memory reservation since sending back output batch itself needs
                    // some memory reservation, so make some room for it.
                    self.clear_all();
                    let _ = self.update_memory_reservation();
                    return Poll::Ready(None);
                }
            }
        }
    }
}

impl RecordBatchStream for GroupedHashAggregateStream {
    fn schema(&self) -> SchemaRef {
        self.schema.clone()
    }
}

impl GroupedHashAggregateStream {
    /// Perform group-by aggregation for the given [`RecordBatch`].
    fn group_aggregate_batch(&mut self, batch: RecordBatch) -> Result<()> {
        // Evaluate the grouping expressions
        let group_by_values = if self.spill_state.is_stream_merging {
            evaluate_group_by(&self.spill_state.merging_group_by, &batch)?
        } else {
            evaluate_group_by(&self.group_by, &batch)?
        };

        // Evaluate the aggregation expressions.
        let input_values = if self.spill_state.is_stream_merging {
            evaluate_many(&self.spill_state.merging_aggregate_arguments, &batch)?
        } else {
            evaluate_many(&self.aggregate_arguments, &batch)?
        };

        // Evaluate the filter expressions, if any, against the inputs
        let filter_values = if self.spill_state.is_stream_merging {
            let filter_expressions = vec![None; self.accumulators.len()];
            evaluate_optional(&filter_expressions, &batch)?
        } else {
            evaluate_optional(&self.filter_expressions, &batch)?
        };

        for group_values in &group_by_values {
            // calculate the group indices for each input row
            let starting_num_groups = self.group_values.len();
            self.group_values
                .intern(group_values, &mut self.current_group_indices)?;
            let group_indices = &self.current_group_indices;

            // Update ordering information if necessary
            let total_num_groups = self.group_values.len();
            if total_num_groups > starting_num_groups {
                self.group_ordering.new_groups(
                    group_values,
                    group_indices,
                    total_num_groups,
                )?;
            }

            // Gather the inputs to call the actual accumulator
            let t = self
                .accumulators
                .iter_mut()
                .zip(input_values.iter())
                .zip(filter_values.iter());

            for ((acc, values), opt_filter) in t {
                let opt_filter = opt_filter.as_ref().map(|filter| filter.as_boolean());

                // Call the appropriate method on each aggregator with
                // the entire input row and the relevant group indexes
                match self.mode {
                    AggregateMode::Partial
                    | AggregateMode::Single
                    | AggregateMode::SinglePartitioned
                        if !self.spill_state.is_stream_merging =>
                    {
                        acc.update_batch(
                            values,
                            group_indices,
                            opt_filter,
                            total_num_groups,
                        )?;
                    }
                    _ => {
                        // if aggregation is over intermediate states,
                        // use merge
                        acc.merge_batch(
                            values,
                            group_indices,
                            opt_filter,
                            total_num_groups,
                        )?;
                    }
                }
            }
        }

        match self.update_memory_reservation() {
            // Here we can ignore `insufficient_capacity_err` because we will spill later,
            // but at least one batch should fit in the memory
            Err(DataFusionError::ResourcesExhausted(_))
                if self.group_values.len() >= self.batch_size =>
            {
                Ok(())
            }
            other => other,
        }
    }

    fn update_memory_reservation(&mut self) -> Result<()> {
        let acc = self.accumulators.iter().map(|x| x.size()).sum::<usize>();
        self.reservation.try_resize(
            acc + self.group_values.size()
                + self.group_ordering.size()
                + self.current_group_indices.allocated_size(),
        )
    }

    /// Create an output RecordBatch with the group keys and
    /// accumulator states/values specified in emit_to
    fn emit(&mut self, emit_to: EmitTo, spilling: bool) -> Result<RecordBatch> {
        let schema = if spilling {
            self.spill_state.spill_schema.clone()
        } else {
            self.schema()
        };
        if self.group_values.is_empty() {
            return Ok(RecordBatch::new_empty(schema));
        }

        let mut output = self.group_values.emit(emit_to)?;
        if let EmitTo::First(n) = emit_to {
            self.group_ordering.remove_groups(n);
        }

        // Next output each aggregate value
        for acc in self.accumulators.iter_mut() {
            match self.mode {
                AggregateMode::Partial => output.extend(acc.state(emit_to)?),
                _ if spilling => {
                    // If spilling, output partial state because the spilled data will be
                    // merged and re-evaluated later.
                    output.extend(acc.state(emit_to)?)
                }
                AggregateMode::Final
                | AggregateMode::FinalPartitioned
                | AggregateMode::Single
                | AggregateMode::SinglePartitioned => output.push(acc.evaluate(emit_to)?),
            }
        }

        // emit reduces the memory usage. Ignore Err from update_memory_reservation. Even if it is
        // over the target memory size after emission, we can emit again rather than returning Err.
        let _ = self.update_memory_reservation();
        let batch = RecordBatch::try_new(schema, output)?;
        Ok(batch)
    }

    /// Optimistically, [`Self::group_aggregate_batch`] allows to exceed the memory target slightly
    /// (~ 1 [`RecordBatch`]) for simplicity. In such cases, spill the data to disk and clear the
    /// memory. Currently only [`GroupOrdering::None`] is supported for spilling.
    fn spill_previous_if_necessary(&mut self, batch: &RecordBatch) -> Result<()> {
        // TODO: support group_ordering for spilling
        if self.group_values.len() > 0
            && batch.num_rows() > 0
            && matches!(self.group_ordering, GroupOrdering::None)
            && !matches!(self.mode, AggregateMode::Partial)
            && !self.spill_state.is_stream_merging
            && self.update_memory_reservation().is_err()
        {
            // Use input batch (Partial mode) schema for spilling because
            // the spilled data will be merged and re-evaluated later.
            self.spill_state.spill_schema = batch.schema();
            self.spill()?;
            self.clear_shrink(batch);
        }
        Ok(())
    }

    /// Emit all rows, sort them, and store them on disk.
    fn spill(&mut self) -> Result<()> {
        let emit = self.emit(EmitTo::All, true)?;
        let sorted = sort_batch(&emit, &self.spill_state.spill_expr, None)?;
        let spillfile = self.runtime.disk_manager.create_tmp_file("HashAggSpill")?;
        let mut writer = IPCWriter::new(spillfile.path(), &emit.schema())?;
        // TODO: slice large `sorted` and write to multiple files in parallel
        let mut offset = 0;
        let total_rows = sorted.num_rows();

        while offset < total_rows {
            let length = std::cmp::min(total_rows - offset, self.batch_size);
            let batch = sorted.slice(offset, length);
            offset += batch.num_rows();
            writer.write(&batch)?;
        }

        writer.finish()?;
        self.spill_state.spills.push(spillfile);
        Ok(())
    }

    /// Clear memory and shirk capacities to the size of the batch.
    fn clear_shrink(&mut self, batch: &RecordBatch) {
        self.group_values.clear_shrink(batch);
        self.current_group_indices.clear();
        self.current_group_indices.shrink_to(batch.num_rows());
    }

    /// Clear memory and shirk capacities to zero.
    fn clear_all(&mut self) {
        let s = self.schema();
        self.clear_shrink(&RecordBatch::new_empty(s));
    }

    /// Emit if the used memory exceeds the target for partial aggregation.
    /// Currently only [`GroupOrdering::None`] is supported for early emitting.
    /// TODO: support group_ordering for early emitting
    fn emit_early_if_necessary(&mut self) -> Result<()> {
        if self.group_values.len() >= self.batch_size
            && matches!(self.group_ordering, GroupOrdering::None)
            && matches!(self.mode, AggregateMode::Partial)
            && self.update_memory_reservation().is_err()
        {
            let n = self.group_values.len() / self.batch_size * self.batch_size;
            let batch = self.emit(EmitTo::First(n), false)?;
            self.exec_state = ExecutionState::ProducingOutput(batch);
        }
        Ok(())
    }

    /// At this point, all the inputs are read and there are some spills.
    /// Emit the remaining rows and create a batch.
    /// Conduct a streaming merge sort between the batch and spilled data. Since the stream is fully
    /// sorted, set `self.group_ordering` to Full, then later we can read with [`EmitTo::First`].
    fn update_merged_stream(&mut self) -> Result<()> {
        let batch = self.emit(EmitTo::All, true)?;
        // clear up memory for streaming_merge
        self.clear_all();
        self.update_memory_reservation()?;
        let mut streams: Vec<SendableRecordBatchStream> = vec![];
        let expr = self.spill_state.spill_expr.clone();
        let schema = batch.schema();
        streams.push(Box::pin(RecordBatchStreamAdapter::new(
            schema.clone(),
            futures::stream::once(futures::future::lazy(move |_| {
                sort_batch(&batch, &expr, None)
            })),
        )));
        for spill in self.spill_state.spills.drain(..) {
            let stream = read_spill_as_stream(spill, schema.clone())?;
            streams.push(stream);
        }
        self.spill_state.is_stream_merging = true;
        self.input = streaming_merge(
            streams,
            schema,
            &self.spill_state.spill_expr,
            self.baseline_metrics.clone(),
            self.batch_size,
            None,
            self.reservation.new_empty(),
        )?;
        self.input_done = false;
        self.group_ordering = GroupOrdering::Full(GroupOrderingFull::new());
        Ok(())
    }

    /// returns true if there is a soft groups limit and the number of distinct
    /// groups we have seen is over that limit
    fn hit_soft_group_limit(&self) -> bool {
        let Some(group_values_soft_limit) = self.group_values_soft_limit else {
            return false;
        };
        group_values_soft_limit <= self.group_values.len()
    }

    /// common function for signalling end of processing of the input stream
    fn set_input_done_and_produce_output(&mut self) -> Result<()> {
        self.input_done = true;
        self.group_ordering.input_done();
        let elapsed_compute = self.baseline_metrics.elapsed_compute().clone();
        let timer = elapsed_compute.timer();
        self.exec_state = if self.spill_state.spills.is_empty() {
            let batch = self.emit(EmitTo::All, false)?;
            ExecutionState::ProducingOutput(batch)
        } else {
            // If spill files exist, stream-merge them.
            self.update_merged_stream()?;
            ExecutionState::ReadingInput
        };
        timer.done();
        Ok(())
    }
}<|MERGE_RESOLUTION|>--- conflicted
+++ resolved
@@ -425,14 +425,8 @@
         let elapsed_compute = self.baseline_metrics.elapsed_compute().clone();
 
         loop {
-<<<<<<< HEAD
-            let exec_state = self.exec_state.clone();
-            match exec_state {
+            match &self.exec_state {
                 ExecutionState::ReadingInput => 'reading_input: {
-=======
-            match &self.exec_state {
-                ExecutionState::ReadingInput => {
->>>>>>> 965b3182
                     match ready!(self.input.poll_next_unpin(cx)) {
                         // new batch to aggregate
                         Some(Ok(batch)) => {
@@ -474,22 +468,7 @@
                         }
                         None => {
                             // inner is done, emit all rows and switch to producing output
-<<<<<<< HEAD
                             extract_ok!(self.set_input_done_and_produce_output());
-=======
-                            self.input_done = true;
-                            self.group_ordering.input_done();
-                            let timer = elapsed_compute.timer();
-                            self.exec_state = if self.spill_state.spills.is_empty() {
-                                let batch = extract_ok!(self.emit(EmitTo::All, false));
-                                ExecutionState::ProducingOutput(batch)
-                            } else {
-                                // If spill files exist, stream-merge them.
-                                extract_ok!(self.update_merged_stream());
-                                ExecutionState::ReadingInput
-                            };
-                            timer.done();
->>>>>>> 965b3182
                         }
                     }
                 }
