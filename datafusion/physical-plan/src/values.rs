// Licensed to the Apache Software Foundation (ASF) under one
// or more contributor license agreements.  See the NOTICE file
// distributed with this work for additional information
// regarding copyright ownership.  The ASF licenses this file
// to you under the Apache License, Version 2.0 (the
// "License"); you may not use this file except in compliance
// with the License.  You may obtain a copy of the License at
//
//   http://www.apache.org/licenses/LICENSE-2.0
//
// Unless required by applicable law or agreed to in writing,
// software distributed under the License is distributed on an
// "AS IS" BASIS, WITHOUT WARRANTIES OR CONDITIONS OF ANY
// KIND, either express or implied.  See the License for the
// specific language governing permissions and limitations
// under the License.

//! Values execution plan

use std::any::Any;
use std::sync::Arc;

use super::expressions::PhysicalSortExpr;
use super::{common, DisplayAs, SendableRecordBatchStream, Statistics};
use crate::{
    memory::MemoryStream, ColumnarValue, DisplayFormatType, ExecutionPlan, Partitioning,
    PhysicalExpr,
};

<<<<<<< HEAD
use arrow::array::new_null_array;
use arrow::datatypes::SchemaRef;
use arrow::record_batch::RecordBatch;
use arrow_array::cast::AsArray;
=======
use arrow::datatypes::{Schema, SchemaRef};
use arrow::record_batch::{RecordBatch, RecordBatchOptions};
>>>>>>> 72cfc809
use datafusion_common::{internal_err, plan_err, DataFusionError, Result, ScalarValue};
use datafusion_execution::TaskContext;

/// Execution plan for values list based relation (produces constant rows)
#[derive(Debug)]
pub struct ValuesExec {
    /// The schema
    schema: SchemaRef,
    /// The data
    data: Vec<RecordBatch>,
}

impl ValuesExec {
    /// create a new values exec from data as expr
    pub fn try_new(
        schema: SchemaRef,
        data: Vec<Vec<Arc<dyn PhysicalExpr>>>,
    ) -> Result<Self> {
        if data.is_empty() {
            return plan_err!("Values list cannot be empty");
        }
        let n_row = data.len();
        let n_col = schema.fields().len();
        // we have this single row batch as a placeholder to satisfy evaluation argument
        // and generate a single output row
        let batch = RecordBatch::try_new_with_options(
            Arc::new(Schema::empty()),
            vec![],
            &RecordBatchOptions::new().with_row_count(Some(1)),
        )?;

        let arr = (0..n_col)
            .map(|j| {
                (0..n_row)
                    .map(|i| {
                        let r = data[i][j].evaluate(&batch);

                        match r {
                            Ok(ColumnarValue::Scalar(scalar)) => Ok(scalar),
                            Ok(ColumnarValue::Array(a)) if a.len() == 1 => {
<<<<<<< HEAD
                                Ok(ScalarValue::List(a.as_list().to_owned().into()))
=======
                                ScalarValue::try_from_array(&a, 0)
>>>>>>> 72cfc809
                            }
                            Ok(ColumnarValue::Array(a)) => {
                                plan_err!(
                                    "Cannot have array values {a:?} in a values list"
                                )
                            }
                            Err(err) => Err(err),
                        }
                    })
                    .collect::<Result<Vec<_>>>()
                    .and_then(ScalarValue::iter_to_array)
            })
            .collect::<Result<Vec<_>>>()?;
        let batch = RecordBatch::try_new(schema.clone(), arr)?;
        let data: Vec<RecordBatch> = vec![batch];
        Ok(Self { schema, data })
    }

    /// Create a new plan using the provided schema and batches.
    ///
    /// Errors if any of the batches don't match the provided schema, or if no
    /// batches are provided.
    pub fn try_new_from_batches(
        schema: SchemaRef,
        batches: Vec<RecordBatch>,
    ) -> Result<Self> {
        if batches.is_empty() {
            return plan_err!("Values list cannot be empty");
        }

        for batch in &batches {
            let batch_schema = batch.schema();
            if batch_schema != schema {
                return plan_err!(
                    "Batch has invalid schema. Expected: {schema}, got: {batch_schema}"
                );
            }
        }

        Ok(ValuesExec {
            schema,
            data: batches,
        })
    }

    /// provides the data
    pub fn data(&self) -> Vec<RecordBatch> {
        self.data.clone()
    }
}

impl DisplayAs for ValuesExec {
    fn fmt_as(
        &self,
        t: DisplayFormatType,
        f: &mut std::fmt::Formatter,
    ) -> std::fmt::Result {
        match t {
            DisplayFormatType::Default | DisplayFormatType::Verbose => {
                write!(f, "ValuesExec")
            }
        }
    }
}

impl ExecutionPlan for ValuesExec {
    /// Return a reference to Any that can be used for downcasting
    fn as_any(&self) -> &dyn Any {
        self
    }

    fn schema(&self) -> SchemaRef {
        self.schema.clone()
    }

    fn children(&self) -> Vec<Arc<dyn ExecutionPlan>> {
        vec![]
    }
    /// Get the output partitioning of this plan
    fn output_partitioning(&self) -> Partitioning {
        Partitioning::UnknownPartitioning(1)
    }

    fn output_ordering(&self) -> Option<&[PhysicalSortExpr]> {
        None
    }

    fn with_new_children(
        self: Arc<Self>,
        _: Vec<Arc<dyn ExecutionPlan>>,
    ) -> Result<Arc<dyn ExecutionPlan>> {
        Ok(Arc::new(ValuesExec {
            schema: self.schema.clone(),
            data: self.data.clone(),
        }))
    }

    fn execute(
        &self,
        partition: usize,
        _context: Arc<TaskContext>,
    ) -> Result<SendableRecordBatchStream> {
        // ValuesExec has a single output partition
        if 0 != partition {
            return internal_err!(
                "ValuesExec invalid partition {partition} (expected 0)"
            );
        }

        Ok(Box::pin(MemoryStream::try_new(
            self.data(),
            self.schema.clone(),
            None,
        )?))
    }

    fn statistics(&self) -> Result<Statistics> {
        let batch = self.data();
        Ok(common::compute_record_batch_statistics(
            &[batch],
            &self.schema,
            None,
        ))
    }
}

#[cfg(test)]
mod tests {
    use super::*;
    use crate::expressions::lit;
    use crate::test::{self, make_partition};

    use arrow_schema::{DataType, Field, Schema};

    #[tokio::test]
    async fn values_empty_case() -> Result<()> {
        let schema = test::aggr_test_schema();
        let empty = ValuesExec::try_new(schema, vec![]);
        assert!(empty.is_err());
        Ok(())
    }

    #[test]
    fn new_exec_with_batches() {
        let batch = make_partition(7);
        let schema = batch.schema();
        let batches = vec![batch.clone(), batch];

        let _exec = ValuesExec::try_new_from_batches(schema, batches).unwrap();
    }

    #[test]
    fn new_exec_with_batches_empty() {
        let batch = make_partition(7);
        let schema = batch.schema();
        let _ = ValuesExec::try_new_from_batches(schema, Vec::new()).unwrap_err();
    }

    #[test]
    fn new_exec_with_batches_invalid_schema() {
        let batch = make_partition(7);
        let batches = vec![batch.clone(), batch];

        let invalid_schema = Arc::new(Schema::new(vec![
            Field::new("col0", DataType::UInt32, false),
            Field::new("col1", DataType::Utf8, false),
        ]));
        let _ = ValuesExec::try_new_from_batches(invalid_schema, batches).unwrap_err();
    }

    // Test issue: https://github.com/apache/arrow-datafusion/issues/8763
    #[test]
    fn new_exec_with_non_nullable_schema() {
        let schema = Arc::new(Schema::new(vec![Field::new(
            "col0",
            DataType::UInt32,
            false,
        )]));
        let _ = ValuesExec::try_new(schema.clone(), vec![vec![lit(1u32)]]).unwrap();
        // Test that a null value is rejected
        let _ = ValuesExec::try_new(schema, vec![vec![lit(ScalarValue::UInt32(None))]])
            .unwrap_err();
    }
}<|MERGE_RESOLUTION|>--- conflicted
+++ resolved
@@ -27,15 +27,8 @@
     PhysicalExpr,
 };
 
-<<<<<<< HEAD
-use arrow::array::new_null_array;
-use arrow::datatypes::SchemaRef;
-use arrow::record_batch::RecordBatch;
-use arrow_array::cast::AsArray;
-=======
 use arrow::datatypes::{Schema, SchemaRef};
 use arrow::record_batch::{RecordBatch, RecordBatchOptions};
->>>>>>> 72cfc809
 use datafusion_common::{internal_err, plan_err, DataFusionError, Result, ScalarValue};
 use datafusion_execution::TaskContext;
 
@@ -76,11 +69,7 @@
                         match r {
                             Ok(ColumnarValue::Scalar(scalar)) => Ok(scalar),
                             Ok(ColumnarValue::Array(a)) if a.len() == 1 => {
-<<<<<<< HEAD
-                                Ok(ScalarValue::List(a.as_list().to_owned().into()))
-=======
                                 ScalarValue::try_from_array(&a, 0)
->>>>>>> 72cfc809
                             }
                             Ok(ColumnarValue::Array(a)) => {
                                 plan_err!(
