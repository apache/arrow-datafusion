--- conflicted
+++ resolved
@@ -39,14 +39,9 @@
 /// represent logical expressions such as `A + 1`, or `CAST(c1 AS
 /// int)`.
 ///
-<<<<<<< HEAD
-/// An `Expr` can compute its [DataType] and nullability,
-/// and has functions for building up complex expressions.
-=======
 /// An `Expr` can compute its [DataType]
 /// and nullability, and has functions for building up complex
 /// expressions.
->>>>>>> 6685583d
 ///
 /// # Examples
 ///
