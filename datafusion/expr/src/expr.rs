--- conflicted
+++ resolved
@@ -368,18 +368,15 @@
             Expr::InSubquery { .. } => "InSubquery",
             Expr::IsNotNull(..) => "IsNotNull",
             Expr::IsNull(..) => "IsNull",
-<<<<<<< HEAD
             Expr::Like { .. } => "Like",
             Expr::ILike { .. } => "ILike",
             Expr::SimilarTo { .. } => "RLike",
-=======
             Expr::IsTrue(..) => "IsTrue",
             Expr::IsFalse(..) => "IsFalse",
             Expr::IsUnknown(..) => "IsUnknown",
             Expr::IsNotTrue(..) => "IsNotTrue",
             Expr::IsNotFalse(..) => "IsNotFalse",
             Expr::IsNotUnknown(..) => "IsNotUnknown",
->>>>>>> 516ad0d2
             Expr::Literal(..) => "Literal",
             Expr::Negative(..) => "Negative",
             Expr::Not(..) => "Not",
