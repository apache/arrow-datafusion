--- conflicted
+++ resolved
@@ -1893,10 +1893,6 @@
             null_treatment,
         }) => {
             write_function_name(w, func_def.name(), *distinct, args)?;
-<<<<<<< HEAD
-=======
-
->>>>>>> 16346022
             if let Some(fe) = filter {
                 write!(w, " FILTER (WHERE {fe})")?;
             };
