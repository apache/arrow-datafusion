--- conflicted
+++ resolved
@@ -444,61 +444,33 @@
         input_schema: &dyn ExprSchema,
     ) -> Result<(Option<OwnedTableReference>, Arc<Field>)> {
         match self {
-<<<<<<< HEAD
-            Expr::Column(c) => Ok((
-                c.relation.clone(),
-                Arc::new(
-                    Field::new(
-                        &c.name,
-                        self.get_type(input_schema)?,
-                        self.nullable(input_schema)?,
-                    )
-                    .with_metadata(self.metadata(input_schema)?),
-                ),
-            )),
-            Expr::Alias(Alias { relation, name, .. }) => Ok((
-                relation.clone(),
-                Arc::new(
-                    Field::new(
-                        name,
-                        self.get_type(input_schema)?,
-                        self.nullable(input_schema)?,
-                    )
-                    .with_metadata(self.metadata(input_schema)?),
-                ),
-            )),
-            _ => Ok((
-                None,
-                Arc::new(
-                    Field::new(
-                        self.display_name()?,
-                        self.get_type(input_schema)?,
-                        self.nullable(input_schema)?,
-                    )
-                    .with_metadata(self.metadata(input_schema)?),
-                ),
-            )),
-=======
             Expr::Column(c) => {
                 let (data_type, nullable) = self.data_type_and_nullable(input_schema)?;
-                Ok(
-                    DFField::new(c.relation.clone(), &c.name, data_type, nullable)
-                        .with_metadata(self.metadata(input_schema)?),
-                )
+                Ok((
+                    c.relation.clone(),
+                    Field::new(&c.name, data_type, nullable)
+                        .with_metadata(self.metadata(input_schema)?)
+                        .into(),
+                ))
             }
             Expr::Alias(Alias { relation, name, .. }) => {
                 let (data_type, nullable) = self.data_type_and_nullable(input_schema)?;
-                Ok(DFField::new(relation.clone(), name, data_type, nullable)
-                    .with_metadata(self.metadata(input_schema)?))
+                Ok((
+                    relation.clone(),
+                    Field::new(name, data_type, nullable)
+                        .with_metadata(self.metadata(input_schema)?)
+                        .into(),
+                ))
             }
             _ => {
                 let (data_type, nullable) = self.data_type_and_nullable(input_schema)?;
-                Ok(
-                    DFField::new_unqualified(&self.display_name()?, data_type, nullable)
-                        .with_metadata(self.metadata(input_schema)?),
-                )
-            }
->>>>>>> 2b69acca
+                Ok((
+                    None,
+                    Field::new(self.display_name()?, data_type, nullable)
+                        .with_metadata(self.metadata(input_schema)?)
+                        .into(),
+                ))
+            }
         }
     }
 
