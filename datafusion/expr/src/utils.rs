--- conflicted
+++ resolved
@@ -757,15 +757,7 @@
 }
 
 /// Create field meta-data from an expression, for use in a result set schema
-<<<<<<< HEAD
-pub fn exprlist_to_fields<'a>(
-    expr: impl IntoIterator<Item = &'a Expr>,
-    plan: &LogicalPlan,
-) -> Result<Vec<(Option<OwnedTableReference>, Arc<Field>)>> {
-    let exprs: Vec<Expr> = expr.into_iter().cloned().collect();
-=======
-pub fn exprlist_to_fields(exprs: &[Expr], plan: &LogicalPlan) -> Result<Vec<DFField>> {
->>>>>>> b0b329ba
+pub fn exprlist_to_fields(exprs: &[Expr], plan: &LogicalPlan) -> Result<Vec<(Option<OwnedTableReference>, Arc<Field>)>> {
     // when dealing with aggregate plans we cannot simply look in the aggregate output schema
     // because it will contain columns representing complex expressions (such a column named
     // `GROUPING(person.state)` so in order to resolve `person.state` in this case we need to
