// Licensed to the Apache Software Foundation (ASF) under one
// or more contributor license agreements.  See the NOTICE file
// distributed with this work for additional information
// regarding copyright ownership.  The ASF licenses this file
// to you under the Apache License, Version 2.0 (the
// "License"); you may not use this file except in compliance
// with the License.  You may obtain a copy of the License at
//
//   http://www.apache.org/licenses/LICENSE-2.0
//
// Unless required by applicable law or agreed to in writing,
// software distributed under the License is distributed on an
// "AS IS" BASIS, WITHOUT WARRANTIES OR CONDITIONS OF ANY
// KIND, either express or implied.  See the License for the
// specific language governing permissions and limitations
// under the License.

//! This module provides a builder for creating LogicalPlans

use std::any::Any;
use std::cmp::Ordering;
use std::collections::{HashMap, HashSet};
use std::convert::TryFrom;
use std::iter::zip;
use std::sync::Arc;

use crate::dml::{CopyOptions, CopyTo};
use crate::expr::Alias;
use crate::expr_rewriter::{
    coerce_plan_expr_for_schema, normalize_col,
    normalize_col_with_schemas_and_ambiguity_check, normalize_cols,
    rewrite_sort_cols_by_aggs,
};
use crate::logical_plan::{
    Aggregate, Analyze, CrossJoin, Distinct, EmptyRelation, Explain, Filter, Join,
    JoinConstraint, JoinType, Limit, LogicalPlan, Partitioning, PlanType, Prepare,
    Projection, Repartition, Sort, SubqueryAlias, TableScan, Union, Unnest, Values,
    Window,
};
use crate::type_coercion::binary::comparison_coercion;
use crate::utils::{
    can_hash, columnize_expr, compare_sort_expr, expand_qualified_wildcard,
    expand_wildcard, find_valid_equijoin_key_pair, group_window_expr_by_sort_keys,
};
use crate::{
    and, binary_expr, DmlStatement, Expr, ExprSchemable, Operator,
    TableProviderFilterPushDown, TableSource, WriteOp,
};

use arrow::datatypes::{DataType, Schema, SchemaRef};
<<<<<<< HEAD
=======
use datafusion_common::display::ToStringifiedPlan;
>>>>>>> 0911f152
use datafusion_common::{
    plan_datafusion_err, plan_err, Column, DFField, DFSchema, DFSchemaRef,
    DataFusionError, FileType, OwnedTableReference, Result, ScalarValue, TableReference,
    ToDFSchema, UnnestOptions,
};
<<<<<<< HEAD
use datafusion_common::{get_target_functional_dependencies, UnnestOptions};
use datafusion_common::{plan_datafusion_err, plan_err};
use std::any::Any;
use std::cmp::Ordering;
use std::collections::{HashMap, HashSet};
use std::convert::TryFrom;
use std::iter::zip;
use std::sync::Arc;
=======
>>>>>>> 0911f152

/// Default table name for unnamed table
pub const UNNAMED_TABLE: &str = "?table?";

/// Builder for logical plans
///
/// ```
/// # use datafusion_expr::{lit, col, LogicalPlanBuilder, logical_plan::table_scan};
/// # use datafusion_common::Result;
/// # use arrow::datatypes::{Schema, DataType, Field};
/// #
/// # fn main() -> Result<()> {
/// #
/// # fn employee_schema() -> Schema {
/// #    Schema::new(vec![
/// #           Field::new("id", DataType::Int32, false),
/// #           Field::new("first_name", DataType::Utf8, false),
/// #           Field::new("last_name", DataType::Utf8, false),
/// #           Field::new("state", DataType::Utf8, false),
/// #           Field::new("salary", DataType::Int32, false),
/// #       ])
/// #   }
/// #
/// // Create a plan similar to
/// // SELECT last_name
/// // FROM employees
/// // WHERE salary < 1000
/// let plan = table_scan(
///              Some("employee"),
///              &employee_schema(),
///              None,
///            )?
///            // Keep only rows where salary < 1000
///            .filter(col("salary").lt_eq(lit(1000)))?
///            // only show "last_name" in the final results
///            .project(vec![col("last_name")])?
///            .build()?;
///
/// # Ok(())
/// # }
/// ```
#[derive(Debug, Clone)]
pub struct LogicalPlanBuilder {
    plan: LogicalPlan,
}

impl LogicalPlanBuilder {
    /// Create a builder from an existing plan
    pub fn from(plan: LogicalPlan) -> Self {
        Self { plan }
    }

    /// Return the output schema of the plan build so far
    pub fn schema(&self) -> &DFSchemaRef {
        self.plan.schema()
    }

    /// Create an empty relation.
    ///
    /// `produce_one_row` set to true means this empty node needs to produce a placeholder row.
    pub fn empty(produce_one_row: bool) -> Self {
        Self::from(LogicalPlan::EmptyRelation(EmptyRelation {
            produce_one_row,
            schema: DFSchemaRef::new(DFSchema::empty()),
        }))
    }

    /// Create a values list based relation, and the schema is inferred from data, consuming
    /// `value`. See the [Postgres VALUES](https://www.postgresql.org/docs/current/queries-values.html)
    /// documentation for more details.
    ///
    /// By default, it assigns the names column1, column2, etc. to the columns of a VALUES table.
    /// The column names are not specified by the SQL standard and different database systems do it differently,
    /// so it's usually better to override the default names with a table alias list.
    ///
    /// If the values include params/binders such as $1, $2, $3, etc, then the `param_data_types` should be provided.
    pub fn values(mut values: Vec<Vec<Expr>>) -> Result<Self> {
        if values.is_empty() {
            return plan_err!("Values list cannot be empty");
        }
        let n_cols = values[0].len();
        if n_cols == 0 {
            return plan_err!("Values list cannot be zero length");
        }
        let empty_schema = DFSchema::empty();
        let mut field_types: Vec<Option<DataType>> = Vec::with_capacity(n_cols);
        for _ in 0..n_cols {
            field_types.push(None);
        }
        // hold all the null holes so that we can correct their data types later
        let mut nulls: Vec<(usize, usize)> = Vec::new();
        for (i, row) in values.iter().enumerate() {
            if row.len() != n_cols {
                return plan_err!(
                    "Inconsistent data length across values list: got {} values in row {} but expected {}",
                    row.len(),
                    i,
                    n_cols
                );
            }
            field_types = row
                .iter()
                .enumerate()
                .map(|(j, expr)| {
                    if let Expr::Literal(ScalarValue::Null) = expr {
                        nulls.push((i, j));
                        Ok(field_types[j].clone())
                    } else {
                        let data_type = expr.get_type(&empty_schema)?;
                        if let Some(prev_data_type) = &field_types[j] {
                            if prev_data_type != &data_type {
                                return plan_err!("Inconsistent data type across values list at row {i} column {j}");
                            }
                        }
                        Ok(Some(data_type))
                    }
                })
                .collect::<Result<Vec<Option<DataType>>>>()?;
        }
        let fields = field_types
            .iter()
            .enumerate()
            .map(|(j, data_type)| {
                // naming is following convention https://www.postgresql.org/docs/current/queries-values.html
                let name = &format!("column{}", j + 1);
                DFField::new_unqualified(
                    name,
                    data_type.clone().unwrap_or(DataType::Utf8),
                    true,
                )
            })
            .collect::<Vec<_>>();
        for (i, j) in nulls {
            values[i][j] = Expr::Literal(ScalarValue::try_from(fields[j].data_type())?);
        }
        let schema =
            DFSchemaRef::new(DFSchema::new_with_metadata(fields, HashMap::new())?);
        Ok(Self::from(LogicalPlan::Values(Values { schema, values })))
    }

    /// Convert a table provider into a builder with a TableScan
    ///
    /// Note that if you pass a string as `table_name`, it is treated
    /// as a SQL identifier, as described on [`TableReference`] and
    /// thus is normalized
    ///
    /// # Example:
    /// ```
    /// # use datafusion_expr::{lit, col, LogicalPlanBuilder,
    /// #  logical_plan::builder::LogicalTableSource, logical_plan::table_scan
    /// # };
    /// # use std::sync::Arc;
    /// # use arrow::datatypes::{Schema, DataType, Field};
    /// # use datafusion_common::TableReference;
    /// #
    /// # let employee_schema = Arc::new(Schema::new(vec![
    /// #           Field::new("id", DataType::Int32, false),
    /// # ])) as _;
    /// # let table_source = Arc::new(LogicalTableSource::new(employee_schema));
    /// // Scan table_source with the name "mytable" (after normalization)
    /// # let table = table_source.clone();
    /// let scan = LogicalPlanBuilder::scan("MyTable", table, None);
    ///
    /// // Scan table_source with the name "MyTable" by enclosing in quotes
    /// # let table = table_source.clone();
    /// let scan = LogicalPlanBuilder::scan(r#""MyTable""#, table, None);
    ///
    /// // Scan table_source with the name "MyTable" by forming the table reference
    /// # let table = table_source.clone();
    /// let table_reference = TableReference::bare("MyTable");
    /// let scan = LogicalPlanBuilder::scan(table_reference, table, None);
    /// ```
    pub fn scan(
        table_name: impl Into<OwnedTableReference>,
        table_source: Arc<dyn TableSource>,
        projection: Option<Vec<usize>>,
    ) -> Result<Self> {
        Self::scan_with_filters(table_name, table_source, projection, vec![])
    }

    /// Create a [CopyTo] for copying the contents of this builder to the specified file(s)
    pub fn copy_to(
        input: LogicalPlan,
        output_url: String,
        file_format: FileType,
        single_file_output: bool,
        copy_options: CopyOptions,
    ) -> Result<Self> {
        Ok(Self::from(LogicalPlan::Copy(CopyTo {
            input: Arc::new(input),
            output_url,
            file_format,
            single_file_output,
            copy_options,
        })))
    }

    /// Create a [DmlStatement] for inserting the contents of this builder into the named table
    pub fn insert_into(
        input: LogicalPlan,
        table_name: impl Into<OwnedTableReference>,
        table_schema: &Schema,
        overwrite: bool,
    ) -> Result<Self> {
        let table_schema = table_schema.clone().to_dfschema_ref()?;

        let op = if overwrite {
            WriteOp::InsertOverwrite
        } else {
            WriteOp::InsertInto
        };

        Ok(Self::from(LogicalPlan::Dml(DmlStatement {
            table_name: table_name.into(),
            table_schema,
            op,
            input: Arc::new(input),
        })))
    }

    /// Convert a table provider into a builder with a TableScan
    pub fn scan_with_filters(
        table_name: impl Into<OwnedTableReference>,
        table_source: Arc<dyn TableSource>,
        projection: Option<Vec<usize>>,
        filters: Vec<Expr>,
    ) -> Result<Self> {
        TableScan::try_new(table_name, table_source, projection, filters, None)
            .map(LogicalPlan::TableScan)
            .map(Self::from)
    }

    /// Wrap a plan in a window
    pub fn window_plan(
        input: LogicalPlan,
        window_exprs: Vec<Expr>,
    ) -> Result<LogicalPlan> {
        let mut plan = input;
        let mut groups = group_window_expr_by_sort_keys(&window_exprs)?;
        // To align with the behavior of PostgreSQL, we want the sort_keys sorted as same rule as PostgreSQL that first
        // we compare the sort key themselves and if one window's sort keys are a prefix of another
        // put the window with more sort keys first. so more deeply sorted plans gets nested further down as children.
        // The sort_by() implementation here is a stable sort.
        // Note that by this rule if there's an empty over, it'll be at the top level
        groups.sort_by(|(key_a, _), (key_b, _)| {
            for ((first, _), (second, _)) in key_a.iter().zip(key_b.iter()) {
                let key_ordering = compare_sort_expr(first, second, plan.schema());
                match key_ordering {
                    Ordering::Less => {
                        return Ordering::Less;
                    }
                    Ordering::Greater => {
                        return Ordering::Greater;
                    }
                    Ordering::Equal => {}
                }
            }
            key_b.len().cmp(&key_a.len())
        });
        for (_, exprs) in groups {
            let window_exprs = exprs.into_iter().cloned().collect::<Vec<_>>();
            // Partition and sorting is done at physical level, see the EnforceDistribution
            // and EnforceSorting rules.
            plan = LogicalPlanBuilder::from(plan)
                .window(window_exprs)?
                .build()?;
        }
        Ok(plan)
    }
    /// Apply a projection without alias.
    pub fn project(
        self,
        expr: impl IntoIterator<Item = impl Into<Expr>>,
    ) -> Result<Self> {
        project(self.plan, expr).map(Self::from)
    }

    /// Select the given column indices
    pub fn select(self, indices: impl IntoIterator<Item = usize>) -> Result<Self> {
        let fields = self.plan.schema().fields();
        let exprs: Vec<_> = indices
            .into_iter()
            .map(|x| Expr::Column(fields[x].qualified_column()))
            .collect();
        self.project(exprs)
    }

    /// Apply a filter
    pub fn filter(self, expr: impl Into<Expr>) -> Result<Self> {
        let expr = normalize_col(expr.into(), &self.plan)?;
        Filter::try_new(expr, Arc::new(self.plan))
            .map(LogicalPlan::Filter)
            .map(Self::from)
    }

    /// Make a builder for a prepare logical plan from the builder's plan
    pub fn prepare(self, name: String, data_types: Vec<DataType>) -> Result<Self> {
        Ok(Self::from(LogicalPlan::Prepare(Prepare {
            name,
            data_types,
            input: Arc::new(self.plan),
        })))
    }

    /// Limit the number of rows returned
    ///
    /// `skip` - Number of rows to skip before fetch any row.
    ///
    /// `fetch` - Maximum number of rows to fetch, after skipping `skip` rows,
    ///          if specified.
    pub fn limit(self, skip: usize, fetch: Option<usize>) -> Result<Self> {
        Ok(Self::from(LogicalPlan::Limit(Limit {
            skip,
            fetch,
            input: Arc::new(self.plan),
        })))
    }

    /// Apply an alias
    pub fn alias(self, alias: impl Into<OwnedTableReference>) -> Result<Self> {
        subquery_alias(self.plan, alias).map(Self::from)
    }

    /// Add missing sort columns to all downstream projection
    ///
    /// Thus, if you have a LogialPlan that selects A and B and have
    /// not requested a sort by C, this code will add C recursively to
    /// all input projections.
    ///
    /// Adding a new column is not correct if there is a `Distinct`
    /// node, which produces only distinct values of its
    /// inputs. Adding a new column to its input will result in
    /// potententially different results than with the original column.
    ///
    /// For example, if the input is like:
    ///
    /// Distinct(A, B)
    ///
    /// If the input looks like
    ///
    /// a | b | c
    /// --+---+---
    /// 1 | 2 | 3
    /// 1 | 2 | 4
    ///
    /// Distinct (A, B) --> (1,2)
    ///
    /// But Distinct (A, B, C) --> (1, 2, 3), (1, 2, 4)
    ///  (which will appear as a (1, 2), (1, 2) if a and b are projected
    ///
    /// See <https://github.com/apache/arrow-datafusion/issues/5065> for more details
    fn add_missing_columns(
        curr_plan: LogicalPlan,
        missing_cols: &[Column],
        is_distinct: bool,
    ) -> Result<LogicalPlan> {
        match curr_plan {
            LogicalPlan::Projection(Projection {
                input,
                mut expr,
                schema: _,
            }) if missing_cols.iter().all(|c| input.schema().has_column(c)) => {
                let mut missing_exprs = missing_cols
                    .iter()
                    .map(|c| normalize_col(Expr::Column(c.clone()), &input))
                    .collect::<Result<Vec<_>>>()?;

                // Do not let duplicate columns to be added, some of the
                // missing_cols may be already present but without the new
                // projected alias.
                missing_exprs.retain(|e| !expr.contains(e));
                if is_distinct {
                    Self::ambiguous_distinct_check(&missing_exprs, missing_cols, &expr)?;
                }
                expr.extend(missing_exprs);
                project((*input).clone(), expr)
            }
            _ => {
                let is_distinct =
                    is_distinct || matches!(curr_plan, LogicalPlan::Distinct(_));
                let new_inputs = curr_plan
                    .inputs()
                    .into_iter()
                    .map(|input_plan| {
                        Self::add_missing_columns(
                            (*input_plan).clone(),
                            missing_cols,
                            is_distinct,
                        )
                    })
                    .collect::<Result<Vec<_>>>()?;
                curr_plan.with_new_inputs(&new_inputs)
            }
        }
    }

    fn ambiguous_distinct_check(
        missing_exprs: &[Expr],
        missing_cols: &[Column],
        projection_exprs: &[Expr],
    ) -> Result<()> {
        if missing_exprs.is_empty() {
            return Ok(());
        }

        // if the missing columns are all only aliases for things in
        // the existing select list, it is ok
        //
        // This handles the special case for
        // SELECT col as <alias> ORDER BY <alias>
        //
        // As described in https://github.com/apache/arrow-datafusion/issues/5293
        let all_aliases = missing_exprs.iter().all(|e| {
            projection_exprs.iter().any(|proj_expr| {
                if let Expr::Alias(Alias { expr, .. }) = proj_expr {
                    e == expr.as_ref()
                } else {
                    false
                }
            })
        });
        if all_aliases {
            return Ok(());
        }

        let missing_col_names = missing_cols
            .iter()
            .map(|col| col.flat_name())
            .collect::<String>();

        plan_err!("For SELECT DISTINCT, ORDER BY expressions {missing_col_names} must appear in select list")
    }

    /// Apply a sort
    pub fn sort(
        self,
        exprs: impl IntoIterator<Item = impl Into<Expr>> + Clone,
    ) -> Result<Self> {
        let exprs = rewrite_sort_cols_by_aggs(exprs, &self.plan)?;

        let schema = self.plan.schema();

        // Collect sort columns that are missing in the input plan's schema
        let mut missing_cols: Vec<Column> = vec![];
        exprs
            .clone()
            .into_iter()
            .try_for_each::<_, Result<()>>(|expr| {
                let columns = expr.to_columns()?;

                columns.into_iter().for_each(|c| {
                    if schema.field_from_column(&c).is_err() {
                        missing_cols.push(c);
                    }
                });

                Ok(())
            })?;

        if missing_cols.is_empty() {
            return Ok(Self::from(LogicalPlan::Sort(Sort {
                expr: normalize_cols(exprs, &self.plan)?,
                input: Arc::new(self.plan),
                fetch: None,
            })));
        }

        // remove pushed down sort columns
        let new_expr = schema
            .fields()
            .iter()
            .map(|f| Expr::Column(f.qualified_column()))
            .collect();

        let is_distinct = false;
        let plan = Self::add_missing_columns(self.plan, &missing_cols, is_distinct)?;
        let sort_plan = LogicalPlan::Sort(Sort {
            expr: normalize_cols(exprs, &plan)?,
            input: Arc::new(plan),
            fetch: None,
        });

        Projection::try_new(new_expr, Arc::new(sort_plan))
            .map(LogicalPlan::Projection)
            .map(Self::from)
    }

    /// Apply a union, preserving duplicate rows
    pub fn union(self, plan: LogicalPlan) -> Result<Self> {
        union(self.plan, plan).map(Self::from)
    }

    /// Apply a union, removing duplicate rows
    pub fn union_distinct(self, plan: LogicalPlan) -> Result<Self> {
        let left_plan: LogicalPlan = self.plan;
        let right_plan: LogicalPlan = plan;

        Ok(Self::from(LogicalPlan::Distinct(Distinct {
            input: Arc::new(union(left_plan, right_plan)?),
        })))
    }

    /// Apply deduplication: Only distinct (different) values are returned)
    pub fn distinct(self) -> Result<Self> {
        Ok(Self::from(LogicalPlan::Distinct(Distinct {
            input: Arc::new(self.plan),
        })))
    }

    /// Apply a join to `right` using explicitly specified columns and an
    /// optional filter expression.
    ///
    /// See [`join_on`](Self::join_on) for a more concise way to specify the
    /// join condition. Since DataFusion will automatically identify and
    /// optimize equality predicates there is no performance difference between
    /// this function and `join_on`
    ///
    /// `left_cols` and `right_cols` are used to form "equijoin" predicates (see
    /// example below), which are then combined with the optional `filter`
    /// expression.
    ///
    /// Note that in case of outer join, the `filter` is applied to only matched rows.
    pub fn join(
        self,
        right: LogicalPlan,
        join_type: JoinType,
        join_keys: (Vec<impl Into<Column>>, Vec<impl Into<Column>>),
        filter: Option<Expr>,
    ) -> Result<Self> {
        self.join_detailed(right, join_type, join_keys, filter, false)
    }

    /// Apply a join with using the specified expressions.
    ///
    /// Note that DataFusion automatically optimizes joins, including
    /// identifying and optimizing equality predicates.
    ///
    /// # Example
    ///
    /// ```
    /// # use datafusion_expr::{Expr, col, LogicalPlanBuilder,
    /// #  logical_plan::builder::LogicalTableSource, logical_plan::JoinType,};
    /// # use std::sync::Arc;
    /// # use arrow::datatypes::{Schema, DataType, Field};
    /// # use datafusion_common::Result;
    /// # fn main() -> Result<()> {
    /// let example_schema = Arc::new(Schema::new(vec![
    ///     Field::new("a", DataType::Int32, false),
    ///     Field::new("b", DataType::Int32, false),
    ///     Field::new("c", DataType::Int32, false),
    /// ]));
    /// let table_source = Arc::new(LogicalTableSource::new(example_schema));
    /// let left_table = table_source.clone();
    /// let right_table = table_source.clone();
    ///
    /// let right_plan = LogicalPlanBuilder::scan("right", right_table, None)?.build()?;
    ///
    /// // Form the expression `(left.a != right.a)` AND `(left.b != right.b)`
    /// let exprs = vec![
    ///     col("left.a").eq(col("right.a")),
    ///     col("left.b").not_eq(col("right.b"))
    ///  ];
    ///
    /// // Perform the equivalent of `left INNER JOIN right ON (a != a2 AND b != b2)`
    /// // finding all pairs of rows from `left` and `right` where
    /// // where `a = a2` and `b != b2`.
    /// let plan = LogicalPlanBuilder::scan("left", left_table, None)?
    ///     .join_on(right_plan, JoinType::Inner, exprs)?
    ///     .build()?;
    /// # Ok(())
    /// # }
    /// ```
    pub fn join_on(
        self,
        right: LogicalPlan,
        join_type: JoinType,
        on_exprs: impl IntoIterator<Item = Expr>,
    ) -> Result<Self> {
        let filter = on_exprs.into_iter().reduce(Expr::and);

        self.join_detailed(
            right,
            join_type,
            (Vec::<Column>::new(), Vec::<Column>::new()),
            filter,
            false,
        )
    }

    pub(crate) fn normalize(
        plan: &LogicalPlan,
        column: impl Into<Column> + Clone,
    ) -> Result<Column> {
        let schema = plan.schema();
        let fallback_schemas = plan.fallback_normalize_schemas();
        let using_columns = plan.using_columns()?;
        column.into().normalize_with_schemas_and_ambiguity_check(
            &[&[schema], &fallback_schemas],
            &using_columns,
        )
    }

    /// Apply a join with on constraint and specified null equality.
    ///
    /// The behavior is the same as [`join`](Self::join) except that it allows
    /// specifying the null equality behavior.
    ///
    /// If `null_equals_null=true`, rows where both join keys are `null` will be
    /// emitted. Otherwise rows where either or both join keys are `null` will be
    /// omitted.
    pub fn join_detailed(
        self,
        right: LogicalPlan,
        join_type: JoinType,
        join_keys: (Vec<impl Into<Column>>, Vec<impl Into<Column>>),
        filter: Option<Expr>,
        null_equals_null: bool,
    ) -> Result<Self> {
        if join_keys.0.len() != join_keys.1.len() {
            return plan_err!("left_keys and right_keys were not the same length");
        }

        let filter = if let Some(expr) = filter {
            let filter = normalize_col_with_schemas_and_ambiguity_check(
                expr,
                &[&[self.schema(), right.schema()]],
                &[],
            )?;
            Some(filter)
        } else {
            None
        };

        let (left_keys, right_keys): (Vec<Result<Column>>, Vec<Result<Column>>) =
            join_keys
                .0
                .into_iter()
                .zip(join_keys.1)
                .map(|(l, r)| {
                    let l = l.into();
                    let r = r.into();

                    match (&l.relation, &r.relation) {
                        (Some(lr), Some(rr)) => {
                            let l_is_left =
                                self.plan.schema().field_with_qualified_name(lr, &l.name);
                            let l_is_right =
                                right.schema().field_with_qualified_name(lr, &l.name);
                            let r_is_left =
                                self.plan.schema().field_with_qualified_name(rr, &r.name);
                            let r_is_right =
                                right.schema().field_with_qualified_name(rr, &r.name);

                            match (l_is_left, l_is_right, r_is_left, r_is_right) {
                                (_, Ok(_), Ok(_), _) => (Ok(r), Ok(l)),
                                (Ok(_), _, _, Ok(_)) => (Ok(l), Ok(r)),
                                _ => (
                                    Self::normalize(&self.plan, l),
                                    Self::normalize(&right, r),
                                ),
                            }
                        }
                        (Some(lr), None) => {
                            let l_is_left =
                                self.plan.schema().field_with_qualified_name(lr, &l.name);
                            let l_is_right =
                                right.schema().field_with_qualified_name(lr, &l.name);

                            match (l_is_left, l_is_right) {
                                (Ok(_), _) => (Ok(l), Self::normalize(&right, r)),
                                (_, Ok(_)) => (Self::normalize(&self.plan, r), Ok(l)),
                                _ => (
                                    Self::normalize(&self.plan, l),
                                    Self::normalize(&right, r),
                                ),
                            }
                        }
                        (None, Some(rr)) => {
                            let r_is_left =
                                self.plan.schema().field_with_qualified_name(rr, &r.name);
                            let r_is_right =
                                right.schema().field_with_qualified_name(rr, &r.name);

                            match (r_is_left, r_is_right) {
                                (Ok(_), _) => (Ok(r), Self::normalize(&right, l)),
                                (_, Ok(_)) => (Self::normalize(&self.plan, l), Ok(r)),
                                _ => (
                                    Self::normalize(&self.plan, l),
                                    Self::normalize(&right, r),
                                ),
                            }
                        }
                        (None, None) => {
                            let mut swap = false;
                            let left_key = Self::normalize(&self.plan, l.clone())
                                .or_else(|_| {
                                    swap = true;
                                    Self::normalize(&right, l)
                                });
                            if swap {
                                (Self::normalize(&self.plan, r), left_key)
                            } else {
                                (left_key, Self::normalize(&right, r))
                            }
                        }
                    }
                })
                .unzip();

        let left_keys = left_keys.into_iter().collect::<Result<Vec<Column>>>()?;
        let right_keys = right_keys.into_iter().collect::<Result<Vec<Column>>>()?;

        let on = left_keys
            .into_iter()
            .zip(right_keys)
            .map(|(l, r)| (Expr::Column(l), Expr::Column(r)))
            .collect();
        let join_schema =
            build_join_schema(self.plan.schema(), right.schema(), &join_type)?;

        Ok(Self::from(LogicalPlan::Join(Join {
            left: Arc::new(self.plan),
            right: Arc::new(right),
            on,
            filter,
            join_type,
            join_constraint: JoinConstraint::On,
            schema: DFSchemaRef::new(join_schema),
            null_equals_null,
        })))
    }

    /// Apply a join with using constraint, which duplicates all join columns in output schema.
    pub fn join_using(
        self,
        right: LogicalPlan,
        join_type: JoinType,
        using_keys: Vec<impl Into<Column> + Clone>,
    ) -> Result<Self> {
        let left_keys: Vec<Column> = using_keys
            .clone()
            .into_iter()
            .map(|c| Self::normalize(&self.plan, c))
            .collect::<Result<_>>()?;
        let right_keys: Vec<Column> = using_keys
            .into_iter()
            .map(|c| Self::normalize(&right, c))
            .collect::<Result<_>>()?;

        let on: Vec<(_, _)> = left_keys.into_iter().zip(right_keys).collect();
        let join_schema =
            build_join_schema(self.plan.schema(), right.schema(), &join_type)?;
        let mut join_on: Vec<(Expr, Expr)> = vec![];
        let mut filters: Option<Expr> = None;
        for (l, r) in &on {
            if self.plan.schema().has_column(l)
                && right.schema().has_column(r)
                && can_hash(self.plan.schema().field_from_column(l)?.data_type())
            {
                join_on.push((Expr::Column(l.clone()), Expr::Column(r.clone())));
            } else if self.plan.schema().has_column(l)
                && right.schema().has_column(r)
                && can_hash(self.plan.schema().field_from_column(r)?.data_type())
            {
                join_on.push((Expr::Column(r.clone()), Expr::Column(l.clone())));
            } else {
                let expr = binary_expr(
                    Expr::Column(l.clone()),
                    Operator::Eq,
                    Expr::Column(r.clone()),
                );
                match filters {
                    None => filters = Some(expr),
                    Some(filter_expr) => filters = Some(and(expr, filter_expr)),
                }
            }
        }

        if join_on.is_empty() {
            let join = Self::from(self.plan).cross_join(right)?;
            join.filter(filters.ok_or_else(|| {
                DataFusionError::Internal("filters should not be None here".to_string())
            })?)
        } else {
            Ok(Self::from(LogicalPlan::Join(Join {
                left: Arc::new(self.plan),
                right: Arc::new(right),
                on: join_on,
                filter: filters,
                join_type,
                join_constraint: JoinConstraint::Using,
                schema: DFSchemaRef::new(join_schema),
                null_equals_null: false,
            })))
        }
    }

    /// Apply a cross join
    pub fn cross_join(self, right: LogicalPlan) -> Result<Self> {
        let join_schema =
            build_join_schema(self.plan.schema(), right.schema(), &JoinType::Inner)?;
        Ok(Self::from(LogicalPlan::CrossJoin(CrossJoin {
            left: Arc::new(self.plan),
            right: Arc::new(right),
            schema: DFSchemaRef::new(join_schema),
        })))
    }

    /// Repartition
    pub fn repartition(self, partitioning_scheme: Partitioning) -> Result<Self> {
        Ok(Self::from(LogicalPlan::Repartition(Repartition {
            input: Arc::new(self.plan),
            partitioning_scheme,
        })))
    }

    /// Apply a window functions to extend the schema
    pub fn window(
        self,
        window_expr: impl IntoIterator<Item = impl Into<Expr>>,
    ) -> Result<Self> {
        let window_expr = normalize_cols(window_expr, &self.plan)?;
        validate_unique_names("Windows", &window_expr)?;
        Ok(Self::from(LogicalPlan::Window(Window::try_new(
            window_expr,
            Arc::new(self.plan),
        )?)))
    }

    /// Apply an aggregate: grouping on the `group_expr` expressions
    /// and calculating `aggr_expr` aggregates for each distinct
    /// value of the `group_expr`;
    pub fn aggregate(
        self,
        group_expr: impl IntoIterator<Item = impl Into<Expr>>,
        aggr_expr: impl IntoIterator<Item = impl Into<Expr>>,
    ) -> Result<Self> {
        let mut group_expr = normalize_cols(group_expr, &self.plan)?;
        let aggr_expr = normalize_cols(aggr_expr, &self.plan)?;
<<<<<<< HEAD

        // Rewrite groupby exprs according to functional dependencies
        let group_by_expr_names = group_expr
            .iter()
            .map(|group_by_expr| group_by_expr.display_name())
            .collect::<Result<Vec<_>>>()?;
        let schema = self.plan.schema();
        if let Some(target_indices) =
            get_target_functional_dependencies(schema, &group_by_expr_names)
        {
            for idx in target_indices {
                let field = schema.field(idx);
                let expr =
                    Expr::Column(Column::new(field.qualifier().cloned(), field.name()));
                if !group_expr.contains(&expr) {
                    group_expr.push(expr);
                }
            }
        }
        Ok(Self::from(LogicalPlan::Aggregate(Aggregate::try_new(
            Arc::new(self.plan),
            group_expr,
            aggr_expr,
        )?)))
=======
        Aggregate::try_new(Arc::new(self.plan), group_expr, aggr_expr)
            .map(LogicalPlan::Aggregate)
            .map(Self::from)
>>>>>>> 0911f152
    }

    /// Create an expression to represent the explanation of the plan
    ///
    /// if `analyze` is true, runs the actual plan and produces
    /// information about metrics during run.
    ///
    /// if `verbose` is true, prints out additional details.
    pub fn explain(self, verbose: bool, analyze: bool) -> Result<Self> {
        let schema = LogicalPlan::explain_schema();
        let schema = schema.to_dfschema_ref()?;

        if analyze {
            Ok(Self::from(LogicalPlan::Analyze(Analyze {
                verbose,
                input: Arc::new(self.plan),
                schema,
            })))
        } else {
            let stringified_plans =
                vec![self.plan.to_stringified(PlanType::InitialLogicalPlan)];

            Ok(Self::from(LogicalPlan::Explain(Explain {
                verbose,
                plan: Arc::new(self.plan),
                stringified_plans,
                schema,
                logical_optimization_succeeded: false,
            })))
        }
    }

    /// Process intersect set operator
    pub fn intersect(
        left_plan: LogicalPlan,
        right_plan: LogicalPlan,
        is_all: bool,
    ) -> Result<LogicalPlan> {
        LogicalPlanBuilder::intersect_or_except(
            left_plan,
            right_plan,
            JoinType::LeftSemi,
            is_all,
        )
    }

    /// Process except set operator
    pub fn except(
        left_plan: LogicalPlan,
        right_plan: LogicalPlan,
        is_all: bool,
    ) -> Result<LogicalPlan> {
        LogicalPlanBuilder::intersect_or_except(
            left_plan,
            right_plan,
            JoinType::LeftAnti,
            is_all,
        )
    }

    /// Process intersect or except
    fn intersect_or_except(
        left_plan: LogicalPlan,
        right_plan: LogicalPlan,
        join_type: JoinType,
        is_all: bool,
    ) -> Result<LogicalPlan> {
        let left_len = left_plan.schema().fields().len();
        let right_len = right_plan.schema().fields().len();

        if left_len != right_len {
            return plan_err!(
                "INTERSECT/EXCEPT query must have the same number of columns. Left is {left_len} and right is {right_len}."
            );
        }

        let join_keys = left_plan
            .schema()
            .fields()
            .iter()
            .zip(right_plan.schema().fields().iter())
            .map(|(left_field, right_field)| {
                (
                    (Column::from_name(left_field.name())),
                    (Column::from_name(right_field.name())),
                )
            })
            .unzip();
        if is_all {
            LogicalPlanBuilder::from(left_plan)
                .join_detailed(right_plan, join_type, join_keys, None, true)?
                .build()
        } else {
            LogicalPlanBuilder::from(left_plan)
                .distinct()?
                .join_detailed(right_plan, join_type, join_keys, None, true)?
                .build()
        }
    }

    /// Build the plan
    pub fn build(self) -> Result<LogicalPlan> {
        Ok(self.plan)
    }

    /// Apply a join with the expression on constraint.
    ///
    /// equi_exprs are "equijoin" predicates expressions on the existing and right inputs, respectively.
    ///
    /// filter: any other filter expression to apply during the join. equi_exprs predicates are likely
    /// to be evaluated more quickly than the filter expressions
    pub fn join_with_expr_keys(
        self,
        right: LogicalPlan,
        join_type: JoinType,
        equi_exprs: (Vec<impl Into<Expr>>, Vec<impl Into<Expr>>),
        filter: Option<Expr>,
    ) -> Result<Self> {
        if equi_exprs.0.len() != equi_exprs.1.len() {
            return plan_err!("left_keys and right_keys were not the same length");
        }

        let join_key_pairs = equi_exprs
            .0
            .into_iter()
            .zip(equi_exprs.1.into_iter())
            .map(|(l, r)| {
                let left_key = l.into();
                let right_key = r.into();

                let left_using_columns = left_key.to_columns()?;
                let normalized_left_key = normalize_col_with_schemas_and_ambiguity_check(
                    left_key,
                    &[&[self.plan.schema(), right.schema()]],
                    &[left_using_columns],
                )?;

                let right_using_columns = right_key.to_columns()?;
                let normalized_right_key = normalize_col_with_schemas_and_ambiguity_check(
                    right_key,
                    &[&[self.plan.schema(), right.schema()]],
                    &[right_using_columns],
                )?;

                // find valid equijoin
                find_valid_equijoin_key_pair(
                        &normalized_left_key,
                        &normalized_right_key,
                        self.plan.schema().clone(),
                        right.schema().clone(),
                    )?.ok_or_else(||
                        plan_datafusion_err!(
                            "can't create join plan, join key should belong to one input, error key: ({normalized_left_key},{normalized_right_key})"
                        ))
            })
            .collect::<Result<Vec<_>>>()?;

        let join_schema =
            build_join_schema(self.plan.schema(), right.schema(), &join_type)?;

        Ok(Self::from(LogicalPlan::Join(Join {
            left: Arc::new(self.plan),
            right: Arc::new(right),
            on: join_key_pairs,
            filter,
            join_type,
            join_constraint: JoinConstraint::On,
            schema: DFSchemaRef::new(join_schema),
            null_equals_null: false,
        })))
    }

    /// Unnest the given column.
    pub fn unnest_column(self, column: impl Into<Column>) -> Result<Self> {
        Ok(Self::from(unnest(self.plan, column.into())?))
    }

    /// Unnest the given column given [`UnnestOptions`]
    pub fn unnest_column_with_options(
        self,
        column: impl Into<Column>,
        options: UnnestOptions,
    ) -> Result<Self> {
        Ok(Self::from(unnest_with_options(
            self.plan,
            column.into(),
            options,
        )?))
    }
}

/// Creates a schema for a join operation.
/// The fields from the left side are first
pub fn build_join_schema(
    left: &DFSchema,
    right: &DFSchema,
    join_type: &JoinType,
) -> Result<DFSchema> {
    fn nullify_fields(fields: &[DFField]) -> Vec<DFField> {
        fields
            .iter()
            .map(|f| f.clone().with_nullable(true))
            .collect()
    }

    let right_fields = right.fields();
    let left_fields = left.fields();

    let fields: Vec<DFField> = match join_type {
        JoinType::Inner => {
            // left then right
            left_fields
                .iter()
                .chain(right_fields.iter())
                .cloned()
                .collect()
        }
        JoinType::Left => {
            // left then right, right set to nullable in case of not matched scenario
            left_fields
                .iter()
                .chain(&nullify_fields(right_fields))
                .cloned()
                .collect()
        }
        JoinType::Right => {
            // left then right, left set to nullable in case of not matched scenario
            nullify_fields(left_fields)
                .iter()
                .chain(right_fields.iter())
                .cloned()
                .collect()
        }
        JoinType::Full => {
            // left then right, all set to nullable in case of not matched scenario
            nullify_fields(left_fields)
                .iter()
                .chain(&nullify_fields(right_fields))
                .cloned()
                .collect()
        }
        JoinType::LeftSemi | JoinType::LeftAnti => {
            // Only use the left side for the schema
            left_fields.clone()
        }
        JoinType::RightSemi | JoinType::RightAnti => {
            // Only use the right side for the schema
            right_fields.clone()
        }
    };
    let func_dependencies = left.functional_dependencies().join(
        right.functional_dependencies(),
        join_type,
        left_fields.len(),
    );
    let mut metadata = left.metadata().clone();
    metadata.extend(right.metadata().clone());
    DFSchema::new_with_metadata(fields, metadata)
        .map(|schema| schema.with_functional_dependencies(func_dependencies))
}

/// Errors if one or more expressions have equal names.
pub(crate) fn validate_unique_names<'a>(
    node_name: &str,
    expressions: impl IntoIterator<Item = &'a Expr>,
) -> Result<()> {
    let mut unique_names = HashMap::new();
    expressions.into_iter().enumerate().try_for_each(|(position, expr)| {
        let name = expr.display_name()?;
        match unique_names.get(&name) {
            None => {
                unique_names.insert(name, (position, expr));
                Ok(())
            },
            Some((existing_position, existing_expr)) => {
                plan_err!("{node_name} require unique expression names \
                             but the expression \"{existing_expr}\" at position {existing_position} and \"{expr}\" \
                             at position {position} have the same name. Consider aliasing (\"AS\") one of them."
                            )
            }
        }
    })
}

pub fn project_with_column_index(
    expr: Vec<Expr>,
    input: Arc<LogicalPlan>,
    schema: DFSchemaRef,
) -> Result<LogicalPlan> {
    let alias_expr = expr
        .into_iter()
        .enumerate()
        .map(|(i, e)| match e {
            Expr::Alias(Alias { ref name, .. }) if name != schema.field(i).name() => {
                e.unalias().alias(schema.field(i).name())
            }
            Expr::Column(Column {
                relation: _,
                ref name,
            }) if name != schema.field(i).name() => e.alias(schema.field(i).name()),
            Expr::Alias { .. } | Expr::Column { .. } => e,
            _ => e.alias(schema.field(i).name()),
        })
        .collect::<Vec<_>>();

    Projection::try_new_with_schema(alias_expr, input, schema)
        .map(LogicalPlan::Projection)
}

/// Union two logical plans.
pub fn union(left_plan: LogicalPlan, right_plan: LogicalPlan) -> Result<LogicalPlan> {
    let left_col_num = left_plan.schema().fields().len();

    // check union plan length same.
    let right_col_num = right_plan.schema().fields().len();
    if right_col_num != left_col_num {
        return plan_err!(
            "Union queries must have the same number of columns, (left is {left_col_num}, right is {right_col_num})");
    }

    // create union schema
    let union_schema = zip(
        left_plan.schema().fields().iter(),
        right_plan.schema().fields().iter(),
    )
    .map(|(left_field, right_field)| {
        let nullable = left_field.is_nullable() || right_field.is_nullable();
        let data_type =
            comparison_coercion(left_field.data_type(), right_field.data_type())
                .ok_or_else(|| {
                    plan_datafusion_err!(
                "UNION Column {} (type: {}) is not compatible with column {} (type: {})",
                right_field.name(),
                right_field.data_type(),
                left_field.name(),
                left_field.data_type()
            )
                })?;

        Ok(DFField::new(
            left_field.qualifier().cloned(),
            left_field.name(),
            data_type,
            nullable,
        ))
    })
    .collect::<Result<Vec<_>>>()?
    .to_dfschema()?;

    let inputs = vec![left_plan, right_plan]
        .into_iter()
        .map(|p| {
            let plan = coerce_plan_expr_for_schema(&p, &union_schema)?;
            match plan {
                LogicalPlan::Projection(Projection { expr, input, .. }) => {
                    Ok(Arc::new(project_with_column_index(
                        expr,
                        input,
                        Arc::new(union_schema.clone()),
                    )?))
                }
                other_plan => Ok(Arc::new(other_plan)),
            }
        })
        .collect::<Result<Vec<_>>>()?;

    if inputs.is_empty() {
        return plan_err!("Empty UNION");
    }

    Ok(LogicalPlan::Union(Union {
        inputs,
        schema: Arc::new(union_schema),
    }))
}

/// Create Projection
/// # Errors
/// This function errors under any of the following conditions:
/// * Two or more expressions have the same name
/// * An invalid expression is used (e.g. a `sort` expression)
pub fn project(
    plan: LogicalPlan,
    expr: impl IntoIterator<Item = impl Into<Expr>>,
) -> Result<LogicalPlan> {
    // TODO: move it into analyzer
    let input_schema = plan.schema();
    let mut projected_expr = vec![];
    for e in expr {
        let e = e.into();
        match e {
            Expr::Wildcard => {
                projected_expr.extend(expand_wildcard(input_schema, &plan, None)?)
            }
            Expr::QualifiedWildcard { ref qualifier } => projected_expr
                .extend(expand_qualified_wildcard(qualifier, input_schema, None)?),
            _ => projected_expr
                .push(columnize_expr(normalize_col(e, &plan)?, input_schema)),
        }
    }
    validate_unique_names("Projections", projected_expr.iter())?;

    Projection::try_new(projected_expr, Arc::new(plan)).map(LogicalPlan::Projection)
}

/// Create a SubqueryAlias to wrap a LogicalPlan.
pub fn subquery_alias(
    plan: LogicalPlan,
    alias: impl Into<OwnedTableReference>,
) -> Result<LogicalPlan> {
    SubqueryAlias::try_new(plan, alias).map(LogicalPlan::SubqueryAlias)
}

/// Create a LogicalPlanBuilder representing a scan of a table with the provided name and schema.
/// This is mostly used for testing and documentation.
pub fn table_scan<'a>(
    name: Option<impl Into<TableReference<'a>>>,
    table_schema: &Schema,
    projection: Option<Vec<usize>>,
) -> Result<LogicalPlanBuilder> {
    table_scan_with_filters(name, table_schema, projection, vec![])
}

/// Create a LogicalPlanBuilder representing a scan of a table with the provided name and schema,
/// and inlined filters.
/// This is mostly used for testing and documentation.
pub fn table_scan_with_filters<'a>(
    name: Option<impl Into<TableReference<'a>>>,
    table_schema: &Schema,
    projection: Option<Vec<usize>>,
    filters: Vec<Expr>,
) -> Result<LogicalPlanBuilder> {
    let table_source = table_source(table_schema);
    let name = name
        .map(|n| n.into())
        .unwrap_or_else(|| OwnedTableReference::bare(UNNAMED_TABLE))
        .to_owned_reference();
    LogicalPlanBuilder::scan_with_filters(name, table_source, projection, filters)
}

fn table_source(table_schema: &Schema) -> Arc<dyn TableSource> {
    let table_schema = Arc::new(table_schema.clone());
    Arc::new(LogicalTableSource { table_schema })
}

/// Wrap projection for a plan, if the join keys contains normal expression.
pub fn wrap_projection_for_join_if_necessary(
    join_keys: &[Expr],
    input: LogicalPlan,
) -> Result<(LogicalPlan, Vec<Column>, bool)> {
    let input_schema = input.schema();
    let alias_join_keys: Vec<Expr> = join_keys
        .iter()
        .map(|key| {
            // The display_name() of cast expression will ignore the cast info, and show the inner expression name.
            // If we do not add alais, it will throw same field name error in the schema when adding projection.
            // For example:
            //    input scan : [a, b, c],
            //    join keys: [cast(a as int)]
            //
            //  then a and cast(a as int) will use the same field name - `a` in projection schema.
            //  https://github.com/apache/arrow-datafusion/issues/4478
            if matches!(key, Expr::Cast(_)) || matches!(key, Expr::TryCast(_)) {
                let alias = format!("{key}");
                key.clone().alias(alias)
            } else {
                key.clone()
            }
        })
        .collect::<Vec<_>>();

    let need_project = join_keys.iter().any(|key| !matches!(key, Expr::Column(_)));
    let plan = if need_project {
        let mut projection = expand_wildcard(input_schema, &input, None)?;
        let join_key_items = alias_join_keys
            .iter()
            .flat_map(|expr| expr.try_into_col().is_err().then_some(expr))
            .cloned()
            .collect::<HashSet<Expr>>();
        projection.extend(join_key_items);

        LogicalPlanBuilder::from(input)
            .project(projection)?
            .build()?
    } else {
        input
    };

    let join_on = alias_join_keys
        .into_iter()
        .map(|key| {
            key.try_into_col()
                .or_else(|_| Ok(Column::from_name(key.display_name()?)))
        })
        .collect::<Result<Vec<_>>>()?;

    Ok((plan, join_on, need_project))
}

/// Basic TableSource implementation intended for use in tests and documentation. It is expected
/// that users will provide their own TableSource implementations or use DataFusion's
/// DefaultTableSource.
pub struct LogicalTableSource {
    table_schema: SchemaRef,
}

impl LogicalTableSource {
    /// Create a new LogicalTableSource
    pub fn new(table_schema: SchemaRef) -> Self {
        Self { table_schema }
    }
}

impl TableSource for LogicalTableSource {
    fn as_any(&self) -> &dyn Any {
        self
    }

    fn schema(&self) -> SchemaRef {
        self.table_schema.clone()
    }

    fn supports_filters_pushdown(
        &self,
        filters: &[&Expr],
    ) -> Result<Vec<crate::TableProviderFilterPushDown>> {
        Ok(vec![TableProviderFilterPushDown::Exact; filters.len()])
    }
}

/// Create a [`LogicalPlan::Unnest`] plan
pub fn unnest(input: LogicalPlan, column: Column) -> Result<LogicalPlan> {
    unnest_with_options(input, column, UnnestOptions::new())
}

/// Create a [`LogicalPlan::Unnest`] plan with options
pub fn unnest_with_options(
    input: LogicalPlan,
    column: Column,
    options: UnnestOptions,
) -> Result<LogicalPlan> {
    let unnest_field = input.schema().field_from_column(&column)?;

    // Extract the type of the nested field in the list.
    let unnested_field = match unnest_field.data_type() {
        DataType::List(field)
        | DataType::FixedSizeList(field, _)
        | DataType::LargeList(field) => DFField::new(
            unnest_field.qualifier().cloned(),
            unnest_field.name(),
            field.data_type().clone(),
            unnest_field.is_nullable(),
        ),
        _ => {
            // If the unnest field is not a list type return the input plan.
            return Ok(input);
        }
    };

    // Update the schema with the unnest column type changed to contain the nested type.
    let input_schema = input.schema();
    let fields = input_schema
        .fields()
        .iter()
        .map(|f| {
            if f == unnest_field {
                unnested_field.clone()
            } else {
                f.clone()
            }
        })
        .collect::<Vec<_>>();

    let metadata = input_schema.metadata().clone();
    let df_schema = DFSchema::new_with_metadata(fields, metadata)?;
    // We can use the existing functional dependencies:
    let deps = input_schema.functional_dependencies().clone();
    let schema = Arc::new(df_schema.with_functional_dependencies(deps));

    Ok(LogicalPlan::Unnest(Unnest {
        input: Arc::new(input),
        column: unnested_field.qualified_column(),
        schema,
        options,
    }))
}

#[cfg(test)]
mod tests {
    use super::*;
    use crate::logical_plan::StringifiedPlan;
    use crate::{col, expr, expr_fn::exists, in_subquery, lit, scalar_subquery, sum};

    use arrow::datatypes::{DataType, Field};
    use datafusion_common::{OwnedTableReference, SchemaError, TableReference};

    #[test]
    fn plan_builder_simple() -> Result<()> {
        let plan =
            table_scan(Some("employee_csv"), &employee_schema(), Some(vec![0, 3]))?
                .filter(col("state").eq(lit("CO")))?
                .project(vec![col("id")])?
                .build()?;

        let expected = "Projection: employee_csv.id\
        \n  Filter: employee_csv.state = Utf8(\"CO\")\
        \n    TableScan: employee_csv projection=[id, state]";

        assert_eq!(expected, format!("{plan:?}"));

        Ok(())
    }

    #[test]
    fn plan_builder_schema() {
        let schema = employee_schema();
        let projection = None;
        let plan =
            LogicalPlanBuilder::scan("employee_csv", table_source(&schema), projection)
                .unwrap();
        let expected = DFSchema::try_from_qualified_schema(
            TableReference::bare("employee_csv"),
            &schema,
        )
        .unwrap();
        assert_eq!(&expected, plan.schema().as_ref());

        // Note scan of "EMPLOYEE_CSV" is treated as a SQL identifer
        // (and thus normalized to "employee"csv") as well
        let projection = None;
        let plan =
            LogicalPlanBuilder::scan("EMPLOYEE_CSV", table_source(&schema), projection)
                .unwrap();
        assert_eq!(&expected, plan.schema().as_ref());
    }

    #[test]
    fn plan_builder_empty_name() {
        let schema = employee_schema();
        let projection = None;
        let err =
            LogicalPlanBuilder::scan("", table_source(&schema), projection).unwrap_err();
        assert_eq!(
            err.strip_backtrace(),
            "Error during planning: table_name cannot be empty"
        );
    }

    #[test]
    fn plan_builder_aggregate() -> Result<()> {
        let plan =
            table_scan(Some("employee_csv"), &employee_schema(), Some(vec![3, 4]))?
                .aggregate(
                    vec![col("state")],
                    vec![sum(col("salary")).alias("total_salary")],
                )?
                .project(vec![col("state"), col("total_salary")])?
                .limit(2, Some(10))?
                .build()?;

        let expected = "Limit: skip=2, fetch=10\
                \n  Projection: employee_csv.state, total_salary\
                \n    Aggregate: groupBy=[[employee_csv.state]], aggr=[[SUM(employee_csv.salary) AS total_salary]]\
                \n      TableScan: employee_csv projection=[state, salary]";

        assert_eq!(expected, format!("{plan:?}"));

        Ok(())
    }

    #[test]
    fn plan_builder_sort() -> Result<()> {
        let plan =
            table_scan(Some("employee_csv"), &employee_schema(), Some(vec![3, 4]))?
                .sort(vec![
                    Expr::Sort(expr::Sort::new(Box::new(col("state")), true, true)),
                    Expr::Sort(expr::Sort::new(Box::new(col("salary")), false, false)),
                ])?
                .build()?;

        let expected = "Sort: employee_csv.state ASC NULLS FIRST, employee_csv.salary DESC NULLS LAST\
        \n  TableScan: employee_csv projection=[state, salary]";

        assert_eq!(expected, format!("{plan:?}"));

        Ok(())
    }

    #[test]
    fn plan_using_join_wildcard_projection() -> Result<()> {
        let t2 = table_scan(Some("t2"), &employee_schema(), None)?.build()?;

        let plan = table_scan(Some("t1"), &employee_schema(), None)?
            .join_using(t2, JoinType::Inner, vec!["id"])?
            .project(vec![Expr::Wildcard])?
            .build()?;

        // id column should only show up once in projection
        let expected = "Projection: t1.id, t1.first_name, t1.last_name, t1.state, t1.salary, t2.first_name, t2.last_name, t2.state, t2.salary\
        \n  Inner Join: Using t1.id = t2.id\
        \n    TableScan: t1\
        \n    TableScan: t2";

        assert_eq!(expected, format!("{plan:?}"));

        Ok(())
    }

    #[test]
    fn plan_builder_union() -> Result<()> {
        let plan =
            table_scan(Some("employee_csv"), &employee_schema(), Some(vec![3, 4]))?;

        let plan = plan
            .clone()
            .union(plan.clone().build()?)?
            .union(plan.clone().build()?)?
            .union(plan.build()?)?
            .build()?;

        let expected = "Union\
        \n  Union\
        \n    Union\
        \n      TableScan: employee_csv projection=[state, salary]\
        \n      TableScan: employee_csv projection=[state, salary]\
        \n    TableScan: employee_csv projection=[state, salary]\
        \n  TableScan: employee_csv projection=[state, salary]";

        assert_eq!(expected, format!("{plan:?}"));

        Ok(())
    }

    #[test]
    fn plan_builder_union_distinct() -> Result<()> {
        let plan =
            table_scan(Some("employee_csv"), &employee_schema(), Some(vec![3, 4]))?;

        let plan = plan
            .clone()
            .union_distinct(plan.clone().build()?)?
            .union_distinct(plan.clone().build()?)?
            .union_distinct(plan.build()?)?
            .build()?;

        let expected = "\
        Distinct:\
        \n  Union\
        \n    Distinct:\
        \n      Union\
        \n        Distinct:\
        \n          Union\
        \n            TableScan: employee_csv projection=[state, salary]\
        \n            TableScan: employee_csv projection=[state, salary]\
        \n        TableScan: employee_csv projection=[state, salary]\
        \n    TableScan: employee_csv projection=[state, salary]";

        assert_eq!(expected, format!("{plan:?}"));

        Ok(())
    }

    #[test]
    fn plan_builder_union_different_num_columns_error() -> Result<()> {
        let plan1 =
            table_scan(TableReference::none(), &employee_schema(), Some(vec![3]))?;
        let plan2 =
            table_scan(TableReference::none(), &employee_schema(), Some(vec![3, 4]))?;

        let expected = "Error during planning: Union queries must have the same number of columns, (left is 1, right is 2)";
        let err_msg1 = plan1.clone().union(plan2.clone().build()?).unwrap_err();
        let err_msg2 = plan1.union_distinct(plan2.build()?).unwrap_err();

        assert_eq!(err_msg1.strip_backtrace(), expected);
        assert_eq!(err_msg2.strip_backtrace(), expected);

        Ok(())
    }

    #[test]
    fn plan_builder_simple_distinct() -> Result<()> {
        let plan =
            table_scan(Some("employee_csv"), &employee_schema(), Some(vec![0, 3]))?
                .filter(col("state").eq(lit("CO")))?
                .project(vec![col("id")])?
                .distinct()?
                .build()?;

        let expected = "\
        Distinct:\
        \n  Projection: employee_csv.id\
        \n    Filter: employee_csv.state = Utf8(\"CO\")\
        \n      TableScan: employee_csv projection=[id, state]";

        assert_eq!(expected, format!("{plan:?}"));

        Ok(())
    }

    #[test]
    fn exists_subquery() -> Result<()> {
        let foo = test_table_scan_with_name("foo")?;
        let bar = test_table_scan_with_name("bar")?;

        let subquery = LogicalPlanBuilder::from(foo)
            .project(vec![col("a")])?
            .filter(col("a").eq(col("bar.a")))?
            .build()?;

        let outer_query = LogicalPlanBuilder::from(bar)
            .project(vec![col("a")])?
            .filter(exists(Arc::new(subquery)))?
            .build()?;

        let expected = "Filter: EXISTS (<subquery>)\
        \n  Subquery:\
        \n    Filter: foo.a = bar.a\
        \n      Projection: foo.a\
        \n        TableScan: foo\
        \n  Projection: bar.a\
        \n    TableScan: bar";
        assert_eq!(expected, format!("{outer_query:?}"));

        Ok(())
    }

    #[test]
    fn filter_in_subquery() -> Result<()> {
        let foo = test_table_scan_with_name("foo")?;
        let bar = test_table_scan_with_name("bar")?;

        let subquery = LogicalPlanBuilder::from(foo)
            .project(vec![col("a")])?
            .filter(col("a").eq(col("bar.a")))?
            .build()?;

        // SELECT a FROM bar WHERE a IN (SELECT a FROM foo WHERE a = bar.a)
        let outer_query = LogicalPlanBuilder::from(bar)
            .project(vec![col("a")])?
            .filter(in_subquery(col("a"), Arc::new(subquery)))?
            .build()?;

        let expected = "Filter: bar.a IN (<subquery>)\
        \n  Subquery:\
        \n    Filter: foo.a = bar.a\
        \n      Projection: foo.a\
        \n        TableScan: foo\
        \n  Projection: bar.a\
        \n    TableScan: bar";
        assert_eq!(expected, format!("{outer_query:?}"));

        Ok(())
    }

    #[test]
    fn select_scalar_subquery() -> Result<()> {
        let foo = test_table_scan_with_name("foo")?;
        let bar = test_table_scan_with_name("bar")?;

        let subquery = LogicalPlanBuilder::from(foo)
            .project(vec![col("b")])?
            .filter(col("a").eq(col("bar.a")))?
            .build()?;

        // SELECT (SELECT a FROM foo WHERE a = bar.a) FROM bar
        let outer_query = LogicalPlanBuilder::from(bar)
            .project(vec![scalar_subquery(Arc::new(subquery))])?
            .build()?;

        let expected = "Projection: (<subquery>)\
        \n  Subquery:\
        \n    Filter: foo.a = bar.a\
        \n      Projection: foo.b\
        \n        TableScan: foo\
        \n  TableScan: bar";
        assert_eq!(expected, format!("{outer_query:?}"));

        Ok(())
    }

    #[test]
    fn projection_non_unique_names() -> Result<()> {
        let plan = table_scan(
            Some("employee_csv"),
            &employee_schema(),
            // project id and first_name by column index
            Some(vec![0, 1]),
        )?
        // two columns with the same name => error
        .project(vec![col("id"), col("first_name").alias("id")]);

        match plan {
            Err(DataFusionError::SchemaError(SchemaError::AmbiguousReference {
                field:
                    Column {
                        relation: Some(OwnedTableReference::Bare { table }),
                        name,
                    },
            })) => {
                assert_eq!("employee_csv", table);
                assert_eq!("id", &name);
                Ok(())
            }
            _ => plan_err!("Plan should have returned an DataFusionError::SchemaError"),
        }
    }

    #[test]
    fn aggregate_non_unique_names() -> Result<()> {
        let plan = table_scan(
            Some("employee_csv"),
            &employee_schema(),
            // project state and salary by column index
            Some(vec![3, 4]),
        )?
        // two columns with the same name => error
        .aggregate(vec![col("state")], vec![sum(col("salary")).alias("state")]);

        match plan {
            Err(DataFusionError::SchemaError(SchemaError::AmbiguousReference {
                field:
                    Column {
                        relation: Some(OwnedTableReference::Bare { table }),
                        name,
                    },
            })) => {
                assert_eq!("employee_csv", table);
                assert_eq!("state", &name);
                Ok(())
            }
            _ => plan_err!("Plan should have returned an DataFusionError::SchemaError"),
        }
    }

    fn employee_schema() -> Schema {
        Schema::new(vec![
            Field::new("id", DataType::Int32, false),
            Field::new("first_name", DataType::Utf8, false),
            Field::new("last_name", DataType::Utf8, false),
            Field::new("state", DataType::Utf8, false),
            Field::new("salary", DataType::Int32, false),
        ])
    }

    #[test]
    fn stringified_plan() {
        let stringified_plan =
            StringifiedPlan::new(PlanType::InitialLogicalPlan, "...the plan...");
        assert!(stringified_plan.should_display(true));
        assert!(!stringified_plan.should_display(false)); // not in non verbose mode

        let stringified_plan =
            StringifiedPlan::new(PlanType::FinalLogicalPlan, "...the plan...");
        assert!(stringified_plan.should_display(true));
        assert!(stringified_plan.should_display(false)); // display in non verbose mode too

        let stringified_plan =
            StringifiedPlan::new(PlanType::InitialPhysicalPlan, "...the plan...");
        assert!(stringified_plan.should_display(true));
        assert!(!stringified_plan.should_display(false)); // not in non verbose mode

        let stringified_plan =
            StringifiedPlan::new(PlanType::FinalPhysicalPlan, "...the plan...");
        assert!(stringified_plan.should_display(true));
        assert!(stringified_plan.should_display(false)); // display in non verbose mode

        let stringified_plan = StringifiedPlan::new(
            PlanType::OptimizedLogicalPlan {
                optimizer_name: "random opt pass".into(),
            },
            "...the plan...",
        );
        assert!(stringified_plan.should_display(true));
        assert!(!stringified_plan.should_display(false));
    }

    fn test_table_scan_with_name(name: &str) -> Result<LogicalPlan> {
        let schema = Schema::new(vec![
            Field::new("a", DataType::UInt32, false),
            Field::new("b", DataType::UInt32, false),
            Field::new("c", DataType::UInt32, false),
        ]);
        table_scan(Some(name), &schema, None)?.build()
    }

    #[test]
    fn plan_builder_intersect_different_num_columns_error() -> Result<()> {
        let plan1 =
            table_scan(TableReference::none(), &employee_schema(), Some(vec![3]))?;
        let plan2 =
            table_scan(TableReference::none(), &employee_schema(), Some(vec![3, 4]))?;

        let expected = "Error during planning: INTERSECT/EXCEPT query must have the same number of columns. \
         Left is 1 and right is 2.";
        let err_msg1 =
            LogicalPlanBuilder::intersect(plan1.build()?, plan2.build()?, true)
                .unwrap_err();

        assert_eq!(err_msg1.strip_backtrace(), expected);

        Ok(())
    }

    #[test]
    fn plan_builder_unnest() -> Result<()> {
        // Unnesting a simple column should return the child plan.
        let plan = nested_table_scan("test_table")?
            .unnest_column("scalar")?
            .build()?;

        let expected = "TableScan: test_table";
        assert_eq!(expected, format!("{plan:?}"));

        // Unnesting the strings list.
        let plan = nested_table_scan("test_table")?
            .unnest_column("strings")?
            .build()?;

        let expected = "\
        Unnest: test_table.strings\
        \n  TableScan: test_table";
        assert_eq!(expected, format!("{plan:?}"));

        // Check unnested field is a scalar
        let field = plan
            .schema()
            .field_with_name(Some(&TableReference::bare("test_table")), "strings")
            .unwrap();
        assert_eq!(&DataType::Utf8, field.data_type());

        // Unnesting multiple fields.
        let plan = nested_table_scan("test_table")?
            .unnest_column("strings")?
            .unnest_column("structs")?
            .build()?;

        let expected = "\
        Unnest: test_table.structs\
        \n  Unnest: test_table.strings\
        \n    TableScan: test_table";
        assert_eq!(expected, format!("{plan:?}"));

        // Check unnested struct list field should be a struct.
        let field = plan
            .schema()
            .field_with_name(Some(&TableReference::bare("test_table")), "structs")
            .unwrap();
        assert!(matches!(field.data_type(), DataType::Struct(_)));

        // Unnesting missing column should fail.
        let plan = nested_table_scan("test_table")?.unnest_column("missing");
        assert!(plan.is_err());

        Ok(())
    }

    fn nested_table_scan(table_name: &str) -> Result<LogicalPlanBuilder> {
        // Create a schema with a scalar field, a list of strings, and a list of structs.
        let struct_field = Field::new_struct(
            "item",
            vec![
                Field::new("a", DataType::UInt32, false),
                Field::new("b", DataType::UInt32, false),
            ],
            false,
        );
        let string_field = Field::new("item", DataType::Utf8, false);
        let schema = Schema::new(vec![
            Field::new("scalar", DataType::UInt32, false),
            Field::new_list("strings", string_field, false),
            Field::new_list("structs", struct_field, false),
        ]);

        table_scan(Some(table_name), &schema, None)
    }

    #[test]
    fn test_union_after_join() -> Result<()> {
        let values = vec![vec![lit(1)]];

        let left = LogicalPlanBuilder::values(values.clone())?
            .alias("left")?
            .build()?;
        let right = LogicalPlanBuilder::values(values)?
            .alias("right")?
            .build()?;

        let join = LogicalPlanBuilder::from(left).cross_join(right)?.build()?;

        let _ = LogicalPlanBuilder::from(join.clone())
            .union(join)?
            .build()?;

        Ok(())
    }
}<|MERGE_RESOLUTION|>--- conflicted
+++ resolved
@@ -48,26 +48,12 @@
 };
 
 use arrow::datatypes::{DataType, Schema, SchemaRef};
-<<<<<<< HEAD
-=======
 use datafusion_common::display::ToStringifiedPlan;
->>>>>>> 0911f152
 use datafusion_common::{
-    plan_datafusion_err, plan_err, Column, DFField, DFSchema, DFSchemaRef,
-    DataFusionError, FileType, OwnedTableReference, Result, ScalarValue, TableReference,
-    ToDFSchema, UnnestOptions,
+    get_target_functional_dependencies, plan_datafusion_err, plan_err, Column, DFField,
+    DFSchema, DFSchemaRef, DataFusionError, FileType, OwnedTableReference, Result,
+    ScalarValue, TableReference, ToDFSchema, UnnestOptions,
 };
-<<<<<<< HEAD
-use datafusion_common::{get_target_functional_dependencies, UnnestOptions};
-use datafusion_common::{plan_datafusion_err, plan_err};
-use std::any::Any;
-use std::cmp::Ordering;
-use std::collections::{HashMap, HashSet};
-use std::convert::TryFrom;
-use std::iter::zip;
-use std::sync::Arc;
-=======
->>>>>>> 0911f152
 
 /// Default table name for unnamed table
 pub const UNNAMED_TABLE: &str = "?table?";
@@ -907,7 +893,6 @@
     ) -> Result<Self> {
         let mut group_expr = normalize_cols(group_expr, &self.plan)?;
         let aggr_expr = normalize_cols(aggr_expr, &self.plan)?;
-<<<<<<< HEAD
 
         // Rewrite groupby exprs according to functional dependencies
         let group_by_expr_names = group_expr
@@ -927,16 +912,9 @@
                 }
             }
         }
-        Ok(Self::from(LogicalPlan::Aggregate(Aggregate::try_new(
-            Arc::new(self.plan),
-            group_expr,
-            aggr_expr,
-        )?)))
-=======
         Aggregate::try_new(Arc::new(self.plan), group_expr, aggr_expr)
             .map(LogicalPlan::Aggregate)
             .map(Self::from)
->>>>>>> 0911f152
     }
 
     /// Create an expression to represent the explanation of the plan
