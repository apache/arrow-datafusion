--- conflicted
+++ resolved
@@ -23,16 +23,8 @@
     rewrite_sort_cols_by_aggs,
 };
 use crate::type_coercion::binary::comparison_coercion;
-<<<<<<< HEAD
-use crate::utils::{
-    columnize_expr, compare_sort_expr, ensure_any_column_reference_is_unambiguous,
-    exprlist_to_fields, from_plan,
-};
+use crate::utils::{columnize_expr, compare_sort_expr, exprlist_to_fields, from_plan};
 use crate::{and, binary_expr, DmlStatement, Operator, WriteOp};
-=======
-use crate::utils::{columnize_expr, compare_sort_expr, exprlist_to_fields, from_plan};
-use crate::{and, binary_expr, Operator};
->>>>>>> 1a22f9fd
 use crate::{
     logical_plan::{
         Aggregate, Analyze, CrossJoin, Distinct, EmptyRelation, Explain, Filter, Join,
