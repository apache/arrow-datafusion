--- conflicted
+++ resolved
@@ -47,21 +47,13 @@
     TableProviderFilterPushDown, TableSource, WriteOp,
 };
 
-<<<<<<< HEAD
 use arrow::datatypes::{DataType, Field, Schema, SchemaRef};
-use datafusion_common::display::ToStringifiedPlan;
-use datafusion_common::{
-    get_target_functional_dependencies, plan_datafusion_err, plan_err, Column, DFSchema,
-    DFSchemaRef, DataFusionError, FileType, OwnedTableReference, Result, ScalarValue,
-=======
-use arrow::datatypes::{DataType, Schema, SchemaRef};
 use datafusion_common::config::FormatOptions;
 use datafusion_common::display::ToStringifiedPlan;
 use datafusion_common::{
-    get_target_functional_dependencies, plan_datafusion_err, plan_err, Column, DFField,
-    DFSchema, DFSchemaRef, DataFusionError, OwnedTableReference, Result, ScalarValue,
->>>>>>> cf0f8eec
-    TableReference, ToDFSchema, UnnestOptions,
+    get_target_functional_dependencies, plan_datafusion_err, plan_err, Column,
+    DFSchema, DFSchemaRef, DataFusionError, FileType, OwnedTableReference, Result,
+    ScalarValue, TableReference, ToDFSchema, UnnestOptions,
 };
 
 /// Default table name for unnamed table
