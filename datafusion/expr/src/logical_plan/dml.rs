--- conflicted
+++ resolved
@@ -20,13 +20,9 @@
     sync::Arc,
 };
 
-<<<<<<< HEAD
-use datafusion_common::{DFSchemaRef, FileType, OwnedTableReference};
-=======
 use datafusion_common::{
-    not_impl_err, DFSchemaRef, DataFusionError, OwnedTableReference,
+    not_impl_err, DFSchemaRef, DataFusionError, OwnedTableReference, FileType
 };
->>>>>>> 6aa423b7
 
 use crate::LogicalPlan;
 
@@ -47,47 +43,6 @@
     pub options: Vec<(String, String)>,
 }
 
-<<<<<<< HEAD
-=======
-/// The file formats that CopyTo can output
-#[derive(Clone, PartialEq, Eq, Hash)]
-pub enum OutputFileFormat {
-    CSV,
-    JSON,
-    PARQUET,
-    AVRO,
-    ARROW,
-}
-
-impl FromStr for OutputFileFormat {
-    type Err = DataFusionError;
-
-    fn from_str(s: &str) -> Result<Self, DataFusionError> {
-        match s {
-            "csv" => Ok(OutputFileFormat::CSV),
-            "json" => Ok(OutputFileFormat::JSON),
-            "parquet" => Ok(OutputFileFormat::PARQUET),
-            "avro" => Ok(OutputFileFormat::AVRO),
-            "arrow" => Ok(OutputFileFormat::ARROW),
-            _ => not_impl_err!("Unknown or not supported file format {s}!"),
-        }
-    }
-}
-
-impl Display for OutputFileFormat {
-    fn fmt(&self, f: &mut fmt::Formatter<'_>) -> fmt::Result {
-        let out = match self {
-            OutputFileFormat::CSV => "csv",
-            OutputFileFormat::JSON => "json",
-            OutputFileFormat::PARQUET => "parquet",
-            OutputFileFormat::AVRO => "avro",
-            OutputFileFormat::ARROW => "arrow",
-        };
-        write!(f, "{}", out)
-    }
-}
-
->>>>>>> 6aa423b7
 /// The operator that modifies the content of a database (adapted from
 /// substrait WriteRel)
 #[derive(Clone, PartialEq, Eq, Hash)]
