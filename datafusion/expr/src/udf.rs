// Licensed to the Apache Software Foundation (ASF) under one
// or more contributor license agreements.  See the NOTICE file
// distributed with this work for additional information
// regarding copyright ownership.  The ASF licenses this file
// to you under the Apache License, Version 2.0 (the
// "License"); you may not use this file except in compliance
// with the License.  You may obtain a copy of the License at
//
//   http://www.apache.org/licenses/LICENSE-2.0
//
// Unless required by applicable law or agreed to in writing,
// software distributed under the License is distributed on an
// "AS IS" BASIS, WITHOUT WARRANTIES OR CONDITIONS OF ANY
// KIND, either express or implied.  See the License for the
// specific language governing permissions and limitations
// under the License.

//! [`ScalarUDF`]: Scalar User Defined Functions

<<<<<<< HEAD
use crate::interval_arithmetic::Interval;
=======
use crate::expr::create_name;
>>>>>>> 58cc4e12
use crate::simplify::{ExprSimplifyResult, SimplifyInfo};
use crate::sort_properties::{ExprProperties, SortProperties};
use crate::{
    ColumnarValue, Expr, ReturnTypeFunction, ScalarFunctionImplementation, Signature,
};
use arrow::datatypes::DataType;
use datafusion_common::{not_impl_err, ExprSchema, Result};
use std::any::Any;
use std::fmt;
use std::fmt::Debug;
use std::fmt::Formatter;
use std::sync::Arc;

/// Logical representation of a Scalar User Defined Function.
///
/// A scalar function produces a single row output for each row of input. This
/// struct contains the information DataFusion needs to plan and invoke
/// functions you supply such name, type signature, return type, and actual
/// implementation.
///
/// 1. For simple use cases, use [`create_udf`] (examples in [`simple_udf.rs`]).
///
/// 2. For advanced use cases, use [`ScalarUDFImpl`] which provides full API
/// access (examples in  [`advanced_udf.rs`]).
///
/// # API Note
///
/// This is a separate struct from `ScalarUDFImpl` to maintain backwards
/// compatibility with the older API.
///
/// [`create_udf`]: crate::expr_fn::create_udf
/// [`simple_udf.rs`]: https://github.com/apache/datafusion/blob/main/datafusion-examples/examples/simple_udf.rs
/// [`advanced_udf.rs`]: https://github.com/apache/datafusion/blob/main/datafusion-examples/examples/advanced_udf.rs
#[derive(Debug, Clone)]
pub struct ScalarUDF {
    inner: Arc<dyn ScalarUDFImpl>,
}

impl PartialEq for ScalarUDF {
    fn eq(&self, other: &Self) -> bool {
        self.name() == other.name() && self.signature() == other.signature()
    }
}

impl Eq for ScalarUDF {}

impl std::hash::Hash for ScalarUDF {
    fn hash<H: std::hash::Hasher>(&self, state: &mut H) {
        self.name().hash(state);
        self.signature().hash(state);
    }
}

impl ScalarUDF {
    /// Create a new ScalarUDF from low level details.
    ///
    /// See  [`ScalarUDFImpl`] for a more convenient way to create a
    /// `ScalarUDF` using trait objects
    #[deprecated(since = "34.0.0", note = "please implement ScalarUDFImpl instead")]
    pub fn new(
        name: &str,
        signature: &Signature,
        return_type: &ReturnTypeFunction,
        fun: &ScalarFunctionImplementation,
    ) -> Self {
        Self::new_from_impl(ScalarUdfLegacyWrapper {
            name: name.to_owned(),
            signature: signature.clone(),
            return_type: return_type.clone(),
            fun: fun.clone(),
        })
    }

    /// Create a new `ScalarUDF` from a `[ScalarUDFImpl]` trait object
    ///
    /// Note this is the same as using the `From` impl (`ScalarUDF::from`)
    pub fn new_from_impl<F>(fun: F) -> ScalarUDF
    where
        F: ScalarUDFImpl + 'static,
    {
        Self {
            inner: Arc::new(fun),
        }
    }

    /// Return the underlying [`ScalarUDFImpl`] trait object for this function
    pub fn inner(&self) -> Arc<dyn ScalarUDFImpl> {
        self.inner.clone()
    }

    /// Adds additional names that can be used to invoke this function, in
    /// addition to `name`
    ///
    /// If you implement [`ScalarUDFImpl`] directly you should return aliases directly.
    pub fn with_aliases(self, aliases: impl IntoIterator<Item = &'static str>) -> Self {
        Self::new_from_impl(AliasedScalarUDFImpl::new(self.inner.clone(), aliases))
    }

    /// Returns a [`Expr`] logical expression to call this UDF with specified
    /// arguments.
    ///
    /// This utility allows using the UDF without requiring access to the registry.
    pub fn call(&self, args: Vec<Expr>) -> Expr {
        Expr::ScalarFunction(crate::expr::ScalarFunction::new_udf(
            Arc::new(self.clone()),
            args,
        ))
    }

    /// Returns this function's name.
    ///
    /// See [`ScalarUDFImpl::name`] for more details.
    pub fn name(&self) -> &str {
        self.inner.name()
    }

    /// Returns this function's display_name.
    ///
    /// See [`ScalarUDFImpl::display_name`] for more details
    pub fn display_name(&self, args: &[Expr]) -> Result<String> {
        self.inner.display_name(args)
    }

    /// Returns the aliases for this function.
    ///
    /// See [`ScalarUDF::with_aliases`] for more details
    pub fn aliases(&self) -> &[String] {
        self.inner.aliases()
    }

    /// Returns this function's [`Signature`] (what input types are accepted).
    ///
    /// See [`ScalarUDFImpl::signature`] for more details.
    pub fn signature(&self) -> &Signature {
        self.inner.signature()
    }

    /// The datatype this function returns given the input argument input types.
    /// This function is used when the input arguments are [`Expr`]s.
    ///
    ///
    /// See [`ScalarUDFImpl::return_type_from_exprs`] for more details.
    pub fn return_type_from_exprs(
        &self,
        args: &[Expr],
        schema: &dyn ExprSchema,
        arg_types: &[DataType],
    ) -> Result<DataType> {
        // If the implementation provides a return_type_from_exprs, use it
        self.inner.return_type_from_exprs(args, schema, arg_types)
    }

    /// Do the function rewrite
    ///
    /// See [`ScalarUDFImpl::simplify`] for more details.
    pub fn simplify(
        &self,
        args: Vec<Expr>,
        info: &dyn SimplifyInfo,
    ) -> Result<ExprSimplifyResult> {
        self.inner.simplify(args, info)
    }

    /// Invoke the function on `args`, returning the appropriate result.
    ///
    /// See [`ScalarUDFImpl::invoke`] for more details.
    pub fn invoke(&self, args: &[ColumnarValue]) -> Result<ColumnarValue> {
        self.inner.invoke(args)
    }

    /// Invoke the function without `args` but number of rows, returning the appropriate result.
    ///
    /// See [`ScalarUDFImpl::invoke_no_args`] for more details.
    pub fn invoke_no_args(&self, number_rows: usize) -> Result<ColumnarValue> {
        self.inner.invoke_no_args(number_rows)
    }

    /// Returns a `ScalarFunctionImplementation` that can invoke the function
    /// during execution
    pub fn fun(&self) -> ScalarFunctionImplementation {
        let captured = self.inner.clone();
        Arc::new(move |args| captured.invoke(args))
    }

    /// Get the circuits of inner implementation
    pub fn short_circuits(&self) -> bool {
        self.inner.short_circuits()
    }

<<<<<<< HEAD
    pub fn evaluate_bounds(&self, input: &[&Interval]) -> Result<Interval> {
        self.inner.evaluate_bounds(input)
    }

    pub fn propagate_constraints(
        &self,
        interval: &Interval,
        input: &[&Interval],
    ) -> Result<Option<Vec<Interval>>> {
        self.inner.propagate_constraints(interval, input)
    }

    pub fn monotonicity(&self, input: &[ExprProperties]) -> Result<SortProperties> {
        self.inner.monotonicity(input)
=======
    /// See [`ScalarUDFImpl::coerce_types`] for more details.
    pub fn coerce_types(&self, arg_types: &[DataType]) -> Result<Vec<DataType>> {
        self.inner.coerce_types(arg_types)
>>>>>>> 58cc4e12
    }
}

impl<F> From<F> for ScalarUDF
where
    F: ScalarUDFImpl + Send + Sync + 'static,
{
    fn from(fun: F) -> Self {
        Self::new_from_impl(fun)
    }
}

/// Trait for implementing [`ScalarUDF`].
///
/// This trait exposes the full API for implementing user defined functions and
/// can be used to implement any function.
///
/// See [`advanced_udf.rs`] for a full example with complete implementation and
/// [`ScalarUDF`] for other available options.
///
///
/// [`advanced_udf.rs`]: https://github.com/apache/datafusion/blob/main/datafusion-examples/examples/advanced_udf.rs
/// # Basic Example
/// ```
/// # use std::any::Any;
/// # use arrow::datatypes::DataType;
/// # use datafusion_common::{DataFusionError, plan_err, Result};
/// # use datafusion_expr::{col, ColumnarValue, Signature, Volatility};
/// # use datafusion_expr::{ScalarUDFImpl, ScalarUDF};
/// #[derive(Debug)]
/// struct AddOne {
///   signature: Signature
/// };
///
/// impl AddOne {
///   fn new() -> Self {
///     Self {
///       signature: Signature::uniform(1, vec![DataType::Int32], Volatility::Immutable)
///      }
///   }
/// }
///
/// /// Implement the ScalarUDFImpl trait for AddOne
/// impl ScalarUDFImpl for AddOne {
///    fn as_any(&self) -> &dyn Any { self }
///    fn name(&self) -> &str { "add_one" }
///    fn signature(&self) -> &Signature { &self.signature }
///    fn return_type(&self, args: &[DataType]) -> Result<DataType> {
///      if !matches!(args.get(0), Some(&DataType::Int32)) {
///        return plan_err!("add_one only accepts Int32 arguments");
///      }
///      Ok(DataType::Int32)
///    }
///    // The actual implementation would add one to the argument
///    fn invoke(&self, args: &[ColumnarValue]) -> Result<ColumnarValue> { unimplemented!() }
/// }
///
/// // Create a new ScalarUDF from the implementation
/// let add_one = ScalarUDF::from(AddOne::new());
///
/// // Call the function `add_one(col)`
/// let expr = add_one.call(vec![col("a")]);
/// ```
pub trait ScalarUDFImpl: Debug + Send + Sync {
    /// Returns this object as an [`Any`] trait object
    fn as_any(&self) -> &dyn Any;

    /// Returns this function's name
    fn name(&self) -> &str;

    /// Returns the user-defined display name of the UDF given the arguments
    ///
    fn display_name(&self, args: &[Expr]) -> Result<String> {
        let names: Vec<String> = args.iter().map(create_name).collect::<Result<_>>()?;
        Ok(format!("{}({})", self.name(), names.join(",")))
    }

    /// Returns the function's [`Signature`] for information about what input
    /// types are accepted and the function's Volatility.
    fn signature(&self) -> &Signature;

    /// What [`DataType`] will be returned by this function, given the types of
    /// the arguments.
    ///
    /// # Notes
    ///
    /// If you provide an implementation for [`Self::return_type_from_exprs`],
    /// DataFusion will not call `return_type` (this function). In this case it
    /// is recommended to return [`DataFusionError::Internal`].
    ///
    /// [`DataFusionError::Internal`]: datafusion_common::DataFusionError::Internal
    fn return_type(&self, arg_types: &[DataType]) -> Result<DataType>;

    /// What [`DataType`] will be returned by this function, given the
    /// arguments?
    ///
    /// Note most UDFs should implement [`Self::return_type`] and not this
    /// function. The output type for most functions only depends on the types
    /// of their inputs (e.g. `sqrt(f32)` is always `f32`).
    ///
    /// By default, this function calls [`Self::return_type`] with the
    /// types of each argument.
    ///
    /// This method can be overridden for functions that return different
    /// *types* based on the *values* of their arguments.
    ///
    /// For example, the following two function calls get the same argument
    /// types (something and a `Utf8` string) but return different types based
    /// on the value of the second argument:
    ///
    /// * `arrow_cast(x, 'Int16')` --> `Int16`
    /// * `arrow_cast(x, 'Float32')` --> `Float32`
    ///
    /// # Notes:
    ///
    /// This function must consistently return the same type for the same
    /// logical input even if the input is simplified (e.g. it must return the same
    /// value for `('foo' | 'bar')` as it does for ('foobar').
    fn return_type_from_exprs(
        &self,
        _args: &[Expr],
        _schema: &dyn ExprSchema,
        arg_types: &[DataType],
    ) -> Result<DataType> {
        self.return_type(arg_types)
    }

    /// Invoke the function on `args`, returning the appropriate result
    ///
    /// The function will be invoked passed with the slice of [`ColumnarValue`]
    /// (either scalar or array).
    ///
    /// If the function does not take any arguments, please use [invoke_no_args]
    /// instead and return [not_impl_err] for this function.
    ///
    ///
    /// # Performance
    ///
    /// For the best performance, the implementations of `invoke` should handle
    /// the common case when one or more of their arguments are constant values
    /// (aka  [`ColumnarValue::Scalar`]).
    ///
    /// [`ColumnarValue::values_to_arrays`] can be used to convert the arguments
    /// to arrays, which will likely be simpler code, but be slower.
    ///
    /// [invoke_no_args]: ScalarUDFImpl::invoke_no_args
    fn invoke(&self, _args: &[ColumnarValue]) -> Result<ColumnarValue>;

    /// Invoke the function without `args`, instead the number of rows are provided,
    /// returning the appropriate result.
    fn invoke_no_args(&self, _number_rows: usize) -> Result<ColumnarValue> {
        not_impl_err!(
            "Function {} does not implement invoke_no_args but called",
            self.name()
        )
    }

    /// Returns any aliases (alternate names) for this function.
    ///
    /// Aliases can be used to invoke the same function using different names.
    /// For example in some databases `now()` and `current_timestamp()` are
    /// aliases for the same function. This behavior can be obtained by
    /// returning `current_timestamp` as an alias for the `now` function.
    ///
    /// Note: `aliases` should only include names other than [`Self::name`].
    /// Defaults to `[]` (no aliases)
    fn aliases(&self) -> &[String] {
        &[]
    }

    /// Optionally apply per-UDF simplification / rewrite rules.
    ///
    /// This can be used to apply function specific simplification rules during
    /// optimization (e.g. `arrow_cast` --> `Expr::Cast`). The default
    /// implementation does nothing.
    ///
    /// Note that DataFusion handles simplifying arguments and  "constant
    /// folding" (replacing a function call with constant arguments such as
    /// `my_add(1,2) --> 3` ). Thus, there is no need to implement such
    /// optimizations manually for specific UDFs.
    ///
    /// # Arguments
    /// * 'args': The arguments of the function
    /// * 'schema': The schema of the function
    ///
    /// # Returns
    /// [`ExprSimplifyResult`] indicating the result of the simplification NOTE
    /// if the function cannot be simplified, the arguments *MUST* be returned
    /// unmodified
    fn simplify(
        &self,
        args: Vec<Expr>,
        _info: &dyn SimplifyInfo,
    ) -> Result<ExprSimplifyResult> {
        Ok(ExprSimplifyResult::Original(args))
    }

    /// Returns true if some of this `exprs` subexpressions may not be evaluated
    /// and thus any side effects (like divide by zero) may not be encountered
    /// Setting this to true prevents certain optimizations such as common subexpression elimination
    fn short_circuits(&self) -> bool {
        false
    }

<<<<<<< HEAD
    fn evaluate_bounds(&self, _input: &[&Interval]) -> Result<Interval> {
        // We cannot assume the input datatype is the same of output type.
        Interval::make_unbounded(&DataType::Null)
    }

    fn propagate_constraints(
        &self,
        _interval: &Interval,
        input: &[&Interval],
    ) -> Result<Option<Vec<Interval>>> {
        Ok(Some(input.iter().map(|&i| i.clone()).collect()))
    }

    fn monotonicity(&self, _input: &[ExprProperties]) -> Result<SortProperties> {
        Ok(SortProperties::Unordered)
=======
    /// Coerce arguments of a function call to types that the function can evaluate.
    ///
    /// This function is only called if [`ScalarUDFImpl::signature`] returns [`crate::TypeSignature::UserDefined`]. Most
    /// UDFs should return one of the other variants of `TypeSignature` which handle common
    /// cases
    ///
    /// See the [type coercion module](crate::type_coercion)
    /// documentation for more details on type coercion
    ///
    /// For example, if your function requires a floating point arguments, but the user calls
    /// it like `my_func(1::int)` (aka with `1` as an integer), coerce_types could return `[DataType::Float64]`
    /// to ensure the argument was cast to `1::double`
    ///
    /// # Parameters
    /// * `arg_types`: The argument types of the arguments  this function with
    ///
    /// # Return value
    /// A Vec the same length as `arg_types`. DataFusion will `CAST` the function call
    /// arguments to these specific types.
    fn coerce_types(&self, _arg_types: &[DataType]) -> Result<Vec<DataType>> {
        not_impl_err!("Function {} does not implement coerce_types", self.name())
>>>>>>> 58cc4e12
    }
}

/// ScalarUDF that adds an alias to the underlying function. It is better to
/// implement [`ScalarUDFImpl`], which supports aliases, directly if possible.
#[derive(Debug)]
struct AliasedScalarUDFImpl {
    inner: Arc<dyn ScalarUDFImpl>,
    aliases: Vec<String>,
}

impl AliasedScalarUDFImpl {
    pub fn new(
        inner: Arc<dyn ScalarUDFImpl>,
        new_aliases: impl IntoIterator<Item = &'static str>,
    ) -> Self {
        let mut aliases = inner.aliases().to_vec();
        aliases.extend(new_aliases.into_iter().map(|s| s.to_string()));

        Self { inner, aliases }
    }
}

impl ScalarUDFImpl for AliasedScalarUDFImpl {
    fn as_any(&self) -> &dyn Any {
        self
    }

    fn name(&self) -> &str {
        self.inner.name()
    }

    fn signature(&self) -> &Signature {
        self.inner.signature()
    }

    fn return_type(&self, arg_types: &[DataType]) -> Result<DataType> {
        self.inner.return_type(arg_types)
    }

    fn invoke(&self, args: &[ColumnarValue]) -> Result<ColumnarValue> {
        self.inner.invoke(args)
    }

    fn aliases(&self) -> &[String] {
        &self.aliases
    }
}

/// Implementation of [`ScalarUDFImpl`] that wraps the function style pointers
/// of the older API (see <https://github.com/apache/datafusion/pull/8578>
/// for more details)
struct ScalarUdfLegacyWrapper {
    /// The name of the function
    name: String,
    /// The signature (the types of arguments that are supported)
    signature: Signature,
    /// Function that returns the return type given the argument types
    return_type: ReturnTypeFunction,
    /// actual implementation
    ///
    /// The fn param is the wrapped function but be aware that the function will
    /// be passed with the slice / vec of columnar values (either scalar or array)
    /// with the exception of zero param function, where a singular element vec
    /// will be passed. In that case the single element is a null array to indicate
    /// the batch's row count (so that the generative zero-argument function can know
    /// the result array size).
    fun: ScalarFunctionImplementation,
}

impl Debug for ScalarUdfLegacyWrapper {
    fn fmt(&self, f: &mut Formatter) -> fmt::Result {
        f.debug_struct("ScalarUDF")
            .field("name", &self.name)
            .field("signature", &self.signature)
            .field("fun", &"<FUNC>")
            .finish()
    }
}

impl ScalarUDFImpl for ScalarUdfLegacyWrapper {
    fn as_any(&self) -> &dyn Any {
        self
    }
    fn name(&self) -> &str {
        &self.name
    }

    fn signature(&self) -> &Signature {
        &self.signature
    }

    fn return_type(&self, arg_types: &[DataType]) -> Result<DataType> {
        // Old API returns an Arc of the datatype for some reason
        let res = (self.return_type)(arg_types)?;
        Ok(res.as_ref().clone())
    }

    fn invoke(&self, args: &[ColumnarValue]) -> Result<ColumnarValue> {
        (self.fun)(args)
    }

    fn aliases(&self) -> &[String] {
        &[]
    }
}<|MERGE_RESOLUTION|>--- conflicted
+++ resolved
@@ -17,11 +17,8 @@
 
 //! [`ScalarUDF`]: Scalar User Defined Functions
 
-<<<<<<< HEAD
+use crate::expr::create_name;
 use crate::interval_arithmetic::Interval;
-=======
-use crate::expr::create_name;
->>>>>>> 58cc4e12
 use crate::simplify::{ExprSimplifyResult, SimplifyInfo};
 use crate::sort_properties::{ExprProperties, SortProperties};
 use crate::{
@@ -211,7 +208,6 @@
         self.inner.short_circuits()
     }
 
-<<<<<<< HEAD
     pub fn evaluate_bounds(&self, input: &[&Interval]) -> Result<Interval> {
         self.inner.evaluate_bounds(input)
     }
@@ -226,11 +222,11 @@
 
     pub fn monotonicity(&self, input: &[ExprProperties]) -> Result<SortProperties> {
         self.inner.monotonicity(input)
-=======
+    }
+
     /// See [`ScalarUDFImpl::coerce_types`] for more details.
     pub fn coerce_types(&self, arg_types: &[DataType]) -> Result<Vec<DataType>> {
         self.inner.coerce_types(arg_types)
->>>>>>> 58cc4e12
     }
 }
 
@@ -435,7 +431,6 @@
         false
     }
 
-<<<<<<< HEAD
     fn evaluate_bounds(&self, _input: &[&Interval]) -> Result<Interval> {
         // We cannot assume the input datatype is the same of output type.
         Interval::make_unbounded(&DataType::Null)
@@ -451,7 +446,8 @@
 
     fn monotonicity(&self, _input: &[ExprProperties]) -> Result<SortProperties> {
         Ok(SortProperties::Unordered)
-=======
+    }
+
     /// Coerce arguments of a function call to types that the function can evaluate.
     ///
     /// This function is only called if [`ScalarUDFImpl::signature`] returns [`crate::TypeSignature::UserDefined`]. Most
@@ -473,7 +469,6 @@
     /// arguments to these specific types.
     fn coerce_types(&self, _arg_types: &[DataType]) -> Result<Vec<DataType>> {
         not_impl_err!("Function {} does not implement coerce_types", self.name())
->>>>>>> 58cc4e12
     }
 }
 
