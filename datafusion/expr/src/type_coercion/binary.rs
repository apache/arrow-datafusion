// Licensed to the Apache Software Foundation (ASF) under one
// or more contributor license agreements.  See the NOTICE file
// distributed with this work for additional information
// regarding copyright ownership.  The ASF licenses this file
// to you under the Apache License, Version 2.0 (the
// "License"); you may not use this file except in compliance
// with the License.  You may obtain a copy of the License at
//
//   http://www.apache.org/licenses/LICENSE-2.0
//
// Unless required by applicable law or agreed to in writing,
// software distributed under the License is distributed on an
// "AS IS" BASIS, WITHOUT WARRANTIES OR CONDITIONS OF ANY
// KIND, either express or implied.  See the License for the
// specific language governing permissions and limitations
// under the License.

//! Coercion rules for matching argument types for binary operators

use std::sync::Arc;

use crate::Operator;

use arrow::array::{new_empty_array, Array};
use arrow::compute::can_cast_types;
use arrow::datatypes::{
    DataType, Field, TimeUnit, DECIMAL128_MAX_PRECISION, DECIMAL128_MAX_SCALE,
    DECIMAL256_MAX_PRECISION, DECIMAL256_MAX_SCALE,
};

use datafusion_common::{
    exec_datafusion_err, plan_datafusion_err, plan_err, DataFusionError, Result,
};

/// The type signature of an instantiation of binary operator expression such as
/// `lhs + rhs`
///
/// Note this is different than [`crate::signature::Signature`] which
/// describes the type signature of a function.
struct Signature {
    /// The type to coerce the left argument to
    lhs: DataType,
    /// The type to coerce the right argument to
    rhs: DataType,
    /// The return type of the expression
    ret: DataType,
}

impl Signature {
    /// A signature where the inputs are the same type as the output
    fn uniform(t: DataType) -> Self {
        Self {
            lhs: t.clone(),
            rhs: t.clone(),
            ret: t,
        }
    }

    /// A signature where the inputs are the same type with a boolean output
    fn comparison(t: DataType) -> Self {
        Self {
            lhs: t.clone(),
            rhs: t,
            ret: DataType::Boolean,
        }
    }
}

/// Returns a [`Signature`] for applying `op` to arguments of type `lhs` and `rhs`
fn signature(lhs: &DataType, op: &Operator, rhs: &DataType) -> Result<Signature> {
    use arrow::datatypes::DataType::*;
    use Operator::*;
    match op {
        Eq |
        NotEq |
        Lt |
        LtEq |
        Gt |
        GtEq |
        IsDistinctFrom |
        IsNotDistinctFrom => {
            comparison_coercion(lhs, rhs).map(Signature::comparison).ok_or_else(|| {
                plan_datafusion_err!(
                    "Cannot infer common argument type for comparison operation {lhs} {op} {rhs}"
                )
            })
        }
        And | Or => if matches!((lhs, rhs), (Boolean | Null, Boolean | Null)) {
            // Logical binary boolean operators can only be evaluated for
            // boolean or null arguments.                   
            Ok(Signature::uniform(DataType::Boolean))
        } else {
            plan_err!(
                "Cannot infer common argument type for logical boolean operation {lhs} {op} {rhs}"
            )
        }
        RegexMatch | RegexIMatch | RegexNotMatch | RegexNotIMatch => {
            regex_coercion(lhs, rhs).map(Signature::comparison).ok_or_else(|| {
                plan_datafusion_err!(
                    "Cannot infer common argument type for regex operation {lhs} {op} {rhs}"
                )
            })
        }
        BitwiseAnd | BitwiseOr | BitwiseXor | BitwiseShiftRight | BitwiseShiftLeft => {
            bitwise_coercion(lhs, rhs).map(Signature::uniform).ok_or_else(|| {
                plan_datafusion_err!(
                    "Cannot infer common type for bitwise operation {lhs} {op} {rhs}"
                )
            })
        }
        StringConcat => {
            string_concat_coercion(lhs, rhs).map(Signature::uniform).ok_or_else(|| {
                plan_datafusion_err!(
                    "Cannot infer common string type for string concat operation {lhs} {op} {rhs}"
                )
            })
        }
<<<<<<< HEAD
        Operator::AtArrow
        | Operator::ArrowAt => {
=======
        AtArrow | ArrowAt => {
            // ArrowAt and AtArrow check for whether one array ic contained in another.
            // The result type is boolean. Signature::comparison defines this signature.
            // Operation has nothing to do with comparison
>>>>>>> 0911f152
            array_coercion(lhs, rhs).map(Signature::comparison).ok_or_else(|| {
                plan_datafusion_err!(
                    "Cannot infer common array type for arrow operation {lhs} {op} {rhs}"
                )
            })
        }
        Plus | Minus | Multiply | Divide | Modulo =>  {
            let get_result = |lhs, rhs| {
                use arrow::compute::kernels::numeric::*;
                let l = new_empty_array(lhs);
                let r = new_empty_array(rhs);

                let result = match op {
                    Plus => add_wrapping(&l, &r),
                    Minus => sub_wrapping(&l, &r),
                    Multiply => mul_wrapping(&l, &r),
                    Divide => div(&l, &r),
                    Modulo => rem(&l, &r),
                    _ => unreachable!(),
                };
                result.map(|x| x.data_type().clone())
            };

            if let Ok(ret) = get_result(lhs, rhs) {
                // Temporal arithmetic, e.g. Date32 + Interval
                Ok(Signature{
                    lhs: lhs.clone(),
                    rhs: rhs.clone(),
                    ret,
                })
            } else if let Some(coerced) = temporal_coercion(lhs, rhs) {
                // Temporal arithmetic by first coercing to a common time representation
                // e.g. Date32 - Timestamp
                let ret = get_result(&coerced, &coerced).map_err(|e| {
                    plan_datafusion_err!(
                        "Cannot get result type for temporal operation {coerced} {op} {coerced}: {e}"
                    )
                })?;
                Ok(Signature{
                    lhs: coerced.clone(),
                    rhs: coerced,
                    ret,
                })
            } else if let Some((lhs, rhs)) = math_decimal_coercion(lhs, rhs) {
                // Decimal arithmetic, e.g. Decimal(10, 2) + Decimal(10, 0)
                let ret = get_result(&lhs, &rhs).map_err(|e| {
                    plan_datafusion_err!(
                        "Cannot get result type for decimal operation {lhs} {op} {rhs}: {e}"
                    )
                })?;
                Ok(Signature{
                    lhs,
                    rhs,
                    ret,
                })
            } else if let Some(numeric) = mathematics_numerical_coercion(lhs, rhs) {
                // Numeric arithmetic, e.g. Int32 + Int32
                Ok(Signature::uniform(numeric))
            } else {
                plan_err!(
                    "Cannot coerce arithmetic expression {lhs} {op} {rhs} to valid types"
                )
            }
        }
    }
}

/// returns the resulting type of a binary expression evaluating the `op` with the left and right hand types
pub fn get_result_type(
    lhs: &DataType,
    op: &Operator,
    rhs: &DataType,
) -> Result<DataType> {
    signature(lhs, op, rhs).map(|sig| sig.ret)
}

/// Returns the coerced input types for a binary expression evaluating the `op` with the left and right hand types
pub fn get_input_types(
    lhs: &DataType,
    op: &Operator,
    rhs: &DataType,
) -> Result<(DataType, DataType)> {
    signature(lhs, op, rhs).map(|sig| (sig.lhs, sig.rhs))
}

/// Coercion rules for mathematics operators between decimal and non-decimal types.
fn math_decimal_coercion(
    lhs_type: &DataType,
    rhs_type: &DataType,
) -> Option<(DataType, DataType)> {
    use arrow::datatypes::DataType::*;

    match (lhs_type, rhs_type) {
        (Dictionary(_, value_type), _) => {
            let (value_type, rhs_type) = math_decimal_coercion(value_type, rhs_type)?;
            Some((value_type, rhs_type))
        }
        (_, Dictionary(_, value_type)) => {
            let (lhs_type, value_type) = math_decimal_coercion(lhs_type, value_type)?;
            Some((lhs_type, value_type))
        }
        (Null, dec_type @ Decimal128(_, _)) | (dec_type @ Decimal128(_, _), Null) => {
            Some((dec_type.clone(), dec_type.clone()))
        }
        (Decimal128(_, _), Decimal128(_, _)) | (Decimal256(_, _), Decimal256(_, _)) => {
            Some((lhs_type.clone(), rhs_type.clone()))
        }
        // Unlike with comparison we don't coerce to a decimal in the case of floating point
        // numbers, instead falling back to floating point arithmetic instead
        (Decimal128(_, _), Int8 | Int16 | Int32 | Int64) => {
            Some((lhs_type.clone(), coerce_numeric_type_to_decimal(rhs_type)?))
        }
        (Int8 | Int16 | Int32 | Int64, Decimal128(_, _)) => {
            Some((coerce_numeric_type_to_decimal(lhs_type)?, rhs_type.clone()))
        }
        (Decimal256(_, _), Int8 | Int16 | Int32 | Int64) => Some((
            lhs_type.clone(),
            coerce_numeric_type_to_decimal256(rhs_type)?,
        )),
        (Int8 | Int16 | Int32 | Int64, Decimal256(_, _)) => Some((
            coerce_numeric_type_to_decimal256(lhs_type)?,
            rhs_type.clone(),
        )),
        _ => None,
    }
}

/// Returns the output type of applying bitwise operations such as
/// `&`, `|`, or `xor`to arguments of `lhs_type` and `rhs_type`.
fn bitwise_coercion(left_type: &DataType, right_type: &DataType) -> Option<DataType> {
    use arrow::datatypes::DataType::*;

    if !both_numeric_or_null_and_numeric(left_type, right_type) {
        return None;
    }

    if left_type == right_type {
        return Some(left_type.clone());
    }

    match (left_type, right_type) {
        (UInt64, _) | (_, UInt64) => Some(UInt64),
        (Int64, _)
        | (_, Int64)
        | (UInt32, Int8)
        | (Int8, UInt32)
        | (UInt32, Int16)
        | (Int16, UInt32)
        | (UInt32, Int32)
        | (Int32, UInt32) => Some(Int64),
        (Int32, _)
        | (_, Int32)
        | (UInt16, Int16)
        | (Int16, UInt16)
        | (UInt16, Int8)
        | (Int8, UInt16) => Some(Int32),
        (UInt32, _) | (_, UInt32) => Some(UInt32),
        (Int16, _) | (_, Int16) | (Int8, UInt8) | (UInt8, Int8) => Some(Int16),
        (UInt16, _) | (_, UInt16) => Some(UInt16),
        (Int8, _) | (_, Int8) => Some(Int8),
        (UInt8, _) | (_, UInt8) => Some(UInt8),
        _ => None,
    }
}

/// Coerce `lhs_type` and `rhs_type` to a common type for the purposes of a comparison operation
pub fn comparison_coercion(lhs_type: &DataType, rhs_type: &DataType) -> Option<DataType> {
    if lhs_type == rhs_type {
        // same type => equality is possible
        return Some(lhs_type.clone());
    }
    comparison_binary_numeric_coercion(lhs_type, rhs_type)
        .or_else(|| dictionary_coercion(lhs_type, rhs_type, true))
        .or_else(|| temporal_coercion(lhs_type, rhs_type))
        .or_else(|| string_coercion(lhs_type, rhs_type))
        .or_else(|| null_coercion(lhs_type, rhs_type))
        .or_else(|| string_numeric_coercion(lhs_type, rhs_type))
        .or_else(|| string_temporal_coercion(lhs_type, rhs_type))
        .or_else(|| binary_coercion(lhs_type, rhs_type))
}

/// Coerce `lhs_type` and `rhs_type` to a common type for the purposes of a comparison operation
/// where one is numeric and one is `Utf8`/`LargeUtf8`.
fn string_numeric_coercion(lhs_type: &DataType, rhs_type: &DataType) -> Option<DataType> {
    use arrow::datatypes::DataType::*;
    match (lhs_type, rhs_type) {
        (Utf8, _) if rhs_type.is_numeric() => Some(Utf8),
        (LargeUtf8, _) if rhs_type.is_numeric() => Some(LargeUtf8),
        (_, Utf8) if lhs_type.is_numeric() => Some(Utf8),
        (_, LargeUtf8) if lhs_type.is_numeric() => Some(LargeUtf8),
        _ => None,
    }
}

/// Coerce `lhs_type` and `rhs_type` to a common type for the purposes of a comparison operation
/// where one is temporal and one is `Utf8`/`LargeUtf8`.
///
/// Note this cannot be performed in case of arithmetic as there is insufficient information
/// to correctly determine the type of argument. Consider
///
/// ```sql
/// timestamp > now() - '1 month'
/// interval > now() - '1970-01-2021'
/// ```
///
/// In the absence of a full type inference system, we can't determine the correct type
/// to parse the string argument
fn string_temporal_coercion(
    lhs_type: &DataType,
    rhs_type: &DataType,
) -> Option<DataType> {
    use arrow::datatypes::DataType::*;
    match (lhs_type, rhs_type) {
        (Utf8, Date32) | (Date32, Utf8) => Some(Date32),
        (Utf8, Date64) | (Date64, Utf8) => Some(Date64),
        (Utf8, Time32(unit)) | (Time32(unit), Utf8) => {
            match is_time_with_valid_unit(Time32(unit.clone())) {
                false => None,
                true => Some(Time32(unit.clone())),
            }
        }
        (Utf8, Time64(unit)) | (Time64(unit), Utf8) => {
            match is_time_with_valid_unit(Time64(unit.clone())) {
                false => None,
                true => Some(Time64(unit.clone())),
            }
        }
        (Timestamp(_, tz), Utf8) | (Utf8, Timestamp(_, tz)) => {
            Some(Timestamp(TimeUnit::Nanosecond, tz.clone()))
        }
        _ => None,
    }
}

/// Coerce `lhs_type` and `rhs_type` to a common type for the purposes of a comparison operation
/// where one both are numeric
fn comparison_binary_numeric_coercion(
    lhs_type: &DataType,
    rhs_type: &DataType,
) -> Option<DataType> {
    use arrow::datatypes::DataType::*;
    if !lhs_type.is_numeric() || !rhs_type.is_numeric() {
        return None;
    };

    // same type => all good
    if lhs_type == rhs_type {
        return Some(lhs_type.clone());
    }

    // these are ordered from most informative to least informative so
    // that the coercion does not lose information via truncation
    match (lhs_type, rhs_type) {
        // Prefer decimal data type over floating point for comparison operation
        (Decimal128(_, _), Decimal128(_, _)) => {
            get_wider_decimal_type(lhs_type, rhs_type)
        }
        (Decimal128(_, _), _) => get_comparison_common_decimal_type(lhs_type, rhs_type),
        (_, Decimal128(_, _)) => get_comparison_common_decimal_type(rhs_type, lhs_type),
        (Decimal256(_, _), Decimal256(_, _)) => {
            get_wider_decimal_type(lhs_type, rhs_type)
        }
        (Decimal256(_, _), _) => get_comparison_common_decimal_type(lhs_type, rhs_type),
        (_, Decimal256(_, _)) => get_comparison_common_decimal_type(rhs_type, lhs_type),
        (Float64, _) | (_, Float64) => Some(Float64),
        (_, Float32) | (Float32, _) => Some(Float32),
        // The following match arms encode the following logic: Given the two
        // integral types, we choose the narrowest possible integral type that
        // accommodates all values of both types. Note that some information
        // loss is inevitable when we have a signed type and a `UInt64`, in
        // which case we use `Int64`;i.e. the widest signed integral type.
        (Int64, _)
        | (_, Int64)
        | (UInt64, Int8)
        | (Int8, UInt64)
        | (UInt64, Int16)
        | (Int16, UInt64)
        | (UInt64, Int32)
        | (Int32, UInt64)
        | (UInt32, Int8)
        | (Int8, UInt32)
        | (UInt32, Int16)
        | (Int16, UInt32)
        | (UInt32, Int32)
        | (Int32, UInt32) => Some(Int64),
        (UInt64, _) | (_, UInt64) => Some(UInt64),
        (Int32, _)
        | (_, Int32)
        | (UInt16, Int16)
        | (Int16, UInt16)
        | (UInt16, Int8)
        | (Int8, UInt16) => Some(Int32),
        (UInt32, _) | (_, UInt32) => Some(UInt32),
        (Int16, _) | (_, Int16) | (Int8, UInt8) | (UInt8, Int8) => Some(Int16),
        (UInt16, _) | (_, UInt16) => Some(UInt16),
        (Int8, _) | (_, Int8) => Some(Int8),
        (UInt8, _) | (_, UInt8) => Some(UInt8),
        _ => None,
    }
}

/// Coerce `lhs_type` and `rhs_type` to a common type for the purposes of
/// a comparison operation where one is a decimal
fn get_comparison_common_decimal_type(
    decimal_type: &DataType,
    other_type: &DataType,
) -> Option<DataType> {
    use arrow::datatypes::DataType::*;
    match decimal_type {
        Decimal128(_, _) => {
            let other_decimal_type = coerce_numeric_type_to_decimal(other_type)?;
            get_wider_decimal_type(decimal_type, &other_decimal_type)
        }
        Decimal256(_, _) => {
            let other_decimal_type = coerce_numeric_type_to_decimal256(other_type)?;
            get_wider_decimal_type(decimal_type, &other_decimal_type)
        }
        _ => None,
    }
}

/// Returns a `DataType::Decimal128` that can store any value from either
/// `lhs_decimal_type` and `rhs_decimal_type`
///
/// The result decimal type is `(max(s1, s2) + max(p1-s1, p2-s2), max(s1, s2))`.
fn get_wider_decimal_type(
    lhs_decimal_type: &DataType,
    rhs_type: &DataType,
) -> Option<DataType> {
    match (lhs_decimal_type, rhs_type) {
        (DataType::Decimal128(p1, s1), DataType::Decimal128(p2, s2)) => {
            // max(s1, s2) + max(p1-s1, p2-s2), max(s1, s2)
            let s = *s1.max(s2);
            let range = (*p1 as i8 - s1).max(*p2 as i8 - s2);
            Some(create_decimal_type((range + s) as u8, s))
        }
        (DataType::Decimal256(p1, s1), DataType::Decimal256(p2, s2)) => {
            // max(s1, s2) + max(p1-s1, p2-s2), max(s1, s2)
            let s = *s1.max(s2);
            let range = (*p1 as i8 - s1).max(*p2 as i8 - s2);
            Some(create_decimal256_type((range + s) as u8, s))
        }
        (_, _) => None,
    }
}

/// Returns the wider type among arguments `lhs` and `rhs`.
/// The wider type is the type that can safely represent values from both types
/// without information loss. Returns an Error if types are incompatible.
pub fn get_wider_type(lhs: &DataType, rhs: &DataType) -> Result<DataType> {
    use arrow::datatypes::DataType::*;
    Ok(match (lhs, rhs) {
        (lhs, rhs) if lhs == rhs => lhs.clone(),
        // Right UInt is larger than left UInt.
        (UInt8, UInt16 | UInt32 | UInt64) | (UInt16, UInt32 | UInt64) | (UInt32, UInt64) |
        // Right Int is larger than left Int.
        (Int8, Int16 | Int32 | Int64) | (Int16, Int32 | Int64) | (Int32, Int64) |
        // Right Float is larger than left Float.
        (Float16, Float32 | Float64) | (Float32, Float64) |
        // Right String is larger than left String.
        (Utf8, LargeUtf8) |
        // Any right type is wider than a left hand side Null.
        (Null, _) => rhs.clone(),
        // Left UInt is larger than right UInt.
        (UInt16 | UInt32 | UInt64, UInt8) | (UInt32 | UInt64, UInt16) | (UInt64, UInt32) |
        // Left Int is larger than right Int.
        (Int16 | Int32 | Int64, Int8) | (Int32 | Int64, Int16) | (Int64, Int32) |
        // Left Float is larger than right Float.
        (Float32 | Float64, Float16) | (Float64, Float32) |
        // Left String is larget than right String.
        (LargeUtf8, Utf8) |
        // Any left type is wider than a right hand side Null.
        (_, Null) => lhs.clone(),
        (List(lhs_field), List(rhs_field)) => {
            let field_type =
                get_wider_type(lhs_field.data_type(), rhs_field.data_type())?;
            if lhs_field.name() != rhs_field.name() {
                return Err(exec_datafusion_err!(
                    "There is no wider type that can represent both {lhs} and {rhs}."
                ));
            }
            assert_eq!(lhs_field.name(), rhs_field.name());
            let field_name = lhs_field.name();
            let nullable = lhs_field.is_nullable() | rhs_field.is_nullable();
            List(Arc::new(Field::new(field_name, field_type, nullable)))
        }
        (_, _) => {
            return Err(exec_datafusion_err!(
                "There is no wider type that can represent both {lhs} and {rhs}."
            ));
        }
    })
}

/// Convert the numeric data type to the decimal data type.
/// Now, we just support the signed integer type and floating-point type.
fn coerce_numeric_type_to_decimal(numeric_type: &DataType) -> Option<DataType> {
    use arrow::datatypes::DataType::*;
    // This conversion rule is from spark
    // https://github.com/apache/spark/blob/1c81ad20296d34f137238dadd67cc6ae405944eb/sql/catalyst/src/main/scala/org/apache/spark/sql/types/DecimalType.scala#L127
    match numeric_type {
        Int8 => Some(Decimal128(3, 0)),
        Int16 => Some(Decimal128(5, 0)),
        Int32 => Some(Decimal128(10, 0)),
        Int64 => Some(Decimal128(20, 0)),
        // TODO if we convert the floating-point data to the decimal type, it maybe overflow.
        Float32 => Some(Decimal128(14, 7)),
        Float64 => Some(Decimal128(30, 15)),
        _ => None,
    }
}

/// Convert the numeric data type to the decimal data type.
/// Now, we just support the signed integer type and floating-point type.
fn coerce_numeric_type_to_decimal256(numeric_type: &DataType) -> Option<DataType> {
    use arrow::datatypes::DataType::*;
    // This conversion rule is from spark
    // https://github.com/apache/spark/blob/1c81ad20296d34f137238dadd67cc6ae405944eb/sql/catalyst/src/main/scala/org/apache/spark/sql/types/DecimalType.scala#L127
    match numeric_type {
        Int8 => Some(Decimal256(3, 0)),
        Int16 => Some(Decimal256(5, 0)),
        Int32 => Some(Decimal256(10, 0)),
        Int64 => Some(Decimal256(20, 0)),
        // TODO if we convert the floating-point data to the decimal type, it maybe overflow.
        Float32 => Some(Decimal256(14, 7)),
        Float64 => Some(Decimal256(30, 15)),
        _ => None,
    }
}

/// Returns the output type of applying mathematics operations such as
/// `+` to arguments of `lhs_type` and `rhs_type`.
fn mathematics_numerical_coercion(
    lhs_type: &DataType,
    rhs_type: &DataType,
) -> Option<DataType> {
    use arrow::datatypes::DataType::*;

    // error on any non-numeric type
    if !both_numeric_or_null_and_numeric(lhs_type, rhs_type) {
        return None;
    };

    // these are ordered from most informative to least informative so
    // that the coercion removes the least amount of information
    match (lhs_type, rhs_type) {
        (Dictionary(_, lhs_value_type), Dictionary(_, rhs_value_type)) => {
            mathematics_numerical_coercion(lhs_value_type, rhs_value_type)
        }
        (Dictionary(_, value_type), _) => {
            mathematics_numerical_coercion(value_type, rhs_type)
        }
        (_, Dictionary(_, value_type)) => {
            mathematics_numerical_coercion(lhs_type, value_type)
        }
        (Float64, _) | (_, Float64) => Some(Float64),
        (_, Float32) | (Float32, _) => Some(Float32),
        (Int64, _) | (_, Int64) => Some(Int64),
        (Int32, _) | (_, Int32) => Some(Int32),
        (Int16, _) | (_, Int16) => Some(Int16),
        (Int8, _) | (_, Int8) => Some(Int8),
        (UInt64, _) | (_, UInt64) => Some(UInt64),
        (UInt32, _) | (_, UInt32) => Some(UInt32),
        (UInt16, _) | (_, UInt16) => Some(UInt16),
        (UInt8, _) | (_, UInt8) => Some(UInt8),
        _ => None,
    }
}

fn create_decimal_type(precision: u8, scale: i8) -> DataType {
    DataType::Decimal128(
        DECIMAL128_MAX_PRECISION.min(precision),
        DECIMAL128_MAX_SCALE.min(scale),
    )
}

fn create_decimal256_type(precision: u8, scale: i8) -> DataType {
    DataType::Decimal256(
        DECIMAL256_MAX_PRECISION.min(precision),
        DECIMAL256_MAX_SCALE.min(scale),
    )
}

/// Determine if at least of one of lhs and rhs is numeric, and the other must be NULL or numeric
fn both_numeric_or_null_and_numeric(lhs_type: &DataType, rhs_type: &DataType) -> bool {
    use arrow::datatypes::DataType::*;
    match (lhs_type, rhs_type) {
        (_, Null) => lhs_type.is_numeric(),
        (Null, _) => rhs_type.is_numeric(),
        (Dictionary(_, lhs_value_type), Dictionary(_, rhs_value_type)) => {
            lhs_value_type.is_numeric() && rhs_value_type.is_numeric()
        }
        (Dictionary(_, value_type), _) => {
            value_type.is_numeric() && rhs_type.is_numeric()
        }
        (_, Dictionary(_, value_type)) => {
            lhs_type.is_numeric() && value_type.is_numeric()
        }
        _ => lhs_type.is_numeric() && rhs_type.is_numeric(),
    }
}

/// Coercion rules for Dictionaries: the type that both lhs and rhs
/// can be casted to for the purpose of a computation.
///
/// Not all operators support dictionaries, if `preserve_dictionaries` is true
/// dictionaries will be preserved if possible
fn dictionary_coercion(
    lhs_type: &DataType,
    rhs_type: &DataType,
    preserve_dictionaries: bool,
) -> Option<DataType> {
    use arrow::datatypes::DataType::*;
    match (lhs_type, rhs_type) {
        (
            Dictionary(_lhs_index_type, lhs_value_type),
            Dictionary(_rhs_index_type, rhs_value_type),
        ) => comparison_coercion(lhs_value_type, rhs_value_type),
        (d @ Dictionary(_, value_type), other_type)
        | (other_type, d @ Dictionary(_, value_type))
            if preserve_dictionaries && value_type.as_ref() == other_type =>
        {
            Some(d.clone())
        }
        (Dictionary(_index_type, value_type), _) => {
            comparison_coercion(value_type, rhs_type)
        }
        (_, Dictionary(_index_type, value_type)) => {
            comparison_coercion(lhs_type, value_type)
        }
        _ => None,
    }
}

/// Coercion rules for string concat.
/// This is a union of string coercion rules and specified rules:
/// 1. At lease one side of lhs and rhs should be string type (Utf8 / LargeUtf8)
/// 2. Data type of the other side should be able to cast to string type
fn string_concat_coercion(lhs_type: &DataType, rhs_type: &DataType) -> Option<DataType> {
    use arrow::datatypes::DataType::*;
    string_coercion(lhs_type, rhs_type).or(match (lhs_type, rhs_type) {
        (Utf8, from_type) | (from_type, Utf8) => {
            string_concat_internal_coercion(from_type, &Utf8)
        }
        (LargeUtf8, from_type) | (from_type, LargeUtf8) => {
            string_concat_internal_coercion(from_type, &LargeUtf8)
        }
        // TODO: cast between array elements (#6558)
        (List(_), from_type) | (from_type, List(_)) => Some(from_type.to_owned()),
        _ => None,
    })
}

fn array_coercion(lhs_type: &DataType, rhs_type: &DataType) -> Option<DataType> {
    // TODO: cast between array elements (#6558)
    if lhs_type.equals_datatype(rhs_type) {
        Some(lhs_type.to_owned())
    } else {
        None
    }
}

fn string_concat_internal_coercion(
    from_type: &DataType,
    to_type: &DataType,
) -> Option<DataType> {
    if can_cast_types(from_type, to_type) {
        Some(to_type.to_owned())
    } else {
        None
    }
}

/// Coercion rules for string types (Utf8/LargeUtf8): If at least one argument is
/// a string type and both arguments can be coerced into a string type, coerce
/// to string type.
fn string_coercion(lhs_type: &DataType, rhs_type: &DataType) -> Option<DataType> {
    use arrow::datatypes::DataType::*;
    match (lhs_type, rhs_type) {
        (Utf8, Utf8) => Some(Utf8),
        (LargeUtf8, Utf8) => Some(LargeUtf8),
        (Utf8, LargeUtf8) => Some(LargeUtf8),
        (LargeUtf8, LargeUtf8) => Some(LargeUtf8),
        // TODO: cast between array elements (#6558)
        (List(_), List(_)) => Some(lhs_type.clone()),
        (List(_), _) => Some(lhs_type.clone()),
        (_, List(_)) => Some(rhs_type.clone()),
        _ => None,
    }
}

/// Coercion rules for binary (Binary/LargeBinary) to string (Utf8/LargeUtf8):
/// If one argument is binary and the other is a string then coerce to string
/// (e.g. for `like`)
fn binary_to_string_coercion(
    lhs_type: &DataType,
    rhs_type: &DataType,
) -> Option<DataType> {
    use arrow::datatypes::DataType::*;
    match (lhs_type, rhs_type) {
        (Binary, Utf8) => Some(Utf8),
        (Binary, LargeUtf8) => Some(LargeUtf8),
        (LargeBinary, Utf8) => Some(LargeUtf8),
        (LargeBinary, LargeUtf8) => Some(LargeUtf8),
        (Utf8, Binary) => Some(Utf8),
        (Utf8, LargeBinary) => Some(LargeUtf8),
        (LargeUtf8, Binary) => Some(LargeUtf8),
        (LargeUtf8, LargeBinary) => Some(LargeUtf8),
        _ => None,
    }
}

/// Coercion rules for binary types (Binary/LargeBinary): If at least one argument is
/// a binary type and both arguments can be coerced into a binary type, coerce
/// to binary type.
fn binary_coercion(lhs_type: &DataType, rhs_type: &DataType) -> Option<DataType> {
    use arrow::datatypes::DataType::*;
    match (lhs_type, rhs_type) {
        (Binary | Utf8, Binary) | (Binary, Utf8) => Some(Binary),
        (LargeBinary | Binary | Utf8 | LargeUtf8, LargeBinary)
        | (LargeBinary, Binary | Utf8 | LargeUtf8) => Some(LargeBinary),
        _ => None,
    }
}

/// coercion rules for like operations.
/// This is a union of string coercion rules and dictionary coercion rules
pub fn like_coercion(lhs_type: &DataType, rhs_type: &DataType) -> Option<DataType> {
    string_coercion(lhs_type, rhs_type)
        .or_else(|| binary_to_string_coercion(lhs_type, rhs_type))
        .or_else(|| dictionary_coercion(lhs_type, rhs_type, false))
        .or_else(|| null_coercion(lhs_type, rhs_type))
}

/// coercion rules for regular expression comparison operations.
/// This is a union of string coercion rules and dictionary coercion rules
pub fn regex_coercion(lhs_type: &DataType, rhs_type: &DataType) -> Option<DataType> {
    string_coercion(lhs_type, rhs_type)
        .or_else(|| dictionary_coercion(lhs_type, rhs_type, false))
}

/// Checks if the TimeUnit associated with a Time32 or Time64 type is consistent,
/// as Time32 can only be used to Second and Millisecond accuracy, while Time64
/// is exclusively used to Microsecond and Nanosecond accuracy
fn is_time_with_valid_unit(datatype: DataType) -> bool {
    matches!(
        datatype,
        DataType::Time32(TimeUnit::Second)
            | DataType::Time32(TimeUnit::Millisecond)
            | DataType::Time64(TimeUnit::Microsecond)
            | DataType::Time64(TimeUnit::Nanosecond)
    )
}

/// Coercion rules for Temporal columns: the type that both lhs and rhs can be
/// casted to for the purpose of a date computation
/// For interval arithmetic, it doesn't handle datetime type +/- interval
fn temporal_coercion(lhs_type: &DataType, rhs_type: &DataType) -> Option<DataType> {
    use arrow::datatypes::DataType::*;
    use arrow::datatypes::IntervalUnit::*;
    use arrow::datatypes::TimeUnit::*;

    match (lhs_type, rhs_type) {
        // interval +/-
        (Interval(_), Interval(_)) => Some(Interval(MonthDayNano)),
        (Date64, Date32) | (Date32, Date64) => Some(Date64),
        (Timestamp(_, None), Date32) | (Date32, Timestamp(_, None)) => {
            Some(Timestamp(Nanosecond, None))
        }
        (Timestamp(_, _tz), Date32) | (Date32, Timestamp(_, _tz)) => {
            Some(Timestamp(Nanosecond, None))
        }
        (Timestamp(lhs_unit, lhs_tz), Timestamp(rhs_unit, rhs_tz)) => {
            let tz = match (lhs_tz, rhs_tz) {
                // can't cast across timezones
                (Some(lhs_tz), Some(rhs_tz)) => {
                    if lhs_tz != rhs_tz {
                        return None;
                    } else {
                        Some(lhs_tz.clone())
                    }
                }
                (Some(lhs_tz), None) => Some(lhs_tz.clone()),
                (None, Some(rhs_tz)) => Some(rhs_tz.clone()),
                (None, None) => None,
            };

            let unit = match (lhs_unit, rhs_unit) {
                (Second, Millisecond) => Second,
                (Second, Microsecond) => Second,
                (Second, Nanosecond) => Second,
                (Millisecond, Second) => Second,
                (Millisecond, Microsecond) => Millisecond,
                (Millisecond, Nanosecond) => Millisecond,
                (Microsecond, Second) => Second,
                (Microsecond, Millisecond) => Millisecond,
                (Microsecond, Nanosecond) => Microsecond,
                (Nanosecond, Second) => Second,
                (Nanosecond, Millisecond) => Millisecond,
                (Nanosecond, Microsecond) => Microsecond,
                (l, r) => {
                    assert_eq!(l, r);
                    l.clone()
                }
            };

            Some(Timestamp(unit, tz))
        }
        _ => None,
    }
}

/// coercion rules from NULL type. Since NULL can be casted to any other type in arrow,
/// either lhs or rhs is NULL, if NULL can be casted to type of the other side, the coercion is valid.
fn null_coercion(lhs_type: &DataType, rhs_type: &DataType) -> Option<DataType> {
    match (lhs_type, rhs_type) {
        (DataType::Null, other_type) | (other_type, DataType::Null) => {
            if can_cast_types(&DataType::Null, other_type) {
                Some(other_type.clone())
            } else {
                None
            }
        }
        _ => None,
    }
}

#[cfg(test)]
mod tests {
    use super::*;
    use crate::Operator;

    use arrow::datatypes::DataType;
    use datafusion_common::{assert_contains, Result};

    #[test]
    fn test_coercion_error() -> Result<()> {
        let result_type =
            get_input_types(&DataType::Float32, &Operator::Plus, &DataType::Utf8);

        let e = result_type.unwrap_err();
        assert_eq!(e.strip_backtrace(), "Error during planning: Cannot coerce arithmetic expression Float32 + Utf8 to valid types");
        Ok(())
    }

    #[test]
    fn test_decimal_binary_comparison_coercion() -> Result<()> {
        let input_decimal = DataType::Decimal128(20, 3);
        let input_types = [
            DataType::Int8,
            DataType::Int16,
            DataType::Int32,
            DataType::Int64,
            DataType::Float32,
            DataType::Float64,
            DataType::Decimal128(38, 10),
            DataType::Decimal128(20, 8),
            DataType::Null,
        ];
        let result_types = [
            DataType::Decimal128(20, 3),
            DataType::Decimal128(20, 3),
            DataType::Decimal128(20, 3),
            DataType::Decimal128(23, 3),
            DataType::Decimal128(24, 7),
            DataType::Decimal128(32, 15),
            DataType::Decimal128(38, 10),
            DataType::Decimal128(25, 8),
            DataType::Decimal128(20, 3),
        ];
        let comparison_op_types = [
            Operator::NotEq,
            Operator::Eq,
            Operator::Gt,
            Operator::GtEq,
            Operator::Lt,
            Operator::LtEq,
        ];
        for (i, input_type) in input_types.iter().enumerate() {
            let expect_type = &result_types[i];
            for op in comparison_op_types {
                let (lhs, rhs) = get_input_types(&input_decimal, &op, input_type)?;
                assert_eq!(expect_type, &lhs);
                assert_eq!(expect_type, &rhs);
            }
        }
        // negative test
        let result_type =
            get_input_types(&input_decimal, &Operator::Eq, &DataType::Boolean);
        assert!(result_type.is_err());
        Ok(())
    }

    #[test]
    fn test_decimal_mathematics_op_type() {
        assert_eq!(
            coerce_numeric_type_to_decimal(&DataType::Int8).unwrap(),
            DataType::Decimal128(3, 0)
        );
        assert_eq!(
            coerce_numeric_type_to_decimal(&DataType::Int16).unwrap(),
            DataType::Decimal128(5, 0)
        );
        assert_eq!(
            coerce_numeric_type_to_decimal(&DataType::Int32).unwrap(),
            DataType::Decimal128(10, 0)
        );
        assert_eq!(
            coerce_numeric_type_to_decimal(&DataType::Int64).unwrap(),
            DataType::Decimal128(20, 0)
        );
        assert_eq!(
            coerce_numeric_type_to_decimal(&DataType::Float32).unwrap(),
            DataType::Decimal128(14, 7)
        );
        assert_eq!(
            coerce_numeric_type_to_decimal(&DataType::Float64).unwrap(),
            DataType::Decimal128(30, 15)
        );
    }

    #[test]
    fn test_dictionary_type_coercion() {
        use DataType::*;

        let lhs_type = Dictionary(Box::new(Int8), Box::new(Int32));
        let rhs_type = Dictionary(Box::new(Int8), Box::new(Int16));
        assert_eq!(dictionary_coercion(&lhs_type, &rhs_type, true), Some(Int32));
        assert_eq!(
            dictionary_coercion(&lhs_type, &rhs_type, false),
            Some(Int32)
        );

        // Since we can coerce values of Int16 to Utf8 can support this
        let lhs_type = Dictionary(Box::new(Int8), Box::new(Utf8));
        let rhs_type = Dictionary(Box::new(Int8), Box::new(Int16));
        assert_eq!(dictionary_coercion(&lhs_type, &rhs_type, true), Some(Utf8));

        // Since we can coerce values of Utf8 to Binary can support this
        let lhs_type = Dictionary(Box::new(Int8), Box::new(Utf8));
        let rhs_type = Dictionary(Box::new(Int8), Box::new(Binary));
        assert_eq!(
            dictionary_coercion(&lhs_type, &rhs_type, true),
            Some(Binary)
        );

        let lhs_type = Dictionary(Box::new(Int8), Box::new(Utf8));
        let rhs_type = Utf8;
        assert_eq!(dictionary_coercion(&lhs_type, &rhs_type, false), Some(Utf8));
        assert_eq!(
            dictionary_coercion(&lhs_type, &rhs_type, true),
            Some(lhs_type.clone())
        );

        let lhs_type = Utf8;
        let rhs_type = Dictionary(Box::new(Int8), Box::new(Utf8));
        assert_eq!(dictionary_coercion(&lhs_type, &rhs_type, false), Some(Utf8));
        assert_eq!(
            dictionary_coercion(&lhs_type, &rhs_type, true),
            Some(rhs_type.clone())
        );
    }

    /// Test coercion rules for binary operators
    ///
    /// Applies coercion rules for `$LHS_TYPE $OP $RHS_TYPE` and asserts that the
    /// the result type is `$RESULT_TYPE`
    macro_rules! test_coercion_binary_rule {
        ($LHS_TYPE:expr, $RHS_TYPE:expr, $OP:expr, $RESULT_TYPE:expr) => {{
            let (lhs, rhs) = get_input_types(&$LHS_TYPE, &$OP, &$RHS_TYPE)?;
            assert_eq!(lhs, $RESULT_TYPE);
            assert_eq!(rhs, $RESULT_TYPE);
        }};
    }

    /// Test coercion rules for like
    ///
    /// Applies coercion rules for both
    /// * `$LHS_TYPE LIKE $RHS_TYPE`
    /// * `$RHS_TYPE LIKE $LHS_TYPE`
    ///
    /// And asserts the result type is `$RESULT_TYPE`
    macro_rules! test_like_rule {
        ($LHS_TYPE:expr, $RHS_TYPE:expr, $RESULT_TYPE:expr) => {{
            println!("Coercing {} LIKE {}", $LHS_TYPE, $RHS_TYPE);
            let result = like_coercion(&$LHS_TYPE, &$RHS_TYPE);
            assert_eq!(result, $RESULT_TYPE);
            // reverse the order
            let result = like_coercion(&$RHS_TYPE, &$LHS_TYPE);
            assert_eq!(result, $RESULT_TYPE);
        }};
    }

    #[test]
    fn test_date_timestamp_arithmetic_error() -> Result<()> {
        let (lhs, rhs) = get_input_types(
            &DataType::Timestamp(TimeUnit::Nanosecond, None),
            &Operator::Minus,
            &DataType::Timestamp(TimeUnit::Millisecond, None),
        )?;
        assert_eq!(lhs.to_string(), "Timestamp(Millisecond, None)");
        assert_eq!(rhs.to_string(), "Timestamp(Millisecond, None)");

        let err = get_input_types(&DataType::Date32, &Operator::Plus, &DataType::Date64)
            .unwrap_err()
            .to_string();

        assert_contains!(
            &err,
            "Cannot get result type for temporal operation Date64 + Date64"
        );

        Ok(())
    }

    #[test]
    fn test_like_coercion() {
        // string coerce to strings
        test_like_rule!(DataType::Utf8, DataType::Utf8, Some(DataType::Utf8));
        test_like_rule!(
            DataType::LargeUtf8,
            DataType::Utf8,
            Some(DataType::LargeUtf8)
        );
        test_like_rule!(
            DataType::Utf8,
            DataType::LargeUtf8,
            Some(DataType::LargeUtf8)
        );
        test_like_rule!(
            DataType::LargeUtf8,
            DataType::LargeUtf8,
            Some(DataType::LargeUtf8)
        );

        // Also coerce binary to strings
        test_like_rule!(DataType::Binary, DataType::Utf8, Some(DataType::Utf8));
        test_like_rule!(
            DataType::LargeBinary,
            DataType::Utf8,
            Some(DataType::LargeUtf8)
        );
        test_like_rule!(
            DataType::Binary,
            DataType::LargeUtf8,
            Some(DataType::LargeUtf8)
        );
        test_like_rule!(
            DataType::LargeBinary,
            DataType::LargeUtf8,
            Some(DataType::LargeUtf8)
        );
    }

    #[test]
    fn test_type_coercion() -> Result<()> {
        test_coercion_binary_rule!(
            DataType::Utf8,
            DataType::Date32,
            Operator::Eq,
            DataType::Date32
        );
        test_coercion_binary_rule!(
            DataType::Utf8,
            DataType::Date64,
            Operator::Lt,
            DataType::Date64
        );
        test_coercion_binary_rule!(
            DataType::Utf8,
            DataType::Time32(TimeUnit::Second),
            Operator::Eq,
            DataType::Time32(TimeUnit::Second)
        );
        test_coercion_binary_rule!(
            DataType::Utf8,
            DataType::Time32(TimeUnit::Millisecond),
            Operator::Eq,
            DataType::Time32(TimeUnit::Millisecond)
        );
        test_coercion_binary_rule!(
            DataType::Utf8,
            DataType::Time64(TimeUnit::Microsecond),
            Operator::Eq,
            DataType::Time64(TimeUnit::Microsecond)
        );
        test_coercion_binary_rule!(
            DataType::Utf8,
            DataType::Time64(TimeUnit::Nanosecond),
            Operator::Eq,
            DataType::Time64(TimeUnit::Nanosecond)
        );
        test_coercion_binary_rule!(
            DataType::Utf8,
            DataType::Timestamp(TimeUnit::Second, None),
            Operator::Lt,
            DataType::Timestamp(TimeUnit::Nanosecond, None)
        );
        test_coercion_binary_rule!(
            DataType::Utf8,
            DataType::Timestamp(TimeUnit::Millisecond, None),
            Operator::Lt,
            DataType::Timestamp(TimeUnit::Nanosecond, None)
        );
        test_coercion_binary_rule!(
            DataType::Utf8,
            DataType::Timestamp(TimeUnit::Microsecond, None),
            Operator::Lt,
            DataType::Timestamp(TimeUnit::Nanosecond, None)
        );
        test_coercion_binary_rule!(
            DataType::Utf8,
            DataType::Timestamp(TimeUnit::Nanosecond, None),
            Operator::Lt,
            DataType::Timestamp(TimeUnit::Nanosecond, None)
        );
        test_coercion_binary_rule!(
            DataType::Utf8,
            DataType::Utf8,
            Operator::RegexMatch,
            DataType::Utf8
        );
        test_coercion_binary_rule!(
            DataType::Utf8,
            DataType::Utf8,
            Operator::RegexNotMatch,
            DataType::Utf8
        );
        test_coercion_binary_rule!(
            DataType::Utf8,
            DataType::Utf8,
            Operator::RegexNotIMatch,
            DataType::Utf8
        );
        test_coercion_binary_rule!(
            DataType::Dictionary(DataType::Int32.into(), DataType::Utf8.into()),
            DataType::Utf8,
            Operator::RegexMatch,
            DataType::Utf8
        );
        test_coercion_binary_rule!(
            DataType::Dictionary(DataType::Int32.into(), DataType::Utf8.into()),
            DataType::Utf8,
            Operator::RegexIMatch,
            DataType::Utf8
        );
        test_coercion_binary_rule!(
            DataType::Dictionary(DataType::Int32.into(), DataType::Utf8.into()),
            DataType::Utf8,
            Operator::RegexNotMatch,
            DataType::Utf8
        );
        test_coercion_binary_rule!(
            DataType::Dictionary(DataType::Int32.into(), DataType::Utf8.into()),
            DataType::Utf8,
            Operator::RegexNotIMatch,
            DataType::Utf8
        );
        test_coercion_binary_rule!(
            DataType::Int16,
            DataType::Int64,
            Operator::BitwiseAnd,
            DataType::Int64
        );
        test_coercion_binary_rule!(
            DataType::UInt64,
            DataType::UInt64,
            Operator::BitwiseAnd,
            DataType::UInt64
        );
        test_coercion_binary_rule!(
            DataType::Int8,
            DataType::UInt32,
            Operator::BitwiseAnd,
            DataType::Int64
        );
        test_coercion_binary_rule!(
            DataType::UInt32,
            DataType::Int32,
            Operator::BitwiseAnd,
            DataType::Int64
        );
        test_coercion_binary_rule!(
            DataType::UInt16,
            DataType::Int16,
            Operator::BitwiseAnd,
            DataType::Int32
        );
        test_coercion_binary_rule!(
            DataType::UInt32,
            DataType::UInt32,
            Operator::BitwiseAnd,
            DataType::UInt32
        );
        test_coercion_binary_rule!(
            DataType::UInt16,
            DataType::UInt32,
            Operator::BitwiseAnd,
            DataType::UInt32
        );
        Ok(())
    }

    #[test]
    fn test_type_coercion_arithmetic() -> Result<()> {
        // integer
        test_coercion_binary_rule!(
            DataType::Int32,
            DataType::UInt32,
            Operator::Plus,
            DataType::Int32
        );
        test_coercion_binary_rule!(
            DataType::Int32,
            DataType::UInt16,
            Operator::Minus,
            DataType::Int32
        );
        test_coercion_binary_rule!(
            DataType::Int8,
            DataType::Int64,
            Operator::Multiply,
            DataType::Int64
        );
        // float
        test_coercion_binary_rule!(
            DataType::Float32,
            DataType::Int32,
            Operator::Plus,
            DataType::Float32
        );
        test_coercion_binary_rule!(
            DataType::Float32,
            DataType::Float64,
            Operator::Multiply,
            DataType::Float64
        );
        // TODO add other data type
        Ok(())
    }

    fn test_math_decimal_coercion_rule(
        lhs_type: DataType,
        rhs_type: DataType,
        expected_lhs_type: DataType,
        expected_rhs_type: DataType,
    ) {
        // The coerced types for lhs and rhs, if any of them is not decimal
        let (lhs_type, rhs_type) = math_decimal_coercion(&lhs_type, &rhs_type).unwrap();
        assert_eq!(lhs_type, expected_lhs_type);
        assert_eq!(rhs_type, expected_rhs_type);
    }

    #[test]
    fn test_coercion_arithmetic_decimal() -> Result<()> {
        test_math_decimal_coercion_rule(
            DataType::Decimal128(10, 2),
            DataType::Decimal128(10, 2),
            DataType::Decimal128(10, 2),
            DataType::Decimal128(10, 2),
        );

        test_math_decimal_coercion_rule(
            DataType::Int32,
            DataType::Decimal128(10, 2),
            DataType::Decimal128(10, 0),
            DataType::Decimal128(10, 2),
        );

        test_math_decimal_coercion_rule(
            DataType::Int32,
            DataType::Decimal128(10, 2),
            DataType::Decimal128(10, 0),
            DataType::Decimal128(10, 2),
        );

        test_math_decimal_coercion_rule(
            DataType::Int32,
            DataType::Decimal128(10, 2),
            DataType::Decimal128(10, 0),
            DataType::Decimal128(10, 2),
        );

        test_math_decimal_coercion_rule(
            DataType::Int32,
            DataType::Decimal128(10, 2),
            DataType::Decimal128(10, 0),
            DataType::Decimal128(10, 2),
        );

        test_math_decimal_coercion_rule(
            DataType::Int32,
            DataType::Decimal128(10, 2),
            DataType::Decimal128(10, 0),
            DataType::Decimal128(10, 2),
        );

        Ok(())
    }

    #[test]
    fn test_type_coercion_compare() -> Result<()> {
        // boolean
        test_coercion_binary_rule!(
            DataType::Boolean,
            DataType::Boolean,
            Operator::Eq,
            DataType::Boolean
        );
        // float
        test_coercion_binary_rule!(
            DataType::Float32,
            DataType::Int64,
            Operator::Eq,
            DataType::Float32
        );
        test_coercion_binary_rule!(
            DataType::Float32,
            DataType::Float64,
            Operator::GtEq,
            DataType::Float64
        );
        // signed integer
        test_coercion_binary_rule!(
            DataType::Int8,
            DataType::Int32,
            Operator::LtEq,
            DataType::Int32
        );
        test_coercion_binary_rule!(
            DataType::Int64,
            DataType::Int32,
            Operator::LtEq,
            DataType::Int64
        );
        // unsigned integer
        test_coercion_binary_rule!(
            DataType::UInt32,
            DataType::UInt8,
            Operator::Gt,
            DataType::UInt32
        );
        // numeric/decimal
        test_coercion_binary_rule!(
            DataType::Int64,
            DataType::Decimal128(10, 0),
            Operator::Eq,
            DataType::Decimal128(20, 0)
        );
        test_coercion_binary_rule!(
            DataType::Int64,
            DataType::Decimal128(10, 2),
            Operator::Lt,
            DataType::Decimal128(22, 2)
        );
        test_coercion_binary_rule!(
            DataType::Float64,
            DataType::Decimal128(10, 3),
            Operator::Gt,
            DataType::Decimal128(30, 15)
        );
        test_coercion_binary_rule!(
            DataType::Int64,
            DataType::Decimal128(10, 0),
            Operator::Eq,
            DataType::Decimal128(20, 0)
        );
        test_coercion_binary_rule!(
            DataType::Decimal128(14, 2),
            DataType::Decimal128(10, 3),
            Operator::GtEq,
            DataType::Decimal128(15, 3)
        );

        // Binary
        test_coercion_binary_rule!(
            DataType::Binary,
            DataType::Binary,
            Operator::Eq,
            DataType::Binary
        );
        test_coercion_binary_rule!(
            DataType::Utf8,
            DataType::Binary,
            Operator::Eq,
            DataType::Binary
        );
        test_coercion_binary_rule!(
            DataType::Binary,
            DataType::Utf8,
            Operator::Eq,
            DataType::Binary
        );

        // LargeBinary
        test_coercion_binary_rule!(
            DataType::LargeBinary,
            DataType::LargeBinary,
            Operator::Eq,
            DataType::LargeBinary
        );
        test_coercion_binary_rule!(
            DataType::Binary,
            DataType::LargeBinary,
            Operator::Eq,
            DataType::LargeBinary
        );
        test_coercion_binary_rule!(
            DataType::LargeBinary,
            DataType::Binary,
            Operator::Eq,
            DataType::LargeBinary
        );
        test_coercion_binary_rule!(
            DataType::Utf8,
            DataType::LargeBinary,
            Operator::Eq,
            DataType::LargeBinary
        );
        test_coercion_binary_rule!(
            DataType::LargeBinary,
            DataType::Utf8,
            Operator::Eq,
            DataType::LargeBinary
        );
        test_coercion_binary_rule!(
            DataType::LargeUtf8,
            DataType::LargeBinary,
            Operator::Eq,
            DataType::LargeBinary
        );
        test_coercion_binary_rule!(
            DataType::LargeBinary,
            DataType::LargeUtf8,
            Operator::Eq,
            DataType::LargeBinary
        );

        // TODO add other data type
        Ok(())
    }

    #[test]
    fn test_type_coercion_logical_op() -> Result<()> {
        test_coercion_binary_rule!(
            DataType::Boolean,
            DataType::Boolean,
            Operator::And,
            DataType::Boolean
        );

        test_coercion_binary_rule!(
            DataType::Boolean,
            DataType::Boolean,
            Operator::Or,
            DataType::Boolean
        );
        test_coercion_binary_rule!(
            DataType::Boolean,
            DataType::Null,
            Operator::And,
            DataType::Boolean
        );
        test_coercion_binary_rule!(
            DataType::Boolean,
            DataType::Null,
            Operator::Or,
            DataType::Boolean
        );
        test_coercion_binary_rule!(
            DataType::Null,
            DataType::Null,
            Operator::Or,
            DataType::Boolean
        );
        test_coercion_binary_rule!(
            DataType::Null,
            DataType::Null,
            Operator::And,
            DataType::Boolean
        );
        test_coercion_binary_rule!(
            DataType::Null,
            DataType::Boolean,
            Operator::And,
            DataType::Boolean
        );
        test_coercion_binary_rule!(
            DataType::Null,
            DataType::Boolean,
            Operator::Or,
            DataType::Boolean
        );
        Ok(())
    }
}<|MERGE_RESOLUTION|>--- conflicted
+++ resolved
@@ -115,15 +115,10 @@
                 )
             })
         }
-<<<<<<< HEAD
-        Operator::AtArrow
-        | Operator::ArrowAt => {
-=======
         AtArrow | ArrowAt => {
-            // ArrowAt and AtArrow check for whether one array ic contained in another.
+            // ArrowAt and AtArrow check for whether one array is contained in another.
             // The result type is boolean. Signature::comparison defines this signature.
             // Operation has nothing to do with comparison
->>>>>>> 0911f152
             array_coercion(lhs, rhs).map(Signature::comparison).ok_or_else(|| {
                 plan_datafusion_err!(
                     "Cannot infer common array type for arrow operation {lhs} {op} {rhs}"
