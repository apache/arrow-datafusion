--- conflicted
+++ resolved
@@ -150,13 +150,6 @@
     ArrayExcept,
     /// array_resize
     ArrayResize,
-<<<<<<< HEAD
-    /// Flatten
-    Flatten,
-=======
-    /// construct an array from columns
-    MakeArray,
->>>>>>> 31fcd72e
 
     // struct functions
     /// struct
@@ -437,24 +430,6 @@
         // the return type of the built in function.
         // Some built-in functions' return type depends on the incoming type.
         match self {
-<<<<<<< HEAD
-            BuiltinScalarFunction::Flatten => {
-                fn get_base_type(data_type: &DataType) -> Result<DataType> {
-                    match data_type {
-                        DataType::List(field) | DataType::FixedSizeList(field, _) if matches!(field.data_type(), DataType::List(_)|DataType::FixedSizeList(_,_ )) => get_base_type(field.data_type()),
-                        DataType::LargeList(field) if matches!(field.data_type(), DataType::LargeList(_)) => get_base_type(field.data_type()),
-                        DataType::Null | DataType::List(_) | DataType::LargeList(_) => Ok(data_type.to_owned()),
-                        DataType::FixedSizeList(field,_ ) => Ok(DataType::List(field.clone())),
-                        _ => exec_err!("Not reachable, data_type should be List, LargeList or FixedSizeList"),
-                    }
-                }
-
-                let data_type = get_base_type(&input_expr_types[0])?;
-                Ok(data_type)
-            }
-=======
-            BuiltinScalarFunction::ArrayAppend => Ok(input_expr_types[0].clone()),
->>>>>>> 31fcd72e
             BuiltinScalarFunction::ArraySort => Ok(input_expr_types[0].clone()),
             BuiltinScalarFunction::ArrayDistinct => Ok(input_expr_types[0].clone()),
             BuiltinScalarFunction::ArrayElement => match &input_expr_types[0] {
