// Licensed to the Apache Software Foundation (ASF) under one
// or more contributor license agreements.  See the NOTICE file
// distributed with this work for additional information
// regarding copyright ownership.  The ASF licenses this file
// to you under the Apache License, Version 2.0 (the
// "License"); you may not use this file except in compliance
// with the License.  You may obtain a copy of the License at
//
//   http://www.apache.org/licenses/LICENSE-2.0
//
// Unless required by applicable law or agreed to in writing,
// software distributed under the License is distributed on an
// "AS IS" BASIS, WITHOUT WARRANTIES OR CONDITIONS OF ANY
// KIND, either express or implied.  See the License for the
// specific language governing permissions and limitations
// under the License.

//! Built-in functions module contains all the built-in functions definitions.

use std::collections::HashMap;
use std::fmt;
use std::str::FromStr;
use std::sync::{Arc, OnceLock};

use crate::signature::TIMEZONE_WILDCARD;
use crate::type_coercion::functions::data_types;
use crate::{FuncMonotonicity, Signature, TypeSignature, Volatility};

use arrow::datatypes::{DataType, Field, Fields, IntervalUnit, TimeUnit};
use datafusion_common::{exec_err, plan_err, DataFusionError, Result};

use strum::IntoEnumIterator;
use strum_macros::EnumIter;

/// Enum of all built-in scalar functions
// Contributor's guide for adding new scalar functions
// https://arrow.apache.org/datafusion/contributor-guide/index.html#how-to-add-a-new-scalar-function
#[derive(Debug, Clone, PartialEq, Eq, Hash, EnumIter, Copy)]
pub enum BuiltinScalarFunction {
    // math functions
    /// atan
    Atan,
    /// atan2
    Atan2,
    /// acosh
    Acosh,
    /// asinh
    Asinh,
    /// atanh
    Atanh,
    /// cbrt
    Cbrt,
    /// ceil
    Ceil,
    /// coalesce
    Coalesce,
    /// cos
    Cos,
    /// cos
    Cosh,
    /// degrees
    Degrees,
    /// Digest
    Digest,
    /// exp
    Exp,
    /// factorial
    Factorial,
    /// floor
    Floor,
    /// gcd, Greatest common divisor
    Gcd,
    /// lcm, Least common multiple
    Lcm,
    /// iszero
    Iszero,
    /// ln, Natural logarithm
    Ln,
    /// log, same as log10
    Log,
    /// log10
    Log10,
    /// log2
    Log2,
    /// nanvl
    Nanvl,
    /// pi
    Pi,
    /// power
    Power,
    /// radians
    Radians,
    /// round
    Round,
    /// signum
    Signum,
    /// sin
    Sin,
    /// sinh
    Sinh,
    /// sqrt
    Sqrt,
    /// tan
    Tan,
    /// tanh
    Tanh,
    /// trunc
    Trunc,
    /// cot
    Cot,

    // array functions
    /// array_sort
    ArraySort,
    /// array_pop_front
    ArrayPopFront,
    /// array_pop_back
    ArrayPopBack,
    /// array_distinct
    ArrayDistinct,
    /// array_element
    ArrayElement,
    /// array_position
    ArrayPosition,
    /// array_positions
    ArrayPositions,
    /// array_remove
    ArrayRemove,
    /// array_remove_n
    ArrayRemoveN,
    /// array_remove_all
    ArrayRemoveAll,
    /// array_repeat
    ArrayRepeat,
    /// array_replace
    ArrayReplace,
    /// array_replace_n
    ArrayReplaceN,
    /// array_replace_all
    ArrayReplaceAll,
    /// array_reverse
    ArrayReverse,
    /// array_slice
    ArraySlice,
    /// array_intersect
    ArrayIntersect,
    /// array_union
    ArrayUnion,
    /// array_except
    ArrayExcept,
    /// array_resize
    ArrayResize,
    /// Flatten
    Flatten,

    // struct functions
    /// struct
    Struct,

    // string functions
    /// ascii
    Ascii,
    /// bit_length
    BitLength,
    /// btrim
    Btrim,
    /// character_length
    CharacterLength,
    /// chr
    Chr,
    /// concat
    Concat,
    /// concat_ws
    ConcatWithSeparator,
    /// date_part
    DatePart,
    /// date_trunc
    DateTrunc,
    /// date_bin
    DateBin,
    /// ends_with
    EndsWith,
    /// initcap
    InitCap,
    /// left
    Left,
    /// lpad
    Lpad,
    /// lower
    Lower,
    /// ltrim
    Ltrim,
    /// md5
    MD5,
    /// octet_length
    OctetLength,
    /// random
    Random,
    /// repeat
    Repeat,
    /// replace
    Replace,
    /// reverse
    Reverse,
    /// right
    Right,
    /// rpad
    Rpad,
    /// rtrim
    Rtrim,
    /// sha224
    SHA224,
    /// sha256
    SHA256,
    /// sha384
    SHA384,
    /// Sha512
    SHA512,
    /// split_part
    SplitPart,
    /// string_to_array
    StringToArray,
    /// starts_with
    StartsWith,
    /// strpos
    Strpos,
    /// substr
    Substr,
    /// to_hex
    ToHex,
    /// from_unixtime
    FromUnixtime,
    ///now
    Now,
    ///current_date
    CurrentDate,
    /// current_time
    CurrentTime,
    /// make_date
    MakeDate,
    /// translate
    Translate,
    /// trim
    Trim,
    /// upper
    Upper,
    /// uuid
    Uuid,
    /// arrow_typeof
    ArrowTypeof,
    /// overlay
    OverLay,
    /// levenshtein
    Levenshtein,
    /// substr_index
    SubstrIndex,
    /// find_in_set
    FindInSet,
    /// to_char
    ToChar,
}

/// Maps the sql function name to `BuiltinScalarFunction`
fn name_to_function() -> &'static HashMap<&'static str, BuiltinScalarFunction> {
    static NAME_TO_FUNCTION_LOCK: OnceLock<HashMap<&'static str, BuiltinScalarFunction>> =
        OnceLock::new();
    NAME_TO_FUNCTION_LOCK.get_or_init(|| {
        let mut map = HashMap::new();
        BuiltinScalarFunction::iter().for_each(|func| {
            func.aliases().iter().for_each(|&a| {
                map.insert(a, func);
            });
        });
        map
    })
}

/// Maps `BuiltinScalarFunction` --> canonical sql function
/// First alias in the array is used to display function names
fn function_to_name() -> &'static HashMap<BuiltinScalarFunction, &'static str> {
    static FUNCTION_TO_NAME_LOCK: OnceLock<HashMap<BuiltinScalarFunction, &'static str>> =
        OnceLock::new();
    FUNCTION_TO_NAME_LOCK.get_or_init(|| {
        let mut map = HashMap::new();
        BuiltinScalarFunction::iter().for_each(|func| {
            map.insert(func, *func.aliases().first().unwrap_or(&"NO_ALIAS"));
        });
        map
    })
}

impl BuiltinScalarFunction {
    /// an allowlist of functions to take zero arguments, so that they will get special treatment
    /// while executing.
    #[deprecated(
        since = "32.0.0",
        note = "please use TypeSignature::supports_zero_argument instead"
    )]
    pub fn supports_zero_argument(&self) -> bool {
        self.signature().type_signature.supports_zero_argument()
    }

    /// Returns the name of this function
    pub fn name(&self) -> &str {
        // .unwrap is safe here because compiler makes sure the map will have matches for each BuiltinScalarFunction
        function_to_name().get(self).unwrap()
    }

    /// Returns the [Volatility] of the builtin function.
    pub fn volatility(&self) -> Volatility {
        match self {
            // Immutable scalar builtins
            BuiltinScalarFunction::Atan => Volatility::Immutable,
            BuiltinScalarFunction::Atan2 => Volatility::Immutable,
            BuiltinScalarFunction::Acosh => Volatility::Immutable,
            BuiltinScalarFunction::Asinh => Volatility::Immutable,
            BuiltinScalarFunction::Atanh => Volatility::Immutable,
            BuiltinScalarFunction::Ceil => Volatility::Immutable,
            BuiltinScalarFunction::Coalesce => Volatility::Immutable,
            BuiltinScalarFunction::Cos => Volatility::Immutable,
            BuiltinScalarFunction::Cosh => Volatility::Immutable,
            BuiltinScalarFunction::Degrees => Volatility::Immutable,
            BuiltinScalarFunction::Exp => Volatility::Immutable,
            BuiltinScalarFunction::Factorial => Volatility::Immutable,
            BuiltinScalarFunction::Floor => Volatility::Immutable,
            BuiltinScalarFunction::Gcd => Volatility::Immutable,
            BuiltinScalarFunction::Iszero => Volatility::Immutable,
            BuiltinScalarFunction::Lcm => Volatility::Immutable,
            BuiltinScalarFunction::Ln => Volatility::Immutable,
            BuiltinScalarFunction::Log => Volatility::Immutable,
            BuiltinScalarFunction::Log10 => Volatility::Immutable,
            BuiltinScalarFunction::Log2 => Volatility::Immutable,
            BuiltinScalarFunction::Nanvl => Volatility::Immutable,
            BuiltinScalarFunction::Pi => Volatility::Immutable,
            BuiltinScalarFunction::Power => Volatility::Immutable,
            BuiltinScalarFunction::Round => Volatility::Immutable,
            BuiltinScalarFunction::Signum => Volatility::Immutable,
            BuiltinScalarFunction::Sin => Volatility::Immutable,
            BuiltinScalarFunction::Sinh => Volatility::Immutable,
            BuiltinScalarFunction::Sqrt => Volatility::Immutable,
            BuiltinScalarFunction::Cbrt => Volatility::Immutable,
            BuiltinScalarFunction::Cot => Volatility::Immutable,
            BuiltinScalarFunction::Tan => Volatility::Immutable,
            BuiltinScalarFunction::Tanh => Volatility::Immutable,
            BuiltinScalarFunction::Trunc => Volatility::Immutable,
            BuiltinScalarFunction::ArraySort => Volatility::Immutable,
<<<<<<< HEAD
            BuiltinScalarFunction::ArrayEmpty => Volatility::Immutable,
=======
            BuiltinScalarFunction::ArrayConcat => Volatility::Immutable,
>>>>>>> b1d8082c
            BuiltinScalarFunction::ArrayDistinct => Volatility::Immutable,
            BuiltinScalarFunction::ArrayElement => Volatility::Immutable,
            BuiltinScalarFunction::ArrayExcept => Volatility::Immutable,
            BuiltinScalarFunction::ArrayPopFront => Volatility::Immutable,
            BuiltinScalarFunction::ArrayPopBack => Volatility::Immutable,
            BuiltinScalarFunction::ArrayPosition => Volatility::Immutable,
            BuiltinScalarFunction::ArrayPositions => Volatility::Immutable,
            BuiltinScalarFunction::ArrayRepeat => Volatility::Immutable,
            BuiltinScalarFunction::ArrayRemove => Volatility::Immutable,
            BuiltinScalarFunction::ArrayRemoveN => Volatility::Immutable,
            BuiltinScalarFunction::ArrayRemoveAll => Volatility::Immutable,
            BuiltinScalarFunction::ArrayReplace => Volatility::Immutable,
            BuiltinScalarFunction::ArrayReplaceN => Volatility::Immutable,
            BuiltinScalarFunction::ArrayReplaceAll => Volatility::Immutable,
            BuiltinScalarFunction::ArrayReverse => Volatility::Immutable,
            BuiltinScalarFunction::Flatten => Volatility::Immutable,
            BuiltinScalarFunction::ArraySlice => Volatility::Immutable,
            BuiltinScalarFunction::ArrayIntersect => Volatility::Immutable,
            BuiltinScalarFunction::ArrayUnion => Volatility::Immutable,
            BuiltinScalarFunction::ArrayResize => Volatility::Immutable,
            BuiltinScalarFunction::Ascii => Volatility::Immutable,
            BuiltinScalarFunction::BitLength => Volatility::Immutable,
            BuiltinScalarFunction::Btrim => Volatility::Immutable,
            BuiltinScalarFunction::CharacterLength => Volatility::Immutable,
            BuiltinScalarFunction::Chr => Volatility::Immutable,
            BuiltinScalarFunction::Concat => Volatility::Immutable,
            BuiltinScalarFunction::ConcatWithSeparator => Volatility::Immutable,
            BuiltinScalarFunction::DatePart => Volatility::Immutable,
            BuiltinScalarFunction::DateTrunc => Volatility::Immutable,
            BuiltinScalarFunction::DateBin => Volatility::Immutable,
            BuiltinScalarFunction::EndsWith => Volatility::Immutable,
            BuiltinScalarFunction::InitCap => Volatility::Immutable,
            BuiltinScalarFunction::Left => Volatility::Immutable,
            BuiltinScalarFunction::Lpad => Volatility::Immutable,
            BuiltinScalarFunction::Lower => Volatility::Immutable,
            BuiltinScalarFunction::Ltrim => Volatility::Immutable,
            BuiltinScalarFunction::MD5 => Volatility::Immutable,
            BuiltinScalarFunction::OctetLength => Volatility::Immutable,
            BuiltinScalarFunction::Radians => Volatility::Immutable,
            BuiltinScalarFunction::Repeat => Volatility::Immutable,
            BuiltinScalarFunction::Replace => Volatility::Immutable,
            BuiltinScalarFunction::Reverse => Volatility::Immutable,
            BuiltinScalarFunction::Right => Volatility::Immutable,
            BuiltinScalarFunction::Rpad => Volatility::Immutable,
            BuiltinScalarFunction::Rtrim => Volatility::Immutable,
            BuiltinScalarFunction::SHA224 => Volatility::Immutable,
            BuiltinScalarFunction::SHA256 => Volatility::Immutable,
            BuiltinScalarFunction::SHA384 => Volatility::Immutable,
            BuiltinScalarFunction::SHA512 => Volatility::Immutable,
            BuiltinScalarFunction::Digest => Volatility::Immutable,
            BuiltinScalarFunction::SplitPart => Volatility::Immutable,
            BuiltinScalarFunction::StringToArray => Volatility::Immutable,
            BuiltinScalarFunction::StartsWith => Volatility::Immutable,
            BuiltinScalarFunction::Strpos => Volatility::Immutable,
            BuiltinScalarFunction::Substr => Volatility::Immutable,
            BuiltinScalarFunction::ToHex => Volatility::Immutable,
            BuiltinScalarFunction::ToChar => Volatility::Immutable,
            BuiltinScalarFunction::MakeDate => Volatility::Immutable,
            BuiltinScalarFunction::Translate => Volatility::Immutable,
            BuiltinScalarFunction::Trim => Volatility::Immutable,
            BuiltinScalarFunction::Upper => Volatility::Immutable,
            BuiltinScalarFunction::Struct => Volatility::Immutable,
            BuiltinScalarFunction::FromUnixtime => Volatility::Immutable,
            BuiltinScalarFunction::ArrowTypeof => Volatility::Immutable,
            BuiltinScalarFunction::OverLay => Volatility::Immutable,
            BuiltinScalarFunction::Levenshtein => Volatility::Immutable,
            BuiltinScalarFunction::SubstrIndex => Volatility::Immutable,
            BuiltinScalarFunction::FindInSet => Volatility::Immutable,

            // Stable builtin functions
            BuiltinScalarFunction::Now => Volatility::Stable,
            BuiltinScalarFunction::CurrentDate => Volatility::Stable,
            BuiltinScalarFunction::CurrentTime => Volatility::Stable,

            // Volatile builtin functions
            BuiltinScalarFunction::Random => Volatility::Volatile,
            BuiltinScalarFunction::Uuid => Volatility::Volatile,
        }
    }

    /// Returns the output [`DataType`] of this function
    ///
    /// This method should be invoked only after `input_expr_types` have been validated
    /// against the function's `TypeSignature` using `type_coercion::functions::data_types()`.
    ///
    /// This method will:
    /// 1. Perform additional checks on `input_expr_types` that are beyond the scope of `TypeSignature` validation.
    /// 2. Deduce the output `DataType` based on the provided `input_expr_types`.
    pub fn return_type(self, input_expr_types: &[DataType]) -> Result<DataType> {
        use DataType::*;
        use TimeUnit::*;

        // Note that this function *must* return the same type that the respective physical expression returns
        // or the execution panics.

        // the return type of the built in function.
        // Some built-in functions' return type depends on the incoming type.
        match self {
            BuiltinScalarFunction::Flatten => {
                fn get_base_type(data_type: &DataType) -> Result<DataType> {
                    match data_type {
                        DataType::List(field) | DataType::FixedSizeList(field, _) if matches!(field.data_type(), DataType::List(_)|DataType::FixedSizeList(_,_ )) => get_base_type(field.data_type()),
                        DataType::LargeList(field) if matches!(field.data_type(), DataType::LargeList(_)) => get_base_type(field.data_type()),
                        DataType::Null | DataType::List(_) | DataType::LargeList(_) => Ok(data_type.to_owned()),
                        DataType::FixedSizeList(field,_ ) => Ok(DataType::List(field.clone())),
                        _ => exec_err!("Not reachable, data_type should be List, LargeList or FixedSizeList"),
                    }
                }

                let data_type = get_base_type(&input_expr_types[0])?;
                Ok(data_type)
            }
            BuiltinScalarFunction::ArraySort => Ok(input_expr_types[0].clone()),
<<<<<<< HEAD
            BuiltinScalarFunction::ArrayEmpty => Ok(Boolean),
=======
            BuiltinScalarFunction::ArrayConcat => {
                let mut expr_type = Null;
                let mut max_dims = 0;
                for input_expr_type in input_expr_types {
                    match input_expr_type {
                        List(field) => {
                            if !field.data_type().equals_datatype(&Null) {
                                let dims = self.return_dimension(input_expr_type);
                                expr_type = match max_dims.cmp(&dims) {
                                    Ordering::Greater => expr_type,
                                    Ordering::Equal => {
                                        get_wider_type(&expr_type, input_expr_type)?
                                    }
                                    Ordering::Less => {
                                        max_dims = dims;
                                        input_expr_type.clone()
                                    }
                                };
                            }
                        }
                        _ => {
                            return plan_err!(
                                "The {self} function can only accept list as the args."
                            );
                        }
                    }
                }

                Ok(expr_type)
            }
>>>>>>> b1d8082c
            BuiltinScalarFunction::ArrayDistinct => Ok(input_expr_types[0].clone()),
            BuiltinScalarFunction::ArrayElement => match &input_expr_types[0] {
                List(field)
                | LargeList(field)
                | FixedSizeList(field, _) => Ok(field.data_type().clone()),
                _ => plan_err!(
                    "The {self} function can only accept List, LargeList or FixedSizeList as the first argument"
                ),
            },
            BuiltinScalarFunction::ArrayPopFront => Ok(input_expr_types[0].clone()),
            BuiltinScalarFunction::ArrayPopBack => Ok(input_expr_types[0].clone()),
            BuiltinScalarFunction::ArrayPosition => Ok(UInt64),
            BuiltinScalarFunction::ArrayPositions => {
                Ok(List(Arc::new(Field::new("item", UInt64, true))))
            }
            BuiltinScalarFunction::ArrayRepeat => Ok(List(Arc::new(Field::new(
                "item",
                input_expr_types[0].clone(),
                true,
            )))),
            BuiltinScalarFunction::ArrayRemove => Ok(input_expr_types[0].clone()),
            BuiltinScalarFunction::ArrayRemoveN => Ok(input_expr_types[0].clone()),
            BuiltinScalarFunction::ArrayRemoveAll => Ok(input_expr_types[0].clone()),
            BuiltinScalarFunction::ArrayReplace => Ok(input_expr_types[0].clone()),
            BuiltinScalarFunction::ArrayReplaceN => Ok(input_expr_types[0].clone()),
            BuiltinScalarFunction::ArrayReplaceAll => Ok(input_expr_types[0].clone()),
            BuiltinScalarFunction::ArrayReverse => Ok(input_expr_types[0].clone()),
            BuiltinScalarFunction::ArraySlice => Ok(input_expr_types[0].clone()),
            BuiltinScalarFunction::ArrayResize => Ok(input_expr_types[0].clone()),
            BuiltinScalarFunction::ArrayIntersect => {
                match (input_expr_types[0].clone(), input_expr_types[1].clone()) {
                    (DataType::Null, DataType::Null) | (DataType::Null, _) => {
                        Ok(DataType::Null)
                    }
                    (_, DataType::Null) => {
                        Ok(List(Arc::new(Field::new("item", Null, true))))
                    }
                    (dt, _) => Ok(dt),
                }
            }
            BuiltinScalarFunction::ArrayUnion => {
                match (input_expr_types[0].clone(), input_expr_types[1].clone()) {
                    (DataType::Null, dt) => Ok(dt),
                    (dt, DataType::Null) => Ok(dt),
                    (dt, _) => Ok(dt),
                }
            }
            BuiltinScalarFunction::ArrayExcept => {
                match (input_expr_types[0].clone(), input_expr_types[1].clone()) {
                    (DataType::Null, _) | (_, DataType::Null) => {
                        Ok(input_expr_types[0].clone())
                    }
                    (dt, _) => Ok(dt),
                }
            }
            BuiltinScalarFunction::Ascii => Ok(Int32),
            BuiltinScalarFunction::BitLength => {
                utf8_to_int_type(&input_expr_types[0], "bit_length")
            }
            BuiltinScalarFunction::Btrim => {
                utf8_to_str_type(&input_expr_types[0], "btrim")
            }
            BuiltinScalarFunction::CharacterLength => {
                utf8_to_int_type(&input_expr_types[0], "character_length")
            }
            BuiltinScalarFunction::Chr => Ok(Utf8),
            BuiltinScalarFunction::Coalesce => {
                // COALESCE has multiple args and they might get coerced, get a preview of this
                let coerced_types = data_types(input_expr_types, &self.signature());
                coerced_types.map(|types| types[0].clone())
            }
            BuiltinScalarFunction::Concat => Ok(Utf8),
            BuiltinScalarFunction::ConcatWithSeparator => Ok(Utf8),
            BuiltinScalarFunction::DatePart => Ok(Float64),
            BuiltinScalarFunction::DateBin | BuiltinScalarFunction::DateTrunc => {
                match &input_expr_types[1] {
                    Timestamp(Nanosecond, None) | Utf8 | Null => {
                        Ok(Timestamp(Nanosecond, None))
                    }
                    Timestamp(Nanosecond, tz_opt) => {
                        Ok(Timestamp(Nanosecond, tz_opt.clone()))
                    }
                    Timestamp(Microsecond, tz_opt) => {
                        Ok(Timestamp(Microsecond, tz_opt.clone()))
                    }
                    Timestamp(Millisecond, tz_opt) => {
                        Ok(Timestamp(Millisecond, tz_opt.clone()))
                    }
                    Timestamp(Second, tz_opt) => Ok(Timestamp(Second, tz_opt.clone())),
                    _ => plan_err!(
                    "The {self} function can only accept timestamp as the second arg."
                ),
                }
            }
            BuiltinScalarFunction::InitCap => {
                utf8_to_str_type(&input_expr_types[0], "initcap")
            }
            BuiltinScalarFunction::Left => utf8_to_str_type(&input_expr_types[0], "left"),
            BuiltinScalarFunction::Lower => {
                utf8_to_str_type(&input_expr_types[0], "lower")
            }
            BuiltinScalarFunction::Lpad => utf8_to_str_type(&input_expr_types[0], "lpad"),
            BuiltinScalarFunction::Ltrim => {
                utf8_to_str_type(&input_expr_types[0], "ltrim")
            }
            BuiltinScalarFunction::MD5 => utf8_to_str_type(&input_expr_types[0], "md5"),
            BuiltinScalarFunction::OctetLength => {
                utf8_to_int_type(&input_expr_types[0], "octet_length")
            }
            BuiltinScalarFunction::Pi => Ok(Float64),
            BuiltinScalarFunction::Random => Ok(Float64),
            BuiltinScalarFunction::Uuid => Ok(Utf8),
            BuiltinScalarFunction::Repeat => {
                utf8_to_str_type(&input_expr_types[0], "repeat")
            }
            BuiltinScalarFunction::Replace => {
                utf8_to_str_type(&input_expr_types[0], "replace")
            }
            BuiltinScalarFunction::Reverse => {
                utf8_to_str_type(&input_expr_types[0], "reverse")
            }
            BuiltinScalarFunction::Right => {
                utf8_to_str_type(&input_expr_types[0], "right")
            }
            BuiltinScalarFunction::Rpad => utf8_to_str_type(&input_expr_types[0], "rpad"),
            BuiltinScalarFunction::Rtrim => {
                utf8_to_str_type(&input_expr_types[0], "rtrim")
            }
            BuiltinScalarFunction::SHA224 => {
                utf8_or_binary_to_binary_type(&input_expr_types[0], "sha224")
            }
            BuiltinScalarFunction::SHA256 => {
                utf8_or_binary_to_binary_type(&input_expr_types[0], "sha256")
            }
            BuiltinScalarFunction::SHA384 => {
                utf8_or_binary_to_binary_type(&input_expr_types[0], "sha384")
            }
            BuiltinScalarFunction::SHA512 => {
                utf8_or_binary_to_binary_type(&input_expr_types[0], "sha512")
            }
            BuiltinScalarFunction::Digest => {
                utf8_or_binary_to_binary_type(&input_expr_types[0], "digest")
            }
            BuiltinScalarFunction::SplitPart => {
                utf8_to_str_type(&input_expr_types[0], "split_part")
            }
            BuiltinScalarFunction::StringToArray => Ok(List(Arc::new(Field::new(
                "item",
                input_expr_types[0].clone(),
                true,
            )))),
            BuiltinScalarFunction::StartsWith => Ok(Boolean),
            BuiltinScalarFunction::EndsWith => Ok(Boolean),
            BuiltinScalarFunction::Strpos => {
                utf8_to_int_type(&input_expr_types[0], "strpos/instr/position")
            }
            BuiltinScalarFunction::Substr => {
                utf8_to_str_type(&input_expr_types[0], "substr")
            }
            BuiltinScalarFunction::ToHex => Ok(match input_expr_types[0] {
                Int8 | Int16 | Int32 | Int64 => Utf8,
                _ => {
                    return plan_err!("The to_hex function can only accept integers.");
                }
            }),
            BuiltinScalarFunction::SubstrIndex => {
                utf8_to_str_type(&input_expr_types[0], "substr_index")
            }
            BuiltinScalarFunction::FindInSet => {
                utf8_to_int_type(&input_expr_types[0], "find_in_set")
            }
            BuiltinScalarFunction::ToChar => Ok(Utf8),
            BuiltinScalarFunction::FromUnixtime => Ok(Timestamp(Second, None)),
            BuiltinScalarFunction::Now => {
                Ok(Timestamp(Nanosecond, Some("+00:00".into())))
            }
            BuiltinScalarFunction::CurrentDate => Ok(Date32),
            BuiltinScalarFunction::CurrentTime => Ok(Time64(Nanosecond)),
            BuiltinScalarFunction::MakeDate => Ok(Date32),
            BuiltinScalarFunction::Translate => {
                utf8_to_str_type(&input_expr_types[0], "translate")
            }
            BuiltinScalarFunction::Trim => utf8_to_str_type(&input_expr_types[0], "trim"),
            BuiltinScalarFunction::Upper => {
                utf8_to_str_type(&input_expr_types[0], "upper")
            }

            BuiltinScalarFunction::Factorial
            | BuiltinScalarFunction::Gcd
            | BuiltinScalarFunction::Lcm => Ok(Int64),

            BuiltinScalarFunction::Power => match &input_expr_types[0] {
                Int64 => Ok(Int64),
                _ => Ok(Float64),
            },

            BuiltinScalarFunction::Struct => {
                let return_fields = input_expr_types
                    .iter()
                    .enumerate()
                    .map(|(pos, dt)| Field::new(format!("c{pos}"), dt.clone(), true))
                    .collect::<Vec<Field>>();
                Ok(Struct(Fields::from(return_fields)))
            }

            BuiltinScalarFunction::Atan2 => match &input_expr_types[0] {
                Float32 => Ok(Float32),
                _ => Ok(Float64),
            },

            BuiltinScalarFunction::Log => match &input_expr_types[0] {
                Float32 => Ok(Float32),
                _ => Ok(Float64),
            },

            BuiltinScalarFunction::Nanvl => match &input_expr_types[0] {
                Float32 => Ok(Float32),
                _ => Ok(Float64),
            },

            BuiltinScalarFunction::Iszero => Ok(Boolean),

            BuiltinScalarFunction::ArrowTypeof => Ok(Utf8),

            BuiltinScalarFunction::OverLay => {
                utf8_to_str_type(&input_expr_types[0], "overlay")
            }

            BuiltinScalarFunction::Levenshtein => {
                utf8_to_int_type(&input_expr_types[0], "levenshtein")
            }

            BuiltinScalarFunction::Atan
            | BuiltinScalarFunction::Acosh
            | BuiltinScalarFunction::Asinh
            | BuiltinScalarFunction::Atanh
            | BuiltinScalarFunction::Ceil
            | BuiltinScalarFunction::Cos
            | BuiltinScalarFunction::Cosh
            | BuiltinScalarFunction::Degrees
            | BuiltinScalarFunction::Exp
            | BuiltinScalarFunction::Floor
            | BuiltinScalarFunction::Ln
            | BuiltinScalarFunction::Log10
            | BuiltinScalarFunction::Log2
            | BuiltinScalarFunction::Radians
            | BuiltinScalarFunction::Round
            | BuiltinScalarFunction::Signum
            | BuiltinScalarFunction::Sin
            | BuiltinScalarFunction::Sinh
            | BuiltinScalarFunction::Sqrt
            | BuiltinScalarFunction::Cbrt
            | BuiltinScalarFunction::Tan
            | BuiltinScalarFunction::Tanh
            | BuiltinScalarFunction::Trunc
            | BuiltinScalarFunction::Cot => match input_expr_types[0] {
                Float32 => Ok(Float32),
                _ => Ok(Float64),
            },
        }
    }

    /// Return the argument [`Signature`] supported by this function
    pub fn signature(&self) -> Signature {
        use DataType::*;
        use IntervalUnit::*;
        use TimeUnit::*;
        use TypeSignature::*;
        // note: the physical expression must accept the type returned by this function or the execution panics.

        // for now, the list is small, as we do not have many built-in functions.
        match self {
            BuiltinScalarFunction::ArraySort => {
                Signature::variadic_any(self.volatility())
            }
            BuiltinScalarFunction::ArrayPopFront => Signature::array(self.volatility()),
            BuiltinScalarFunction::ArrayPopBack => Signature::array(self.volatility()),
<<<<<<< HEAD
            BuiltinScalarFunction::ArrayEmpty => Signature::array(self.volatility()),
=======
            BuiltinScalarFunction::ArrayConcat => {
                Signature::variadic_any(self.volatility())
            }
>>>>>>> b1d8082c
            BuiltinScalarFunction::ArrayElement => {
                Signature::array_and_index(self.volatility())
            }
            BuiltinScalarFunction::ArrayExcept => Signature::any(2, self.volatility()),
            BuiltinScalarFunction::Flatten => Signature::array(self.volatility()),
            BuiltinScalarFunction::ArrayDistinct => Signature::array(self.volatility()),
            BuiltinScalarFunction::ArrayPosition => {
                Signature::array_and_element_and_optional_index(self.volatility())
            }
            BuiltinScalarFunction::ArrayPositions => {
                Signature::array_and_element(self.volatility())
            }
            BuiltinScalarFunction::ArrayRepeat => Signature::any(2, self.volatility()),
            BuiltinScalarFunction::ArrayRemove => {
                Signature::array_and_element(self.volatility())
            }
            BuiltinScalarFunction::ArrayRemoveN => Signature::any(3, self.volatility()),
            BuiltinScalarFunction::ArrayRemoveAll => {
                Signature::array_and_element(self.volatility())
            }
            BuiltinScalarFunction::ArrayReplace => Signature::any(3, self.volatility()),
            BuiltinScalarFunction::ArrayReplaceN => Signature::any(4, self.volatility()),
            BuiltinScalarFunction::ArrayReplaceAll => {
                Signature::any(3, self.volatility())
            }
            BuiltinScalarFunction::ArrayReverse => Signature::any(1, self.volatility()),
            BuiltinScalarFunction::ArraySlice => {
                Signature::variadic_any(self.volatility())
            }

            BuiltinScalarFunction::ArrayIntersect => Signature::any(2, self.volatility()),
            BuiltinScalarFunction::ArrayUnion => Signature::any(2, self.volatility()),
            BuiltinScalarFunction::ArrayResize => {
                Signature::variadic_any(self.volatility())
            }

            BuiltinScalarFunction::Struct => Signature::variadic_any(self.volatility()),
            BuiltinScalarFunction::Concat
            | BuiltinScalarFunction::ConcatWithSeparator => {
                Signature::variadic(vec![Utf8], self.volatility())
            }
            BuiltinScalarFunction::Coalesce => {
                Signature::variadic_equal(self.volatility())
            }
            BuiltinScalarFunction::SHA224
            | BuiltinScalarFunction::SHA256
            | BuiltinScalarFunction::SHA384
            | BuiltinScalarFunction::SHA512
            | BuiltinScalarFunction::MD5 => Signature::uniform(
                1,
                vec![Utf8, LargeUtf8, Binary, LargeBinary],
                self.volatility(),
            ),
            BuiltinScalarFunction::Ascii
            | BuiltinScalarFunction::BitLength
            | BuiltinScalarFunction::CharacterLength
            | BuiltinScalarFunction::InitCap
            | BuiltinScalarFunction::Lower
            | BuiltinScalarFunction::OctetLength
            | BuiltinScalarFunction::Reverse
            | BuiltinScalarFunction::Upper => {
                Signature::uniform(1, vec![Utf8, LargeUtf8], self.volatility())
            }
            BuiltinScalarFunction::Btrim
            | BuiltinScalarFunction::Ltrim
            | BuiltinScalarFunction::Rtrim
            | BuiltinScalarFunction::Trim => Signature::one_of(
                vec![Exact(vec![Utf8]), Exact(vec![Utf8, Utf8])],
                self.volatility(),
            ),
            BuiltinScalarFunction::Chr | BuiltinScalarFunction::ToHex => {
                Signature::uniform(1, vec![Int64], self.volatility())
            }
            BuiltinScalarFunction::Lpad | BuiltinScalarFunction::Rpad => {
                Signature::one_of(
                    vec![
                        Exact(vec![Utf8, Int64]),
                        Exact(vec![LargeUtf8, Int64]),
                        Exact(vec![Utf8, Int64, Utf8]),
                        Exact(vec![LargeUtf8, Int64, Utf8]),
                        Exact(vec![Utf8, Int64, LargeUtf8]),
                        Exact(vec![LargeUtf8, Int64, LargeUtf8]),
                    ],
                    self.volatility(),
                )
            }
            BuiltinScalarFunction::Left
            | BuiltinScalarFunction::Repeat
            | BuiltinScalarFunction::Right => Signature::one_of(
                vec![Exact(vec![Utf8, Int64]), Exact(vec![LargeUtf8, Int64])],
                self.volatility(),
            ),
            BuiltinScalarFunction::ToChar => Signature::one_of(
                vec![
                    Exact(vec![Date32, Utf8]),
                    Exact(vec![Date64, Utf8]),
                    Exact(vec![Time32(Millisecond), Utf8]),
                    Exact(vec![Time32(Second), Utf8]),
                    Exact(vec![Time64(Microsecond), Utf8]),
                    Exact(vec![Time64(Nanosecond), Utf8]),
                    Exact(vec![Timestamp(Second, None), Utf8]),
                    Exact(vec![
                        Timestamp(Second, Some(TIMEZONE_WILDCARD.into())),
                        Utf8,
                    ]),
                    Exact(vec![Timestamp(Millisecond, None), Utf8]),
                    Exact(vec![
                        Timestamp(Millisecond, Some(TIMEZONE_WILDCARD.into())),
                        Utf8,
                    ]),
                    Exact(vec![Timestamp(Microsecond, None), Utf8]),
                    Exact(vec![
                        Timestamp(Microsecond, Some(TIMEZONE_WILDCARD.into())),
                        Utf8,
                    ]),
                    Exact(vec![Timestamp(Nanosecond, None), Utf8]),
                    Exact(vec![
                        Timestamp(Nanosecond, Some(TIMEZONE_WILDCARD.into())),
                        Utf8,
                    ]),
                    Exact(vec![Duration(Second), Utf8]),
                    Exact(vec![Duration(Millisecond), Utf8]),
                    Exact(vec![Duration(Microsecond), Utf8]),
                    Exact(vec![Duration(Nanosecond), Utf8]),
                ],
                self.volatility(),
            ),
            BuiltinScalarFunction::FromUnixtime => {
                Signature::uniform(1, vec![Int64], self.volatility())
            }
            BuiltinScalarFunction::Digest => Signature::one_of(
                vec![
                    Exact(vec![Utf8, Utf8]),
                    Exact(vec![LargeUtf8, Utf8]),
                    Exact(vec![Binary, Utf8]),
                    Exact(vec![LargeBinary, Utf8]),
                ],
                self.volatility(),
            ),
            BuiltinScalarFunction::DateTrunc => Signature::one_of(
                vec![
                    Exact(vec![Utf8, Timestamp(Nanosecond, None)]),
                    Exact(vec![
                        Utf8,
                        Timestamp(Nanosecond, Some(TIMEZONE_WILDCARD.into())),
                    ]),
                    Exact(vec![Utf8, Timestamp(Microsecond, None)]),
                    Exact(vec![
                        Utf8,
                        Timestamp(Microsecond, Some(TIMEZONE_WILDCARD.into())),
                    ]),
                    Exact(vec![Utf8, Timestamp(Millisecond, None)]),
                    Exact(vec![
                        Utf8,
                        Timestamp(Millisecond, Some(TIMEZONE_WILDCARD.into())),
                    ]),
                    Exact(vec![Utf8, Timestamp(Second, None)]),
                    Exact(vec![
                        Utf8,
                        Timestamp(Second, Some(TIMEZONE_WILDCARD.into())),
                    ]),
                ],
                self.volatility(),
            ),
            BuiltinScalarFunction::DateBin => {
                let base_sig = |array_type: TimeUnit| {
                    vec![
                        Exact(vec![
                            Interval(MonthDayNano),
                            Timestamp(array_type.clone(), None),
                            Timestamp(Nanosecond, None),
                        ]),
                        Exact(vec![
                            Interval(MonthDayNano),
                            Timestamp(array_type.clone(), Some(TIMEZONE_WILDCARD.into())),
                            Timestamp(Nanosecond, Some(TIMEZONE_WILDCARD.into())),
                        ]),
                        Exact(vec![
                            Interval(DayTime),
                            Timestamp(array_type.clone(), None),
                            Timestamp(Nanosecond, None),
                        ]),
                        Exact(vec![
                            Interval(DayTime),
                            Timestamp(array_type.clone(), Some(TIMEZONE_WILDCARD.into())),
                            Timestamp(Nanosecond, Some(TIMEZONE_WILDCARD.into())),
                        ]),
                        Exact(vec![
                            Interval(MonthDayNano),
                            Timestamp(array_type.clone(), None),
                        ]),
                        Exact(vec![
                            Interval(MonthDayNano),
                            Timestamp(array_type.clone(), Some(TIMEZONE_WILDCARD.into())),
                        ]),
                        Exact(vec![
                            Interval(DayTime),
                            Timestamp(array_type.clone(), None),
                        ]),
                        Exact(vec![
                            Interval(DayTime),
                            Timestamp(array_type, Some(TIMEZONE_WILDCARD.into())),
                        ]),
                    ]
                };

                let full_sig = [Nanosecond, Microsecond, Millisecond, Second]
                    .into_iter()
                    .map(base_sig)
                    .collect::<Vec<_>>()
                    .concat();

                Signature::one_of(full_sig, self.volatility())
            }
            BuiltinScalarFunction::DatePart => Signature::one_of(
                vec![
                    Exact(vec![Utf8, Timestamp(Nanosecond, None)]),
                    Exact(vec![
                        Utf8,
                        Timestamp(Nanosecond, Some(TIMEZONE_WILDCARD.into())),
                    ]),
                    Exact(vec![Utf8, Timestamp(Millisecond, None)]),
                    Exact(vec![
                        Utf8,
                        Timestamp(Millisecond, Some(TIMEZONE_WILDCARD.into())),
                    ]),
                    Exact(vec![Utf8, Timestamp(Microsecond, None)]),
                    Exact(vec![
                        Utf8,
                        Timestamp(Microsecond, Some(TIMEZONE_WILDCARD.into())),
                    ]),
                    Exact(vec![Utf8, Timestamp(Second, None)]),
                    Exact(vec![
                        Utf8,
                        Timestamp(Second, Some(TIMEZONE_WILDCARD.into())),
                    ]),
                    Exact(vec![Utf8, Date64]),
                    Exact(vec![Utf8, Date32]),
                ],
                self.volatility(),
            ),
            BuiltinScalarFunction::SplitPart => Signature::one_of(
                vec![
                    Exact(vec![Utf8, Utf8, Int64]),
                    Exact(vec![LargeUtf8, Utf8, Int64]),
                    Exact(vec![Utf8, LargeUtf8, Int64]),
                    Exact(vec![LargeUtf8, LargeUtf8, Int64]),
                ],
                self.volatility(),
            ),
            BuiltinScalarFunction::StringToArray => Signature::one_of(
                vec![
                    TypeSignature::Uniform(2, vec![Utf8, LargeUtf8]),
                    TypeSignature::Uniform(3, vec![Utf8, LargeUtf8]),
                ],
                self.volatility(),
            ),

            BuiltinScalarFunction::EndsWith
            | BuiltinScalarFunction::Strpos
            | BuiltinScalarFunction::StartsWith => Signature::one_of(
                vec![
                    Exact(vec![Utf8, Utf8]),
                    Exact(vec![Utf8, LargeUtf8]),
                    Exact(vec![LargeUtf8, Utf8]),
                    Exact(vec![LargeUtf8, LargeUtf8]),
                ],
                self.volatility(),
            ),

            BuiltinScalarFunction::Substr => Signature::one_of(
                vec![
                    Exact(vec![Utf8, Int64]),
                    Exact(vec![LargeUtf8, Int64]),
                    Exact(vec![Utf8, Int64, Int64]),
                    Exact(vec![LargeUtf8, Int64, Int64]),
                ],
                self.volatility(),
            ),

            BuiltinScalarFunction::SubstrIndex => Signature::one_of(
                vec![
                    Exact(vec![Utf8, Utf8, Int64]),
                    Exact(vec![LargeUtf8, LargeUtf8, Int64]),
                ],
                self.volatility(),
            ),
            BuiltinScalarFunction::FindInSet => Signature::one_of(
                vec![Exact(vec![Utf8, Utf8]), Exact(vec![LargeUtf8, LargeUtf8])],
                self.volatility(),
            ),

            BuiltinScalarFunction::Replace | BuiltinScalarFunction::Translate => {
                Signature::one_of(vec![Exact(vec![Utf8, Utf8, Utf8])], self.volatility())
            }
            BuiltinScalarFunction::Pi => Signature::exact(vec![], self.volatility()),
            BuiltinScalarFunction::Random => Signature::exact(vec![], self.volatility()),
            BuiltinScalarFunction::Uuid => Signature::exact(vec![], self.volatility()),
            BuiltinScalarFunction::Power => Signature::one_of(
                vec![Exact(vec![Int64, Int64]), Exact(vec![Float64, Float64])],
                self.volatility(),
            ),
            BuiltinScalarFunction::Round => Signature::one_of(
                vec![
                    Exact(vec![Float64, Int64]),
                    Exact(vec![Float32, Int64]),
                    Exact(vec![Float64]),
                    Exact(vec![Float32]),
                ],
                self.volatility(),
            ),
            BuiltinScalarFunction::Trunc => Signature::one_of(
                vec![
                    Exact(vec![Float32, Int64]),
                    Exact(vec![Float64, Int64]),
                    Exact(vec![Float64]),
                    Exact(vec![Float32]),
                ],
                self.volatility(),
            ),
            BuiltinScalarFunction::Atan2 => Signature::one_of(
                vec![Exact(vec![Float32, Float32]), Exact(vec![Float64, Float64])],
                self.volatility(),
            ),
            BuiltinScalarFunction::Log => Signature::one_of(
                vec![
                    Exact(vec![Float32]),
                    Exact(vec![Float64]),
                    Exact(vec![Float32, Float32]),
                    Exact(vec![Float64, Float64]),
                ],
                self.volatility(),
            ),
            BuiltinScalarFunction::Nanvl => Signature::one_of(
                vec![Exact(vec![Float32, Float32]), Exact(vec![Float64, Float64])],
                self.volatility(),
            ),
            BuiltinScalarFunction::Factorial => {
                Signature::uniform(1, vec![Int64], self.volatility())
            }
            BuiltinScalarFunction::Gcd | BuiltinScalarFunction::Lcm => {
                Signature::uniform(2, vec![Int64], self.volatility())
            }
            BuiltinScalarFunction::ArrowTypeof => Signature::any(1, self.volatility()),
            BuiltinScalarFunction::OverLay => Signature::one_of(
                vec![
                    Exact(vec![Utf8, Utf8, Int64, Int64]),
                    Exact(vec![LargeUtf8, LargeUtf8, Int64, Int64]),
                    Exact(vec![Utf8, Utf8, Int64]),
                    Exact(vec![LargeUtf8, LargeUtf8, Int64]),
                ],
                self.volatility(),
            ),
            BuiltinScalarFunction::Levenshtein => Signature::one_of(
                vec![Exact(vec![Utf8, Utf8]), Exact(vec![LargeUtf8, LargeUtf8])],
                self.volatility(),
            ),
            BuiltinScalarFunction::Atan
            | BuiltinScalarFunction::Acosh
            | BuiltinScalarFunction::Asinh
            | BuiltinScalarFunction::Atanh
            | BuiltinScalarFunction::Cbrt
            | BuiltinScalarFunction::Ceil
            | BuiltinScalarFunction::Cos
            | BuiltinScalarFunction::Cosh
            | BuiltinScalarFunction::Degrees
            | BuiltinScalarFunction::Exp
            | BuiltinScalarFunction::Floor
            | BuiltinScalarFunction::Ln
            | BuiltinScalarFunction::Log10
            | BuiltinScalarFunction::Log2
            | BuiltinScalarFunction::Radians
            | BuiltinScalarFunction::Signum
            | BuiltinScalarFunction::Sin
            | BuiltinScalarFunction::Sinh
            | BuiltinScalarFunction::Sqrt
            | BuiltinScalarFunction::Tan
            | BuiltinScalarFunction::Tanh
            | BuiltinScalarFunction::Cot => {
                // math expressions expect 1 argument of type f64 or f32
                // priority is given to f64 because e.g. `sqrt(1i32)` is in IR (real numbers) and thus we
                // return the best approximation for it (in f64).
                // We accept f32 because in this case it is clear that the best approximation
                // will be as good as the number of digits in the number
                Signature::uniform(1, vec![Float64, Float32], self.volatility())
            }
            BuiltinScalarFunction::Now
            | BuiltinScalarFunction::CurrentDate
            | BuiltinScalarFunction::CurrentTime => {
                Signature::uniform(0, vec![], self.volatility())
            }
            BuiltinScalarFunction::MakeDate => Signature::uniform(
                3,
                vec![Int32, Int64, UInt32, UInt64, Utf8],
                self.volatility(),
            ),
            BuiltinScalarFunction::Iszero => Signature::one_of(
                vec![Exact(vec![Float32]), Exact(vec![Float64])],
                self.volatility(),
            ),
        }
    }

    /// This function specifies monotonicity behaviors for built-in scalar functions.
    /// The list can be extended, only mathematical and datetime functions are
    /// considered for the initial implementation of this feature.
    pub fn monotonicity(&self) -> Option<FuncMonotonicity> {
        if matches!(
            &self,
            BuiltinScalarFunction::Atan
                | BuiltinScalarFunction::Acosh
                | BuiltinScalarFunction::Asinh
                | BuiltinScalarFunction::Atanh
                | BuiltinScalarFunction::Ceil
                | BuiltinScalarFunction::Degrees
                | BuiltinScalarFunction::Exp
                | BuiltinScalarFunction::Factorial
                | BuiltinScalarFunction::Floor
                | BuiltinScalarFunction::Ln
                | BuiltinScalarFunction::Log10
                | BuiltinScalarFunction::Log2
                | BuiltinScalarFunction::Radians
                | BuiltinScalarFunction::Round
                | BuiltinScalarFunction::Signum
                | BuiltinScalarFunction::Sinh
                | BuiltinScalarFunction::Sqrt
                | BuiltinScalarFunction::Cbrt
                | BuiltinScalarFunction::Tanh
                | BuiltinScalarFunction::Trunc
                | BuiltinScalarFunction::Pi
        ) {
            Some(vec![Some(true)])
        } else if matches!(
            &self,
            BuiltinScalarFunction::DateTrunc | BuiltinScalarFunction::DateBin
        ) {
            Some(vec![None, Some(true)])
        } else if *self == BuiltinScalarFunction::Log {
            Some(vec![Some(true), Some(false)])
        } else {
            None
        }
    }

    /// Returns all names that can be used to call this function
    pub fn aliases(&self) -> &'static [&'static str] {
        match self {
            BuiltinScalarFunction::Acosh => &["acosh"],
            BuiltinScalarFunction::Asinh => &["asinh"],
            BuiltinScalarFunction::Atan => &["atan"],
            BuiltinScalarFunction::Atanh => &["atanh"],
            BuiltinScalarFunction::Atan2 => &["atan2"],
            BuiltinScalarFunction::Cbrt => &["cbrt"],
            BuiltinScalarFunction::Ceil => &["ceil"],
            BuiltinScalarFunction::Cos => &["cos"],
            BuiltinScalarFunction::Cot => &["cot"],
            BuiltinScalarFunction::Cosh => &["cosh"],
            BuiltinScalarFunction::Degrees => &["degrees"],
            BuiltinScalarFunction::Exp => &["exp"],
            BuiltinScalarFunction::Factorial => &["factorial"],
            BuiltinScalarFunction::Floor => &["floor"],
            BuiltinScalarFunction::Gcd => &["gcd"],
            BuiltinScalarFunction::Iszero => &["iszero"],
            BuiltinScalarFunction::Lcm => &["lcm"],
            BuiltinScalarFunction::Ln => &["ln"],
            BuiltinScalarFunction::Log => &["log"],
            BuiltinScalarFunction::Log10 => &["log10"],
            BuiltinScalarFunction::Log2 => &["log2"],
            BuiltinScalarFunction::Nanvl => &["nanvl"],
            BuiltinScalarFunction::Pi => &["pi"],
            BuiltinScalarFunction::Power => &["power", "pow"],
            BuiltinScalarFunction::Radians => &["radians"],
            BuiltinScalarFunction::Random => &["random"],
            BuiltinScalarFunction::Round => &["round"],
            BuiltinScalarFunction::Signum => &["signum"],
            BuiltinScalarFunction::Sin => &["sin"],
            BuiltinScalarFunction::Sinh => &["sinh"],
            BuiltinScalarFunction::Sqrt => &["sqrt"],
            BuiltinScalarFunction::Tan => &["tan"],
            BuiltinScalarFunction::Tanh => &["tanh"],
            BuiltinScalarFunction::Trunc => &["trunc"],

            // conditional functions
            BuiltinScalarFunction::Coalesce => &["coalesce"],

            // string functions
            BuiltinScalarFunction::Ascii => &["ascii"],
            BuiltinScalarFunction::BitLength => &["bit_length"],
            BuiltinScalarFunction::Btrim => &["btrim"],
            BuiltinScalarFunction::CharacterLength => {
                &["character_length", "char_length", "length"]
            }
            BuiltinScalarFunction::Concat => &["concat"],
            BuiltinScalarFunction::ConcatWithSeparator => &["concat_ws"],
            BuiltinScalarFunction::Chr => &["chr"],
            BuiltinScalarFunction::EndsWith => &["ends_with"],
            BuiltinScalarFunction::InitCap => &["initcap"],
            BuiltinScalarFunction::Left => &["left"],
            BuiltinScalarFunction::Lower => &["lower"],
            BuiltinScalarFunction::Lpad => &["lpad"],
            BuiltinScalarFunction::Ltrim => &["ltrim"],
            BuiltinScalarFunction::OctetLength => &["octet_length"],
            BuiltinScalarFunction::Repeat => &["repeat"],
            BuiltinScalarFunction::Replace => &["replace"],
            BuiltinScalarFunction::Reverse => &["reverse"],
            BuiltinScalarFunction::Right => &["right"],
            BuiltinScalarFunction::Rpad => &["rpad"],
            BuiltinScalarFunction::Rtrim => &["rtrim"],
            BuiltinScalarFunction::SplitPart => &["split_part"],
            BuiltinScalarFunction::StringToArray => {
                &["string_to_array", "string_to_list"]
            }
            BuiltinScalarFunction::StartsWith => &["starts_with"],
            BuiltinScalarFunction::Strpos => &["strpos", "instr", "position"],
            BuiltinScalarFunction::Substr => &["substr"],
            BuiltinScalarFunction::ToHex => &["to_hex"],
            BuiltinScalarFunction::Translate => &["translate"],
            BuiltinScalarFunction::Trim => &["trim"],
            BuiltinScalarFunction::Upper => &["upper"],
            BuiltinScalarFunction::Uuid => &["uuid"],
            BuiltinScalarFunction::Levenshtein => &["levenshtein"],
            BuiltinScalarFunction::SubstrIndex => &["substr_index", "substring_index"],
            BuiltinScalarFunction::FindInSet => &["find_in_set"],

            // time/date functions
            BuiltinScalarFunction::Now => &["now"],
            BuiltinScalarFunction::CurrentDate => &["current_date", "today"],
            BuiltinScalarFunction::CurrentTime => &["current_time"],
            BuiltinScalarFunction::MakeDate => &["make_date"],
            BuiltinScalarFunction::DateBin => &["date_bin"],
            BuiltinScalarFunction::DateTrunc => &["date_trunc", "datetrunc"],
            BuiltinScalarFunction::DatePart => &["date_part", "datepart"],
            BuiltinScalarFunction::ToChar => &["to_char", "date_format"],
            BuiltinScalarFunction::FromUnixtime => &["from_unixtime"],

            // hashing functions
            BuiltinScalarFunction::Digest => &["digest"],
            BuiltinScalarFunction::MD5 => &["md5"],
            BuiltinScalarFunction::SHA224 => &["sha224"],
            BuiltinScalarFunction::SHA256 => &["sha256"],
            BuiltinScalarFunction::SHA384 => &["sha384"],
            BuiltinScalarFunction::SHA512 => &["sha512"],

            // other functions
            BuiltinScalarFunction::ArrowTypeof => &["arrow_typeof"],

            BuiltinScalarFunction::ArraySort => &["array_sort", "list_sort"],
            BuiltinScalarFunction::ArrayDistinct => &["array_distinct", "list_distinct"],
            BuiltinScalarFunction::ArrayElement => &[
                "array_element",
                "array_extract",
                "list_element",
                "list_extract",
            ],
            BuiltinScalarFunction::ArrayExcept => &["array_except", "list_except"],
            BuiltinScalarFunction::Flatten => &["flatten"],
            BuiltinScalarFunction::ArrayPopFront => {
                &["array_pop_front", "list_pop_front"]
            }
            BuiltinScalarFunction::ArrayPopBack => &["array_pop_back", "list_pop_back"],
            BuiltinScalarFunction::ArrayPosition => &[
                "array_position",
                "list_position",
                "array_indexof",
                "list_indexof",
            ],
            BuiltinScalarFunction::ArrayPositions => {
                &["array_positions", "list_positions"]
            }
            BuiltinScalarFunction::ArrayRepeat => &["array_repeat", "list_repeat"],
            BuiltinScalarFunction::ArrayRemove => &["array_remove", "list_remove"],
            BuiltinScalarFunction::ArrayRemoveN => &["array_remove_n", "list_remove_n"],
            BuiltinScalarFunction::ArrayRemoveAll => {
                &["array_remove_all", "list_remove_all"]
            }
            BuiltinScalarFunction::ArrayReplace => &["array_replace", "list_replace"],
            BuiltinScalarFunction::ArrayReplaceN => {
                &["array_replace_n", "list_replace_n"]
            }
            BuiltinScalarFunction::ArrayReplaceAll => {
                &["array_replace_all", "list_replace_all"]
            }
            BuiltinScalarFunction::ArrayReverse => &["array_reverse", "list_reverse"],
            BuiltinScalarFunction::ArraySlice => &["array_slice", "list_slice"],
            BuiltinScalarFunction::ArrayUnion => &["array_union", "list_union"],
            BuiltinScalarFunction::ArrayResize => &["array_resize", "list_resize"],
            BuiltinScalarFunction::ArrayIntersect => {
                &["array_intersect", "list_intersect"]
            }
            BuiltinScalarFunction::OverLay => &["overlay"],

            // struct functions
            BuiltinScalarFunction::Struct => &["struct"],
        }
    }
}

impl fmt::Display for BuiltinScalarFunction {
    fn fmt(&self, f: &mut fmt::Formatter) -> fmt::Result {
        write!(f, "{}", self.name())
    }
}

impl FromStr for BuiltinScalarFunction {
    type Err = DataFusionError;
    fn from_str(name: &str) -> Result<BuiltinScalarFunction> {
        if let Some(func) = name_to_function().get(name) {
            Ok(*func)
        } else {
            plan_err!("There is no built-in function named {name}")
        }
    }
}

/// Creates a function to identify the optimal return type of a string function given
/// the type of its first argument.
///
/// If the input type is `LargeUtf8` or `LargeBinary` the return type is
/// `$largeUtf8Type`,
///
/// If the input type is `Utf8` or `Binary` the return type is `$utf8Type`,
macro_rules! get_optimal_return_type {
    ($FUNC:ident, $largeUtf8Type:expr, $utf8Type:expr) => {
        fn $FUNC(arg_type: &DataType, name: &str) -> Result<DataType> {
            Ok(match arg_type {
                // LargeBinary inputs are automatically coerced to Utf8
                DataType::LargeUtf8 | DataType::LargeBinary => $largeUtf8Type,
                // Binary inputs are automatically coerced to Utf8
                DataType::Utf8 | DataType::Binary => $utf8Type,
                DataType::Null => DataType::Null,
                DataType::Dictionary(_, value_type) => match **value_type {
                    DataType::LargeUtf8 | DataType::LargeBinary => $largeUtf8Type,
                    DataType::Utf8 | DataType::Binary => $utf8Type,
                    DataType::Null => DataType::Null,
                    _ => {
                        return plan_err!(
                            "The {} function can only accept strings, but got {:?}.",
                            name.to_uppercase(),
                            **value_type
                        );
                    }
                },
                data_type => {
                    return plan_err!(
                        "The {} function can only accept strings, but got {:?}.",
                        name.to_uppercase(),
                        data_type
                    );
                }
            })
        }
    };
}

// `utf8_to_str_type`: returns either a Utf8 or LargeUtf8 based on the input type size.
get_optimal_return_type!(utf8_to_str_type, DataType::LargeUtf8, DataType::Utf8);

// `utf8_to_int_type`: returns either a Int32 or Int64 based on the input type size.
get_optimal_return_type!(utf8_to_int_type, DataType::Int64, DataType::Int32);

fn utf8_or_binary_to_binary_type(arg_type: &DataType, name: &str) -> Result<DataType> {
    Ok(match arg_type {
        DataType::LargeUtf8
        | DataType::Utf8
        | DataType::Binary
        | DataType::LargeBinary => DataType::Binary,
        DataType::Null => DataType::Null,
        _ => {
            return plan_err!(
                "The {name:?} function can only accept strings or binary arrays."
            );
        }
    })
}

#[cfg(test)]
mod tests {
    use super::*;

    #[test]
    // Test for BuiltinScalarFunction's Display and from_str() implementations.
    // For each variant in BuiltinScalarFunction, it converts the variant to a string
    // and then back to a variant. The test asserts that the original variant and
    // the reconstructed variant are the same. This assertion is also necessary for
    // function suggestion. See https://github.com/apache/arrow-datafusion/issues/8082
    fn test_display_and_from_str() {
        for (_, func_original) in name_to_function().iter() {
            let func_name = func_original.to_string();
            let func_from_str = BuiltinScalarFunction::from_str(&func_name).unwrap();
            assert_eq!(func_from_str, *func_original);
        }
    }

    #[test]
    fn test_coalesce_return_types() {
        let coalesce = BuiltinScalarFunction::Coalesce;
        let return_type = coalesce
            .return_type(&[DataType::Date32, DataType::Date32])
            .unwrap();
        assert_eq!(return_type, DataType::Date32);
    }
}<|MERGE_RESOLUTION|>--- conflicted
+++ resolved
@@ -344,11 +344,6 @@
             BuiltinScalarFunction::Tanh => Volatility::Immutable,
             BuiltinScalarFunction::Trunc => Volatility::Immutable,
             BuiltinScalarFunction::ArraySort => Volatility::Immutable,
-<<<<<<< HEAD
-            BuiltinScalarFunction::ArrayEmpty => Volatility::Immutable,
-=======
-            BuiltinScalarFunction::ArrayConcat => Volatility::Immutable,
->>>>>>> b1d8082c
             BuiltinScalarFunction::ArrayDistinct => Volatility::Immutable,
             BuiltinScalarFunction::ArrayElement => Volatility::Immutable,
             BuiltinScalarFunction::ArrayExcept => Volatility::Immutable,
@@ -462,40 +457,6 @@
                 Ok(data_type)
             }
             BuiltinScalarFunction::ArraySort => Ok(input_expr_types[0].clone()),
-<<<<<<< HEAD
-            BuiltinScalarFunction::ArrayEmpty => Ok(Boolean),
-=======
-            BuiltinScalarFunction::ArrayConcat => {
-                let mut expr_type = Null;
-                let mut max_dims = 0;
-                for input_expr_type in input_expr_types {
-                    match input_expr_type {
-                        List(field) => {
-                            if !field.data_type().equals_datatype(&Null) {
-                                let dims = self.return_dimension(input_expr_type);
-                                expr_type = match max_dims.cmp(&dims) {
-                                    Ordering::Greater => expr_type,
-                                    Ordering::Equal => {
-                                        get_wider_type(&expr_type, input_expr_type)?
-                                    }
-                                    Ordering::Less => {
-                                        max_dims = dims;
-                                        input_expr_type.clone()
-                                    }
-                                };
-                            }
-                        }
-                        _ => {
-                            return plan_err!(
-                                "The {self} function can only accept list as the args."
-                            );
-                        }
-                    }
-                }
-
-                Ok(expr_type)
-            }
->>>>>>> b1d8082c
             BuiltinScalarFunction::ArrayDistinct => Ok(input_expr_types[0].clone()),
             BuiltinScalarFunction::ArrayElement => match &input_expr_types[0] {
                 List(field)
@@ -773,13 +734,6 @@
             }
             BuiltinScalarFunction::ArrayPopFront => Signature::array(self.volatility()),
             BuiltinScalarFunction::ArrayPopBack => Signature::array(self.volatility()),
-<<<<<<< HEAD
-            BuiltinScalarFunction::ArrayEmpty => Signature::array(self.volatility()),
-=======
-            BuiltinScalarFunction::ArrayConcat => {
-                Signature::variadic_any(self.volatility())
-            }
->>>>>>> b1d8082c
             BuiltinScalarFunction::ArrayElement => {
                 Signature::array_and_index(self.volatility())
             }
