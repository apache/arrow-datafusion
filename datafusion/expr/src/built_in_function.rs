// Licensed to the Apache Software Foundation (ASF) under one
// or more contributor license agreements.  See the NOTICE file
// distributed with this work for additional information
// regarding copyright ownership.  The ASF licenses this file
// to you under the Apache License, Version 2.0 (the
// "License"); you may not use this file except in compliance
// with the License.  You may obtain a copy of the License at
//
//   http://www.apache.org/licenses/LICENSE-2.0
//
// Unless required by applicable law or agreed to in writing,
// software distributed under the License is distributed on an
// "AS IS" BASIS, WITHOUT WARRANTIES OR CONDITIONS OF ANY
// KIND, either express or implied.  See the License for the
// specific language governing permissions and limitations
// under the License.

//! Built-in functions module contains all the built-in functions definitions.

use std::cmp::Ordering;
use std::collections::HashMap;
use std::fmt;
use std::str::FromStr;
use std::sync::{Arc, OnceLock};

use crate::nullif::SUPPORTED_NULLIF_TYPES;
use crate::signature::TIMEZONE_WILDCARD;
use crate::type_coercion::binary::get_wider_type;
use crate::type_coercion::functions::data_types;
use crate::{
    conditional_expressions, struct_expressions, FuncMonotonicity, Signature,
    TypeSignature, Volatility,
};

use arrow::datatypes::{DataType, Field, Fields, IntervalUnit, TimeUnit};
use datafusion_common::{internal_err, plan_err, DataFusionError, Result};

use strum::IntoEnumIterator;
use strum_macros::EnumIter;

/// Enum of all built-in scalar functions
// Contributor's guide for adding new scalar functions
// https://arrow.apache.org/datafusion/contributor-guide/index.html#how-to-add-a-new-scalar-function
#[derive(Debug, Clone, PartialEq, Eq, Hash, EnumIter, Copy)]
pub enum BuiltinScalarFunction {
    // math functions
    /// abs
    Abs,
    /// acos
    Acos,
    /// asin
    Asin,
    /// atan
    Atan,
    /// atan2
    Atan2,
    /// acosh
    Acosh,
    /// asinh
    Asinh,
    /// atanh
    Atanh,
    /// cbrt
    Cbrt,
    /// ceil
    Ceil,
    /// coalesce
    Coalesce,
    /// cos
    Cos,
    /// cos
    Cosh,
    /// Decode
    Decode,
    /// degrees
    Degrees,
    /// Digest
    Digest,
    /// Encode
    Encode,
    /// exp
    Exp,
    /// factorial
    Factorial,
    /// floor
    Floor,
    /// gcd, Greatest common divisor
    Gcd,
    /// lcm, Least common multiple
    Lcm,
    /// isnan
    Isnan,
    /// iszero
    Iszero,
    /// ln, Natural logarithm
    Ln,
    /// log, same as log10
    Log,
    /// log10
    Log10,
    /// log2
    Log2,
    /// nanvl
    Nanvl,
    /// pi
    Pi,
    /// power
    Power,
    /// radians
    Radians,
    /// round
    Round,
    /// signum
    Signum,
    /// sin
    Sin,
    /// sinh
    Sinh,
    /// sqrt
    Sqrt,
    /// tan
    Tan,
    /// tanh
    Tanh,
    /// trunc
    Trunc,
    /// cot
    Cot,

    // array functions
    /// array_append
    ArrayAppend,
    /// array_concat
    ArrayConcat,
    /// array_has
    ArrayHas,
    /// array_has_all
    ArrayHasAll,
    /// array_has_any
    ArrayHasAny,
    /// array_pop_back
    ArrayPopBack,
    /// array_dims
    ArrayDims,
    /// array_element
    ArrayElement,
    /// array_empty
    ArrayEmpty,
    /// array_length
    ArrayLength,
    /// array_ndims
    ArrayNdims,
    /// array_position
    ArrayPosition,
    /// array_positions
    ArrayPositions,
    /// array_prepend
    ArrayPrepend,
    /// array_remove
    ArrayRemove,
    /// array_remove_n
    ArrayRemoveN,
    /// array_remove_all
    ArrayRemoveAll,
    /// array_repeat
    ArrayRepeat,
    /// array_replace
    ArrayReplace,
    /// array_replace_n
    ArrayReplaceN,
    /// array_replace_all
    ArrayReplaceAll,
    /// array_slice
    ArraySlice,
    /// array_to_string
    ArrayToString,
<<<<<<< HEAD
    /// array_union
    ArrayUnion,
=======
    /// array_intersect
    ArrayIntersect,
>>>>>>> 3df89559
    /// cardinality
    Cardinality,
    /// construct an array from columns
    MakeArray,
    /// Flatten
    Flatten,

    // struct functions
    /// struct
    Struct,

    // string functions
    /// ascii
    Ascii,
    /// bit_length
    BitLength,
    /// btrim
    Btrim,
    /// character_length
    CharacterLength,
    /// chr
    Chr,
    /// concat
    Concat,
    /// concat_ws
    ConcatWithSeparator,
    /// date_part
    DatePart,
    /// date_trunc
    DateTrunc,
    /// date_bin
    DateBin,
    /// initcap
    InitCap,
    /// left
    Left,
    /// lpad
    Lpad,
    /// lower
    Lower,
    /// ltrim
    Ltrim,
    /// md5
    MD5,
    /// nullif
    NullIf,
    /// octet_length
    OctetLength,
    /// random
    Random,
    /// regexp_replace
    RegexpReplace,
    /// repeat
    Repeat,
    /// replace
    Replace,
    /// reverse
    Reverse,
    /// right
    Right,
    /// rpad
    Rpad,
    /// rtrim
    Rtrim,
    /// sha224
    SHA224,
    /// sha256
    SHA256,
    /// sha384
    SHA384,
    /// Sha512
    SHA512,
    /// split_part
    SplitPart,
    /// string_to_array
    StringToArray,
    /// starts_with
    StartsWith,
    /// strpos
    Strpos,
    /// substr
    Substr,
    /// to_hex
    ToHex,
    /// to_timestamp
    ToTimestamp,
    /// to_timestamp_millis
    ToTimestampMillis,
    /// to_timestamp_micros
    ToTimestampMicros,
    /// to_timestamp_nanos
    ToTimestampNanos,
    /// to_timestamp_seconds
    ToTimestampSeconds,
    /// from_unixtime
    FromUnixtime,
    ///now
    Now,
    ///current_date
    CurrentDate,
    /// current_time
    CurrentTime,
    /// translate
    Translate,
    /// trim
    Trim,
    /// upper
    Upper,
    /// uuid
    Uuid,
    /// regexp_match
    RegexpMatch,
    /// arrow_typeof
    ArrowTypeof,
}

/// Maps the sql function name to `BuiltinScalarFunction`
fn name_to_function() -> &'static HashMap<&'static str, BuiltinScalarFunction> {
    static NAME_TO_FUNCTION_LOCK: OnceLock<HashMap<&'static str, BuiltinScalarFunction>> =
        OnceLock::new();
    NAME_TO_FUNCTION_LOCK.get_or_init(|| {
        let mut map = HashMap::new();
        BuiltinScalarFunction::iter().for_each(|func| {
            let a = aliases(&func);
            a.iter().for_each(|&a| {
                map.insert(a, func);
            });
        });
        map
    })
}

/// Maps `BuiltinScalarFunction` --> canonical sql function
/// First alias in the array is used to display function names
fn function_to_name() -> &'static HashMap<BuiltinScalarFunction, &'static str> {
    static FUNCTION_TO_NAME_LOCK: OnceLock<HashMap<BuiltinScalarFunction, &'static str>> =
        OnceLock::new();
    FUNCTION_TO_NAME_LOCK.get_or_init(|| {
        let mut map = HashMap::new();
        BuiltinScalarFunction::iter().for_each(|func| {
            map.insert(func, *aliases(&func).first().unwrap_or(&"NO_ALIAS"));
        });
        map
    })
}

impl BuiltinScalarFunction {
    /// an allowlist of functions to take zero arguments, so that they will get special treatment
    /// while executing.
    #[deprecated(
        since = "32.0.0",
        note = "please use TypeSignature::supports_zero_argument instead"
    )]
    pub fn supports_zero_argument(&self) -> bool {
        self.signature().type_signature.supports_zero_argument()
    }

    /// Returns the [Volatility] of the builtin function.
    pub fn volatility(&self) -> Volatility {
        match self {
            // Immutable scalar builtins
            BuiltinScalarFunction::Abs => Volatility::Immutable,
            BuiltinScalarFunction::Acos => Volatility::Immutable,
            BuiltinScalarFunction::Asin => Volatility::Immutable,
            BuiltinScalarFunction::Atan => Volatility::Immutable,
            BuiltinScalarFunction::Atan2 => Volatility::Immutable,
            BuiltinScalarFunction::Acosh => Volatility::Immutable,
            BuiltinScalarFunction::Asinh => Volatility::Immutable,
            BuiltinScalarFunction::Atanh => Volatility::Immutable,
            BuiltinScalarFunction::Ceil => Volatility::Immutable,
            BuiltinScalarFunction::Coalesce => Volatility::Immutable,
            BuiltinScalarFunction::Cos => Volatility::Immutable,
            BuiltinScalarFunction::Cosh => Volatility::Immutable,
            BuiltinScalarFunction::Decode => Volatility::Immutable,
            BuiltinScalarFunction::Degrees => Volatility::Immutable,
            BuiltinScalarFunction::Encode => Volatility::Immutable,
            BuiltinScalarFunction::Exp => Volatility::Immutable,
            BuiltinScalarFunction::Factorial => Volatility::Immutable,
            BuiltinScalarFunction::Floor => Volatility::Immutable,
            BuiltinScalarFunction::Gcd => Volatility::Immutable,
            BuiltinScalarFunction::Isnan => Volatility::Immutable,
            BuiltinScalarFunction::Iszero => Volatility::Immutable,
            BuiltinScalarFunction::Lcm => Volatility::Immutable,
            BuiltinScalarFunction::Ln => Volatility::Immutable,
            BuiltinScalarFunction::Log => Volatility::Immutable,
            BuiltinScalarFunction::Log10 => Volatility::Immutable,
            BuiltinScalarFunction::Log2 => Volatility::Immutable,
            BuiltinScalarFunction::Nanvl => Volatility::Immutable,
            BuiltinScalarFunction::Pi => Volatility::Immutable,
            BuiltinScalarFunction::Power => Volatility::Immutable,
            BuiltinScalarFunction::Round => Volatility::Immutable,
            BuiltinScalarFunction::Signum => Volatility::Immutable,
            BuiltinScalarFunction::Sin => Volatility::Immutable,
            BuiltinScalarFunction::Sinh => Volatility::Immutable,
            BuiltinScalarFunction::Sqrt => Volatility::Immutable,
            BuiltinScalarFunction::Cbrt => Volatility::Immutable,
            BuiltinScalarFunction::Cot => Volatility::Immutable,
            BuiltinScalarFunction::Tan => Volatility::Immutable,
            BuiltinScalarFunction::Tanh => Volatility::Immutable,
            BuiltinScalarFunction::Trunc => Volatility::Immutable,
            BuiltinScalarFunction::ArrayAppend => Volatility::Immutable,
            BuiltinScalarFunction::ArrayConcat => Volatility::Immutable,
            BuiltinScalarFunction::ArrayEmpty => Volatility::Immutable,
            BuiltinScalarFunction::ArrayHasAll => Volatility::Immutable,
            BuiltinScalarFunction::ArrayHasAny => Volatility::Immutable,
            BuiltinScalarFunction::ArrayHas => Volatility::Immutable,
            BuiltinScalarFunction::ArrayDims => Volatility::Immutable,
            BuiltinScalarFunction::ArrayElement => Volatility::Immutable,
            BuiltinScalarFunction::ArrayLength => Volatility::Immutable,
            BuiltinScalarFunction::ArrayNdims => Volatility::Immutable,
            BuiltinScalarFunction::ArrayPopBack => Volatility::Immutable,
            BuiltinScalarFunction::ArrayPosition => Volatility::Immutable,
            BuiltinScalarFunction::ArrayPositions => Volatility::Immutable,
            BuiltinScalarFunction::ArrayPrepend => Volatility::Immutable,
            BuiltinScalarFunction::ArrayRepeat => Volatility::Immutable,
            BuiltinScalarFunction::ArrayRemove => Volatility::Immutable,
            BuiltinScalarFunction::ArrayRemoveN => Volatility::Immutable,
            BuiltinScalarFunction::ArrayRemoveAll => Volatility::Immutable,
            BuiltinScalarFunction::ArrayReplace => Volatility::Immutable,
            BuiltinScalarFunction::ArrayReplaceN => Volatility::Immutable,
            BuiltinScalarFunction::ArrayReplaceAll => Volatility::Immutable,
            BuiltinScalarFunction::Flatten => Volatility::Immutable,
            BuiltinScalarFunction::ArraySlice => Volatility::Immutable,
            BuiltinScalarFunction::ArrayToString => Volatility::Immutable,
<<<<<<< HEAD
            BuiltinScalarFunction::ArrayUnion => Volatility::Immutable,
=======
            BuiltinScalarFunction::ArrayIntersect => Volatility::Immutable,
>>>>>>> 3df89559
            BuiltinScalarFunction::Cardinality => Volatility::Immutable,
            BuiltinScalarFunction::MakeArray => Volatility::Immutable,
            BuiltinScalarFunction::Ascii => Volatility::Immutable,
            BuiltinScalarFunction::BitLength => Volatility::Immutable,
            BuiltinScalarFunction::Btrim => Volatility::Immutable,
            BuiltinScalarFunction::CharacterLength => Volatility::Immutable,
            BuiltinScalarFunction::Chr => Volatility::Immutable,
            BuiltinScalarFunction::Concat => Volatility::Immutable,
            BuiltinScalarFunction::ConcatWithSeparator => Volatility::Immutable,
            BuiltinScalarFunction::DatePart => Volatility::Immutable,
            BuiltinScalarFunction::DateTrunc => Volatility::Immutable,
            BuiltinScalarFunction::DateBin => Volatility::Immutable,
            BuiltinScalarFunction::InitCap => Volatility::Immutable,
            BuiltinScalarFunction::Left => Volatility::Immutable,
            BuiltinScalarFunction::Lpad => Volatility::Immutable,
            BuiltinScalarFunction::Lower => Volatility::Immutable,
            BuiltinScalarFunction::Ltrim => Volatility::Immutable,
            BuiltinScalarFunction::MD5 => Volatility::Immutable,
            BuiltinScalarFunction::NullIf => Volatility::Immutable,
            BuiltinScalarFunction::OctetLength => Volatility::Immutable,
            BuiltinScalarFunction::Radians => Volatility::Immutable,
            BuiltinScalarFunction::RegexpReplace => Volatility::Immutable,
            BuiltinScalarFunction::Repeat => Volatility::Immutable,
            BuiltinScalarFunction::Replace => Volatility::Immutable,
            BuiltinScalarFunction::Reverse => Volatility::Immutable,
            BuiltinScalarFunction::Right => Volatility::Immutable,
            BuiltinScalarFunction::Rpad => Volatility::Immutable,
            BuiltinScalarFunction::Rtrim => Volatility::Immutable,
            BuiltinScalarFunction::SHA224 => Volatility::Immutable,
            BuiltinScalarFunction::SHA256 => Volatility::Immutable,
            BuiltinScalarFunction::SHA384 => Volatility::Immutable,
            BuiltinScalarFunction::SHA512 => Volatility::Immutable,
            BuiltinScalarFunction::Digest => Volatility::Immutable,
            BuiltinScalarFunction::SplitPart => Volatility::Immutable,
            BuiltinScalarFunction::StringToArray => Volatility::Immutable,
            BuiltinScalarFunction::StartsWith => Volatility::Immutable,
            BuiltinScalarFunction::Strpos => Volatility::Immutable,
            BuiltinScalarFunction::Substr => Volatility::Immutable,
            BuiltinScalarFunction::ToHex => Volatility::Immutable,
            BuiltinScalarFunction::ToTimestamp => Volatility::Immutable,
            BuiltinScalarFunction::ToTimestampMillis => Volatility::Immutable,
            BuiltinScalarFunction::ToTimestampMicros => Volatility::Immutable,
            BuiltinScalarFunction::ToTimestampNanos => Volatility::Immutable,
            BuiltinScalarFunction::ToTimestampSeconds => Volatility::Immutable,
            BuiltinScalarFunction::Translate => Volatility::Immutable,
            BuiltinScalarFunction::Trim => Volatility::Immutable,
            BuiltinScalarFunction::Upper => Volatility::Immutable,
            BuiltinScalarFunction::RegexpMatch => Volatility::Immutable,
            BuiltinScalarFunction::Struct => Volatility::Immutable,
            BuiltinScalarFunction::FromUnixtime => Volatility::Immutable,
            BuiltinScalarFunction::ArrowTypeof => Volatility::Immutable,

            // Stable builtin functions
            BuiltinScalarFunction::Now => Volatility::Stable,
            BuiltinScalarFunction::CurrentDate => Volatility::Stable,
            BuiltinScalarFunction::CurrentTime => Volatility::Stable,

            // Volatile builtin functions
            BuiltinScalarFunction::Random => Volatility::Volatile,
            BuiltinScalarFunction::Uuid => Volatility::Volatile,
        }
    }

    /// Returns the dimension [`DataType`] of [`DataType::List`] if
    /// treated as a N-dimensional array.
    ///
    /// ## Examples:
    ///
    /// * `Int64` has dimension 1
    /// * `List(Int64)` has dimension 2
    /// * `List(List(Int64))` has dimension 3
    /// * etc.
    fn return_dimension(self, input_expr_type: &DataType) -> u64 {
        let mut result: u64 = 1;
        let mut current_data_type = input_expr_type;
        while let DataType::List(field) = current_data_type {
            current_data_type = field.data_type();
            result += 1;
        }
        result
    }

    /// Returns the output [`DataType`] of this function
    ///
    /// This method should be invoked only after `input_expr_types` have been validated
    /// against the function's `TypeSignature` using `type_coercion::functions::data_types()`.
    ///
    /// This method will:
    /// 1. Perform additional checks on `input_expr_types` that are beyond the scope of `TypeSignature` validation.
    /// 2. Deduce the output `DataType` based on the provided `input_expr_types`.
    pub fn return_type(self, input_expr_types: &[DataType]) -> Result<DataType> {
        use DataType::*;
        use TimeUnit::*;

        // Note that this function *must* return the same type that the respective physical expression returns
        // or the execution panics.

        // the return type of the built in function.
        // Some built-in functions' return type depends on the incoming type.
        match self {
            BuiltinScalarFunction::Flatten => {
                fn get_base_type(data_type: &DataType) -> Result<DataType> {
                    match data_type {
                        DataType::List(field) => match field.data_type() {
                            DataType::List(_) => get_base_type(field.data_type()),
                            _ => Ok(data_type.to_owned()),
                        },
                        _ => internal_err!("Not reachable, data_type should be List"),
                    }
                }

                let data_type = get_base_type(&input_expr_types[0])?;
                Ok(data_type)
            }
            BuiltinScalarFunction::ArrayAppend => Ok(input_expr_types[0].clone()),
            BuiltinScalarFunction::ArrayConcat => {
                let mut expr_type = Null;
                let mut max_dims = 0;
                for input_expr_type in input_expr_types {
                    match input_expr_type {
                        List(field) => {
                            if !field.data_type().equals_datatype(&Null) {
                                let dims = self.return_dimension(input_expr_type);
                                expr_type = match max_dims.cmp(&dims) {
                                    Ordering::Greater => expr_type,
                                    Ordering::Equal => {
                                        get_wider_type(&expr_type, input_expr_type)?
                                    }
                                    Ordering::Less => {
                                        max_dims = dims;
                                        input_expr_type.clone()
                                    }
                                };
                            }
                        }
                        _ => {
                            return plan_err!(
                                "The {self} function can only accept list as the args."
                            )
                        }
                    }
                }

                Ok(expr_type)
            }
            BuiltinScalarFunction::ArrayHasAll
            | BuiltinScalarFunction::ArrayHasAny
            | BuiltinScalarFunction::ArrayHas
            | BuiltinScalarFunction::ArrayEmpty => Ok(Boolean),
            BuiltinScalarFunction::ArrayDims => {
                Ok(List(Arc::new(Field::new("item", UInt64, true))))
            }
            BuiltinScalarFunction::ArrayElement => match &input_expr_types[0] {
                List(field) => Ok(field.data_type().clone()),
                _ => plan_err!(
                    "The {self} function can only accept list as the first argument"
                ),
            },
            BuiltinScalarFunction::ArrayLength => Ok(UInt64),
            BuiltinScalarFunction::ArrayNdims => Ok(UInt64),
            BuiltinScalarFunction::ArrayPopBack => Ok(input_expr_types[0].clone()),
            BuiltinScalarFunction::ArrayPosition => Ok(UInt64),
            BuiltinScalarFunction::ArrayPositions => {
                Ok(List(Arc::new(Field::new("item", UInt64, true))))
            }
            BuiltinScalarFunction::ArrayPrepend => Ok(input_expr_types[1].clone()),
            BuiltinScalarFunction::ArrayRepeat => Ok(List(Arc::new(Field::new(
                "item",
                input_expr_types[0].clone(),
                true,
            )))),
            BuiltinScalarFunction::ArrayRemove => Ok(input_expr_types[0].clone()),
            BuiltinScalarFunction::ArrayRemoveN => Ok(input_expr_types[0].clone()),
            BuiltinScalarFunction::ArrayRemoveAll => Ok(input_expr_types[0].clone()),
            BuiltinScalarFunction::ArrayReplace => Ok(input_expr_types[0].clone()),
            BuiltinScalarFunction::ArrayReplaceN => Ok(input_expr_types[0].clone()),
            BuiltinScalarFunction::ArrayReplaceAll => Ok(input_expr_types[0].clone()),
            BuiltinScalarFunction::ArraySlice => Ok(input_expr_types[0].clone()),
            BuiltinScalarFunction::ArrayToString => Ok(Utf8),
<<<<<<< HEAD
            BuiltinScalarFunction::ArrayUnion => Ok(input_expr_types[0].clone()),
=======
            BuiltinScalarFunction::ArrayIntersect => Ok(input_expr_types[0].clone()),
>>>>>>> 3df89559
            BuiltinScalarFunction::Cardinality => Ok(UInt64),
            BuiltinScalarFunction::MakeArray => match input_expr_types.len() {
                0 => Ok(List(Arc::new(Field::new("item", Null, true)))),
                _ => {
                    let mut expr_type = Null;
                    for input_expr_type in input_expr_types {
                        if !input_expr_type.equals_datatype(&Null) {
                            expr_type = input_expr_type.clone();
                            break;
                        }
                    }

                    Ok(List(Arc::new(Field::new("item", expr_type, true))))
                }
            },
            BuiltinScalarFunction::Ascii => Ok(Int32),
            BuiltinScalarFunction::BitLength => {
                utf8_to_int_type(&input_expr_types[0], "bit_length")
            }
            BuiltinScalarFunction::Btrim => {
                utf8_to_str_type(&input_expr_types[0], "btrim")
            }
            BuiltinScalarFunction::CharacterLength => {
                utf8_to_int_type(&input_expr_types[0], "character_length")
            }
            BuiltinScalarFunction::Chr => Ok(Utf8),
            BuiltinScalarFunction::Coalesce => {
                // COALESCE has multiple args and they might get coerced, get a preview of this
                let coerced_types = data_types(input_expr_types, &self.signature());
                coerced_types.map(|types| types[0].clone())
            }
            BuiltinScalarFunction::Concat => Ok(Utf8),
            BuiltinScalarFunction::ConcatWithSeparator => Ok(Utf8),
            BuiltinScalarFunction::DatePart => Ok(Float64),
            BuiltinScalarFunction::DateBin | BuiltinScalarFunction::DateTrunc => {
                match &input_expr_types[1] {
                    Timestamp(Nanosecond, None) | Utf8 | Null => {
                        Ok(Timestamp(Nanosecond, None))
                    }
                    Timestamp(Nanosecond, tz_opt) => {
                        Ok(Timestamp(Nanosecond, tz_opt.clone()))
                    }
                    Timestamp(Microsecond, tz_opt) => {
                        Ok(Timestamp(Microsecond, tz_opt.clone()))
                    }
                    Timestamp(Millisecond, tz_opt) => {
                        Ok(Timestamp(Millisecond, tz_opt.clone()))
                    }
                    Timestamp(Second, tz_opt) => Ok(Timestamp(Second, tz_opt.clone())),
                    _ => plan_err!(
                    "The {self} function can only accept timestamp as the second arg."
                ),
                }
            }
            BuiltinScalarFunction::InitCap => {
                utf8_to_str_type(&input_expr_types[0], "initcap")
            }
            BuiltinScalarFunction::Left => utf8_to_str_type(&input_expr_types[0], "left"),
            BuiltinScalarFunction::Lower => {
                utf8_to_str_type(&input_expr_types[0], "lower")
            }
            BuiltinScalarFunction::Lpad => utf8_to_str_type(&input_expr_types[0], "lpad"),
            BuiltinScalarFunction::Ltrim => {
                utf8_to_str_type(&input_expr_types[0], "ltrim")
            }
            BuiltinScalarFunction::MD5 => utf8_to_str_type(&input_expr_types[0], "md5"),
            BuiltinScalarFunction::NullIf => {
                // NULLIF has two args and they might get coerced, get a preview of this
                let coerced_types = data_types(input_expr_types, &self.signature());
                coerced_types.map(|typs| typs[0].clone())
            }
            BuiltinScalarFunction::OctetLength => {
                utf8_to_int_type(&input_expr_types[0], "octet_length")
            }
            BuiltinScalarFunction::Pi => Ok(Float64),
            BuiltinScalarFunction::Random => Ok(Float64),
            BuiltinScalarFunction::Uuid => Ok(Utf8),
            BuiltinScalarFunction::RegexpReplace => {
                utf8_to_str_type(&input_expr_types[0], "regexp_replace")
            }
            BuiltinScalarFunction::Repeat => {
                utf8_to_str_type(&input_expr_types[0], "repeat")
            }
            BuiltinScalarFunction::Replace => {
                utf8_to_str_type(&input_expr_types[0], "replace")
            }
            BuiltinScalarFunction::Reverse => {
                utf8_to_str_type(&input_expr_types[0], "reverse")
            }
            BuiltinScalarFunction::Right => {
                utf8_to_str_type(&input_expr_types[0], "right")
            }
            BuiltinScalarFunction::Rpad => utf8_to_str_type(&input_expr_types[0], "rpad"),
            BuiltinScalarFunction::Rtrim => {
                utf8_to_str_type(&input_expr_types[0], "rtrim")
            }
            BuiltinScalarFunction::SHA224 => {
                utf8_or_binary_to_binary_type(&input_expr_types[0], "sha224")
            }
            BuiltinScalarFunction::SHA256 => {
                utf8_or_binary_to_binary_type(&input_expr_types[0], "sha256")
            }
            BuiltinScalarFunction::SHA384 => {
                utf8_or_binary_to_binary_type(&input_expr_types[0], "sha384")
            }
            BuiltinScalarFunction::SHA512 => {
                utf8_or_binary_to_binary_type(&input_expr_types[0], "sha512")
            }
            BuiltinScalarFunction::Digest => {
                utf8_or_binary_to_binary_type(&input_expr_types[0], "digest")
            }
            BuiltinScalarFunction::Encode => Ok(match input_expr_types[0] {
                Utf8 => Utf8,
                LargeUtf8 => LargeUtf8,
                Binary => Utf8,
                LargeBinary => LargeUtf8,
                Null => Null,
                _ => {
                    return plan_err!(
                        "The encode function can only accept utf8 or binary."
                    );
                }
            }),
            BuiltinScalarFunction::Decode => Ok(match input_expr_types[0] {
                Utf8 => Binary,
                LargeUtf8 => LargeBinary,
                Binary => Binary,
                LargeBinary => LargeBinary,
                Null => Null,
                _ => {
                    return plan_err!(
                        "The decode function can only accept utf8 or binary."
                    );
                }
            }),
            BuiltinScalarFunction::SplitPart => {
                utf8_to_str_type(&input_expr_types[0], "split_part")
            }
            BuiltinScalarFunction::StringToArray => Ok(List(Arc::new(Field::new(
                "item",
                input_expr_types[0].clone(),
                true,
            )))),
            BuiltinScalarFunction::StartsWith => Ok(Boolean),
            BuiltinScalarFunction::Strpos => {
                utf8_to_int_type(&input_expr_types[0], "strpos")
            }
            BuiltinScalarFunction::Substr => {
                utf8_to_str_type(&input_expr_types[0], "substr")
            }
            BuiltinScalarFunction::ToHex => Ok(match input_expr_types[0] {
                Int8 | Int16 | Int32 | Int64 => Utf8,
                _ => {
                    return plan_err!("The to_hex function can only accept integers.");
                }
            }),
            BuiltinScalarFunction::ToTimestamp => Ok(match &input_expr_types[0] {
                Int64 => Timestamp(Second, None),
                _ => Timestamp(Nanosecond, None),
            }),
            BuiltinScalarFunction::ToTimestampMillis => Ok(Timestamp(Millisecond, None)),
            BuiltinScalarFunction::ToTimestampMicros => Ok(Timestamp(Microsecond, None)),
            BuiltinScalarFunction::ToTimestampNanos => Ok(Timestamp(Nanosecond, None)),
            BuiltinScalarFunction::ToTimestampSeconds => Ok(Timestamp(Second, None)),
            BuiltinScalarFunction::FromUnixtime => Ok(Timestamp(Second, None)),
            BuiltinScalarFunction::Now => {
                Ok(Timestamp(Nanosecond, Some("+00:00".into())))
            }
            BuiltinScalarFunction::CurrentDate => Ok(Date32),
            BuiltinScalarFunction::CurrentTime => Ok(Time64(Nanosecond)),
            BuiltinScalarFunction::Translate => {
                utf8_to_str_type(&input_expr_types[0], "translate")
            }
            BuiltinScalarFunction::Trim => utf8_to_str_type(&input_expr_types[0], "trim"),
            BuiltinScalarFunction::Upper => {
                utf8_to_str_type(&input_expr_types[0], "upper")
            }
            BuiltinScalarFunction::RegexpMatch => Ok(match input_expr_types[0] {
                LargeUtf8 => List(Arc::new(Field::new("item", LargeUtf8, true))),
                Utf8 => List(Arc::new(Field::new("item", Utf8, true))),
                Null => Null,
                _ => {
                    return plan_err!(
                        "The regexp_extract function can only accept strings."
                    );
                }
            }),

            BuiltinScalarFunction::Factorial
            | BuiltinScalarFunction::Gcd
            | BuiltinScalarFunction::Lcm => Ok(Int64),

            BuiltinScalarFunction::Power => match &input_expr_types[0] {
                Int64 => Ok(Int64),
                _ => Ok(Float64),
            },

            BuiltinScalarFunction::Struct => {
                let return_fields = input_expr_types
                    .iter()
                    .enumerate()
                    .map(|(pos, dt)| Field::new(format!("c{pos}"), dt.clone(), true))
                    .collect::<Vec<Field>>();
                Ok(Struct(Fields::from(return_fields)))
            }

            BuiltinScalarFunction::Atan2 => match &input_expr_types[0] {
                Float32 => Ok(Float32),
                _ => Ok(Float64),
            },

            BuiltinScalarFunction::Log => match &input_expr_types[0] {
                Float32 => Ok(Float32),
                _ => Ok(Float64),
            },

            BuiltinScalarFunction::Nanvl => match &input_expr_types[0] {
                Float32 => Ok(Float32),
                _ => Ok(Float64),
            },

            BuiltinScalarFunction::Isnan | BuiltinScalarFunction::Iszero => Ok(Boolean),

            BuiltinScalarFunction::ArrowTypeof => Ok(Utf8),

            BuiltinScalarFunction::Abs => Ok(input_expr_types[0].clone()),

            BuiltinScalarFunction::Acos
            | BuiltinScalarFunction::Asin
            | BuiltinScalarFunction::Atan
            | BuiltinScalarFunction::Acosh
            | BuiltinScalarFunction::Asinh
            | BuiltinScalarFunction::Atanh
            | BuiltinScalarFunction::Ceil
            | BuiltinScalarFunction::Cos
            | BuiltinScalarFunction::Cosh
            | BuiltinScalarFunction::Degrees
            | BuiltinScalarFunction::Exp
            | BuiltinScalarFunction::Floor
            | BuiltinScalarFunction::Ln
            | BuiltinScalarFunction::Log10
            | BuiltinScalarFunction::Log2
            | BuiltinScalarFunction::Radians
            | BuiltinScalarFunction::Round
            | BuiltinScalarFunction::Signum
            | BuiltinScalarFunction::Sin
            | BuiltinScalarFunction::Sinh
            | BuiltinScalarFunction::Sqrt
            | BuiltinScalarFunction::Cbrt
            | BuiltinScalarFunction::Tan
            | BuiltinScalarFunction::Tanh
            | BuiltinScalarFunction::Trunc
            | BuiltinScalarFunction::Cot => match input_expr_types[0] {
                Float32 => Ok(Float32),
                _ => Ok(Float64),
            },
        }
    }

    /// Return the argument [`Signature`] supported by this function
    pub fn signature(&self) -> Signature {
        use DataType::*;
        use IntervalUnit::*;
        use TimeUnit::*;
        use TypeSignature::*;
        // note: the physical expression must accept the type returned by this function or the execution panics.

        // for now, the list is small, as we do not have many built-in functions.
        match self {
            BuiltinScalarFunction::ArrayAppend => Signature::any(2, self.volatility()),
            BuiltinScalarFunction::ArrayPopBack => Signature::any(1, self.volatility()),
            BuiltinScalarFunction::ArrayConcat => {
                Signature::variadic_any(self.volatility())
            }
            BuiltinScalarFunction::ArrayDims => Signature::any(1, self.volatility()),
            BuiltinScalarFunction::ArrayEmpty => Signature::any(1, self.volatility()),
            BuiltinScalarFunction::ArrayElement => Signature::any(2, self.volatility()),
            BuiltinScalarFunction::Flatten => Signature::any(1, self.volatility()),
            BuiltinScalarFunction::ArrayHasAll
            | BuiltinScalarFunction::ArrayHasAny
            | BuiltinScalarFunction::ArrayHas => Signature::any(2, self.volatility()),
            BuiltinScalarFunction::ArrayLength => {
                Signature::variadic_any(self.volatility())
            }
            BuiltinScalarFunction::ArrayNdims => Signature::any(1, self.volatility()),
            BuiltinScalarFunction::ArrayPosition => {
                Signature::variadic_any(self.volatility())
            }
            BuiltinScalarFunction::ArrayPositions => Signature::any(2, self.volatility()),
            BuiltinScalarFunction::ArrayPrepend => Signature::any(2, self.volatility()),
            BuiltinScalarFunction::ArrayRepeat => Signature::any(2, self.volatility()),
            BuiltinScalarFunction::ArrayRemove => Signature::any(2, self.volatility()),
            BuiltinScalarFunction::ArrayRemoveN => Signature::any(3, self.volatility()),
            BuiltinScalarFunction::ArrayRemoveAll => Signature::any(2, self.volatility()),
            BuiltinScalarFunction::ArrayReplace => Signature::any(3, self.volatility()),
            BuiltinScalarFunction::ArrayReplaceN => Signature::any(4, self.volatility()),
            BuiltinScalarFunction::ArrayReplaceAll => {
                Signature::any(3, self.volatility())
            }
            BuiltinScalarFunction::ArraySlice => Signature::any(3, self.volatility()),
            BuiltinScalarFunction::ArrayToString => {
                Signature::variadic_any(self.volatility())
            }
<<<<<<< HEAD
            BuiltinScalarFunction::ArrayUnion => Signature::any(2, self.volatility()),
=======
            BuiltinScalarFunction::ArrayIntersect => Signature::any(2, self.volatility()),
>>>>>>> 3df89559
            BuiltinScalarFunction::Cardinality => Signature::any(1, self.volatility()),
            BuiltinScalarFunction::MakeArray => {
                // 0 or more arguments of arbitrary type
                Signature::one_of(vec![VariadicAny, Any(0)], self.volatility())
            }
            BuiltinScalarFunction::Struct => Signature::variadic(
                struct_expressions::SUPPORTED_STRUCT_TYPES.to_vec(),
                self.volatility(),
            ),
            BuiltinScalarFunction::Concat
            | BuiltinScalarFunction::ConcatWithSeparator => {
                Signature::variadic(vec![Utf8], self.volatility())
            }
            BuiltinScalarFunction::Coalesce => Signature::variadic(
                conditional_expressions::SUPPORTED_COALESCE_TYPES.to_vec(),
                self.volatility(),
            ),
            BuiltinScalarFunction::SHA224
            | BuiltinScalarFunction::SHA256
            | BuiltinScalarFunction::SHA384
            | BuiltinScalarFunction::SHA512
            | BuiltinScalarFunction::MD5 => Signature::uniform(
                1,
                vec![Utf8, LargeUtf8, Binary, LargeBinary],
                self.volatility(),
            ),
            BuiltinScalarFunction::Ascii
            | BuiltinScalarFunction::BitLength
            | BuiltinScalarFunction::CharacterLength
            | BuiltinScalarFunction::InitCap
            | BuiltinScalarFunction::Lower
            | BuiltinScalarFunction::OctetLength
            | BuiltinScalarFunction::Reverse
            | BuiltinScalarFunction::Upper => {
                Signature::uniform(1, vec![Utf8, LargeUtf8], self.volatility())
            }
            BuiltinScalarFunction::Btrim
            | BuiltinScalarFunction::Ltrim
            | BuiltinScalarFunction::Rtrim
            | BuiltinScalarFunction::Trim => Signature::one_of(
                vec![Exact(vec![Utf8]), Exact(vec![Utf8, Utf8])],
                self.volatility(),
            ),
            BuiltinScalarFunction::Chr | BuiltinScalarFunction::ToHex => {
                Signature::uniform(1, vec![Int64], self.volatility())
            }
            BuiltinScalarFunction::Lpad | BuiltinScalarFunction::Rpad => {
                Signature::one_of(
                    vec![
                        Exact(vec![Utf8, Int64]),
                        Exact(vec![LargeUtf8, Int64]),
                        Exact(vec![Utf8, Int64, Utf8]),
                        Exact(vec![LargeUtf8, Int64, Utf8]),
                        Exact(vec![Utf8, Int64, LargeUtf8]),
                        Exact(vec![LargeUtf8, Int64, LargeUtf8]),
                    ],
                    self.volatility(),
                )
            }
            BuiltinScalarFunction::Left
            | BuiltinScalarFunction::Repeat
            | BuiltinScalarFunction::Right => Signature::one_of(
                vec![Exact(vec![Utf8, Int64]), Exact(vec![LargeUtf8, Int64])],
                self.volatility(),
            ),
            BuiltinScalarFunction::ToTimestamp => Signature::uniform(
                1,
                vec![
                    Int64,
                    Timestamp(Nanosecond, None),
                    Timestamp(Microsecond, None),
                    Timestamp(Millisecond, None),
                    Timestamp(Second, None),
                    Utf8,
                ],
                self.volatility(),
            ),
            BuiltinScalarFunction::ToTimestampMillis => Signature::uniform(
                1,
                vec![
                    Int64,
                    Timestamp(Nanosecond, None),
                    Timestamp(Microsecond, None),
                    Timestamp(Millisecond, None),
                    Timestamp(Second, None),
                    Utf8,
                ],
                self.volatility(),
            ),
            BuiltinScalarFunction::ToTimestampMicros => Signature::uniform(
                1,
                vec![
                    Int64,
                    Timestamp(Nanosecond, None),
                    Timestamp(Microsecond, None),
                    Timestamp(Millisecond, None),
                    Timestamp(Second, None),
                    Utf8,
                ],
                self.volatility(),
            ),
            BuiltinScalarFunction::ToTimestampNanos => Signature::uniform(
                1,
                vec![
                    Int64,
                    Timestamp(Nanosecond, None),
                    Timestamp(Microsecond, None),
                    Timestamp(Millisecond, None),
                    Timestamp(Second, None),
                    Utf8,
                ],
                self.volatility(),
            ),
            BuiltinScalarFunction::ToTimestampSeconds => Signature::uniform(
                1,
                vec![
                    Int64,
                    Timestamp(Nanosecond, None),
                    Timestamp(Microsecond, None),
                    Timestamp(Millisecond, None),
                    Timestamp(Second, None),
                    Utf8,
                ],
                self.volatility(),
            ),
            BuiltinScalarFunction::FromUnixtime => {
                Signature::uniform(1, vec![Int64], self.volatility())
            }
            BuiltinScalarFunction::Digest => Signature::one_of(
                vec![
                    Exact(vec![Utf8, Utf8]),
                    Exact(vec![LargeUtf8, Utf8]),
                    Exact(vec![Binary, Utf8]),
                    Exact(vec![LargeBinary, Utf8]),
                ],
                self.volatility(),
            ),
            BuiltinScalarFunction::Encode => Signature::one_of(
                vec![
                    Exact(vec![Utf8, Utf8]),
                    Exact(vec![LargeUtf8, Utf8]),
                    Exact(vec![Binary, Utf8]),
                    Exact(vec![LargeBinary, Utf8]),
                ],
                self.volatility(),
            ),
            BuiltinScalarFunction::Decode => Signature::one_of(
                vec![
                    Exact(vec![Utf8, Utf8]),
                    Exact(vec![LargeUtf8, Utf8]),
                    Exact(vec![Binary, Utf8]),
                    Exact(vec![LargeBinary, Utf8]),
                ],
                self.volatility(),
            ),
            BuiltinScalarFunction::DateTrunc => Signature::one_of(
                vec![
                    Exact(vec![Utf8, Timestamp(Nanosecond, None)]),
                    Exact(vec![
                        Utf8,
                        Timestamp(Nanosecond, Some(TIMEZONE_WILDCARD.into())),
                    ]),
                    Exact(vec![Utf8, Timestamp(Microsecond, None)]),
                    Exact(vec![
                        Utf8,
                        Timestamp(Microsecond, Some(TIMEZONE_WILDCARD.into())),
                    ]),
                    Exact(vec![Utf8, Timestamp(Millisecond, None)]),
                    Exact(vec![
                        Utf8,
                        Timestamp(Millisecond, Some(TIMEZONE_WILDCARD.into())),
                    ]),
                    Exact(vec![Utf8, Timestamp(Second, None)]),
                    Exact(vec![
                        Utf8,
                        Timestamp(Second, Some(TIMEZONE_WILDCARD.into())),
                    ]),
                ],
                self.volatility(),
            ),
            BuiltinScalarFunction::DateBin => {
                let base_sig = |array_type: TimeUnit| {
                    vec![
                        Exact(vec![
                            Interval(MonthDayNano),
                            Timestamp(array_type.clone(), None),
                            Timestamp(Nanosecond, None),
                        ]),
                        Exact(vec![
                            Interval(MonthDayNano),
                            Timestamp(array_type.clone(), Some(TIMEZONE_WILDCARD.into())),
                            Timestamp(Nanosecond, Some(TIMEZONE_WILDCARD.into())),
                        ]),
                        Exact(vec![
                            Interval(DayTime),
                            Timestamp(array_type.clone(), None),
                            Timestamp(Nanosecond, None),
                        ]),
                        Exact(vec![
                            Interval(DayTime),
                            Timestamp(array_type.clone(), Some(TIMEZONE_WILDCARD.into())),
                            Timestamp(Nanosecond, Some(TIMEZONE_WILDCARD.into())),
                        ]),
                        Exact(vec![
                            Interval(MonthDayNano),
                            Timestamp(array_type.clone(), None),
                        ]),
                        Exact(vec![
                            Interval(MonthDayNano),
                            Timestamp(array_type.clone(), Some(TIMEZONE_WILDCARD.into())),
                        ]),
                        Exact(vec![
                            Interval(DayTime),
                            Timestamp(array_type.clone(), None),
                        ]),
                        Exact(vec![
                            Interval(DayTime),
                            Timestamp(array_type, Some(TIMEZONE_WILDCARD.into())),
                        ]),
                    ]
                };

                let full_sig = [Nanosecond, Microsecond, Millisecond, Second]
                    .into_iter()
                    .map(base_sig)
                    .collect::<Vec<_>>()
                    .concat();

                Signature::one_of(full_sig, self.volatility())
            }
            BuiltinScalarFunction::DatePart => Signature::one_of(
                vec![
                    Exact(vec![Utf8, Timestamp(Nanosecond, None)]),
                    Exact(vec![
                        Utf8,
                        Timestamp(Nanosecond, Some(TIMEZONE_WILDCARD.into())),
                    ]),
                    Exact(vec![Utf8, Timestamp(Millisecond, None)]),
                    Exact(vec![
                        Utf8,
                        Timestamp(Millisecond, Some(TIMEZONE_WILDCARD.into())),
                    ]),
                    Exact(vec![Utf8, Timestamp(Microsecond, None)]),
                    Exact(vec![
                        Utf8,
                        Timestamp(Microsecond, Some(TIMEZONE_WILDCARD.into())),
                    ]),
                    Exact(vec![Utf8, Timestamp(Second, None)]),
                    Exact(vec![
                        Utf8,
                        Timestamp(Second, Some(TIMEZONE_WILDCARD.into())),
                    ]),
                    Exact(vec![Utf8, Date64]),
                    Exact(vec![Utf8, Date32]),
                ],
                self.volatility(),
            ),
            BuiltinScalarFunction::SplitPart => Signature::one_of(
                vec![
                    Exact(vec![Utf8, Utf8, Int64]),
                    Exact(vec![LargeUtf8, Utf8, Int64]),
                    Exact(vec![Utf8, LargeUtf8, Int64]),
                    Exact(vec![LargeUtf8, LargeUtf8, Int64]),
                ],
                self.volatility(),
            ),
            BuiltinScalarFunction::StringToArray => Signature::one_of(
                vec![
                    TypeSignature::Uniform(2, vec![Utf8, LargeUtf8]),
                    TypeSignature::Uniform(3, vec![Utf8, LargeUtf8]),
                ],
                self.volatility(),
            ),
            BuiltinScalarFunction::Strpos | BuiltinScalarFunction::StartsWith => {
                Signature::one_of(
                    vec![
                        Exact(vec![Utf8, Utf8]),
                        Exact(vec![Utf8, LargeUtf8]),
                        Exact(vec![LargeUtf8, Utf8]),
                        Exact(vec![LargeUtf8, LargeUtf8]),
                    ],
                    self.volatility(),
                )
            }

            BuiltinScalarFunction::Substr => Signature::one_of(
                vec![
                    Exact(vec![Utf8, Int64]),
                    Exact(vec![LargeUtf8, Int64]),
                    Exact(vec![Utf8, Int64, Int64]),
                    Exact(vec![LargeUtf8, Int64, Int64]),
                ],
                self.volatility(),
            ),

            BuiltinScalarFunction::Replace | BuiltinScalarFunction::Translate => {
                Signature::one_of(vec![Exact(vec![Utf8, Utf8, Utf8])], self.volatility())
            }
            BuiltinScalarFunction::RegexpReplace => Signature::one_of(
                vec![
                    Exact(vec![Utf8, Utf8, Utf8]),
                    Exact(vec![Utf8, Utf8, Utf8, Utf8]),
                ],
                self.volatility(),
            ),

            BuiltinScalarFunction::NullIf => {
                Signature::uniform(2, SUPPORTED_NULLIF_TYPES.to_vec(), self.volatility())
            }
            BuiltinScalarFunction::RegexpMatch => Signature::one_of(
                vec![
                    Exact(vec![Utf8, Utf8]),
                    Exact(vec![LargeUtf8, Utf8]),
                    Exact(vec![Utf8, Utf8, Utf8]),
                    Exact(vec![LargeUtf8, Utf8, Utf8]),
                ],
                self.volatility(),
            ),
            BuiltinScalarFunction::Pi => Signature::exact(vec![], self.volatility()),
            BuiltinScalarFunction::Random => Signature::exact(vec![], self.volatility()),
            BuiltinScalarFunction::Uuid => Signature::exact(vec![], self.volatility()),
            BuiltinScalarFunction::Power => Signature::one_of(
                vec![Exact(vec![Int64, Int64]), Exact(vec![Float64, Float64])],
                self.volatility(),
            ),
            BuiltinScalarFunction::Round => Signature::one_of(
                vec![
                    Exact(vec![Float64, Int64]),
                    Exact(vec![Float32, Int64]),
                    Exact(vec![Float64]),
                    Exact(vec![Float32]),
                ],
                self.volatility(),
            ),
            BuiltinScalarFunction::Trunc => Signature::one_of(
                vec![
                    Exact(vec![Float32, Int64]),
                    Exact(vec![Float64, Int64]),
                    Exact(vec![Float64]),
                    Exact(vec![Float32]),
                ],
                self.volatility(),
            ),
            BuiltinScalarFunction::Atan2 => Signature::one_of(
                vec![Exact(vec![Float32, Float32]), Exact(vec![Float64, Float64])],
                self.volatility(),
            ),
            BuiltinScalarFunction::Log => Signature::one_of(
                vec![
                    Exact(vec![Float32]),
                    Exact(vec![Float64]),
                    Exact(vec![Float32, Float32]),
                    Exact(vec![Float64, Float64]),
                ],
                self.volatility(),
            ),
            BuiltinScalarFunction::Nanvl => Signature::one_of(
                vec![Exact(vec![Float32, Float32]), Exact(vec![Float64, Float64])],
                self.volatility(),
            ),
            BuiltinScalarFunction::Factorial => {
                Signature::uniform(1, vec![Int64], self.volatility())
            }
            BuiltinScalarFunction::Gcd | BuiltinScalarFunction::Lcm => {
                Signature::uniform(2, vec![Int64], self.volatility())
            }
            BuiltinScalarFunction::ArrowTypeof => Signature::any(1, self.volatility()),
            BuiltinScalarFunction::Abs => Signature::any(1, self.volatility()),

            BuiltinScalarFunction::Acos
            | BuiltinScalarFunction::Asin
            | BuiltinScalarFunction::Atan
            | BuiltinScalarFunction::Acosh
            | BuiltinScalarFunction::Asinh
            | BuiltinScalarFunction::Atanh
            | BuiltinScalarFunction::Cbrt
            | BuiltinScalarFunction::Ceil
            | BuiltinScalarFunction::Cos
            | BuiltinScalarFunction::Cosh
            | BuiltinScalarFunction::Degrees
            | BuiltinScalarFunction::Exp
            | BuiltinScalarFunction::Floor
            | BuiltinScalarFunction::Ln
            | BuiltinScalarFunction::Log10
            | BuiltinScalarFunction::Log2
            | BuiltinScalarFunction::Radians
            | BuiltinScalarFunction::Signum
            | BuiltinScalarFunction::Sin
            | BuiltinScalarFunction::Sinh
            | BuiltinScalarFunction::Sqrt
            | BuiltinScalarFunction::Tan
            | BuiltinScalarFunction::Tanh
            | BuiltinScalarFunction::Cot => {
                // math expressions expect 1 argument of type f64 or f32
                // priority is given to f64 because e.g. `sqrt(1i32)` is in IR (real numbers) and thus we
                // return the best approximation for it (in f64).
                // We accept f32 because in this case it is clear that the best approximation
                // will be as good as the number of digits in the number
                Signature::uniform(1, vec![Float64, Float32], self.volatility())
            }
            BuiltinScalarFunction::Now
            | BuiltinScalarFunction::CurrentDate
            | BuiltinScalarFunction::CurrentTime => {
                Signature::uniform(0, vec![], self.volatility())
            }
            BuiltinScalarFunction::Isnan | BuiltinScalarFunction::Iszero => {
                Signature::one_of(
                    vec![Exact(vec![Float32]), Exact(vec![Float64])],
                    self.volatility(),
                )
            }
        }
    }

    /// This function specifies monotonicity behaviors for built-in scalar functions.
    /// The list can be extended, only mathematical and datetime functions are
    /// considered for the initial implementation of this feature.
    pub fn monotonicity(&self) -> Option<FuncMonotonicity> {
        if matches!(
            &self,
            BuiltinScalarFunction::Atan
                | BuiltinScalarFunction::Acosh
                | BuiltinScalarFunction::Asinh
                | BuiltinScalarFunction::Atanh
                | BuiltinScalarFunction::Ceil
                | BuiltinScalarFunction::Degrees
                | BuiltinScalarFunction::Exp
                | BuiltinScalarFunction::Factorial
                | BuiltinScalarFunction::Floor
                | BuiltinScalarFunction::Ln
                | BuiltinScalarFunction::Log10
                | BuiltinScalarFunction::Log2
                | BuiltinScalarFunction::Radians
                | BuiltinScalarFunction::Round
                | BuiltinScalarFunction::Signum
                | BuiltinScalarFunction::Sinh
                | BuiltinScalarFunction::Sqrt
                | BuiltinScalarFunction::Cbrt
                | BuiltinScalarFunction::Tanh
                | BuiltinScalarFunction::Trunc
                | BuiltinScalarFunction::Pi
        ) {
            Some(vec![Some(true)])
        } else if matches!(
            &self,
            BuiltinScalarFunction::DateTrunc | BuiltinScalarFunction::DateBin
        ) {
            Some(vec![None, Some(true)])
        } else if *self == BuiltinScalarFunction::Log {
            Some(vec![Some(true), Some(false)])
        } else {
            None
        }
    }
}

fn aliases(func: &BuiltinScalarFunction) -> &'static [&'static str] {
    match func {
        BuiltinScalarFunction::Abs => &["abs"],
        BuiltinScalarFunction::Acos => &["acos"],
        BuiltinScalarFunction::Acosh => &["acosh"],
        BuiltinScalarFunction::Asin => &["asin"],
        BuiltinScalarFunction::Asinh => &["asinh"],
        BuiltinScalarFunction::Atan => &["atan"],
        BuiltinScalarFunction::Atanh => &["atanh"],
        BuiltinScalarFunction::Atan2 => &["atan2"],
        BuiltinScalarFunction::Cbrt => &["cbrt"],
        BuiltinScalarFunction::Ceil => &["ceil"],
        BuiltinScalarFunction::Cos => &["cos"],
        BuiltinScalarFunction::Cot => &["cot"],
        BuiltinScalarFunction::Cosh => &["cosh"],
        BuiltinScalarFunction::Degrees => &["degrees"],
        BuiltinScalarFunction::Exp => &["exp"],
        BuiltinScalarFunction::Factorial => &["factorial"],
        BuiltinScalarFunction::Floor => &["floor"],
        BuiltinScalarFunction::Gcd => &["gcd"],
        BuiltinScalarFunction::Isnan => &["isnan"],
        BuiltinScalarFunction::Iszero => &["iszero"],
        BuiltinScalarFunction::Lcm => &["lcm"],
        BuiltinScalarFunction::Ln => &["ln"],
        BuiltinScalarFunction::Log => &["log"],
        BuiltinScalarFunction::Log10 => &["log10"],
        BuiltinScalarFunction::Log2 => &["log2"],
        BuiltinScalarFunction::Nanvl => &["nanvl"],
        BuiltinScalarFunction::Pi => &["pi"],
        BuiltinScalarFunction::Power => &["power", "pow"],
        BuiltinScalarFunction::Radians => &["radians"],
        BuiltinScalarFunction::Random => &["random"],
        BuiltinScalarFunction::Round => &["round"],
        BuiltinScalarFunction::Signum => &["signum"],
        BuiltinScalarFunction::Sin => &["sin"],
        BuiltinScalarFunction::Sinh => &["sinh"],
        BuiltinScalarFunction::Sqrt => &["sqrt"],
        BuiltinScalarFunction::Tan => &["tan"],
        BuiltinScalarFunction::Tanh => &["tanh"],
        BuiltinScalarFunction::Trunc => &["trunc"],

        // conditional functions
        BuiltinScalarFunction::Coalesce => &["coalesce"],
        BuiltinScalarFunction::NullIf => &["nullif"],

        // string functions
        BuiltinScalarFunction::Ascii => &["ascii"],
        BuiltinScalarFunction::BitLength => &["bit_length"],
        BuiltinScalarFunction::Btrim => &["btrim"],
        BuiltinScalarFunction::CharacterLength => {
            &["character_length", "char_length", "length"]
        }
        BuiltinScalarFunction::Concat => &["concat"],
        BuiltinScalarFunction::ConcatWithSeparator => &["concat_ws"],
        BuiltinScalarFunction::Chr => &["chr"],
        BuiltinScalarFunction::InitCap => &["initcap"],
        BuiltinScalarFunction::Left => &["left"],
        BuiltinScalarFunction::Lower => &["lower"],
        BuiltinScalarFunction::Lpad => &["lpad"],
        BuiltinScalarFunction::Ltrim => &["ltrim"],
        BuiltinScalarFunction::OctetLength => &["octet_length"],
        BuiltinScalarFunction::Repeat => &["repeat"],
        BuiltinScalarFunction::Replace => &["replace"],
        BuiltinScalarFunction::Reverse => &["reverse"],
        BuiltinScalarFunction::Right => &["right"],
        BuiltinScalarFunction::Rpad => &["rpad"],
        BuiltinScalarFunction::Rtrim => &["rtrim"],
        BuiltinScalarFunction::SplitPart => &["split_part"],
        BuiltinScalarFunction::StringToArray => &["string_to_array", "string_to_list"],
        BuiltinScalarFunction::StartsWith => &["starts_with"],
        BuiltinScalarFunction::Strpos => &["strpos"],
        BuiltinScalarFunction::Substr => &["substr"],
        BuiltinScalarFunction::ToHex => &["to_hex"],
        BuiltinScalarFunction::Translate => &["translate"],
        BuiltinScalarFunction::Trim => &["trim"],
        BuiltinScalarFunction::Upper => &["upper"],
        BuiltinScalarFunction::Uuid => &["uuid"],

        // regex functions
        BuiltinScalarFunction::RegexpMatch => &["regexp_match"],
        BuiltinScalarFunction::RegexpReplace => &["regexp_replace"],

        // time/date functions
        BuiltinScalarFunction::Now => &["now"],
        BuiltinScalarFunction::CurrentDate => &["current_date"],
        BuiltinScalarFunction::CurrentTime => &["current_time"],
        BuiltinScalarFunction::DateBin => &["date_bin"],
        BuiltinScalarFunction::DateTrunc => &["date_trunc", "datetrunc"],
        BuiltinScalarFunction::DatePart => &["date_part", "datepart"],
        BuiltinScalarFunction::ToTimestamp => &["to_timestamp"],
        BuiltinScalarFunction::ToTimestampMillis => &["to_timestamp_millis"],
        BuiltinScalarFunction::ToTimestampMicros => &["to_timestamp_micros"],
        BuiltinScalarFunction::ToTimestampSeconds => &["to_timestamp_seconds"],
        BuiltinScalarFunction::ToTimestampNanos => &["to_timestamp_nanos"],
        BuiltinScalarFunction::FromUnixtime => &["from_unixtime"],

        // hashing functions
        BuiltinScalarFunction::Digest => &["digest"],
        BuiltinScalarFunction::MD5 => &["md5"],
        BuiltinScalarFunction::SHA224 => &["sha224"],
        BuiltinScalarFunction::SHA256 => &["sha256"],
        BuiltinScalarFunction::SHA384 => &["sha384"],
        BuiltinScalarFunction::SHA512 => &["sha512"],

        // encode/decode
        BuiltinScalarFunction::Encode => &["encode"],
        BuiltinScalarFunction::Decode => &["decode"],

        // other functions
        BuiltinScalarFunction::ArrowTypeof => &["arrow_typeof"],

        // array functions
        BuiltinScalarFunction::ArrayAppend => &[
            "array_append",
            "list_append",
            "array_push_back",
            "list_push_back",
        ],
        BuiltinScalarFunction::ArrayConcat => {
            &["array_concat", "array_cat", "list_concat", "list_cat"]
        }
        BuiltinScalarFunction::ArrayDims => &["array_dims", "list_dims"],
        BuiltinScalarFunction::ArrayEmpty => &["empty"],
        BuiltinScalarFunction::ArrayElement => &[
            "array_element",
            "array_extract",
            "list_element",
            "list_extract",
        ],
        BuiltinScalarFunction::Flatten => &["flatten"],
        BuiltinScalarFunction::ArrayHasAll => &["array_has_all", "list_has_all"],
        BuiltinScalarFunction::ArrayHasAny => &["array_has_any", "list_has_any"],
        BuiltinScalarFunction::ArrayHas => {
            &["array_has", "list_has", "array_contains", "list_contains"]
        }
        BuiltinScalarFunction::ArrayLength => &["array_length", "list_length"],
        BuiltinScalarFunction::ArrayNdims => &["array_ndims", "list_ndims"],
        BuiltinScalarFunction::ArrayPopBack => &["array_pop_back", "list_pop_back"],
        BuiltinScalarFunction::ArrayPosition => &[
            "array_position",
            "list_position",
            "array_indexof",
            "list_indexof",
        ],
        BuiltinScalarFunction::ArrayPositions => &["array_positions", "list_positions"],
        BuiltinScalarFunction::ArrayPrepend => &[
            "array_prepend",
            "list_prepend",
            "array_push_front",
            "list_push_front",
        ],
        BuiltinScalarFunction::ArrayRepeat => &["array_repeat", "list_repeat"],
        BuiltinScalarFunction::ArrayRemove => &["array_remove", "list_remove"],
        BuiltinScalarFunction::ArrayRemoveN => &["array_remove_n", "list_remove_n"],
        BuiltinScalarFunction::ArrayRemoveAll => &["array_remove_all", "list_remove_all"],
        BuiltinScalarFunction::ArrayReplace => &["array_replace", "list_replace"],
        BuiltinScalarFunction::ArrayReplaceN => &["array_replace_n", "list_replace_n"],
        BuiltinScalarFunction::ArrayReplaceAll => {
            &["array_replace_all", "list_replace_all"]
        }
        BuiltinScalarFunction::ArraySlice => &["array_slice", "list_slice"],
        BuiltinScalarFunction::ArrayToString => &[
            "array_to_string",
            "list_to_string",
            "array_join",
            "list_join",
        ],
        BuiltinScalarFunction::ArrayUnion => &["array_union", "list_union"],
        BuiltinScalarFunction::Cardinality => &["cardinality"],
        BuiltinScalarFunction::MakeArray => &["make_array", "make_list"],
        BuiltinScalarFunction::ArrayIntersect => &["array_intersect", "list_intersect"],

        // struct functions
        BuiltinScalarFunction::Struct => &["struct"],
    }
}

impl fmt::Display for BuiltinScalarFunction {
    fn fmt(&self, f: &mut fmt::Formatter) -> fmt::Result {
        // .unwrap is safe here because compiler makes sure the map will have matches for each BuiltinScalarFunction
        write!(f, "{}", function_to_name().get(self).unwrap())
    }
}

impl FromStr for BuiltinScalarFunction {
    type Err = DataFusionError;
    fn from_str(name: &str) -> Result<BuiltinScalarFunction> {
        if let Some(func) = name_to_function().get(name) {
            Ok(*func)
        } else {
            plan_err!("There is no built-in function named {name}")
        }
    }
}

/// Creates a function that returns the return type of a string function given
/// the type of its first argument.
///
/// If the input type is `LargeUtf8` or `LargeBinary` the return type is
/// `$largeUtf8Type`,
///
/// If the input type is `Utf8` or `Binary` the return type is `$utf8Type`,
macro_rules! make_utf8_to_return_type {
    ($FUNC:ident, $largeUtf8Type:expr, $utf8Type:expr) => {
        fn $FUNC(arg_type: &DataType, name: &str) -> Result<DataType> {
            Ok(match arg_type {
                DataType::LargeUtf8  => $largeUtf8Type,
                // LargeBinary inputs are automatically coerced to Utf8
                DataType::LargeBinary => $largeUtf8Type,
                DataType::Utf8  => $utf8Type,
                // Binary inputs are automatically coerced to Utf8
                DataType::Binary => $utf8Type,
                DataType::Null => DataType::Null,
                DataType::Dictionary(_, value_type) => match **value_type {
                    DataType::LargeUtf8  => $largeUtf8Type,
                    DataType::LargeBinary => $largeUtf8Type,
                    DataType::Utf8 => $utf8Type,
                    DataType::Binary => $utf8Type,
                    DataType::Null => DataType::Null,
                    _ => {
                        return plan_err!(
                            "The {:?} function can only accept strings, but got {:?}.",
                            name,
                            **value_type
                        );
                    }
                },
                data_type => {
                    return plan_err!(
                        "The {:?} function can only accept strings, but got {:?}.",
                        name,
                        data_type
                    );
                }
            })
        }
    };
}
// `utf8_to_str_type`: returns either a Utf8 or LargeUtf8 based on the input type size.
make_utf8_to_return_type!(utf8_to_str_type, DataType::LargeUtf8, DataType::Utf8);

// `utf8_to_int_type`: returns either a Int32 or Int64 based on the input type size.
make_utf8_to_return_type!(utf8_to_int_type, DataType::Int64, DataType::Int32);

fn utf8_or_binary_to_binary_type(arg_type: &DataType, name: &str) -> Result<DataType> {
    Ok(match arg_type {
        DataType::LargeUtf8
        | DataType::Utf8
        | DataType::Binary
        | DataType::LargeBinary => DataType::Binary,
        DataType::Null => DataType::Null,
        _ => {
            return plan_err!(
                "The {name:?} function can only accept strings or binary arrays."
            );
        }
    })
}

#[cfg(test)]
mod tests {
    use super::*;

    #[test]
    // Test for BuiltinScalarFunction's Display and from_str() implementations.
    // For each variant in BuiltinScalarFunction, it converts the variant to a string
    // and then back to a variant. The test asserts that the original variant and
    // the reconstructed variant are the same. This assertion is also necessary for
    // function suggestion. See https://github.com/apache/arrow-datafusion/issues/8082
    fn test_display_and_from_str() {
        for (_, func_original) in name_to_function().iter() {
            let func_name = func_original.to_string();
            let func_from_str = BuiltinScalarFunction::from_str(&func_name).unwrap();
            assert_eq!(func_from_str, *func_original);
        }
    }
}<|MERGE_RESOLUTION|>--- conflicted
+++ resolved
@@ -174,13 +174,10 @@
     ArraySlice,
     /// array_to_string
     ArrayToString,
-<<<<<<< HEAD
+    /// array_intersect
+    ArrayIntersect,
     /// array_union
     ArrayUnion,
-=======
-    /// array_intersect
-    ArrayIntersect,
->>>>>>> 3df89559
     /// cardinality
     Cardinality,
     /// construct an array from columns
@@ -405,11 +402,8 @@
             BuiltinScalarFunction::Flatten => Volatility::Immutable,
             BuiltinScalarFunction::ArraySlice => Volatility::Immutable,
             BuiltinScalarFunction::ArrayToString => Volatility::Immutable,
-<<<<<<< HEAD
+            BuiltinScalarFunction::ArrayIntersect => Volatility::Immutable,
             BuiltinScalarFunction::ArrayUnion => Volatility::Immutable,
-=======
-            BuiltinScalarFunction::ArrayIntersect => Volatility::Immutable,
->>>>>>> 3df89559
             BuiltinScalarFunction::Cardinality => Volatility::Immutable,
             BuiltinScalarFunction::MakeArray => Volatility::Immutable,
             BuiltinScalarFunction::Ascii => Volatility::Immutable,
@@ -589,11 +583,8 @@
             BuiltinScalarFunction::ArrayReplaceAll => Ok(input_expr_types[0].clone()),
             BuiltinScalarFunction::ArraySlice => Ok(input_expr_types[0].clone()),
             BuiltinScalarFunction::ArrayToString => Ok(Utf8),
-<<<<<<< HEAD
+            BuiltinScalarFunction::ArrayIntersect => Ok(input_expr_types[0].clone()),
             BuiltinScalarFunction::ArrayUnion => Ok(input_expr_types[0].clone()),
-=======
-            BuiltinScalarFunction::ArrayIntersect => Ok(input_expr_types[0].clone()),
->>>>>>> 3df89559
             BuiltinScalarFunction::Cardinality => Ok(UInt64),
             BuiltinScalarFunction::MakeArray => match input_expr_types.len() {
                 0 => Ok(List(Arc::new(Field::new("item", Null, true)))),
@@ -897,11 +888,8 @@
             BuiltinScalarFunction::ArrayToString => {
                 Signature::variadic_any(self.volatility())
             }
-<<<<<<< HEAD
+            BuiltinScalarFunction::ArrayIntersect => Signature::any(2, self.volatility()),
             BuiltinScalarFunction::ArrayUnion => Signature::any(2, self.volatility()),
-=======
-            BuiltinScalarFunction::ArrayIntersect => Signature::any(2, self.volatility()),
->>>>>>> 3df89559
             BuiltinScalarFunction::Cardinality => Signature::any(1, self.volatility()),
             BuiltinScalarFunction::MakeArray => {
                 // 0 or more arguments of arbitrary type
