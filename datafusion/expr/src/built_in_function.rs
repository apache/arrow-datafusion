--- conflicted
+++ resolved
@@ -203,19 +203,6 @@
     Substr,
     /// to_hex
     ToHex,
-<<<<<<< HEAD
-    /// from_unixtime
-    FromUnixtime,
-    ///now
-    Now,
-    ///current_date
-    CurrentDate,
-    /// current_time
-    CurrentTime,
-=======
-    /// make_date
-    MakeDate,
->>>>>>> 9d47dcaa
     /// translate
     Translate,
     /// trim
@@ -534,17 +521,6 @@
             BuiltinScalarFunction::FindInSet => {
                 utf8_to_int_type(&input_expr_types[0], "find_in_set")
             }
-<<<<<<< HEAD
-            BuiltinScalarFunction::FromUnixtime => Ok(Timestamp(Second, None)),
-            BuiltinScalarFunction::Now => {
-                Ok(Timestamp(Nanosecond, Some("+00:00".into())))
-            }
-            BuiltinScalarFunction::CurrentDate => Ok(Date32),
-            BuiltinScalarFunction::CurrentTime => Ok(Time64(Nanosecond)),
-=======
-            BuiltinScalarFunction::ToChar => Ok(Utf8),
-            BuiltinScalarFunction::MakeDate => Ok(Date32),
->>>>>>> 9d47dcaa
             BuiltinScalarFunction::Translate => {
                 utf8_to_str_type(&input_expr_types[0], "translate")
             }
@@ -715,47 +691,6 @@
                 vec![Exact(vec![Utf8, Int64]), Exact(vec![LargeUtf8, Int64])],
                 self.volatility(),
             ),
-<<<<<<< HEAD
-            BuiltinScalarFunction::FromUnixtime => {
-                Signature::uniform(1, vec![Int64], self.volatility())
-            }
-=======
-            BuiltinScalarFunction::ToChar => Signature::one_of(
-                vec![
-                    Exact(vec![Date32, Utf8]),
-                    Exact(vec![Date64, Utf8]),
-                    Exact(vec![Time32(Millisecond), Utf8]),
-                    Exact(vec![Time32(Second), Utf8]),
-                    Exact(vec![Time64(Microsecond), Utf8]),
-                    Exact(vec![Time64(Nanosecond), Utf8]),
-                    Exact(vec![Timestamp(Second, None), Utf8]),
-                    Exact(vec![
-                        Timestamp(Second, Some(TIMEZONE_WILDCARD.into())),
-                        Utf8,
-                    ]),
-                    Exact(vec![Timestamp(Millisecond, None), Utf8]),
-                    Exact(vec![
-                        Timestamp(Millisecond, Some(TIMEZONE_WILDCARD.into())),
-                        Utf8,
-                    ]),
-                    Exact(vec![Timestamp(Microsecond, None), Utf8]),
-                    Exact(vec![
-                        Timestamp(Microsecond, Some(TIMEZONE_WILDCARD.into())),
-                        Utf8,
-                    ]),
-                    Exact(vec![Timestamp(Nanosecond, None), Utf8]),
-                    Exact(vec![
-                        Timestamp(Nanosecond, Some(TIMEZONE_WILDCARD.into())),
-                        Utf8,
-                    ]),
-                    Exact(vec![Duration(Second), Utf8]),
-                    Exact(vec![Duration(Millisecond), Utf8]),
-                    Exact(vec![Duration(Microsecond), Utf8]),
-                    Exact(vec![Duration(Nanosecond), Utf8]),
-                ],
-                self.volatility(),
-            ),
->>>>>>> 9d47dcaa
             BuiltinScalarFunction::Digest => Signature::one_of(
                 vec![
                     Exact(vec![Utf8, Utf8]),
@@ -900,19 +835,6 @@
                 // will be as good as the number of digits in the number
                 Signature::uniform(1, vec![Float64, Float32], self.volatility())
             }
-<<<<<<< HEAD
-            BuiltinScalarFunction::Now
-            | BuiltinScalarFunction::CurrentDate
-            | BuiltinScalarFunction::CurrentTime => {
-                Signature::uniform(0, vec![], self.volatility())
-            }
-=======
-            BuiltinScalarFunction::MakeDate => Signature::uniform(
-                3,
-                vec![Int32, Int64, UInt32, UInt64, Utf8],
-                self.volatility(),
-            ),
->>>>>>> 9d47dcaa
             BuiltinScalarFunction::Iszero => Signature::one_of(
                 vec![Exact(vec![Float32]), Exact(vec![Float64])],
                 self.volatility(),
@@ -1029,17 +951,6 @@
             BuiltinScalarFunction::Levenshtein => &["levenshtein"],
             BuiltinScalarFunction::SubstrIndex => &["substr_index", "substring_index"],
             BuiltinScalarFunction::FindInSet => &["find_in_set"],
-
-            // time/date functions
-<<<<<<< HEAD
-            BuiltinScalarFunction::Now => &["now"],
-            BuiltinScalarFunction::CurrentDate => &["current_date", "today"],
-            BuiltinScalarFunction::CurrentTime => &["current_time"],
-            BuiltinScalarFunction::FromUnixtime => &["from_unixtime"],
-=======
-            BuiltinScalarFunction::MakeDate => &["make_date"],
-            BuiltinScalarFunction::ToChar => &["to_char", "date_format"],
->>>>>>> 9d47dcaa
 
             // hashing functions
             BuiltinScalarFunction::Digest => &["digest"],
