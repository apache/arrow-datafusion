--- conflicted
+++ resolved
@@ -112,17 +112,6 @@
     // array functions
     /// array_sort
     ArraySort,
-<<<<<<< HEAD
-    /// array_has
-    ArrayHas,
-    /// array_has_all
-    ArrayHasAll,
-    /// array_has_any
-    ArrayHasAny,
-=======
-    /// array_concat
-    ArrayConcat,
->>>>>>> b7f47723
     /// array_pop_front
     ArrayPopFront,
     /// array_pop_back
@@ -474,44 +463,7 @@
                 Ok(data_type)
             }
             BuiltinScalarFunction::ArraySort => Ok(input_expr_types[0].clone()),
-<<<<<<< HEAD
-            BuiltinScalarFunction::ArrayHasAll
-            | BuiltinScalarFunction::ArrayHasAny
-            | BuiltinScalarFunction::ArrayHas
-            | BuiltinScalarFunction::ArrayEmpty => Ok(Boolean),
-=======
-            BuiltinScalarFunction::ArrayConcat => {
-                let mut expr_type = Null;
-                let mut max_dims = 0;
-                for input_expr_type in input_expr_types {
-                    match input_expr_type {
-                        List(field) => {
-                            if !field.data_type().equals_datatype(&Null) {
-                                let dims = self.return_dimension(input_expr_type);
-                                expr_type = match max_dims.cmp(&dims) {
-                                    Ordering::Greater => expr_type,
-                                    Ordering::Equal => {
-                                        get_wider_type(&expr_type, input_expr_type)?
-                                    }
-                                    Ordering::Less => {
-                                        max_dims = dims;
-                                        input_expr_type.clone()
-                                    }
-                                };
-                            }
-                        }
-                        _ => {
-                            return plan_err!(
-                                "The {self} function can only accept list as the args."
-                            );
-                        }
-                    }
-                }
-
-                Ok(expr_type)
-            }
             BuiltinScalarFunction::ArrayEmpty => Ok(Boolean),
->>>>>>> b7f47723
             BuiltinScalarFunction::ArrayDistinct => Ok(input_expr_types[0].clone()),
             BuiltinScalarFunction::ArrayElement => match &input_expr_types[0] {
                 List(field)
