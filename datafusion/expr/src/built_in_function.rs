// Licensed to the Apache Software Foundation (ASF) under one
// or more contributor license agreements.  See the NOTICE file
// distributed with this work for additional information
// regarding copyright ownership.  The ASF licenses this file
// to you under the Apache License, Version 2.0 (the
// "License"); you may not use this file except in compliance
// with the License.  You may obtain a copy of the License at
//
//   http://www.apache.org/licenses/LICENSE-2.0
//
// Unless required by applicable law or agreed to in writing,
// software distributed under the License is distributed on an
// "AS IS" BASIS, WITHOUT WARRANTIES OR CONDITIONS OF ANY
// KIND, either express or implied.  See the License for the
// specific language governing permissions and limitations
// under the License.

//! Built-in functions module contains all the built-in functions definitions.

use crate::Volatility;
use datafusion_common::{DataFusionError, Result};
use std::collections::HashMap;
use std::fmt;
use std::str::FromStr;
use strum::IntoEnumIterator;
use strum_macros::EnumIter;

use lazy_static::lazy_static;

/// Enum of all built-in scalar functions
#[derive(Debug, Clone, PartialEq, Eq, Hash, EnumIter, Copy)]
pub enum BuiltinScalarFunction {
    // math functions
    /// abs
    Abs,
    /// acos
    Acos,
    /// asin
    Asin,
    /// atan
    Atan,
    /// atan2
    Atan2,
    /// acosh
    Acosh,
    /// asinh
    Asinh,
    /// atanh
    Atanh,
    /// cbrt
    Cbrt,
    /// ceil
    Ceil,
    /// coalesce
    Coalesce,
    /// cos
    Cos,
    /// cos
    Cosh,
    /// degrees
    Degrees,
    /// Digest
    Digest,
    /// exp
    Exp,
    /// factorial
    Factorial,
    /// floor
    Floor,
    /// gcd, Greatest common divisor
    Gcd,
    /// lcm, Least common multiple
    Lcm,
    /// ln, Natural logarithm
    Ln,
    /// log, same as log10
    Log,
    /// log10
    Log10,
    /// log2
    Log2,
    /// pi
    Pi,
    /// power
    Power,
    /// radians
    Radians,
    /// round
    Round,
    /// signum
    Signum,
    /// sin
    Sin,
    /// sinh
    Sinh,
    /// sqrt
    Sqrt,
    /// tan
    Tan,
    /// tanh
    Tanh,
    /// trunc
    Trunc,

    // array functions
    /// array_append
    ArrayAppend,
    /// array_concat
    ArrayConcat,
    /// array_dims
    ArrayDims,
    /// array_fill
    ArrayFill,
    /// array_length
    ArrayLength,
    /// array_ndims
    ArrayNdims,
    /// array_position
    ArrayPosition,
    /// array_positions
    ArrayPositions,
    /// array_prepend
    ArrayPrepend,
    /// array_remove
    ArrayRemove,
    /// array_replace
    ArrayReplace,
    /// array_to_string
    ArrayToString,
    /// cardinality
    Cardinality,
    /// construct an array from columns
    MakeArray,
    /// trim_array
    TrimArray,

    // string functions
    /// ascii
    Ascii,
    /// bit_length
    BitLength,
    /// btrim
    Btrim,
    /// character_length
    CharacterLength,
    /// chr
    Chr,
    /// concat
    Concat,
    /// concat_ws
    ConcatWithSeparator,
    /// date_part
    DatePart,
    /// date_trunc
    DateTrunc,
    /// date_bin
    DateBin,
    /// initcap
    InitCap,
    /// left
    Left,
    /// lpad
    Lpad,
    /// lower
    Lower,
    /// ltrim
    Ltrim,
    /// md5
    MD5,
    /// nullif
    NullIf,
    /// octet_length
    OctetLength,
    /// random
    Random,
    /// regexp_replace
    RegexpReplace,
    /// repeat
    Repeat,
    /// replace
    Replace,
    /// reverse
    Reverse,
    /// right
    Right,
    /// rpad
    Rpad,
    /// rtrim
    Rtrim,
    /// sha224
    SHA224,
    /// sha256
    SHA256,
    /// sha384
    SHA384,
    /// Sha512
    SHA512,
    /// split_part
    SplitPart,
    /// starts_with
    StartsWith,
    /// strpos
    Strpos,
    /// substr
    Substr,
    /// to_hex
    ToHex,
    /// to_timestamp
    ToTimestamp,
    /// to_timestamp_millis
    ToTimestampMillis,
    /// to_timestamp_micros
    ToTimestampMicros,
    /// to_timestamp_seconds
    ToTimestampSeconds,
    /// from_unixtime
    FromUnixtime,
    ///now
    Now,
    ///current_date
    CurrentDate,
    /// current_time
    CurrentTime,
    /// translate
    Translate,
    /// trim
    Trim,
    /// upper
    Upper,
    /// uuid
    Uuid,
    /// regexp_match
    RegexpMatch,
    /// struct
    Struct,
    /// arrow_typeof
    ArrowTypeof,
}

lazy_static! {
    /// Maps the sql function name to `BuiltinScalarFunction`
    static ref NAME_TO_FUNCTION: HashMap<&'static str, BuiltinScalarFunction> = {
        let mut map: HashMap<&'static str, BuiltinScalarFunction> = HashMap::new();
        BuiltinScalarFunction::iter().for_each(|func| {
            let a = aliases(&func);
            a.iter().for_each(|a| {map.insert(a, func);});
        });
        map
    };

<<<<<<< HEAD
        // string functions
        ("ascii", BuiltinScalarFunction::Ascii),
        ("bit_length", BuiltinScalarFunction::BitLength),
        ("btrim", BuiltinScalarFunction::Btrim),
        ("character_length", BuiltinScalarFunction::CharacterLength),
        ("char_length", BuiltinScalarFunction::CharacterLength),
        ("concat", BuiltinScalarFunction::Concat),
        ("concat_ws", BuiltinScalarFunction::ConcatWithSeparator),
        ("chr", BuiltinScalarFunction::Chr),
        ("initcap", BuiltinScalarFunction::InitCap),
        ("left", BuiltinScalarFunction::Left),
        ("length", BuiltinScalarFunction::CharacterLength),
        ("lower", BuiltinScalarFunction::Lower),
        ("lpad", BuiltinScalarFunction::Lpad),
        ("ltrim", BuiltinScalarFunction::Ltrim),
        ("octet_length", BuiltinScalarFunction::OctetLength),
        ("repeat", BuiltinScalarFunction::Repeat),
        ("replace", BuiltinScalarFunction::Replace),
        ("reverse", BuiltinScalarFunction::Reverse),
        ("right", BuiltinScalarFunction::Right),
        ("rpad", BuiltinScalarFunction::Rpad),
        ("rtrim", BuiltinScalarFunction::Rtrim),
        ("split_part", BuiltinScalarFunction::SplitPart),
        ("starts_with", BuiltinScalarFunction::StartsWith),
        ("strpos", BuiltinScalarFunction::Strpos),
        ("substr", BuiltinScalarFunction::Substr),
        ("to_hex", BuiltinScalarFunction::ToHex),
        ("translate", BuiltinScalarFunction::Translate),
        ("trim", BuiltinScalarFunction::Trim),
        ("upper", BuiltinScalarFunction::Upper),
        ("uuid", BuiltinScalarFunction::Uuid),

        // regex functions
        ("regexp_match", BuiltinScalarFunction::RegexpMatch),
        ("regexp_replace", BuiltinScalarFunction::RegexpReplace),

        // time/date functions
        ("now", BuiltinScalarFunction::Now),
        ("current_date", BuiltinScalarFunction::CurrentDate),
        ("current_time", BuiltinScalarFunction::CurrentTime),
        ("date_bin", BuiltinScalarFunction::DateBin),
        ("date_trunc", BuiltinScalarFunction::DateTrunc),
        ("datetrunc", BuiltinScalarFunction::DateTrunc),
        ("date_part", BuiltinScalarFunction::DatePart),
        ("datepart", BuiltinScalarFunction::DatePart),
        ("to_timestamp", BuiltinScalarFunction::ToTimestamp),
        ("to_timestamp_millis", BuiltinScalarFunction::ToTimestampMillis),
        ("to_timestamp_micros", BuiltinScalarFunction::ToTimestampMicros),
        ("to_timestamp_seconds", BuiltinScalarFunction::ToTimestampSeconds),
        ("from_unixtime", BuiltinScalarFunction::FromUnixtime),

        // hashing functions
        ("digest", BuiltinScalarFunction::Digest),
        ("md5", BuiltinScalarFunction::MD5),
        ("sha224", BuiltinScalarFunction::SHA224),
        ("sha256", BuiltinScalarFunction::SHA256),
        ("sha384", BuiltinScalarFunction::SHA384),
        ("sha512", BuiltinScalarFunction::SHA512),

        // other functions
        ("struct", BuiltinScalarFunction::Struct),
        ("arrow_typeof", BuiltinScalarFunction::ArrowTypeof),

        // array functions
        ("array_append", BuiltinScalarFunction::ArrayAppend),
        ("array_concat", BuiltinScalarFunction::ArrayConcat),
        ("array_dims", BuiltinScalarFunction::ArrayDims),
        ("array_fill",  BuiltinScalarFunction::ArrayFill),
        ("array_length", BuiltinScalarFunction::ArrayLength),
        ("array_ndims", BuiltinScalarFunction::ArrayNdims),
        ("array_position", BuiltinScalarFunction::ArrayPosition),
        ("array_positions", BuiltinScalarFunction::ArrayPositions),
        ("array_prepend", BuiltinScalarFunction::ArrayPrepend),
        ("array_remove", BuiltinScalarFunction::ArrayRemove),
        ("array_replace", BuiltinScalarFunction::ArrayReplace),
        ("array_to_string", BuiltinScalarFunction::ArrayToString),
        ("cardinality", BuiltinScalarFunction::Cardinality),
        ("make_array", BuiltinScalarFunction::MakeArray),
        ("trim_array", BuiltinScalarFunction::TrimArray),
    ];
=======
    /// Maps `BuiltinScalarFunction` --> canonical sql function
    /// First alias in the array is used to display function names
    static ref FUNCTION_TO_NAME: HashMap<BuiltinScalarFunction, &'static str> = {
        let mut map: HashMap<BuiltinScalarFunction, &'static str> = HashMap::new();
        BuiltinScalarFunction::iter().for_each(|func| {
            map.insert(func, aliases(&func).first().unwrap_or(&"NO_ALIAS"));
        });
        map
    };
>>>>>>> 9333e3f1
}

impl BuiltinScalarFunction {
    /// an allowlist of functions to take zero arguments, so that they will get special treatment
    /// while executing.
    pub fn supports_zero_argument(&self) -> bool {
        matches!(
            self,
            BuiltinScalarFunction::Pi
                | BuiltinScalarFunction::Random
                | BuiltinScalarFunction::Now
                | BuiltinScalarFunction::CurrentDate
                | BuiltinScalarFunction::CurrentTime
                | BuiltinScalarFunction::Uuid
        )
    }
    /// Returns the [Volatility] of the builtin function.
    pub fn volatility(&self) -> Volatility {
        match self {
            // Immutable scalar builtins
            BuiltinScalarFunction::Abs => Volatility::Immutable,
            BuiltinScalarFunction::Acos => Volatility::Immutable,
            BuiltinScalarFunction::Asin => Volatility::Immutable,
            BuiltinScalarFunction::Atan => Volatility::Immutable,
            BuiltinScalarFunction::Atan2 => Volatility::Immutable,
            BuiltinScalarFunction::Acosh => Volatility::Immutable,
            BuiltinScalarFunction::Asinh => Volatility::Immutable,
            BuiltinScalarFunction::Atanh => Volatility::Immutable,
            BuiltinScalarFunction::Ceil => Volatility::Immutable,
            BuiltinScalarFunction::Coalesce => Volatility::Immutable,
            BuiltinScalarFunction::Cos => Volatility::Immutable,
            BuiltinScalarFunction::Cosh => Volatility::Immutable,
            BuiltinScalarFunction::Degrees => Volatility::Immutable,
            BuiltinScalarFunction::Exp => Volatility::Immutable,
            BuiltinScalarFunction::Factorial => Volatility::Immutable,
            BuiltinScalarFunction::Floor => Volatility::Immutable,
            BuiltinScalarFunction::Gcd => Volatility::Immutable,
            BuiltinScalarFunction::Lcm => Volatility::Immutable,
            BuiltinScalarFunction::Ln => Volatility::Immutable,
            BuiltinScalarFunction::Log => Volatility::Immutable,
            BuiltinScalarFunction::Log10 => Volatility::Immutable,
            BuiltinScalarFunction::Log2 => Volatility::Immutable,
            BuiltinScalarFunction::Pi => Volatility::Immutable,
            BuiltinScalarFunction::Power => Volatility::Immutable,
            BuiltinScalarFunction::Round => Volatility::Immutable,
            BuiltinScalarFunction::Signum => Volatility::Immutable,
            BuiltinScalarFunction::Sin => Volatility::Immutable,
            BuiltinScalarFunction::Sinh => Volatility::Immutable,
            BuiltinScalarFunction::Sqrt => Volatility::Immutable,
            BuiltinScalarFunction::Cbrt => Volatility::Immutable,
            BuiltinScalarFunction::Tan => Volatility::Immutable,
            BuiltinScalarFunction::Tanh => Volatility::Immutable,
            BuiltinScalarFunction::Trunc => Volatility::Immutable,
            BuiltinScalarFunction::ArrayAppend => Volatility::Immutable,
            BuiltinScalarFunction::ArrayConcat => Volatility::Immutable,
            BuiltinScalarFunction::ArrayDims => Volatility::Immutable,
            BuiltinScalarFunction::ArrayFill => Volatility::Immutable,
            BuiltinScalarFunction::ArrayLength => Volatility::Immutable,
            BuiltinScalarFunction::ArrayNdims => Volatility::Immutable,
            BuiltinScalarFunction::ArrayPosition => Volatility::Immutable,
            BuiltinScalarFunction::ArrayPositions => Volatility::Immutable,
            BuiltinScalarFunction::ArrayPrepend => Volatility::Immutable,
            BuiltinScalarFunction::ArrayRemove => Volatility::Immutable,
            BuiltinScalarFunction::ArrayReplace => Volatility::Immutable,
            BuiltinScalarFunction::ArrayToString => Volatility::Immutable,
            BuiltinScalarFunction::Cardinality => Volatility::Immutable,
            BuiltinScalarFunction::MakeArray => Volatility::Immutable,
            BuiltinScalarFunction::TrimArray => Volatility::Immutable,
            BuiltinScalarFunction::Ascii => Volatility::Immutable,
            BuiltinScalarFunction::BitLength => Volatility::Immutable,
            BuiltinScalarFunction::Btrim => Volatility::Immutable,
            BuiltinScalarFunction::CharacterLength => Volatility::Immutable,
            BuiltinScalarFunction::Chr => Volatility::Immutable,
            BuiltinScalarFunction::Concat => Volatility::Immutable,
            BuiltinScalarFunction::ConcatWithSeparator => Volatility::Immutable,
            BuiltinScalarFunction::DatePart => Volatility::Immutable,
            BuiltinScalarFunction::DateTrunc => Volatility::Immutable,
            BuiltinScalarFunction::DateBin => Volatility::Immutable,
            BuiltinScalarFunction::InitCap => Volatility::Immutable,
            BuiltinScalarFunction::Left => Volatility::Immutable,
            BuiltinScalarFunction::Lpad => Volatility::Immutable,
            BuiltinScalarFunction::Lower => Volatility::Immutable,
            BuiltinScalarFunction::Ltrim => Volatility::Immutable,
            BuiltinScalarFunction::MD5 => Volatility::Immutable,
            BuiltinScalarFunction::NullIf => Volatility::Immutable,
            BuiltinScalarFunction::OctetLength => Volatility::Immutable,
            BuiltinScalarFunction::Radians => Volatility::Immutable,
            BuiltinScalarFunction::RegexpReplace => Volatility::Immutable,
            BuiltinScalarFunction::Repeat => Volatility::Immutable,
            BuiltinScalarFunction::Replace => Volatility::Immutable,
            BuiltinScalarFunction::Reverse => Volatility::Immutable,
            BuiltinScalarFunction::Right => Volatility::Immutable,
            BuiltinScalarFunction::Rpad => Volatility::Immutable,
            BuiltinScalarFunction::Rtrim => Volatility::Immutable,
            BuiltinScalarFunction::SHA224 => Volatility::Immutable,
            BuiltinScalarFunction::SHA256 => Volatility::Immutable,
            BuiltinScalarFunction::SHA384 => Volatility::Immutable,
            BuiltinScalarFunction::SHA512 => Volatility::Immutable,
            BuiltinScalarFunction::Digest => Volatility::Immutable,
            BuiltinScalarFunction::SplitPart => Volatility::Immutable,
            BuiltinScalarFunction::StartsWith => Volatility::Immutable,
            BuiltinScalarFunction::Strpos => Volatility::Immutable,
            BuiltinScalarFunction::Substr => Volatility::Immutable,
            BuiltinScalarFunction::ToHex => Volatility::Immutable,
            BuiltinScalarFunction::ToTimestamp => Volatility::Immutable,
            BuiltinScalarFunction::ToTimestampMillis => Volatility::Immutable,
            BuiltinScalarFunction::ToTimestampMicros => Volatility::Immutable,
            BuiltinScalarFunction::ToTimestampSeconds => Volatility::Immutable,
            BuiltinScalarFunction::Translate => Volatility::Immutable,
            BuiltinScalarFunction::Trim => Volatility::Immutable,
            BuiltinScalarFunction::Upper => Volatility::Immutable,
            BuiltinScalarFunction::RegexpMatch => Volatility::Immutable,
            BuiltinScalarFunction::Struct => Volatility::Immutable,
            BuiltinScalarFunction::FromUnixtime => Volatility::Immutable,
            BuiltinScalarFunction::ArrowTypeof => Volatility::Immutable,

            // Stable builtin functions
            BuiltinScalarFunction::Now => Volatility::Stable,
            BuiltinScalarFunction::CurrentDate => Volatility::Stable,
            BuiltinScalarFunction::CurrentTime => Volatility::Stable,

            // Volatile builtin functions
            BuiltinScalarFunction::Random => Volatility::Volatile,
            BuiltinScalarFunction::Uuid => Volatility::Volatile,
        }
    }
}

fn aliases(func: &BuiltinScalarFunction) -> &'static [&'static str] {
    match func {
        BuiltinScalarFunction::Abs => &["abs"],
        BuiltinScalarFunction::Acos => &["acos"],
        BuiltinScalarFunction::Acosh => &["acosh"],
        BuiltinScalarFunction::Asin => &["asin"],
        BuiltinScalarFunction::Asinh => &["asinh"],
        BuiltinScalarFunction::Atan => &["atan"],
        BuiltinScalarFunction::Atanh => &["atanh"],
        BuiltinScalarFunction::Atan2 => &["atan2"],
        BuiltinScalarFunction::Cbrt => &["cbrt"],
        BuiltinScalarFunction::Ceil => &["ceil"],
        BuiltinScalarFunction::Cos => &["cos"],
        BuiltinScalarFunction::Cosh => &["cosh"],
        BuiltinScalarFunction::Degrees => &["degrees"],
        BuiltinScalarFunction::Exp => &["exp"],
        BuiltinScalarFunction::Factorial => &["factorial"],
        BuiltinScalarFunction::Floor => &["floor"],
        BuiltinScalarFunction::Gcd => &["gcd"],
        BuiltinScalarFunction::Lcm => &["lcm"],
        BuiltinScalarFunction::Ln => &["ln"],
        BuiltinScalarFunction::Log => &["log"],
        BuiltinScalarFunction::Log10 => &["log10"],
        BuiltinScalarFunction::Log2 => &["log2"],
        BuiltinScalarFunction::Pi => &["pi"],
        BuiltinScalarFunction::Power => &["power", "pow"],
        BuiltinScalarFunction::Radians => &["radians"],
        BuiltinScalarFunction::Random => &["random"],
        BuiltinScalarFunction::Round => &["round"],
        BuiltinScalarFunction::Signum => &["signum"],
        BuiltinScalarFunction::Sin => &["sin"],
        BuiltinScalarFunction::Sinh => &["sinh"],
        BuiltinScalarFunction::Sqrt => &["sqrt"],
        BuiltinScalarFunction::Tan => &["tan"],
        BuiltinScalarFunction::Tanh => &["tanh"],
        BuiltinScalarFunction::Trunc => &["trunc"],

        // conditional functions
        BuiltinScalarFunction::Coalesce => &["coalesce"],
        BuiltinScalarFunction::NullIf => &["nullif"],

        // string functions
        BuiltinScalarFunction::Ascii => &["ascii"],
        BuiltinScalarFunction::BitLength => &["bit_length"],
        BuiltinScalarFunction::Btrim => &["btrim"],
        BuiltinScalarFunction::CharacterLength => {
            &["character_length", "char_length", "length"]
        }
        BuiltinScalarFunction::Concat => &["concat"],
        BuiltinScalarFunction::ConcatWithSeparator => &["concat_ws"],
        BuiltinScalarFunction::Chr => &["chr"],
        BuiltinScalarFunction::InitCap => &["initcap"],
        BuiltinScalarFunction::Left => &["left"],
        BuiltinScalarFunction::Lower => &["lower"],
        BuiltinScalarFunction::Lpad => &["lpad"],
        BuiltinScalarFunction::Ltrim => &["ltrim"],
        BuiltinScalarFunction::OctetLength => &["octet_length"],
        BuiltinScalarFunction::Repeat => &["repeat"],
        BuiltinScalarFunction::Replace => &["replace"],
        BuiltinScalarFunction::Reverse => &["reverse"],
        BuiltinScalarFunction::Right => &["right"],
        BuiltinScalarFunction::Rpad => &["rpad"],
        BuiltinScalarFunction::Rtrim => &["rtrim"],
        BuiltinScalarFunction::SplitPart => &["split_part"],
        BuiltinScalarFunction::StartsWith => &["starts_with"],
        BuiltinScalarFunction::Strpos => &["strpos"],
        BuiltinScalarFunction::Substr => &["substr"],
        BuiltinScalarFunction::ToHex => &["to_hex"],
        BuiltinScalarFunction::Translate => &["translate"],
        BuiltinScalarFunction::Trim => &["trim"],
        BuiltinScalarFunction::Upper => &["upper"],
        BuiltinScalarFunction::Uuid => &["uuid"],

        // regex functions
        BuiltinScalarFunction::RegexpMatch => &["regexp_match"],
        BuiltinScalarFunction::RegexpReplace => &["regexp_replace"],

        // time/date functions
        BuiltinScalarFunction::Now => &["now"],
        BuiltinScalarFunction::CurrentDate => &["current_date"],
        BuiltinScalarFunction::CurrentTime => &["current_time"],
        BuiltinScalarFunction::DateBin => &["date_bin"],
        BuiltinScalarFunction::DateTrunc => &["date_trunc", "datetrunc"],
        BuiltinScalarFunction::DatePart => &["date_part", "datepart"],
        BuiltinScalarFunction::ToTimestamp => &["to_timestamp"],
        BuiltinScalarFunction::ToTimestampMillis => &["to_timestamp_millis"],
        BuiltinScalarFunction::ToTimestampMicros => &["to_timestamp_micros"],
        BuiltinScalarFunction::ToTimestampSeconds => &["to_timestamp_seconds"],
        BuiltinScalarFunction::FromUnixtime => &["from_unixtime"],

        // hashing functions
        BuiltinScalarFunction::Digest => &["digest"],
        BuiltinScalarFunction::MD5 => &["md5"],
        BuiltinScalarFunction::SHA224 => &["sha224"],
        BuiltinScalarFunction::SHA256 => &["sha256"],
        BuiltinScalarFunction::SHA384 => &["sha384"],
        BuiltinScalarFunction::SHA512 => &["sha512"],

        // other functions
        BuiltinScalarFunction::Struct => &["struct"],
        BuiltinScalarFunction::ArrowTypeof => &["arrow_typeof"],

        // array functions
        BuiltinScalarFunction::MakeArray => &["make_array"],
    }
}

impl fmt::Display for BuiltinScalarFunction {
    fn fmt(&self, f: &mut fmt::Formatter) -> fmt::Result {
        // .unwrap is safe here because compiler makes sure the map will have matches for each BuiltinScalarFunction
        write!(f, "{}", FUNCTION_TO_NAME.get(self).unwrap())
    }
}

impl FromStr for BuiltinScalarFunction {
    type Err = DataFusionError;
    fn from_str(name: &str) -> Result<BuiltinScalarFunction> {
        if let Some(func) = NAME_TO_FUNCTION.get(name) {
            Ok(*func)
        } else {
            Err(DataFusionError::Plan(format!(
                "There is no built-in function named {name}"
            )))
        }
    }
}

#[cfg(test)]
mod tests {
    use super::*;

    #[test]
    // Test for BuiltinScalarFunction's Display and from_str() implementations.
    // For each variant in BuiltinScalarFunction, it converts the variant to a string
    // and then back to a variant. The test asserts that the original variant and
    // the reconstructed variant are the same.
    fn test_display_and_from_str() {
        for (_, func_original) in NAME_TO_FUNCTION.iter() {
            let func_name = func_original.to_string();
            let func_from_str = BuiltinScalarFunction::from_str(&func_name).unwrap();
            assert_eq!(func_from_str, *func_original);
        }
    }
}<|MERGE_RESOLUTION|>--- conflicted
+++ resolved
@@ -248,88 +248,6 @@
         map
     };
 
-<<<<<<< HEAD
-        // string functions
-        ("ascii", BuiltinScalarFunction::Ascii),
-        ("bit_length", BuiltinScalarFunction::BitLength),
-        ("btrim", BuiltinScalarFunction::Btrim),
-        ("character_length", BuiltinScalarFunction::CharacterLength),
-        ("char_length", BuiltinScalarFunction::CharacterLength),
-        ("concat", BuiltinScalarFunction::Concat),
-        ("concat_ws", BuiltinScalarFunction::ConcatWithSeparator),
-        ("chr", BuiltinScalarFunction::Chr),
-        ("initcap", BuiltinScalarFunction::InitCap),
-        ("left", BuiltinScalarFunction::Left),
-        ("length", BuiltinScalarFunction::CharacterLength),
-        ("lower", BuiltinScalarFunction::Lower),
-        ("lpad", BuiltinScalarFunction::Lpad),
-        ("ltrim", BuiltinScalarFunction::Ltrim),
-        ("octet_length", BuiltinScalarFunction::OctetLength),
-        ("repeat", BuiltinScalarFunction::Repeat),
-        ("replace", BuiltinScalarFunction::Replace),
-        ("reverse", BuiltinScalarFunction::Reverse),
-        ("right", BuiltinScalarFunction::Right),
-        ("rpad", BuiltinScalarFunction::Rpad),
-        ("rtrim", BuiltinScalarFunction::Rtrim),
-        ("split_part", BuiltinScalarFunction::SplitPart),
-        ("starts_with", BuiltinScalarFunction::StartsWith),
-        ("strpos", BuiltinScalarFunction::Strpos),
-        ("substr", BuiltinScalarFunction::Substr),
-        ("to_hex", BuiltinScalarFunction::ToHex),
-        ("translate", BuiltinScalarFunction::Translate),
-        ("trim", BuiltinScalarFunction::Trim),
-        ("upper", BuiltinScalarFunction::Upper),
-        ("uuid", BuiltinScalarFunction::Uuid),
-
-        // regex functions
-        ("regexp_match", BuiltinScalarFunction::RegexpMatch),
-        ("regexp_replace", BuiltinScalarFunction::RegexpReplace),
-
-        // time/date functions
-        ("now", BuiltinScalarFunction::Now),
-        ("current_date", BuiltinScalarFunction::CurrentDate),
-        ("current_time", BuiltinScalarFunction::CurrentTime),
-        ("date_bin", BuiltinScalarFunction::DateBin),
-        ("date_trunc", BuiltinScalarFunction::DateTrunc),
-        ("datetrunc", BuiltinScalarFunction::DateTrunc),
-        ("date_part", BuiltinScalarFunction::DatePart),
-        ("datepart", BuiltinScalarFunction::DatePart),
-        ("to_timestamp", BuiltinScalarFunction::ToTimestamp),
-        ("to_timestamp_millis", BuiltinScalarFunction::ToTimestampMillis),
-        ("to_timestamp_micros", BuiltinScalarFunction::ToTimestampMicros),
-        ("to_timestamp_seconds", BuiltinScalarFunction::ToTimestampSeconds),
-        ("from_unixtime", BuiltinScalarFunction::FromUnixtime),
-
-        // hashing functions
-        ("digest", BuiltinScalarFunction::Digest),
-        ("md5", BuiltinScalarFunction::MD5),
-        ("sha224", BuiltinScalarFunction::SHA224),
-        ("sha256", BuiltinScalarFunction::SHA256),
-        ("sha384", BuiltinScalarFunction::SHA384),
-        ("sha512", BuiltinScalarFunction::SHA512),
-
-        // other functions
-        ("struct", BuiltinScalarFunction::Struct),
-        ("arrow_typeof", BuiltinScalarFunction::ArrowTypeof),
-
-        // array functions
-        ("array_append", BuiltinScalarFunction::ArrayAppend),
-        ("array_concat", BuiltinScalarFunction::ArrayConcat),
-        ("array_dims", BuiltinScalarFunction::ArrayDims),
-        ("array_fill",  BuiltinScalarFunction::ArrayFill),
-        ("array_length", BuiltinScalarFunction::ArrayLength),
-        ("array_ndims", BuiltinScalarFunction::ArrayNdims),
-        ("array_position", BuiltinScalarFunction::ArrayPosition),
-        ("array_positions", BuiltinScalarFunction::ArrayPositions),
-        ("array_prepend", BuiltinScalarFunction::ArrayPrepend),
-        ("array_remove", BuiltinScalarFunction::ArrayRemove),
-        ("array_replace", BuiltinScalarFunction::ArrayReplace),
-        ("array_to_string", BuiltinScalarFunction::ArrayToString),
-        ("cardinality", BuiltinScalarFunction::Cardinality),
-        ("make_array", BuiltinScalarFunction::MakeArray),
-        ("trim_array", BuiltinScalarFunction::TrimArray),
-    ];
-=======
     /// Maps `BuiltinScalarFunction` --> canonical sql function
     /// First alias in the array is used to display function names
     static ref FUNCTION_TO_NAME: HashMap<BuiltinScalarFunction, &'static str> = {
@@ -339,7 +257,6 @@
         });
         map
     };
->>>>>>> 9333e3f1
 }
 
 impl BuiltinScalarFunction {
@@ -571,7 +488,21 @@
         BuiltinScalarFunction::ArrowTypeof => &["arrow_typeof"],
 
         // array functions
+        BuiltinScalarFunction::ArrayAppend => &["array_append"],
+        BuiltinScalarFunction::ArrayConcat => &["array_concat"],
+        BuiltinScalarFunction::ArrayDims => &["array_dims"],
+        BuiltinScalarFunction::ArrayFill => &["array_fill"],
+        BuiltinScalarFunction::ArrayLength => &["array_length"],
+        BuiltinScalarFunction::ArrayNdims => &["array_ndims"],
+        BuiltinScalarFunction::ArrayPosition => &["array_position"],
+        BuiltinScalarFunction::ArrayPositions => &["array_positions"],
+        BuiltinScalarFunction::ArrayPrepend => &["array_prepend"],
+        BuiltinScalarFunction::ArrayRemove => &["array_remove"],
+        BuiltinScalarFunction::ArrayReplace => &["array_replace"],
+        BuiltinScalarFunction::ArrayToString => &["array_to_string"],
+        BuiltinScalarFunction::Cardinality => &["cardinality"],
         BuiltinScalarFunction::MakeArray => &["make_array"],
+        BuiltinScalarFunction::TrimArray => &["trim_array"],
     }
 }
 
