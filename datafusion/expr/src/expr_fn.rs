// Licensed to the Apache Software Foundation (ASF) under one
// or more contributor license agreements.  See the NOTICE file
// distributed with this work for additional information
// regarding copyright ownership.  The ASF licenses this file
// to you under the Apache License, Version 2.0 (the
// "License"); you may not use this file except in compliance
// with the License.  You may obtain a copy of the License at
//
//   http://www.apache.org/licenses/LICENSE-2.0
//
// Unless required by applicable law or agreed to in writing,
// software distributed under the License is distributed on an
// "AS IS" BASIS, WITHOUT WARRANTIES OR CONDITIONS OF ANY
// KIND, either express or implied.  See the License for the
// specific language governing permissions and limitations
// under the License.

//! Functions for creating logical expressions

use crate::expr::{
    AggregateFunction, BinaryExpr, Cast, Exists, GroupingSet, InList, InSubquery,
    Placeholder, ScalarFunction, TryCast,
};
use crate::function::PartitionEvaluatorFactory;
use crate::{
    aggregate_function, built_in_function, conditional_expressions::CaseBuilder,
    logical_plan::Subquery, AccumulatorFactoryFunction, AggregateUDF,
    BuiltinScalarFunction, Expr, LogicalPlan, Operator, ScalarFunctionImplementation,
    ScalarUDF, Signature, Volatility,
};
use crate::{AggregateUDFImpl, ColumnarValue, ScalarUDFImpl, WindowUDF, WindowUDFImpl};
use arrow::datatypes::DataType;
use datafusion_common::{Column, Result};
use std::any::Any;
use std::fmt::Debug;
use std::ops::Not;
use std::sync::Arc;

/// Create a column expression based on a qualified or unqualified column name. Will
/// normalize unquoted identifiers according to SQL rules (identifiers will become lowercase).
///
/// For example:
///
/// ```rust
/// # use datafusion_expr::col;
/// let c1 = col("a");
/// let c2 = col("A");
/// assert_eq!(c1, c2);
///
/// // note how quoting with double quotes preserves the case
/// let c3 = col(r#""A""#);
/// assert_ne!(c1, c3);
/// ```
pub fn col(ident: impl Into<Column>) -> Expr {
    Expr::Column(ident.into())
}

/// Create an out reference column which hold a reference that has been resolved to a field
/// outside of the current plan.
pub fn out_ref_col(dt: DataType, ident: impl Into<Column>) -> Expr {
    Expr::OuterReferenceColumn(dt, ident.into())
}

/// Create an unqualified column expression from the provided name, without normalizing
/// the column.
///
/// For example:
///
/// ```rust
/// # use datafusion_expr::{col, ident};
/// let c1 = ident("A"); // not normalized staying as column 'A'
/// let c2 = col("A"); // normalized via SQL rules becoming column 'a'
/// assert_ne!(c1, c2);
///
/// let c3 = col(r#""A""#);
/// assert_eq!(c1, c3);
///
/// let c4 = col("t1.a"); // parses as relation 't1' column 'a'
/// let c5 = ident("t1.a"); // parses as column 't1.a'
/// assert_ne!(c4, c5);
/// ```
pub fn ident(name: impl Into<String>) -> Expr {
    Expr::Column(Column::from_name(name))
}

/// Create placeholder value that will be filled in (such as `$1`)
///
/// Note the parameter type can be inferred using [`Expr::infer_placeholder_types`]
///
/// # Example
///
/// ```rust
/// # use datafusion_expr::{placeholder};
/// let p = placeholder("$0"); // $0, refers to parameter 1
/// assert_eq!(p.to_string(), "$0")
/// ```
pub fn placeholder(id: impl Into<String>) -> Expr {
    Expr::Placeholder(Placeholder {
        id: id.into(),
        data_type: None,
    })
}

/// Create an '*' [`Expr::Wildcard`] expression that matches all columns
///
/// # Example
///
/// ```rust
/// # use datafusion_expr::{wildcard};
/// let p = wildcard();
/// assert_eq!(p.to_string(), "*")
/// ```
pub fn wildcard() -> Expr {
    Expr::Wildcard { qualifier: None }
}

/// Return a new expression `left <op> right`
pub fn binary_expr(left: Expr, op: Operator, right: Expr) -> Expr {
    Expr::BinaryExpr(BinaryExpr::new(Box::new(left), op, Box::new(right)))
}

/// Return a new expression with a logical AND
pub fn and(left: Expr, right: Expr) -> Expr {
    Expr::BinaryExpr(BinaryExpr::new(
        Box::new(left),
        Operator::And,
        Box::new(right),
    ))
}

/// Return a new expression with a logical OR
pub fn or(left: Expr, right: Expr) -> Expr {
    Expr::BinaryExpr(BinaryExpr::new(
        Box::new(left),
        Operator::Or,
        Box::new(right),
    ))
}

/// Return a new expression with a logical NOT
pub fn not(expr: Expr) -> Expr {
    expr.not()
}

/// Create an expression to represent the min() aggregate function
pub fn min(expr: Expr) -> Expr {
    Expr::AggregateFunction(AggregateFunction::new(
        aggregate_function::AggregateFunction::Min,
        vec![expr],
        false,
        None,
        None,
        None,
    ))
}

/// Create an expression to represent the max() aggregate function
pub fn max(expr: Expr) -> Expr {
    Expr::AggregateFunction(AggregateFunction::new(
        aggregate_function::AggregateFunction::Max,
        vec![expr],
        false,
        None,
        None,
        None,
    ))
}

/// Create an expression to represent the sum() aggregate function
pub fn sum(expr: Expr) -> Expr {
    Expr::AggregateFunction(AggregateFunction::new(
        aggregate_function::AggregateFunction::Sum,
        vec![expr],
        false,
        None,
        None,
        None,
    ))
}

/// Create an expression to represent the array_agg() aggregate function
pub fn array_agg(expr: Expr) -> Expr {
    Expr::AggregateFunction(AggregateFunction::new(
        aggregate_function::AggregateFunction::ArrayAgg,
        vec![expr],
        false,
        None,
        None,
        None,
    ))
}

/// Create an expression to represent the avg() aggregate function
pub fn avg(expr: Expr) -> Expr {
    Expr::AggregateFunction(AggregateFunction::new(
        aggregate_function::AggregateFunction::Avg,
        vec![expr],
        false,
        None,
        None,
        None,
    ))
}

/// Create an expression to represent the count() aggregate function
pub fn count(expr: Expr) -> Expr {
    Expr::AggregateFunction(AggregateFunction::new(
        aggregate_function::AggregateFunction::Count,
        vec![expr],
        false,
        None,
        None,
        None,
    ))
}

/// Return a new expression with bitwise AND
pub fn bitwise_and(left: Expr, right: Expr) -> Expr {
    Expr::BinaryExpr(BinaryExpr::new(
        Box::new(left),
        Operator::BitwiseAnd,
        Box::new(right),
    ))
}

/// Return a new expression with bitwise OR
pub fn bitwise_or(left: Expr, right: Expr) -> Expr {
    Expr::BinaryExpr(BinaryExpr::new(
        Box::new(left),
        Operator::BitwiseOr,
        Box::new(right),
    ))
}

/// Return a new expression with bitwise XOR
pub fn bitwise_xor(left: Expr, right: Expr) -> Expr {
    Expr::BinaryExpr(BinaryExpr::new(
        Box::new(left),
        Operator::BitwiseXor,
        Box::new(right),
    ))
}

/// Return a new expression with bitwise SHIFT RIGHT
pub fn bitwise_shift_right(left: Expr, right: Expr) -> Expr {
    Expr::BinaryExpr(BinaryExpr::new(
        Box::new(left),
        Operator::BitwiseShiftRight,
        Box::new(right),
    ))
}

/// Return a new expression with bitwise SHIFT LEFT
pub fn bitwise_shift_left(left: Expr, right: Expr) -> Expr {
    Expr::BinaryExpr(BinaryExpr::new(
        Box::new(left),
        Operator::BitwiseShiftLeft,
        Box::new(right),
    ))
}

/// Create an expression to represent the count(distinct) aggregate function
pub fn count_distinct(expr: Expr) -> Expr {
    Expr::AggregateFunction(AggregateFunction::new(
        aggregate_function::AggregateFunction::Count,
        vec![expr],
        true,
        None,
        None,
        None,
    ))
}

/// Create an in_list expression
pub fn in_list(expr: Expr, list: Vec<Expr>, negated: bool) -> Expr {
    Expr::InList(InList::new(Box::new(expr), list, negated))
}

/// Concatenates the text representations of all the arguments. NULL arguments are ignored.
pub fn concat(args: &[Expr]) -> Expr {
    Expr::ScalarFunction(ScalarFunction::new(
        BuiltinScalarFunction::Concat,
        args.to_vec(),
    ))
}

/// Concatenates all but the first argument, with separators.
/// The first argument is used as the separator.
/// NULL arguments in `values` are ignored.
pub fn concat_ws(sep: Expr, values: Vec<Expr>) -> Expr {
    let mut args = values;
    args.insert(0, sep);
    Expr::ScalarFunction(ScalarFunction::new(
        BuiltinScalarFunction::ConcatWithSeparator,
        args,
    ))
}

/// Returns an approximate value of π
pub fn pi() -> Expr {
    Expr::ScalarFunction(ScalarFunction::new(BuiltinScalarFunction::Pi, vec![]))
}

/// Returns a random value in the range 0.0 <= x < 1.0
pub fn random() -> Expr {
    Expr::ScalarFunction(ScalarFunction::new(BuiltinScalarFunction::Random, vec![]))
}

/// Returns the approximate number of distinct input values.
/// This function provides an approximation of count(DISTINCT x).
/// Zero is returned if all input values are null.
/// This function should produce a standard error of 0.81%,
/// which is the standard deviation of the (approximately normal)
/// error distribution over all possible sets.
/// It does not guarantee an upper bound on the error for any specific input set.
pub fn approx_distinct(expr: Expr) -> Expr {
    Expr::AggregateFunction(AggregateFunction::new(
        aggregate_function::AggregateFunction::ApproxDistinct,
        vec![expr],
        false,
        None,
        None,
        None,
    ))
}

/// Calculate the median for `expr`.
pub fn median(expr: Expr) -> Expr {
    Expr::AggregateFunction(AggregateFunction::new(
        aggregate_function::AggregateFunction::Median,
        vec![expr],
        false,
        None,
        None,
        None,
    ))
}

/// Calculate an approximation of the median for `expr`.
pub fn approx_median(expr: Expr) -> Expr {
    Expr::AggregateFunction(AggregateFunction::new(
        aggregate_function::AggregateFunction::ApproxMedian,
        vec![expr],
        false,
        None,
        None,
        None,
    ))
}

/// Calculate an approximation of the specified `percentile` for `expr`.
pub fn approx_percentile_cont(expr: Expr, percentile: Expr) -> Expr {
    Expr::AggregateFunction(AggregateFunction::new(
        aggregate_function::AggregateFunction::ApproxPercentileCont,
        vec![expr, percentile],
        false,
        None,
        None,
        None,
    ))
}

/// Calculate an approximation of the specified `percentile` for `expr` and `weight_expr`.
pub fn approx_percentile_cont_with_weight(
    expr: Expr,
    weight_expr: Expr,
    percentile: Expr,
) -> Expr {
    Expr::AggregateFunction(AggregateFunction::new(
        aggregate_function::AggregateFunction::ApproxPercentileContWithWeight,
        vec![expr, weight_expr, percentile],
        false,
        None,
        None,
        None,
    ))
}

/// Create an EXISTS subquery expression
pub fn exists(subquery: Arc<LogicalPlan>) -> Expr {
    let outer_ref_columns = subquery.all_out_ref_exprs();
    Expr::Exists(Exists {
        subquery: Subquery {
            subquery,
            outer_ref_columns,
        },
        negated: false,
    })
}

/// Create a NOT EXISTS subquery expression
pub fn not_exists(subquery: Arc<LogicalPlan>) -> Expr {
    let outer_ref_columns = subquery.all_out_ref_exprs();
    Expr::Exists(Exists {
        subquery: Subquery {
            subquery,
            outer_ref_columns,
        },
        negated: true,
    })
}

/// Create an IN subquery expression
pub fn in_subquery(expr: Expr, subquery: Arc<LogicalPlan>) -> Expr {
    let outer_ref_columns = subquery.all_out_ref_exprs();
    Expr::InSubquery(InSubquery::new(
        Box::new(expr),
        Subquery {
            subquery,
            outer_ref_columns,
        },
        false,
    ))
}

/// Create a NOT IN subquery expression
pub fn not_in_subquery(expr: Expr, subquery: Arc<LogicalPlan>) -> Expr {
    let outer_ref_columns = subquery.all_out_ref_exprs();
    Expr::InSubquery(InSubquery::new(
        Box::new(expr),
        Subquery {
            subquery,
            outer_ref_columns,
        },
        true,
    ))
}

/// Create a scalar subquery expression
pub fn scalar_subquery(subquery: Arc<LogicalPlan>) -> Expr {
    let outer_ref_columns = subquery.all_out_ref_exprs();
    Expr::ScalarSubquery(Subquery {
        subquery,
        outer_ref_columns,
    })
}

/// Create an expression to represent the stddev() aggregate function
pub fn stddev(expr: Expr) -> Expr {
    Expr::AggregateFunction(AggregateFunction::new(
        aggregate_function::AggregateFunction::Stddev,
        vec![expr],
        false,
        None,
        None,
        None,
    ))
}

/// Create a grouping set
pub fn grouping_set(exprs: Vec<Vec<Expr>>) -> Expr {
    Expr::GroupingSet(GroupingSet::GroupingSets(exprs))
}

/// Create a grouping set for all combination of `exprs`
pub fn cube(exprs: Vec<Expr>) -> Expr {
    Expr::GroupingSet(GroupingSet::Cube(exprs))
}

/// Create a grouping set for rollup
pub fn rollup(exprs: Vec<Expr>) -> Expr {
    Expr::GroupingSet(GroupingSet::Rollup(exprs))
}

/// Create a cast expression
pub fn cast(expr: Expr, data_type: DataType) -> Expr {
    Expr::Cast(Cast::new(Box::new(expr), data_type))
}

/// Create a try cast expression
pub fn try_cast(expr: Expr, data_type: DataType) -> Expr {
    Expr::TryCast(TryCast::new(Box::new(expr), data_type))
}

/// Create is null expression
pub fn is_null(expr: Expr) -> Expr {
    Expr::IsNull(Box::new(expr))
}

/// Create is true expression
pub fn is_true(expr: Expr) -> Expr {
    Expr::IsTrue(Box::new(expr))
}

/// Create is not true expression
pub fn is_not_true(expr: Expr) -> Expr {
    Expr::IsNotTrue(Box::new(expr))
}

/// Create is false expression
pub fn is_false(expr: Expr) -> Expr {
    Expr::IsFalse(Box::new(expr))
}

/// Create is not false expression
pub fn is_not_false(expr: Expr) -> Expr {
    Expr::IsNotFalse(Box::new(expr))
}

/// Create is unknown expression
pub fn is_unknown(expr: Expr) -> Expr {
    Expr::IsUnknown(Box::new(expr))
}

/// Create is not unknown expression
pub fn is_not_unknown(expr: Expr) -> Expr {
    Expr::IsNotUnknown(Box::new(expr))
}

macro_rules! scalar_expr {
    ($ENUM:ident, $FUNC:ident, $($arg:ident)*, $DOC:expr) => {
        #[doc = $DOC]
        pub fn $FUNC($($arg: Expr),*) -> Expr {
            Expr::ScalarFunction(ScalarFunction::new(
                built_in_function::BuiltinScalarFunction::$ENUM,
                vec![$($arg),*],
            ))
        }
    };
}

macro_rules! nary_scalar_expr {
    ($ENUM:ident, $FUNC:ident, $DOC:expr) => {
        #[doc = $DOC ]
        pub fn $FUNC(args: Vec<Expr>) -> Expr {
            Expr::ScalarFunction(ScalarFunction::new(
                built_in_function::BuiltinScalarFunction::$ENUM,
                args,
            ))
        }
    };
}

// generate methods for creating the supported unary/binary expressions

// math functions
scalar_expr!(Sqrt, sqrt, num, "square root of a number");
scalar_expr!(Cbrt, cbrt, num, "cube root of a number");
scalar_expr!(Sin, sin, num, "sine");
scalar_expr!(Cos, cos, num, "cosine");
scalar_expr!(Cot, cot, num, "cotangent");
scalar_expr!(Sinh, sinh, num, "hyperbolic sine");
scalar_expr!(Cosh, cosh, num, "hyperbolic cosine");
scalar_expr!(Atan, atan, num, "inverse tangent");
scalar_expr!(Asinh, asinh, num, "inverse hyperbolic sine");
scalar_expr!(Acosh, acosh, num, "inverse hyperbolic cosine");
scalar_expr!(Atanh, atanh, num, "inverse hyperbolic tangent");
scalar_expr!(Factorial, factorial, num, "factorial");
scalar_expr!(
    Floor,
    floor,
    num,
    "nearest integer less than or equal to argument"
);
scalar_expr!(
    Ceil,
    ceil,
    num,
    "nearest integer greater than or equal to argument"
);
scalar_expr!(Degrees, degrees, num, "converts radians to degrees");
scalar_expr!(Radians, radians, num, "converts degrees to radians");
nary_scalar_expr!(Round, round, "round to nearest integer");
nary_scalar_expr!(
    Trunc,
    trunc,
    "truncate toward zero, with optional precision"
);
scalar_expr!(Signum, signum, num, "sign of the argument (-1, 0, +1) ");
scalar_expr!(Exp, exp, num, "exponential");
scalar_expr!(Gcd, gcd, arg_1 arg_2, "greatest common divisor");
scalar_expr!(Lcm, lcm, arg_1 arg_2, "least common multiple");
scalar_expr!(Log2, log2, num, "base 2 logarithm of number");
scalar_expr!(Log10, log10, num, "base 10 logarithm of number");
scalar_expr!(Ln, ln, num, "natural logarithm (base e) of number");
scalar_expr!(Power, power, base exponent, "`base` raised to the power of `exponent`");
scalar_expr!(Atan2, atan2, y x, "inverse tangent of a division given in the argument");
scalar_expr!(
    ToHex,
    to_hex,
    num,
    "returns the hexdecimal representation of an integer"
);
scalar_expr!(Uuid, uuid, , "returns uuid v4 as a string value");
scalar_expr!(Log, log, base x, "logarithm of a `x` for a particular `base`");

scalar_expr!(
    ArrayPopBack,
    array_pop_back,
    array,
    "returns the array without the last element."
);

scalar_expr!(
    ArrayPopFront,
    array_pop_front,
    array,
    "returns the array without the first element."
);

scalar_expr!(
    ArrayElement,
    array_element,
    array element,
    "extracts the element with the index n from the array."
);
scalar_expr!(
    ArrayExcept,
    array_except,
    first_array second_array,
    "Returns an array of the elements that appear in the first array but not in the second."
);
scalar_expr!(
    ArrayPosition,
    array_position,
    array element index,
    "searches for an element in the array, returns first occurrence."
);
scalar_expr!(
    ArrayPositions,
    array_positions,
    array element,
    "searches for an element in the array, returns all occurrences."
);
scalar_expr!(
    ArrayRemove,
    array_remove,
    array element,
    "removes the first element from the array equal to the given value."
);
scalar_expr!(
    ArrayRemoveN,
    array_remove_n,
    array element max,
    "removes the first `max` elements from the array equal to the given value."
);
scalar_expr!(
    ArrayRemoveAll,
    array_remove_all,
    array element,
    "removes all elements from the array equal to the given value."
);
scalar_expr!(
    ArrayReplace,
    array_replace,
    array from to,
    "replaces the first occurrence of the specified element with another specified element."
);
scalar_expr!(
    ArrayReplaceN,
    array_replace_n,
    array from to max,
    "replaces the first `max` occurrences of the specified element with another specified element."
);
scalar_expr!(
    ArrayReplaceAll,
    array_replace_all,
    array from to,
    "replaces all occurrences of the specified element with another specified element."
);
scalar_expr!(
    ArrayReverse,
    array_reverse,
    array,
    "reverses the order of elements in the array."
);
scalar_expr!(
    ArraySlice,
    array_slice,
    array begin end stride,
    "returns a slice of the array."
);
scalar_expr!(ArrayUnion, array_union, array1 array2, "returns an array of the elements in the union of array1 and array2 without duplicates.");

scalar_expr!(
    ArrayResize,
    array_resize,
    array size value,
    "returns an array with the specified size filled with the given value."
);

scalar_expr!(
    ArrayIntersect,
    array_intersect,
    first_array second_array,
    "Returns an array of the elements in the intersection of array1 and array2."
);

// string functions
scalar_expr!(Ascii, ascii, chr, "ASCII code value of the character");
scalar_expr!(
    BitLength,
    bit_length,
    string,
    "the number of bits in the `string`"
);
scalar_expr!(
    CharacterLength,
    character_length,
    string,
    "the number of characters in the `string`"
);
scalar_expr!(
    Chr,
    chr,
    code_point,
    "converts the Unicode code point to a UTF8 character"
);
scalar_expr!(Digest, digest, input algorithm, "compute the binary hash of `input`, using the `algorithm`");
scalar_expr!(InitCap, initcap, string, "converts the first letter of each word in `string` in uppercase and the remaining characters in lowercase");
scalar_expr!(Left, left, string n, "returns the first `n` characters in the `string`");
scalar_expr!(Lower, lower, string, "convert the string to lower case");
scalar_expr!(
    Ltrim,
    ltrim,
    string,
    "removes all characters, spaces by default, from the beginning of a string"
);
scalar_expr!(MD5, md5, string, "returns the MD5 hash of a string");
scalar_expr!(
    OctetLength,
    octet_length,
    string,
    "returns the number of bytes of a string"
);
scalar_expr!(Replace, replace, string from to, "replaces all occurrences of `from` with `to` in the `string`");
scalar_expr!(Repeat, repeat, string n, "repeats the `string` to `n` times");
scalar_expr!(Reverse, reverse, string, "reverses the `string`");
scalar_expr!(Right, right, string n, "returns the last `n` characters in the `string`");
scalar_expr!(
    Rtrim,
    rtrim,
    string,
    "removes all characters, spaces by default, from the end of a string"
);
scalar_expr!(SHA224, sha224, string, "SHA-224 hash");
scalar_expr!(SHA256, sha256, string, "SHA-256 hash");
scalar_expr!(SHA384, sha384, string, "SHA-384 hash");
scalar_expr!(SHA512, sha512, string, "SHA-512 hash");
scalar_expr!(SplitPart, split_part, string delimiter index, "splits a string based on a delimiter and picks out the desired field based on the index.");
scalar_expr!(StartsWith, starts_with, string prefix, "whether the `string` starts with the `prefix`");
scalar_expr!(EndsWith, ends_with, string suffix, "whether the `string` ends with the `suffix`");
scalar_expr!(Strpos, strpos, string substring, "finds the position from where the `substring` matches the `string`");
scalar_expr!(Substr, substr, string position, "substring from the `position` to the end");
scalar_expr!(Substr, substring, string position length, "substring from the `position` with `length` characters");
scalar_expr!(Translate, translate, string from to, "replaces the characters in `from` with the counterpart in `to`");
scalar_expr!(
    Trim,
    trim,
    string,
    "removes all characters, space by default from the string"
);
scalar_expr!(Upper, upper, string, "converts the string to upper case");
//use vec as parameter
nary_scalar_expr!(
    Lpad,
    lpad,
    "fill up a string to the length by prepending the characters"
);
nary_scalar_expr!(
    Rpad,
    rpad,
    "fill up a string to the length by appending the characters"
);
nary_scalar_expr!(
    Btrim,
    btrim,
    "removes all characters, spaces by default, from both sides of a string"
);
nary_scalar_expr!(Coalesce, coalesce, "returns `coalesce(args...)`, which evaluates to the value of the first [Expr] which is not NULL");
//there is a func concat_ws before, so use concat_ws_expr as name.c
nary_scalar_expr!(
    ConcatWithSeparator,
    concat_ws_expr,
    "concatenates several strings, placing a seperator between each one"
);
nary_scalar_expr!(Concat, concat_expr, "concatenates several strings");
nary_scalar_expr!(
    OverLay,
    overlay,
    "replace the substring of string that starts at the start'th character and extends for count characters with new substring"
);

// date functions
scalar_expr!(
<<<<<<< HEAD
    FromUnixtime,
    from_unixtime,
    unixtime,
    "returns the unix time in format"
);
scalar_expr!(CurrentDate, current_date, ,"returns current UTC date as a [`DataType::Date32`] value");
scalar_expr!(Now, now, ,"returns current timestamp in nanoseconds, using the same value for all instances of now() in same statement");
scalar_expr!(CurrentTime, current_time, , "returns current UTC time as a [`DataType::Time64`] value");
=======
    ToChar,
    to_char,
    datetime format,
    "converts a date, time, timestamp or duration to a string based on the provided format"
);
scalar_expr!(MakeDate, make_date, year month day, "make a date from year, month and day component parts");
>>>>>>> 9d47dcaa
scalar_expr!(Nanvl, nanvl, x y, "returns x if x is not NaN otherwise returns y");
scalar_expr!(
    Iszero,
    iszero,
    num,
    "returns true if a given number is +0.0 or -0.0 otherwise returns false"
);

scalar_expr!(Levenshtein, levenshtein, string1 string2, "Returns the Levenshtein distance between the two given strings");
scalar_expr!(SubstrIndex, substr_index, string delimiter count, "Returns the substring from str before count occurrences of the delimiter");
scalar_expr!(FindInSet, find_in_set, str strlist, "Returns a value in the range of 1 to N if the string str is in the string list strlist consisting of N substrings");

/// Create a CASE WHEN statement with literal WHEN expressions for comparison to the base expression.
pub fn case(expr: Expr) -> CaseBuilder {
    CaseBuilder::new(Some(Box::new(expr)), vec![], vec![], None)
}

/// Create a CASE WHEN statement with boolean WHEN expressions and no base expression.
pub fn when(when: Expr, then: Expr) -> CaseBuilder {
    CaseBuilder::new(None, vec![when], vec![then], None)
}

/// Convenience method to create a new user defined scalar function (UDF) with a
/// specific signature and specific return type.
///
/// Note this function does not expose all available features of [`ScalarUDF`],
/// such as
///
/// * computing return types based on input types
/// * multiple [`Signature`]s
/// * aliases
///
/// See [`ScalarUDF`] for details and examples on how to use the full
/// functionality.
pub fn create_udf(
    name: &str,
    input_types: Vec<DataType>,
    return_type: Arc<DataType>,
    volatility: Volatility,
    fun: ScalarFunctionImplementation,
) -> ScalarUDF {
    let return_type = Arc::try_unwrap(return_type).unwrap_or_else(|t| t.as_ref().clone());
    ScalarUDF::from(SimpleScalarUDF::new(
        name,
        input_types,
        return_type,
        volatility,
        fun,
    ))
}

/// Implements [`ScalarUDFImpl`] for functions that have a single signature and
/// return type.
pub struct SimpleScalarUDF {
    name: String,
    signature: Signature,
    return_type: DataType,
    fun: ScalarFunctionImplementation,
}

impl Debug for SimpleScalarUDF {
    fn fmt(&self, f: &mut std::fmt::Formatter) -> std::fmt::Result {
        f.debug_struct("ScalarUDF")
            .field("name", &self.name)
            .field("signature", &self.signature)
            .field("fun", &"<FUNC>")
            .finish()
    }
}

impl SimpleScalarUDF {
    /// Create a new `SimpleScalarUDF` from a name, input types, return type and
    /// implementation. Implementing [`ScalarUDFImpl`] allows more flexibility
    pub fn new(
        name: impl Into<String>,
        input_types: Vec<DataType>,
        return_type: DataType,
        volatility: Volatility,
        fun: ScalarFunctionImplementation,
    ) -> Self {
        let name = name.into();
        let signature = Signature::exact(input_types, volatility);
        Self {
            name,
            signature,
            return_type,
            fun,
        }
    }
}

impl ScalarUDFImpl for SimpleScalarUDF {
    fn as_any(&self) -> &dyn Any {
        self
    }

    fn name(&self) -> &str {
        &self.name
    }

    fn signature(&self) -> &Signature {
        &self.signature
    }

    fn return_type(&self, _arg_types: &[DataType]) -> Result<DataType> {
        Ok(self.return_type.clone())
    }

    fn invoke(&self, args: &[ColumnarValue]) -> Result<ColumnarValue> {
        (self.fun)(args)
    }
}

/// Creates a new UDAF with a specific signature, state type and return type.
/// The signature and state type must match the `Accumulator's implementation`.
pub fn create_udaf(
    name: &str,
    input_type: Vec<DataType>,
    return_type: Arc<DataType>,
    volatility: Volatility,
    accumulator: AccumulatorFactoryFunction,
    state_type: Arc<Vec<DataType>>,
) -> AggregateUDF {
    let return_type = Arc::try_unwrap(return_type).unwrap_or_else(|t| t.as_ref().clone());
    let state_type = Arc::try_unwrap(state_type).unwrap_or_else(|t| t.as_ref().clone());
    AggregateUDF::from(SimpleAggregateUDF::new(
        name,
        input_type,
        return_type,
        volatility,
        accumulator,
        state_type,
    ))
}

/// Implements [`AggregateUDFImpl`] for functions that have a single signature and
/// return type.
pub struct SimpleAggregateUDF {
    name: String,
    signature: Signature,
    return_type: DataType,
    accumulator: AccumulatorFactoryFunction,
    state_type: Vec<DataType>,
}

impl Debug for SimpleAggregateUDF {
    fn fmt(&self, f: &mut std::fmt::Formatter) -> std::fmt::Result {
        f.debug_struct("AggregateUDF")
            .field("name", &self.name)
            .field("signature", &self.signature)
            .field("fun", &"<FUNC>")
            .finish()
    }
}

impl SimpleAggregateUDF {
    /// Create a new `AggregateUDFImpl` from a name, input types, return type, state type and
    /// implementation. Implementing [`AggregateUDFImpl`] allows more flexibility
    pub fn new(
        name: impl Into<String>,
        input_type: Vec<DataType>,
        return_type: DataType,
        volatility: Volatility,
        accumulator: AccumulatorFactoryFunction,
        state_type: Vec<DataType>,
    ) -> Self {
        let name = name.into();
        let signature = Signature::exact(input_type, volatility);
        Self {
            name,
            signature,
            return_type,
            accumulator,
            state_type,
        }
    }

    pub fn new_with_signature(
        name: impl Into<String>,
        signature: Signature,
        return_type: DataType,
        accumulator: AccumulatorFactoryFunction,
        state_type: Vec<DataType>,
    ) -> Self {
        let name = name.into();
        Self {
            name,
            signature,
            return_type,
            accumulator,
            state_type,
        }
    }
}

impl AggregateUDFImpl for SimpleAggregateUDF {
    fn as_any(&self) -> &dyn Any {
        self
    }

    fn name(&self) -> &str {
        &self.name
    }

    fn signature(&self) -> &Signature {
        &self.signature
    }

    fn return_type(&self, _arg_types: &[DataType]) -> Result<DataType> {
        Ok(self.return_type.clone())
    }

    fn accumulator(&self, arg: &DataType) -> Result<Box<dyn crate::Accumulator>> {
        (self.accumulator)(arg)
    }

    fn state_type(&self, _return_type: &DataType) -> Result<Vec<DataType>> {
        Ok(self.state_type.clone())
    }
}

/// Creates a new UDWF with a specific signature, state type and return type.
///
/// The signature and state type must match the [`PartitionEvaluator`]'s implementation`.
///
/// [`PartitionEvaluator`]: crate::PartitionEvaluator
pub fn create_udwf(
    name: &str,
    input_type: DataType,
    return_type: Arc<DataType>,
    volatility: Volatility,
    partition_evaluator_factory: PartitionEvaluatorFactory,
) -> WindowUDF {
    let return_type = Arc::try_unwrap(return_type).unwrap_or_else(|t| t.as_ref().clone());
    WindowUDF::from(SimpleWindowUDF::new(
        name,
        input_type,
        return_type,
        volatility,
        partition_evaluator_factory,
    ))
}

/// Implements [`WindowUDFImpl`] for functions that have a single signature and
/// return type.
pub struct SimpleWindowUDF {
    name: String,
    signature: Signature,
    return_type: DataType,
    partition_evaluator_factory: PartitionEvaluatorFactory,
}

impl Debug for SimpleWindowUDF {
    fn fmt(&self, f: &mut std::fmt::Formatter) -> std::fmt::Result {
        f.debug_struct("WindowUDF")
            .field("name", &self.name)
            .field("signature", &self.signature)
            .field("return_type", &"<func>")
            .field("partition_evaluator_factory", &"<FUNC>")
            .finish()
    }
}

impl SimpleWindowUDF {
    /// Create a new `SimpleWindowUDF` from a name, input types, return type and
    /// implementation. Implementing [`WindowUDFImpl`] allows more flexibility
    pub fn new(
        name: impl Into<String>,
        input_type: DataType,
        return_type: DataType,
        volatility: Volatility,
        partition_evaluator_factory: PartitionEvaluatorFactory,
    ) -> Self {
        let name = name.into();
        let signature = Signature::exact([input_type].to_vec(), volatility);
        Self {
            name,
            signature,
            return_type,
            partition_evaluator_factory,
        }
    }
}

impl WindowUDFImpl for SimpleWindowUDF {
    fn as_any(&self) -> &dyn Any {
        self
    }

    fn name(&self) -> &str {
        &self.name
    }

    fn signature(&self) -> &Signature {
        &self.signature
    }

    fn return_type(&self, _arg_types: &[DataType]) -> Result<DataType> {
        Ok(self.return_type.clone())
    }

    fn partition_evaluator(&self) -> Result<Box<dyn crate::PartitionEvaluator>> {
        (self.partition_evaluator_factory)()
    }
}

/// Calls a named built in function
/// ```
/// use datafusion_expr::{col, lit, call_fn};
///
/// // create the expression sin(x) < 0.2
/// let expr = call_fn("sin", vec![col("x")]).unwrap().lt(lit(0.2));
/// ```
pub fn call_fn(name: impl AsRef<str>, args: Vec<Expr>) -> Result<Expr> {
    match name.as_ref().parse::<BuiltinScalarFunction>() {
        Ok(fun) => Ok(Expr::ScalarFunction(ScalarFunction::new(fun, args))),
        Err(e) => Err(e),
    }
}

#[cfg(test)]
mod test {
    use super::*;
    use crate::{lit, ScalarFunctionDefinition};

    #[test]
    fn filter_is_null_and_is_not_null() {
        let col_null = col("col1");
        let col_not_null = ident("col2");
        assert_eq!(format!("{}", col_null.is_null()), "col1 IS NULL");
        assert_eq!(
            format!("{}", col_not_null.is_not_null()),
            "col2 IS NOT NULL"
        );
    }

    macro_rules! test_unary_scalar_expr {
        ($ENUM:ident, $FUNC:ident) => {{
            if let Expr::ScalarFunction(ScalarFunction {
                func_def: ScalarFunctionDefinition::BuiltIn(fun),
                args,
            }) = $FUNC(col("tableA.a"))
            {
                let name = built_in_function::BuiltinScalarFunction::$ENUM;
                assert_eq!(name, fun);
                assert_eq!(1, args.len());
            } else {
                assert!(false, "unexpected");
            }
        }};
    }

    macro_rules! test_scalar_expr {
    ($ENUM:ident, $FUNC:ident, $($arg:ident),*) => {
        let expected = [$(stringify!($arg)),*];
        let result = $FUNC(
            $(
                col(stringify!($arg.to_string()))
            ),*
        );
        if let Expr::ScalarFunction(ScalarFunction { func_def: ScalarFunctionDefinition::BuiltIn(fun), args }) = result {
            let name = built_in_function::BuiltinScalarFunction::$ENUM;
            assert_eq!(name, fun);
            assert_eq!(expected.len(), args.len());
        } else {
            assert!(false, "unexpected: {:?}", result);
        }
    };
}

    macro_rules! test_nary_scalar_expr {
    ($ENUM:ident, $FUNC:ident, $($arg:ident),*) => {
        let expected = [$(stringify!($arg)),*];
        let result = $FUNC(
            vec![
                $(
                    col(stringify!($arg.to_string()))
                ),*
            ]
        );
        if let Expr::ScalarFunction(ScalarFunction { func_def: ScalarFunctionDefinition::BuiltIn(fun), args }) = result {
            let name = built_in_function::BuiltinScalarFunction::$ENUM;
            assert_eq!(name, fun);
            assert_eq!(expected.len(), args.len());
        } else {
            assert!(false, "unexpected: {:?}", result);
        }
    };
}

    #[test]
    fn scalar_function_definitions() {
        test_unary_scalar_expr!(Sqrt, sqrt);
        test_unary_scalar_expr!(Cbrt, cbrt);
        test_unary_scalar_expr!(Sin, sin);
        test_unary_scalar_expr!(Cos, cos);
        test_unary_scalar_expr!(Cot, cot);
        test_unary_scalar_expr!(Sinh, sinh);
        test_unary_scalar_expr!(Cosh, cosh);
        test_unary_scalar_expr!(Atan, atan);
        test_unary_scalar_expr!(Asinh, asinh);
        test_unary_scalar_expr!(Acosh, acosh);
        test_unary_scalar_expr!(Atanh, atanh);
        test_unary_scalar_expr!(Factorial, factorial);
        test_unary_scalar_expr!(Floor, floor);
        test_unary_scalar_expr!(Ceil, ceil);
        test_unary_scalar_expr!(Degrees, degrees);
        test_unary_scalar_expr!(Radians, radians);
        test_nary_scalar_expr!(Round, round, input);
        test_nary_scalar_expr!(Round, round, input, decimal_places);
        test_nary_scalar_expr!(Trunc, trunc, num);
        test_nary_scalar_expr!(Trunc, trunc, num, precision);
        test_unary_scalar_expr!(Signum, signum);
        test_unary_scalar_expr!(Exp, exp);
        test_unary_scalar_expr!(Log2, log2);
        test_unary_scalar_expr!(Log10, log10);
        test_unary_scalar_expr!(Ln, ln);
        test_scalar_expr!(Atan2, atan2, y, x);
        test_scalar_expr!(Nanvl, nanvl, x, y);
        test_scalar_expr!(Iszero, iszero, input);

        test_scalar_expr!(Ascii, ascii, input);
        test_scalar_expr!(BitLength, bit_length, string);
        test_nary_scalar_expr!(Btrim, btrim, string);
        test_nary_scalar_expr!(Btrim, btrim, string, characters);
        test_scalar_expr!(CharacterLength, character_length, string);
        test_scalar_expr!(Chr, chr, string);
        test_scalar_expr!(Digest, digest, string, algorithm);
        test_scalar_expr!(Gcd, gcd, arg_1, arg_2);
        test_scalar_expr!(Lcm, lcm, arg_1, arg_2);
        test_scalar_expr!(InitCap, initcap, string);
        test_scalar_expr!(Left, left, string, count);
        test_scalar_expr!(Lower, lower, string);
        test_nary_scalar_expr!(Lpad, lpad, string, count);
        test_nary_scalar_expr!(Lpad, lpad, string, count, characters);
        test_scalar_expr!(Ltrim, ltrim, string);
        test_scalar_expr!(MD5, md5, string);
        test_scalar_expr!(OctetLength, octet_length, string);
        test_scalar_expr!(Replace, replace, string, from, to);
        test_scalar_expr!(Repeat, repeat, string, count);
        test_scalar_expr!(Reverse, reverse, string);
        test_scalar_expr!(Right, right, string, count);
        test_nary_scalar_expr!(Rpad, rpad, string, count);
        test_nary_scalar_expr!(Rpad, rpad, string, count, characters);
        test_scalar_expr!(Rtrim, rtrim, string);
        test_scalar_expr!(SHA224, sha224, string);
        test_scalar_expr!(SHA256, sha256, string);
        test_scalar_expr!(SHA384, sha384, string);
        test_scalar_expr!(SHA512, sha512, string);
        test_scalar_expr!(SplitPart, split_part, expr, delimiter, index);
        test_scalar_expr!(StartsWith, starts_with, string, characters);
        test_scalar_expr!(EndsWith, ends_with, string, characters);
        test_scalar_expr!(Strpos, strpos, string, substring);
        test_scalar_expr!(Substr, substr, string, position);
        test_scalar_expr!(Substr, substring, string, position, count);
        test_scalar_expr!(ToHex, to_hex, string);
        test_scalar_expr!(Translate, translate, string, from, to);
        test_scalar_expr!(Trim, trim, string);
        test_scalar_expr!(Upper, upper, string);

        test_scalar_expr!(ArrayPopFront, array_pop_front, array);
        test_scalar_expr!(ArrayPopBack, array_pop_back, array);
        test_scalar_expr!(ArrayPosition, array_position, array, element, index);
        test_scalar_expr!(ArrayPositions, array_positions, array, element);
        test_scalar_expr!(ArrayRemove, array_remove, array, element);
        test_scalar_expr!(ArrayRemoveN, array_remove_n, array, element, max);
        test_scalar_expr!(ArrayRemoveAll, array_remove_all, array, element);
        test_scalar_expr!(ArrayReplace, array_replace, array, from, to);
        test_scalar_expr!(ArrayReplaceN, array_replace_n, array, from, to, max);
        test_scalar_expr!(ArrayReplaceAll, array_replace_all, array, from, to);

        test_nary_scalar_expr!(OverLay, overlay, string, characters, position, len);
        test_nary_scalar_expr!(OverLay, overlay, string, characters, position);
        test_scalar_expr!(Levenshtein, levenshtein, string1, string2);
        test_scalar_expr!(SubstrIndex, substr_index, string, delimiter, count);
        test_scalar_expr!(FindInSet, find_in_set, string, stringlist);
    }

    #[test]
    fn uuid_function_definitions() {
        if let Expr::ScalarFunction(ScalarFunction {
            func_def: ScalarFunctionDefinition::BuiltIn(fun),
            args,
        }) = uuid()
        {
            let name = BuiltinScalarFunction::Uuid;
            assert_eq!(name, fun);
            assert_eq!(0, args.len());
        } else {
            unreachable!();
        }
    }

    #[test]
    fn digest_function_definitions() {
        if let Expr::ScalarFunction(ScalarFunction {
            func_def: ScalarFunctionDefinition::BuiltIn(fun),
            args,
        }) = digest(col("tableA.a"), lit("md5"))
        {
            let name = BuiltinScalarFunction::Digest;
            assert_eq!(name, fun);
            assert_eq!(2, args.len());
        } else {
            unreachable!();
        }
    }
}<|MERGE_RESOLUTION|>--- conflicted
+++ resolved
@@ -781,25 +781,6 @@
     "replace the substring of string that starts at the start'th character and extends for count characters with new substring"
 );
 
-// date functions
-scalar_expr!(
-<<<<<<< HEAD
-    FromUnixtime,
-    from_unixtime,
-    unixtime,
-    "returns the unix time in format"
-);
-scalar_expr!(CurrentDate, current_date, ,"returns current UTC date as a [`DataType::Date32`] value");
-scalar_expr!(Now, now, ,"returns current timestamp in nanoseconds, using the same value for all instances of now() in same statement");
-scalar_expr!(CurrentTime, current_time, , "returns current UTC time as a [`DataType::Time64`] value");
-=======
-    ToChar,
-    to_char,
-    datetime format,
-    "converts a date, time, timestamp or duration to a string based on the provided format"
-);
-scalar_expr!(MakeDate, make_date, year month day, "make a date from year, month and day component parts");
->>>>>>> 9d47dcaa
 scalar_expr!(Nanvl, nanvl, x y, "returns x if x is not NaN otherwise returns y");
 scalar_expr!(
     Iszero,
