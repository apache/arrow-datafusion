// Licensed to the Apache Software Foundation (ASF) under one
// or more contributor license agreements.  See the NOTICE file
// distributed with this work for additional information
// regarding copyright ownership.  The ASF licenses this file
// to you under the Apache License, Version 2.0 (the
// "License"); you may not use this file except in compliance
// with the License.  You may obtain a copy of the License at
//
//   http://www.apache.org/licenses/LICENSE-2.0
//
// Unless required by applicable law or agreed to in writing,
// software distributed under the License is distributed on an
// "AS IS" BASIS, WITHOUT WARRANTIES OR CONDITIONS OF ANY
// KIND, either express or implied.  See the License for the
// specific language governing permissions and limitations
// under the License.

//! Functions for creating logical expressions

use crate::expr::{
    AggregateFunction, BinaryExpr, Cast, Exists, GroupingSet, InList, InSubquery,
    Placeholder, ScalarFunction, TryCast,
};
use crate::function::PartitionEvaluatorFactory;
use crate::{
    aggregate_function, built_in_function, conditional_expressions::CaseBuilder,
    logical_plan::Subquery, AccumulatorFactoryFunction, AggregateUDF,
    BuiltinScalarFunction, Expr, LogicalPlan, Operator, ScalarFunctionImplementation,
    ScalarUDF, Signature, Volatility,
};
use crate::{AggregateUDFImpl, ColumnarValue, ScalarUDFImpl, WindowUDF, WindowUDFImpl};
use arrow::datatypes::DataType;
use datafusion_common::{Column, Result};
use std::any::Any;
use std::fmt::Debug;
use std::ops::Not;
use std::sync::Arc;

/// Create a column expression based on a qualified or unqualified column name. Will
/// normalize unquoted identifiers according to SQL rules (identifiers will become lowercase).
///
/// For example:
///
/// ```rust
/// # use datafusion_expr::col;
/// let c1 = col("a");
/// let c2 = col("A");
/// assert_eq!(c1, c2);
///
/// // note how quoting with double quotes preserves the case
/// let c3 = col(r#""A""#);
/// assert_ne!(c1, c3);
/// ```
pub fn col(ident: impl Into<Column>) -> Expr {
    Expr::Column(ident.into())
}

/// Create an out reference column which hold a reference that has been resolved to a field
/// outside of the current plan.
pub fn out_ref_col(dt: DataType, ident: impl Into<Column>) -> Expr {
    Expr::OuterReferenceColumn(dt, ident.into())
}

/// Create an unqualified column expression from the provided name, without normalizing
/// the column.
///
/// For example:
///
/// ```rust
/// # use datafusion_expr::{col, ident};
/// let c1 = ident("A"); // not normalized staying as column 'A'
/// let c2 = col("A"); // normalized via SQL rules becoming column 'a'
/// assert_ne!(c1, c2);
///
/// let c3 = col(r#""A""#);
/// assert_eq!(c1, c3);
///
/// let c4 = col("t1.a"); // parses as relation 't1' column 'a'
/// let c5 = ident("t1.a"); // parses as column 't1.a'
/// assert_ne!(c4, c5);
/// ```
pub fn ident(name: impl Into<String>) -> Expr {
    Expr::Column(Column::from_name(name))
}

/// Create placeholder value that will be filled in (such as `$1`)
///
/// Note the parameter type can be inferred using [`Expr::infer_placeholder_types`]
///
/// # Example
///
/// ```rust
/// # use datafusion_expr::{placeholder};
/// let p = placeholder("$0"); // $0, refers to parameter 1
/// assert_eq!(p.to_string(), "$0")
/// ```
pub fn placeholder(id: impl Into<String>) -> Expr {
    Expr::Placeholder(Placeholder {
        id: id.into(),
        data_type: None,
    })
}

/// Create an '*' [`Expr::Wildcard`] expression that matches all columns
///
/// # Example
///
/// ```rust
/// # use datafusion_expr::{wildcard};
/// let p = wildcard();
/// assert_eq!(p.to_string(), "*")
/// ```
pub fn wildcard() -> Expr {
    Expr::Wildcard { qualifier: None }
}

/// Return a new expression `left <op> right`
pub fn binary_expr(left: Expr, op: Operator, right: Expr) -> Expr {
    Expr::BinaryExpr(BinaryExpr::new(Box::new(left), op, Box::new(right)))
}

/// Return a new expression with a logical AND
pub fn and(left: Expr, right: Expr) -> Expr {
    Expr::BinaryExpr(BinaryExpr::new(
        Box::new(left),
        Operator::And,
        Box::new(right),
    ))
}

/// Return a new expression with a logical OR
pub fn or(left: Expr, right: Expr) -> Expr {
    Expr::BinaryExpr(BinaryExpr::new(
        Box::new(left),
        Operator::Or,
        Box::new(right),
    ))
}

/// Return a new expression with a logical NOT
pub fn not(expr: Expr) -> Expr {
    expr.not()
}

/// Create an expression to represent the min() aggregate function
pub fn min(expr: Expr) -> Expr {
    Expr::AggregateFunction(AggregateFunction::new(
        aggregate_function::AggregateFunction::Min,
        vec![expr],
        false,
        None,
        None,
        None,
    ))
}

/// Create an expression to represent the max() aggregate function
pub fn max(expr: Expr) -> Expr {
    Expr::AggregateFunction(AggregateFunction::new(
        aggregate_function::AggregateFunction::Max,
        vec![expr],
        false,
        None,
        None,
        None,
    ))
}

/// Create an expression to represent the sum() aggregate function
pub fn sum(expr: Expr) -> Expr {
    Expr::AggregateFunction(AggregateFunction::new(
        aggregate_function::AggregateFunction::Sum,
        vec![expr],
        false,
        None,
        None,
        None,
    ))
}

/// Create an expression to represent the array_agg() aggregate function
pub fn array_agg(expr: Expr) -> Expr {
    Expr::AggregateFunction(AggregateFunction::new(
        aggregate_function::AggregateFunction::ArrayAgg,
        vec![expr],
        false,
        None,
        None,
        None,
    ))
}

/// Create an expression to represent the avg() aggregate function
pub fn avg(expr: Expr) -> Expr {
    Expr::AggregateFunction(AggregateFunction::new(
        aggregate_function::AggregateFunction::Avg,
        vec![expr],
        false,
        None,
        None,
        None,
    ))
}

/// Create an expression to represent the count() aggregate function
pub fn count(expr: Expr) -> Expr {
    Expr::AggregateFunction(AggregateFunction::new(
        aggregate_function::AggregateFunction::Count,
        vec![expr],
        false,
        None,
        None,
        None,
    ))
}

/// Return a new expression with bitwise AND
pub fn bitwise_and(left: Expr, right: Expr) -> Expr {
    Expr::BinaryExpr(BinaryExpr::new(
        Box::new(left),
        Operator::BitwiseAnd,
        Box::new(right),
    ))
}

/// Return a new expression with bitwise OR
pub fn bitwise_or(left: Expr, right: Expr) -> Expr {
    Expr::BinaryExpr(BinaryExpr::new(
        Box::new(left),
        Operator::BitwiseOr,
        Box::new(right),
    ))
}

/// Return a new expression with bitwise XOR
pub fn bitwise_xor(left: Expr, right: Expr) -> Expr {
    Expr::BinaryExpr(BinaryExpr::new(
        Box::new(left),
        Operator::BitwiseXor,
        Box::new(right),
    ))
}

/// Return a new expression with bitwise SHIFT RIGHT
pub fn bitwise_shift_right(left: Expr, right: Expr) -> Expr {
    Expr::BinaryExpr(BinaryExpr::new(
        Box::new(left),
        Operator::BitwiseShiftRight,
        Box::new(right),
    ))
}

/// Return a new expression with bitwise SHIFT LEFT
pub fn bitwise_shift_left(left: Expr, right: Expr) -> Expr {
    Expr::BinaryExpr(BinaryExpr::new(
        Box::new(left),
        Operator::BitwiseShiftLeft,
        Box::new(right),
    ))
}

/// Create an expression to represent the count(distinct) aggregate function
pub fn count_distinct(expr: Expr) -> Expr {
    Expr::AggregateFunction(AggregateFunction::new(
        aggregate_function::AggregateFunction::Count,
        vec![expr],
        true,
        None,
        None,
        None,
    ))
}

/// Create an in_list expression
pub fn in_list(expr: Expr, list: Vec<Expr>, negated: bool) -> Expr {
    Expr::InList(InList::new(Box::new(expr), list, negated))
}

/// Concatenates the text representations of all the arguments. NULL arguments are ignored.
pub fn concat(args: &[Expr]) -> Expr {
    Expr::ScalarFunction(ScalarFunction::new(
        BuiltinScalarFunction::Concat,
        args.to_vec(),
    ))
}

/// Concatenates all but the first argument, with separators.
/// The first argument is used as the separator.
/// NULL arguments in `values` are ignored.
pub fn concat_ws(sep: Expr, values: Vec<Expr>) -> Expr {
    let mut args = values;
    args.insert(0, sep);
    Expr::ScalarFunction(ScalarFunction::new(
        BuiltinScalarFunction::ConcatWithSeparator,
        args,
    ))
}

/// Returns an approximate value of π
pub fn pi() -> Expr {
    Expr::ScalarFunction(ScalarFunction::new(BuiltinScalarFunction::Pi, vec![]))
}

/// Returns a random value in the range 0.0 <= x < 1.0
pub fn random() -> Expr {
    Expr::ScalarFunction(ScalarFunction::new(BuiltinScalarFunction::Random, vec![]))
}

/// Returns the approximate number of distinct input values.
/// This function provides an approximation of count(DISTINCT x).
/// Zero is returned if all input values are null.
/// This function should produce a standard error of 0.81%,
/// which is the standard deviation of the (approximately normal)
/// error distribution over all possible sets.
/// It does not guarantee an upper bound on the error for any specific input set.
pub fn approx_distinct(expr: Expr) -> Expr {
    Expr::AggregateFunction(AggregateFunction::new(
        aggregate_function::AggregateFunction::ApproxDistinct,
        vec![expr],
        false,
        None,
        None,
        None,
    ))
}

/// Calculate the median for `expr`.
pub fn median(expr: Expr) -> Expr {
    Expr::AggregateFunction(AggregateFunction::new(
        aggregate_function::AggregateFunction::Median,
        vec![expr],
        false,
        None,
        None,
        None,
    ))
}

/// Calculate an approximation of the median for `expr`.
pub fn approx_median(expr: Expr) -> Expr {
    Expr::AggregateFunction(AggregateFunction::new(
        aggregate_function::AggregateFunction::ApproxMedian,
        vec![expr],
        false,
        None,
        None,
        None,
    ))
}

/// Calculate an approximation of the specified `percentile` for `expr`.
pub fn approx_percentile_cont(expr: Expr, percentile: Expr) -> Expr {
    Expr::AggregateFunction(AggregateFunction::new(
        aggregate_function::AggregateFunction::ApproxPercentileCont,
        vec![expr, percentile],
        false,
        None,
        None,
        None,
    ))
}

/// Calculate an approximation of the specified `percentile` for `expr` and `weight_expr`.
pub fn approx_percentile_cont_with_weight(
    expr: Expr,
    weight_expr: Expr,
    percentile: Expr,
) -> Expr {
    Expr::AggregateFunction(AggregateFunction::new(
        aggregate_function::AggregateFunction::ApproxPercentileContWithWeight,
        vec![expr, weight_expr, percentile],
        false,
        None,
        None,
        None,
    ))
}

/// Create an EXISTS subquery expression
pub fn exists(subquery: Arc<LogicalPlan>) -> Expr {
    let outer_ref_columns = subquery.all_out_ref_exprs();
    Expr::Exists(Exists {
        subquery: Subquery {
            subquery,
            outer_ref_columns,
        },
        negated: false,
    })
}

/// Create a NOT EXISTS subquery expression
pub fn not_exists(subquery: Arc<LogicalPlan>) -> Expr {
    let outer_ref_columns = subquery.all_out_ref_exprs();
    Expr::Exists(Exists {
        subquery: Subquery {
            subquery,
            outer_ref_columns,
        },
        negated: true,
    })
}

/// Create an IN subquery expression
pub fn in_subquery(expr: Expr, subquery: Arc<LogicalPlan>) -> Expr {
    let outer_ref_columns = subquery.all_out_ref_exprs();
    Expr::InSubquery(InSubquery::new(
        Box::new(expr),
        Subquery {
            subquery,
            outer_ref_columns,
        },
        false,
    ))
}

/// Create a NOT IN subquery expression
pub fn not_in_subquery(expr: Expr, subquery: Arc<LogicalPlan>) -> Expr {
    let outer_ref_columns = subquery.all_out_ref_exprs();
    Expr::InSubquery(InSubquery::new(
        Box::new(expr),
        Subquery {
            subquery,
            outer_ref_columns,
        },
        true,
    ))
}

/// Create a scalar subquery expression
pub fn scalar_subquery(subquery: Arc<LogicalPlan>) -> Expr {
    let outer_ref_columns = subquery.all_out_ref_exprs();
    Expr::ScalarSubquery(Subquery {
        subquery,
        outer_ref_columns,
    })
}

/// Create an expression to represent the stddev() aggregate function
pub fn stddev(expr: Expr) -> Expr {
    Expr::AggregateFunction(AggregateFunction::new(
        aggregate_function::AggregateFunction::Stddev,
        vec![expr],
        false,
        None,
        None,
        None,
    ))
}

/// Create a grouping set
pub fn grouping_set(exprs: Vec<Vec<Expr>>) -> Expr {
    Expr::GroupingSet(GroupingSet::GroupingSets(exprs))
}

/// Create a grouping set for all combination of `exprs`
pub fn cube(exprs: Vec<Expr>) -> Expr {
    Expr::GroupingSet(GroupingSet::Cube(exprs))
}

/// Create a grouping set for rollup
pub fn rollup(exprs: Vec<Expr>) -> Expr {
    Expr::GroupingSet(GroupingSet::Rollup(exprs))
}

/// Create a cast expression
pub fn cast(expr: Expr, data_type: DataType) -> Expr {
    Expr::Cast(Cast::new(Box::new(expr), data_type))
}

/// Create a try cast expression
pub fn try_cast(expr: Expr, data_type: DataType) -> Expr {
    Expr::TryCast(TryCast::new(Box::new(expr), data_type))
}

/// Create is null expression
pub fn is_null(expr: Expr) -> Expr {
    Expr::IsNull(Box::new(expr))
}

/// Create is true expression
pub fn is_true(expr: Expr) -> Expr {
    Expr::IsTrue(Box::new(expr))
}

/// Create is not true expression
pub fn is_not_true(expr: Expr) -> Expr {
    Expr::IsNotTrue(Box::new(expr))
}

/// Create is false expression
pub fn is_false(expr: Expr) -> Expr {
    Expr::IsFalse(Box::new(expr))
}

/// Create is not false expression
pub fn is_not_false(expr: Expr) -> Expr {
    Expr::IsNotFalse(Box::new(expr))
}

/// Create is unknown expression
pub fn is_unknown(expr: Expr) -> Expr {
    Expr::IsUnknown(Box::new(expr))
}

/// Create is not unknown expression
pub fn is_not_unknown(expr: Expr) -> Expr {
    Expr::IsNotUnknown(Box::new(expr))
}

macro_rules! scalar_expr {
    ($ENUM:ident, $FUNC:ident, $($arg:ident)*, $DOC:expr) => {
        #[doc = $DOC]
        pub fn $FUNC($($arg: Expr),*) -> Expr {
            Expr::ScalarFunction(ScalarFunction::new(
                built_in_function::BuiltinScalarFunction::$ENUM,
                vec![$($arg),*],
            ))
        }
    };
}

macro_rules! nary_scalar_expr {
    ($ENUM:ident, $FUNC:ident, $DOC:expr) => {
        #[doc = $DOC ]
        pub fn $FUNC(args: Vec<Expr>) -> Expr {
            Expr::ScalarFunction(ScalarFunction::new(
                built_in_function::BuiltinScalarFunction::$ENUM,
                args,
            ))
        }
    };
}

// generate methods for creating the supported unary/binary expressions

// math functions
scalar_expr!(Sqrt, sqrt, num, "square root of a number");
scalar_expr!(Cbrt, cbrt, num, "cube root of a number");
scalar_expr!(Sin, sin, num, "sine");
scalar_expr!(Cos, cos, num, "cosine");
scalar_expr!(Tan, tan, num, "tangent");
scalar_expr!(Cot, cot, num, "cotangent");
scalar_expr!(Sinh, sinh, num, "hyperbolic sine");
scalar_expr!(Cosh, cosh, num, "hyperbolic cosine");
scalar_expr!(Tanh, tanh, num, "hyperbolic tangent");
scalar_expr!(Atan, atan, num, "inverse tangent");
scalar_expr!(Asinh, asinh, num, "inverse hyperbolic sine");
scalar_expr!(Acosh, acosh, num, "inverse hyperbolic cosine");
scalar_expr!(Atanh, atanh, num, "inverse hyperbolic tangent");
scalar_expr!(Factorial, factorial, num, "factorial");
scalar_expr!(
    Floor,
    floor,
    num,
    "nearest integer less than or equal to argument"
);
scalar_expr!(
    Ceil,
    ceil,
    num,
    "nearest integer greater than or equal to argument"
);
scalar_expr!(Degrees, degrees, num, "converts radians to degrees");
scalar_expr!(Radians, radians, num, "converts degrees to radians");
nary_scalar_expr!(Round, round, "round to nearest integer");
nary_scalar_expr!(
    Trunc,
    trunc,
    "truncate toward zero, with optional precision"
);
scalar_expr!(Signum, signum, num, "sign of the argument (-1, 0, +1) ");
scalar_expr!(Exp, exp, num, "exponential");
scalar_expr!(Gcd, gcd, arg_1 arg_2, "greatest common divisor");
scalar_expr!(Lcm, lcm, arg_1 arg_2, "least common multiple");
scalar_expr!(Log2, log2, num, "base 2 logarithm of number");
scalar_expr!(Log10, log10, num, "base 10 logarithm of number");
scalar_expr!(Ln, ln, num, "natural logarithm (base e) of number");
scalar_expr!(Power, power, base exponent, "`base` raised to the power of `exponent`");
scalar_expr!(Atan2, atan2, y x, "inverse tangent of a division given in the argument");
scalar_expr!(
    ToHex,
    to_hex,
    num,
    "returns the hexdecimal representation of an integer"
);
scalar_expr!(Uuid, uuid, , "returns uuid v4 as a string value");
scalar_expr!(Log, log, base x, "logarithm of a `x` for a particular `base`");

// array functions
scalar_expr!(
    ArrayAppend,
    array_append,
    array element,
    "appends an element to the end of an array."
);

scalar_expr!(ArraySort, array_sort, array desc null_first, "returns sorted array.");

scalar_expr!(
    ArrayPopBack,
    array_pop_back,
    array,
    "returns the array without the last element."
);

scalar_expr!(
    ArrayPopFront,
    array_pop_front,
    array,
    "returns the array without the first element."
);

nary_scalar_expr!(ArrayConcat, array_concat, "concatenates arrays.");
scalar_expr!(
    ArrayElement,
    array_element,
    array element,
    "extracts the element with the index n from the array."
);
scalar_expr!(
    ArrayExcept,
    array_except,
    first_array second_array,
    "Returns an array of the elements that appear in the first array but not in the second."
);
scalar_expr!(
    ArrayDistinct,
    array_distinct,
    array,
    "return distinct values from the array after removing duplicates."
);
scalar_expr!(
    ArrayPosition,
    array_position,
    array element index,
    "searches for an element in the array, returns first occurrence."
);
scalar_expr!(
    ArrayPositions,
    array_positions,
    array element,
    "searches for an element in the array, returns all occurrences."
);
scalar_expr!(
    ArrayPrepend,
    array_prepend,
    array element,
    "prepends an element to the beginning of an array."
);
scalar_expr!(
    ArrayRepeat,
    array_repeat,
    element count,
    "returns an array containing element `count` times."
);
scalar_expr!(
    ArrayRemove,
    array_remove,
    array element,
    "removes the first element from the array equal to the given value."
);
scalar_expr!(
    ArrayRemoveN,
    array_remove_n,
    array element max,
    "removes the first `max` elements from the array equal to the given value."
);
scalar_expr!(
    ArrayRemoveAll,
    array_remove_all,
    array element,
    "removes all elements from the array equal to the given value."
);
scalar_expr!(
    ArrayReplace,
    array_replace,
    array from to,
    "replaces the first occurrence of the specified element with another specified element."
);
scalar_expr!(
    ArrayReplaceN,
    array_replace_n,
    array from to max,
    "replaces the first `max` occurrences of the specified element with another specified element."
);
scalar_expr!(
    ArrayReplaceAll,
    array_replace_all,
    array from to,
    "replaces all occurrences of the specified element with another specified element."
);
scalar_expr!(
    ArrayReverse,
    array_reverse,
    array,
    "reverses the order of elements in the array."
);
scalar_expr!(
    ArraySlice,
    array_slice,
    array begin end stride,
    "returns a slice of the array."
);
scalar_expr!(ArrayUnion, array_union, array1 array2, "returns an array of the elements in the union of array1 and array2 without duplicates.");

scalar_expr!(
    ArrayResize,
    array_resize,
    array size value,
    "returns an array with the specified size filled with the given value."
);

nary_scalar_expr!(
    MakeArray,
    array,
    "returns an Arrow array using the specified input expressions."
);
scalar_expr!(
    ArrayIntersect,
    array_intersect,
    first_array second_array,
    "Returns an array of the elements in the intersection of array1 and array2."
);

// string functions
scalar_expr!(Ascii, ascii, chr, "ASCII code value of the character");
scalar_expr!(
    BitLength,
    bit_length,
    string,
    "the number of bits in the `string`"
);
scalar_expr!(
    CharacterLength,
    character_length,
    string,
    "the number of characters in the `string`"
);
scalar_expr!(
    Chr,
    chr,
    code_point,
    "converts the Unicode code point to a UTF8 character"
);
scalar_expr!(Digest, digest, input algorithm, "compute the binary hash of `input`, using the `algorithm`");
scalar_expr!(InitCap, initcap, string, "converts the first letter of each word in `string` in uppercase and the remaining characters in lowercase");
scalar_expr!(Left, left, string n, "returns the first `n` characters in the `string`");
scalar_expr!(Lower, lower, string, "convert the string to lower case");
scalar_expr!(
    Ltrim,
    ltrim,
    string,
    "removes all characters, spaces by default, from the beginning of a string"
);
scalar_expr!(MD5, md5, string, "returns the MD5 hash of a string");
scalar_expr!(
    OctetLength,
    octet_length,
    string,
    "returns the number of bytes of a string"
);
scalar_expr!(Replace, replace, string from to, "replaces all occurrences of `from` with `to` in the `string`");
scalar_expr!(Repeat, repeat, string n, "repeats the `string` to `n` times");
scalar_expr!(Reverse, reverse, string, "reverses the `string`");
scalar_expr!(Right, right, string n, "returns the last `n` characters in the `string`");
scalar_expr!(
    Rtrim,
    rtrim,
    string,
    "removes all characters, spaces by default, from the end of a string"
);
scalar_expr!(SHA224, sha224, string, "SHA-224 hash");
scalar_expr!(SHA256, sha256, string, "SHA-256 hash");
scalar_expr!(SHA384, sha384, string, "SHA-384 hash");
scalar_expr!(SHA512, sha512, string, "SHA-512 hash");
scalar_expr!(SplitPart, split_part, string delimiter index, "splits a string based on a delimiter and picks out the desired field based on the index.");
scalar_expr!(StringToArray, string_to_array, string delimiter null_string, "splits a `string` based on a `delimiter` and returns an array of parts. Any parts matching the optional `null_string` will be replaced with `NULL`");
scalar_expr!(StartsWith, starts_with, string prefix, "whether the `string` starts with the `prefix`");
scalar_expr!(EndsWith, ends_with, string suffix, "whether the `string` ends with the `suffix`");
scalar_expr!(Strpos, strpos, string substring, "finds the position from where the `substring` matches the `string`");
scalar_expr!(Substr, substr, string position, "substring from the `position` to the end");
scalar_expr!(Substr, substring, string position length, "substring from the `position` with `length` characters");
scalar_expr!(Translate, translate, string from to, "replaces the characters in `from` with the counterpart in `to`");
scalar_expr!(
    Trim,
    trim,
    string,
    "removes all characters, space by default from the string"
);
scalar_expr!(Upper, upper, string, "converts the string to upper case");
//use vec as parameter
nary_scalar_expr!(
    Lpad,
    lpad,
    "fill up a string to the length by prepending the characters"
);
nary_scalar_expr!(
    Rpad,
    rpad,
    "fill up a string to the length by appending the characters"
);
nary_scalar_expr!(
    Btrim,
    btrim,
    "removes all characters, spaces by default, from both sides of a string"
);
nary_scalar_expr!(Coalesce, coalesce, "returns `coalesce(args...)`, which evaluates to the value of the first [Expr] which is not NULL");
//there is a func concat_ws before, so use concat_ws_expr as name.c
nary_scalar_expr!(
    ConcatWithSeparator,
    concat_ws_expr,
    "concatenates several strings, placing a seperator between each one"
);
nary_scalar_expr!(Concat, concat_expr, "concatenates several strings");
nary_scalar_expr!(
    OverLay,
    overlay,
    "replace the substring of string that starts at the start'th character and extends for count characters with new substring"
);

// date functions
scalar_expr!(
    ToChar,
    to_char,
    datetime format,
    "converts a date, time, timestamp or duration to a string based on the provided format"
);
scalar_expr!(MakeDate, make_date, year month day, "make a date from year, month and day component parts");
scalar_expr!(Nanvl, nanvl, x y, "returns x if x is not NaN otherwise returns y");
scalar_expr!(
    Iszero,
    iszero,
    num,
    "returns true if a given number is +0.0 or -0.0 otherwise returns false"
);

scalar_expr!(ArrowTypeof, arrow_typeof, val, "data type");
scalar_expr!(Levenshtein, levenshtein, string1 string2, "Returns the Levenshtein distance between the two given strings");
scalar_expr!(SubstrIndex, substr_index, string delimiter count, "Returns the substring from str before count occurrences of the delimiter");
scalar_expr!(FindInSet, find_in_set, str strlist, "Returns a value in the range of 1 to N if the string str is in the string list strlist consisting of N substrings");

scalar_expr!(
    Struct,
    struct_fun,
    val,
    "returns a vector of fields from the struct"
);

/// Create a CASE WHEN statement with literal WHEN expressions for comparison to the base expression.
pub fn case(expr: Expr) -> CaseBuilder {
    CaseBuilder::new(Some(Box::new(expr)), vec![], vec![], None)
}

/// Create a CASE WHEN statement with boolean WHEN expressions and no base expression.
pub fn when(when: Expr, then: Expr) -> CaseBuilder {
    CaseBuilder::new(None, vec![when], vec![then], None)
}

/// Convenience method to create a new user defined scalar function (UDF) with a
/// specific signature and specific return type.
///
/// Note this function does not expose all available features of [`ScalarUDF`],
/// such as
///
/// * computing return types based on input types
/// * multiple [`Signature`]s
/// * aliases
///
/// See [`ScalarUDF`] for details and examples on how to use the full
/// functionality.
pub fn create_udf(
    name: &str,
    input_types: Vec<DataType>,
    return_type: Arc<DataType>,
    volatility: Volatility,
    fun: ScalarFunctionImplementation,
) -> ScalarUDF {
    let return_type = Arc::try_unwrap(return_type).unwrap_or_else(|t| t.as_ref().clone());
    ScalarUDF::from(SimpleScalarUDF::new(
        name,
        input_types,
        return_type,
        volatility,
        fun,
    ))
}

/// Implements [`ScalarUDFImpl`] for functions that have a single signature and
/// return type.
pub struct SimpleScalarUDF {
    name: String,
    signature: Signature,
    return_type: DataType,
    fun: ScalarFunctionImplementation,
}

impl Debug for SimpleScalarUDF {
    fn fmt(&self, f: &mut std::fmt::Formatter) -> std::fmt::Result {
        f.debug_struct("ScalarUDF")
            .field("name", &self.name)
            .field("signature", &self.signature)
            .field("fun", &"<FUNC>")
            .finish()
    }
}

impl SimpleScalarUDF {
    /// Create a new `SimpleScalarUDF` from a name, input types, return type and
    /// implementation. Implementing [`ScalarUDFImpl`] allows more flexibility
    pub fn new(
        name: impl Into<String>,
        input_types: Vec<DataType>,
        return_type: DataType,
        volatility: Volatility,
        fun: ScalarFunctionImplementation,
    ) -> Self {
        let name = name.into();
        let signature = Signature::exact(input_types, volatility);
        Self {
            name,
            signature,
            return_type,
            fun,
        }
    }
}

impl ScalarUDFImpl for SimpleScalarUDF {
    fn as_any(&self) -> &dyn Any {
        self
    }

    fn name(&self) -> &str {
        &self.name
    }

    fn signature(&self) -> &Signature {
        &self.signature
    }

    fn return_type(&self, _arg_types: &[DataType]) -> Result<DataType> {
        Ok(self.return_type.clone())
    }

    fn invoke(&self, args: &[ColumnarValue]) -> Result<ColumnarValue> {
        (self.fun)(args)
    }
}

/// Creates a new UDAF with a specific signature, state type and return type.
/// The signature and state type must match the `Accumulator's implementation`.
pub fn create_udaf(
    name: &str,
    input_type: Vec<DataType>,
    return_type: Arc<DataType>,
    volatility: Volatility,
    accumulator: AccumulatorFactoryFunction,
    state_type: Arc<Vec<DataType>>,
) -> AggregateUDF {
    let return_type = Arc::try_unwrap(return_type).unwrap_or_else(|t| t.as_ref().clone());
    let state_type = Arc::try_unwrap(state_type).unwrap_or_else(|t| t.as_ref().clone());
    AggregateUDF::from(SimpleAggregateUDF::new(
        name,
        input_type,
        return_type,
        volatility,
        accumulator,
        state_type,
    ))
}

/// Implements [`AggregateUDFImpl`] for functions that have a single signature and
/// return type.
pub struct SimpleAggregateUDF {
    name: String,
    signature: Signature,
    return_type: DataType,
    accumulator: AccumulatorFactoryFunction,
    state_type: Vec<DataType>,
}

impl Debug for SimpleAggregateUDF {
    fn fmt(&self, f: &mut std::fmt::Formatter) -> std::fmt::Result {
        f.debug_struct("AggregateUDF")
            .field("name", &self.name)
            .field("signature", &self.signature)
            .field("fun", &"<FUNC>")
            .finish()
    }
}

impl SimpleAggregateUDF {
    /// Create a new `AggregateUDFImpl` from a name, input types, return type, state type and
    /// implementation. Implementing [`AggregateUDFImpl`] allows more flexibility
    pub fn new(
        name: impl Into<String>,
        input_type: Vec<DataType>,
        return_type: DataType,
        volatility: Volatility,
        accumulator: AccumulatorFactoryFunction,
        state_type: Vec<DataType>,
    ) -> Self {
        let name = name.into();
        let signature = Signature::exact(input_type, volatility);
        Self {
            name,
            signature,
            return_type,
            accumulator,
            state_type,
        }
    }

    pub fn new_with_signature(
        name: impl Into<String>,
        signature: Signature,
        return_type: DataType,
        accumulator: AccumulatorFactoryFunction,
        state_type: Vec<DataType>,
    ) -> Self {
        let name = name.into();
        Self {
            name,
            signature,
            return_type,
            accumulator,
            state_type,
        }
    }
}

impl AggregateUDFImpl for SimpleAggregateUDF {
    fn as_any(&self) -> &dyn Any {
        self
    }

    fn name(&self) -> &str {
        &self.name
    }

    fn signature(&self) -> &Signature {
        &self.signature
    }

    fn return_type(&self, _arg_types: &[DataType]) -> Result<DataType> {
        Ok(self.return_type.clone())
    }

    fn accumulator(&self, arg: &DataType) -> Result<Box<dyn crate::Accumulator>> {
        (self.accumulator)(arg)
    }

    fn state_type(&self, _return_type: &DataType) -> Result<Vec<DataType>> {
        Ok(self.state_type.clone())
    }
}

/// Creates a new UDWF with a specific signature, state type and return type.
///
/// The signature and state type must match the [`PartitionEvaluator`]'s implementation`.
///
/// [`PartitionEvaluator`]: crate::PartitionEvaluator
pub fn create_udwf(
    name: &str,
    input_type: DataType,
    return_type: Arc<DataType>,
    volatility: Volatility,
    partition_evaluator_factory: PartitionEvaluatorFactory,
) -> WindowUDF {
    let return_type = Arc::try_unwrap(return_type).unwrap_or_else(|t| t.as_ref().clone());
    WindowUDF::from(SimpleWindowUDF::new(
        name,
        input_type,
        return_type,
        volatility,
        partition_evaluator_factory,
    ))
}

/// Implements [`WindowUDFImpl`] for functions that have a single signature and
/// return type.
pub struct SimpleWindowUDF {
    name: String,
    signature: Signature,
    return_type: DataType,
    partition_evaluator_factory: PartitionEvaluatorFactory,
}

impl Debug for SimpleWindowUDF {
    fn fmt(&self, f: &mut std::fmt::Formatter) -> std::fmt::Result {
        f.debug_struct("WindowUDF")
            .field("name", &self.name)
            .field("signature", &self.signature)
            .field("return_type", &"<func>")
            .field("partition_evaluator_factory", &"<FUNC>")
            .finish()
    }
}

impl SimpleWindowUDF {
    /// Create a new `SimpleWindowUDF` from a name, input types, return type and
    /// implementation. Implementing [`WindowUDFImpl`] allows more flexibility
    pub fn new(
        name: impl Into<String>,
        input_type: DataType,
        return_type: DataType,
        volatility: Volatility,
        partition_evaluator_factory: PartitionEvaluatorFactory,
    ) -> Self {
        let name = name.into();
        let signature = Signature::exact([input_type].to_vec(), volatility);
        Self {
            name,
            signature,
            return_type,
            partition_evaluator_factory,
        }
    }
}

impl WindowUDFImpl for SimpleWindowUDF {
    fn as_any(&self) -> &dyn Any {
        self
    }

    fn name(&self) -> &str {
        &self.name
    }

    fn signature(&self) -> &Signature {
        &self.signature
    }

    fn return_type(&self, _arg_types: &[DataType]) -> Result<DataType> {
        Ok(self.return_type.clone())
    }

    fn partition_evaluator(&self) -> Result<Box<dyn crate::PartitionEvaluator>> {
        (self.partition_evaluator_factory)()
    }
}

/// Calls a named built in function
/// ```
/// use datafusion_expr::{col, lit, call_fn};
///
/// // create the expression sin(x) < 0.2
/// let expr = call_fn("sin", vec![col("x")]).unwrap().lt(lit(0.2));
/// ```
pub fn call_fn(name: impl AsRef<str>, args: Vec<Expr>) -> Result<Expr> {
    match name.as_ref().parse::<BuiltinScalarFunction>() {
        Ok(fun) => Ok(Expr::ScalarFunction(ScalarFunction::new(fun, args))),
        Err(e) => Err(e),
    }
}

#[cfg(test)]
mod test {
    use super::*;
    use crate::{lit, ScalarFunctionDefinition};

    #[test]
    fn filter_is_null_and_is_not_null() {
        let col_null = col("col1");
        let col_not_null = ident("col2");
        assert_eq!(format!("{}", col_null.is_null()), "col1 IS NULL");
        assert_eq!(
            format!("{}", col_not_null.is_not_null()),
            "col2 IS NOT NULL"
        );
    }

    macro_rules! test_unary_scalar_expr {
        ($ENUM:ident, $FUNC:ident) => {{
            if let Expr::ScalarFunction(ScalarFunction {
                func_def: ScalarFunctionDefinition::BuiltIn(fun),
                args,
            }) = $FUNC(col("tableA.a"))
            {
                let name = built_in_function::BuiltinScalarFunction::$ENUM;
                assert_eq!(name, fun);
                assert_eq!(1, args.len());
            } else {
                assert!(false, "unexpected");
            }
        }};
    }

    macro_rules! test_scalar_expr {
    ($ENUM:ident, $FUNC:ident, $($arg:ident),*) => {
        let expected = [$(stringify!($arg)),*];
        let result = $FUNC(
            $(
                col(stringify!($arg.to_string()))
            ),*
        );
        if let Expr::ScalarFunction(ScalarFunction { func_def: ScalarFunctionDefinition::BuiltIn(fun), args }) = result {
            let name = built_in_function::BuiltinScalarFunction::$ENUM;
            assert_eq!(name, fun);
            assert_eq!(expected.len(), args.len());
        } else {
            assert!(false, "unexpected: {:?}", result);
        }
    };
}

    macro_rules! test_nary_scalar_expr {
    ($ENUM:ident, $FUNC:ident, $($arg:ident),*) => {
        let expected = [$(stringify!($arg)),*];
        let result = $FUNC(
            vec![
                $(
                    col(stringify!($arg.to_string()))
                ),*
            ]
        );
        if let Expr::ScalarFunction(ScalarFunction { func_def: ScalarFunctionDefinition::BuiltIn(fun), args }) = result {
            let name = built_in_function::BuiltinScalarFunction::$ENUM;
            assert_eq!(name, fun);
            assert_eq!(expected.len(), args.len());
        } else {
            assert!(false, "unexpected: {:?}", result);
        }
    };
}

    #[test]
    fn scalar_function_definitions() {
        test_unary_scalar_expr!(Sqrt, sqrt);
        test_unary_scalar_expr!(Cbrt, cbrt);
        test_unary_scalar_expr!(Sin, sin);
        test_unary_scalar_expr!(Cos, cos);
        test_unary_scalar_expr!(Tan, tan);
        test_unary_scalar_expr!(Cot, cot);
        test_unary_scalar_expr!(Sinh, sinh);
        test_unary_scalar_expr!(Cosh, cosh);
        test_unary_scalar_expr!(Tanh, tanh);
        test_unary_scalar_expr!(Atan, atan);
        test_unary_scalar_expr!(Asinh, asinh);
        test_unary_scalar_expr!(Acosh, acosh);
        test_unary_scalar_expr!(Atanh, atanh);
        test_unary_scalar_expr!(Factorial, factorial);
        test_unary_scalar_expr!(Floor, floor);
        test_unary_scalar_expr!(Ceil, ceil);
        test_unary_scalar_expr!(Degrees, degrees);
        test_unary_scalar_expr!(Radians, radians);
        test_nary_scalar_expr!(Round, round, input);
        test_nary_scalar_expr!(Round, round, input, decimal_places);
        test_nary_scalar_expr!(Trunc, trunc, num);
        test_nary_scalar_expr!(Trunc, trunc, num, precision);
        test_unary_scalar_expr!(Signum, signum);
        test_unary_scalar_expr!(Exp, exp);
        test_unary_scalar_expr!(Log2, log2);
        test_unary_scalar_expr!(Log10, log10);
        test_unary_scalar_expr!(Ln, ln);
        test_scalar_expr!(Atan2, atan2, y, x);
        test_scalar_expr!(Nanvl, nanvl, x, y);
        test_scalar_expr!(Iszero, iszero, input);

        test_scalar_expr!(Ascii, ascii, input);
        test_scalar_expr!(BitLength, bit_length, string);
        test_nary_scalar_expr!(Btrim, btrim, string);
        test_nary_scalar_expr!(Btrim, btrim, string, characters);
        test_scalar_expr!(CharacterLength, character_length, string);
        test_scalar_expr!(Chr, chr, string);
        test_scalar_expr!(Digest, digest, string, algorithm);
        test_scalar_expr!(Gcd, gcd, arg_1, arg_2);
        test_scalar_expr!(Lcm, lcm, arg_1, arg_2);
        test_scalar_expr!(InitCap, initcap, string);
        test_scalar_expr!(Left, left, string, count);
        test_scalar_expr!(Lower, lower, string);
        test_nary_scalar_expr!(Lpad, lpad, string, count);
        test_nary_scalar_expr!(Lpad, lpad, string, count, characters);
        test_scalar_expr!(Ltrim, ltrim, string);
        test_scalar_expr!(MD5, md5, string);
        test_scalar_expr!(OctetLength, octet_length, string);
        test_scalar_expr!(Replace, replace, string, from, to);
        test_scalar_expr!(Repeat, repeat, string, count);
        test_scalar_expr!(Reverse, reverse, string);
        test_scalar_expr!(Right, right, string, count);
        test_nary_scalar_expr!(Rpad, rpad, string, count);
        test_nary_scalar_expr!(Rpad, rpad, string, count, characters);
        test_scalar_expr!(Rtrim, rtrim, string);
        test_scalar_expr!(SHA224, sha224, string);
        test_scalar_expr!(SHA256, sha256, string);
        test_scalar_expr!(SHA384, sha384, string);
        test_scalar_expr!(SHA512, sha512, string);
        test_scalar_expr!(SplitPart, split_part, expr, delimiter, index);
        test_scalar_expr!(StringToArray, string_to_array, expr, delimiter, null_value);
        test_scalar_expr!(StartsWith, starts_with, string, characters);
        test_scalar_expr!(EndsWith, ends_with, string, characters);
        test_scalar_expr!(Strpos, strpos, string, substring);
        test_scalar_expr!(Substr, substr, string, position);
        test_scalar_expr!(Substr, substring, string, position, count);
        test_scalar_expr!(ToHex, to_hex, string);
        test_scalar_expr!(Translate, translate, string, from, to);
        test_scalar_expr!(Trim, trim, string);
        test_scalar_expr!(Upper, upper, string);

<<<<<<< HEAD
=======
        test_scalar_expr!(FromUnixtime, from_unixtime, unixtime);

>>>>>>> 31fcd72e
        test_scalar_expr!(ArrayAppend, array_append, array, element);
        test_scalar_expr!(ArraySort, array_sort, array, desc, null_first);
        test_scalar_expr!(ArrayPopFront, array_pop_front, array);
        test_scalar_expr!(ArrayPopBack, array_pop_back, array);
        test_scalar_expr!(ArrayPosition, array_position, array, element, index);
        test_scalar_expr!(ArrayPositions, array_positions, array, element);
        test_scalar_expr!(ArrayPrepend, array_prepend, array, element);
        test_scalar_expr!(ArrayRepeat, array_repeat, element, count);
        test_scalar_expr!(ArrayRemove, array_remove, array, element);
        test_scalar_expr!(ArrayRemoveN, array_remove_n, array, element, max);
        test_scalar_expr!(ArrayRemoveAll, array_remove_all, array, element);
        test_scalar_expr!(ArrayReplace, array_replace, array, from, to);
        test_scalar_expr!(ArrayReplaceN, array_replace_n, array, from, to, max);
        test_scalar_expr!(ArrayReplaceAll, array_replace_all, array, from, to);
        test_nary_scalar_expr!(MakeArray, array, input);

        test_unary_scalar_expr!(ArrowTypeof, arrow_typeof);
        test_nary_scalar_expr!(OverLay, overlay, string, characters, position, len);
        test_nary_scalar_expr!(OverLay, overlay, string, characters, position);
        test_scalar_expr!(Levenshtein, levenshtein, string1, string2);
        test_scalar_expr!(SubstrIndex, substr_index, string, delimiter, count);
        test_scalar_expr!(FindInSet, find_in_set, string, stringlist);
    }

    #[test]
    fn uuid_function_definitions() {
        if let Expr::ScalarFunction(ScalarFunction {
            func_def: ScalarFunctionDefinition::BuiltIn(fun),
            args,
        }) = uuid()
        {
            let name = BuiltinScalarFunction::Uuid;
            assert_eq!(name, fun);
            assert_eq!(0, args.len());
        } else {
            unreachable!();
        }
    }

    #[test]
    fn digest_function_definitions() {
        if let Expr::ScalarFunction(ScalarFunction {
            func_def: ScalarFunctionDefinition::BuiltIn(fun),
            args,
        }) = digest(col("tableA.a"), lit("md5"))
        {
            let name = BuiltinScalarFunction::Digest;
            assert_eq!(name, fun);
            assert_eq!(2, args.len());
        } else {
            unreachable!();
        }
    }
}<|MERGE_RESOLUTION|>--- conflicted
+++ resolved
@@ -1297,11 +1297,6 @@
         test_scalar_expr!(Trim, trim, string);
         test_scalar_expr!(Upper, upper, string);
 
-<<<<<<< HEAD
-=======
-        test_scalar_expr!(FromUnixtime, from_unixtime, unixtime);
-
->>>>>>> 31fcd72e
         test_scalar_expr!(ArrayAppend, array_append, array, element);
         test_scalar_expr!(ArraySort, array_sort, array, desc, null_first);
         test_scalar_expr!(ArrayPopFront, array_pop_front, array);
