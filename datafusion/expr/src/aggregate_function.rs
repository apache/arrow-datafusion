--- conflicted
+++ resolved
@@ -17,7 +17,6 @@
 
 //! Aggregate function module contains all built-in aggregate functions definitions
 
-use crate::utils::convert_camel_to_upper_snake;
 use crate::{type_coercion::aggregates::*, Signature, TypeSignature, Volatility};
 use arrow::datatypes::{DataType, Field};
 use datafusion_common::{DataFusionError, Result};
@@ -117,14 +116,7 @@
 
 impl fmt::Display for AggregateFunction {
     fn fmt(&self, f: &mut fmt::Formatter) -> fmt::Result {
-<<<<<<< HEAD
-        // uppercase of the debug.
-        // Convert Camel form to uppercase snake
-        // such as FirstValue => FIRST_VALUE
-        write!(f, "{}", convert_camel_to_upper_snake(format!("{self:?}")))
-=======
         write!(f, "{}", self.name())
->>>>>>> 1cc01a41
     }
 }
 
