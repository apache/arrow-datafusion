# Licensed to the Apache Software Foundation (ASF) under one
# or more contributor license agreements.  See the NOTICE file
# distributed with this work for additional information
# regarding copyright ownership.  The ASF licenses this file
# to you under the Apache License, Version 2.0 (the
# "License"); you may not use this file except in compliance
# with the License.  You may obtain a copy of the License at
#
#   http://www.apache.org/licenses/LICENSE-2.0
#
# Unless required by applicable law or agreed to in writing,
# software distributed under the License is distributed on an
# "AS IS" BASIS, WITHOUT WARRANTIES OR CONDITIONS OF ANY
# KIND, either express or implied.  See the License for the
# specific language governing permissions and limitations
# under the License.

[package]
name = "datafusion-expr"
description = "Logical plan and expression representation for DataFusion query engine"
version = "11.0.0"
homepage = "https://github.com/apache/arrow-datafusion"
repository = "https://github.com/apache/arrow-datafusion"
readme = "README.md"
authors = ["Apache Arrow <dev@arrow.apache.org>"]
license = "Apache-2.0"
keywords = [ "datafusion", "logical", "plan", "expressions" ]
edition = "2021"
rust-version = "1.62"

[lib]
name = "datafusion_expr"
path = "src/lib.rs"

[features]

[dependencies]
ahash = { version = "0.8", default-features = false, features = ["runtime-rng"] }
arrow = { version = "20.0.0", features = ["prettyprint"] }
<<<<<<< HEAD
datafusion-common = { path = "../common", version = "10.0.0" }
sqlparser = { git="https://github.com/sqlparser-rs/sqlparser-rs", rev="f07063f0cdf06c56df7c3dd65f9062a2ce439c1c" }
=======
datafusion-common = { path = "../common", version = "11.0.0" }
sqlparser = "0.20"
>>>>>>> 929eb6d8
<|MERGE_RESOLUTION|>--- conflicted
+++ resolved
@@ -37,10 +37,5 @@
 [dependencies]
 ahash = { version = "0.8", default-features = false, features = ["runtime-rng"] }
 arrow = { version = "20.0.0", features = ["prettyprint"] }
-<<<<<<< HEAD
-datafusion-common = { path = "../common", version = "10.0.0" }
-sqlparser = { git="https://github.com/sqlparser-rs/sqlparser-rs", rev="f07063f0cdf06c56df7c3dd65f9062a2ce439c1c" }
-=======
 datafusion-common = { path = "../common", version = "11.0.0" }
-sqlparser = "0.20"
->>>>>>> 929eb6d8
+sqlparser = { git="https://github.com/sqlparser-rs/sqlparser-rs", rev="f07063f0cdf06c56df7c3dd65f9062a2ce439c1c" }