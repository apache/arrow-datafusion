# Licensed to the Apache Software Foundation (ASF) under one
# or more contributor license agreements.  See the NOTICE file
# distributed with this work for additional information
# regarding copyright ownership.  The ASF licenses this file
# to you under the Apache License, Version 2.0 (the
# "License"); you may not use this file except in compliance
# with the License.  You may obtain a copy of the License at
#
#   http://www.apache.org/licenses/LICENSE-2.0
#
# Unless required by applicable law or agreed to in writing,
# software distributed under the License is distributed on an
# "AS IS" BASIS, WITHOUT WARRANTIES OR CONDITIONS OF ANY
# KIND, either express or implied.  See the License for the
# specific language governing permissions and limitations
# under the License.

[package]
name = "datafusion-expr"
description = "Logical plan and expression representation for DataFusion query engine"
version = "18.0.0"
homepage = "https://github.com/apache/arrow-datafusion"
repository = "https://github.com/apache/arrow-datafusion"
readme = "README.md"
authors = ["Apache Arrow <dev@arrow.apache.org>"]
license = "Apache-2.0"
keywords = [ "datafusion", "logical", "plan", "expressions" ]
edition = "2021"
rust-version = "1.62"

[lib]
name = "datafusion_expr"
path = "src/lib.rs"

[features]

[dependencies]
ahash = { version = "0.8", default-features = false, features = ["runtime-rng"] }
<<<<<<< HEAD
arrow = { version = "33.0.0", default-features = false }
datafusion-common = { path = "../common", version = "17.0.0" }
=======
arrow = { version = "32.0.0", default-features = false }
datafusion-common = { path = "../common", version = "18.0.0" }
>>>>>>> 0a5e8ae2
log = "^0.4"
sqlparser = "0.30"

[dev-dependencies]
ctor = "0.1.22"
env_logger = "0.10"<|MERGE_RESOLUTION|>--- conflicted
+++ resolved
@@ -36,13 +36,8 @@
 
 [dependencies]
 ahash = { version = "0.8", default-features = false, features = ["runtime-rng"] }
-<<<<<<< HEAD
 arrow = { version = "33.0.0", default-features = false }
-datafusion-common = { path = "../common", version = "17.0.0" }
-=======
-arrow = { version = "32.0.0", default-features = false }
 datafusion-common = { path = "../common", version = "18.0.0" }
->>>>>>> 0a5e8ae2
 log = "^0.4"
 sqlparser = "0.30"
 
