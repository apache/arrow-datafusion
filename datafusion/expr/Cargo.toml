# Licensed to the Apache Software Foundation (ASF) under one
# or more contributor license agreements.  See the NOTICE file
# distributed with this work for additional information
# regarding copyright ownership.  The ASF licenses this file
# to you under the Apache License, Version 2.0 (the
# "License"); you may not use this file except in compliance
# with the License.  You may obtain a copy of the License at
#
#   http://www.apache.org/licenses/LICENSE-2.0
#
# Unless required by applicable law or agreed to in writing,
# software distributed under the License is distributed on an
# "AS IS" BASIS, WITHOUT WARRANTIES OR CONDITIONS OF ANY
# KIND, either express or implied.  See the License for the
# specific language governing permissions and limitations
# under the License.

[package]
name = "datafusion-expr"
description = "Logical plan and expression representation for DataFusion query engine"
keywords = ["datafusion", "logical", "plan", "expressions"]
readme = "README.md"
version = { workspace = true }
edition = { workspace = true }
homepage = { workspace = true }
repository = { workspace = true }
license = { workspace = true }
authors = { workspace = true }
rust-version = { workspace = true }

[lib]
name = "datafusion_expr"
path = "src/lib.rs"

[features]

[dependencies]
ahash = { version = "0.8", default-features = false, features = [
    "runtime-rng",
] }
arrow = { workspace = true }
arrow-array = { workspace = true }
<<<<<<< HEAD
datafusion-common = { path = "../common", version = "32.0.0", default-features = false }
paste = "^1.0"
=======
datafusion-common = { workspace = true }
>>>>>>> b54990d7
sqlparser = { workspace = true }
strum = { version = "0.25.0", features = ["derive"] }
strum_macros = "0.25.0"

[dev-dependencies]
ctor = { workspace = true }
env_logger = { workspace = true }<|MERGE_RESOLUTION|>--- conflicted
+++ resolved
@@ -40,12 +40,8 @@
 ] }
 arrow = { workspace = true }
 arrow-array = { workspace = true }
-<<<<<<< HEAD
-datafusion-common = { path = "../common", version = "32.0.0", default-features = false }
 paste = "^1.0"
-=======
 datafusion-common = { workspace = true }
->>>>>>> b54990d7
 sqlparser = { workspace = true }
 strum = { version = "0.25.0", features = ["derive"] }
 strum_macros = "0.25.0"
