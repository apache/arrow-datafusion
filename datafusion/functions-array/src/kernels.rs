// Licensed to the Apache Software Foundation (ASF) under one
// or more contributor license agreements.  See the NOTICE file
// distributed with this work for additional information
// regarding copyright ownership.  The ASF licenses this file
// to you under the Apache License, Version 2.0 (the
// "License"); you may not use this file except in compliance
// with the License.  You may obtain a copy of the License at
//
//   http://www.apache.org/licenses/LICENSE-2.0
//
// Unless required by applicable law or agreed to in writing,
// software distributed under the License is distributed on an
// "AS IS" BASIS, WITHOUT WARRANTIES OR CONDITIONS OF ANY
// KIND, either express or implied.  See the License for the
// specific language governing permissions and limitations
// under the License.

//! implementation kernels for array functions

use arrow::array::{
    Array, ArrayRef, BooleanArray, BooleanBufferBuilder, Date32Array, Float32Array,
    Float64Array, GenericListArray, Int16Array, Int32Array, Int64Array, Int8Array,
    LargeListArray, LargeStringArray, ListArray, ListBuilder, OffsetSizeTrait,
    StringArray, StringBuilder, UInt16Array, UInt32Array, UInt64Array, UInt8Array,
};
<<<<<<< HEAD
use arrow::buffer::{NullBuffer, OffsetBuffer};
=======
use arrow::buffer::OffsetBuffer;
use arrow::compute;
>>>>>>> d2fc02b8
use arrow::datatypes::Field;
use arrow::datatypes::UInt64Type;
use arrow::datatypes::{DataType, Date32Type, IntervalMonthDayNanoType};
use arrow_buffer::{BooleanBufferBuilder, NullBuffer};
use arrow_schema::SortOptions;
use datafusion_common::cast::{
    as_date32_array, as_generic_list_array, as_generic_string_array, as_int64_array,
    as_interval_mdn_array, as_large_list_array, as_list_array, as_null_array,
    as_string_array,
};
use datafusion_common::{exec_err, not_impl_datafusion_err, DataFusionError, Result};
use std::any::type_name;
use std::sync::Arc;

macro_rules! downcast_arg {
    ($ARG:expr, $ARRAY_TYPE:ident) => {{
        $ARG.as_any().downcast_ref::<$ARRAY_TYPE>().ok_or_else(|| {
            DataFusionError::Internal(format!(
                "could not cast to {}",
                type_name::<$ARRAY_TYPE>()
            ))
        })?
    }};
}

macro_rules! to_string {
    ($ARG:expr, $ARRAY:expr, $DELIMITER:expr, $NULL_STRING:expr, $WITH_NULL_STRING:expr, $ARRAY_TYPE:ident) => {{
        let arr = downcast_arg!($ARRAY, $ARRAY_TYPE);
        for x in arr {
            match x {
                Some(x) => {
                    $ARG.push_str(&x.to_string());
                    $ARG.push_str($DELIMITER);
                }
                None => {
                    if $WITH_NULL_STRING {
                        $ARG.push_str($NULL_STRING);
                        $ARG.push_str($DELIMITER);
                    }
                }
            }
        }
        Ok($ARG)
    }};
}

macro_rules! call_array_function {
    ($DATATYPE:expr, false) => {
        match $DATATYPE {
            DataType::Utf8 => array_function!(StringArray),
            DataType::LargeUtf8 => array_function!(LargeStringArray),
            DataType::Boolean => array_function!(BooleanArray),
            DataType::Float32 => array_function!(Float32Array),
            DataType::Float64 => array_function!(Float64Array),
            DataType::Int8 => array_function!(Int8Array),
            DataType::Int16 => array_function!(Int16Array),
            DataType::Int32 => array_function!(Int32Array),
            DataType::Int64 => array_function!(Int64Array),
            DataType::UInt8 => array_function!(UInt8Array),
            DataType::UInt16 => array_function!(UInt16Array),
            DataType::UInt32 => array_function!(UInt32Array),
            DataType::UInt64 => array_function!(UInt64Array),
            _ => unreachable!(),
        }
    };
    ($DATATYPE:expr, $INCLUDE_LIST:expr) => {{
        match $DATATYPE {
            DataType::List(_) => array_function!(ListArray),
            DataType::Utf8 => array_function!(StringArray),
            DataType::LargeUtf8 => array_function!(LargeStringArray),
            DataType::Boolean => array_function!(BooleanArray),
            DataType::Float32 => array_function!(Float32Array),
            DataType::Float64 => array_function!(Float64Array),
            DataType::Int8 => array_function!(Int8Array),
            DataType::Int16 => array_function!(Int16Array),
            DataType::Int32 => array_function!(Int32Array),
            DataType::Int64 => array_function!(Int64Array),
            DataType::UInt8 => array_function!(UInt8Array),
            DataType::UInt16 => array_function!(UInt16Array),
            DataType::UInt32 => array_function!(UInt32Array),
            DataType::UInt64 => array_function!(UInt64Array),
            _ => unreachable!(),
        }
    }};
}

/// Array_to_string SQL function
pub(super) fn array_to_string(args: &[ArrayRef]) -> Result<ArrayRef> {
    if args.len() < 2 || args.len() > 3 {
        return exec_err!("array_to_string expects two or three arguments");
    }

    let arr = &args[0];

    let delimiters = as_string_array(&args[1])?;
    let delimiters: Vec<Option<&str>> = delimiters.iter().collect();

    let mut null_string = String::from("");
    let mut with_null_string = false;
    if args.len() == 3 {
        null_string = as_string_array(&args[2])?.value(0).to_string();
        with_null_string = true;
    }

    fn compute_array_to_string(
        arg: &mut String,
        arr: ArrayRef,
        delimiter: String,
        null_string: String,
        with_null_string: bool,
    ) -> datafusion_common::Result<&mut String> {
        match arr.data_type() {
            DataType::List(..) => {
                let list_array = as_list_array(&arr)?;
                for i in 0..list_array.len() {
                    compute_array_to_string(
                        arg,
                        list_array.value(i),
                        delimiter.clone(),
                        null_string.clone(),
                        with_null_string,
                    )?;
                }

                Ok(arg)
            }
            DataType::LargeList(..) => {
                let list_array = as_large_list_array(&arr)?;
                for i in 0..list_array.len() {
                    compute_array_to_string(
                        arg,
                        list_array.value(i),
                        delimiter.clone(),
                        null_string.clone(),
                        with_null_string,
                    )?;
                }

                Ok(arg)
            }
            DataType::Null => Ok(arg),
            data_type => {
                macro_rules! array_function {
                    ($ARRAY_TYPE:ident) => {
                        to_string!(
                            arg,
                            arr,
                            &delimiter,
                            &null_string,
                            with_null_string,
                            $ARRAY_TYPE
                        )
                    };
                }
                call_array_function!(data_type, false)
            }
        }
    }

    fn generate_string_array<O: OffsetSizeTrait>(
        list_arr: &GenericListArray<O>,
        delimiters: Vec<Option<&str>>,
        null_string: String,
        with_null_string: bool,
    ) -> datafusion_common::Result<StringArray> {
        let mut res: Vec<Option<String>> = Vec::new();
        for (arr, &delimiter) in list_arr.iter().zip(delimiters.iter()) {
            if let (Some(arr), Some(delimiter)) = (arr, delimiter) {
                let mut arg = String::from("");
                let s = compute_array_to_string(
                    &mut arg,
                    arr,
                    delimiter.to_string(),
                    null_string.clone(),
                    with_null_string,
                )?
                .clone();

                if let Some(s) = s.strip_suffix(delimiter) {
                    res.push(Some(s.to_string()));
                } else {
                    res.push(Some(s));
                }
            } else {
                res.push(None);
            }
        }

        Ok(StringArray::from(res))
    }

    let arr_type = arr.data_type();
    let string_arr = match arr_type {
        DataType::List(_) | DataType::FixedSizeList(_, _) => {
            let list_array = as_list_array(&arr)?;
            generate_string_array::<i32>(
                list_array,
                delimiters,
                null_string,
                with_null_string,
            )?
        }
        DataType::LargeList(_) => {
            let list_array = as_large_list_array(&arr)?;
            generate_string_array::<i64>(
                list_array,
                delimiters,
                null_string,
                with_null_string,
            )?
        }
        _ => {
            let mut arg = String::from("");
            let mut res: Vec<Option<String>> = Vec::new();
            // delimiter length is 1
            assert_eq!(delimiters.len(), 1);
            let delimiter = delimiters[0].unwrap();
            let s = compute_array_to_string(
                &mut arg,
                arr.clone(),
                delimiter.to_string(),
                null_string,
                with_null_string,
            )?
            .clone();

            if !s.is_empty() {
                let s = s.strip_suffix(delimiter).unwrap().to_string();
                res.push(Some(s));
            } else {
                res.push(Some(s));
            }
            StringArray::from(res)
        }
    };

    Ok(Arc::new(string_arr))
}

/// Splits string at occurrences of delimiter and returns an array of parts
/// string_to_array('abc~@~def~@~ghi', '~@~') = '["abc", "def", "ghi"]'
pub fn string_to_array<T: OffsetSizeTrait>(args: &[ArrayRef]) -> Result<ArrayRef> {
    if args.len() < 2 || args.len() > 3 {
        return exec_err!("string_to_array expects two or three arguments");
    }
    let string_array = as_generic_string_array::<T>(&args[0])?;
    let delimiter_array = as_generic_string_array::<T>(&args[1])?;

    let mut list_builder = ListBuilder::new(StringBuilder::with_capacity(
        string_array.len(),
        string_array.get_buffer_memory_size(),
    ));

    match args.len() {
        2 => {
            string_array.iter().zip(delimiter_array.iter()).for_each(
                |(string, delimiter)| {
                    match (string, delimiter) {
                        (Some(string), Some("")) => {
                            list_builder.values().append_value(string);
                            list_builder.append(true);
                        }
                        (Some(string), Some(delimiter)) => {
                            string.split(delimiter).for_each(|s| {
                                list_builder.values().append_value(s);
                            });
                            list_builder.append(true);
                        }
                        (Some(string), None) => {
                            string.chars().map(|c| c.to_string()).for_each(|c| {
                                list_builder.values().append_value(c);
                            });
                            list_builder.append(true);
                        }
                        _ => list_builder.append(false), // null value
                    }
                },
            );
        }

        3 => {
            let null_value_array = as_generic_string_array::<T>(&args[2])?;
            string_array
                .iter()
                .zip(delimiter_array.iter())
                .zip(null_value_array.iter())
                .for_each(|((string, delimiter), null_value)| {
                    match (string, delimiter) {
                        (Some(string), Some("")) => {
                            if Some(string) == null_value {
                                list_builder.values().append_null();
                            } else {
                                list_builder.values().append_value(string);
                            }
                            list_builder.append(true);
                        }
                        (Some(string), Some(delimiter)) => {
                            string.split(delimiter).for_each(|s| {
                                if Some(s) == null_value {
                                    list_builder.values().append_null();
                                } else {
                                    list_builder.values().append_value(s);
                                }
                            });
                            list_builder.append(true);
                        }
                        (Some(string), None) => {
                            string.chars().map(|c| c.to_string()).for_each(|c| {
                                if Some(c.as_str()) == null_value {
                                    list_builder.values().append_null();
                                } else {
                                    list_builder.values().append_value(c);
                                }
                            });
                            list_builder.append(true);
                        }
                        _ => list_builder.append(false), // null value
                    }
                });
        }
        _ => {
            return exec_err!(
                "Expect string_to_array function to take two or three parameters"
            )
        }
    }

    let list_array = list_builder.finish();
    Ok(Arc::new(list_array) as ArrayRef)
}

/// Generates an array of integers from start to stop with a given step.
///
/// This function takes 1 to 3 ArrayRefs as arguments, representing start, stop, and step values.
/// It returns a `Result<ArrayRef>` representing the resulting ListArray after the operation.
///
/// # Arguments
///
/// * `args` - An array of 1 to 3 ArrayRefs representing start, stop, and step(step value can not be zero.) values.
///
/// # Examples
///
/// gen_range(3) => [0, 1, 2]
/// gen_range(1, 4) => [1, 2, 3]
/// gen_range(1, 7, 2) => [1, 3, 5]
pub(super) fn gen_range(args: &[ArrayRef], include_upper: bool) -> Result<ArrayRef> {
    let (start_array, stop_array, step_array) = match args.len() {
        1 => (None, as_int64_array(&args[0])?, None),
        2 => (
            Some(as_int64_array(&args[0])?),
            as_int64_array(&args[1])?,
            None,
        ),
        3 => (
            Some(as_int64_array(&args[0])?),
            as_int64_array(&args[1])?,
            Some(as_int64_array(&args[2])?),
        ),
        _ => return exec_err!("gen_range expects 1 to 3 arguments"),
    };

    let mut values = vec![];
    let mut offsets = vec![0];
    let mut valid = BooleanBufferBuilder::new(stop_array.len());
    for (idx, stop) in stop_array.iter().enumerate() {
        match retrieve_range_args(start_array, stop, step_array, idx) {
            Some((_, _, 0)) => {
                return exec_err!(
                    "step can't be 0 for function {}(start [, stop, step])",
                    if include_upper {
                        "generate_series"
                    } else {
                        "range"
                    }
                );
            }
            Some((start, stop, step)) => {
                // Below, we utilize `usize` to represent steps.
                // On 32-bit targets, the absolute value of `i64` may fail to fit into `usize`.
                let step_abs = usize::try_from(step.unsigned_abs()).map_err(|_| {
                    not_impl_datafusion_err!("step {} can't fit into usize", step)
                })?;
                values.extend(
                    gen_range_iter(start, stop, step < 0, include_upper)
                        .step_by(step_abs),
                );
                offsets.push(values.len() as i32);
                valid.append(true);
            }
            // If any of the arguments is NULL, append a NULL value to the result.
            None => {
                offsets.push(values.len() as i32);
                valid.append(false);
            }
        };
    }
    let arr = Arc::new(ListArray::try_new(
        Arc::new(Field::new("item", DataType::Int64, true)),
        OffsetBuffer::new(offsets.into()),
        Arc::new(Int64Array::from(values)),
        Some(NullBuffer::new(valid.finish())),
    )?);
    Ok(arr)
}

/// Get the (start, stop, step) args for the range and generate_series function.
/// If any of the arguments is NULL, returns None.
fn retrieve_range_args(
    start_array: Option<&Int64Array>,
    stop: Option<i64>,
    step_array: Option<&Int64Array>,
    idx: usize,
) -> Option<(i64, i64, i64)> {
    // Default start value is 0 if not provided
    let start =
        start_array.map_or(Some(0), |arr| arr.is_valid(idx).then(|| arr.value(idx)))?;
    let stop = stop?;
    // Default step value is 1 if not provided
    let step =
        step_array.map_or(Some(1), |arr| arr.is_valid(idx).then(|| arr.value(idx)))?;
    Some((start, stop, step))
}

/// Returns an iterator of i64 values from start to stop
fn gen_range_iter(
    start: i64,
    stop: i64,
    decreasing: bool,
    include_upper: bool,
) -> Box<dyn Iterator<Item = i64>> {
    match (decreasing, include_upper) {
        // Decreasing range, stop is inclusive
        (true, true) => Box::new((stop..=start).rev()),
        // Decreasing range, stop is exclusive
        (true, false) => {
            if stop == i64::MAX {
                // start is never greater than stop, and stop is exclusive,
                // so the decreasing range must be empty.
                Box::new(std::iter::empty())
            } else {
                // Increase the stop value by one to exclude it.
                // Since stop is not i64::MAX, `stop + 1` will not overflow.
                Box::new((stop + 1..=start).rev())
            }
        }
        // Increasing range, stop is inclusive
        (false, true) => Box::new(start..=stop),
        // Increasing range, stop is exclusive
        (false, false) => Box::new(start..stop),
    }
}

/// Returns the length of each array dimension
fn compute_array_dims(arr: Option<ArrayRef>) -> Result<Option<Vec<Option<u64>>>> {
    let mut value = match arr {
        Some(arr) => arr,
        None => return Ok(None),
    };
    if value.is_empty() {
        return Ok(None);
    }
    let mut res = vec![Some(value.len() as u64)];

    loop {
        match value.data_type() {
            DataType::List(..) => {
                value = downcast_arg!(value, ListArray).value(0);
                res.push(Some(value.len() as u64));
            }
            _ => return Ok(Some(res)),
        }
    }
}

fn generic_list_cardinality<O: OffsetSizeTrait>(
    array: &GenericListArray<O>,
) -> Result<ArrayRef> {
    let result = array
        .iter()
        .map(|arr| match compute_array_dims(arr)? {
            Some(vector) => Ok(Some(vector.iter().map(|x| x.unwrap()).product::<u64>())),
            None => Ok(None),
        })
        .collect::<Result<UInt64Array>>()?;
    Ok(Arc::new(result) as ArrayRef)
}

/// Cardinality SQL function
pub fn cardinality(args: &[ArrayRef]) -> Result<ArrayRef> {
    if args.len() != 1 {
        return exec_err!("cardinality expects one argument");
    }

    match &args[0].data_type() {
        DataType::List(_) => {
            let list_array = as_list_array(&args[0])?;
            generic_list_cardinality::<i32>(list_array)
        }
        DataType::LargeList(_) => {
            let list_array = as_large_list_array(&args[0])?;
            generic_list_cardinality::<i64>(list_array)
        }
        other => {
            exec_err!("cardinality does not support type '{:?}'", other)
        }
    }
}

/// Array_dims SQL function
pub fn array_dims(args: &[ArrayRef]) -> Result<ArrayRef> {
    if args.len() != 1 {
        return exec_err!("array_dims needs one argument");
    }

    let data = match args[0].data_type() {
        DataType::List(_) => {
            let array = as_list_array(&args[0])?;
            array
                .iter()
                .map(compute_array_dims)
                .collect::<Result<Vec<_>>>()?
        }
        DataType::LargeList(_) => {
            let array = as_large_list_array(&args[0])?;
            array
                .iter()
                .map(compute_array_dims)
                .collect::<Result<Vec<_>>>()?
        }
        array_type => {
            return exec_err!("array_dims does not support type '{array_type:?}'");
        }
    };

    let result = ListArray::from_iter_primitive::<UInt64Type, _, _>(data);

    Ok(Arc::new(result) as ArrayRef)
}

/// Array_ndims SQL function
pub fn array_ndims(args: &[ArrayRef]) -> Result<ArrayRef> {
    if args.len() != 1 {
        return exec_err!("array_ndims needs one argument");
    }

    fn general_list_ndims<O: OffsetSizeTrait>(
        array: &GenericListArray<O>,
    ) -> Result<ArrayRef> {
        let mut data = Vec::new();
        let ndims = datafusion_common::utils::list_ndims(array.data_type());

        for arr in array.iter() {
            if arr.is_some() {
                data.push(Some(ndims))
            } else {
                data.push(None)
            }
        }

        Ok(Arc::new(UInt64Array::from(data)) as ArrayRef)
    }
    match args[0].data_type() {
        DataType::List(_) => {
            let array = as_list_array(&args[0])?;
            general_list_ndims::<i32>(array)
        }
        DataType::LargeList(_) => {
            let array = as_large_list_array(&args[0])?;
            general_list_ndims::<i64>(array)
        }
        array_type => exec_err!("array_ndims does not support type {array_type:?}"),
    }
}
pub fn gen_range_date(
    args: &[ArrayRef],
    include_upper: bool,
) -> datafusion_common::Result<ArrayRef> {
    if args.len() != 3 {
        return exec_err!("arguments length does not match");
    }
    let (start_array, stop_array, step_array) = (
        Some(as_date32_array(&args[0])?),
        as_date32_array(&args[1])?,
        Some(as_interval_mdn_array(&args[2])?),
    );

    let mut values = vec![];
    let mut offsets = vec![0];
    for (idx, stop) in stop_array.iter().enumerate() {
        let mut stop = stop.unwrap_or(0);
        let start = start_array.as_ref().map(|x| x.value(idx)).unwrap_or(0);
        let step = step_array.as_ref().map(|arr| arr.value(idx)).unwrap_or(1);
        let (months, days, _) = IntervalMonthDayNanoType::to_parts(step);
        let neg = months < 0 || days < 0;
        if !include_upper {
            stop = Date32Type::subtract_month_day_nano(stop, step);
        }
        let mut new_date = start;
        loop {
            if neg && new_date < stop || !neg && new_date > stop {
                break;
            }
            values.push(new_date);
            new_date = Date32Type::add_month_day_nano(new_date, step);
        }
        offsets.push(values.len() as i32);
    }

    let arr = Arc::new(ListArray::try_new(
        Arc::new(Field::new("item", DataType::Date32, true)),
        OffsetBuffer::new(offsets.into()),
        Arc::new(Date32Array::from(values)),
        None,
    )?);
    Ok(arr)
}

/// Array_empty SQL function
pub fn array_empty(args: &[ArrayRef]) -> Result<ArrayRef> {
    if args.len() != 1 {
        return exec_err!("array_empty expects one argument");
    }

    if as_null_array(&args[0]).is_ok() {
        // Make sure to return Boolean type.
        return Ok(Arc::new(BooleanArray::new_null(args[0].len())));
    }
    let array_type = args[0].data_type();

    match array_type {
        DataType::List(_) => general_array_empty::<i32>(&args[0]),
        DataType::LargeList(_) => general_array_empty::<i64>(&args[0]),
        _ => exec_err!("array_empty does not support type '{array_type:?}'."),
    }
}

fn general_array_empty<O: OffsetSizeTrait>(array: &ArrayRef) -> Result<ArrayRef> {
    let array = as_generic_list_array::<O>(array)?;
    let builder = array
        .iter()
        .map(|arr| arr.map(|arr| arr.len() == arr.null_count()))
        .collect::<BooleanArray>();
    Ok(Arc::new(builder))
}

/// Returns the length of a concrete array dimension
fn compute_array_length(
    arr: Option<ArrayRef>,
    dimension: Option<i64>,
) -> Result<Option<u64>> {
    let mut current_dimension: i64 = 1;
    let mut value = match arr {
        Some(arr) => arr,
        None => return Ok(None),
    };
    let dimension = match dimension {
        Some(value) => {
            if value < 1 {
                return Ok(None);
            }

            value
        }
        None => return Ok(None),
    };

    loop {
        if current_dimension == dimension {
            return Ok(Some(value.len() as u64));
        }

        match value.data_type() {
            DataType::List(..) => {
                value = downcast_arg!(value, ListArray).value(0);
                current_dimension += 1;
            }
            DataType::LargeList(..) => {
                value = downcast_arg!(value, LargeListArray).value(0);
                current_dimension += 1;
            }
            _ => return Ok(None),
        }
    }
}

/// Dispatch array length computation based on the offset type.
fn general_array_length<O: OffsetSizeTrait>(array: &[ArrayRef]) -> Result<ArrayRef> {
    let list_array = as_generic_list_array::<O>(&array[0])?;
    let dimension = if array.len() == 2 {
        as_int64_array(&array[1])?.clone()
    } else {
        Int64Array::from_value(1, list_array.len())
    };

    let result = list_array
        .iter()
        .zip(dimension.iter())
        .map(|(arr, dim)| compute_array_length(arr, dim))
        .collect::<Result<UInt64Array>>()?;

    Ok(Arc::new(result) as ArrayRef)
}

/// Array_length SQL function
pub fn array_length(args: &[ArrayRef]) -> Result<ArrayRef> {
    if args.len() != 1 && args.len() != 2 {
        return exec_err!("array_length expects one or two arguments");
    }

    match &args[0].data_type() {
        DataType::List(_) => general_array_length::<i32>(args),
        DataType::LargeList(_) => general_array_length::<i64>(args),
        array_type => exec_err!("array_length does not support type '{array_type:?}'"),
    }
}

/// Array_sort SQL function
pub fn array_sort(args: &[ArrayRef]) -> Result<ArrayRef> {
    if args.is_empty() || args.len() > 3 {
        return exec_err!("array_sort expects one to three arguments");
    }

    let sort_option = match args.len() {
        1 => None,
        2 => {
            let sort = as_string_array(&args[1])?.value(0);
            Some(SortOptions {
                descending: order_desc(sort)?,
                nulls_first: true,
            })
        }
        3 => {
            let sort = as_string_array(&args[1])?.value(0);
            let nulls_first = as_string_array(&args[2])?.value(0);
            Some(SortOptions {
                descending: order_desc(sort)?,
                nulls_first: order_nulls_first(nulls_first)?,
            })
        }
        _ => return exec_err!("array_sort expects 1 to 3 arguments"),
    };

    let list_array = as_list_array(&args[0])?;
    let row_count = list_array.len();

    let mut array_lengths = vec![];
    let mut arrays = vec![];
    let mut valid = BooleanBufferBuilder::new(row_count);
    for i in 0..row_count {
        if list_array.is_null(i) {
            array_lengths.push(0);
            valid.append(false);
        } else {
            let arr_ref = list_array.value(i);
            let arr_ref = arr_ref.as_ref();

            let sorted_array = compute::sort(arr_ref, sort_option)?;
            array_lengths.push(sorted_array.len());
            arrays.push(sorted_array);
            valid.append(true);
        }
    }

    // Assume all arrays have the same data type
    let data_type = list_array.value_type();
    let buffer = valid.finish();

    let elements = arrays
        .iter()
        .map(|a| a.as_ref())
        .collect::<Vec<&dyn Array>>();

    let list_arr = ListArray::new(
        Arc::new(Field::new("item", data_type, true)),
        OffsetBuffer::from_lengths(array_lengths),
        Arc::new(compute::concat(elements.as_slice())?),
        Some(NullBuffer::new(buffer)),
    );
    Ok(Arc::new(list_arr))
}

fn order_desc(modifier: &str) -> Result<bool> {
    match modifier.to_uppercase().as_str() {
        "DESC" => Ok(true),
        "ASC" => Ok(false),
        _ => exec_err!("the second parameter of array_sort expects DESC or ASC"),
    }
}

fn order_nulls_first(modifier: &str) -> Result<bool> {
    match modifier.to_uppercase().as_str() {
        "NULLS FIRST" => Ok(true),
        "NULLS LAST" => Ok(false),
        _ => exec_err!(
            "the third parameter of array_sort expects NULLS FIRST or NULLS LAST"
        ),
    }
}

// Create new offsets that are euqiavlent to `flatten` the array.
fn get_offsets_for_flatten<O: OffsetSizeTrait>(
    offsets: OffsetBuffer<O>,
    indexes: OffsetBuffer<O>,
) -> OffsetBuffer<O> {
    let buffer = offsets.into_inner();
    let offsets: Vec<O> = indexes
        .iter()
        .map(|i| buffer[i.to_usize().unwrap()])
        .collect();
    OffsetBuffer::new(offsets.into())
}

fn flatten_internal<O: OffsetSizeTrait>(
    list_arr: GenericListArray<O>,
    indexes: Option<OffsetBuffer<O>>,
) -> Result<GenericListArray<O>> {
    let (field, offsets, values, _) = list_arr.clone().into_parts();
    let data_type = field.data_type();

    match data_type {
        // Recursively get the base offsets for flattened array
        DataType::List(_) | DataType::LargeList(_) => {
            let sub_list = as_generic_list_array::<O>(&values)?;
            if let Some(indexes) = indexes {
                let offsets = get_offsets_for_flatten(offsets, indexes);
                flatten_internal::<O>(sub_list.clone(), Some(offsets))
            } else {
                flatten_internal::<O>(sub_list.clone(), Some(offsets))
            }
        }
        // Reach the base level, create a new list array
        _ => {
            if let Some(indexes) = indexes {
                let offsets = get_offsets_for_flatten(offsets, indexes);
                let list_arr = GenericListArray::<O>::new(field, offsets, values, None);
                Ok(list_arr)
            } else {
                Ok(list_arr.clone())
            }
        }
    }
}

/// Flatten SQL function
pub fn flatten(args: &[ArrayRef]) -> Result<ArrayRef> {
    if args.len() != 1 {
        return exec_err!("flatten expects one argument");
    }

    let array_type = args[0].data_type();
    match array_type {
        DataType::List(_) => {
            let list_arr = as_list_array(&args[0])?;
            let flattened_array = flatten_internal::<i32>(list_arr.clone(), None)?;
            Ok(Arc::new(flattened_array) as ArrayRef)
        }
        DataType::LargeList(_) => {
            let list_arr = as_large_list_array(&args[0])?;
            let flattened_array = flatten_internal::<i64>(list_arr.clone(), None)?;
            Ok(Arc::new(flattened_array) as ArrayRef)
        }
        DataType::Null => Ok(args[0].clone()),
        _ => {
            exec_err!("flatten does not support type '{array_type:?}'")
        }
    }
}<|MERGE_RESOLUTION|>--- conflicted
+++ resolved
@@ -18,21 +18,16 @@
 //! implementation kernels for array functions
 
 use arrow::array::{
-    Array, ArrayRef, BooleanArray, BooleanBufferBuilder, Date32Array, Float32Array,
-    Float64Array, GenericListArray, Int16Array, Int32Array, Int64Array, Int8Array,
-    LargeListArray, LargeStringArray, ListArray, ListBuilder, OffsetSizeTrait,
-    StringArray, StringBuilder, UInt16Array, UInt32Array, UInt64Array, UInt8Array,
+    Array, ArrayRef, BooleanArray, Date32Array, Float32Array, Float64Array,
+    GenericListArray, Int16Array, Int32Array, Int64Array, Int8Array, LargeListArray,
+    LargeStringArray, ListArray, ListBuilder, OffsetSizeTrait, StringArray,
+    StringBuilder, UInt16Array, UInt32Array, UInt64Array, UInt8Array,
 };
-<<<<<<< HEAD
-use arrow::buffer::{NullBuffer, OffsetBuffer};
-=======
-use arrow::buffer::OffsetBuffer;
 use arrow::compute;
->>>>>>> d2fc02b8
-use arrow::datatypes::Field;
-use arrow::datatypes::UInt64Type;
-use arrow::datatypes::{DataType, Date32Type, IntervalMonthDayNanoType};
-use arrow_buffer::{BooleanBufferBuilder, NullBuffer};
+use arrow::datatypes::{
+    DataType, Date32Type, Field, IntervalMonthDayNanoType, UInt64Type,
+};
+use arrow_buffer::{BooleanBufferBuilder, NullBuffer, OffsetBuffer};
 use arrow_schema::SortOptions;
 use datafusion_common::cast::{
     as_date32_array, as_generic_list_array, as_generic_string_array, as_int64_array,
