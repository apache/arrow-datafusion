--- conflicted
+++ resolved
@@ -4375,298 +4375,6 @@
     }
 }
 
-<<<<<<< HEAD
-struct EmptyTable {
-    table_schema: SchemaRef,
-}
-
-impl EmptyTable {
-    fn new(table_schema: SchemaRef) -> Self {
-        Self { table_schema }
-    }
-}
-
-impl TableSource for EmptyTable {
-    fn as_any(&self) -> &dyn std::any::Any {
-        self
-    }
-
-    fn schema(&self) -> SchemaRef {
-        self.table_schema.clone()
-    }
-}
-
-#[test]
-fn roundtrip_expr() {
-    let tests: Vec<(TableReference, &str, &str)> = vec![
-        (TableReference::bare("person"), "age > 35", r#"(age > 35)"#),
-        (
-            TableReference::bare("person"),
-            "id = '10'",
-            r#"(id = '10')"#,
-        ),
-        (
-            TableReference::bare("person"),
-            "CAST(id AS VARCHAR)",
-            r#"CAST(id AS VARCHAR)"#,
-        ),
-        (
-            TableReference::bare("person"),
-            "SUM((age * 2))",
-            r#"SUM((age * 2))"#,
-        ),
-    ];
-
-    let roundtrip = |table, sql: &str| -> Result<String> {
-        let dialect = GenericDialect {};
-        let sql_expr = Parser::new(&dialect).try_with_sql(sql)?.parse_expr()?;
-
-        let context = MockContextProvider::default();
-        let schema = context.get_table_source(table)?.schema();
-        let df_schema = DFSchema::try_from(schema.as_ref().clone())?;
-        let sql_to_rel = SqlToRel::new(&context);
-        let expr =
-            sql_to_rel.sql_to_expr(sql_expr, &df_schema, &mut PlannerContext::new())?;
-
-        let ast = expr_to_sql(&expr)?;
-
-        Ok(format!("{}", ast))
-    };
-
-    for (table, query, expected) in tests {
-        let actual = roundtrip(table, query).unwrap();
-        assert_eq!(actual, expected);
-    }
-}
-
-#[test]
-fn roundtrip_statement() -> Result<()> {
-    let tests: Vec<&str> = vec![
-            "select ta.j1_id from j1 ta;",
-            "select ta.j1_id from j1 ta order by ta.j1_id;",
-            "select * from j1 ta order by ta.j1_id, ta.j1_string desc;",
-            "select * from j1 limit 10;",
-            "select ta.j1_id from j1 ta where ta.j1_id > 1;",
-            "select ta.j1_id, tb.j2_string from j1 ta join j2 tb on (ta.j1_id = tb.j2_id);",
-            "select ta.j1_id, tb.j2_string, tc.j3_string from j1 ta join j2 tb on (ta.j1_id = tb.j2_id) join j3 tc on (ta.j1_id = tc.j3_id);",
-            "select * from (select id, first_name from person)",
-            "select * from (select id, first_name from (select * from person))",
-            "select id, count(*) as cnt from (select id from person) group by id",
-            "select (id-1)/2, count(*) / (sum(id/10)-1) as agg_expr from (select (id-1) as id from person) group by id",
-            "select CAST(id/2 as VARCHAR) NOT LIKE 'foo*' from person where NOT EXISTS (select ta.j1_id, tb.j2_string from j1 ta join j2 tb on (ta.j1_id = tb.j2_id))",
-            r#"select "First Name" from person_quoted_cols"#,
-            "select DISTINCT id FROM person",
-            "select DISTINCT on (id) id, first_name from person",
-            "select DISTINCT on (id) id, first_name from person order by id",
-            r#"select id, count("First Name") as cnt from (select id, "First Name" from person_quoted_cols) group by id"#,
-            "select id, count(*) as cnt from (select p1.id as id from person p1 inner join person p2 on p1.id=p2.id) group by id",
-            "select id, count(*), first_name from person group by first_name, id",
-            "select id, sum(age), first_name from person group by first_name, id",
-            "select id, count(*), first_name 
-            from person 
-            where id!=3 and first_name=='test'
-            group by first_name, id 
-            having count(*)>5 and count(*)<10
-            order by count(*)",
-            r#"select id, count("First Name") as count_first_name, "Last Name" 
-            from person_quoted_cols
-            where id!=3 and "First Name"=='test'
-            group by "Last Name", id 
-            having count_first_name>5 and count_first_name<10
-            order by count_first_name, "Last Name""#,
-            r#"select p.id, count("First Name") as count_first_name,
-            "Last Name", sum(qp.id/p.id - (select sum(id) from person_quoted_cols) ) / (select count(*) from person) 
-            from (select id, "First Name", "Last Name" from person_quoted_cols) qp
-            inner join (select * from person) p
-            on p.id = qp.id
-            where p.id!=3 and "First Name"=='test' and qp.id in 
-            (select id from (select id, count(*) from person group by id having count(*) > 0))
-            group by "Last Name", p.id 
-            having count_first_name>5 and count_first_name<10
-            order by count_first_name, "Last Name""#,
-            r#"SELECT j1_string as string FROM j1
-            UNION ALL
-            SELECT j2_string as string FROM j2"#,
-            r#"SELECT j1_string as string FROM j1
-            UNION ALL
-            SELECT j2_string as string FROM j2
-            ORDER BY string DESC
-            LIMIT 10"#
-        ];
-
-    // For each test sql string, we transform as follows:
-    // sql -> ast::Statement (s1) -> LogicalPlan (p1) -> ast::Statement (s2) -> LogicalPlan (p2)
-    // We test not that s1==s2, but rather p1==p2. This ensures that unparser preserves the logical
-    // query information of the original sql string and disreguards other differences in syntax or
-    // quoting.
-    for query in tests {
-        let dialect = GenericDialect {};
-        let statement = Parser::new(&dialect)
-            .try_with_sql(query)?
-            .parse_statement()?;
-
-        let context = MockContextProvider::default();
-        let sql_to_rel = SqlToRel::new(&context);
-        let plan = sql_to_rel.sql_statement_to_plan(statement).unwrap();
-
-        let roundtrip_statement = plan_to_sql(&plan)?;
-
-        let actual = format!("{}", &roundtrip_statement);
-        println!("roundtrip sql: {actual}");
-        println!("plan {}", plan.display_indent());
-
-        let plan_roundtrip = sql_to_rel
-            .sql_statement_to_plan(roundtrip_statement.clone())
-            .unwrap();
-
-        assert_eq!(plan, plan_roundtrip);
-    }
-
-    Ok(())
-}
-
-#[test]
-fn roundtrip_crossjoin() -> Result<()> {
-    let query = "select j1.j1_id, j2.j2_string from j1, j2";
-
-    let dialect = GenericDialect {};
-    let statement = Parser::new(&dialect)
-        .try_with_sql(query)?
-        .parse_statement()?;
-
-    let context = MockContextProvider::default();
-    let sql_to_rel = SqlToRel::new(&context);
-    let plan = sql_to_rel.sql_statement_to_plan(statement).unwrap();
-
-    let roundtrip_statement = plan_to_sql(&plan)?;
-
-    let actual = format!("{}", &roundtrip_statement);
-    println!("roundtrip sql: {actual}");
-    println!("plan {}", plan.display_indent());
-
-    let plan_roundtrip = sql_to_rel
-        .sql_statement_to_plan(roundtrip_statement.clone())
-        .unwrap();
-
-    let expected = "Projection: j1.j1_id, j2.j2_string\
-        \n  Inner Join:  Filter: Boolean(true)\
-        \n    TableScan: j1\
-        \n    TableScan: j2";
-
-    assert_eq!(format!("{plan_roundtrip:?}"), expected);
-
-    Ok(())
-}
-
-#[test]
-fn roundtrip_statement_with_dialect() -> Result<()> {
-    struct TestStatementWithDialect {
-        sql: &'static str,
-        expected: &'static str,
-        parser_dialect: Box<dyn Dialect>,
-        unparser_dialect: Box<dyn UnparserDialect>,
-    }
-    let tests: Vec<TestStatementWithDialect> = vec![
-        TestStatementWithDialect {
-            sql: "select ta.j1_id from j1 ta order by j1_id limit 10;",
-            expected:
-                "SELECT `ta`.`j1_id` FROM `j1` AS `ta` ORDER BY `ta`.`j1_id` ASC LIMIT 10",
-            parser_dialect: Box::new(MySqlDialect {}),
-            unparser_dialect: Box::new(UnparserMySqlDialect {}),
-        },
-        TestStatementWithDialect {
-            sql: "select ta.j1_id from j1 ta order by j1_id limit 10;",
-            expected: r#"SELECT ta.j1_id FROM j1 AS ta ORDER BY ta.j1_id ASC NULLS LAST LIMIT 10"#,
-            parser_dialect: Box::new(GenericDialect {}),
-            unparser_dialect: Box::new(UnparserDefaultDialect {}),
-        },
-        TestStatementWithDialect {
-            sql: "SELECT j1_id FROM j1
-                  UNION ALL
-                  SELECT tb.j2_id as j1_id FROM j2 tb
-                  ORDER BY j1_id
-                  LIMIT 10;",
-            expected: r#"SELECT j1.j1_id FROM j1 UNION ALL SELECT tb.j2_id AS j1_id FROM j2 AS tb ORDER BY j1_id ASC NULLS LAST LIMIT 10"#,
-            parser_dialect: Box::new(GenericDialect {}),
-            unparser_dialect: Box::new(UnparserDefaultDialect {}),
-        },
-    ];
-
-    for query in tests {
-        let statement = Parser::new(&*query.parser_dialect)
-            .try_with_sql(query.sql)?
-            .parse_statement()?;
-
-        let context = MockContextProvider::default();
-        let sql_to_rel = SqlToRel::new(&context);
-        let plan = sql_to_rel
-            .sql_statement_to_plan(statement)
-            .unwrap_or_else(|e| panic!("Failed to parse sql: {}\n{e}", query.sql));
-
-        let unparser = Unparser::new(&*query.unparser_dialect);
-        let roundtrip_statement = unparser.plan_to_sql(&plan)?;
-
-        let actual = format!("{}", &roundtrip_statement);
-        println!("roundtrip sql: {actual}");
-        println!("plan {}", plan.display_indent());
-
-        assert_eq!(query.expected, actual);
-    }
-
-    Ok(())
-}
-
-#[test]
-fn test_unnest_logical_plan() -> Result<()> {
-    let query = "select unnest(struct_col), unnest(array_col), struct_col, array_col from unnest_table";
-
-    let dialect = GenericDialect {};
-    let statement = Parser::new(&dialect)
-        .try_with_sql(query)?
-        .parse_statement()?;
-
-    let context = MockContextProvider::default();
-    let sql_to_rel = SqlToRel::new(&context);
-    let plan = sql_to_rel.sql_statement_to_plan(statement).unwrap();
-
-    let expected = "Projection: unnest(unnest_table.struct_col).field1, unnest(unnest_table.struct_col).field2, unnest(unnest_table.array_col), unnest_table.struct_col, unnest_table.array_col\
-        \n  Unnest: lists[unnest(unnest_table.array_col)] structs[unnest(unnest_table.struct_col)]\
-        \n    Projection: unnest_table.struct_col AS unnest(unnest_table.struct_col), unnest_table.array_col AS unnest(unnest_table.array_col), unnest_table.struct_col, unnest_table.array_col\
-        \n      TableScan: unnest_table";
-
-    assert_eq!(format!("{plan:?}"), expected);
-
-    Ok(())
-}
-
-#[test]
-fn test_table_references_in_plan_to_sql() {
-    fn test(table_name: &str, expected_sql: &str) {
-        let schema = Schema::new(vec![
-            Field::new("id", DataType::Utf8, false),
-            Field::new("value", DataType::Utf8, false),
-        ]);
-        let plan = table_scan(Some(table_name), &schema, None)
-            .unwrap()
-            .project(vec![col("id"), col("value")])
-            .unwrap()
-            .build()
-            .unwrap();
-        let sql = plan_to_sql(&plan).unwrap();
-
-        assert_eq!(format!("{}", sql), expected_sql)
-    }
-
-    test("catalog.schema.table", "SELECT catalog.\"schema\".\"table\".id, catalog.\"schema\".\"table\".\"value\" FROM catalog.\"schema\".\"table\"");
-    test("schema.table", "SELECT \"schema\".\"table\".id, \"schema\".\"table\".\"value\" FROM \"schema\".\"table\"");
-    test(
-        "table",
-        "SELECT \"table\".id, \"table\".\"value\" FROM \"table\"",
-    );
-}
-
-=======
->>>>>>> 08e4e6ad
 #[cfg(test)]
 #[ctor::ctor]
 fn init() {
