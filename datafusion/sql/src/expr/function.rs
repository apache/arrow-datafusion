--- conflicted
+++ resolved
@@ -90,12 +90,8 @@
             let partition_by = window
                 .partition_by
                 .into_iter()
-<<<<<<< HEAD
-                //ignore window spec PARTITION BY for scalar values
-=======
                 // ignore window spec PARTITION BY for scalar values
                 // as they do not change and thus do not generate new partitions
->>>>>>> b287cda4
                 .filter(|e| !matches!(e, sqlparser::ast::Expr::Value { .. },))
                 .map(|e| self.sql_expr_to_logical_expr(e, schema, planner_context))
                 .collect::<Result<Vec<_>>>()?;
