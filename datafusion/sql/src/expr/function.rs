--- conflicted
+++ resolved
@@ -54,9 +54,6 @@
         };
 
         // then, window function
-<<<<<<< HEAD
-        if let Some(WindowType::WindowSpec(window)) = function.over.take() {
-=======
         let window = function
             .over
             .take()
@@ -70,7 +67,6 @@
             .transpose()?;
 
         if let Some(window) = window {
->>>>>>> c62fe9f5
             let partition_by = window
                 .partition_by
                 .into_iter()
