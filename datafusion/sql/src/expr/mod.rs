--- conflicted
+++ resolved
@@ -327,10 +327,7 @@
 
         let order_by = if let Some(order_by) = order_by {
             // TODO: Once sqlparser supports multiple order by clause, handle it
-<<<<<<< HEAD
-=======
             //       see issue: https://github.com/sqlparser-rs/sqlparser-rs/issues/875
->>>>>>> b578c581
             Some(vec![self.order_by_to_sort_expr(
                 *order_by,
                 input_schema,
@@ -357,7 +354,6 @@
 
         // next, aggregate built-ins
         let fun = AggregateFunction::ArrayAgg;
-<<<<<<< HEAD
         Ok(Expr::AggregateFunction(expr::AggregateFunction::new(
             fun, args, distinct, None, order_by,
         )))
@@ -410,10 +406,6 @@
 
         Ok(Expr::AggregateFunction(expr::AggregateFunction::new(
             fun, args, false, None, order_by,
-=======
-        Ok(Expr::AggregateFunction(expr::AggregateFunction::new(
-            fun, args, distinct, None, order_by,
->>>>>>> b578c581
         )))
     }
 
