// Licensed to the Apache Software Foundation (ASF) under one
// or more contributor license agreements.  See the NOTICE file
// distributed with this work for additional information
// regarding copyright ownership.  The ASF licenses this file
// to you under the Apache License, Version 2.0 (the
// "License"); you may not use this file except in compliance
// with the License.  You may obtain a copy of the License at
//
//   http://www.apache.org/licenses/LICENSE-2.0
//
// Unless required by applicable law or agreed to in writing,
// software distributed under the License is distributed on an
// "AS IS" BASIS, WITHOUT WARRANTIES OR CONDITIONS OF ANY
// KIND, either express or implied.  See the License for the
// specific language governing permissions and limitations
// under the License.

pub(crate) mod arrow_cast;
mod binary_op;
mod function;
mod grouping_set;
mod identifier;
mod order_by;
mod subquery;
mod substring;
mod unary_op;
mod value;

use crate::planner::{ContextProvider, PlannerContext, SqlToRel};
use arrow_schema::DataType;
use datafusion_common::tree_node::{Transformed, TreeNode};
use datafusion_common::{Column, DFSchema, DataFusionError, Result, ScalarValue};
use datafusion_expr::expr::ScalarFunction;
use datafusion_expr::expr::{InList, Placeholder};
use datafusion_expr::{
    col, expr, lit, AggregateFunction, Between, BinaryExpr, BuiltinScalarFunction, Cast,
    Expr, ExprSchemable, GetIndexedField, Like, Operator, TryCast,
};
use sqlparser::ast::{ArrayAgg, Expr as SQLExpr, TrimWhereField, Value};
use sqlparser::parser::ParserError::ParserError;

impl<'a, S: ContextProvider> SqlToRel<'a, S> {
    pub(crate) fn sql_expr_to_logical_expr(
        &self,
        sql: SQLExpr,
        schema: &DFSchema,
        planner_context: &mut PlannerContext,
    ) -> Result<Expr> {
        enum StackEntry {
            SQLExpr(Box<SQLExpr>),
            Operator(Operator),
        }

        // Virtual stack machine to convert SQLExpr to Expr
        // This allows visiting the expr tree in a depth-first manner which
        // produces expressions in postfix notations, i.e. `a + b` => `a b +`.
        // See https://github.com/apache/arrow-datafusion/issues/1444
        let mut stack = vec![StackEntry::SQLExpr(Box::new(sql))];
        let mut eval_stack = vec![];

        while let Some(entry) = stack.pop() {
            match entry {
                StackEntry::SQLExpr(sql_expr) => {
                    match *sql_expr {
                        SQLExpr::BinaryOp { left, op, right } => {
                            // Note the order that we push the entries to the stack
                            // is important. We want to visit the left node first.
                            let op = self.parse_sql_binary_op(op)?;
                            stack.push(StackEntry::Operator(op));
                            stack.push(StackEntry::SQLExpr(right));
                            stack.push(StackEntry::SQLExpr(left));
                        }
                        _ => {
                            let expr = self.sql_expr_to_logical_expr_internal(
                                *sql_expr,
                                schema,
                                planner_context,
                            )?;
                            eval_stack.push(expr);
                        }
                    }
                }
                StackEntry::Operator(op) => {
                    let right = eval_stack.pop().unwrap();
                    let left = eval_stack.pop().unwrap();
                    let expr = Expr::BinaryExpr(BinaryExpr::new(
                        Box::new(left),
                        op,
                        Box::new(right),
                    ));
                    eval_stack.push(expr);
                }
            }
        }

        assert_eq!(1, eval_stack.len());
        let expr = eval_stack.pop().unwrap();
        Ok(expr)
    }

    /// Generate a relational expression from a SQL expression
    pub fn sql_to_expr(
        &self,
        sql: SQLExpr,
        schema: &DFSchema,
        planner_context: &mut PlannerContext,
    ) -> Result<Expr> {
        let mut expr = self.sql_expr_to_logical_expr(sql, schema, planner_context)?;
        expr = self.rewrite_partial_qualifier(expr, schema);
        self.validate_schema_satisfies_exprs(schema, &[expr.clone()])?;
        let expr = infer_placeholder_types(expr, schema)?;
        Ok(expr)
    }

    /// Rewrite aliases which are not-complete (e.g. ones that only include only table qualifier in a schema.table qualified relation)
    fn rewrite_partial_qualifier(&self, expr: Expr, schema: &DFSchema) -> Expr {
        match expr {
            Expr::Column(col) => match &col.relation {
                Some(q) => {
                    match schema
                        .fields()
                        .iter()
                        .find(|field| match field.qualifier() {
                            Some(field_q) => {
                                field.name() == &col.name
                                    && field_q.to_string().ends_with(&format!(".{q}"))
                            }
                            _ => false,
                        }) {
                        Some(df_field) => Expr::Column(Column {
                            relation: df_field.qualifier().cloned(),
                            name: df_field.name().clone(),
                        }),
                        None => Expr::Column(col),
                    }
                }
                None => Expr::Column(col),
            },
            _ => expr,
        }
    }

    /// Internal implementation. Use
    /// [`Self::sql_expr_to_logical_expr`] to plan exprs.
    fn sql_expr_to_logical_expr_internal(
        &self,
        sql: SQLExpr,
        schema: &DFSchema,
        planner_context: &mut PlannerContext,
    ) -> Result<Expr> {
        match sql {
            SQLExpr::Value(value) => {
                self.parse_value(value, planner_context.prepare_param_data_types())
            }
            SQLExpr::Extract { field, expr } => Ok(Expr::ScalarFunction (ScalarFunction::new(
                BuiltinScalarFunction::DatePart,
                 vec![
                    Expr::Literal(ScalarValue::Utf8(Some(format!("{field}")))),
                    self.sql_expr_to_logical_expr(*expr, schema, planner_context)?,
                ],
            ))),

            SQLExpr::Array(arr) => self.sql_array_literal(arr.elem, schema),
<<<<<<< HEAD
            SQLExpr::Interval(Interval {
                value,
                leading_field,
                leading_precision,
                last_field,
                fractional_seconds_precision,
            })=> self.sql_interval_to_expr(
                false,
                *value,
=======
            SQLExpr::Interval(interval)=> self.sql_interval_to_expr(
                interval,
>>>>>>> 867ce6ee
                schema,
                planner_context,
            ),
            SQLExpr::Identifier(id) => self.sql_identifier_to_expr(id, schema, planner_context),

            SQLExpr::MapAccess { column, keys } => {
                if let SQLExpr::Identifier(id) = *column {
                    plan_indexed(col(self.normalizer.normalize(id)), keys)
                } else {
                    Err(DataFusionError::NotImplemented(format!(
                        "map access requires an identifier, found column {column} instead"
                    )))
                }
            }

            SQLExpr::ArrayIndex { obj, indexes } => {
                let expr = self.sql_expr_to_logical_expr(*obj, schema, planner_context)?;
                plan_indexed(expr, indexes)
            }

            SQLExpr::CompoundIdentifier(ids) => self.sql_compound_identifier_to_expr(ids, schema, planner_context),

            SQLExpr::Case {
                operand,
                conditions,
                results,
                else_result,
            } => self.sql_case_identifier_to_expr(operand, conditions, results, else_result, schema, planner_context),

            SQLExpr::Cast {
                expr,
                data_type,
            } => Ok(Expr::Cast(Cast::new(
                Box::new(self.sql_expr_to_logical_expr(*expr, schema, planner_context)?),
                self.convert_data_type(&data_type)?,
            ))),

            SQLExpr::TryCast {
                expr,
                data_type,
            } => Ok(Expr::TryCast(TryCast::new(
                Box::new(self.sql_expr_to_logical_expr(*expr, schema, planner_context)?),
                self.convert_data_type(&data_type)?,
            ))),

            SQLExpr::TypedString {
                data_type,
                value,
            } => Ok(Expr::Cast(Cast::new(
                Box::new(lit(value)),
                self.convert_data_type(&data_type)?,
            ))),

            SQLExpr::IsNull(expr) => Ok(Expr::IsNull(Box::new(
                self.sql_expr_to_logical_expr(*expr, schema, planner_context)?,
            ))),

            SQLExpr::IsNotNull(expr) => Ok(Expr::IsNotNull(Box::new(
                self.sql_expr_to_logical_expr(*expr, schema, planner_context)?,
            ))),

            SQLExpr::IsDistinctFrom(left, right) => Ok(Expr::BinaryExpr(BinaryExpr::new(
                Box::new(self.sql_expr_to_logical_expr(*left, schema, planner_context)?),
                Operator::IsDistinctFrom,
                Box::new(self.sql_expr_to_logical_expr(*right, schema, planner_context)?),
            ))),

            SQLExpr::IsNotDistinctFrom(left, right) => Ok(Expr::BinaryExpr(BinaryExpr::new(
                Box::new(self.sql_expr_to_logical_expr(*left, schema, planner_context)?),
                Operator::IsNotDistinctFrom,
                Box::new(self.sql_expr_to_logical_expr(*right, schema, planner_context)?),
            ))),

            SQLExpr::IsTrue(expr) => Ok(Expr::IsTrue(Box::new(self.sql_expr_to_logical_expr(*expr, schema, planner_context)?))),

            SQLExpr::IsFalse(expr) => Ok(Expr::IsFalse(Box::new(self.sql_expr_to_logical_expr(*expr, schema, planner_context)?))),

            SQLExpr::IsNotTrue(expr) => Ok(Expr::IsNotTrue(Box::new(self.sql_expr_to_logical_expr(*expr, schema, planner_context)?))),

            SQLExpr::IsNotFalse(expr) => Ok(Expr::IsNotFalse(Box::new(self.sql_expr_to_logical_expr(*expr, schema, planner_context)?))),

            SQLExpr::IsUnknown(expr) => Ok(Expr::IsUnknown(Box::new(self.sql_expr_to_logical_expr(*expr, schema, planner_context)?))),

            SQLExpr::IsNotUnknown(expr) => Ok(Expr::IsNotUnknown(Box::new(self.sql_expr_to_logical_expr(*expr, schema, planner_context)?))),

            SQLExpr::UnaryOp { op, expr } => self.parse_sql_unary_op(op, *expr, schema, planner_context),

            SQLExpr::Between {
                expr,
                negated,
                low,
                high,
            } => Ok(Expr::Between(Between::new(
                Box::new(self.sql_expr_to_logical_expr(*expr, schema, planner_context)?),
                negated,
                Box::new(self.sql_expr_to_logical_expr(*low, schema, planner_context)?),
                Box::new(self.sql_expr_to_logical_expr(*high, schema, planner_context)?),
            ))),

            SQLExpr::InList {
                expr,
                list,
                negated,
            } => self.sql_in_list_to_expr(*expr, list, negated, schema, planner_context),

            SQLExpr::Like { negated, expr, pattern, escape_char } => self.sql_like_to_expr(negated, *expr, *pattern, escape_char, schema, planner_context),

            SQLExpr::ILike { negated, expr, pattern, escape_char } =>  self.sql_ilike_to_expr(negated, *expr, *pattern, escape_char, schema, planner_context),

            SQLExpr::SimilarTo { negated, expr, pattern, escape_char } => self.sql_similarto_to_expr(negated, *expr, *pattern, escape_char, schema, planner_context),

            SQLExpr::BinaryOp {
                ..
            } => {
                Err(DataFusionError::Internal(
                    "binary_op should be handled by sql_expr_to_logical_expr.".to_string()
                ))
            }

            #[cfg(feature = "unicode_expressions")]
            SQLExpr::Substring {
                expr,
                substring_from,
                substring_for,
            } => self.sql_substring_to_expr(expr, substring_from, substring_for, schema, planner_context),

            #[cfg(not(feature = "unicode_expressions"))]
            SQLExpr::Substring {
                ..
            } => {
                Err(DataFusionError::Internal(
                    "statement substring requires compilation with feature flag: unicode_expressions.".to_string()
                ))
            }

            SQLExpr::Trim { expr, trim_where, trim_what } => self.sql_trim_to_expr(*expr, trim_where, trim_what, schema, planner_context),

            SQLExpr::AggregateExpressionWithFilter { expr, filter } => self.sql_agg_with_filter_to_expr(*expr, *filter, schema, planner_context),

            SQLExpr::Function(function) => self.sql_function_to_expr(function, schema, planner_context),

            SQLExpr::Rollup(exprs) => self.sql_rollup_to_expr(exprs, schema, planner_context),
            SQLExpr::Cube(exprs) => self.sql_cube_to_expr(exprs,schema, planner_context),
            SQLExpr::GroupingSets(exprs) => self.sql_grouping_sets_to_expr(exprs, schema, planner_context),

            SQLExpr::Floor { expr, field: _field } => self.sql_named_function_to_expr(*expr, BuiltinScalarFunction::Floor, schema, planner_context),
            SQLExpr::Ceil { expr, field: _field } => self.sql_named_function_to_expr(*expr, BuiltinScalarFunction::Ceil, schema, planner_context),

            SQLExpr::Nested(e) => self.sql_expr_to_logical_expr(*e, schema, planner_context),

            SQLExpr::Exists { subquery, negated } => self.parse_exists_subquery(*subquery, negated, schema, planner_context),
            SQLExpr::InSubquery { expr, subquery, negated } => self.parse_in_subquery(*expr, *subquery, negated, schema, planner_context),
            SQLExpr::Subquery(subquery) => self.parse_scalar_subquery(*subquery, schema, planner_context),

            SQLExpr::ArrayAgg(array_agg) => self.parse_array_agg(array_agg, schema, planner_context),

            _ => Err(DataFusionError::NotImplemented(format!(
                "Unsupported ast node in sqltorel: {sql:?}"
            ))),
        }
    }

    fn parse_array_agg(
        &self,
        array_agg: ArrayAgg,
        input_schema: &DFSchema,
        planner_context: &mut PlannerContext,
    ) -> Result<Expr> {
        // Some dialects have special syntax for array_agg. DataFusion only supports it like a function.
        let ArrayAgg {
            distinct,
            expr,
            order_by,
            limit,
            within_group,
        } = array_agg;

        let order_by = if let Some(order_by) = order_by {
            Some(self.order_by_to_sort_expr(&order_by, input_schema, planner_context)?)
        } else {
            None
        };

        if let Some(limit) = limit {
            return Err(DataFusionError::NotImplemented(format!(
                "LIMIT not supported in ARRAY_AGG: {limit}"
            )));
        }

        if within_group {
            return Err(DataFusionError::NotImplemented(
                "WITHIN GROUP not supported in ARRAY_AGG".to_string(),
            ));
        }

        let args =
            vec![self.sql_expr_to_logical_expr(*expr, input_schema, planner_context)?];

        // next, aggregate built-ins
        let fun = AggregateFunction::ArrayAgg;
        Ok(Expr::AggregateFunction(expr::AggregateFunction::new(
            fun, args, distinct, None, order_by,
        )))
    }

    fn sql_in_list_to_expr(
        &self,
        expr: SQLExpr,
        list: Vec<SQLExpr>,
        negated: bool,
        schema: &DFSchema,
        planner_context: &mut PlannerContext,
    ) -> Result<Expr> {
        let list_expr = list
            .into_iter()
            .map(|e| self.sql_expr_to_logical_expr(e, schema, planner_context))
            .collect::<Result<Vec<_>>>()?;

        Ok(Expr::InList(InList::new(
            Box::new(self.sql_expr_to_logical_expr(expr, schema, planner_context)?),
            list_expr,
            negated,
        )))
    }

    fn sql_like_to_expr(
        &self,
        negated: bool,
        expr: SQLExpr,
        pattern: SQLExpr,
        escape_char: Option<char>,
        schema: &DFSchema,
        planner_context: &mut PlannerContext,
    ) -> Result<Expr> {
        let pattern = self.sql_expr_to_logical_expr(pattern, schema, planner_context)?;
        let pattern_type = pattern.get_type(schema)?;
        if pattern_type != DataType::Utf8 && pattern_type != DataType::Null {
            return Err(DataFusionError::Plan(
                "Invalid pattern in LIKE expression".to_string(),
            ));
        }
        Ok(Expr::Like(Like::new(
            negated,
            Box::new(self.sql_expr_to_logical_expr(expr, schema, planner_context)?),
            Box::new(pattern),
            escape_char,
        )))
    }

    fn sql_ilike_to_expr(
        &self,
        negated: bool,
        expr: SQLExpr,
        pattern: SQLExpr,
        escape_char: Option<char>,
        schema: &DFSchema,
        planner_context: &mut PlannerContext,
    ) -> Result<Expr> {
        let pattern = self.sql_expr_to_logical_expr(pattern, schema, planner_context)?;
        let pattern_type = pattern.get_type(schema)?;
        if pattern_type != DataType::Utf8 && pattern_type != DataType::Null {
            return Err(DataFusionError::Plan(
                "Invalid pattern in ILIKE expression".to_string(),
            ));
        }
        Ok(Expr::ILike(Like::new(
            negated,
            Box::new(self.sql_expr_to_logical_expr(expr, schema, planner_context)?),
            Box::new(pattern),
            escape_char,
        )))
    }

    fn sql_similarto_to_expr(
        &self,
        negated: bool,
        expr: SQLExpr,
        pattern: SQLExpr,
        escape_char: Option<char>,
        schema: &DFSchema,
        planner_context: &mut PlannerContext,
    ) -> Result<Expr> {
        let pattern = self.sql_expr_to_logical_expr(pattern, schema, planner_context)?;
        let pattern_type = pattern.get_type(schema)?;
        if pattern_type != DataType::Utf8 && pattern_type != DataType::Null {
            return Err(DataFusionError::Plan(
                "Invalid pattern in SIMILAR TO expression".to_string(),
            ));
        }
        Ok(Expr::SimilarTo(Like::new(
            negated,
            Box::new(self.sql_expr_to_logical_expr(expr, schema, planner_context)?),
            Box::new(pattern),
            escape_char,
        )))
    }

    fn sql_trim_to_expr(
        &self,
        expr: SQLExpr,
        trim_where: Option<TrimWhereField>,
        trim_what: Option<Box<SQLExpr>>,
        schema: &DFSchema,
        planner_context: &mut PlannerContext,
    ) -> Result<Expr> {
        let fun = match trim_where {
            Some(TrimWhereField::Leading) => BuiltinScalarFunction::Ltrim,
            Some(TrimWhereField::Trailing) => BuiltinScalarFunction::Rtrim,
            Some(TrimWhereField::Both) => BuiltinScalarFunction::Btrim,
            None => BuiltinScalarFunction::Trim,
        };
        let arg = self.sql_expr_to_logical_expr(expr, schema, planner_context)?;
        let args = match trim_what {
            Some(to_trim) => {
                let to_trim =
                    self.sql_expr_to_logical_expr(*to_trim, schema, planner_context)?;
                vec![arg, to_trim]
            }
            None => vec![arg],
        };
        Ok(Expr::ScalarFunction(ScalarFunction::new(fun, args)))
    }

    fn sql_agg_with_filter_to_expr(
        &self,
        expr: SQLExpr,
        filter: SQLExpr,
        schema: &DFSchema,
        planner_context: &mut PlannerContext,
    ) -> Result<Expr> {
        match self.sql_expr_to_logical_expr(expr, schema, planner_context)? {
            Expr::AggregateFunction(expr::AggregateFunction {
                fun,
                args,
                distinct,
                order_by,
                ..
            }) => Ok(Expr::AggregateFunction(expr::AggregateFunction::new(
                fun,
                args,
                distinct,
                Some(Box::new(self.sql_expr_to_logical_expr(
                    filter,
                    schema,
                    planner_context,
                )?)),
                order_by,
            ))),
            _ => Err(DataFusionError::Internal(
                "AggregateExpressionWithFilter expression was not an AggregateFunction"
                    .to_string(),
            )),
        }
    }
}

// modifies expr if it is a placeholder with datatype of right
fn rewrite_placeholder(expr: &mut Expr, other: &Expr, schema: &DFSchema) -> Result<()> {
    if let Expr::Placeholder(Placeholder { id: _, data_type }) = expr {
        if data_type.is_none() {
            let other_dt = other.get_type(schema);
            match other_dt {
                Err(e) => {
                    return Err(e.context(format!(
                        "Can not find type of {other} needed to infer type of {expr}"
                    )))?;
                }
                Ok(dt) => {
                    *data_type = Some(dt);
                }
            }
        };
    }
    Ok(())
}

/// Find all [`Expr::Placeholder`] tokens in a logical plan, and try
/// to infer their [`DataType`] from the context of their use.
fn infer_placeholder_types(expr: Expr, schema: &DFSchema) -> Result<Expr> {
    expr.transform(&|mut expr| {
        // Default to assuming the arguments are the same type
        if let Expr::BinaryExpr(BinaryExpr { left, op: _, right }) = &mut expr {
            rewrite_placeholder(left.as_mut(), right.as_ref(), schema)?;
            rewrite_placeholder(right.as_mut(), left.as_ref(), schema)?;
        };
        Ok(Transformed::Yes(expr))
    })
}

fn plan_key(key: SQLExpr) -> Result<ScalarValue> {
    let scalar = match key {
        SQLExpr::Value(Value::Number(s, _)) => ScalarValue::Int64(Some(
            s.parse()
                .map_err(|_| ParserError(format!("Cannot parse {s} as i64.")))?,
        )),
        SQLExpr::Value(Value::SingleQuotedString(s) | Value::DoubleQuotedString(s)) => {
            ScalarValue::Utf8(Some(s))
        }
        _ => {
            return Err(DataFusionError::SQL(ParserError(format!(
                "Unsuported index key expression: {key:?}"
            ))));
        }
    };

    Ok(scalar)
}

fn plan_indexed(expr: Expr, mut keys: Vec<SQLExpr>) -> Result<Expr> {
    let key = keys.pop().ok_or_else(|| {
        ParserError("Internal error: Missing index key expression".to_string())
    })?;

    let expr = if !keys.is_empty() {
        plan_indexed(expr, keys)?
    } else {
        expr
    };

    Ok(Expr::GetIndexedField(GetIndexedField::new(
        Box::new(expr),
        plan_key(key)?,
    )))
}

#[cfg(test)]
mod tests {
    use super::*;

    use std::collections::HashMap;
    use std::sync::Arc;

    use arrow::datatypes::{DataType, Field, Schema};
    use sqlparser::dialect::GenericDialect;
    use sqlparser::parser::Parser;

    use datafusion_common::config::ConfigOptions;
    use datafusion_expr::logical_plan::builder::LogicalTableSource;
    use datafusion_expr::{AggregateUDF, ScalarUDF, TableSource};

    use crate::TableReference;

    struct TestSchemaProvider {
        options: ConfigOptions,
        tables: HashMap<String, Arc<dyn TableSource>>,
    }

    impl TestSchemaProvider {
        pub fn new() -> Self {
            let mut tables = HashMap::new();
            tables.insert(
                "table1".to_string(),
                create_table_source(vec![Field::new(
                    "column1".to_string(),
                    DataType::Utf8,
                    false,
                )]),
            );

            Self {
                options: Default::default(),
                tables,
            }
        }
    }

    impl ContextProvider for TestSchemaProvider {
        fn get_table_provider(
            &self,
            name: TableReference,
        ) -> Result<Arc<dyn TableSource>> {
            match self.tables.get(name.table()) {
                Some(table) => Ok(table.clone()),
                _ => Err(DataFusionError::Plan(format!(
                    "Table not found: {}",
                    name.table()
                ))),
            }
        }

        fn get_function_meta(&self, _name: &str) -> Option<Arc<ScalarUDF>> {
            None
        }

        fn get_aggregate_meta(&self, _name: &str) -> Option<Arc<AggregateUDF>> {
            None
        }

        fn get_variable_type(&self, _variable_names: &[String]) -> Option<DataType> {
            None
        }

        fn options(&self) -> &ConfigOptions {
            &self.options
        }
    }

    fn create_table_source(fields: Vec<Field>) -> Arc<dyn TableSource> {
        Arc::new(LogicalTableSource::new(Arc::new(
            Schema::new_with_metadata(fields, HashMap::new()),
        )))
    }

    macro_rules! test_stack_overflow {
        ($num_expr:expr) => {
            paste::item! {
                #[test]
                fn [<test_stack_overflow_ $num_expr>]() {
                    let schema = DFSchema::empty();
                    let mut planner_context = PlannerContext::default();

                    let expr_str = (0..$num_expr)
                        .map(|i| format!("column1 = 'value{:?}'", i))
                        .collect::<Vec<String>>()
                        .join(" OR ");

                    let dialect = GenericDialect{};
                    let mut parser = Parser::new(&dialect)
                        .try_with_sql(expr_str.as_str())
                        .unwrap();
                    let sql_expr = parser.parse_expr().unwrap();

                    let schema_provider = TestSchemaProvider::new();
                    let sql_to_rel = SqlToRel::new(&schema_provider);

                    // Should not stack overflow
                    sql_to_rel.sql_expr_to_logical_expr(
                        sql_expr,
                        &schema,
                        &mut planner_context,
                    ).unwrap();
                }
            }
        };
    }

    test_stack_overflow!(64);
    test_stack_overflow!(128);
    test_stack_overflow!(256);
    test_stack_overflow!(512);
    test_stack_overflow!(1024);
    test_stack_overflow!(2048);
    test_stack_overflow!(4096);
    test_stack_overflow!(8192);
}<|MERGE_RESOLUTION|>--- conflicted
+++ resolved
@@ -161,7 +161,6 @@
             ))),
 
             SQLExpr::Array(arr) => self.sql_array_literal(arr.elem, schema),
-<<<<<<< HEAD
             SQLExpr::Interval(Interval {
                 value,
                 leading_field,
@@ -170,11 +169,7 @@
                 fractional_seconds_precision,
             })=> self.sql_interval_to_expr(
                 false,
-                *value,
-=======
-            SQLExpr::Interval(interval)=> self.sql_interval_to_expr(
                 interval,
->>>>>>> 867ce6ee
                 schema,
                 planner_context,
             ),
