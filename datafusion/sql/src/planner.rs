// Licensed to the Apache Software Foundation (ASF) under one
// or more contributor license agreements.  See the NOTICE file
// distributed with this work for additional information
// regarding copyright ownership.  The ASF licenses this file
// to you under the Apache License, Version 2.0 (the
// "License"); you may not use this file except in compliance
// with the License.  You may obtain a copy of the License at
//
//   http://www.apache.org/licenses/LICENSE-2.0
//
// Unless required by applicable law or agreed to in writing,
// software distributed under the License is distributed on an
// "AS IS" BASIS, WITHOUT WARRANTIES OR CONDITIONS OF ANY
// KIND, either express or implied.  See the License for the
// specific language governing permissions and limitations
// under the License.

//! SQL Query Planner (produces logical plan from SQL AST)
use log::debug;
use std::collections::{HashMap, HashSet};
use std::str::FromStr;
use std::sync::Arc;
use std::{convert::TryInto, vec};

use arrow_schema::*;
use sqlparser::ast::TimezoneInfo;
use sqlparser::ast::{ArrayAgg, ExactNumberInfo, SetQuantifier};
use sqlparser::ast::{
    BinaryOperator, DataType as SQLDataType, DateTimeField, Expr as SQLExpr, FunctionArg,
    FunctionArgExpr, Ident, Join, JoinConstraint, JoinOperator, ObjectName,
    Offset as SQLOffset, Query, Select, SelectItem, SetExpr, SetOperator,
    ShowCreateObject, ShowStatementFilter, TableAlias, TableFactor, TableWithJoins,
    TrimWhereField, UnaryOperator, Value, Values as SQLValues,
};
use sqlparser::ast::{ColumnDef as SQLColumnDef, ColumnOption};
use sqlparser::ast::{ObjectType, OrderByExpr, Statement};
use sqlparser::parser::ParserError::ParserError;

use datafusion_common::parsers::parse_interval;
use datafusion_common::ToDFSchema;
use datafusion_common::{
    field_not_found, Column, DFSchema, DFSchemaRef, DataFusionError, Result, ScalarValue,
};
use datafusion_common::{OwnedTableReference, TableReference};
use datafusion_expr::expr::{Between, BinaryExpr, Case, Cast, GroupingSet, Like};
use datafusion_expr::expr_rewriter::normalize_col;
use datafusion_expr::expr_rewriter::normalize_col_with_schemas;
use datafusion_expr::logical_plan::builder::{
    project, subquery_alias, subquery_alias_owned,
};
use datafusion_expr::logical_plan::JoinConstraint as HashJoinConstraint;
use datafusion_expr::logical_plan::{
    Analyze, CreateCatalog, CreateCatalogSchema,
    CreateExternalTable as PlanCreateExternalTable, CreateMemoryTable, CreateView,
    DropTable, DropView, Explain, JoinType, LogicalPlan, LogicalPlanBuilder,
    Partitioning, PlanType, SetVariable, ToStringifiedPlan,
};
use datafusion_expr::logical_plan::{Filter, Subquery};
use datafusion_expr::logical_plan::{Join as HashJoin, Prepare};
use datafusion_expr::utils::{
    can_hash, check_all_column_from_schema, expand_qualified_wildcard, expand_wildcard,
    expr_as_column_expr, expr_to_columns, find_aggregate_exprs, find_column_exprs,
    find_window_exprs, COUNT_STAR_EXPANSION,
};
use datafusion_expr::Expr::Alias;
use datafusion_expr::{
    cast, col, lit, AggregateFunction, AggregateUDF, Expr, ExprSchemable,
    GetIndexedField, Operator, ScalarUDF, WindowFrame, WindowFrameUnits,
};
use datafusion_expr::{
    window_function::WindowFunction, BuiltinScalarFunction, TableSource,
};

use crate::parser::{CreateExternalTable, DescribeTable, Statement as DFStatement};
use crate::utils::{
    make_decimal_type, normalize_ident, normalize_ident_owned, resolve_columns,
};

use super::{
    parser::DFParser,
    utils::{
        check_columns_satisfy_exprs, extract_aliases, rebase_expr,
        resolve_aliases_to_exprs, resolve_positions_to_exprs,
    },
};

/// The ContextProvider trait allows the query planner to obtain meta-data about tables and
/// functions referenced in SQL statements
pub trait ContextProvider {
    /// Getter for a datasource
    fn get_table_provider(&self, name: TableReference) -> Result<Arc<dyn TableSource>>;
    /// Getter for a UDF description
    fn get_function_meta(&self, name: &str) -> Option<Arc<ScalarUDF>>;
    /// Getter for a UDAF description
    fn get_aggregate_meta(&self, name: &str) -> Option<Arc<AggregateUDF>>;
    /// Getter for system/user-defined variable type
    fn get_variable_type(&self, variable_names: &[String]) -> Option<DataType>;
    /// Getter for config_options
    fn get_config_option(&self, variable: &str) -> Option<ScalarValue>;
}

/// SQL parser options
#[derive(Debug, Default)]
pub struct ParserOptions {
    parse_float_as_decimal: bool,
}

#[derive(Debug, Clone)]
/// Struct to store Common Table Expression (CTE) provided with WITH clause and
/// Parameter Data Types provided with PREPARE statement
pub struct PlannerContext {
    /// Data type provided with prepare statement
    pub prepare_param_data_types: Vec<DataType>,
    /// Map of CTE name to logical plan of the WITH clause
    pub ctes: HashMap<String, LogicalPlan>,
}

impl Default for PlannerContext {
    fn default() -> Self {
        Self::new()
    }
}

impl PlannerContext {
    /// Create an empty PlannerContext
    pub fn new() -> Self {
        Self {
            prepare_param_data_types: vec![],
            ctes: HashMap::new(),
        }
    }

    /// Create a new PlannerContext with provided prepare_param_data_types
    pub fn new_with_prepare_param_data_types(
        prepare_param_data_types: Vec<DataType>,
    ) -> Self {
        Self {
            prepare_param_data_types,
            ctes: HashMap::new(),
        }
    }
}

/// SQL query planner
pub struct SqlToRel<'a, S: ContextProvider> {
    schema_provider: &'a S,
    options: ParserOptions,
}

fn plan_key(key: SQLExpr) -> Result<ScalarValue> {
    let scalar = match key {
        SQLExpr::Value(Value::Number(s, _)) => ScalarValue::Int64(Some(
            s.parse()
                .map_err(|_| ParserError(format!("Cannot parse {} as i64.", s)))?,
        )),
        SQLExpr::Value(Value::SingleQuotedString(s) | Value::DoubleQuotedString(s)) => {
            ScalarValue::Utf8(Some(s))
        }
        _ => {
            return Err(DataFusionError::SQL(ParserError(format!(
                "Unsuported index key expression: {:?}",
                key
            ))));
        }
    };

    Ok(scalar)
}

fn plan_indexed(expr: Expr, mut keys: Vec<SQLExpr>) -> Result<Expr> {
    let key = keys.pop().ok_or_else(|| {
        ParserError("Internal error: Missing index key expression".to_string())
    })?;

    let expr = if !keys.is_empty() {
        plan_indexed(expr, keys)?
    } else {
        expr
    };

    Ok(Expr::GetIndexedField(GetIndexedField::new(
        Box::new(expr),
        plan_key(key)?,
    )))
}

impl<'a, S: ContextProvider> SqlToRel<'a, S> {
    /// Create a new query planner
    pub fn new(schema_provider: &'a S) -> Self {
        Self::new_with_options(schema_provider, ParserOptions::default())
    }

    /// Create a new query planner
    pub fn new_with_options(schema_provider: &'a S, options: ParserOptions) -> Self {
        SqlToRel {
            schema_provider,
            options,
        }
    }

    /// Generate a logical plan from an DataFusion SQL statement
    pub fn statement_to_plan(&self, statement: DFStatement) -> Result<LogicalPlan> {
        match statement {
            DFStatement::CreateExternalTable(s) => self.external_table_to_plan(s),
            DFStatement::Statement(s) => self.sql_statement_to_plan(*s),
            DFStatement::DescribeTable(s) => self.describe_table_to_plan(s),
        }
    }

    /// Generate a logical plan from an SQL statement
    pub fn sql_statement_to_plan(&self, statement: Statement) -> Result<LogicalPlan> {
        self.sql_statement_to_plan_with_context(statement, &mut PlannerContext::new())
    }

    /// Generate a logical plan from an SQL statement
    pub fn sql_statement_to_plan_with_context(
        &self,
        statement: Statement,
        planner_context: &mut PlannerContext,
    ) -> Result<LogicalPlan> {
        let sql = Some(statement.to_string());
        match statement {
            Statement::Explain {
                verbose,
                statement,
                analyze,
                format: _,
                describe_alias: _,
                ..
            } => self.explain_statement_to_plan(verbose, analyze, *statement),
            Statement::Query(query) => self.query_to_plan(*query, planner_context),
            Statement::ShowVariable { variable } => self.show_variable_to_plan(&variable),
            Statement::SetVariable {
                local,
                hivevar,
                variable,
                value,
            } => self.set_variable_to_plan(local, hivevar, &variable, value),

            Statement::CreateTable {
                query: Some(query),
                name,
                columns,
                constraints,
                table_properties,
                with_options,
                if_not_exists,
                or_replace,
                ..
            } if constraints.is_empty()
                && table_properties.is_empty()
                && with_options.is_empty() =>
            {
                let plan = self.query_to_plan(*query, planner_context)?;
                let input_schema = plan.schema();

                let plan = if !columns.is_empty() {
                    let schema = self.build_schema(columns)?.to_dfschema_ref()?;
                    if schema.fields().len() != input_schema.fields().len() {
                        return Err(DataFusionError::Plan(format!(
                            "Mismatch: {} columns specified, but result has {} columns",
                            schema.fields().len(),
                            input_schema.fields().len()
                        )));
                    }
                    let input_fields = input_schema.fields();
                    let project_exprs = schema
                        .fields()
                        .iter()
                        .zip(input_fields)
                        .map(|(field, input_field)| {
                            cast(col(input_field.name()), field.data_type().clone())
                                .alias(field.name())
                        })
                        .collect::<Vec<_>>();
                    LogicalPlanBuilder::from(plan.clone())
                        .project(project_exprs)?
                        .build()?
                } else {
                    plan
                };

                Ok(LogicalPlan::CreateMemoryTable(CreateMemoryTable {
                    name: object_name_to_table_reference(name)?,
                    input: Arc::new(plan),
                    if_not_exists,
                    or_replace,
                }))
            }
            Statement::CreateView {
                or_replace,
                name,
                columns,
                query,
                with_options,
                ..
            } if with_options.is_empty() => {
                let mut plan = self.query_to_plan(*query, &mut PlannerContext::new())?;
                plan = Self::apply_expr_alias(plan, &columns)?;

                Ok(LogicalPlan::CreateView(CreateView {
                    name: object_name_to_table_reference(name)?,
                    input: Arc::new(plan),
                    or_replace,
                    definition: sql,
                }))
            }
            Statement::CreateTable { .. } => Err(DataFusionError::NotImplemented(
                "Only `CREATE TABLE table_name AS SELECT ...` statement is supported"
                    .to_string(),
            )),
            Statement::ShowCreate { obj_type, obj_name } => match obj_type {
                ShowCreateObject::Table => self.show_create_table_to_plan(obj_name),
                _ => Err(DataFusionError::NotImplemented(
                    "Only `SHOW CREATE TABLE  ...` statement is supported".to_string(),
                )),
            },
            Statement::CreateSchema {
                schema_name,
                if_not_exists,
            } => Ok(LogicalPlan::CreateCatalogSchema(CreateCatalogSchema {
                schema_name: schema_name.to_string(),
                if_not_exists,
                schema: Arc::new(DFSchema::empty()),
            })),
            Statement::CreateDatabase {
                db_name,
                if_not_exists,
                ..
            } => Ok(LogicalPlan::CreateCatalog(CreateCatalog {
                catalog_name: db_name.to_string(),
                if_not_exists,
                schema: Arc::new(DFSchema::empty()),
            })),
            Statement::Drop {
                object_type,
                if_exists,
                mut names,
                cascade: _,
                restrict: _,
                purge: _,
            } => {
                // We don't support cascade and purge for now.
                // nor do we support multiple object names
<<<<<<< HEAD
            } => match object_type {
                ObjectType::Table => Ok(LogicalPlan::DropTable(DropTable {
                    name: names
                        .get(0)
                        .ok_or_else(|| ParserError("Missing table name.".to_string()))?
                        .to_string(),
                    if_exists,
                    schema: DFSchemaRef::new(DFSchema::empty()),
                })),
                ObjectType::View => Ok(LogicalPlan::DropView(DropView {
                    name: names
                        .get(0)
                        .ok_or_else(|| ParserError("Missing table name.".to_string()))?
                        .to_string(),
                    if_exists,
                    schema: DFSchemaRef::new(DFSchema::empty()),
                })),
                _ => Err(DataFusionError::NotImplemented(
                    "Only `DROP TABLE/VIEW  ...` statement is supported currently"
                        .to_string(),
                )),
            },
            Statement::Prepare {
                name,
                data_types,
                statement,
            } => {
                // Convert parser data types to DataFusion data types
                let data_types: Vec<DataType> = data_types
                    .into_iter()
                    .map(|t| self.convert_data_type(&t))
                    .collect::<Result<_>>()?;

                // Create planner context with parameters
                let mut planner_context =
                    PlannerContext::new_with_prepare_param_data_types(data_types.clone());

                // Build logical plan for inner statement of the prepare statement
                let plan = self.sql_statement_to_plan_with_context(
                    *statement,
                    &mut planner_context,
                )?;
                Ok(LogicalPlan::Prepare(Prepare {
                    name: name.to_string(),
                    data_types,
                    input: Arc::new(plan),
                }))
=======

                let name = match names.len() {
                    0 => Err(ParserError("Missing table name.".to_string()).into()),
                    1 => object_name_to_table_reference(names.pop().unwrap()),
                    _ => {
                        Err(ParserError("Multiple objects not supported".to_string())
                            .into())
                    }
                }?;

                match object_type {
                    ObjectType::Table => Ok(LogicalPlan::DropTable(DropTable {
                        name,
                        if_exists,
                        schema: DFSchemaRef::new(DFSchema::empty()),
                    })),
                    ObjectType::View => Ok(LogicalPlan::DropView(DropView {
                        name,
                        if_exists,
                        schema: DFSchemaRef::new(DFSchema::empty()),
                    })),
                    _ => Err(DataFusionError::NotImplemented(
                        "Only `DROP TABLE/VIEW  ...` statement is supported currently"
                            .to_string(),
                    )),
                }
>>>>>>> 8547fd8a
            }

            Statement::ShowTables {
                extended,
                full,
                db_name,
                filter,
            } => self.show_tables_to_plan(extended, full, db_name, filter),

            Statement::ShowColumns {
                extended,
                full,
                table_name,
                filter,
            } => self.show_columns_to_plan(extended, full, table_name, filter),
            _ => Err(DataFusionError::NotImplemented(format!(
                "Unsupported SQL statement: {:?}",
                sql
            ))),
        }
    }

    /// Generate a logical plan from a "SHOW TABLES" query
    fn show_tables_to_plan(
        &self,
        extended: bool,
        full: bool,
        db_name: Option<Ident>,
        filter: Option<ShowStatementFilter>,
    ) -> Result<LogicalPlan> {
        if self.has_table("information_schema", "tables") {
            // we only support the basic "SHOW TABLES"
            // https://github.com/apache/arrow-datafusion/issues/3188
            if db_name.is_some() || filter.is_some() || full || extended {
                Err(DataFusionError::Plan(
                    "Unsupported parameters to SHOW TABLES".to_string(),
                ))
            } else {
                let query = "SELECT * FROM information_schema.tables;";
                let mut rewrite = DFParser::parse_sql(query)?;
                assert_eq!(rewrite.len(), 1);
                self.statement_to_plan(rewrite.pop_front().unwrap()) // length of rewrite is 1
            }
        } else {
            Err(DataFusionError::Plan(
                "SHOW TABLES is not supported unless information_schema is enabled"
                    .to_string(),
            ))
        }
    }

    /// Generate a logical plan from an SQL query
    pub fn query_to_plan(
        &self,
        query: Query,
        planner_context: &mut PlannerContext,
    ) -> Result<LogicalPlan> {
        self.query_to_plan_with_alias(query, None, planner_context, None)
    }

    /// Generate a logical plan from a SQL subquery
    pub fn subquery_to_plan(
        &self,
        query: Query,
        planner_context: &mut PlannerContext,
        outer_query_schema: &DFSchema,
    ) -> Result<LogicalPlan> {
        self.query_to_plan_with_alias(
            query,
            None,
            planner_context,
            Some(outer_query_schema),
        )
    }

    /// Generate a logic plan from an SQL query with optional alias
    pub fn query_to_plan_with_alias(
        &self,
        query: Query,
        alias: Option<String>,
        planner_context: &mut PlannerContext,
        outer_query_schema: Option<&DFSchema>,
    ) -> Result<LogicalPlan> {
        let set_expr = query.body;
        if let Some(with) = query.with {
            // Process CTEs from top to bottom
            // do not allow self-references
            if with.recursive {
                return Err(DataFusionError::NotImplemented(
                    "Recursive CTEs are not supported".to_string(),
                ));
            }

            for cte in with.cte_tables {
                // A `WITH` block can't use the same name more than once
                let cte_name = normalize_ident(&cte.alias.name);
                if planner_context.ctes.contains_key(&cte_name) {
                    return Err(DataFusionError::SQL(ParserError(format!(
                        "WITH query name {:?} specified more than once",
                        cte_name
                    ))));
                }
                // create logical plan & pass backreferencing CTEs
                let logical_plan = self.query_to_plan_with_alias(
                    *cte.query,
                    Some(cte_name.clone()),
                    &mut planner_context.clone(),
                    outer_query_schema,
                )?;

                // Each `WITH` block can change the column names in the last
                // projection (e.g. "WITH table(t1, t2) AS SELECT 1, 2").
                let logical_plan = self.apply_table_alias(logical_plan, cte.alias)?;

                planner_context.ctes.insert(cte_name, logical_plan);
            }
        }
        let plan =
            self.set_expr_to_plan(*set_expr, alias, planner_context, outer_query_schema)?;
        let plan = self.order_by(plan, query.order_by)?;
        self.limit(plan, query.offset, query.limit)
    }

    fn set_expr_to_plan(
        &self,
        set_expr: SetExpr,
        alias: Option<String>,
        planner_context: &mut PlannerContext,
        outer_query_schema: Option<&DFSchema>,
    ) -> Result<LogicalPlan> {
        match set_expr {
            SetExpr::Select(s) => {
                self.select_to_plan(*s, planner_context, alias, outer_query_schema)
            }
            SetExpr::Values(v) => {
                self.sql_values_to_plan(v, &planner_context.prepare_param_data_types)
            }
            SetExpr::SetOperation {
                op,
                left,
                right,
                set_quantifier,
            } => {
                let all = match set_quantifier {
                    SetQuantifier::All => true,
                    SetQuantifier::Distinct | SetQuantifier::None => false,
                };

                let left_plan = self.set_expr_to_plan(
                    *left,
                    None,
                    planner_context,
                    outer_query_schema,
                )?;
                let right_plan = self.set_expr_to_plan(
                    *right,
                    None,
                    planner_context,
                    outer_query_schema,
                )?;
                match (op, all) {
                    (SetOperator::Union, true) => LogicalPlanBuilder::from(left_plan)
                        .union(right_plan)?
                        .build(),
                    (SetOperator::Union, false) => LogicalPlanBuilder::from(left_plan)
                        .union_distinct(right_plan)?
                        .build(),
                    (SetOperator::Intersect, true) => {
                        LogicalPlanBuilder::intersect(left_plan, right_plan, true)
                    }
                    (SetOperator::Intersect, false) => {
                        LogicalPlanBuilder::intersect(left_plan, right_plan, false)
                    }
                    (SetOperator::Except, true) => {
                        LogicalPlanBuilder::except(left_plan, right_plan, true)
                    }
                    (SetOperator::Except, false) => {
                        LogicalPlanBuilder::except(left_plan, right_plan, false)
                    }
                }
            }
            SetExpr::Query(q) => self.query_to_plan(*q, planner_context),
            _ => Err(DataFusionError::NotImplemented(format!(
                "Query {} not implemented yet",
                set_expr
            ))),
        }
    }

    pub fn describe_table_to_plan(
        &self,
        statement: DescribeTable,
    ) -> Result<LogicalPlan> {
        let DescribeTable { table_name } = statement;

        let where_clause = object_name_to_qualifier(&table_name);
        let table_ref = object_name_to_table_reference(table_name)?;

        // check if table_name exists
        let _ = self
            .schema_provider
            .get_table_provider((&table_ref).into())?;

        if self.has_table("information_schema", "tables") {
            let sql = format!(
                "SELECT column_name, data_type, is_nullable \
                                FROM information_schema.columns WHERE {where_clause};"
            );
            let mut rewrite = DFParser::parse_sql(&sql)?;
            self.statement_to_plan(rewrite.pop_front().unwrap())
        } else {
            Err(DataFusionError::Plan(
                "DESCRIBE TABLE is not supported unless information_schema is enabled"
                    .to_string(),
            ))
        }
    }

    /// Generate a logical plan from a CREATE EXTERNAL TABLE statement
    pub fn external_table_to_plan(
        &self,
        statement: CreateExternalTable,
    ) -> Result<LogicalPlan> {
        let definition = Some(statement.to_string());
        let CreateExternalTable {
            name,
            columns,
            file_type,
            has_header,
            delimiter,
            location,
            table_partition_cols,
            if_not_exists,
            file_compression_type,
            options,
        } = statement;

        // semantic checks
        if file_type == "PARQUET" && !columns.is_empty() {
            Err(DataFusionError::Plan(
                "Column definitions can not be specified for PARQUET files.".into(),
            ))?;
        }

        if file_type != "CSV" && file_type != "JSON" && !file_compression_type.is_empty()
        {
            Err(DataFusionError::Plan(
                "File compression type can be specified for CSV/JSON files.".into(),
            ))?;
        }

        let schema = self.build_schema(columns)?;

        // External tables do not support schemas at the moment, so the name is just a table name
        let name = OwnedTableReference::Bare { table: name };

        Ok(LogicalPlan::CreateExternalTable(PlanCreateExternalTable {
            schema: schema.to_dfschema_ref()?,
            name,
            location,
            file_type,
            has_header,
            delimiter,
            table_partition_cols,
            if_not_exists,
            definition,
            file_compression_type,
            options,
        }))
    }

    /// Generate a plan for EXPLAIN ... that will print out a plan
    ///
    pub fn explain_statement_to_plan(
        &self,
        verbose: bool,
        analyze: bool,
        statement: Statement,
    ) -> Result<LogicalPlan> {
        let plan = self.sql_statement_to_plan(statement)?;
        let plan = Arc::new(plan);
        let schema = LogicalPlan::explain_schema();
        let schema = schema.to_dfschema_ref()?;

        if analyze {
            Ok(LogicalPlan::Analyze(Analyze {
                verbose,
                input: plan,
                schema,
            }))
        } else {
            let stringified_plans =
                vec![plan.to_stringified(PlanType::InitialLogicalPlan)];
            Ok(LogicalPlan::Explain(Explain {
                verbose,
                plan,
                stringified_plans,
                schema,
            }))
        }
    }

    fn build_schema(&self, columns: Vec<SQLColumnDef>) -> Result<Schema> {
        let mut fields = Vec::with_capacity(columns.len());

        for column in columns {
            let data_type = self.convert_simple_data_type(&column.data_type)?;
            let allow_null = column
                .options
                .iter()
                .any(|x| x.option == ColumnOption::Null);
            fields.push(Field::new(
                &normalize_ident(&column.name),
                data_type,
                allow_null,
            ));
        }

        Ok(Schema::new(fields))
    }

    fn plan_from_tables(
        &self,
        mut from: Vec<TableWithJoins>,
        planner_context: &mut PlannerContext,
        outer_query_schema: Option<&DFSchema>,
    ) -> Result<LogicalPlan> {
        match from.len() {
            0 => Ok(LogicalPlanBuilder::empty(true).build()?),
            1 => {
                let from = from.remove(0);
                self.plan_table_with_joins(from, planner_context, outer_query_schema)
            }
            _ => {
                let plans = from
                    .into_iter()
                    .map(|t| {
                        self.plan_table_with_joins(t, planner_context, outer_query_schema)
                    })
                    .collect::<Result<Vec<_>>>()?;
                let mut left = plans[0].clone();
                for right in plans.iter().skip(1) {
                    left = LogicalPlanBuilder::from(left).cross_join(right)?.build()?;
                }
                Ok(left)
            }
        }
    }

    fn plan_table_with_joins(
        &self,
        t: TableWithJoins,
        planner_context: &mut PlannerContext,
        outer_query_schema: Option<&DFSchema>,
    ) -> Result<LogicalPlan> {
        // From clause may exist CTEs, we should separate them from global CTEs.
        // CTEs in from clause are allowed to be duplicated.
        // Such as `select * from (WITH source AS (select 1 as e) SELECT * FROM source) t1, (WITH source AS (select 1 as e) SELECT * FROM source) t2;` which is valid.
        // So always use original global CTEs to plan CTEs in from clause.
        // Btw, don't need to add CTEs in from to global CTEs.
        let origin_planner_context = planner_context.clone();
        let left =
            self.create_relation(t.relation, planner_context, outer_query_schema)?;
        match t.joins.len() {
            0 => {
                *planner_context = origin_planner_context;
                Ok(left)
            }
            _ => {
                let mut joins = t.joins.into_iter();
                *planner_context = origin_planner_context.clone();
                let mut left = self.parse_relation_join(
                    left,
                    joins.next().unwrap(), // length of joins > 0
                    planner_context,
                    outer_query_schema,
                )?;
                for join in joins {
                    *planner_context = origin_planner_context.clone();
                    left = self.parse_relation_join(
                        left,
                        join,
                        planner_context,
                        outer_query_schema,
                    )?;
                }
                *planner_context = origin_planner_context;
                Ok(left)
            }
        }
    }

    fn parse_relation_join(
        &self,
        left: LogicalPlan,
        join: Join,
        planner_context: &mut PlannerContext,
        outer_query_schema: Option<&DFSchema>,
    ) -> Result<LogicalPlan> {
        let right =
            self.create_relation(join.relation, planner_context, outer_query_schema)?;
        match join.join_operator {
            JoinOperator::LeftOuter(constraint) => {
                self.parse_join(left, right, constraint, JoinType::Left, planner_context)
            }
            JoinOperator::RightOuter(constraint) => {
                self.parse_join(left, right, constraint, JoinType::Right, planner_context)
            }
            JoinOperator::Inner(constraint) => {
                self.parse_join(left, right, constraint, JoinType::Inner, planner_context)
            }
            JoinOperator::FullOuter(constraint) => {
                self.parse_join(left, right, constraint, JoinType::Full, planner_context)
            }
            JoinOperator::CrossJoin => self.parse_cross_join(left, &right),
            other => Err(DataFusionError::NotImplemented(format!(
                "Unsupported JOIN operator {:?}",
                other
            ))),
        }
    }

    fn parse_cross_join(
        &self,
        left: LogicalPlan,
        right: &LogicalPlan,
    ) -> Result<LogicalPlan> {
        LogicalPlanBuilder::from(left).cross_join(right)?.build()
    }

    fn parse_join(
        &self,
        left: LogicalPlan,
        right: LogicalPlan,
        constraint: JoinConstraint,
        join_type: JoinType,
        planner_context: &mut PlannerContext,
    ) -> Result<LogicalPlan> {
        match constraint {
            JoinConstraint::On(sql_expr) => {
                let mut keys: Vec<(Expr, Expr)> = vec![];
                let join_schema = left.schema().join(right.schema())?;

                // parse ON expression
                let expr = self.sql_to_rex(sql_expr, &join_schema, planner_context)?;

                // ambiguous check
                ensure_any_column_reference_is_unambiguous(
                    &expr,
                    &[left.schema().clone(), right.schema().clone()],
                )?;

                // normalize all columns in expression
                let using_columns = expr.to_columns()?;
                let normalized_expr = normalize_col_with_schemas(
                    expr,
                    &[left.schema(), right.schema()],
                    &[using_columns],
                )?;

                // expression that didn't match equi-join pattern
                let mut filter = vec![];

                // extract join keys
                extract_join_keys(
                    normalized_expr,
                    &mut keys,
                    &mut filter,
                    left.schema(),
                    right.schema(),
                )?;

                let (left_keys, right_keys): (Vec<Expr>, Vec<Expr>) =
                    keys.into_iter().unzip();

                let join_filter = filter.into_iter().reduce(Expr::and);

                if left_keys.is_empty() {
                    // TODO should not use cross join when the join_filter exists
                    // https://github.com/apache/arrow-datafusion/issues/4363
                    let join = LogicalPlanBuilder::from(left).cross_join(&right)?;
                    join_filter
                        .map(|filter| join.filter(filter))
                        .unwrap_or(Ok(join))?
                        .build()
                } else {
                    // Wrap projection for left input if left join keys contain normal expression.
                    let (left_child, left_projected) =
                        wrap_projection_for_join_if_necessary(&left_keys, left)?;
                    let left_join_keys = left_keys
                        .iter()
                        .map(|key| {
                            key.try_into_col()
                                .or_else(|_| Ok(Column::from_name(key.display_name()?)))
                        })
                        .collect::<Result<Vec<_>>>()?;

                    // Wrap projection for right input if right join keys contains normal expression.
                    let (right_child, right_projected) =
                        wrap_projection_for_join_if_necessary(&right_keys, right)?;
                    let right_join_keys = right_keys
                        .iter()
                        .map(|key| {
                            key.try_into_col()
                                .or_else(|_| Ok(Column::from_name(key.display_name()?)))
                        })
                        .collect::<Result<Vec<_>>>()?;

                    let join_plan_builder = LogicalPlanBuilder::from(left_child).join(
                        &right_child,
                        join_type,
                        (left_join_keys, right_join_keys),
                        join_filter,
                    )?;

                    // Remove temporary projected columns if necessary.
                    if left_projected || right_projected {
                        let final_join_result = join_schema
                            .fields()
                            .iter()
                            .map(|field| Expr::Column(field.qualified_column()))
                            .collect::<Vec<_>>();
                        join_plan_builder.project(final_join_result)?.build()
                    } else {
                        join_plan_builder.build()
                    }
                }
            }
            JoinConstraint::Using(idents) => {
                let keys: Vec<Column> = idents
                    .into_iter()
                    .map(|x| Column::from_name(normalize_ident(&x)))
                    .collect();
                LogicalPlanBuilder::from(left)
                    .join_using(&right, join_type, keys)?
                    .build()
            }
            JoinConstraint::Natural => {
                // https://issues.apache.org/jira/browse/ARROW-10727
                Err(DataFusionError::NotImplemented(
                    "NATURAL JOIN is not supported (https://issues.apache.org/jira/browse/ARROW-10727)".to_string(),
                ))
            }
            JoinConstraint::None => Err(DataFusionError::NotImplemented(
                "NONE constraint is not supported".to_string(),
            )),
        }
    }
    fn create_relation(
        &self,
        relation: TableFactor,
        planner_context: &mut PlannerContext,
        outer_query_schema: Option<&DFSchema>,
    ) -> Result<LogicalPlan> {
        let (plan, alias) = match relation {
            TableFactor::Table { name, alias, .. } => {
                // normalize name and alias
                let table_ref = object_name_to_table_reference(name)?;
                let table_name = table_ref.display_string();
                let table_alias = alias.as_ref().map(|a| normalize_ident(&a.name));
                let cte = planner_context.ctes.get(&table_name);
                (
                    match (
                        cte,
                        self.schema_provider.get_table_provider((&table_ref).into()),
                    ) {
                        (Some(cte_plan), _) => match table_alias {
                            Some(cte_alias) => subquery_alias(cte_plan, &cte_alias),
                            _ => Ok(cte_plan.clone()),
                        },
                        (_, Ok(provider)) => {
                            let scan =
                                LogicalPlanBuilder::scan(&table_name, provider, None);
                            let scan = match table_alias.as_ref() {
                                Some(ref name) => scan?.alias(name.to_owned().as_str()),
                                _ => scan,
                            };
                            scan?.build()
                        }
                        (None, Err(e)) => Err(e),
                    }?,
                    alias,
                )
            }
            TableFactor::Derived {
                subquery, alias, ..
            } => {
                let logical_plan = self.query_to_plan_with_alias(
                    *subquery,
                    None,
                    planner_context,
                    outer_query_schema,
                )?;
                let normalized_alias = alias.as_ref().map(|a| normalize_ident(&a.name));
                let plan = match normalized_alias {
                    Some(alias) => subquery_alias_owned(logical_plan, &alias)?,
                    _ => logical_plan,
                };
                (plan, alias)
            }
            TableFactor::NestedJoin {
                table_with_joins,
                alias,
            } => (
                self.plan_table_with_joins(
                    *table_with_joins,
                    planner_context,
                    outer_query_schema,
                )?,
                alias,
            ),
            // @todo Support TableFactory::TableFunction?
            _ => {
                return Err(DataFusionError::NotImplemented(format!(
                    "Unsupported ast node {:?} in create_relation",
                    relation
                )));
            }
        };
        if let Some(alias) = alias {
            self.apply_table_alias(plan, alias)
        } else {
            Ok(plan)
        }
    }

    /// Apply the given TableAlias to the top-level projection.
    fn apply_table_alias(
        &self,
        plan: LogicalPlan,
        alias: TableAlias,
    ) -> Result<LogicalPlan> {
        let columns_alias = alias.clone().columns;
        if columns_alias.is_empty() {
            // sqlparser-rs encodes AS t as an empty list of column alias
            Ok(plan)
        } else if columns_alias.len() != plan.schema().fields().len() {
            Err(DataFusionError::Plan(format!(
                "Source table contains {} columns but only {} names given as column alias",
                plan.schema().fields().len(),
                columns_alias.len(),
            )))
        } else {
            subquery_alias_owned(
                Self::apply_expr_alias(plan, &alias.columns)?,
                &normalize_ident(&alias.name),
            )
        }
    }

    fn apply_expr_alias(plan: LogicalPlan, idents: &Vec<Ident>) -> Result<LogicalPlan> {
        if idents.is_empty() {
            Ok(plan)
        } else {
            let fields = plan.schema().fields().clone();
            LogicalPlanBuilder::from(plan)
                .project(fields.iter().zip(idents.iter()).map(|(field, ident)| {
                    col(field.name()).alias(normalize_ident(ident))
                }))?
                .build()
        }
    }

    /// Generate a logic plan from selection clause, the function contain optimization for cross join to inner join
    /// Related PR: <https://github.com/apache/arrow-datafusion/pull/1566>
    fn plan_selection(
        &self,
        selection: Option<SQLExpr>,
        plan: LogicalPlan,
        outer_query_schema: Option<&DFSchema>,
        planner_context: &mut PlannerContext,
    ) -> Result<LogicalPlan> {
        match selection {
            Some(predicate_expr) => {
                let mut join_schema = (**plan.schema()).clone();
                let mut all_schemas: Vec<DFSchemaRef> = vec![];
                for schema in plan.all_schemas() {
                    all_schemas.push(schema.clone());
                }
                if let Some(outer) = outer_query_schema {
                    all_schemas.push(Arc::new(outer.clone()));
                    join_schema.merge(outer);
                }
                let x: Vec<&DFSchemaRef> = all_schemas.iter().collect();

                let filter_expr =
                    self.sql_to_rex(predicate_expr, &join_schema, planner_context)?;
                let mut using_columns = HashSet::new();
                expr_to_columns(&filter_expr, &mut using_columns)?;
                let filter_expr = normalize_col_with_schemas(
                    filter_expr,
                    x.as_slice(),
                    &[using_columns],
                )?;

                Ok(LogicalPlan::Filter(Filter::try_new(
                    filter_expr,
                    Arc::new(plan),
                )?))
            }
            None => Ok(plan),
        }
    }

    /// build schema for unqualifier column ambiguous check
    fn build_schema_for_ambiguous_check(&self, plan: &LogicalPlan) -> Result<DFSchema> {
        let mut fields = plan.schema().fields().clone();

        let metadata = plan.schema().metadata().clone();
        if let LogicalPlan::Join(HashJoin {
            join_constraint: HashJoinConstraint::Using,
            ref on,
            ref left,
            ..
        }) = plan
        {
            // For query: select id from t1 join t2 using(id), this is legal.
            // We should dedup the fields for cols in using clause.
            for join_cols in on.iter() {
                let left_field = left.schema().field_from_column(&join_cols.0)?;
                fields.retain(|field| {
                    field.unqualified_column().name
                        != left_field.unqualified_column().name
                });
                fields.push(left_field.clone());
            }
        }

        DFSchema::new_with_metadata(fields, metadata)
    }

    /// Generate a logic plan from an SQL select
    fn select_to_plan(
        &self,
        select: Select,
        planner_context: &mut PlannerContext,
        alias: Option<String>,
        outer_query_schema: Option<&DFSchema>,
    ) -> Result<LogicalPlan> {
        // check for unsupported syntax first
        if !select.cluster_by.is_empty() {
            return Err(DataFusionError::NotImplemented("CLUSTER BY".to_string()));
        }
        if !select.lateral_views.is_empty() {
            return Err(DataFusionError::NotImplemented("LATERAL VIEWS".to_string()));
        }
        if select.qualify.is_some() {
            return Err(DataFusionError::NotImplemented("QUALIFY".to_string()));
        }
        if select.top.is_some() {
            return Err(DataFusionError::NotImplemented("TOP".to_string()));
        }

        // process `from` clause
        let plan =
            self.plan_from_tables(select.from, planner_context, outer_query_schema)?;

        let empty_from = matches!(plan, LogicalPlan::EmptyRelation(_));
        // build from schema for unqualifier column ambiguous check
        // we should get only one field for unqualifier column from schema.
        let from_schema = self.build_schema_for_ambiguous_check(&plan)?;

        // process `where` clause
        let plan = self.plan_selection(
            select.selection,
            plan,
            outer_query_schema,
            planner_context,
        )?;

        // process the SELECT expressions, with wildcards expanded.
        let select_exprs = self.prepare_select_exprs(
            &plan,
            select.projection,
            empty_from,
            planner_context,
            &from_schema,
        )?;

        // having and group by clause may reference aliases defined in select projection
        let projected_plan = self.project(plan.clone(), select_exprs.clone())?;
        let mut combined_schema = (**projected_plan.schema()).clone();
        combined_schema.merge(plan.schema());

        // this alias map is resolved and looked up in both having exprs and group by exprs
        let alias_map = extract_aliases(&select_exprs);

        // Optionally the HAVING expression.
        let having_expr_opt = select
            .having
            .map::<Result<Expr>, _>(|having_expr| {
                let having_expr = self.sql_expr_to_logical_expr(
                    having_expr,
                    &combined_schema,
                    planner_context,
                )?;
                // This step "dereferences" any aliases in the HAVING clause.
                //
                // This is how we support queries with HAVING expressions that
                // refer to aliased columns.
                //
                // For example:
                //
                //   SELECT c1 AS m FROM t HAVING m > 10;
                //   SELECT c1, MAX(c2) AS m FROM t GROUP BY c1 HAVING m > 10;
                //
                // are rewritten as, respectively:
                //
                //   SELECT c1 AS m FROM t HAVING c1 > 10;
                //   SELECT c1, MAX(c2) AS m FROM t GROUP BY c1 HAVING MAX(c2) > 10;
                //
                let having_expr = resolve_aliases_to_exprs(&having_expr, &alias_map)?;
                normalize_col(having_expr, &projected_plan)
            })
            .transpose()?;

        // The outer expressions we will search through for
        // aggregates. Aggregates may be sourced from the SELECT...
        let mut aggr_expr_haystack = select_exprs.clone();
        // ... or from the HAVING.
        if let Some(having_expr) = &having_expr_opt {
            aggr_expr_haystack.push(having_expr.clone());
        }

        // All of the aggregate expressions (deduplicated).
        let aggr_exprs = find_aggregate_exprs(&aggr_expr_haystack);

        // All of the group by expressions
        let group_by_exprs = select
            .group_by
            .into_iter()
            .map(|e| {
                let group_by_expr =
                    self.sql_expr_to_logical_expr(e, &combined_schema, planner_context)?;
                // aliases from the projection can conflict with same-named expressions in the input
                let mut alias_map = alias_map.clone();
                for f in plan.schema().fields() {
                    alias_map.remove(f.name());
                }
                let group_by_expr = resolve_aliases_to_exprs(&group_by_expr, &alias_map)?;
                let group_by_expr =
                    resolve_positions_to_exprs(&group_by_expr, &select_exprs)
                        .unwrap_or(group_by_expr);
                let group_by_expr = normalize_col(group_by_expr, &projected_plan)?;
                self.validate_schema_satisfies_exprs(
                    plan.schema(),
                    &[group_by_expr.clone()],
                )?;
                Ok(group_by_expr)
            })
            .collect::<Result<Vec<Expr>>>()?;

        // process group by, aggregation or having
        let (plan, mut select_exprs_post_aggr, having_expr_post_aggr) =
            if !group_by_exprs.is_empty() || !aggr_exprs.is_empty() {
                self.aggregate(
                    plan,
                    &select_exprs,
                    having_expr_opt.as_ref(),
                    group_by_exprs,
                    aggr_exprs,
                )?
            } else {
                if let Some(having_expr) = &having_expr_opt {
                    let available_columns = select_exprs
                        .iter()
                        .map(|expr| expr_as_column_expr(expr, &plan))
                        .collect::<Result<Vec<Expr>>>()?;

                    // Ensure the HAVING expression is using only columns
                    // provided by the SELECT.
                    check_columns_satisfy_exprs(
                        &available_columns,
                        &[having_expr.clone()],
                        "HAVING clause references column(s) not provided by the select",
                    )?;
                }

                (plan, select_exprs, having_expr_opt)
            };

        let plan = if let Some(having_expr_post_aggr) = having_expr_post_aggr {
            LogicalPlanBuilder::from(plan)
                .filter(having_expr_post_aggr)?
                .build()?
        } else {
            plan
        };

        // process window function
        let window_func_exprs = find_window_exprs(&select_exprs_post_aggr);

        let plan = if window_func_exprs.is_empty() {
            plan
        } else {
            let plan = LogicalPlanBuilder::window_plan(plan, window_func_exprs.clone())?;

            // re-write the projection
            select_exprs_post_aggr = select_exprs_post_aggr
                .iter()
                .map(|expr| rebase_expr(expr, &window_func_exprs, &plan))
                .collect::<Result<Vec<Expr>>>()?;

            plan
        };

        // final projection
        let mut plan = project(plan, select_exprs_post_aggr)?;
        plan = match alias {
            Some(alias) => subquery_alias_owned(plan, &alias)?,
            None => plan,
        };

        // process distinct clause
        let plan = if select.distinct {
            LogicalPlanBuilder::from(plan).distinct()?.build()
        } else {
            Ok(plan)
        }?;

        // DISTRIBUTE BY
        if !select.distribute_by.is_empty() {
            let x = select
                .distribute_by
                .iter()
                .map(|e| {
                    self.sql_expr_to_logical_expr(
                        e.clone(),
                        &combined_schema,
                        planner_context,
                    )
                })
                .collect::<Result<Vec<_>>>()?;
            LogicalPlanBuilder::from(plan)
                .repartition(Partitioning::DistributeBy(x))?
                .build()
        } else {
            Ok(plan)
        }
    }

    /// Returns the `Expr`'s corresponding to a SQL query's SELECT expressions.
    ///
    /// Wildcards are expanded into the concrete list of columns.
    fn prepare_select_exprs(
        &self,
        plan: &LogicalPlan,
        projection: Vec<SelectItem>,
        empty_from: bool,
        planner_context: &mut PlannerContext,
        from_schema: &DFSchema,
    ) -> Result<Vec<Expr>> {
        projection
            .into_iter()
            .map(|expr| {
                self.sql_select_to_rex(
                    expr,
                    plan,
                    empty_from,
                    planner_context,
                    from_schema,
                )
            })
            .flat_map(|result| match result {
                Ok(vec) => vec.into_iter().map(Ok).collect(),
                Err(err) => vec![Err(err)],
            })
            .collect::<Result<Vec<Expr>>>()
    }

    /// Wrap a plan in a projection
    fn project(&self, input: LogicalPlan, expr: Vec<Expr>) -> Result<LogicalPlan> {
        self.validate_schema_satisfies_exprs(input.schema(), &expr)?;
        LogicalPlanBuilder::from(input).project(expr)?.build()
    }

    /// Create an aggregate plan.
    ///
    /// An aggregate plan consists of grouping expressions, aggregate expressions, and an
    /// optional HAVING expression (which is a filter on the output of the aggregate).
    ///
    /// # Arguments
    ///
    /// * `input`           - The input plan that will be aggregated. The grouping, aggregate, and
    ///                       "having" expressions must all be resolvable from this plan.
    /// * `select_exprs`    - The projection expressions from the SELECT clause.
    /// * `having_expr_opt` - Optional HAVING clause.
    /// * `group_by_exprs`  - Grouping expressions from the GROUP BY clause. These can be column
    ///                       references or more complex expressions.
    /// * `aggr_exprs`      - Aggregate expressions, such as `SUM(a)` or `COUNT(1)`.
    ///
    /// # Return
    ///
    /// The return value is a triplet of the following items:
    ///
    /// * `plan`                   - A [LogicalPlan::Aggregate] plan for the newly created aggregate.
    /// * `select_exprs_post_aggr` - The projection expressions rewritten to reference columns from
    ///                              the aggregate
    /// * `having_expr_post_aggr`  - The "having" expression rewritten to reference a column from
    ///                              the aggregate
    fn aggregate(
        &self,
        input: LogicalPlan,
        select_exprs: &[Expr],
        having_expr_opt: Option<&Expr>,
        group_by_exprs: Vec<Expr>,
        aggr_exprs: Vec<Expr>,
    ) -> Result<(LogicalPlan, Vec<Expr>, Option<Expr>)> {
        // create the aggregate plan
        let plan = LogicalPlanBuilder::from(input.clone())
            .aggregate(group_by_exprs.clone(), aggr_exprs.clone())?
            .build()?;

        // in this next section of code we are re-writing the projection to refer to columns
        // output by the aggregate plan. For example, if the projection contains the expression
        // `SUM(a)` then we replace that with a reference to a column `SUM(a)` produced by
        // the aggregate plan.

        // combine the original grouping and aggregate expressions into one list (note that
        // we do not add the "having" expression since that is not part of the projection)
        let mut aggr_projection_exprs = vec![];
        for expr in &group_by_exprs {
            match expr {
                Expr::GroupingSet(GroupingSet::Rollup(exprs)) => {
                    aggr_projection_exprs.extend_from_slice(exprs)
                }
                Expr::GroupingSet(GroupingSet::Cube(exprs)) => {
                    aggr_projection_exprs.extend_from_slice(exprs)
                }
                Expr::GroupingSet(GroupingSet::GroupingSets(lists_of_exprs)) => {
                    for exprs in lists_of_exprs {
                        aggr_projection_exprs.extend_from_slice(exprs)
                    }
                }
                _ => aggr_projection_exprs.push(expr.clone()),
            }
        }
        aggr_projection_exprs.extend_from_slice(&aggr_exprs);

        // now attempt to resolve columns and replace with fully-qualified columns
        let aggr_projection_exprs = aggr_projection_exprs
            .iter()
            .map(|expr| resolve_columns(expr, &input))
            .collect::<Result<Vec<Expr>>>()?;

        // next we replace any expressions that are not a column with a column referencing
        // an output column from the aggregate schema
        let column_exprs_post_aggr = aggr_projection_exprs
            .iter()
            .map(|expr| expr_as_column_expr(expr, &input))
            .collect::<Result<Vec<Expr>>>()?;

        // next we re-write the projection
        let select_exprs_post_aggr = select_exprs
            .iter()
            .map(|expr| rebase_expr(expr, &aggr_projection_exprs, &input))
            .collect::<Result<Vec<Expr>>>()?;

        // finally, we have some validation that the re-written projection can be resolved
        // from the aggregate output columns
        check_columns_satisfy_exprs(
            &column_exprs_post_aggr,
            &select_exprs_post_aggr,
            "Projection references non-aggregate values",
        )?;

        // Rewrite the HAVING expression to use the columns produced by the
        // aggregation.
        let having_expr_post_aggr = if let Some(having_expr) = having_expr_opt {
            let having_expr_post_aggr =
                rebase_expr(having_expr, &aggr_projection_exprs, &input)?;

            check_columns_satisfy_exprs(
                &column_exprs_post_aggr,
                &[having_expr_post_aggr.clone()],
                "HAVING clause references non-aggregate values",
            )?;

            Some(having_expr_post_aggr)
        } else {
            None
        };

        Ok((plan, select_exprs_post_aggr, having_expr_post_aggr))
    }

    /// Wrap a plan in a limit
    fn limit(
        &self,
        input: LogicalPlan,
        skip: Option<SQLOffset>,
        fetch: Option<SQLExpr>,
    ) -> Result<LogicalPlan> {
        if skip.is_none() && fetch.is_none() {
            return Ok(input);
        }

        let skip = match skip {
            Some(skip_expr) => match self.sql_to_rex(
                skip_expr.value,
                input.schema(),
                &mut PlannerContext::new(),
            )? {
                Expr::Literal(ScalarValue::Int64(Some(s))) => {
                    if s < 0 {
                        return Err(DataFusionError::Plan(format!(
                            "Offset must be >= 0, '{}' was provided.",
                            s
                        )));
                    }
                    Ok(s as usize)
                }
                _ => Err(DataFusionError::Plan(
                    "Unexpected expression in OFFSET clause".to_string(),
                )),
            }?,
            _ => 0,
        };

        let fetch = match fetch {
            Some(limit_expr) => {
                let n = match self.sql_to_rex(
                    limit_expr,
                    input.schema(),
                    &mut PlannerContext::new(),
                )? {
                    Expr::Literal(ScalarValue::Int64(Some(n))) => Ok(n as usize),
                    _ => Err(DataFusionError::Plan(
                        "Unexpected expression for LIMIT clause".to_string(),
                    )),
                }?;
                Some(n)
            }
            _ => None,
        };

        LogicalPlanBuilder::from(input).limit(skip, fetch)?.build()
    }

    /// Wrap the logical in a sort
    fn order_by(
        &self,
        plan: LogicalPlan,
        order_by: Vec<OrderByExpr>,
    ) -> Result<LogicalPlan> {
        if order_by.is_empty() {
            return Ok(plan);
        }

        let order_by_rex = order_by
            .into_iter()
            .map(|e| self.order_by_to_sort_expr(e, plan.schema()))
            .collect::<Result<Vec<_>>>()?;

        LogicalPlanBuilder::from(plan).sort(order_by_rex)?.build()
    }

    /// convert sql OrderByExpr to Expr::Sort
    fn order_by_to_sort_expr(&self, e: OrderByExpr, schema: &DFSchema) -> Result<Expr> {
        let OrderByExpr {
            asc,
            expr,
            nulls_first,
        } = e;

        let expr = match expr {
            SQLExpr::Value(Value::Number(v, _)) => {
                let field_index = v
                    .parse::<usize>()
                    .map_err(|err| DataFusionError::Plan(err.to_string()))?;

                if field_index == 0 {
                    return Err(DataFusionError::Plan(
                        "Order by index starts at 1 for column indexes".to_string(),
                    ));
                } else if schema.fields().len() < field_index {
                    return Err(DataFusionError::Plan(format!(
                        "Order by column out of bounds, specified: {}, max: {}",
                        field_index,
                        schema.fields().len()
                    )));
                }

                let field = schema.field(field_index - 1);
                Expr::Column(field.qualified_column())
            }
            e => self.sql_expr_to_logical_expr(e, schema, &mut PlannerContext::new())?,
        };
        Ok({
            let asc = asc.unwrap_or(true);
            Expr::Sort {
                expr: Box::new(expr),
                asc,
                // when asc is true, by default nulls last to be consistent with postgres
                // postgres rule: https://www.postgresql.org/docs/current/queries-order.html
                nulls_first: nulls_first.unwrap_or(!asc),
            }
        })
    }

    /// Validate the schema provides all of the columns referenced in the expressions.
    fn validate_schema_satisfies_exprs(
        &self,
        schema: &DFSchema,
        exprs: &[Expr],
    ) -> Result<()> {
        find_column_exprs(exprs)
            .iter()
            .try_for_each(|col| match col {
                Expr::Column(col) => match &col.relation {
                    Some(r) => {
                        schema.field_with_qualified_name(r, &col.name)?;
                        Ok(())
                    }
                    None => {
                        if !schema.fields_with_unqualified_name(&col.name).is_empty() {
                            Ok(())
                        } else {
                            Err(field_not_found(None, col.name.as_str(), schema))
                        }
                    }
                }
                .map_err(|_: DataFusionError| {
                    field_not_found(
                        col.relation.as_ref().map(|s| s.to_owned()),
                        col.name.as_str(),
                        schema,
                    )
                }),
                _ => Err(DataFusionError::Internal("Not a column".to_string())),
            })
    }

    /// ambiguous check for unqualifier column
    fn column_reference_ambiguous_check(
        &self,
        schema: &DFSchema,
        exprs: &[Expr],
    ) -> Result<()> {
        find_column_exprs(exprs)
            .iter()
            .try_for_each(|col| match col {
                Expr::Column(col) => match &col.relation {
                    None => {
                        // should get only one field in from_schema.
                        if schema.fields_with_unqualified_name(&col.name).len() != 1 {
                            Err(DataFusionError::Internal(format!(
                                "column reference {} is ambiguous",
                                col.name
                            )))
                        } else {
                            Ok(())
                        }
                    }
                    _ => Ok(()),
                },
                _ => Ok(()),
            })
    }

    /// Generate a relational expression from a select SQL expression
    fn sql_select_to_rex(
        &self,
        sql: SelectItem,
        plan: &LogicalPlan,
        empty_from: bool,
        planner_context: &mut PlannerContext,
        from_schema: &DFSchema,
    ) -> Result<Vec<Expr>> {
        match sql {
            SelectItem::UnnamedExpr(expr) => {
                let expr = self.sql_to_rex(expr, plan.schema(), planner_context)?;
                self.column_reference_ambiguous_check(from_schema, &[expr.clone()])?;
                Ok(vec![normalize_col(expr, plan)?])
            }
            SelectItem::ExprWithAlias { expr, alias } => {
                let select_expr =
                    self.sql_to_rex(expr, plan.schema(), planner_context)?;
                self.column_reference_ambiguous_check(
                    from_schema,
                    &[select_expr.clone()],
                )?;
                let expr = Alias(Box::new(select_expr), normalize_ident(&alias));
                Ok(vec![normalize_col(expr, plan)?])
            }
            SelectItem::Wildcard => {
                if empty_from {
                    return Err(DataFusionError::Plan(
                        "SELECT * with no tables specified is not valid".to_string(),
                    ));
                }
                // do not expand from outer schema
                expand_wildcard(plan.schema().as_ref(), plan)
            }
            SelectItem::QualifiedWildcard(ref object_name) => {
                let qualifier = format!("{}", object_name);
                // do not expand from outer schema
                expand_qualified_wildcard(&qualifier, plan.schema().as_ref(), plan)
            }
        }
    }

    /// Generate a relational expression from a SQL expression
    pub fn sql_to_rex(
        &self,
        sql: SQLExpr,
        schema: &DFSchema,
        planner_context: &mut PlannerContext,
    ) -> Result<Expr> {
        let mut expr = self.sql_expr_to_logical_expr(sql, schema, planner_context)?;
        expr = self.rewrite_partial_qualifier(expr, schema);
        self.validate_schema_satisfies_exprs(schema, &[expr.clone()])?;
        Ok(expr)
    }

    /// Rewrite aliases which are not-complete (e.g. ones that only include only table qualifier in a schema.table qualified relation)
    fn rewrite_partial_qualifier(&self, expr: Expr, schema: &DFSchema) -> Expr {
        match expr {
            Expr::Column(col) => match &col.relation {
                Some(q) => {
                    match schema
                        .fields()
                        .iter()
                        .find(|field| match field.qualifier() {
                            Some(field_q) => {
                                field.name() == &col.name
                                    && field_q.ends_with(&format!(".{}", q))
                            }
                            _ => false,
                        }) {
                        Some(df_field) => Expr::Column(Column {
                            relation: df_field.qualifier().cloned(),
                            name: df_field.name().clone(),
                        }),
                        None => Expr::Column(col),
                    }
                }
                None => Expr::Column(col),
            },
            _ => expr,
        }
    }

    fn sql_fn_arg_to_logical_expr(
        &self,
        sql: FunctionArg,
        schema: &DFSchema,
        planner_context: &mut PlannerContext,
    ) -> Result<Expr> {
        match sql {
            FunctionArg::Named {
                name: _,
                arg: FunctionArgExpr::Expr(arg),
            } => self.sql_expr_to_logical_expr(arg, schema, planner_context),
            FunctionArg::Named {
                name: _,
                arg: FunctionArgExpr::Wildcard,
            } => Ok(Expr::Wildcard),
            FunctionArg::Unnamed(FunctionArgExpr::Expr(arg)) => {
                self.sql_expr_to_logical_expr(arg, schema, planner_context)
            }
            FunctionArg::Unnamed(FunctionArgExpr::Wildcard) => Ok(Expr::Wildcard),
            _ => Err(DataFusionError::NotImplemented(format!(
                "Unsupported qualified wildcard argument: {:?}",
                sql
            ))),
        }
    }

    fn parse_sql_binary_op(
        &self,
        left: SQLExpr,
        op: BinaryOperator,
        right: SQLExpr,
        schema: &DFSchema,
        planner_context: &mut PlannerContext,
    ) -> Result<Expr> {
        let operator = match op {
            BinaryOperator::Gt => Ok(Operator::Gt),
            BinaryOperator::GtEq => Ok(Operator::GtEq),
            BinaryOperator::Lt => Ok(Operator::Lt),
            BinaryOperator::LtEq => Ok(Operator::LtEq),
            BinaryOperator::Eq => Ok(Operator::Eq),
            BinaryOperator::NotEq => Ok(Operator::NotEq),
            BinaryOperator::Plus => Ok(Operator::Plus),
            BinaryOperator::Minus => Ok(Operator::Minus),
            BinaryOperator::Multiply => Ok(Operator::Multiply),
            BinaryOperator::Divide => Ok(Operator::Divide),
            BinaryOperator::Modulo => Ok(Operator::Modulo),
            BinaryOperator::And => Ok(Operator::And),
            BinaryOperator::Or => Ok(Operator::Or),
            BinaryOperator::PGRegexMatch => Ok(Operator::RegexMatch),
            BinaryOperator::PGRegexIMatch => Ok(Operator::RegexIMatch),
            BinaryOperator::PGRegexNotMatch => Ok(Operator::RegexNotMatch),
            BinaryOperator::PGRegexNotIMatch => Ok(Operator::RegexNotIMatch),
            BinaryOperator::BitwiseAnd => Ok(Operator::BitwiseAnd),
            BinaryOperator::BitwiseOr => Ok(Operator::BitwiseOr),
            BinaryOperator::BitwiseXor => Ok(Operator::BitwiseXor),
            BinaryOperator::PGBitwiseShiftRight => Ok(Operator::BitwiseShiftRight),
            BinaryOperator::PGBitwiseShiftLeft => Ok(Operator::BitwiseShiftLeft),
            BinaryOperator::StringConcat => Ok(Operator::StringConcat),
            _ => Err(DataFusionError::NotImplemented(format!(
                "Unsupported SQL binary operator {:?}",
                op
            ))),
        }?;

        Ok(Expr::BinaryExpr(BinaryExpr::new(
            Box::new(self.sql_expr_to_logical_expr(left, schema, planner_context)?),
            operator,
            Box::new(self.sql_expr_to_logical_expr(right, schema, planner_context)?),
        )))
    }

    fn parse_sql_unary_op(
        &self,
        op: UnaryOperator,
        expr: SQLExpr,
        schema: &DFSchema,
        planner_context: &mut PlannerContext,
    ) -> Result<Expr> {
        match op {
            UnaryOperator::Not => Ok(Expr::Not(Box::new(
                self.sql_expr_to_logical_expr(expr, schema, planner_context)?,
            ))),
            UnaryOperator::Plus => {
                Ok(self.sql_expr_to_logical_expr(expr, schema, planner_context)?)
            }
            UnaryOperator::Minus => {
                match expr {
                    // optimization: if it's a number literal, we apply the negative operator
                    // here directly to calculate the new literal.
                    SQLExpr::Value(Value::Number(n, _)) => match n.parse::<i64>() {
                        Ok(n) => Ok(lit(-n)),
                        Err(_) => Ok(lit(-n
                            .parse::<f64>()
                            .map_err(|_e| {
                                DataFusionError::Internal(format!(
                                    "negative operator can be only applied to integer and float operands, got: {}",
                                    n))
                            })?)),
                    },
                    // not a literal, apply negative operator on expression
                    _ => Ok(Expr::Negative(Box::new(self.sql_expr_to_logical_expr(expr, schema, planner_context)?))),
                }
            }
            _ => Err(DataFusionError::NotImplemented(format!(
                "Unsupported SQL unary operator {:?}",
                op
            ))),
        }
    }

    fn sql_values_to_plan(
        &self,
        values: SQLValues,
        param_data_types: &[DataType],
    ) -> Result<LogicalPlan> {
        // values should not be based on any other schema
        let schema = DFSchema::empty();
        let values = values
            .0
            .into_iter()
            .map(|row| {
                row.into_iter()
                    .map(|v| match v {
                        SQLExpr::Value(Value::Number(n, _)) => self.parse_sql_number(&n),
                        SQLExpr::Value(
                            Value::SingleQuotedString(s) | Value::DoubleQuotedString(s),
                        ) => Ok(lit(s)),
                        SQLExpr::Value(Value::Null) => {
                            Ok(Expr::Literal(ScalarValue::Null))
                        }
                        SQLExpr::Value(Value::Boolean(n)) => Ok(lit(n)),
                        SQLExpr::Value(Value::Placeholder(param)) => {
                            Self::create_placeholder_expr(param, param_data_types)
                        }
                        SQLExpr::UnaryOp { op, expr } => self.parse_sql_unary_op(
                            op,
                            *expr,
                            &schema,
                            &mut PlannerContext::new(),
                        ),
                        SQLExpr::BinaryOp { left, op, right } => self
                            .parse_sql_binary_op(
                                *left,
                                op,
                                *right,
                                &schema,
                                &mut PlannerContext::new(),
                            ),
                        SQLExpr::TypedString { data_type, value } => {
                            Ok(Expr::Cast(Cast::new(
                                Box::new(lit(value)),
                                self.convert_data_type(&data_type)?,
                            )))
                        }
                        SQLExpr::Cast { expr, data_type } => Ok(Expr::Cast(Cast::new(
                            Box::new(self.sql_expr_to_logical_expr(
                                *expr,
                                &schema,
                                &mut PlannerContext::new(),
                            )?),
                            self.convert_data_type(&data_type)?,
                        ))),
                        other => Err(DataFusionError::NotImplemented(format!(
                            "Unsupported value {:?} in a values list expression",
                            other
                        ))),
                    })
                    .collect::<Result<Vec<_>>>()
            })
            .collect::<Result<Vec<_>>>()?;
        LogicalPlanBuilder::values(values)?.build()
    }

    fn create_placeholder_expr(
        param: String,
        param_data_types: &[DataType],
    ) -> Result<Expr> {
        // Parse the placeholder as a number becasue it is the only support from sqlparser and postgres
        let index = param[1..].parse::<usize>();
        let idx = match index {
            Ok(index) => index - 1,
            Err(_) => {
                return Err(DataFusionError::Internal(format!(
                    "Invalid placeholder: {}",
                    param
                )))
            }
        };
        // Check if the placeholder is in the parameter list
        if param_data_types.len() <= idx {
            return Err(DataFusionError::Internal(format!(
                "Placehoder {} does not exist in the parameter list: {:?}",
                param, param_data_types
            )));
        }
        // Data type of the parameter
        let param_type = param_data_types[idx].clone();
        debug!(
            "type of param {} param_data_types[idx]: {:?}",
            param, param_type
        );

        Ok(Expr::Placeholder {
            id: param,
            data_type: param_type,
        })
    }

    fn sql_expr_to_logical_expr(
        &self,
        sql: SQLExpr,
        schema: &DFSchema,
        planner_context: &mut PlannerContext,
    ) -> Result<Expr> {
        match sql {
            SQLExpr::Value(Value::Number(n, _)) => self.parse_sql_number(&n),
            SQLExpr::Value(Value::SingleQuotedString(ref s) | Value::DoubleQuotedString(ref s)) => Ok(lit(s.clone())),
            SQLExpr::Value(Value::Boolean(n)) => Ok(lit(n)),
            SQLExpr::Value(Value::Null) => Ok(Expr::Literal(ScalarValue::Null)),
            SQLExpr::Value(Value::Placeholder(param)) => Self::create_placeholder_expr(param, &planner_context.prepare_param_data_types),
            SQLExpr::Extract { field, expr } => Ok(Expr::ScalarFunction {
                fun: BuiltinScalarFunction::DatePart,
                args: vec![
                    Expr::Literal(ScalarValue::Utf8(Some(format!("{}", field)))),
                    self.sql_expr_to_logical_expr(*expr, schema, planner_context)?,
                ],
            }),

            SQLExpr::Array(arr) => self.sql_array_literal(arr.elem, schema),
            SQLExpr::Interval {
                value,
                leading_field,
                leading_precision,
                last_field,
                fractional_seconds_precision,
            } => self.sql_interval_to_expr(
                *value,
                leading_field,
                leading_precision,
                last_field,
                fractional_seconds_precision,
            ),
            SQLExpr::Identifier(id) => {
                if id.value.starts_with('@') {
                    // TODO: figure out if ScalarVariables should be insensitive.
                    let var_names = vec![id.value];
                    let ty = self
                        .schema_provider
                        .get_variable_type(&var_names)
                        .ok_or_else(|| {
                            DataFusionError::Execution(format!(
                                "variable {:?} has no type information",
                                var_names
                            ))
                        })?;
                    Ok(Expr::ScalarVariable(ty, var_names))
                } else {
                    // Don't use `col()` here because it will try to
                    // interpret names with '.' as if they were
                    // compound identifiers, but this is not a compound
                    // identifier. (e.g. it is "foo.bar" not foo.bar)

                    Ok(Expr::Column(Column {
                        relation: None,
                        name: normalize_ident(&id),
                    }))
                }
            }

            SQLExpr::MapAccess { ref column, keys } => {
                if let SQLExpr::Identifier(ref id) = column.as_ref() {
                    plan_indexed(col(&normalize_ident(id)), keys)
                } else {
                    Err(DataFusionError::NotImplemented(format!(
                        "map access requires an identifier, found column {} instead",
                        column
                    )))
                }
            }

            SQLExpr::ArrayIndex { obj, indexes } => {
                let expr = self.sql_expr_to_logical_expr(*obj, schema, planner_context)?;
                plan_indexed(expr, indexes)
            }

            SQLExpr::CompoundIdentifier(ids) => {
                if ids[0].value.starts_with('@') {
                    let var_names: Vec<_> = ids.into_iter().map(|s| normalize_ident(&s)).collect();
                    let ty = self
                        .schema_provider
                        .get_variable_type(&var_names)
                        .ok_or_else(|| {
                            DataFusionError::Execution(format!(
                                "variable {:?} has no type information",
                                var_names
                            ))
                        })?;
                    Ok(Expr::ScalarVariable(ty, var_names))
                } else {
                    // only support "schema.table" type identifiers here
                    let (name, relation) = match idents_to_table_reference(ids)? {
                        OwnedTableReference::Partial { schema, table } => (table, schema),
                        r @ OwnedTableReference::Bare { .. } |
                        r @ OwnedTableReference::Full { .. } => {
                            return Err(DataFusionError::Plan(format!(
                            "Unsupported compound identifier '{:?}'", r,
                            )))
                        }
                    };

                    // Try and find the reference in schema
                    match schema.field_with_qualified_name(&relation, &name) {
                        Ok(_) => {
                            // found an exact match on a qualified name so this is a table.column identifier
                            Ok(Expr::Column(Column {
                                relation: Some(relation),
                                name,
                            }))
                        }
                        Err(_) => {
                            if let Some(field) = schema.fields().iter().find(|f| f.name().eq(&relation)) {
                                // Access to a field of a column which is a structure, example: SELECT my_struct.key
                                Ok(Expr::GetIndexedField(GetIndexedField::new(
                                    Box::new(Expr::Column(field.qualified_column())),
                                    ScalarValue::Utf8(Some(name)),
                                )))
                            } else {
                                // table.column identifier
                                Ok(Expr::Column(Column {
                                    relation: Some(relation),
                                    name,
                                }))
                            }
                        }
                    }
                }
            }

            SQLExpr::Case {
                operand,
                conditions,
                results,
                else_result,
            } => {
                let expr = if let Some(e) = operand {
                    Some(Box::new(self.sql_expr_to_logical_expr(*e, schema, planner_context)?))
                } else {
                    None
                };
                let when_expr = conditions
                    .into_iter()
                    .map(|e| self.sql_expr_to_logical_expr(e, schema, planner_context))
                    .collect::<Result<Vec<_>>>()?;
                let then_expr = results
                    .into_iter()
                    .map(|e| self.sql_expr_to_logical_expr(e, schema, planner_context))
                    .collect::<Result<Vec<_>>>()?;
                let else_expr = if let Some(e) = else_result {
                    Some(Box::new(self.sql_expr_to_logical_expr(*e, schema, planner_context)?))
                } else {
                    None
                };

                Ok(Expr::Case(Case::new(
                    expr,
                    when_expr
                        .iter()
                        .zip(then_expr.iter())
                        .map(|(w, t)| (Box::new(w.to_owned()), Box::new(t.to_owned())))
                        .collect(),
                    else_expr,
                )))
            }

            SQLExpr::Cast {
                expr,
                data_type,
            } => Ok(Expr::Cast(Cast::new(
                Box::new(self.sql_expr_to_logical_expr(*expr, schema, planner_context)?),
                self.convert_data_type(&data_type)?,
            ))),

            SQLExpr::TryCast {
                expr,
                data_type,
            } => Ok(Expr::TryCast {
                expr: Box::new(self.sql_expr_to_logical_expr(*expr, schema, planner_context)?),
                data_type: self.convert_data_type(&data_type)?,
            }),

            SQLExpr::TypedString {
                data_type,
                value,
            } => Ok(Expr::Cast(Cast::new(
                Box::new(lit(value)),
                self.convert_data_type(&data_type)?,
            ))),

            SQLExpr::IsNull(expr) => Ok(Expr::IsNull(Box::new(
                self.sql_expr_to_logical_expr(*expr, schema, planner_context)?,
            ))),

            SQLExpr::IsNotNull(expr) => Ok(Expr::IsNotNull(Box::new(
                self.sql_expr_to_logical_expr(*expr, schema, planner_context)?,
            ))),

            SQLExpr::IsDistinctFrom(left, right) => Ok(Expr::BinaryExpr(BinaryExpr::new(
                Box::new(self.sql_expr_to_logical_expr(*left, schema, planner_context)?),
                Operator::IsDistinctFrom,
                Box::new(self.sql_expr_to_logical_expr(*right, schema, planner_context)?),
            ))),

            SQLExpr::IsNotDistinctFrom(left, right) => Ok(Expr::BinaryExpr(BinaryExpr::new(
                Box::new(self.sql_expr_to_logical_expr(*left, schema, planner_context)?),
                Operator::IsNotDistinctFrom,
                Box::new(self.sql_expr_to_logical_expr(*right, schema, planner_context)?),
            ))),

            SQLExpr::IsTrue(expr) => Ok(Expr::IsTrue(Box::new(self.sql_expr_to_logical_expr(*expr, schema, planner_context)?))),

            SQLExpr::IsFalse(expr) => Ok(Expr::IsFalse(Box::new(self.sql_expr_to_logical_expr(*expr, schema, planner_context)?))),

            SQLExpr::IsNotTrue(expr) => Ok(Expr::IsNotTrue(Box::new(self.sql_expr_to_logical_expr(*expr, schema, planner_context)?))),

            SQLExpr::IsNotFalse(expr) => Ok(Expr::IsNotFalse(Box::new(self.sql_expr_to_logical_expr(*expr, schema, planner_context)?))),

            SQLExpr::IsUnknown(expr) => Ok(Expr::IsUnknown(Box::new(self.sql_expr_to_logical_expr(*expr, schema, planner_context)?))),

            SQLExpr::IsNotUnknown(expr) => Ok(Expr::IsNotUnknown(Box::new(self.sql_expr_to_logical_expr(*expr, schema, planner_context)?))),

            SQLExpr::UnaryOp { op, expr } => self.parse_sql_unary_op(op, *expr, schema, planner_context),

            SQLExpr::Between {
                expr,
                negated,
                low,
                high,
            } => Ok(Expr::Between(Between::new(
                Box::new(self.sql_expr_to_logical_expr(*expr, schema, planner_context)?),
                negated,
                Box::new(self.sql_expr_to_logical_expr(*low, schema, planner_context)?),
                Box::new(self.sql_expr_to_logical_expr(*high, schema, planner_context)?),
            ))),

            SQLExpr::InList {
                expr,
                list,
                negated,
            } => {
                let list_expr = list
                    .into_iter()
                    .map(|e| self.sql_expr_to_logical_expr(e, schema, planner_context))
                    .collect::<Result<Vec<_>>>()?;

                Ok(Expr::InList {
                    expr: Box::new(self.sql_expr_to_logical_expr(*expr, schema, planner_context)?),
                    list: list_expr,
                    negated,
                })
            }

            SQLExpr::Like { negated, expr, pattern, escape_char } => {
                let pattern = self.sql_expr_to_logical_expr(*pattern, schema, planner_context)?;
                let pattern_type = pattern.get_type(schema)?;
                if pattern_type != DataType::Utf8 && pattern_type != DataType::Null {
                    return Err(DataFusionError::Plan(
                        "Invalid pattern in LIKE expression".to_string(),
                    ));
                }
                Ok(Expr::Like(Like::new(
                    negated,
                    Box::new(self.sql_expr_to_logical_expr(*expr, schema, planner_context)?),
                    Box::new(pattern),
                    escape_char,
                )))
            }

            SQLExpr::ILike { negated, expr, pattern, escape_char } => {
                let pattern = self.sql_expr_to_logical_expr(*pattern, schema, planner_context)?;
                let pattern_type = pattern.get_type(schema)?;
                if pattern_type != DataType::Utf8 && pattern_type != DataType::Null {
                    return Err(DataFusionError::Plan(
                        "Invalid pattern in ILIKE expression".to_string(),
                    ));
                }
                Ok(Expr::ILike(Like::new(
                    negated,
                    Box::new(self.sql_expr_to_logical_expr(*expr, schema, planner_context)?),
                    Box::new(pattern),
                    escape_char,
                )))
            }

            SQLExpr::SimilarTo { negated, expr, pattern, escape_char } => {
                let pattern = self.sql_expr_to_logical_expr(*pattern, schema, planner_context)?;
                let pattern_type = pattern.get_type(schema)?;
                if pattern_type != DataType::Utf8 && pattern_type != DataType::Null {
                    return Err(DataFusionError::Plan(
                        "Invalid pattern in SIMILAR TO expression".to_string(),
                    ));
                }
                Ok(Expr::SimilarTo(Like::new(
                    negated,
                    Box::new(self.sql_expr_to_logical_expr(*expr, schema, planner_context)?),
                    Box::new(pattern),
                    escape_char
                )))
            }

            SQLExpr::BinaryOp {
                left,
                op,
                right,
            } => self.parse_sql_binary_op(*left, op, *right, schema, planner_context),

            #[cfg(feature = "unicode_expressions")]
            SQLExpr::Substring {
                expr,
                substring_from,
                substring_for,
            } => {
                let args = match (substring_from, substring_for) {
                    (Some(from_expr), Some(for_expr)) => {
                        let arg = self.sql_expr_to_logical_expr(*expr, schema, planner_context)?;
                        let from_logic =
                            self.sql_expr_to_logical_expr(*from_expr, schema, planner_context)?;
                        let for_logic =
                            self.sql_expr_to_logical_expr(*for_expr, schema, planner_context)?;
                        vec![arg, from_logic, for_logic]
                    }
                    (Some(from_expr), None) => {
                        let arg = self.sql_expr_to_logical_expr(*expr, schema, planner_context)?;
                        let from_logic =
                            self.sql_expr_to_logical_expr(*from_expr, schema, planner_context)?;
                        vec![arg, from_logic]
                    }
                    (None, Some(for_expr)) => {
                        let arg = self.sql_expr_to_logical_expr(*expr, schema, planner_context)?;
                        let from_logic = Expr::Literal(ScalarValue::Int64(Some(1)));
                        let for_logic =
                            self.sql_expr_to_logical_expr(*for_expr, schema, planner_context)?;
                        vec![arg, from_logic, for_logic]
                    }
                    (None, None) => {
                        let orig_sql = SQLExpr::Substring {
                            expr,
                            substring_from: None,
                            substring_for: None,
                        };

                        return Err(DataFusionError::Plan(format!(
                            "Substring without for/from is not valid {:?}",
                            orig_sql
                        )));
                    }
                };


                Ok(Expr::ScalarFunction {
                    fun: BuiltinScalarFunction::Substr,
                    args,
                })
            }

            #[cfg(not(feature = "unicode_expressions"))]
            SQLExpr::Substring {
                ..
            } => {
                Err(DataFusionError::Internal(
                    "statement substring requires compilation with feature flag: unicode_expressions.".to_string()
                ))
            }

            SQLExpr::Trim { expr, trim_where, trim_what } => {
                let fun = match trim_where {
                    Some(TrimWhereField::Leading) => {
                        BuiltinScalarFunction::Ltrim
                    }
                    Some(TrimWhereField::Trailing) => {
                        BuiltinScalarFunction::Rtrim
                    }
                    Some(TrimWhereField::Both) => {
                        BuiltinScalarFunction::Btrim
                    }
                    None => BuiltinScalarFunction::Trim
                };
                let arg = self.sql_expr_to_logical_expr(*expr, schema, planner_context)?;
                let args = match trim_what {
                    Some(to_trim) => {
                        let to_trim = self.sql_expr_to_logical_expr(*to_trim, schema, planner_context)?;
                        vec![arg, to_trim]
                    }
                    None => vec![arg],
                };
                Ok(Expr::ScalarFunction { fun, args })
            }

            SQLExpr::AggregateExpressionWithFilter { expr, filter } => {
                match self.sql_expr_to_logical_expr(*expr, schema, planner_context)? {
                    Expr::AggregateFunction {
                        fun, args, distinct, ..
                    } => Ok(Expr::AggregateFunction { fun, args, distinct, filter: Some(Box::new(self.sql_expr_to_logical_expr(*filter, schema, planner_context)?)) }),
                    _ => Err(DataFusionError::Internal("AggregateExpressionWithFilter expression was not an AggregateFunction".to_string()))
                }
            }

            SQLExpr::Function(mut function) => {
                let name = if function.name.0.len() > 1 {
                    // DF doesn't handle compound identifiers
                    // (e.g. "foo.bar") for function names yet
                    function.name.to_string()
                } else {
                    normalize_ident(&function.name.0[0])
                };

                // first, check SQL reserved words
                if name == "rollup" {
                    let args = self.function_args_to_expr(function.args, schema)?;
                    return Ok(Expr::GroupingSet(GroupingSet::Rollup(args)));
                } else if name == "cube" {
                    let args = self.function_args_to_expr(function.args, schema)?;
                    return Ok(Expr::GroupingSet(GroupingSet::Cube(args)));
                }

                // next, scalar built-in
                if let Ok(fun) = BuiltinScalarFunction::from_str(&name) {
                    let args = self.function_args_to_expr(function.args, schema)?;
                    return Ok(Expr::ScalarFunction { fun, args });
                };

                // then, window function
                if let Some(window) = function.over.take() {
                    let partition_by = window
                        .partition_by
                        .into_iter()
                        .map(|e| self.sql_expr_to_logical_expr(e, schema, planner_context))
                        .collect::<Result<Vec<_>>>()?;
                    let order_by = window
                        .order_by
                        .into_iter()
                        .map(|e| self.order_by_to_sort_expr(e, schema))
                        .collect::<Result<Vec<_>>>()?;
                    let window_frame = window
                        .window_frame
                        .as_ref()
                        .map(|window_frame| {
                            let window_frame: WindowFrame = window_frame.clone().try_into()?;
                            if WindowFrameUnits::Range == window_frame.units
                                && order_by.len() != 1
                            {
                                Err(DataFusionError::Plan(format!(
                                    "With window frame of type RANGE, the order by expression must be of length 1, got {}", order_by.len())))
                            } else {
                                Ok(window_frame)
                            }
                        })
                        .transpose()?;
                    let window_frame = if let Some(window_frame) = window_frame {
                        window_frame
                    } else {
                        WindowFrame::new(!order_by.is_empty())
                    };
                    let fun = WindowFunction::from_str(&name)?;
                    match fun {
                        WindowFunction::AggregateFunction(
                            aggregate_fun,
                        ) => {
                            let (aggregate_fun, args) = self.aggregate_fn_to_expr(
                                aggregate_fun,
                                function.args,
                                schema,
                            )?;

                            return Ok(Expr::WindowFunction {
                                fun: WindowFunction::AggregateFunction(
                                    aggregate_fun,
                                ),
                                args,
                                partition_by,
                                order_by,
                                window_frame,
                            });
                        }
                        WindowFunction::BuiltInWindowFunction(
                            window_fun,
                        ) => {
                            return Ok(Expr::WindowFunction {
                                fun: WindowFunction::BuiltInWindowFunction(
                                    window_fun,
                                ),
                                args: self.function_args_to_expr(function.args, schema)?,
                                partition_by,
                                order_by,
                                window_frame,
                            });
                        }
                    }
                }

                // next, aggregate built-ins
                if let Ok(fun) = AggregateFunction::from_str(&name) {
                    let distinct = function.distinct;
                    let (fun, args) = self.aggregate_fn_to_expr(fun, function.args, schema)?;
                    return Ok(Expr::AggregateFunction {
                        fun,
                        distinct,
                        args,
                        filter: None,
                    });
                };

                // finally, user-defined functions (UDF) and UDAF
                match self.schema_provider.get_function_meta(&name) {
                    Some(fm) => {
                        let args = self.function_args_to_expr(function.args, schema)?;

                        Ok(Expr::ScalarUDF { fun: fm, args })
                    }
                    None => match self.schema_provider.get_aggregate_meta(&name) {
                        Some(fm) => {
                            let args = self.function_args_to_expr(function.args, schema)?;
                            Ok(Expr::AggregateUDF { fun: fm, args, filter: None })
                        }
                        _ => Err(DataFusionError::Plan(format!(
                            "Invalid function '{}'",
                            name
                        ))),
                    },
                }
            }

            SQLExpr::Floor{expr, field: _field} => {
                let fun = BuiltinScalarFunction::Floor;
                let args = vec![self.sql_expr_to_logical_expr(*expr, schema, planner_context)?];
                Ok(Expr::ScalarFunction { fun, args })
            }

            SQLExpr::Ceil{expr, field: _field} => {
                let fun = BuiltinScalarFunction::Ceil;
                let args = vec![self.sql_expr_to_logical_expr(*expr, schema, planner_context)?];
                Ok(Expr::ScalarFunction { fun, args })
            }

            SQLExpr::Nested(e) => self.sql_expr_to_logical_expr(*e, schema, planner_context),

            SQLExpr::Exists { subquery, negated } => self.parse_exists_subquery(*subquery, negated, schema, planner_context),

            SQLExpr::InSubquery { expr, subquery, negated } => self.parse_in_subquery(*expr, *subquery, negated, schema, planner_context),

            SQLExpr::Subquery(subquery) => self.parse_scalar_subquery(*subquery, schema, planner_context),

            SQLExpr::ArrayAgg(array_agg) => self.parse_array_agg(array_agg, schema, planner_context),

            _ => Err(DataFusionError::NotImplemented(format!(
                "Unsupported ast node in sqltorel: {:?}",
                sql
            ))),
        }
    }

    fn parse_exists_subquery(
        &self,
        subquery: Query,
        negated: bool,
        input_schema: &DFSchema,
        planner_context: &mut PlannerContext,
    ) -> Result<Expr> {
        Ok(Expr::Exists {
            subquery: Subquery {
                subquery: Arc::new(self.subquery_to_plan(
                    subquery,
                    planner_context,
                    input_schema,
                )?),
            },
            negated,
        })
    }

    fn parse_in_subquery(
        &self,
        expr: SQLExpr,
        subquery: Query,
        negated: bool,
        input_schema: &DFSchema,
        planner_context: &mut PlannerContext,
    ) -> Result<Expr> {
        Ok(Expr::InSubquery {
            expr: Box::new(self.sql_to_rex(expr, input_schema, planner_context)?),
            subquery: Subquery {
                subquery: Arc::new(self.subquery_to_plan(
                    subquery,
                    planner_context,
                    input_schema,
                )?),
            },
            negated,
        })
    }

    fn parse_scalar_subquery(
        &self,
        subquery: Query,
        input_schema: &DFSchema,
        planner_context: &mut PlannerContext,
    ) -> Result<Expr> {
        Ok(Expr::ScalarSubquery(Subquery {
            subquery: Arc::new(self.subquery_to_plan(
                subquery,
                planner_context,
                input_schema,
            )?),
        }))
    }

    fn parse_array_agg(
        &self,
        array_agg: ArrayAgg,
        input_schema: &DFSchema,
        planner_context: &mut PlannerContext,
    ) -> Result<Expr> {
        // Some dialects have special syntax for array_agg. DataFusion only supports it like a function.
        let ArrayAgg {
            distinct,
            expr,
            order_by,
            limit,
            within_group,
        } = array_agg;

        if let Some(order_by) = order_by {
            return Err(DataFusionError::NotImplemented(format!(
                "ORDER BY not supported in ARRAY_AGG: {}",
                order_by
            )));
        }

        if let Some(limit) = limit {
            return Err(DataFusionError::NotImplemented(format!(
                "LIMIT not supported in ARRAY_AGG: {}",
                limit
            )));
        }

        if within_group {
            return Err(DataFusionError::NotImplemented(
                "WITHIN GROUP not supported in ARRAY_AGG".to_string(),
            ));
        }

        let args =
            vec![self.sql_expr_to_logical_expr(*expr, input_schema, planner_context)?];
        // next, aggregate built-ins
        let fun = AggregateFunction::ArrayAgg;

        Ok(Expr::AggregateFunction {
            fun,
            distinct,
            args,
            filter: None,
        })
    }

    fn function_args_to_expr(
        &self,
        args: Vec<FunctionArg>,
        schema: &DFSchema,
    ) -> Result<Vec<Expr>> {
        args.into_iter()
            .map(|a| {
                self.sql_fn_arg_to_logical_expr(a, schema, &mut PlannerContext::new())
            })
            .collect::<Result<Vec<Expr>>>()
    }

    fn aggregate_fn_to_expr(
        &self,
        fun: AggregateFunction,
        args: Vec<FunctionArg>,
        schema: &DFSchema,
    ) -> Result<(AggregateFunction, Vec<Expr>)> {
        let args = match fun {
            // Special case rewrite COUNT(*) to COUNT(constant)
            AggregateFunction::Count => args
                .into_iter()
                .map(|a| match a {
                    FunctionArg::Unnamed(FunctionArgExpr::Wildcard) => {
                        Ok(Expr::Literal(COUNT_STAR_EXPANSION.clone()))
                    }
                    _ => self.sql_fn_arg_to_logical_expr(
                        a,
                        schema,
                        &mut PlannerContext::new(),
                    ),
                })
                .collect::<Result<Vec<Expr>>>()?,
            _ => self.function_args_to_expr(args, schema)?,
        };

        Ok((fun, args))
    }

    fn sql_interval_to_expr(
        &self,
        value: SQLExpr,
        leading_field: Option<DateTimeField>,
        leading_precision: Option<u64>,
        last_field: Option<DateTimeField>,
        fractional_seconds_precision: Option<u64>,
    ) -> Result<Expr> {
        if leading_precision.is_some() {
            return Err(DataFusionError::NotImplemented(format!(
                "Unsupported Interval Expression with leading_precision {:?}",
                leading_precision
            )));
        }

        if last_field.is_some() {
            return Err(DataFusionError::NotImplemented(format!(
                "Unsupported Interval Expression with last_field {:?}",
                last_field
            )));
        }

        if fractional_seconds_precision.is_some() {
            return Err(DataFusionError::NotImplemented(format!(
                "Unsupported Interval Expression with fractional_seconds_precision {:?}",
                fractional_seconds_precision
            )));
        }

        // Only handle string exprs for now
        let value = match value {
            SQLExpr::Value(
                Value::SingleQuotedString(s) | Value::DoubleQuotedString(s),
            ) => s,
            _ => {
                return Err(DataFusionError::NotImplemented(format!(
                    "Unsupported interval argument. Expected string literal, got: {:?}",
                    value
                )));
            }
        };

        let leading_field = leading_field
            .as_ref()
            .map(|dt| dt.to_string())
            .unwrap_or_else(|| "second".to_string());

        Ok(lit(parse_interval(&leading_field, &value)?))
    }

    fn show_variable_to_plan(&self, variable: &[Ident]) -> Result<LogicalPlan> {
        let variable = ObjectName(variable.to_vec()).to_string();

        if !self.has_table("information_schema", "df_settings") {
            return Err(DataFusionError::Plan(
                "SHOW [VARIABLE] is not supported unless information_schema is enabled"
                    .to_string(),
            ));
        }

        let variable_lower = variable.to_lowercase();

        let query = if variable_lower == "all" {
            // Add an ORDER BY so the output comes out in a consistent order
            String::from(
                "SELECT name, setting FROM information_schema.df_settings ORDER BY name",
            )
        } else if variable_lower == "timezone" || variable_lower == "time.zone" {
            // we could introduce alias in OptionDefinition if this string matching thing grows
            String::from("SELECT name, setting FROM information_schema.df_settings WHERE name = 'datafusion.execution.time_zone'")
        } else {
            format!(
                "SELECT name, setting FROM information_schema.df_settings WHERE name = '{}'",
                variable
            )
        };

        let mut rewrite = DFParser::parse_sql(&query)?;
        assert_eq!(rewrite.len(), 1);

        self.statement_to_plan(rewrite.pop_front().unwrap())
    }

    fn set_variable_to_plan(
        &self,
        local: bool,
        hivevar: bool,
        variable: &ObjectName,
        value: Vec<sqlparser::ast::Expr>,
    ) -> Result<LogicalPlan> {
        if local {
            return Err(DataFusionError::NotImplemented(
                "LOCAL is not supported".to_string(),
            ));
        }

        if hivevar {
            return Err(DataFusionError::NotImplemented(
                "HIVEVAR is not supported".to_string(),
            ));
        }

        let variable = variable.to_string();
        let mut variable_lower = variable.to_lowercase();

        if variable_lower == "timezone" || variable_lower == "time.zone" {
            // we could introduce alias in OptionDefinition if this string matching thing grows
            variable_lower = "datafusion.execution.time_zone".to_string();
        }

        // parse value string from Expr
        let value_string = match &value[0] {
            SQLExpr::Identifier(i) => i.to_string(),
            SQLExpr::Value(v) => match v {
                Value::SingleQuotedString(s) => s.to_string(),
                Value::Number(_, _) | Value::Boolean(_) => v.to_string(),
                Value::DoubleQuotedString(_)
                | Value::UnQuotedString(_)
                | Value::EscapedStringLiteral(_)
                | Value::NationalStringLiteral(_)
                | Value::HexStringLiteral(_)
                | Value::Null
                | Value::Placeholder(_) => {
                    return Err(DataFusionError::Plan(format!(
                        "Unsupported Value {}",
                        value[0]
                    )))
                }
            },
            // for capture signed number e.g. +8, -8
            SQLExpr::UnaryOp { op, expr } => match op {
                UnaryOperator::Plus => format!("+{}", expr),
                UnaryOperator::Minus => format!("-{}", expr),
                _ => {
                    return Err(DataFusionError::Plan(format!(
                        "Unsupported Value {}",
                        value[0]
                    )))
                }
            },
            _ => {
                return Err(DataFusionError::Plan(format!(
                    "Unsupported Value {}",
                    value[0]
                )))
            }
        };

        Ok(LogicalPlan::SetVariable(SetVariable {
            variable: variable_lower,
            value: value_string,
            schema: DFSchemaRef::new(DFSchema::empty()),
        }))
    }

    fn show_columns_to_plan(
        &self,
        extended: bool,
        full: bool,
        sql_table_name: ObjectName,
        filter: Option<ShowStatementFilter>,
    ) -> Result<LogicalPlan> {
        if filter.is_some() {
            return Err(DataFusionError::Plan(
                "SHOW COLUMNS with WHERE or LIKE is not supported".to_string(),
            ));
        }

        if !self.has_table("information_schema", "columns") {
            return Err(DataFusionError::Plan(
                "SHOW COLUMNS is not supported unless information_schema is enabled"
                    .to_string(),
            ));
        }
        // Figure out the where clause
        let where_clause = object_name_to_qualifier(&sql_table_name);

        // Do a table lookup to verify the table exists
        let table_ref = object_name_to_table_reference(sql_table_name)?;
        let _ = self
            .schema_provider
            .get_table_provider((&table_ref).into())?;

        // treat both FULL and EXTENDED as the same
        let select_list = if full || extended {
            "*"
        } else {
            "table_catalog, table_schema, table_name, column_name, data_type, is_nullable"
        };

        let query = format!(
            "SELECT {} FROM information_schema.columns WHERE {}",
            select_list, where_clause
        );

        let mut rewrite = DFParser::parse_sql(&query)?;
        assert_eq!(rewrite.len(), 1);
        self.statement_to_plan(rewrite.pop_front().unwrap()) // length of rewrite is 1
    }

    fn show_create_table_to_plan(
        &self,
        sql_table_name: ObjectName,
    ) -> Result<LogicalPlan> {
        if !self.has_table("information_schema", "tables") {
            return Err(DataFusionError::Plan(
                "SHOW CREATE TABLE is not supported unless information_schema is enabled"
                    .to_string(),
            ));
        }
        // Figure out the where clause
        let where_clause = object_name_to_qualifier(&sql_table_name);

        // Do a table lookup to verify the table exists
        let table_ref = object_name_to_table_reference(sql_table_name)?;
        let _ = self
            .schema_provider
            .get_table_provider((&table_ref).into())?;

        let query = format!(
            "SELECT table_catalog, table_schema, table_name, definition FROM information_schema.views WHERE {}",
            where_clause
        );

        let mut rewrite = DFParser::parse_sql(&query)?;
        assert_eq!(rewrite.len(), 1);
        self.statement_to_plan(rewrite.pop_front().unwrap()) // length of rewrite is 1
    }

    /// Return true if there is a table provider available for "schema.table"
    fn has_table(&self, schema: &str, table: &str) -> bool {
        let tables_reference = TableReference::Partial { schema, table };
        self.schema_provider
            .get_table_provider(tables_reference)
            .is_ok()
    }

    fn sql_array_literal(
        &self,
        elements: Vec<SQLExpr>,
        schema: &DFSchema,
    ) -> Result<Expr> {
        let mut values = Vec::with_capacity(elements.len());

        for element in elements {
            let value = self.sql_expr_to_logical_expr(
                element,
                schema,
                &mut PlannerContext::new(),
            )?;
            match value {
                Expr::Literal(scalar) => {
                    values.push(scalar);
                }
                _ => {
                    return Err(DataFusionError::NotImplemented(format!(
                        "Arrays with elements other than literal are not supported: {}",
                        value
                    )));
                }
            }
        }

        let data_types: HashSet<DataType> =
            values.iter().map(|e| e.get_datatype()).collect();

        if data_types.is_empty() {
            Ok(lit(ScalarValue::new_list(None, DataType::Utf8)))
        } else if data_types.len() > 1 {
            Err(DataFusionError::NotImplemented(format!(
                "Arrays with different types are not supported: {:?}",
                data_types,
            )))
        } else {
            let data_type = values[0].get_datatype();

            Ok(lit(ScalarValue::new_list(Some(values), data_type)))
        }
    }

    /// Parse number in sql string, convert to Expr::Literal
    fn parse_sql_number(&self, n: &str) -> Result<Expr> {
        if n.find('E').is_some() {
            // not implemented yet
            // https://github.com/apache/arrow-datafusion/issues/3448
            Err(DataFusionError::NotImplemented(
                "sql numeric literals in scientific notation are not supported"
                    .to_string(),
            ))
        } else if let Ok(n) = n.parse::<i64>() {
            Ok(lit(n))
        } else if self.options.parse_float_as_decimal {
            // remove leading zeroes
            let str = n.trim_start_matches('0');
            if let Some(i) = str.find('.') {
                let p = str.len() - 1;
                let s = str.len() - i - 1;
                let str = str.replace('.', "");
                let n = str.parse::<i128>().map_err(|_| {
                    DataFusionError::from(ParserError(format!(
                        "Cannot parse {} as i128 when building decimal",
                        str
                    )))
                })?;
                Ok(Expr::Literal(ScalarValue::Decimal128(
                    Some(n),
                    p as u8,
                    s as i8,
                )))
            } else {
                let number = n.parse::<i128>().map_err(|_| {
                    DataFusionError::from(ParserError(format!(
                        "Cannot parse {} as i128 when building decimal",
                        n
                    )))
                })?;
                Ok(Expr::Literal(ScalarValue::Decimal128(Some(number), 38, 0)))
            }
        } else {
            n.parse::<f64>().map(lit).map_err(|_| {
                DataFusionError::from(ParserError(format!("Cannot parse {} as f64", n)))
            })
        }
    }

    fn convert_data_type(&self, sql_type: &SQLDataType) -> Result<DataType> {
        match sql_type {
            SQLDataType::Array(Some(inner_sql_type)) => {
                let data_type = self.convert_simple_data_type(inner_sql_type)?;

                Ok(DataType::List(Box::new(Field::new(
                    "field", data_type, true,
                ))))
            }
            SQLDataType::Array(None) => Err(DataFusionError::NotImplemented(
                "Arrays with unspecified type is not supported".to_string(),
            )),
            other => self.convert_simple_data_type(other),
        }
    }
    fn convert_simple_data_type(&self, sql_type: &SQLDataType) -> Result<DataType> {
        match sql_type {
            SQLDataType::Boolean => Ok(DataType::Boolean),
            SQLDataType::TinyInt(_) => Ok(DataType::Int8),
            SQLDataType::SmallInt(_) => Ok(DataType::Int16),
            SQLDataType::Int(_) | SQLDataType::Integer(_) => Ok(DataType::Int32),
            SQLDataType::BigInt(_) => Ok(DataType::Int64),
            SQLDataType::UnsignedTinyInt(_) => Ok(DataType::UInt8),
            SQLDataType::UnsignedSmallInt(_) => Ok(DataType::UInt16),
            SQLDataType::UnsignedInt(_) | SQLDataType::UnsignedInteger(_) => {
                Ok(DataType::UInt32)
            }
            SQLDataType::UnsignedBigInt(_) => Ok(DataType::UInt64),
            SQLDataType::Float(_) => Ok(DataType::Float32),
            SQLDataType::Real => Ok(DataType::Float32),
            SQLDataType::Double | SQLDataType::DoublePrecision => Ok(DataType::Float64),
            SQLDataType::Char(_)
            | SQLDataType::Varchar(_)
            | SQLDataType::Text
            | SQLDataType::String => Ok(DataType::Utf8),
            SQLDataType::Timestamp(None, tz_info) => {
                let tz = if matches!(tz_info, TimezoneInfo::Tz)
                    || matches!(tz_info, TimezoneInfo::WithTimeZone)
                {
                    // Timestamp With Time Zone
                    // INPUT : [SQLDataType]   TimestampTz + [RuntimeConfig] Time Zone
                    // OUTPUT: [ArrowDataType] Timestamp<TimeUnit, Some(Time Zone)>
                    match self
                        .schema_provider
                        .get_config_option("datafusion.execution.time_zone")
                    {
                        Some(ScalarValue::Utf8(s)) => s,
                        Some(v) => {
                            return Err(DataFusionError::Internal(format!(
                                "Incorrect data type for time_zone: {}",
                                v.get_datatype(),
                            )))
                        }
                        None => return Err(DataFusionError::Internal(
                            "Config Option datafusion.execution.time_zone doesn't exist"
                                .to_string(),
                        )),
                    }
                } else {
                    // Timestamp Without Time zone
                    None
                };
                Ok(DataType::Timestamp(TimeUnit::Nanosecond, tz))
            }
            SQLDataType::Date => Ok(DataType::Date32),
            SQLDataType::Time(None, tz_info) => {
                if matches!(tz_info, TimezoneInfo::None)
                    || matches!(tz_info, TimezoneInfo::WithoutTimeZone)
                {
                    Ok(DataType::Time64(TimeUnit::Nanosecond))
                } else {
                    // We dont support TIMETZ and TIME WITH TIME ZONE for now
                    Err(DataFusionError::NotImplemented(format!(
                        "Unsupported SQL type {:?}",
                        sql_type
                    )))
                }
            }
            SQLDataType::Numeric(exact_number_info)
            |SQLDataType::Decimal(exact_number_info) => {
                let (precision, scale) = match *exact_number_info {
                    ExactNumberInfo::None => (None, None),
                    ExactNumberInfo::Precision(precision) => (Some(precision), None),
                    ExactNumberInfo::PrecisionAndScale(precision, scale) => {
                        (Some(precision), Some(scale))
                    }
                };
                make_decimal_type(precision, scale)
            }
            SQLDataType::Bytea => Ok(DataType::Binary),
            // Explicitly list all other types so that if sqlparser
            // adds/changes the `SQLDataType` the compiler will tell us on upgrade
            // and avoid bugs like https://github.com/apache/arrow-datafusion/issues/3059
            SQLDataType::Nvarchar(_)
            | SQLDataType::Uuid
            | SQLDataType::Binary(_)
            | SQLDataType::Varbinary(_)
            | SQLDataType::Blob(_)
            | SQLDataType::Datetime(_)
            | SQLDataType::Interval
            | SQLDataType::Regclass
            | SQLDataType::Custom(_, _)
            | SQLDataType::Array(_)
            | SQLDataType::Enum(_)
            | SQLDataType::Set(_)
            | SQLDataType::MediumInt(_)
            | SQLDataType::UnsignedMediumInt(_)
            | SQLDataType::Character(_)
            | SQLDataType::CharacterVarying(_)
            | SQLDataType::CharVarying(_)
            | SQLDataType::CharacterLargeObject(_)
                | SQLDataType::CharLargeObject(_)
            // precision is not supported
                | SQLDataType::Timestamp(Some(_), _)
            // precision is not supported
                | SQLDataType::Time(Some(_), _)
                | SQLDataType::Dec(_)
            | SQLDataType::Clob(_) => Err(DataFusionError::NotImplemented(format!(
                "Unsupported SQL type {:?}",
                sql_type
            ))),
        }
    }
}

/// Create a [`OwnedTableReference`] after normalizing the specified ObjectName
///
/// Examples
/// ```text
/// ['foo']          -> Bare { table: "foo" }
/// ['"foo.bar"]]    -> Bare { table: "foo.bar" }
/// ['foo', 'Bar']   -> Partial { schema: "foo", table: "bar" } <-- note lower case "bar"
/// ['foo', 'bar']   -> Partial { schema: "foo", table: "bar" }
/// ['foo', '"Bar"'] -> Partial { schema: "foo", table: "Bar" }
/// ```
pub fn object_name_to_table_reference(
    object_name: ObjectName,
) -> Result<OwnedTableReference> {
    // use destructure to make it clear no fields on ObjectName are ignored
    let ObjectName(idents) = object_name;
    idents_to_table_reference(idents)
}

/// Create a [`OwnedTableReference`] after normalizing the specified identifier
fn idents_to_table_reference(idents: Vec<Ident>) -> Result<OwnedTableReference> {
    struct IdentTaker(Vec<Ident>);
    /// take the next identifier from the back of idents, panic'ing if
    /// there are none left
    impl IdentTaker {
        fn take(&mut self) -> String {
            let ident = self.0.pop().expect("no more identifiers");
            normalize_ident_owned(ident)
        }
    }

    let mut taker = IdentTaker(idents);

    match taker.0.len() {
        1 => {
            let table = taker.take();
            Ok(OwnedTableReference::Bare { table })
        }
        2 => {
            let table = taker.take();
            let schema = taker.take();
            Ok(OwnedTableReference::Partial { schema, table })
        }
        3 => {
            let table = taker.take();
            let schema = taker.take();
            let catalog = taker.take();
            Ok(OwnedTableReference::Full {
                catalog,
                schema,
                table,
            })
        }
        _ => Err(DataFusionError::Plan(format!(
            "Unsupported compound identifier '{:?}'",
            taker.0,
        ))),
    }
}

/// Construct a WHERE qualifier suitable for e.g. information_schema filtering
/// from the provided object identifiers (catalog, schema and table names).
pub fn object_name_to_qualifier(sql_table_name: &ObjectName) -> String {
    let columns = vec!["table_name", "table_schema", "table_catalog"].into_iter();
    sql_table_name
        .0
        .iter()
        .rev()
        .zip(columns)
        .map(|(ident, column_name)| {
            format!(r#"{} = '{}'"#, column_name, normalize_ident(ident))
        })
        .collect::<Vec<_>>()
        .join(" AND ")
}

/// Extracts equijoin ON condition be a single Eq or multiple conjunctive Eqs
/// Filters matching this pattern are added to `accum`
/// Filters that don't match this pattern are added to `accum_filter`
/// Examples:
/// ```text
/// foo = bar => accum=[(foo, bar)] accum_filter=[]
/// foo = bar AND bar = baz => accum=[(foo, bar), (bar, baz)] accum_filter=[]
/// foo = bar AND baz > 1 => accum=[(foo, bar)] accum_filter=[baz > 1]
///
/// For equijoin join key, assume we have tables -- a(c0, c1 c2) and b(c0, c1, c2):
/// (a.c0 = 10) => accum=[], accum_filter=[a.c0 = 10]
/// (a.c0 + 1 = b.c0 * 2) => accum=[(a.c0 + 1, b.c0 * 2)],  accum_filter=[]
/// (a.c0 + b.c0 = 10) =>  accum=[], accum_filter=[a.c0 + b.c0 = 10]
/// ```
fn extract_join_keys(
    expr: Expr,
    accum: &mut Vec<(Expr, Expr)>,
    accum_filter: &mut Vec<Expr>,
    left_schema: &Arc<DFSchema>,
    right_schema: &Arc<DFSchema>,
) -> Result<()> {
    match &expr {
        Expr::BinaryExpr(BinaryExpr { left, op, right }) => match op {
            Operator::Eq => {
                let left = *left.clone();
                let right = *right.clone();
                let left_using_columns = left.to_columns()?;
                let right_using_columns = right.to_columns()?;

                // When one side key does not contain columns, we need move this expression to filter.
                // For example: a = 1, a = now() + 10.
                if left_using_columns.is_empty() || right_using_columns.is_empty() {
                    accum_filter.push(expr);
                    return Ok(());
                }

                // Checking left join key is from left schema, right join key is from right schema, or the opposite.
                let l_is_left = check_all_column_from_schema(
                    &left_using_columns,
                    left_schema.clone(),
                )?;
                let r_is_right = check_all_column_from_schema(
                    &right_using_columns,
                    right_schema.clone(),
                )?;

                let r_is_left_and_l_is_right = || {
                    let result = check_all_column_from_schema(
                        &right_using_columns,
                        left_schema.clone(),
                    )? && check_all_column_from_schema(
                        &left_using_columns,
                        right_schema.clone(),
                    )?;

                    Result::Ok(result)
                };

                let join_key_pair = match (l_is_left, r_is_right) {
                    (true, true) => Some((left, right)),
                    (_, _) if r_is_left_and_l_is_right()? => Some((right, left)),
                    _ => None,
                };

                if let Some((left_expr, right_expr)) = join_key_pair {
                    let left_expr_type = left_expr.get_type(left_schema)?;
                    let right_expr_type = right_expr.get_type(right_schema)?;

                    if can_hash(&left_expr_type) && can_hash(&right_expr_type) {
                        accum.push((left_expr, right_expr));
                    } else {
                        accum_filter.push(expr);
                    }
                } else {
                    accum_filter.push(expr);
                }
            }
            Operator::And => {
                if let Expr::BinaryExpr(BinaryExpr { left, op: _, right }) = expr {
                    extract_join_keys(
                        *left,
                        accum,
                        accum_filter,
                        left_schema,
                        right_schema,
                    )?;
                    extract_join_keys(
                        *right,
                        accum,
                        accum_filter,
                        left_schema,
                        right_schema,
                    )?;
                }
            }
            _other => {
                accum_filter.push(expr);
            }
        },
        _other => {
            accum_filter.push(expr);
        }
    }

    Ok(())
}

/// Wrap projection for a plan, if the join keys contains normal expression.
fn wrap_projection_for_join_if_necessary(
    join_keys: &[Expr],
    input: LogicalPlan,
) -> Result<(LogicalPlan, bool)> {
    let expr_join_keys = join_keys
        .iter()
        .flat_map(|expr| expr.try_into_col().is_err().then_some(expr))
        .cloned()
        .collect::<HashSet<Expr>>();

    let need_project = !expr_join_keys.is_empty();
    let plan = if need_project {
        let mut projection = vec![Expr::Wildcard];
        projection.extend(expr_join_keys.into_iter());

        LogicalPlanBuilder::from(input)
            .project(projection)?
            .build()?
    } else {
        input
    };

    Ok((plan, need_project))
}

/// Ensure any column reference of the expression is unambiguous.
/// Assume we have two schema:
/// schema1: a, b ,c
/// schema2: a, d, e
///
/// `schema1.a + schema2.a` is unambiguous.
/// `a + d` is ambiguous, because `a` may come from schema1 or schema2.
fn ensure_any_column_reference_is_unambiguous(
    expr: &Expr,
    schemas: &[DFSchemaRef],
) -> Result<()> {
    if schemas.len() == 1 {
        return Ok(());
    }

    // extract columns both in one more schemas.
    let mut column_count_map: HashMap<&str, usize> = HashMap::new();
    schemas
        .iter()
        .flat_map(|schema| schema.fields())
        .for_each(|field| {
            column_count_map
                .entry(field.name())
                .and_modify(|v| *v += 1)
                .or_insert(1usize);
        });

    let duplicated_column_set = column_count_map
        .into_iter()
        .filter_map(|(column, count)| if count > 1 { Some(column) } else { None })
        .collect::<HashSet<&str>>();

    // check if there is ambiguous column.
    let using_columns = expr.to_columns()?;
    let ambiguous_column = using_columns.iter().find(|column| {
        column.relation.is_none() && duplicated_column_set.contains(column.name.as_str())
    });

    if let Some(column) = ambiguous_column {
        let maybe_field = schemas
            .iter()
            .flat_map(|schema| {
                schema
                    .field_with_unqualified_name(&column.name)
                    .map(|f| f.qualified_name())
                    .ok()
            })
            .collect::<Vec<_>>();
        Err(DataFusionError::Plan(format!(
            "reference \'{}\' is ambiguous, could be {};",
            column.name,
            maybe_field.join(","),
        )))
    } else {
        Ok(())
    }
}

#[cfg(test)]
mod tests {
    use std::any::Any;

    use sqlparser::dialect::{Dialect, GenericDialect, HiveDialect, MySqlDialect};

    use datafusion_common::assert_contains;

    use super::*;

    #[test]
    fn parse_decimals() {
        let test_data = [
            ("1", "Int64(1)"),
            ("001", "Int64(1)"),
            ("0.1", "Decimal128(Some(1),1,1)"),
            ("0.01", "Decimal128(Some(1),2,2)"),
            ("1.0", "Decimal128(Some(10),2,1)"),
            ("10.01", "Decimal128(Some(1001),4,2)"),
            (
                "10000000000000000000.00",
                "Decimal128(Some(1000000000000000000000),22,2)",
            ),
        ];
        for (a, b) in test_data {
            let sql = format!("SELECT {}", a);
            let expected = format!("Projection: {}\n  EmptyRelation", b);
            quick_test_with_options(
                &sql,
                &expected,
                ParserOptions {
                    parse_float_as_decimal: true,
                },
            );
        }
    }

    #[test]
    fn select_no_relation() {
        quick_test(
            "SELECT 1",
            "Projection: Int64(1)\
             \n  EmptyRelation",
        );
    }

    #[test]
    fn test_real_f32() {
        quick_test(
            "SELECT CAST(1.1 AS REAL)",
            "Projection: CAST(Float64(1.1) AS Float32)\
             \n  EmptyRelation",
        );
    }

    #[test]
    fn test_int_decimal_default() {
        quick_test(
            "SELECT CAST(10 AS DECIMAL)",
            "Projection: CAST(Int64(10) AS Decimal128(38, 10))\
             \n  EmptyRelation",
        );
    }

    #[test]
    fn test_int_decimal_no_scale() {
        quick_test(
            "SELECT CAST(10 AS DECIMAL(5))",
            "Projection: CAST(Int64(10) AS Decimal128(5, 0))\
             \n  EmptyRelation",
        );
    }

    #[test]
    fn test_tinyint() {
        quick_test(
            "SELECT CAST(6 AS TINYINT)",
            "Projection: CAST(Int64(6) AS Int8)\
             \n  EmptyRelation",
        );
    }

    #[test]
    fn cast_from_subquery() {
        quick_test(
            "SELECT CAST (a AS FLOAT) FROM (SELECT 1 AS a)",
            "Projection: CAST(a AS Float32)\
            \n  Projection: Int64(1) AS a\
            \n    EmptyRelation",
        );
    }

    #[test]
    fn cast_to_invalid_decimal_type() {
        // precision == 0
        {
            let sql = "SELECT CAST(10 AS DECIMAL(0))";
            let err = logical_plan(sql).expect_err("query should have failed");
            assert_eq!(
                r##"Internal("Decimal(precision = 0, scale = 0) should satisfy `0 < precision <= 38`, and `scale <= precision`.")"##,
                format!("{:?}", err)
            );
        }
        // precision > 38
        {
            let sql = "SELECT CAST(10 AS DECIMAL(39))";
            let err = logical_plan(sql).expect_err("query should have failed");
            assert_eq!(
                r##"Internal("Decimal(precision = 39, scale = 0) should satisfy `0 < precision <= 38`, and `scale <= precision`.")"##,
                format!("{:?}", err)
            );
        }
        // precision < scale
        {
            let sql = "SELECT CAST(10 AS DECIMAL(5, 10))";
            let err = logical_plan(sql).expect_err("query should have failed");
            assert_eq!(
                r##"Internal("Decimal(precision = 5, scale = 10) should satisfy `0 < precision <= 38`, and `scale <= precision`.")"##,
                format!("{:?}", err)
            );
        }
    }

    #[test]
    fn select_column_does_not_exist() {
        let sql = "SELECT doesnotexist FROM person";
        let err = logical_plan(sql).expect_err("query should have failed");
        assert_field_not_found(err, "doesnotexist");
    }

    #[test]
    fn select_repeated_column() {
        let sql = "SELECT age, age FROM person";
        let err = logical_plan(sql).expect_err("query should have failed");
        assert_eq!(
            r##"Plan("Projections require unique expression names but the expression \"person.age\" at position 0 and \"person.age\" at position 1 have the same name. Consider aliasing (\"AS\") one of them.")"##,
            format!("{:?}", err)
        );
    }

    #[test]
    fn select_wildcard_with_repeated_column() {
        let sql = "SELECT *, age FROM person";
        let err = logical_plan(sql).expect_err("query should have failed");
        assert_eq!(
            r##"Plan("Projections require unique expression names but the expression \"person.age\" at position 3 and \"person.age\" at position 8 have the same name. Consider aliasing (\"AS\") one of them.")"##,
            format!("{:?}", err)
        );
    }

    #[test]
    fn select_wildcard_with_repeated_column_but_is_aliased() {
        quick_test(
            "SELECT *, first_name AS fn from person",
            "Projection: person.id, person.first_name, person.last_name, person.age, person.state, person.salary, person.birth_date, person.😀, person.first_name AS fn\
            \n  TableScan: person",
        );
    }

    #[test]
    fn select_scalar_func_with_literal_no_relation() {
        quick_test(
            "SELECT sqrt(9)",
            "Projection: sqrt(Int64(9))\
             \n  EmptyRelation",
        );
    }

    #[test]
    fn select_simple_filter() {
        let sql = "SELECT id, first_name, last_name \
                   FROM person WHERE state = 'CO'";
        let expected = "Projection: person.id, person.first_name, person.last_name\
                        \n  Filter: person.state = Utf8(\"CO\")\
                        \n    TableScan: person";
        quick_test(sql, expected);
    }

    #[test]
    fn select_filter_column_does_not_exist() {
        let sql = "SELECT first_name FROM person WHERE doesnotexist = 'A'";
        let err = logical_plan(sql).expect_err("query should have failed");
        assert_field_not_found(err, "doesnotexist");
    }

    #[test]
    fn select_filter_cannot_use_alias() {
        let sql = "SELECT first_name AS x FROM person WHERE x = 'A'";
        let err = logical_plan(sql).expect_err("query should have failed");
        assert_field_not_found(err, "x");
    }

    #[test]
    fn select_neg_filter() {
        let sql = "SELECT id, first_name, last_name \
                   FROM person WHERE NOT state";
        let expected = "Projection: person.id, person.first_name, person.last_name\
                        \n  Filter: NOT person.state\
                        \n    TableScan: person";
        quick_test(sql, expected);
    }

    #[test]
    fn select_compound_filter() {
        let sql = "SELECT id, first_name, last_name \
                   FROM person WHERE state = 'CO' AND age >= 21 AND age <= 65";
        let expected = "Projection: person.id, person.first_name, person.last_name\
            \n  Filter: person.state = Utf8(\"CO\") AND person.age >= Int64(21) AND person.age <= Int64(65)\
            \n    TableScan: person";
        quick_test(sql, expected);
    }

    #[test]
    fn test_timestamp_filter() {
        let sql =
            "SELECT state FROM person WHERE birth_date < CAST (158412331400600000 as timestamp)";

        let expected = "Projection: person.state\
            \n  Filter: person.birth_date < CAST(Int64(158412331400600000) AS Timestamp(Nanosecond, None))\
            \n    TableScan: person";

        quick_test(sql, expected);
    }

    #[test]
    fn test_date_filter() {
        let sql =
            "SELECT state FROM person WHERE birth_date < CAST ('2020-01-01' as date)";

        let expected = "Projection: person.state\
            \n  Filter: person.birth_date < CAST(Utf8(\"2020-01-01\") AS Date32)\
            \n    TableScan: person";

        quick_test(sql, expected);
    }

    #[test]
    fn select_all_boolean_operators() {
        let sql = "SELECT age, first_name, last_name \
                   FROM person \
                   WHERE age = 21 \
                   AND age != 21 \
                   AND age > 21 \
                   AND age >= 21 \
                   AND age < 65 \
                   AND age <= 65";
        let expected = "Projection: person.age, person.first_name, person.last_name\
                        \n  Filter: person.age = Int64(21) \
                        AND person.age != Int64(21) \
                        AND person.age > Int64(21) \
                        AND person.age >= Int64(21) \
                        AND person.age < Int64(65) \
                        AND person.age <= Int64(65)\
                        \n    TableScan: person";
        quick_test(sql, expected);
    }

    #[test]
    fn select_between() {
        let sql = "SELECT state FROM person WHERE age BETWEEN 21 AND 65";
        let expected = "Projection: person.state\
            \n  Filter: person.age BETWEEN Int64(21) AND Int64(65)\
            \n    TableScan: person";

        quick_test(sql, expected);
    }

    #[test]
    fn select_between_negated() {
        let sql = "SELECT state FROM person WHERE age NOT BETWEEN 21 AND 65";
        let expected = "Projection: person.state\
            \n  Filter: person.age NOT BETWEEN Int64(21) AND Int64(65)\
            \n    TableScan: person";

        quick_test(sql, expected);
    }

    #[test]
    fn select_nested() {
        let sql = "SELECT fn2, last_name
                   FROM (
                     SELECT fn1 as fn2, last_name, birth_date
                     FROM (
                       SELECT first_name AS fn1, last_name, birth_date, age
                       FROM person
                     ) AS a
                   ) AS b";
        let expected = "Projection: b.fn2, b.last_name\
        \n  SubqueryAlias: b\
        \n    Projection: a.fn1 AS fn2, a.last_name, a.birth_date\
        \n      SubqueryAlias: a\
        \n        Projection: person.first_name AS fn1, person.last_name, person.birth_date, person.age\
        \n          TableScan: person";
        quick_test(sql, expected);
    }

    #[test]
    fn select_nested_with_filters() {
        let sql = "SELECT fn1, age
                   FROM (
                     SELECT first_name AS fn1, age
                     FROM person
                     WHERE age > 20
                   ) AS a
                   WHERE fn1 = 'X' AND age < 30";

        let expected = "Projection: a.fn1, a.age\
        \n  Filter: a.fn1 = Utf8(\"X\") AND a.age < Int64(30)\
        \n    SubqueryAlias: a\
        \n      Projection: person.first_name AS fn1, person.age\
        \n        Filter: person.age > Int64(20)\
        \n          TableScan: person";

        quick_test(sql, expected);
    }

    #[test]
    fn table_with_column_alias() {
        let sql = "SELECT a, b, c
                   FROM lineitem l (a, b, c)";
        let expected = "Projection: l.a, l.b, l.c\
        \n  SubqueryAlias: l\
        \n    Projection: l.l_item_id AS a, l.l_description AS b, l.price AS c\
        \n      SubqueryAlias: l\
        \n        TableScan: lineitem";
        quick_test(sql, expected);
    }

    #[test]
    fn table_with_column_alias_number_cols() {
        let sql = "SELECT a, b, c
                   FROM lineitem l (a, b)";
        let err = logical_plan(sql).expect_err("query should have failed");
        assert_eq!(
            "Plan(\"Source table contains 3 columns but only 2 names given as column alias\")",
            format!("{:?}", err)
        );
    }

    #[test]
    fn select_with_ambiguous_column() {
        let sql = "SELECT id FROM person a, person b";
        let err = logical_plan(sql).expect_err("query should have failed");
        assert_eq!(
            "Internal(\"column reference id is ambiguous\")",
            format!("{:?}", err)
        );
    }

    #[test]
    fn join_with_ambiguous_column() {
        // This is legal.
        let sql = "SELECT id FROM person a join person b using(id)";
        let expected = "Projection: a.id\
                        \n  Inner Join: Using a.id = b.id\
                        \n    SubqueryAlias: a\
                        \n      TableScan: person\
                        \n    SubqueryAlias: b\
                        \n      TableScan: person";
        quick_test(sql, expected);
    }

    #[test]
    fn select_with_having() {
        let sql = "SELECT id, age
                   FROM person
                   HAVING age > 100 AND age < 200";
        let expected = "Projection: person.id, person.age\
                        \n  Filter: person.age > Int64(100) AND person.age < Int64(200)\
                        \n    TableScan: person";
        quick_test(sql, expected);
    }

    #[test]
    fn select_with_having_referencing_column_not_in_select() {
        let sql = "SELECT id, age
                   FROM person
                   HAVING first_name = 'M'";
        let err = logical_plan(sql).expect_err("query should have failed");
        assert_eq!(
            "Plan(\"HAVING clause references column(s) not provided by the select: Expression person.first_name could not be resolved from available columns: person.id, person.age\")",
            format!("{:?}", err)
        );
    }

    #[test]
    fn select_with_having_referencing_column_nested_in_select_expression() {
        let sql = "SELECT id, age + 1
                   FROM person
                   HAVING age > 100";
        let err = logical_plan(sql).expect_err("query should have failed");
        assert_eq!(
            "Plan(\"HAVING clause references column(s) not provided by the select: \
            Expression person.age could not be resolved from available columns: \
            person.id, person.age + Int64(1)\")",
            format!("{:?}", err)
        );
    }

    #[test]
    fn select_with_having_with_aggregate_not_in_select() {
        let sql = "SELECT first_name
                   FROM person
                   HAVING MAX(age) > 100";
        let err = logical_plan(sql).expect_err("query should have failed");
        assert_eq!(
            "Plan(\"Projection references non-aggregate values: Expression person.first_name could not be resolved from available columns: MAX(person.age)\")",
            format!("{:?}", err)
        );
    }

    #[test]
    fn select_aggregate_with_having_that_reuses_aggregate() {
        let sql = "SELECT MAX(age)
                   FROM person
                   HAVING MAX(age) < 30";
        let expected = "Projection: MAX(person.age)\
                        \n  Filter: MAX(person.age) < Int64(30)\
                        \n    Aggregate: groupBy=[[]], aggr=[[MAX(person.age)]]\
                        \n      TableScan: person";
        quick_test(sql, expected);
    }

    #[test]
    fn select_aggregate_with_having_with_aggregate_not_in_select() {
        let sql = "SELECT MAX(age)
                   FROM person
                   HAVING MAX(first_name) > 'M'";
        let expected = "Projection: MAX(person.age)\
                        \n  Filter: MAX(person.first_name) > Utf8(\"M\")\
                        \n    Aggregate: groupBy=[[]], aggr=[[MAX(person.age), MAX(person.first_name)]]\
                        \n      TableScan: person";
        quick_test(sql, expected);
    }

    #[test]
    fn select_aggregate_with_having_referencing_column_not_in_select() {
        let sql = "SELECT COUNT(*)
                   FROM person
                   HAVING first_name = 'M'";
        let err = logical_plan(sql).expect_err("query should have failed");
        assert_eq!(
            "Plan(\"HAVING clause references non-aggregate values: \
            Expression person.first_name could not be resolved from available columns: \
            COUNT(UInt8(1))\")",
            format!("{:?}", err)
        );
    }

    #[test]
    fn select_aggregate_aliased_with_having_referencing_aggregate_by_its_alias() {
        let sql = "SELECT MAX(age) as max_age
                   FROM person
                   HAVING max_age < 30";
        // FIXME: add test for having in execution
        let expected = "Projection: MAX(person.age) AS max_age\
                        \n  Filter: MAX(person.age) < Int64(30)\
                        \n    Aggregate: groupBy=[[]], aggr=[[MAX(person.age)]]\
                        \n      TableScan: person";
        quick_test(sql, expected);
    }

    #[test]
    fn select_aggregate_aliased_with_having_that_reuses_aggregate_but_not_by_its_alias() {
        let sql = "SELECT MAX(age) as max_age
                   FROM person
                   HAVING MAX(age) < 30";
        let expected = "Projection: MAX(person.age) AS max_age\
                        \n  Filter: MAX(person.age) < Int64(30)\
                        \n    Aggregate: groupBy=[[]], aggr=[[MAX(person.age)]]\
                        \n      TableScan: person";
        quick_test(sql, expected);
    }

    #[test]
    fn select_aggregate_with_group_by_with_having() {
        let sql = "SELECT first_name, MAX(age)
                   FROM person
                   GROUP BY first_name
                   HAVING first_name = 'M'";
        let expected = "Projection: person.first_name, MAX(person.age)\
                        \n  Filter: person.first_name = Utf8(\"M\")\
                        \n    Aggregate: groupBy=[[person.first_name]], aggr=[[MAX(person.age)]]\
                        \n      TableScan: person";
        quick_test(sql, expected);
    }

    #[test]
    fn select_aggregate_with_group_by_with_having_and_where() {
        let sql = "SELECT first_name, MAX(age)
                   FROM person
                   WHERE id > 5
                   GROUP BY first_name
                   HAVING MAX(age) < 100";
        let expected = "Projection: person.first_name, MAX(person.age)\
                        \n  Filter: MAX(person.age) < Int64(100)\
                        \n    Aggregate: groupBy=[[person.first_name]], aggr=[[MAX(person.age)]]\
                        \n      Filter: person.id > Int64(5)\
                        \n        TableScan: person";
        quick_test(sql, expected);
    }

    #[test]
    fn select_aggregate_with_group_by_with_having_and_where_filtering_on_aggregate_column(
    ) {
        let sql = "SELECT first_name, MAX(age)
                   FROM person
                   WHERE id > 5 AND age > 18
                   GROUP BY first_name
                   HAVING MAX(age) < 100";
        let expected = "Projection: person.first_name, MAX(person.age)\
                        \n  Filter: MAX(person.age) < Int64(100)\
                        \n    Aggregate: groupBy=[[person.first_name]], aggr=[[MAX(person.age)]]\
                        \n      Filter: person.id > Int64(5) AND person.age > Int64(18)\
                        \n        TableScan: person";
        quick_test(sql, expected);
    }

    #[test]
    fn select_aggregate_with_group_by_with_having_using_column_by_alias() {
        let sql = "SELECT first_name AS fn, MAX(age)
                   FROM person
                   GROUP BY first_name
                   HAVING MAX(age) > 2 AND fn = 'M'";
        let expected = "Projection: person.first_name AS fn, MAX(person.age)\
                        \n  Filter: MAX(person.age) > Int64(2) AND person.first_name = Utf8(\"M\")\
                        \n    Aggregate: groupBy=[[person.first_name]], aggr=[[MAX(person.age)]]\
                        \n      TableScan: person";
        quick_test(sql, expected);
    }

    #[test]
    fn select_aggregate_with_group_by_with_having_using_columns_with_and_without_their_aliases(
    ) {
        let sql = "SELECT first_name AS fn, MAX(age) AS max_age
                   FROM person
                   GROUP BY first_name
                   HAVING MAX(age) > 2 AND max_age < 5 AND first_name = 'M' AND fn = 'N'";
        let expected = "Projection: person.first_name AS fn, MAX(person.age) AS max_age\
                        \n  Filter: MAX(person.age) > Int64(2) AND MAX(person.age) < Int64(5) AND person.first_name = Utf8(\"M\") AND person.first_name = Utf8(\"N\")\
                        \n    Aggregate: groupBy=[[person.first_name]], aggr=[[MAX(person.age)]]\
                        \n      TableScan: person";
        quick_test(sql, expected);
    }

    #[test]
    fn select_aggregate_with_group_by_with_having_that_reuses_aggregate() {
        let sql = "SELECT first_name, MAX(age)
                   FROM person
                   GROUP BY first_name
                   HAVING MAX(age) > 100";
        let expected = "Projection: person.first_name, MAX(person.age)\
                        \n  Filter: MAX(person.age) > Int64(100)\
                        \n    Aggregate: groupBy=[[person.first_name]], aggr=[[MAX(person.age)]]\
                        \n      TableScan: person";
        quick_test(sql, expected);
    }

    #[test]
    fn select_aggregate_with_group_by_with_having_referencing_column_not_in_group_by() {
        let sql = "SELECT first_name, MAX(age)
                   FROM person
                   GROUP BY first_name
                   HAVING MAX(age) > 10 AND last_name = 'M'";
        let err = logical_plan(sql).expect_err("query should have failed");
        assert_eq!(
            "Plan(\"HAVING clause references non-aggregate values: \
            Expression person.last_name could not be resolved from available columns: \
            person.first_name, MAX(person.age)\")",
            format!("{:?}", err)
        );
    }

    #[test]
    fn select_aggregate_with_group_by_with_having_that_reuses_aggregate_multiple_times() {
        let sql = "SELECT first_name, MAX(age)
                   FROM person
                   GROUP BY first_name
                   HAVING MAX(age) > 100 AND MAX(age) < 200";
        let expected = "Projection: person.first_name, MAX(person.age)\
                        \n  Filter: MAX(person.age) > Int64(100) AND MAX(person.age) < Int64(200)\
                        \n    Aggregate: groupBy=[[person.first_name]], aggr=[[MAX(person.age)]]\
                        \n      TableScan: person";
        quick_test(sql, expected);
    }

    #[test]
    fn select_aggregate_with_group_by_with_having_using_aggreagate_not_in_select() {
        let sql = "SELECT first_name, MAX(age)
                   FROM person
                   GROUP BY first_name
                   HAVING MAX(age) > 100 AND MIN(id) < 50";
        let expected = "Projection: person.first_name, MAX(person.age)\
                        \n  Filter: MAX(person.age) > Int64(100) AND MIN(person.id) < Int64(50)\
                        \n    Aggregate: groupBy=[[person.first_name]], aggr=[[MAX(person.age), MIN(person.id)]]\
                        \n      TableScan: person";
        quick_test(sql, expected);
    }

    #[test]
    fn select_aggregate_aliased_with_group_by_with_having_referencing_aggregate_by_its_alias(
    ) {
        let sql = "SELECT first_name, MAX(age) AS max_age
                   FROM person
                   GROUP BY first_name
                   HAVING max_age > 100";
        let expected = "Projection: person.first_name, MAX(person.age) AS max_age\
                        \n  Filter: MAX(person.age) > Int64(100)\
                        \n    Aggregate: groupBy=[[person.first_name]], aggr=[[MAX(person.age)]]\
                        \n      TableScan: person";
        quick_test(sql, expected);
    }

    #[test]
    fn select_aggregate_compound_aliased_with_group_by_with_having_referencing_compound_aggregate_by_its_alias(
    ) {
        let sql = "SELECT first_name, MAX(age) + 1 AS max_age_plus_one
                   FROM person
                   GROUP BY first_name
                   HAVING max_age_plus_one > 100";
        let expected =
            "Projection: person.first_name, MAX(person.age) + Int64(1) AS max_age_plus_one\
                        \n  Filter: MAX(person.age) + Int64(1) > Int64(100)\
                        \n    Aggregate: groupBy=[[person.first_name]], aggr=[[MAX(person.age)]]\
                        \n      TableScan: person";
        quick_test(sql, expected);
    }

    #[test]
    fn select_aggregate_with_group_by_with_having_using_derived_column_aggreagate_not_in_select(
    ) {
        let sql = "SELECT first_name, MAX(age)
                   FROM person
                   GROUP BY first_name
                   HAVING MAX(age) > 100 AND MIN(id - 2) < 50";
        let expected = "Projection: person.first_name, MAX(person.age)\
                        \n  Filter: MAX(person.age) > Int64(100) AND MIN(person.id - Int64(2)) < Int64(50)\
                        \n    Aggregate: groupBy=[[person.first_name]], aggr=[[MAX(person.age), MIN(person.id - Int64(2))]]\
                        \n      TableScan: person";
        quick_test(sql, expected);
    }

    #[test]
    fn select_aggregate_with_group_by_with_having_using_count_star_not_in_select() {
        let sql = "SELECT first_name, MAX(age)
                   FROM person
                   GROUP BY first_name
                   HAVING MAX(age) > 100 AND COUNT(*) < 50";
        let expected = "Projection: person.first_name, MAX(person.age)\
                        \n  Filter: MAX(person.age) > Int64(100) AND COUNT(UInt8(1)) < Int64(50)\
                        \n    Aggregate: groupBy=[[person.first_name]], aggr=[[MAX(person.age), COUNT(UInt8(1))]]\
                        \n      TableScan: person";
        quick_test(sql, expected);
    }

    #[test]
    fn select_binary_expr() {
        let sql = "SELECT age + salary from person";
        let expected = "Projection: person.age + person.salary\
                        \n  TableScan: person";
        quick_test(sql, expected);
    }

    #[test]
    fn select_binary_expr_nested() {
        let sql = "SELECT (age + salary)/2 from person";
        let expected = "Projection: (person.age + person.salary) / Int64(2)\
                        \n  TableScan: person";
        quick_test(sql, expected);
    }

    #[test]
    fn select_wildcard_with_groupby() {
        quick_test(
            r#"SELECT * FROM person GROUP BY id, first_name, last_name, age, state, salary, birth_date, "😀""#,
            "Projection: person.id, person.first_name, person.last_name, person.age, person.state, person.salary, person.birth_date, person.😀\
             \n  Aggregate: groupBy=[[person.id, person.first_name, person.last_name, person.age, person.state, person.salary, person.birth_date, person.😀]], aggr=[[]]\
             \n    TableScan: person",
        );
        quick_test(
            "SELECT * FROM (SELECT first_name, last_name FROM person) AS a GROUP BY first_name, last_name",
            "Projection: a.first_name, a.last_name\
            \n  Aggregate: groupBy=[[a.first_name, a.last_name]], aggr=[[]]\
            \n    SubqueryAlias: a\
            \n      Projection: person.first_name, person.last_name\
            \n        TableScan: person",
        );
    }

    #[test]
    fn select_simple_aggregate() {
        quick_test(
            "SELECT MIN(age) FROM person",
            "Projection: MIN(person.age)\
            \n  Aggregate: groupBy=[[]], aggr=[[MIN(person.age)]]\
            \n    TableScan: person",
        );
    }

    #[test]
    fn test_sum_aggregate() {
        quick_test(
            "SELECT SUM(age) from person",
            "Projection: SUM(person.age)\
            \n  Aggregate: groupBy=[[]], aggr=[[SUM(person.age)]]\
            \n    TableScan: person",
        );
    }

    #[test]
    fn select_simple_aggregate_column_does_not_exist() {
        let sql = "SELECT MIN(doesnotexist) FROM person";
        let err = logical_plan(sql).expect_err("query should have failed");
        assert_field_not_found(err, "doesnotexist");
    }

    #[test]
    fn select_simple_aggregate_repeated_aggregate() {
        let sql = "SELECT MIN(age), MIN(age) FROM person";
        let err = logical_plan(sql).expect_err("query should have failed");
        assert_eq!(
            r##"Plan("Projections require unique expression names but the expression \"MIN(person.age)\" at position 0 and \"MIN(person.age)\" at position 1 have the same name. Consider aliasing (\"AS\") one of them.")"##,
            format!("{:?}", err)
        );
    }

    #[test]
    fn select_simple_aggregate_repeated_aggregate_with_single_alias() {
        quick_test(
            "SELECT MIN(age), MIN(age) AS a FROM person",
            "Projection: MIN(person.age), MIN(person.age) AS a\
             \n  Aggregate: groupBy=[[]], aggr=[[MIN(person.age)]]\
             \n    TableScan: person",
        );
    }

    #[test]
    fn select_simple_aggregate_repeated_aggregate_with_unique_aliases() {
        quick_test(
            "SELECT MIN(age) AS a, MIN(age) AS b FROM person",
            "Projection: MIN(person.age) AS a, MIN(person.age) AS b\
             \n  Aggregate: groupBy=[[]], aggr=[[MIN(person.age)]]\
             \n    TableScan: person",
        );
    }

    #[test]
    fn select_from_typed_string_values() {
        quick_test(
            "SELECT col1, col2 FROM (VALUES (TIMESTAMP '2021-06-10 17:01:00Z', DATE '2004-04-09')) as t (col1, col2)",
            "Projection: t.col1, t.col2\
            \n  SubqueryAlias: t\
            \n    Projection: t.column1 AS col1, t.column2 AS col2\
            \n      SubqueryAlias: t\
            \n        Values: (CAST(Utf8(\"2021-06-10 17:01:00Z\") AS Timestamp(Nanosecond, None)), CAST(Utf8(\"2004-04-09\") AS Date32))",
        );
    }

    #[test]
    fn select_simple_aggregate_repeated_aggregate_with_repeated_aliases() {
        let sql = "SELECT MIN(age) AS a, MIN(age) AS a FROM person";
        let err = logical_plan(sql).expect_err("query should have failed");
        assert_eq!(
            r##"Plan("Projections require unique expression names but the expression \"MIN(person.age) AS a\" at position 0 and \"MIN(person.age) AS a\" at position 1 have the same name. Consider aliasing (\"AS\") one of them.")"##,
            format!("{:?}", err)
        );
    }

    #[test]
    fn select_simple_aggregate_with_groupby() {
        quick_test(
            "SELECT state, MIN(age), MAX(age) FROM person GROUP BY state",
            "Projection: person.state, MIN(person.age), MAX(person.age)\
            \n  Aggregate: groupBy=[[person.state]], aggr=[[MIN(person.age), MAX(person.age)]]\
            \n    TableScan: person",
        );
    }

    #[test]
    fn select_simple_aggregate_with_groupby_with_aliases() {
        quick_test(
            "SELECT state AS a, MIN(age) AS b FROM person GROUP BY state",
            "Projection: person.state AS a, MIN(person.age) AS b\
             \n  Aggregate: groupBy=[[person.state]], aggr=[[MIN(person.age)]]\
             \n    TableScan: person",
        );
    }

    #[test]
    fn select_simple_aggregate_with_groupby_with_aliases_repeated() {
        let sql = "SELECT state AS a, MIN(age) AS a FROM person GROUP BY state";
        let err = logical_plan(sql).expect_err("query should have failed");
        assert_eq!(
            r##"Plan("Projections require unique expression names but the expression \"person.state AS a\" at position 0 and \"MIN(person.age) AS a\" at position 1 have the same name. Consider aliasing (\"AS\") one of them.")"##,
            format!("{:?}", err)
        );
    }

    #[test]
    fn select_simple_aggregate_with_groupby_column_unselected() {
        quick_test(
            "SELECT MIN(age), MAX(age) FROM person GROUP BY state",
            "Projection: MIN(person.age), MAX(person.age)\
             \n  Aggregate: groupBy=[[person.state]], aggr=[[MIN(person.age), MAX(person.age)]]\
             \n    TableScan: person",
        );
    }

    #[test]
    fn select_simple_aggregate_with_groupby_and_column_in_group_by_does_not_exist() {
        let sql = "SELECT SUM(age) FROM person GROUP BY doesnotexist";
        let err = logical_plan(sql).expect_err("query should have failed");
        assert_eq!("Schema error: No field named 'doesnotexist'. Valid fields are 'SUM(person.age)', \
        'person'.'id', 'person'.'first_name', 'person'.'last_name', 'person'.'age', 'person'.'state', \
        'person'.'salary', 'person'.'birth_date', 'person'.'😀'.", format!("{}", err));
    }

    #[test]
    fn select_simple_aggregate_with_groupby_and_column_in_aggregate_does_not_exist() {
        let sql = "SELECT SUM(doesnotexist) FROM person GROUP BY first_name";
        let err = logical_plan(sql).expect_err("query should have failed");
        assert_field_not_found(err, "doesnotexist");
    }

    #[test]
    fn select_interval_out_of_range() {
        let sql = "SELECT INTERVAL '100000000000000000 day'";
        let err = logical_plan(sql).expect_err("query should have failed");
        assert_eq!(
            r#"NotImplemented("Interval field value out of range: \"100000000000000000 day\"")"#,
            format!("{:?}", err)
        );
    }

    #[test]
    fn select_array_no_common_type() {
        let sql = "SELECT [1, true, null]";
        let err = logical_plan(sql).expect_err("query should have failed");

        // HashSet doesn't guarantee order
        assert_contains!(
            err.to_string(),
            r#"Arrays with different types are not supported: "#
        );
    }

    #[test]
    fn recursive_ctes() {
        let sql = "
        WITH RECURSIVE numbers AS (
              select 1 as n
            UNION ALL
              select n + 1 FROM numbers WHERE N < 10
        )
        select * from numbers;";
        let err = logical_plan(sql).expect_err("query should have failed");
        assert_eq!(
            r#"NotImplemented("Recursive CTEs are not supported")"#,
            format!("{:?}", err)
        );
    }

    #[test]
    fn select_array_non_literal_type() {
        let sql = "SELECT [now()]";
        let err = logical_plan(sql).expect_err("query should have failed");
        assert_eq!(
            r#"NotImplemented("Arrays with elements other than literal are not supported: now()")"#,
            format!("{:?}", err)
        );
    }

    #[test]
    fn select_simple_aggregate_with_groupby_and_column_is_in_aggregate_and_groupby() {
        quick_test(
            "SELECT MAX(first_name) FROM person GROUP BY first_name",
            "Projection: MAX(person.first_name)\
             \n  Aggregate: groupBy=[[person.first_name]], aggr=[[MAX(person.first_name)]]\
             \n    TableScan: person",
        );
    }

    #[test]
    fn select_simple_aggregate_with_groupby_can_use_positions() {
        quick_test(
            "SELECT state, age AS b, COUNT(1) FROM person GROUP BY 1, 2",
            "Projection: person.state, person.age AS b, COUNT(Int64(1))\
             \n  Aggregate: groupBy=[[person.state, person.age]], aggr=[[COUNT(Int64(1))]]\
             \n    TableScan: person",
        );
        quick_test(
            "SELECT state, age AS b, COUNT(1) FROM person GROUP BY 2, 1",
            "Projection: person.state, person.age AS b, COUNT(Int64(1))\
             \n  Aggregate: groupBy=[[person.age, person.state]], aggr=[[COUNT(Int64(1))]]\
             \n    TableScan: person",
        );
    }

    #[test]
    fn select_simple_aggregate_with_groupby_position_out_of_range() {
        let sql = "SELECT state, MIN(age) FROM person GROUP BY 0";
        let err = logical_plan(sql).expect_err("query should have failed");
        assert_eq!(
            "Plan(\"Projection references non-aggregate values: Expression person.state could not be resolved from available columns: Int64(0), MIN(person.age)\")",
            format!("{:?}", err)
        );

        let sql2 = "SELECT state, MIN(age) FROM person GROUP BY 5";
        let err2 = logical_plan(sql2).expect_err("query should have failed");
        assert_eq!(
            "Plan(\"Projection references non-aggregate values: Expression person.state could not be resolved from available columns: Int64(5), MIN(person.age)\")",
            format!("{:?}", err2)
        );
    }

    #[test]
    fn select_simple_aggregate_with_groupby_can_use_alias() {
        quick_test(
            "SELECT state AS a, MIN(age) AS b FROM person GROUP BY a",
            "Projection: person.state AS a, MIN(person.age) AS b\
             \n  Aggregate: groupBy=[[person.state]], aggr=[[MIN(person.age)]]\
             \n    TableScan: person",
        );
    }

    #[test]
    fn select_simple_aggregate_with_groupby_aggregate_repeated() {
        let sql = "SELECT state, MIN(age), MIN(age) FROM person GROUP BY state";
        let err = logical_plan(sql).expect_err("query should have failed");
        assert_eq!(
            r##"Plan("Projections require unique expression names but the expression \"MIN(person.age)\" at position 1 and \"MIN(person.age)\" at position 2 have the same name. Consider aliasing (\"AS\") one of them.")"##,
            format!("{:?}", err)
        );
    }

    #[test]
    fn select_simple_aggregate_with_groupby_aggregate_repeated_and_one_has_alias() {
        quick_test(
            "SELECT state, MIN(age), MIN(age) AS ma FROM person GROUP BY state",
            "Projection: person.state, MIN(person.age), MIN(person.age) AS ma\
             \n  Aggregate: groupBy=[[person.state]], aggr=[[MIN(person.age)]]\
             \n    TableScan: person",
        )
    }

    #[test]
    fn select_simple_aggregate_with_groupby_non_column_expression_unselected() {
        quick_test(
            "SELECT MIN(first_name) FROM person GROUP BY age + 1",
            "Projection: MIN(person.first_name)\
             \n  Aggregate: groupBy=[[person.age + Int64(1)]], aggr=[[MIN(person.first_name)]]\
             \n    TableScan: person",
        );
    }

    #[test]
    fn select_simple_aggregate_with_groupby_non_column_expression_selected_and_resolvable(
    ) {
        quick_test(
            "SELECT age + 1, MIN(first_name) FROM person GROUP BY age + 1",
            "Projection: person.age + Int64(1), MIN(person.first_name)\
             \n  Aggregate: groupBy=[[person.age + Int64(1)]], aggr=[[MIN(person.first_name)]]\
             \n    TableScan: person",
        );
        quick_test(
            "SELECT MIN(first_name), age + 1 FROM person GROUP BY age + 1",
            "Projection: MIN(person.first_name), person.age + Int64(1)\
             \n  Aggregate: groupBy=[[person.age + Int64(1)]], aggr=[[MIN(person.first_name)]]\
             \n    TableScan: person",
        );
    }

    #[test]
    fn select_simple_aggregate_with_groupby_non_column_expression_nested_and_resolvable()
    {
        quick_test(
            "SELECT ((age + 1) / 2) * (age + 1), MIN(first_name) FROM person GROUP BY age + 1",
            "Projection: person.age + Int64(1) / Int64(2) * person.age + Int64(1), MIN(person.first_name)\
             \n  Aggregate: groupBy=[[person.age + Int64(1)]], aggr=[[MIN(person.first_name)]]\
             \n    TableScan: person",
        );
    }

    #[test]
    fn select_simple_aggregate_with_groupby_non_column_expression_nested_and_not_resolvable(
    ) {
        // The query should fail, because age + 9 is not in the group by.
        let sql =
            "SELECT ((age + 1) / 2) * (age + 9), MIN(first_name) FROM person GROUP BY age + 1";
        let err = logical_plan(sql).expect_err("query should have failed");
        assert_eq!(
            "Plan(\"Projection references non-aggregate values: Expression person.age could not be resolved from available columns: person.age + Int64(1), MIN(person.first_name)\")",
            format!("{:?}", err)
        );
    }

    #[test]
    fn select_simple_aggregate_with_groupby_non_column_expression_and_its_column_selected(
    ) {
        let sql = "SELECT age, MIN(first_name) FROM person GROUP BY age + 1";
        let err = logical_plan(sql).expect_err("query should have failed");
        assert_eq!("Plan(\"Projection references non-aggregate values: Expression person.age could not be resolved from available columns: person.age + Int64(1), MIN(person.first_name)\")",
            format!("{:?}", err)
        );
    }

    #[test]
    fn select_simple_aggregate_nested_in_binary_expr_with_groupby() {
        quick_test(
            "SELECT state, MIN(age) < 10 FROM person GROUP BY state",
            "Projection: person.state, MIN(person.age) < Int64(10)\
             \n  Aggregate: groupBy=[[person.state]], aggr=[[MIN(person.age)]]\
             \n    TableScan: person",
        );
    }

    #[test]
    fn select_simple_aggregate_and_nested_groupby_column() {
        quick_test(
            "SELECT age + 1, MAX(first_name) FROM person GROUP BY age",
            "Projection: person.age + Int64(1), MAX(person.first_name)\
             \n  Aggregate: groupBy=[[person.age]], aggr=[[MAX(person.first_name)]]\
             \n    TableScan: person",
        );
    }

    #[test]
    fn select_aggregate_compounded_with_groupby_column() {
        quick_test(
            "SELECT age + MIN(salary) FROM person GROUP BY age",
            "Projection: person.age + MIN(person.salary)\
             \n  Aggregate: groupBy=[[person.age]], aggr=[[MIN(person.salary)]]\
             \n    TableScan: person",
        );
    }

    #[test]
    fn select_aggregate_with_non_column_inner_expression_with_groupby() {
        quick_test(
            "SELECT state, MIN(age + 1) FROM person GROUP BY state",
            "Projection: person.state, MIN(person.age + Int64(1))\
            \n  Aggregate: groupBy=[[person.state]], aggr=[[MIN(person.age + Int64(1))]]\
            \n    TableScan: person",
        );
    }

    #[test]
    fn test_wildcard() {
        quick_test(
            "SELECT * from person",
            "Projection: person.id, person.first_name, person.last_name, person.age, person.state, person.salary, person.birth_date, person.😀\
            \n  TableScan: person",
        );
    }

    #[test]
    fn select_count_one() {
        let sql = "SELECT COUNT(1) FROM person";
        let expected = "Projection: COUNT(Int64(1))\
                        \n  Aggregate: groupBy=[[]], aggr=[[COUNT(Int64(1))]]\
                        \n    TableScan: person";
        quick_test(sql, expected);
    }

    #[test]
    fn select_count_column() {
        let sql = "SELECT COUNT(id) FROM person";
        let expected = "Projection: COUNT(person.id)\
                        \n  Aggregate: groupBy=[[]], aggr=[[COUNT(person.id)]]\
                        \n    TableScan: person";
        quick_test(sql, expected);
    }

    #[test]
    fn select_approx_median() {
        let sql = "SELECT approx_median(age) FROM person";
        let expected = "Projection: APPROXMEDIAN(person.age)\
                        \n  Aggregate: groupBy=[[]], aggr=[[APPROXMEDIAN(person.age)]]\
                        \n    TableScan: person";
        quick_test(sql, expected);
    }

    #[test]
    fn select_scalar_func() {
        let sql = "SELECT sqrt(age) FROM person";
        let expected = "Projection: sqrt(person.age)\
                        \n  TableScan: person";
        quick_test(sql, expected);
    }

    #[test]
    fn select_aliased_scalar_func() {
        let sql = "SELECT sqrt(person.age) AS square_people FROM person";
        let expected = "Projection: sqrt(person.age) AS square_people\
                        \n  TableScan: person";
        quick_test(sql, expected);
    }

    #[test]
    fn select_where_nullif_division() {
        let sql = "SELECT c3/(c4+c5) \
                   FROM aggregate_test_100 WHERE c3/nullif(c4+c5, 0) > 0.1";
        let expected = "Projection: aggregate_test_100.c3 / (aggregate_test_100.c4 + aggregate_test_100.c5)\
            \n  Filter: aggregate_test_100.c3 / nullif(aggregate_test_100.c4 + aggregate_test_100.c5, Int64(0)) > Float64(0.1)\
            \n    TableScan: aggregate_test_100";
        quick_test(sql, expected);
    }

    #[test]
    fn select_where_with_negative_operator() {
        let sql = "SELECT c3 FROM aggregate_test_100 WHERE c3 > -0.1 AND -c4 > 0";
        let expected = "Projection: aggregate_test_100.c3\
            \n  Filter: aggregate_test_100.c3 > Float64(-0.1) AND (- aggregate_test_100.c4) > Int64(0)\
            \n    TableScan: aggregate_test_100";
        quick_test(sql, expected);
    }

    #[test]
    fn select_where_with_positive_operator() {
        let sql = "SELECT c3 FROM aggregate_test_100 WHERE c3 > +0.1 AND +c4 > 0";
        let expected = "Projection: aggregate_test_100.c3\
            \n  Filter: aggregate_test_100.c3 > Float64(0.1) AND aggregate_test_100.c4 > Int64(0)\
            \n    TableScan: aggregate_test_100";
        quick_test(sql, expected);
    }

    #[test]
    fn select_order_by_index() {
        let sql = "SELECT id FROM person ORDER BY 1";
        let expected = "Sort: person.id ASC NULLS LAST\
                        \n  Projection: person.id\
                        \n    TableScan: person";

        quick_test(sql, expected);
    }

    #[test]
    fn select_order_by_multiple_index() {
        let sql = "SELECT id, state, age FROM person ORDER BY 1, 3";
        let expected = "Sort: person.id ASC NULLS LAST, person.age ASC NULLS LAST\
                        \n  Projection: person.id, person.state, person.age\
                        \n    TableScan: person";

        quick_test(sql, expected);
    }

    #[test]
    fn select_order_by_index_of_0() {
        let sql = "SELECT id FROM person ORDER BY 0";
        let err = logical_plan(sql).expect_err("query should have failed");
        assert_eq!(
            "Plan(\"Order by index starts at 1 for column indexes\")",
            format!("{:?}", err)
        );
    }

    #[test]
    fn select_order_by_index_oob() {
        let sql = "SELECT id FROM person ORDER BY 2";
        let err = logical_plan(sql).expect_err("query should have failed");
        assert_eq!(
            "Plan(\"Order by column out of bounds, specified: 2, max: 1\")",
            format!("{:?}", err)
        );
    }

    #[test]
    fn select_order_by() {
        let sql = "SELECT id FROM person ORDER BY id";
        let expected = "Sort: person.id ASC NULLS LAST\
                        \n  Projection: person.id\
                        \n    TableScan: person";
        quick_test(sql, expected);
    }

    #[test]
    fn select_order_by_desc() {
        let sql = "SELECT id FROM person ORDER BY id DESC";
        let expected = "Sort: person.id DESC NULLS FIRST\
                        \n  Projection: person.id\
                        \n    TableScan: person";
        quick_test(sql, expected);
    }

    #[test]
    fn select_order_by_nulls_last() {
        quick_test(
            "SELECT id FROM person ORDER BY id DESC NULLS LAST",
            "Sort: person.id DESC NULLS LAST\
            \n  Projection: person.id\
            \n    TableScan: person",
        );

        quick_test(
            "SELECT id FROM person ORDER BY id NULLS LAST",
            "Sort: person.id ASC NULLS LAST\
            \n  Projection: person.id\
            \n    TableScan: person",
        );
    }

    #[test]
    fn select_group_by() {
        let sql = "SELECT state FROM person GROUP BY state";
        let expected = "Projection: person.state\
                        \n  Aggregate: groupBy=[[person.state]], aggr=[[]]\
                        \n    TableScan: person";

        quick_test(sql, expected);
    }

    #[test]
    fn select_group_by_columns_not_in_select() {
        let sql = "SELECT MAX(age) FROM person GROUP BY state";
        let expected = "Projection: MAX(person.age)\
                        \n  Aggregate: groupBy=[[person.state]], aggr=[[MAX(person.age)]]\
                        \n    TableScan: person";

        quick_test(sql, expected);
    }

    #[test]
    fn select_group_by_count_star() {
        let sql = "SELECT state, COUNT(*) FROM person GROUP BY state";
        let expected = "Projection: person.state, COUNT(UInt8(1))\
                        \n  Aggregate: groupBy=[[person.state]], aggr=[[COUNT(UInt8(1))]]\
                        \n    TableScan: person";

        quick_test(sql, expected);
    }

    #[test]
    fn select_group_by_needs_projection() {
        let sql = "SELECT COUNT(state), state FROM person GROUP BY state";
        let expected = "\
        Projection: COUNT(person.state), person.state\
        \n  Aggregate: groupBy=[[person.state]], aggr=[[COUNT(person.state)]]\
        \n    TableScan: person";

        quick_test(sql, expected);
    }

    #[test]
    fn select_7480_1() {
        let sql = "SELECT c1, MIN(c12) FROM aggregate_test_100 GROUP BY c1, c13";
        let expected = "Projection: aggregate_test_100.c1, MIN(aggregate_test_100.c12)\
                       \n  Aggregate: groupBy=[[aggregate_test_100.c1, aggregate_test_100.c13]], aggr=[[MIN(aggregate_test_100.c12)]]\
                       \n    TableScan: aggregate_test_100";
        quick_test(sql, expected);
    }

    #[test]
    fn select_7480_2() {
        let sql = "SELECT c1, c13, MIN(c12) FROM aggregate_test_100 GROUP BY c1";
        let err = logical_plan(sql).expect_err("query should have failed");
        assert_eq!(
            "Plan(\"Projection references non-aggregate values: \
            Expression aggregate_test_100.c13 could not be resolved from available columns: \
            aggregate_test_100.c1, MIN(aggregate_test_100.c12)\")",
            format!("{:?}", err)
        );
    }

    #[test]
    fn create_external_table_csv() {
        let sql = "CREATE EXTERNAL TABLE t(c1 int) STORED AS CSV LOCATION 'foo.csv'";
        let expected = "CreateExternalTable: Bare { table: \"t\" }";
        quick_test(sql, expected);
    }

    #[test]
    fn create_external_table_custom() {
        let sql = "CREATE EXTERNAL TABLE dt STORED AS DELTATABLE LOCATION 's3://bucket/schema/table';";
        let expected = r#"CreateExternalTable: Bare { table: "dt" }"#;
        quick_test(sql, expected);
    }

    #[test]
    fn create_external_table_csv_no_schema() {
        let sql = "CREATE EXTERNAL TABLE t STORED AS CSV LOCATION 'foo.csv'";
        let expected = "CreateExternalTable: Bare { table: \"t\" }";
        quick_test(sql, expected);
    }

    #[test]
    fn create_external_table_with_compression_type() {
        // positive case
        let sqls = vec![
            "CREATE EXTERNAL TABLE t(c1 int) STORED AS CSV COMPRESSION TYPE GZIP LOCATION 'foo.csv.gz'",
            "CREATE EXTERNAL TABLE t(c1 int) STORED AS CSV COMPRESSION TYPE BZIP2 LOCATION 'foo.csv.bz2'",
            "CREATE EXTERNAL TABLE t(c1 int) STORED AS JSON COMPRESSION TYPE GZIP LOCATION 'foo.json.gz'",
            "CREATE EXTERNAL TABLE t(c1 int) STORED AS JSON COMPRESSION TYPE BZIP2 LOCATION 'foo.json.bz2'",
        ];
        for sql in sqls {
            let expected = "CreateExternalTable: Bare { table: \"t\" }";
            quick_test(sql, expected);
        }

        // negative case
        let sqls = vec![
            "CREATE EXTERNAL TABLE t STORED AS AVRO COMPRESSION TYPE GZIP LOCATION 'foo.avro'",
            "CREATE EXTERNAL TABLE t STORED AS AVRO COMPRESSION TYPE BZIP2 LOCATION 'foo.avro'",
            "CREATE EXTERNAL TABLE t STORED AS PARQUET COMPRESSION TYPE GZIP LOCATION 'foo.parquet'",
            "CREATE EXTERNAL TABLE t STORED AS PARQUET COMPRESSION TYPE BZIP2 LOCATION 'foo.parquet'",
        ];
        for sql in sqls {
            let err = logical_plan(sql).expect_err("query should have failed");
            assert_eq!(
                "Plan(\"File compression type can be specified for CSV/JSON files.\")",
                format!("{:?}", err)
            );
        }
    }

    #[test]
    fn create_external_table_parquet() {
        let sql =
            "CREATE EXTERNAL TABLE t(c1 int) STORED AS PARQUET LOCATION 'foo.parquet'";
        let err = logical_plan(sql).expect_err("query should have failed");
        assert_eq!(
            "Plan(\"Column definitions can not be specified for PARQUET files.\")",
            format!("{:?}", err)
        );
    }

    #[test]
    fn create_external_table_parquet_no_schema() {
        let sql = "CREATE EXTERNAL TABLE t STORED AS PARQUET LOCATION 'foo.parquet'";
        let expected = "CreateExternalTable: Bare { table: \"t\" }";
        quick_test(sql, expected);
    }

    #[test]
    fn equijoin_explicit_syntax() {
        let sql = "SELECT id, order_id \
            FROM person \
            JOIN orders \
            ON id = customer_id";
        let expected = "Projection: person.id, orders.order_id\
        \n  Inner Join: person.id = orders.customer_id\
        \n    TableScan: person\
        \n    TableScan: orders";
        quick_test(sql, expected);
    }

    #[test]
    fn equijoin_with_condition() {
        let sql = "SELECT id, order_id \
            FROM person \
            JOIN orders \
            ON id = customer_id AND order_id > 1 ";
        let expected = "Projection: person.id, orders.order_id\
            \n  Inner Join: person.id = orders.customer_id Filter: orders.order_id > Int64(1)\
            \n    TableScan: person\
            \n    TableScan: orders";

        quick_test(sql, expected);
    }

    #[test]
    fn left_equijoin_with_conditions() {
        let sql = "SELECT id, order_id \
            FROM person \
            LEFT JOIN orders \
            ON id = customer_id AND order_id > 1 AND age < 30";
        let expected = "Projection: person.id, orders.order_id\
            \n  Left Join: person.id = orders.customer_id Filter: orders.order_id > Int64(1) AND person.age < Int64(30)\
            \n    TableScan: person\
            \n    TableScan: orders";
        quick_test(sql, expected);
    }

    #[test]
    fn right_equijoin_with_conditions() {
        let sql = "SELECT id, order_id \
            FROM person \
            RIGHT JOIN orders \
            ON id = customer_id AND id > 1 AND order_id < 100";
        let expected = "Projection: person.id, orders.order_id\
            \n  Right Join: person.id = orders.customer_id Filter: person.id > Int64(1) AND orders.order_id < Int64(100)\
            \n    TableScan: person\
            \n    TableScan: orders";
        quick_test(sql, expected);
    }

    #[test]
    fn full_equijoin_with_conditions() {
        let sql = "SELECT id, order_id \
            FROM person \
            FULL JOIN orders \
            ON id = customer_id AND id > 1 AND order_id < 100";
        let expected = "Projection: person.id, orders.order_id\
        \n  Full Join: person.id = orders.customer_id Filter: person.id > Int64(1) AND orders.order_id < Int64(100)\
        \n    TableScan: person\
        \n    TableScan: orders";
        quick_test(sql, expected);
    }

    #[test]
    fn join_with_table_name() {
        let sql = "SELECT id, order_id \
            FROM person \
            JOIN orders \
            ON person.id = orders.customer_id";
        let expected = "Projection: person.id, orders.order_id\
        \n  Inner Join: person.id = orders.customer_id\
        \n    TableScan: person\
        \n    TableScan: orders";
        quick_test(sql, expected);
    }

    #[test]
    fn join_with_using() {
        let sql = "SELECT person.first_name, id \
            FROM person \
            JOIN person as person2 \
            USING (id)";
        let expected = "Projection: person.first_name, person.id\
        \n  Inner Join: Using person.id = person2.id\
        \n    TableScan: person\
        \n    SubqueryAlias: person2\
        \n      TableScan: person";
        quick_test(sql, expected);
    }

    #[test]
    fn project_wildcard_on_join_with_using() {
        let sql = "SELECT * \
            FROM lineitem \
            JOIN lineitem as lineitem2 \
            USING (l_item_id)";
        let expected = "Projection: lineitem.l_item_id, lineitem.l_description, lineitem.price, lineitem2.l_description, lineitem2.price\
        \n  Inner Join: Using lineitem.l_item_id = lineitem2.l_item_id\
        \n    TableScan: lineitem\
        \n    SubqueryAlias: lineitem2\
        \n      TableScan: lineitem";
        quick_test(sql, expected);
    }

    #[test]
    fn equijoin_explicit_syntax_3_tables() {
        let sql = "SELECT id, order_id, l_description \
            FROM person \
            JOIN orders ON id = customer_id \
            JOIN lineitem ON o_item_id = l_item_id";
        let expected = "Projection: person.id, orders.order_id, lineitem.l_description\
            \n  Inner Join: orders.o_item_id = lineitem.l_item_id\
            \n    Inner Join: person.id = orders.customer_id\
            \n      TableScan: person\
            \n      TableScan: orders\
            \n    TableScan: lineitem";
        quick_test(sql, expected);
    }

    #[test]
    fn boolean_literal_in_condition_expression() {
        let sql = "SELECT order_id \
        FROM orders \
        WHERE delivered = false OR delivered = true";
        let expected = "Projection: orders.order_id\
            \n  Filter: orders.delivered = Boolean(false) OR orders.delivered = Boolean(true)\
            \n    TableScan: orders";
        quick_test(sql, expected);
    }

    #[test]
    fn union() {
        let sql = "SELECT order_id from orders UNION SELECT order_id FROM orders";
        let expected = "\
        Distinct:\
        \n  Union\
        \n    Projection: orders.order_id\
        \n      TableScan: orders\
        \n    Projection: orders.order_id\
        \n      TableScan: orders";
        quick_test(sql, expected);
    }

    #[test]
    fn union_all() {
        let sql = "SELECT order_id from orders UNION ALL SELECT order_id FROM orders";
        let expected = "Union\
            \n  Projection: orders.order_id\
            \n    TableScan: orders\
            \n  Projection: orders.order_id\
            \n    TableScan: orders";
        quick_test(sql, expected);
    }

    #[test]
    fn union_4_combined_in_one() {
        let sql = "SELECT order_id from orders
                    UNION ALL SELECT order_id FROM orders
                    UNION ALL SELECT order_id FROM orders
                    UNION ALL SELECT order_id FROM orders";
        let expected = "Union\
            \n  Projection: orders.order_id\
            \n    TableScan: orders\
            \n  Projection: orders.order_id\
            \n    TableScan: orders\
            \n  Projection: orders.order_id\
            \n    TableScan: orders\
            \n  Projection: orders.order_id\
            \n    TableScan: orders";
        quick_test(sql, expected);
    }

    #[test]
    fn union_with_different_column_names() {
        let sql = "SELECT order_id from orders UNION ALL SELECT customer_id FROM orders";
        let expected = "Union\
            \n  Projection: orders.order_id\
            \n    TableScan: orders\
            \n  Projection: orders.customer_id\
            \n    TableScan: orders";
        quick_test(sql, expected);
    }

    #[test]
    fn union_values_with_no_alias() {
        let sql = "SELECT 1, 2 UNION ALL SELECT 3, 4";
        let expected = "Union\
            \n  Projection: Int64(1) AS Int64(1), Int64(2) AS Int64(2)\
            \n    EmptyRelation\
            \n  Projection: Int64(3) AS Int64(1), Int64(4) AS Int64(2)\
            \n    EmptyRelation";
        quick_test(sql, expected);
    }

    #[test]
    fn union_with_incompatible_data_type() {
        let sql = "SELECT interval '1 year 1 day' UNION ALL SELECT 1";
        let err = logical_plan(sql).expect_err("query should have failed");
        assert_eq!(
            "Plan(\"UNION Column Int64(1) (type: Int64) is \
            not compatible with column IntervalMonthDayNano\
            (\\\"950737950189618795196236955648\\\") \
            (type: Interval(MonthDayNano))\")",
            format!("{:?}", err)
        );
    }

    #[test]
    fn union_with_different_decimal_data_types() {
        let sql = "SELECT 1 a UNION ALL SELECT 1.1 a";
        let expected = "Union\
            \n  Projection: CAST(Int64(1) AS Float64) AS a\
            \n    EmptyRelation\
            \n  Projection: Float64(1.1) AS a\
            \n    EmptyRelation";
        quick_test(sql, expected);
    }

    #[test]
    fn union_with_null() {
        let sql = "SELECT NULL a UNION ALL SELECT 1.1 a";
        let expected = "Union\
            \n  Projection: CAST(NULL AS Float64) AS a\
            \n    EmptyRelation\
            \n  Projection: Float64(1.1) AS a\
            \n    EmptyRelation";
        quick_test(sql, expected);
    }

    #[test]
    fn union_with_float_and_string() {
        let sql = "SELECT 'a' a UNION ALL SELECT 1.1 a";
        let expected = "Union\
            \n  Projection: Utf8(\"a\") AS a\
            \n    EmptyRelation\
            \n  Projection: CAST(Float64(1.1) AS Utf8) AS a\
            \n    EmptyRelation";
        quick_test(sql, expected);
    }

    #[test]
    fn union_with_multiply_cols() {
        let sql = "SELECT 'a' a, 1 b UNION ALL SELECT 1.1 a, 1.1 b";
        let expected = "Union\
            \n  Projection: Utf8(\"a\") AS a, CAST(Int64(1) AS Float64) AS b\
            \n    EmptyRelation\
            \n  Projection: CAST(Float64(1.1) AS Utf8) AS a, Float64(1.1) AS b\
            \n    EmptyRelation";
        quick_test(sql, expected);
    }

    #[test]
    fn sorted_union_with_different_types_and_group_by() {
        let sql = "SELECT a FROM (select 1 a) x GROUP BY 1 UNION ALL (SELECT a FROM (select 1.1 a) x GROUP BY 1) ORDER BY 1";
        let expected = "Sort: a ASC NULLS LAST\
        \n  Union\
        \n    Projection: CAST(x.a AS Float64) AS a\
        \n      Aggregate: groupBy=[[x.a]], aggr=[[]]\
        \n        SubqueryAlias: x\
        \n          Projection: Int64(1) AS a\
        \n            EmptyRelation\
        \n    Projection: x.a\
        \n      Aggregate: groupBy=[[x.a]], aggr=[[]]\
        \n        SubqueryAlias: x\
        \n          Projection: Float64(1.1) AS a\
        \n            EmptyRelation";
        quick_test(sql, expected);
    }

    #[test]
    fn union_with_binary_expr_and_cast() {
        let sql = "SELECT cast(0.0 + a as integer) FROM (select 1 a) x GROUP BY 1 UNION ALL (SELECT 2.1 + a FROM (select 1 a) x GROUP BY 1)";
        let expected = "Union\
        \n  Projection: CAST(Float64(0) + x.a AS Float64) AS Float64(0) + x.a\
        \n    Aggregate: groupBy=[[CAST(Float64(0) + x.a AS Int32)]], aggr=[[]]\
        \n      SubqueryAlias: x\
        \n        Projection: Int64(1) AS a\
        \n          EmptyRelation\
        \n  Projection: Float64(2.1) + x.a\
        \n    Aggregate: groupBy=[[Float64(2.1) + x.a]], aggr=[[]]\
        \n      SubqueryAlias: x\
        \n        Projection: Int64(1) AS a\
        \n          EmptyRelation";
        quick_test(sql, expected);
    }

    #[test]
    fn union_with_aliases() {
        let sql = "SELECT a as a1 FROM (select 1 a) x GROUP BY 1 UNION ALL (SELECT a as a1 FROM (select 1.1 a) x GROUP BY 1)";
        let expected = "Union\
        \n  Projection: CAST(x.a AS Float64) AS a1\
        \n    Aggregate: groupBy=[[x.a]], aggr=[[]]\
        \n      SubqueryAlias: x\
        \n        Projection: Int64(1) AS a\
        \n          EmptyRelation\
        \n  Projection: x.a AS a1\
        \n    Aggregate: groupBy=[[x.a]], aggr=[[]]\
        \n      SubqueryAlias: x\
        \n        Projection: Float64(1.1) AS a\
        \n          EmptyRelation";
        quick_test(sql, expected);
    }

    #[test]
    fn union_with_incompatible_data_types() {
        let sql = "SELECT 'a' a UNION ALL SELECT true a";
        let err = logical_plan(sql).expect_err("query should have failed");
        assert_eq!(
            "Plan(\"UNION Column a (type: Boolean) is not compatible with column a (type: Utf8)\")",
            format!("{:?}", err)
        );
    }

    #[test]
    fn empty_over() {
        let sql = "SELECT order_id, MAX(order_id) OVER () from orders";
        let expected = "\
        Projection: orders.order_id, MAX(orders.order_id) ROWS BETWEEN UNBOUNDED PRECEDING AND UNBOUNDED FOLLOWING\
        \n  WindowAggr: windowExpr=[[MAX(orders.order_id) ROWS BETWEEN UNBOUNDED PRECEDING AND UNBOUNDED FOLLOWING]]\
        \n    TableScan: orders";
        quick_test(sql, expected);
    }

    #[test]
    fn empty_over_with_alias() {
        let sql = "SELECT order_id oid, MAX(order_id) OVER () max_oid from orders";
        let expected = "\
        Projection: orders.order_id AS oid, MAX(orders.order_id) ROWS BETWEEN UNBOUNDED PRECEDING AND UNBOUNDED FOLLOWING AS max_oid\
        \n  WindowAggr: windowExpr=[[MAX(orders.order_id) ROWS BETWEEN UNBOUNDED PRECEDING AND UNBOUNDED FOLLOWING]]\
        \n    TableScan: orders";
        quick_test(sql, expected);
    }

    #[test]
    fn empty_over_dup_with_alias() {
        let sql = "SELECT order_id oid, MAX(order_id) OVER () max_oid, MAX(order_id) OVER () max_oid_dup from orders";
        let expected = "\
        Projection: orders.order_id AS oid, MAX(orders.order_id) ROWS BETWEEN UNBOUNDED PRECEDING AND UNBOUNDED FOLLOWING AS max_oid, MAX(orders.order_id) ROWS BETWEEN UNBOUNDED PRECEDING AND UNBOUNDED FOLLOWING AS max_oid_dup\
        \n  WindowAggr: windowExpr=[[MAX(orders.order_id) ROWS BETWEEN UNBOUNDED PRECEDING AND UNBOUNDED FOLLOWING]]\
        \n    TableScan: orders";
        quick_test(sql, expected);
    }

    #[test]
    fn empty_over_dup_with_different_sort() {
        let sql = "SELECT order_id oid, MAX(order_id) OVER (), MAX(order_id) OVER (ORDER BY order_id) from orders";
        let expected = "\
        Projection: orders.order_id AS oid, MAX(orders.order_id) ROWS BETWEEN UNBOUNDED PRECEDING AND UNBOUNDED FOLLOWING, MAX(orders.order_id) ORDER BY [orders.order_id ASC NULLS LAST] RANGE BETWEEN UNBOUNDED PRECEDING AND CURRENT ROW\
        \n  WindowAggr: windowExpr=[[MAX(orders.order_id) ROWS BETWEEN UNBOUNDED PRECEDING AND UNBOUNDED FOLLOWING]]\
        \n    WindowAggr: windowExpr=[[MAX(orders.order_id) ORDER BY [orders.order_id ASC NULLS LAST] RANGE BETWEEN UNBOUNDED PRECEDING AND CURRENT ROW]]\
        \n      TableScan: orders";
        quick_test(sql, expected);
    }

    #[test]
    fn empty_over_plus() {
        let sql = "SELECT order_id, MAX(qty * 1.1) OVER () from orders";
        let expected = "\
        Projection: orders.order_id, MAX(orders.qty * Float64(1.1)) ROWS BETWEEN UNBOUNDED PRECEDING AND UNBOUNDED FOLLOWING\
        \n  WindowAggr: windowExpr=[[MAX(orders.qty * Float64(1.1)) ROWS BETWEEN UNBOUNDED PRECEDING AND UNBOUNDED FOLLOWING]]\
        \n    TableScan: orders";
        quick_test(sql, expected);
    }

    #[test]
    fn empty_over_multiple() {
        let sql =
            "SELECT order_id, MAX(qty) OVER (), min(qty) over (), aVg(qty) OVER () from orders";
        let expected = "\
        Projection: orders.order_id, MAX(orders.qty) ROWS BETWEEN UNBOUNDED PRECEDING AND UNBOUNDED FOLLOWING, MIN(orders.qty) ROWS BETWEEN UNBOUNDED PRECEDING AND UNBOUNDED FOLLOWING, AVG(orders.qty) ROWS BETWEEN UNBOUNDED PRECEDING AND UNBOUNDED FOLLOWING\
        \n  WindowAggr: windowExpr=[[MAX(orders.qty) ROWS BETWEEN UNBOUNDED PRECEDING AND UNBOUNDED FOLLOWING, MIN(orders.qty) ROWS BETWEEN UNBOUNDED PRECEDING AND UNBOUNDED FOLLOWING, AVG(orders.qty) ROWS BETWEEN UNBOUNDED PRECEDING AND UNBOUNDED FOLLOWING]]\
        \n    TableScan: orders";
        quick_test(sql, expected);
    }

    /// psql result
    /// ```text
    ///                               QUERY PLAN
    /// ----------------------------------------------------------------------
    /// WindowAgg  (cost=69.83..87.33 rows=1000 width=8)
    ///   ->  Sort  (cost=69.83..72.33 rows=1000 width=8)
    ///         Sort Key: order_id
    ///         ->  Seq Scan on orders  (cost=0.00..20.00 rows=1000 width=8)
    /// ```
    #[test]
    fn over_partition_by() {
        let sql = "SELECT order_id, MAX(qty) OVER (PARTITION BY order_id) from orders";
        let expected = "\
        Projection: orders.order_id, MAX(orders.qty) PARTITION BY [orders.order_id] ROWS BETWEEN UNBOUNDED PRECEDING AND UNBOUNDED FOLLOWING\
        \n  WindowAggr: windowExpr=[[MAX(orders.qty) PARTITION BY [orders.order_id] ROWS BETWEEN UNBOUNDED PRECEDING AND UNBOUNDED FOLLOWING]]\
        \n    TableScan: orders";
        quick_test(sql, expected);
    }

    /// psql result
    /// ```text
    ///                                     QUERY PLAN
    /// ----------------------------------------------------------------------------------
    /// WindowAgg  (cost=137.16..154.66 rows=1000 width=12)
    /// ->  Sort  (cost=137.16..139.66 rows=1000 width=12)
    ///         Sort Key: order_id
    ///         ->  WindowAgg  (cost=69.83..87.33 rows=1000 width=12)
    ///             ->  Sort  (cost=69.83..72.33 rows=1000 width=8)
    ///                     Sort Key: order_id DESC
    ///                     ->  Seq Scan on orders  (cost=0.00..20.00 rows=1000 width=8)
    /// ```
    #[test]
    fn over_order_by() {
        let sql = "SELECT order_id, MAX(qty) OVER (ORDER BY order_id), MIN(qty) OVER (ORDER BY order_id DESC) from orders";
        let expected = "\
        Projection: orders.order_id, MAX(orders.qty) ORDER BY [orders.order_id ASC NULLS LAST] RANGE BETWEEN UNBOUNDED PRECEDING AND CURRENT ROW, MIN(orders.qty) ORDER BY [orders.order_id DESC NULLS FIRST] RANGE BETWEEN UNBOUNDED PRECEDING AND CURRENT ROW\
        \n  WindowAggr: windowExpr=[[MAX(orders.qty) ORDER BY [orders.order_id ASC NULLS LAST] RANGE BETWEEN UNBOUNDED PRECEDING AND CURRENT ROW]]\
        \n    WindowAggr: windowExpr=[[MIN(orders.qty) ORDER BY [orders.order_id DESC NULLS FIRST] RANGE BETWEEN UNBOUNDED PRECEDING AND CURRENT ROW]]\
        \n      TableScan: orders";
        quick_test(sql, expected);
    }

    #[test]
    fn over_order_by_with_window_frame_double_end() {
        let sql = "SELECT order_id, MAX(qty) OVER (ORDER BY order_id ROWS BETWEEN 3 PRECEDING and 3 FOLLOWING), MIN(qty) OVER (ORDER BY order_id DESC) from orders";
        let expected = "\
        Projection: orders.order_id, MAX(orders.qty) ORDER BY [orders.order_id ASC NULLS LAST] ROWS BETWEEN 3 PRECEDING AND 3 FOLLOWING, MIN(orders.qty) ORDER BY [orders.order_id DESC NULLS FIRST] RANGE BETWEEN UNBOUNDED PRECEDING AND CURRENT ROW\
        \n  WindowAggr: windowExpr=[[MAX(orders.qty) ORDER BY [orders.order_id ASC NULLS LAST] ROWS BETWEEN 3 PRECEDING AND 3 FOLLOWING]]\
        \n    WindowAggr: windowExpr=[[MIN(orders.qty) ORDER BY [orders.order_id DESC NULLS FIRST] RANGE BETWEEN UNBOUNDED PRECEDING AND CURRENT ROW]]\
        \n      TableScan: orders";
        quick_test(sql, expected);
    }

    #[test]
    fn over_order_by_with_window_frame_single_end() {
        let sql = "SELECT order_id, MAX(qty) OVER (ORDER BY order_id ROWS 3 PRECEDING), MIN(qty) OVER (ORDER BY order_id DESC) from orders";
        let expected = "\
        Projection: orders.order_id, MAX(orders.qty) ORDER BY [orders.order_id ASC NULLS LAST] ROWS BETWEEN 3 PRECEDING AND CURRENT ROW, MIN(orders.qty) ORDER BY [orders.order_id DESC NULLS FIRST] RANGE BETWEEN UNBOUNDED PRECEDING AND CURRENT ROW\
        \n  WindowAggr: windowExpr=[[MAX(orders.qty) ORDER BY [orders.order_id ASC NULLS LAST] ROWS BETWEEN 3 PRECEDING AND CURRENT ROW]]\
        \n    WindowAggr: windowExpr=[[MIN(orders.qty) ORDER BY [orders.order_id DESC NULLS FIRST] RANGE BETWEEN UNBOUNDED PRECEDING AND CURRENT ROW]]\
        \n      TableScan: orders";
        quick_test(sql, expected);
    }

    #[test]
    fn over_order_by_with_window_frame_range_order_by_check() {
        let sql =
            "SELECT order_id, MAX(qty) OVER (RANGE UNBOUNDED PRECEDING) from orders";
        let err = logical_plan(sql).expect_err("query should have failed");
        assert_eq!(
            "Plan(\"With window frame of type RANGE, the order by expression must be of length 1, got 0\")",
            format!("{:?}", err)
        );
    }

    #[test]
    fn over_order_by_with_window_frame_range_order_by_check_2() {
        let sql =
            "SELECT order_id, MAX(qty) OVER (ORDER BY order_id, qty RANGE UNBOUNDED PRECEDING) from orders";
        let err = logical_plan(sql).expect_err("query should have failed");
        assert_eq!(
            "Plan(\"With window frame of type RANGE, the order by expression must be of length 1, got 2\")",
            format!("{:?}", err)
        );
    }

    #[test]
    fn over_order_by_with_window_frame_single_end_groups() {
        let sql = "SELECT order_id, MAX(qty) OVER (ORDER BY order_id GROUPS 3 PRECEDING), MIN(qty) OVER (ORDER BY order_id DESC) from orders";
        let expected = "\
        Projection: orders.order_id, MAX(orders.qty) ORDER BY [orders.order_id ASC NULLS LAST] GROUPS BETWEEN 3 PRECEDING AND CURRENT ROW, MIN(orders.qty) ORDER BY [orders.order_id DESC NULLS FIRST] RANGE BETWEEN UNBOUNDED PRECEDING AND CURRENT ROW\
        \n  WindowAggr: windowExpr=[[MAX(orders.qty) ORDER BY [orders.order_id ASC NULLS LAST] GROUPS BETWEEN 3 PRECEDING AND CURRENT ROW]]\
        \n    WindowAggr: windowExpr=[[MIN(orders.qty) ORDER BY [orders.order_id DESC NULLS FIRST] RANGE BETWEEN UNBOUNDED PRECEDING AND CURRENT ROW]]\
        \n      TableScan: orders";
        quick_test(sql, expected);
    }

    /// psql result
    /// ```text
    ///                                     QUERY PLAN
    /// -----------------------------------------------------------------------------------
    /// WindowAgg  (cost=142.16..162.16 rows=1000 width=16)
    ///   ->  Sort  (cost=142.16..144.66 rows=1000 width=16)
    ///         Sort Key: order_id
    ///         ->  WindowAgg  (cost=72.33..92.33 rows=1000 width=16)
    ///               ->  Sort  (cost=72.33..74.83 rows=1000 width=12)
    ///                     Sort Key: ((order_id + 1))
    ///                     ->  Seq Scan on orders  (cost=0.00..22.50 rows=1000 width=12)
    /// ```
    #[test]
    fn over_order_by_two_sort_keys() {
        let sql = "SELECT order_id, MAX(qty) OVER (ORDER BY order_id), MIN(qty) OVER (ORDER BY (order_id + 1)) from orders";
        let expected = "\
        Projection: orders.order_id, MAX(orders.qty) ORDER BY [orders.order_id ASC NULLS LAST] RANGE BETWEEN UNBOUNDED PRECEDING AND CURRENT ROW, MIN(orders.qty) ORDER BY [orders.order_id + Int64(1) ASC NULLS LAST] RANGE BETWEEN UNBOUNDED PRECEDING AND CURRENT ROW\
        \n  WindowAggr: windowExpr=[[MAX(orders.qty) ORDER BY [orders.order_id ASC NULLS LAST] RANGE BETWEEN UNBOUNDED PRECEDING AND CURRENT ROW]]\
        \n    WindowAggr: windowExpr=[[MIN(orders.qty) ORDER BY [orders.order_id + Int64(1) ASC NULLS LAST] RANGE BETWEEN UNBOUNDED PRECEDING AND CURRENT ROW]]\
        \n      TableScan: orders";
        quick_test(sql, expected);
    }

    /// psql result
    /// ```text
    ///                                        QUERY PLAN
    /// ----------------------------------------------------------------------------------------
    /// WindowAgg  (cost=139.66..172.16 rows=1000 width=24)
    ///   ->  WindowAgg  (cost=139.66..159.66 rows=1000 width=16)
    ///         ->  Sort  (cost=139.66..142.16 rows=1000 width=12)
    ///               Sort Key: qty, order_id
    ///               ->  WindowAgg  (cost=69.83..89.83 rows=1000 width=12)
    ///                     ->  Sort  (cost=69.83..72.33 rows=1000 width=8)
    ///                           Sort Key: order_id, qty
    ///                           ->  Seq Scan on orders  (cost=0.00..20.00 rows=1000 width=8)
    /// ```
    #[test]
    fn over_order_by_sort_keys_sorting() {
        let sql = "SELECT order_id, MAX(qty) OVER (ORDER BY qty, order_id), SUM(qty) OVER (), MIN(qty) OVER (ORDER BY order_id, qty) from orders";
        let expected = "\
        Projection: orders.order_id, MAX(orders.qty) ORDER BY [orders.qty ASC NULLS LAST, orders.order_id ASC NULLS LAST] RANGE BETWEEN UNBOUNDED PRECEDING AND CURRENT ROW, SUM(orders.qty) ROWS BETWEEN UNBOUNDED PRECEDING AND UNBOUNDED FOLLOWING, MIN(orders.qty) ORDER BY [orders.order_id ASC NULLS LAST, orders.qty ASC NULLS LAST] RANGE BETWEEN UNBOUNDED PRECEDING AND CURRENT ROW\
        \n  WindowAggr: windowExpr=[[SUM(orders.qty) ROWS BETWEEN UNBOUNDED PRECEDING AND UNBOUNDED FOLLOWING]]\
        \n    WindowAggr: windowExpr=[[MAX(orders.qty) ORDER BY [orders.qty ASC NULLS LAST, orders.order_id ASC NULLS LAST] RANGE BETWEEN UNBOUNDED PRECEDING AND CURRENT ROW]]\
        \n      WindowAggr: windowExpr=[[MIN(orders.qty) ORDER BY [orders.order_id ASC NULLS LAST, orders.qty ASC NULLS LAST] RANGE BETWEEN UNBOUNDED PRECEDING AND CURRENT ROW]]\
        \n        TableScan: orders";
        quick_test(sql, expected);
    }

    /// psql result
    /// ```text
    ///                                     QUERY PLAN
    /// ----------------------------------------------------------------------------------
    /// WindowAgg  (cost=69.83..117.33 rows=1000 width=24)
    ///   ->  WindowAgg  (cost=69.83..104.83 rows=1000 width=16)
    ///         ->  WindowAgg  (cost=69.83..89.83 rows=1000 width=12)
    ///               ->  Sort  (cost=69.83..72.33 rows=1000 width=8)
    ///                     Sort Key: order_id, qty
    ///                     ->  Seq Scan on orders  (cost=0.00..20.00 rows=1000 width=8)
    /// ```
    ///
    /// FIXME: for now we are not detecting prefix of sorting keys in order to save one sort exec phase
    #[test]
    fn over_order_by_sort_keys_sorting_prefix_compacting() {
        let sql = "SELECT order_id, MAX(qty) OVER (ORDER BY order_id), SUM(qty) OVER (), MIN(qty) OVER (ORDER BY order_id, qty) from orders";
        let expected = "\
        Projection: orders.order_id, MAX(orders.qty) ORDER BY [orders.order_id ASC NULLS LAST] RANGE BETWEEN UNBOUNDED PRECEDING AND CURRENT ROW, SUM(orders.qty) ROWS BETWEEN UNBOUNDED PRECEDING AND UNBOUNDED FOLLOWING, MIN(orders.qty) ORDER BY [orders.order_id ASC NULLS LAST, orders.qty ASC NULLS LAST] RANGE BETWEEN UNBOUNDED PRECEDING AND CURRENT ROW\
        \n  WindowAggr: windowExpr=[[SUM(orders.qty) ROWS BETWEEN UNBOUNDED PRECEDING AND UNBOUNDED FOLLOWING]]\
        \n    WindowAggr: windowExpr=[[MAX(orders.qty) ORDER BY [orders.order_id ASC NULLS LAST] RANGE BETWEEN UNBOUNDED PRECEDING AND CURRENT ROW]]\
        \n      WindowAggr: windowExpr=[[MIN(orders.qty) ORDER BY [orders.order_id ASC NULLS LAST, orders.qty ASC NULLS LAST] RANGE BETWEEN UNBOUNDED PRECEDING AND CURRENT ROW]]\
        \n        TableScan: orders";
        quick_test(sql, expected);
    }

    /// psql result
    /// ```text
    ///                                        QUERY PLAN
    /// ----------------------------------------------------------------------------------------
    /// WindowAgg  (cost=139.66..172.16 rows=1000 width=24)
    ///   ->  WindowAgg  (cost=139.66..159.66 rows=1000 width=16)
    ///         ->  Sort  (cost=139.66..142.16 rows=1000 width=12)
    ///               Sort Key: order_id, qty
    ///               ->  WindowAgg  (cost=69.83..89.83 rows=1000 width=12)
    ///                     ->  Sort  (cost=69.83..72.33 rows=1000 width=8)
    ///                           Sort Key: qty, order_id
    ///                           ->  Seq Scan on orders  (cost=0.00..20.00 rows=1000 width=8)
    /// ```
    ///
    /// FIXME: for now we are not detecting prefix of sorting keys in order to re-arrange with global
    /// sort
    #[test]
    fn over_order_by_sort_keys_sorting_global_order_compacting() {
        let sql = "SELECT order_id, MAX(qty) OVER (ORDER BY qty, order_id), SUM(qty) OVER (), MIN(qty) OVER (ORDER BY order_id, qty) from orders ORDER BY order_id";
        let expected = "\
        Sort: orders.order_id ASC NULLS LAST\
        \n  Projection: orders.order_id, MAX(orders.qty) ORDER BY [orders.qty ASC NULLS LAST, orders.order_id ASC NULLS LAST] RANGE BETWEEN UNBOUNDED PRECEDING AND CURRENT ROW, SUM(orders.qty) ROWS BETWEEN UNBOUNDED PRECEDING AND UNBOUNDED FOLLOWING, MIN(orders.qty) ORDER BY [orders.order_id ASC NULLS LAST, orders.qty ASC NULLS LAST] RANGE BETWEEN UNBOUNDED PRECEDING AND CURRENT ROW\
        \n    WindowAggr: windowExpr=[[SUM(orders.qty) ROWS BETWEEN UNBOUNDED PRECEDING AND UNBOUNDED FOLLOWING]]\
        \n      WindowAggr: windowExpr=[[MAX(orders.qty) ORDER BY [orders.qty ASC NULLS LAST, orders.order_id ASC NULLS LAST] RANGE BETWEEN UNBOUNDED PRECEDING AND CURRENT ROW]]\
        \n        WindowAggr: windowExpr=[[MIN(orders.qty) ORDER BY [orders.order_id ASC NULLS LAST, orders.qty ASC NULLS LAST] RANGE BETWEEN UNBOUNDED PRECEDING AND CURRENT ROW]]\
        \n          TableScan: orders";
        quick_test(sql, expected);
    }

    /// psql result
    /// ```text
    ///                               QUERY PLAN
    /// ----------------------------------------------------------------------
    /// WindowAgg  (cost=69.83..89.83 rows=1000 width=12)
    ///   ->  Sort  (cost=69.83..72.33 rows=1000 width=8)
    ///         Sort Key: order_id, qty
    ///         ->  Seq Scan on orders  (cost=0.00..20.00 rows=1000 width=8)
    /// ```
    #[test]
    fn over_partition_by_order_by() {
        let sql =
            "SELECT order_id, MAX(qty) OVER (PARTITION BY order_id ORDER BY qty) from orders";
        let expected = "\
        Projection: orders.order_id, MAX(orders.qty) PARTITION BY [orders.order_id] ORDER BY [orders.qty ASC NULLS LAST] RANGE BETWEEN UNBOUNDED PRECEDING AND CURRENT ROW\
        \n  WindowAggr: windowExpr=[[MAX(orders.qty) PARTITION BY [orders.order_id] ORDER BY [orders.qty ASC NULLS LAST] RANGE BETWEEN UNBOUNDED PRECEDING AND CURRENT ROW]]\
        \n    TableScan: orders";
        quick_test(sql, expected);
    }

    /// psql result
    /// ```text
    ///                               QUERY PLAN
    /// ----------------------------------------------------------------------
    /// WindowAgg  (cost=69.83..89.83 rows=1000 width=12)
    ///   ->  Sort  (cost=69.83..72.33 rows=1000 width=8)
    ///         Sort Key: order_id, qty
    ///         ->  Seq Scan on orders  (cost=0.00..20.00 rows=1000 width=8)
    /// ```
    #[test]
    fn over_partition_by_order_by_no_dup() {
        let sql =
            "SELECT order_id, MAX(qty) OVER (PARTITION BY order_id, qty ORDER BY qty) from orders";
        let expected = "\
        Projection: orders.order_id, MAX(orders.qty) PARTITION BY [orders.order_id, orders.qty] ORDER BY [orders.qty ASC NULLS LAST] RANGE BETWEEN UNBOUNDED PRECEDING AND CURRENT ROW\
        \n  WindowAggr: windowExpr=[[MAX(orders.qty) PARTITION BY [orders.order_id, orders.qty] ORDER BY [orders.qty ASC NULLS LAST] RANGE BETWEEN UNBOUNDED PRECEDING AND CURRENT ROW]]\
        \n    TableScan: orders";
        quick_test(sql, expected);
    }

    /// psql result
    /// ```text
    ///                                     QUERY PLAN
    /// ----------------------------------------------------------------------------------
    /// WindowAgg  (cost=142.16..162.16 rows=1000 width=16)
    ///   ->  Sort  (cost=142.16..144.66 rows=1000 width=12)
    ///         Sort Key: qty, order_id
    ///         ->  WindowAgg  (cost=69.83..92.33 rows=1000 width=12)
    ///               ->  Sort  (cost=69.83..72.33 rows=1000 width=8)
    ///                     Sort Key: order_id, qty
    ///                     ->  Seq Scan on orders  (cost=0.00..20.00 rows=1000 width=8)
    /// ```
    #[test]
    fn over_partition_by_order_by_mix_up() {
        let sql =
            "SELECT order_id, MAX(qty) OVER (PARTITION BY order_id, qty ORDER BY qty), MIN(qty) OVER (PARTITION BY qty ORDER BY order_id) from orders";
        let expected = "\
        Projection: orders.order_id, MAX(orders.qty) PARTITION BY [orders.order_id, orders.qty] ORDER BY [orders.qty ASC NULLS LAST] RANGE BETWEEN UNBOUNDED PRECEDING AND CURRENT ROW, MIN(orders.qty) PARTITION BY [orders.qty] ORDER BY [orders.order_id ASC NULLS LAST] RANGE BETWEEN UNBOUNDED PRECEDING AND CURRENT ROW\
        \n  WindowAggr: windowExpr=[[MIN(orders.qty) PARTITION BY [orders.qty] ORDER BY [orders.order_id ASC NULLS LAST] RANGE BETWEEN UNBOUNDED PRECEDING AND CURRENT ROW]]\
        \n    WindowAggr: windowExpr=[[MAX(orders.qty) PARTITION BY [orders.order_id, orders.qty] ORDER BY [orders.qty ASC NULLS LAST] RANGE BETWEEN UNBOUNDED PRECEDING AND CURRENT ROW]]\
        \n      TableScan: orders";
        quick_test(sql, expected);
    }

    /// psql result
    /// ```text
    ///                                  QUERY PLAN
    /// -----------------------------------------------------------------------------
    /// WindowAgg  (cost=69.83..109.83 rows=1000 width=24)
    ///   ->  WindowAgg  (cost=69.83..92.33 rows=1000 width=20)
    ///         ->  Sort  (cost=69.83..72.33 rows=1000 width=16)
    ///               Sort Key: order_id, qty, price
    ///               ->  Seq Scan on orders  (cost=0.00..20.00 rows=1000 width=16)
    /// ```
    /// FIXME: for now we are not detecting prefix of sorting keys in order to save one sort exec phase
    #[test]
    fn over_partition_by_order_by_mix_up_prefix() {
        let sql =
            "SELECT order_id, MAX(qty) OVER (PARTITION BY order_id ORDER BY qty), MIN(qty) OVER (PARTITION BY order_id, qty ORDER BY price) from orders";
        let expected = "\
        Projection: orders.order_id, MAX(orders.qty) PARTITION BY [orders.order_id] ORDER BY [orders.qty ASC NULLS LAST] RANGE BETWEEN UNBOUNDED PRECEDING AND CURRENT ROW, MIN(orders.qty) PARTITION BY [orders.order_id, orders.qty] ORDER BY [orders.price ASC NULLS LAST] RANGE BETWEEN UNBOUNDED PRECEDING AND CURRENT ROW\
        \n  WindowAggr: windowExpr=[[MAX(orders.qty) PARTITION BY [orders.order_id] ORDER BY [orders.qty ASC NULLS LAST] RANGE BETWEEN UNBOUNDED PRECEDING AND CURRENT ROW]]\
        \n    WindowAggr: windowExpr=[[MIN(orders.qty) PARTITION BY [orders.order_id, orders.qty] ORDER BY [orders.price ASC NULLS LAST] RANGE BETWEEN UNBOUNDED PRECEDING AND CURRENT ROW]]\
        \n      TableScan: orders";
        quick_test(sql, expected);
    }

    #[test]
    fn approx_median_window() {
        let sql =
            "SELECT order_id, APPROX_MEDIAN(qty) OVER(PARTITION BY order_id) from orders";
        let expected = "\
        Projection: orders.order_id, APPROXMEDIAN(orders.qty) PARTITION BY [orders.order_id] ROWS BETWEEN UNBOUNDED PRECEDING AND UNBOUNDED FOLLOWING\
        \n  WindowAggr: windowExpr=[[APPROXMEDIAN(orders.qty) PARTITION BY [orders.order_id] ROWS BETWEEN UNBOUNDED PRECEDING AND UNBOUNDED FOLLOWING]]\
        \n    TableScan: orders";
        quick_test(sql, expected);
    }

    #[test]
    fn select_typed_date_string() {
        let sql = "SELECT date '2020-12-10' AS date";
        let expected = "Projection: CAST(Utf8(\"2020-12-10\") AS Date32) AS date\
            \n  EmptyRelation";
        quick_test(sql, expected);
    }

    #[test]
    fn select_typed_time_string() {
        let sql = "SELECT TIME '08:09:10.123' AS time";
        let expected =
            "Projection: CAST(Utf8(\"08:09:10.123\") AS Time64(Nanosecond)) AS time\
            \n  EmptyRelation";
        quick_test(sql, expected);
    }

    #[test]
    fn select_multibyte_column() {
        let sql = r#"SELECT "😀" FROM person"#;
        let expected = "Projection: person.😀\
            \n  TableScan: person";
        quick_test(sql, expected);
    }

    fn logical_plan(sql: &str) -> Result<LogicalPlan> {
        logical_plan_with_options(sql, ParserOptions::default())
    }

    fn logical_plan_with_options(
        sql: &str,
        options: ParserOptions,
    ) -> Result<LogicalPlan> {
        let dialect = &GenericDialect {};
        logical_plan_with_dialect_and_options(sql, dialect, options)
    }

    fn logical_plan_with_dialect(
        sql: &str,
        dialect: &dyn Dialect,
    ) -> Result<LogicalPlan> {
        let planner = SqlToRel::new(&MockContextProvider {});
        let result = DFParser::parse_sql_with_dialect(sql, dialect);
        let mut ast = result?;
        planner.statement_to_plan(ast.pop_front().unwrap())
    }

    fn logical_plan_with_dialect_and_options(
        sql: &str,
        dialect: &dyn Dialect,
        options: ParserOptions,
    ) -> Result<LogicalPlan> {
        let planner = SqlToRel::new_with_options(&MockContextProvider {}, options);
        let result = DFParser::parse_sql_with_dialect(sql, dialect);
        let mut ast = result?;
        planner.statement_to_plan(ast.pop_front().unwrap())
    }

    /// Create logical plan, write with formatter, compare to expected output
    fn quick_test(sql: &str, expected: &str) {
        let plan = logical_plan(sql).unwrap();
        assert_eq!(format!("{:?}", plan), expected);
    }

    fn quick_test_with_options(sql: &str, expected: &str, options: ParserOptions) {
        let plan = logical_plan_with_options(sql, options).unwrap();
        assert_eq!(format!("{:?}", plan), expected);
    }

    fn prepare_stmt_quick_test(
        sql: &str,
        expected_plan: &str,
        expected_data_types: &str,
    ) {
        let plan = logical_plan(sql).unwrap();
        // verify plan
        assert_eq!(format!("{:?}", plan), expected_plan);
        // verify data types
        if let LogicalPlan::Prepare(Prepare { data_types, .. }) = plan {
            let dt = format!("{:?}", data_types);
            assert_eq!(dt, expected_data_types);
        }
    }

    struct MockContextProvider {}

    impl ContextProvider for MockContextProvider {
        fn get_table_provider(
            &self,
            name: TableReference,
        ) -> Result<Arc<dyn TableSource>> {
            let schema = match name.table() {
                "test" => Ok(Schema::new(vec![
                    Field::new("t_date32", DataType::Date32, false),
                    Field::new("t_date64", DataType::Date64, false),
                ])),
                "j1" => Ok(Schema::new(vec![
                    Field::new("j1_id", DataType::Int32, false),
                    Field::new("j1_string", DataType::Utf8, false),
                ])),
                "j2" => Ok(Schema::new(vec![
                    Field::new("j2_id", DataType::Int32, false),
                    Field::new("j2_string", DataType::Utf8, false),
                ])),
                "j3" => Ok(Schema::new(vec![
                    Field::new("j3_id", DataType::Int32, false),
                    Field::new("j3_string", DataType::Utf8, false),
                ])),
                "test_decimal" => Ok(Schema::new(vec![
                    Field::new("id", DataType::Int32, false),
                    Field::new("price", DataType::Decimal128(10, 2), false),
                ])),
                "person" => Ok(Schema::new(vec![
                    Field::new("id", DataType::UInt32, false),
                    Field::new("first_name", DataType::Utf8, false),
                    Field::new("last_name", DataType::Utf8, false),
                    Field::new("age", DataType::Int32, false),
                    Field::new("state", DataType::Utf8, false),
                    Field::new("salary", DataType::Float64, false),
                    Field::new(
                        "birth_date",
                        DataType::Timestamp(TimeUnit::Nanosecond, None),
                        false,
                    ),
                    Field::new("😀", DataType::Int32, false),
                ])),
                "orders" => Ok(Schema::new(vec![
                    Field::new("order_id", DataType::UInt32, false),
                    Field::new("customer_id", DataType::UInt32, false),
                    Field::new("o_item_id", DataType::Utf8, false),
                    Field::new("qty", DataType::Int32, false),
                    Field::new("price", DataType::Float64, false),
                    Field::new("delivered", DataType::Boolean, false),
                ])),
                "lineitem" => Ok(Schema::new(vec![
                    Field::new("l_item_id", DataType::UInt32, false),
                    Field::new("l_description", DataType::Utf8, false),
                    Field::new("price", DataType::Float64, false),
                ])),
                "aggregate_test_100" => Ok(Schema::new(vec![
                    Field::new("c1", DataType::Utf8, false),
                    Field::new("c2", DataType::UInt32, false),
                    Field::new("c3", DataType::Int8, false),
                    Field::new("c4", DataType::Int16, false),
                    Field::new("c5", DataType::Int32, false),
                    Field::new("c6", DataType::Int64, false),
                    Field::new("c7", DataType::UInt8, false),
                    Field::new("c8", DataType::UInt16, false),
                    Field::new("c9", DataType::UInt32, false),
                    Field::new("c10", DataType::UInt64, false),
                    Field::new("c11", DataType::Float32, false),
                    Field::new("c12", DataType::Float64, false),
                    Field::new("c13", DataType::Utf8, false),
                ])),
                _ => Err(DataFusionError::Plan(format!(
                    "No table named: {} found",
                    name.table()
                ))),
            };

            match schema {
                Ok(t) => Ok(Arc::new(EmptyTable::new(Arc::new(t)))),
                Err(e) => Err(e),
            }
        }

        fn get_function_meta(&self, _name: &str) -> Option<Arc<ScalarUDF>> {
            unimplemented!()
        }

        fn get_aggregate_meta(&self, _name: &str) -> Option<Arc<AggregateUDF>> {
            unimplemented!()
        }

        fn get_variable_type(&self, _: &[String]) -> Option<DataType> {
            unimplemented!()
        }

        fn get_config_option(&self, _: &str) -> Option<ScalarValue> {
            unimplemented!()
        }
    }

    #[test]
    fn select_partially_qualified_column() {
        let sql = r#"SELECT person.first_name FROM public.person"#;
        let expected = "Projection: public.person.first_name\
            \n  TableScan: public.person";
        quick_test(sql, expected);
    }

    #[test]
    fn cross_join_not_to_inner_join() {
        let sql = "select person.id from person, orders, lineitem where person.id = person.age;";
        let expected = "Projection: person.id\
                                    \n  Filter: person.id = person.age\
                                    \n    CrossJoin:\
                                    \n      CrossJoin:\
                                    \n        TableScan: person\
                                    \n        TableScan: orders\
                                    \n      TableScan: lineitem";
        quick_test(sql, expected);
    }

    #[test]
    fn join_with_aliases() {
        let sql = "select peeps.id, folks.first_name from person as peeps join person as folks on peeps.id = folks.id";
        let expected = "Projection: peeps.id, folks.first_name\
                                    \n  Inner Join: peeps.id = folks.id\
                                    \n    SubqueryAlias: peeps\
                                    \n      TableScan: person\
                                    \n    SubqueryAlias: folks\
                                    \n      TableScan: person";
        quick_test(sql, expected);
    }

    #[test]
    fn cte_use_same_name_multiple_times() {
        let sql = "with a as (select * from person), a as (select * from orders) select * from a;";
        let expected = "SQL error: ParserError(\"WITH query name \\\"a\\\" specified more than once\")";
        let result = logical_plan(sql).err().unwrap();
        assert_eq!(result.to_string(), expected);
    }

    #[test]
    fn date_plus_interval_in_projection() {
        let sql = "select t_date32 + interval '5 days' FROM test";
        let expected = "Projection: test.t_date32 + IntervalDayTime(\"21474836480\")\
                            \n  TableScan: test";
        quick_test(sql, expected);
    }

    #[test]
    fn date_plus_interval_in_filter() {
        let sql = "select t_date64 FROM test \
                    WHERE t_date64 \
                    BETWEEN cast('1999-12-31' as date) \
                        AND cast('1999-12-31' as date) + interval '30 days'";
        let expected =
            "Projection: test.t_date64\
            \n  Filter: test.t_date64 BETWEEN CAST(Utf8(\"1999-12-31\") AS Date32) AND CAST(Utf8(\"1999-12-31\") AS Date32) + IntervalDayTime(\"128849018880\")\
            \n    TableScan: test";
        quick_test(sql, expected);
    }

    #[test]
    fn exists_subquery() {
        let sql = "SELECT id FROM person p WHERE EXISTS \
            (SELECT first_name FROM person \
            WHERE last_name = p.last_name \
            AND state = p.state)";

        let expected = "Projection: p.id\
        \n  Filter: EXISTS (<subquery>)\
        \n    Subquery:\
        \n      Projection: person.first_name\
        \n        Filter: person.last_name = p.last_name AND person.state = p.state\
        \n          TableScan: person\
        \n    SubqueryAlias: p\
        \n      TableScan: person";
        quick_test(sql, expected);
    }

    #[test]
    fn exists_subquery_schema_outer_schema_overlap() {
        // both the outer query and the schema select from unaliased "person"
        let sql = "SELECT person.id FROM person, person p \
            WHERE person.id = p.id AND EXISTS \
            (SELECT person.first_name FROM person, person p2 \
            WHERE person.id = p2.id \
            AND person.last_name = p.last_name \
            AND person.state = p.state)";

        let expected = "Projection: person.id\
        \n  Filter: person.id = p.id AND EXISTS (<subquery>)\
        \n    Subquery:\
        \n      Projection: person.first_name\
        \n        Filter: person.id = p2.id AND person.last_name = p.last_name AND person.state = p.state\
        \n          CrossJoin:\
        \n            TableScan: person\
        \n            SubqueryAlias: p2\
        \n              TableScan: person\
        \n    CrossJoin:\
        \n      TableScan: person\
        \n      SubqueryAlias: p\
        \n        TableScan: person";
        quick_test(sql, expected);
    }

    #[test]
    fn exists_subquery_wildcard() {
        let sql = "SELECT id FROM person p WHERE EXISTS \
            (SELECT * FROM person \
            WHERE last_name = p.last_name \
            AND state = p.state)";

        let expected = "Projection: p.id\
        \n  Filter: EXISTS (<subquery>)\
        \n    Subquery:\
        \n      Projection: person.id, person.first_name, person.last_name, person.age, person.state, person.salary, person.birth_date, person.😀\
        \n        Filter: person.last_name = p.last_name AND person.state = p.state\
        \n          TableScan: person\
        \n    SubqueryAlias: p\
        \n      TableScan: person";
        quick_test(sql, expected);
    }

    #[test]
    fn in_subquery_uncorrelated() {
        let sql = "SELECT id FROM person p WHERE id IN \
            (SELECT id FROM person)";

        let expected = "Projection: p.id\
        \n  Filter: p.id IN (<subquery>)\
        \n    Subquery:\
        \n      Projection: person.id\
        \n        TableScan: person\
        \n    SubqueryAlias: p\
        \n      TableScan: person";
        quick_test(sql, expected);
    }

    #[test]
    fn not_in_subquery_correlated() {
        let sql = "SELECT id FROM person p WHERE id NOT IN \
            (SELECT id FROM person WHERE last_name = p.last_name AND state = 'CO')";

        let expected = "Projection: p.id\
        \n  Filter: p.id NOT IN (<subquery>)\
        \n    Subquery:\
        \n      Projection: person.id\
        \n        Filter: person.last_name = p.last_name AND person.state = Utf8(\"CO\")\
        \n          TableScan: person\
        \n    SubqueryAlias: p\
        \n      TableScan: person";
        quick_test(sql, expected);
    }

    #[test]
    fn scalar_subquery() {
        let sql = "SELECT p.id, (SELECT MAX(id) FROM person WHERE last_name = p.last_name) FROM person p";

        let expected = "Projection: p.id, (<subquery>)\
        \n  Subquery:\
        \n    Projection: MAX(person.id)\
        \n      Aggregate: groupBy=[[]], aggr=[[MAX(person.id)]]\
        \n        Filter: person.last_name = p.last_name\
        \n          TableScan: person\
        \n  SubqueryAlias: p\
        \n    TableScan: person";
        quick_test(sql, expected);
    }

    #[test]
    fn scalar_subquery_reference_outer_field() {
        let sql = "SELECT j1_string, j2_string \
        FROM j1, j2 \
        WHERE j1_id = j2_id - 1 \
        AND j2_id < (SELECT count(*) \
            FROM j1, j3 \
            WHERE j2_id = j1_id \
            AND j1_id = j3_id)";

        let expected = "Projection: j1.j1_string, j2.j2_string\
        \n  Filter: j1.j1_id = j2.j2_id - Int64(1) AND j2.j2_id < (<subquery>)\
        \n    Subquery:\
        \n      Projection: COUNT(UInt8(1))\
        \n        Aggregate: groupBy=[[]], aggr=[[COUNT(UInt8(1))]]\
        \n          Filter: j2.j2_id = j1.j1_id AND j1.j1_id = j3.j3_id\
        \n            CrossJoin:\
        \n              TableScan: j1\
        \n              TableScan: j3\
        \n    CrossJoin:\
        \n      TableScan: j1\
        \n      TableScan: j2";

        quick_test(sql, expected);
    }

    #[test]
    fn subquery_references_cte() {
        let sql = "WITH \
        cte AS (SELECT * FROM person) \
        SELECT * FROM person WHERE EXISTS (SELECT * FROM cte WHERE id = person.id)";

        let expected = "Projection: person.id, person.first_name, person.last_name, person.age, person.state, person.salary, person.birth_date, person.😀\
        \n  Filter: EXISTS (<subquery>)\
        \n    Subquery:\
        \n      Projection: cte.id, cte.first_name, cte.last_name, cte.age, cte.state, cte.salary, cte.birth_date, cte.😀\
        \n        Filter: cte.id = person.id\
        \n          SubqueryAlias: cte\
        \n            Projection: person.id, person.first_name, person.last_name, person.age, person.state, person.salary, person.birth_date, person.😀\
        \n              TableScan: person\
        \n    TableScan: person";

        quick_test(sql, expected)
    }

    #[test]
    fn cte_with_no_column_names() {
        let sql = "WITH \
        numbers AS ( \
            SELECT 1 as a, 2 as b, 3 as c \
        ) \
        SELECT * FROM numbers;";

        let expected = "Projection: numbers.a, numbers.b, numbers.c\
        \n  SubqueryAlias: numbers\
        \n    Projection: Int64(1) AS a, Int64(2) AS b, Int64(3) AS c\
        \n      EmptyRelation";

        quick_test(sql, expected)
    }

    #[test]
    fn cte_with_column_names() {
        let sql = "WITH \
        numbers(a, b, c) AS ( \
            SELECT 1, 2, 3 \
        ) \
        SELECT * FROM numbers;";

        let expected = "Projection: numbers.a, numbers.b, numbers.c\
        \n  SubqueryAlias: numbers\
        \n    Projection: numbers.Int64(1) AS a, numbers.Int64(2) AS b, numbers.Int64(3) AS c\
        \n      SubqueryAlias: numbers\
        \n        Projection: Int64(1), Int64(2), Int64(3)\
        \n          EmptyRelation";

        quick_test(sql, expected)
    }

    #[test]
    fn cte_with_column_aliases_precedence() {
        // The end result should always be what CTE specification says
        let sql = "WITH \
        numbers(a, b, c) AS ( \
            SELECT 1 as x, 2 as y, 3 as z \
        ) \
        SELECT * FROM numbers;";

        let expected = "Projection: numbers.a, numbers.b, numbers.c\
        \n  SubqueryAlias: numbers\
        \n    Projection: numbers.x AS a, numbers.y AS b, numbers.z AS c\
        \n      SubqueryAlias: numbers\
        \n        Projection: Int64(1) AS x, Int64(2) AS y, Int64(3) AS z\
        \n          EmptyRelation";

        quick_test(sql, expected)
    }

    #[test]
    fn cte_unbalanced_number_of_columns() {
        let sql = "WITH \
        numbers(a) AS ( \
            SELECT 1, 2, 3 \
        ) \
        SELECT * FROM numbers;";

        let expected = "Error during planning: Source table contains 3 columns but only 1 names given as column alias";
        let result = logical_plan(sql).err().unwrap();
        assert_eq!(result.to_string(), expected);
    }

    #[test]
    fn aggregate_with_rollup() {
        let sql = "SELECT id, state, age, COUNT(*) FROM person GROUP BY id, ROLLUP (state, age)";
        let expected = "Projection: person.id, person.state, person.age, COUNT(UInt8(1))\
        \n  Aggregate: groupBy=[[person.id, ROLLUP (person.state, person.age)]], aggr=[[COUNT(UInt8(1))]]\
        \n    TableScan: person";
        quick_test(sql, expected);
    }

    #[test]
    fn aggregate_with_rollup_with_grouping() {
        let sql = "SELECT id, state, age, grouping(state), grouping(age), grouping(state) + grouping(age), COUNT(*) \
        FROM person GROUP BY id, ROLLUP (state, age)";
        let expected = "Projection: person.id, person.state, person.age, GROUPING(person.state), GROUPING(person.age), GROUPING(person.state) + GROUPING(person.age), COUNT(UInt8(1))\
        \n  Aggregate: groupBy=[[person.id, ROLLUP (person.state, person.age)]], aggr=[[GROUPING(person.state), GROUPING(person.age), COUNT(UInt8(1))]]\
        \n    TableScan: person";
        quick_test(sql, expected);
    }

    #[test]
    fn rank_partition_grouping() {
        let sql = "select
            sum(age) as total_sum,
            state,
            last_name,
            grouping(state) + grouping(last_name) as x,
            rank() over (
                partition by grouping(state) + grouping(last_name),
                case when grouping(last_name) = 0 then state end
                order by sum(age) desc
                ) as the_rank
            from
                person
            group by rollup(state, last_name)";
        let expected = "Projection: SUM(person.age) AS total_sum, person.state, person.last_name, GROUPING(person.state) + GROUPING(person.last_name) AS x, RANK() PARTITION BY [GROUPING(person.state) + GROUPING(person.last_name), CASE WHEN GROUPING(person.last_name) = Int64(0) THEN person.state END] ORDER BY [SUM(person.age) DESC NULLS FIRST] RANGE BETWEEN UNBOUNDED PRECEDING AND CURRENT ROW AS the_rank\
        \n  WindowAggr: windowExpr=[[RANK() PARTITION BY [GROUPING(person.state) + GROUPING(person.last_name), CASE WHEN GROUPING(person.last_name) = Int64(0) THEN person.state END] ORDER BY [SUM(person.age) DESC NULLS FIRST] RANGE BETWEEN UNBOUNDED PRECEDING AND CURRENT ROW]]\
        \n    Aggregate: groupBy=[[ROLLUP (person.state, person.last_name)]], aggr=[[SUM(person.age), GROUPING(person.state), GROUPING(person.last_name)]]\
        \n      TableScan: person";
        quick_test(sql, expected);
    }

    #[test]
    fn aggregate_with_cube() {
        let sql =
            "SELECT id, state, age, COUNT(*) FROM person GROUP BY id, CUBE (state, age)";
        let expected = "Projection: person.id, person.state, person.age, COUNT(UInt8(1))\
        \n  Aggregate: groupBy=[[person.id, CUBE (person.state, person.age)]], aggr=[[COUNT(UInt8(1))]]\
        \n    TableScan: person";
        quick_test(sql, expected);
    }

    #[test]
    fn round_decimal() {
        let sql = "SELECT round(price/3, 2) FROM test_decimal";
        let expected = "Projection: round(test_decimal.price / Int64(3), Int64(2))\
        \n  TableScan: test_decimal";
        quick_test(sql, expected);
    }

    #[ignore] // see https://github.com/apache/arrow-datafusion/issues/2469
    #[test]
    fn aggregate_with_grouping_sets() {
        let sql = "SELECT id, state, age, COUNT(*) FROM person GROUP BY id, GROUPING SETS ((state), (state, age), (id, state))";
        let expected = "TBD";
        quick_test(sql, expected);
    }

    #[test]
    fn join_on_disjunction_condition() {
        let sql = "SELECT id, order_id \
            FROM person \
            JOIN orders ON id = customer_id OR person.age > 30";
        let expected = "Projection: person.id, orders.order_id\
            \n  Filter: person.id = orders.customer_id OR person.age > Int64(30)\
            \n    CrossJoin:\
            \n      TableScan: person\
            \n      TableScan: orders";
        quick_test(sql, expected);
    }

    #[test]
    fn join_on_complex_condition() {
        let sql = "SELECT id, order_id \
            FROM person \
            JOIN orders ON id = customer_id AND (person.age > 30 OR person.last_name = 'X')";
        let expected = "Projection: person.id, orders.order_id\
            \n  Inner Join: person.id = orders.customer_id Filter: person.age > Int64(30) OR person.last_name = Utf8(\"X\")\
            \n    TableScan: person\
            \n    TableScan: orders";
        quick_test(sql, expected);
    }

    #[test]
    fn hive_aggregate_with_filter() -> Result<()> {
        let dialect = &HiveDialect {};
        let sql = "SELECT SUM(age) FILTER (WHERE age > 4) FROM person";
        let plan = logical_plan_with_dialect(sql, dialect)?;
        let expected = "Projection: SUM(person.age) FILTER (WHERE age > Int64(4))\
        \n  Aggregate: groupBy=[[]], aggr=[[SUM(person.age) FILTER (WHERE age > Int64(4))]]\
        \n    TableScan: person".to_string();
        assert_eq!(plan.display_indent().to_string(), expected);
        Ok(())
    }

    #[test]
    fn order_by_unaliased_name() {
        // https://github.com/apache/arrow-datafusion/issues/3160
        // This query was failing with:
        // SchemaError(FieldNotFound { qualifier: Some("p"), name: "state", valid_fields: Some(["z", "q"]) })
        let sql = "select p.state z, sum(age) q from person p group by p.state order by p.state";
        let expected = "Projection: z, q\
        \n  Sort: p.state ASC NULLS LAST\
        \n    Projection: p.state AS z, SUM(p.age) AS q, p.state\
        \n      Aggregate: groupBy=[[p.state]], aggr=[[SUM(p.age)]]\
        \n        SubqueryAlias: p\
        \n          TableScan: person";
        quick_test(sql, expected);
    }

    #[test]
    fn test_zero_offset_with_limit() {
        let sql = "select id from person where person.id > 100 LIMIT 5 OFFSET 0;";
        let expected = "Limit: skip=0, fetch=5\
                                    \n  Projection: person.id\
                                    \n    Filter: person.id > Int64(100)\
                                    \n      TableScan: person";
        quick_test(sql, expected);

        // Flip the order of LIMIT and OFFSET in the query. Plan should remain the same.
        let sql = "SELECT id FROM person WHERE person.id > 100 OFFSET 0 LIMIT 5;";
        quick_test(sql, expected);
    }

    #[test]
    fn test_offset_no_limit() {
        let sql = "SELECT id FROM person WHERE person.id > 100 OFFSET 5;";
        let expected = "Limit: skip=5, fetch=None\
        \n  Projection: person.id\
        \n    Filter: person.id > Int64(100)\
        \n      TableScan: person";
        quick_test(sql, expected);
    }

    #[test]
    fn test_offset_after_limit() {
        let sql = "select id from person where person.id > 100 LIMIT 5 OFFSET 3;";
        let expected = "Limit: skip=3, fetch=5\
        \n  Projection: person.id\
        \n    Filter: person.id > Int64(100)\
        \n      TableScan: person";
        quick_test(sql, expected);
    }

    #[test]
    fn test_offset_before_limit() {
        let sql = "select id from person where person.id > 100 OFFSET 3 LIMIT 5;";
        let expected = "Limit: skip=3, fetch=5\
        \n  Projection: person.id\
        \n    Filter: person.id > Int64(100)\
        \n      TableScan: person";
        quick_test(sql, expected);
    }

    #[test]
    fn test_distribute_by() {
        let sql = "select id from person distribute by state";
        let expected = "Repartition: DistributeBy(state)\
        \n  Projection: person.id\
        \n    TableScan: person";
        quick_test(sql, expected);
    }

    #[test]
    fn test_double_quoted_literal_string() {
        // Assert double quoted literal string is parsed correctly like single quoted one in specific dialect.
        let dialect = &MySqlDialect {};
        let single_quoted_res = format!(
            "{:?}",
            logical_plan_with_dialect("SELECT '1'", dialect).unwrap()
        );
        let double_quoted_res = format!(
            "{:?}",
            logical_plan_with_dialect("SELECT \"1\"", dialect).unwrap()
        );
        assert_eq!(single_quoted_res, double_quoted_res);

        // It should return error in other dialect.
        assert!(logical_plan("SELECT \"1\"").is_err());
    }

    #[test]
    fn test_constant_expr_eq_join() {
        let sql = "SELECT id, order_id \
            FROM person \
            INNER JOIN orders \
            ON person.id = 10";

        let expected = "Projection: person.id, orders.order_id\
        \n  Filter: person.id = Int64(10)\
        \n    CrossJoin:\
        \n      TableScan: person\
        \n      TableScan: orders";
        quick_test(sql, expected);
    }

    #[test]
    fn test_right_left_expr_eq_join() {
        let sql = "SELECT id, order_id \
            FROM person \
            INNER JOIN orders \
            ON orders.customer_id * 2 = person.id + 10";

        let expected = "Projection: person.id, orders.order_id\
        \n  Projection: person.id, person.first_name, person.last_name, person.age, person.state, person.salary, person.birth_date, person.😀, orders.order_id, orders.customer_id, orders.o_item_id, orders.qty, orders.price, orders.delivered\
        \n    Inner Join: person.id + Int64(10) = orders.customer_id * Int64(2)\
        \n      Projection: person.id, person.first_name, person.last_name, person.age, person.state, person.salary, person.birth_date, person.😀, person.id + Int64(10)\
        \n        TableScan: person\
        \n      Projection: orders.order_id, orders.customer_id, orders.o_item_id, orders.qty, orders.price, orders.delivered, orders.customer_id * Int64(2)\
        \n        TableScan: orders";
        quick_test(sql, expected);
    }

    #[test]
    fn test_single_column_expr_eq_join() {
        let sql = "SELECT id, order_id \
            FROM person \
            INNER JOIN orders \
            ON person.id + 10 = orders.customer_id * 2";

        let expected = "Projection: person.id, orders.order_id\
        \n  Projection: person.id, person.first_name, person.last_name, person.age, person.state, person.salary, person.birth_date, person.😀, orders.order_id, orders.customer_id, orders.o_item_id, orders.qty, orders.price, orders.delivered\
        \n    Inner Join: person.id + Int64(10) = orders.customer_id * Int64(2)\
        \n      Projection: person.id, person.first_name, person.last_name, person.age, person.state, person.salary, person.birth_date, person.😀, person.id + Int64(10)\
        \n        TableScan: person\
        \n      Projection: orders.order_id, orders.customer_id, orders.o_item_id, orders.qty, orders.price, orders.delivered, orders.customer_id * Int64(2)\
        \n        TableScan: orders";
        quick_test(sql, expected);
    }

    #[test]
    fn test_multiple_column_expr_eq_join() {
        let sql = "SELECT id, order_id \
            FROM person \
            INNER JOIN orders \
            ON person.id + person.age + 10 = orders.customer_id * 2 - orders.price";

        let expected = "Projection: person.id, orders.order_id\
        \n  Projection: person.id, person.first_name, person.last_name, person.age, person.state, person.salary, person.birth_date, person.😀, orders.order_id, orders.customer_id, orders.o_item_id, orders.qty, orders.price, orders.delivered\
        \n    Inner Join: person.id + person.age + Int64(10) = orders.customer_id * Int64(2) - orders.price\
        \n      Projection: person.id, person.first_name, person.last_name, person.age, person.state, person.salary, person.birth_date, person.😀, person.id + person.age + Int64(10)\
        \n        TableScan: person\
        \n      Projection: orders.order_id, orders.customer_id, orders.o_item_id, orders.qty, orders.price, orders.delivered, orders.customer_id * Int64(2) - orders.price\
        \n        TableScan: orders";
        quick_test(sql, expected);
    }

    #[test]
    fn test_left_projection_expr_eq_join() {
        let sql = "SELECT id, order_id \
            FROM person \
            INNER JOIN orders \
            ON person.id + person.age + 10 = orders.customer_id";

        let expected = "Projection: person.id, orders.order_id\
        \n  Projection: person.id, person.first_name, person.last_name, person.age, person.state, person.salary, person.birth_date, person.😀, orders.order_id, orders.customer_id, orders.o_item_id, orders.qty, orders.price, orders.delivered\
        \n    Inner Join: person.id + person.age + Int64(10) = orders.customer_id\
        \n      Projection: person.id, person.first_name, person.last_name, person.age, person.state, person.salary, person.birth_date, person.😀, person.id + person.age + Int64(10)\
        \n        TableScan: person\
        \n      TableScan: orders";
        quick_test(sql, expected);
    }

    #[test]
    fn test_right_projection_expr_eq_join() {
        let sql = "SELECT id, order_id \
            FROM person \
            INNER JOIN orders \
            ON person.id = orders.customer_id * 2 - orders.price";

        let expected = "Projection: person.id, orders.order_id\
        \n  Projection: person.id, person.first_name, person.last_name, person.age, person.state, person.salary, person.birth_date, person.😀, orders.order_id, orders.customer_id, orders.o_item_id, orders.qty, orders.price, orders.delivered\
        \n    Inner Join: person.id = orders.customer_id * Int64(2) - orders.price\
        \n      TableScan: person\
        \n      Projection: orders.order_id, orders.customer_id, orders.o_item_id, orders.qty, orders.price, orders.delivered, orders.customer_id * Int64(2) - orders.price\
        \n        TableScan: orders";
        quick_test(sql, expected);
    }

    #[test]
    fn test_one_side_constant_full_join() {
        // TODO: this sql should be parsed as join after
        // https://github.com/apache/arrow-datafusion/issues/2877 is resolved.
        let sql = "SELECT id, order_id \
            FROM person \
            FULL OUTER JOIN orders \
            ON person.id = 10";

        let expected = "Projection: person.id, orders.order_id\
        \n  Filter: person.id = Int64(10)\
        \n    CrossJoin:\
        \n      TableScan: person\
        \n      TableScan: orders";
        quick_test(sql, expected);
    }

    #[test]
    fn test_select_all_inner_join() {
        let sql = "SELECT *
            FROM person \
            INNER JOIN orders \
            ON orders.customer_id * 2 = person.id + 10";

        let expected = "Projection: person.id, person.first_name, person.last_name, person.age, person.state, person.salary, person.birth_date, person.😀, orders.order_id, orders.customer_id, orders.o_item_id, orders.qty, orders.price, orders.delivered\
        \n  Projection: person.id, person.first_name, person.last_name, person.age, person.state, person.salary, person.birth_date, person.😀, orders.order_id, orders.customer_id, orders.o_item_id, orders.qty, orders.price, orders.delivered\
        \n    Inner Join: person.id + Int64(10) = orders.customer_id * Int64(2)\
        \n      Projection: person.id, person.first_name, person.last_name, person.age, person.state, person.salary, person.birth_date, person.😀, person.id + Int64(10)\
        \n        TableScan: person\
        \n      Projection: orders.order_id, orders.customer_id, orders.o_item_id, orders.qty, orders.price, orders.delivered, orders.customer_id * Int64(2)\
        \n        TableScan: orders";
        quick_test(sql, expected);
    }

    #[test]
    fn test_select_join_key_inner_join() {
        let sql = "SELECT  orders.customer_id * 2,  person.id + 10
            FROM person
            INNER JOIN orders
            ON orders.customer_id * 2 = person.id + 10";

        let expected = "Projection: orders.customer_id * Int64(2), person.id + Int64(10)\
        \n  Projection: person.id, person.first_name, person.last_name, person.age, person.state, person.salary, person.birth_date, person.😀, orders.order_id, orders.customer_id, orders.o_item_id, orders.qty, orders.price, orders.delivered\
        \n    Inner Join: person.id + Int64(10) = orders.customer_id * Int64(2)\
        \n      Projection: person.id, person.first_name, person.last_name, person.age, person.state, person.salary, person.birth_date, person.😀, person.id + Int64(10)\
        \n        TableScan: person\
        \n      Projection: orders.order_id, orders.customer_id, orders.o_item_id, orders.qty, orders.price, orders.delivered, orders.customer_id * Int64(2)\
        \n        TableScan: orders";
        quick_test(sql, expected);
    }

    #[test]
    fn test_non_projetion_after_inner_join() {
        // There's no need to add projection for left and right, so does adding projection after join.
        let sql = "SELECT  person.id, person.age
            FROM person
            INNER JOIN orders
            ON orders.customer_id = person.id";

        let expected = "Projection: person.id, person.age\
        \n  Inner Join: person.id = orders.customer_id\
        \n    TableScan: person\
        \n    TableScan: orders";
        quick_test(sql, expected);
    }

    #[test]
    fn test_duplicated_left_join_key_inner_join() {
        //  person.id * 2 happen twice in left side.
        let sql = "SELECT person.id, person.age
            FROM person
            INNER JOIN orders
            ON person.id * 2 = orders.customer_id + 10 and person.id * 2 = orders.order_id";

        let expected = "Projection: person.id, person.age\
        \n  Projection: person.id, person.first_name, person.last_name, person.age, person.state, person.salary, person.birth_date, person.😀, orders.order_id, orders.customer_id, orders.o_item_id, orders.qty, orders.price, orders.delivered\
        \n    Inner Join: person.id * Int64(2) = orders.customer_id + Int64(10), person.id * Int64(2) = orders.order_id\
        \n      Projection: person.id, person.first_name, person.last_name, person.age, person.state, person.salary, person.birth_date, person.😀, person.id * Int64(2)\
        \n        TableScan: person\
        \n      Projection: orders.order_id, orders.customer_id, orders.o_item_id, orders.qty, orders.price, orders.delivered, orders.customer_id + Int64(10)\
        \n        TableScan: orders";
        quick_test(sql, expected);
    }

    #[test]
    fn test_duplicated_right_join_key_inner_join() {
        //  orders.customer_id + 10 happen twice in right side.
        let sql = "SELECT person.id, person.age
            FROM person
            INNER JOIN orders
            ON person.id * 2 = orders.customer_id + 10 and person.id =  orders.customer_id + 10";

        let expected = "Projection: person.id, person.age\
        \n  Projection: person.id, person.first_name, person.last_name, person.age, person.state, person.salary, person.birth_date, person.😀, orders.order_id, orders.customer_id, orders.o_item_id, orders.qty, orders.price, orders.delivered\n    Inner Join: person.id * Int64(2) = orders.customer_id + Int64(10), person.id = orders.customer_id + Int64(10)\
        \n      Projection: person.id, person.first_name, person.last_name, person.age, person.state, person.salary, person.birth_date, person.😀, person.id * Int64(2)\
        \n        TableScan: person\
        \n      Projection: orders.order_id, orders.customer_id, orders.o_item_id, orders.qty, orders.price, orders.delivered, orders.customer_id + Int64(10)\
        \n        TableScan: orders";
        quick_test(sql, expected);
    }

    #[test]
    fn test_ambiguous_column_references_in_on_join() {
        let sql = "select p1.id, p1.age, p2.id
            from person as p1
            INNER JOIN person as p2
            ON id = 1";

        let expected =
            "Error during planning: reference 'id' is ambiguous, could be p1.id,p2.id;";

        // It should return error.
        let result = logical_plan(sql);
        assert!(result.is_err());
        let err = result.err().unwrap();
        assert_eq!(err.to_string(), expected);
    }

    #[test]
    fn test_ambiguous_column_references_with_in_using_join() {
        let sql = "select p1.id, p1.age, p2.id
            from person as p1
            INNER JOIN person as p2
            using(id)";

        let expected = "Projection: p1.id, p1.age, p2.id\
            \n  Inner Join: Using p1.id = p2.id\
            \n    SubqueryAlias: p1\
            \n      TableScan: person\
            \n    SubqueryAlias: p2\
            \n      TableScan: person";
        quick_test(sql, expected);
    }

    #[test]
    #[should_panic(expected = "Invalid placeholder: $foo")]
    fn test_prepare_statement_to_plan_panic_param_format() {
        // param is not number following the $ sign
        // panic due to error returned from the parser
        let sql = "PREPARE my_plan(INT) AS SELECT id, age  FROM person WHERE age = $foo";

        let expected_plan = "whatever";
        let expected_dt = "whatever";

        prepare_stmt_quick_test(sql, expected_plan, expected_dt);
    }

    #[test]
    #[should_panic(expected = "value: SQL(ParserError(\"Expected AS, found: SELECT\"))")]
    fn test_prepare_statement_to_plan_panic_prepare_wrong_syntax() {
        // param is not number following the $ sign
        // panic due to error returned from the parser
        let sql = "PREPARE AS SELECT id, age  FROM person WHERE age = $foo";

        let expected_plan = "whatever";
        let expected_dt = "whatever";

        prepare_stmt_quick_test(sql, expected_plan, expected_dt);
    }

    #[test]
    #[should_panic(
        expected = "value: SchemaError(FieldNotFound { field: Column { relation: None, name: \"id\" }, valid_fields: Some([]) })"
    )]
    fn test_prepare_statement_to_plan_panic_no_relation_and_constant_param() {
        let sql = "PREPARE my_plan(INT) AS SELECT id + $1";

        let expected_plan = "whatever";
        let expected_dt = "whatever";

        prepare_stmt_quick_test(sql, expected_plan, expected_dt);
    }

    #[test]
    #[should_panic(
        expected = "value: Internal(\"Placehoder $2 does not exist in the parameter list: [Int32]\")"
    )]
    fn test_prepare_statement_to_plan_panic_no_data_types() {
        // only provide 1 data type while using 2 params
        let sql = "PREPARE my_plan(INT) AS SELECT 1 + $1 + $2";

        let expected_plan = "whatever";
        let expected_dt = "whatever";

        prepare_stmt_quick_test(sql, expected_plan, expected_dt);
    }

    #[test]
    fn test_prepare_statement_to_plan_no_param() {
        // no embedded parameter but still declare it
        let sql = "PREPARE my_plan(INT) AS SELECT id, age  FROM person WHERE age = 10";

        let expected_plan = "Prepare: \"my_plan\" [Int32] \
        \n  Projection: person.id, person.age\
        \n    Filter: person.age = Int64(10)\
        \n      TableScan: person";

        let expected_dt = "[Int32]";

        prepare_stmt_quick_test(sql, expected_plan, expected_dt);

        /////////////////////////
        // no embedded parameter and no declare it
        let sql = "PREPARE my_plan AS SELECT id, age  FROM person WHERE age = 10";

        let expected_plan = "Prepare: \"my_plan\" [] \
        \n  Projection: person.id, person.age\
        \n    Filter: person.age = Int64(10)\
        \n      TableScan: person";

        let expected_dt = "[]";

        prepare_stmt_quick_test(sql, expected_plan, expected_dt);
    }

    #[test]
    fn test_prepare_statement_to_plan_params_as_constants() {
        let sql = "PREPARE my_plan(INT) AS SELECT $1";

        let expected_plan = "Prepare: \"my_plan\" [Int32] \
        \n  Projection: $1\n    EmptyRelation";
        let expected_dt = "[Int32]";

        prepare_stmt_quick_test(sql, expected_plan, expected_dt);

        /////////////////////////
        let sql = "PREPARE my_plan(INT) AS SELECT 1 + $1";

        let expected_plan = "Prepare: \"my_plan\" [Int32] \
        \n  Projection: Int64(1) + $1\n    EmptyRelation";
        let expected_dt = "[Int32]";

        prepare_stmt_quick_test(sql, expected_plan, expected_dt);

        /////////////////////////
        let sql = "PREPARE my_plan(INT, DOUBLE) AS SELECT 1 + $1 + $2";

        let expected_plan = "Prepare: \"my_plan\" [Int32, Float64] \
        \n  Projection: Int64(1) + $1 + $2\n    EmptyRelation";
        let expected_dt = "[Int32, Float64]";

        prepare_stmt_quick_test(sql, expected_plan, expected_dt);
    }

    #[test]
    fn test_prepare_statement_to_plan_one_param() {
        let sql = "PREPARE my_plan(INT) AS SELECT id, age  FROM person WHERE age = $1";

        let expected_plan = "Prepare: \"my_plan\" [Int32] \
        \n  Projection: person.id, person.age\
        \n    Filter: person.age = $1\
        \n      TableScan: person";

        let expected_dt = "[Int32]";

        prepare_stmt_quick_test(sql, expected_plan, expected_dt);
    }

    #[test]
    fn test_prepare_statement_to_plan_multi_params() {
        let sql = "PREPARE my_plan(INT, STRING, DOUBLE, INT, DOUBLE, STRING) AS 
        SELECT id, age, $6  
        FROM person 
        WHERE age IN ($1, $4) AND salary > $3 and salary < $5 OR first_name < $2";

        let expected_plan = "Prepare: \"my_plan\" [Int32, Utf8, Float64, Int32, Float64, Utf8] \
        \n  Projection: person.id, person.age,\
        \n    Filter: person.age IN ([$1, $4]) AND person.salary > $3 AND person.salary < $5 OR person.first_name < $2\
        \n      TableScan: person";

        let expected_dt = "[Int32, Utf8, Float64, Int32, Float64, Utf8]";

        prepare_stmt_quick_test(sql, expected_plan, expected_dt);
    }

    #[test]
    fn test_prepare_statement_to_plan_having() {
        let sql = "PREPARE my_plan(INT, DOUBLE, DOUBLE, DOUBLE) AS 
        SELECT id, SUM(age)  
        FROM person \
        WHERE salary > $2 
        GROUP BY id 
        HAVING sum(age) < $1 AND SUM(age) > 10 OR SUM(age) in ($3, $4)\
        ";

        let expected_plan = "Prepare: \"my_plan\" [Int32, Float64, Float64, Float64] \
        \n  Projection: person.id, SUM(person.age)\
        \n    Filter: SUM(person.age) < $1 AND SUM(person.age) > Int64(10) OR SUM(person.age) IN ([$3, $4])\
        \n      Aggregate: groupBy=[[person.id]], aggr=[[SUM(person.age)]]\
        \n        Filter: person.salary > $2\
        \n          TableScan: person";

        let expected_dt = "[Int32, Float64, Float64, Float64]";

        prepare_stmt_quick_test(sql, expected_plan, expected_dt);
    }

    #[test]
    fn test_prepare_statement_to_plan_value_list() {
        let sql = "PREPARE my_plan(STRING, STRING) AS SELECT * FROM (VALUES(1, $1), (2, $2)) AS t (num, letter);";

        let expected_plan = "Prepare: \"my_plan\" [Utf8, Utf8] \
        \n  Projection: t.num, t.letter\
        \n    SubqueryAlias: t\
        \n      Projection: t.column1 AS num, t.column2 AS letter\
        \n        SubqueryAlias: t\
        \n          Values: (Int64(1), $1), (Int64(2), $2)";

        let expected_dt = "[Utf8, Utf8]";

        prepare_stmt_quick_test(sql, expected_plan, expected_dt);
    }

    fn assert_field_not_found(err: DataFusionError, name: &str) {
        match err {
            DataFusionError::SchemaError { .. } => {
                let msg = format!("{}", err);
                let expected = format!("Schema error: No field named '{}'.", name);
                if !msg.starts_with(&expected) {
                    panic!("error [{}] did not start with [{}]", msg, expected);
                }
            }
            _ => panic!("assert_field_not_found wrong error type"),
        }
    }

    struct EmptyTable {
        table_schema: SchemaRef,
    }

    impl EmptyTable {
        fn new(table_schema: SchemaRef) -> Self {
            Self { table_schema }
        }
    }

    impl TableSource for EmptyTable {
        fn as_any(&self) -> &dyn Any {
            self
        }

        fn schema(&self) -> SchemaRef {
            self.table_schema.clone()
        }
    }
}<|MERGE_RESOLUTION|>--- conflicted
+++ resolved
@@ -342,56 +342,6 @@
             } => {
                 // We don't support cascade and purge for now.
                 // nor do we support multiple object names
-<<<<<<< HEAD
-            } => match object_type {
-                ObjectType::Table => Ok(LogicalPlan::DropTable(DropTable {
-                    name: names
-                        .get(0)
-                        .ok_or_else(|| ParserError("Missing table name.".to_string()))?
-                        .to_string(),
-                    if_exists,
-                    schema: DFSchemaRef::new(DFSchema::empty()),
-                })),
-                ObjectType::View => Ok(LogicalPlan::DropView(DropView {
-                    name: names
-                        .get(0)
-                        .ok_or_else(|| ParserError("Missing table name.".to_string()))?
-                        .to_string(),
-                    if_exists,
-                    schema: DFSchemaRef::new(DFSchema::empty()),
-                })),
-                _ => Err(DataFusionError::NotImplemented(
-                    "Only `DROP TABLE/VIEW  ...` statement is supported currently"
-                        .to_string(),
-                )),
-            },
-            Statement::Prepare {
-                name,
-                data_types,
-                statement,
-            } => {
-                // Convert parser data types to DataFusion data types
-                let data_types: Vec<DataType> = data_types
-                    .into_iter()
-                    .map(|t| self.convert_data_type(&t))
-                    .collect::<Result<_>>()?;
-
-                // Create planner context with parameters
-                let mut planner_context =
-                    PlannerContext::new_with_prepare_param_data_types(data_types.clone());
-
-                // Build logical plan for inner statement of the prepare statement
-                let plan = self.sql_statement_to_plan_with_context(
-                    *statement,
-                    &mut planner_context,
-                )?;
-                Ok(LogicalPlan::Prepare(Prepare {
-                    name: name.to_string(),
-                    data_types,
-                    input: Arc::new(plan),
-                }))
-=======
-
                 let name = match names.len() {
                     0 => Err(ParserError("Missing table name.".to_string()).into()),
                     1 => object_name_to_table_reference(names.pop().unwrap()),
@@ -417,7 +367,32 @@
                             .to_string(),
                     )),
                 }
->>>>>>> 8547fd8a
+            }
+            Statement::Prepare {
+                name,
+                data_types,
+                statement,
+            } => {
+                // Convert parser data types to DataFusion data types
+                let data_types: Vec<DataType> = data_types
+                    .into_iter()
+                    .map(|t| self.convert_data_type(&t))
+                    .collect::<Result<_>>()?;
+
+                // Create planner context with parameters
+                let mut planner_context =
+                    PlannerContext::new_with_prepare_param_data_types(data_types.clone());
+
+                // Build logical plan for inner statement of the prepare statement
+                let plan = self.sql_statement_to_plan_with_context(
+                    *statement,
+                    &mut planner_context,
+                )?;
+                Ok(LogicalPlan::Prepare(Prepare {
+                    name: name.to_string(),
+                    data_types,
+                    input: Arc::new(plan),
+                }))
             }
 
             Statement::ShowTables {
@@ -6404,7 +6379,7 @@
         WHERE age IN ($1, $4) AND salary > $3 and salary < $5 OR first_name < $2";
 
         let expected_plan = "Prepare: \"my_plan\" [Int32, Utf8, Float64, Int32, Float64, Utf8] \
-        \n  Projection: person.id, person.age,\
+        \n  Projection: person.id, person.age, $6\
         \n    Filter: person.age IN ([$1, $4]) AND person.salary > $3 AND person.salary < $5 OR person.first_name < $2\
         \n      TableScan: person";
 
