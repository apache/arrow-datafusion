--- conflicted
+++ resolved
@@ -294,11 +294,7 @@
                 ..
             } if with_options.is_empty() => {
                 let mut plan = self.query_to_plan(*query, &mut PlannerContext::new())?;
-<<<<<<< HEAD
-                plan = Self::apply_expr_alias(plan, columns)?;
-=======
-                plan = self.apply_expr_alias(plan, &columns)?;
->>>>>>> fb850499
+                plan = self.apply_expr_alias(plan, columns)?;
 
                 Ok(LogicalPlan::CreateView(CreateView {
                     name: object_name_to_table_reference(name)?,
@@ -923,12 +919,7 @@
             TableFactor::Table { name, alias, .. } => {
                 // normalize name and alias
                 let table_ref = object_name_to_table_reference(name)?;
-<<<<<<< HEAD
-                let table_name = table_ref.display_string();
-                let table_alias = alias.as_ref().map(|a| normalize_ident(a.name.clone()));
-=======
                 let table_name = table_ref.to_string();
->>>>>>> fb850499
                 let cte = planner_context.ctes.get(&table_name);
                 (
                     match (
@@ -947,24 +938,8 @@
             TableFactor::Derived {
                 subquery, alias, ..
             } => {
-<<<<<<< HEAD
-                let logical_plan = self.query_to_plan_with_alias(
-                    *subquery,
-                    None,
-                    planner_context,
-                    outer_query_schema,
-                )?;
-                let normalized_alias =
-                    alias.as_ref().map(|a| normalize_ident(a.name.clone()));
-                let plan = match normalized_alias {
-                    Some(alias) => subquery_alias_owned(logical_plan, &alias)?,
-                    _ => logical_plan,
-                };
-                (plan, alias)
-=======
                 let logical_plan = self.query_to_plan(*subquery, planner_context)?;
                 (logical_plan, alias)
->>>>>>> fb850499
             }
             TableFactor::NestedJoin {
                 table_with_joins,
@@ -1000,16 +975,16 @@
     ) -> Result<LogicalPlan> {
         let apply_name_plan = LogicalPlan::SubqueryAlias(SubqueryAlias::try_new(
             plan,
-            &normalize_ident(&alias.name),
+            &normalize_ident(alias.name),
         )?);
 
-        self.apply_expr_alias(apply_name_plan, &alias.columns)
+        self.apply_expr_alias(apply_name_plan, alias.columns)
     }
 
     fn apply_expr_alias(
         &self,
         plan: LogicalPlan,
-        idents: &Vec<Ident>,
+        idents: Vec<Ident>,
     ) -> Result<LogicalPlan> {
         if idents.is_empty() {
             Ok(plan)
@@ -1020,20 +995,6 @@
                 idents.len(),
             )))
         } else {
-<<<<<<< HEAD
-            subquery_alias_owned(
-                Self::apply_expr_alias(plan, alias.columns)?,
-                &normalize_ident(alias.name),
-            )
-        }
-    }
-
-    fn apply_expr_alias(plan: LogicalPlan, idents: Vec<Ident>) -> Result<LogicalPlan> {
-        if idents.is_empty() {
-            Ok(plan)
-        } else {
-=======
->>>>>>> fb850499
             let fields = plan.schema().fields().clone();
             LogicalPlanBuilder::from(plan)
                 .project(fields.iter().zip(idents.into_iter()).map(|(field, ident)| {
