--- conflicted
+++ resolved
@@ -54,8 +54,9 @@
 };
 use datafusion_expr::logical_plan::{Filter, Subquery};
 use datafusion_expr::utils::{
-    can_hash, expand_qualified_wildcard, expand_wildcard, expr_as_column_expr,
-    find_aggregate_exprs, find_column_exprs, find_window_exprs, COUNT_STAR_EXPANSION,
+    can_hash, check_all_column_from_schema, expand_qualified_wildcard, expand_wildcard,
+    expr_as_column_expr, find_aggregate_exprs, find_column_exprs, find_window_exprs,
+    COUNT_STAR_EXPANSION,
 };
 use datafusion_expr::Expr::Alias;
 use datafusion_expr::{
@@ -68,32 +69,6 @@
 
 use crate::parser::{CreateExternalTable, DescribeTable, Statement as DFStatement};
 use crate::utils::{make_decimal_type, normalize_ident, resolve_columns};
-<<<<<<< HEAD
-use datafusion_common::TableReference;
-use datafusion_common::{
-    field_not_found, Column, DFSchema, DFSchemaRef, DataFusionError, Result, ScalarValue,
-};
-use datafusion_expr::expr::{Between, BinaryExpr, Case, Cast, GroupingSet, Like};
-use datafusion_expr::logical_plan::builder::project_with_alias;
-use datafusion_expr::logical_plan::{Filter, Subquery};
-use datafusion_expr::utils::check_all_column_from_schema;
-use datafusion_expr::Expr::Alias;
-
-use sqlparser::ast::TimezoneInfo;
-use sqlparser::ast::{
-    BinaryOperator, DataType as SQLDataType, DateTimeField, Expr as SQLExpr, FunctionArg,
-    FunctionArgExpr, Ident, Join, JoinConstraint, JoinOperator, ObjectName,
-    Offset as SQLOffset, Query, Select, SelectItem, SetExpr, SetOperator,
-    ShowCreateObject, ShowStatementFilter, TableAlias, TableFactor, TableWithJoins,
-    TrimWhereField, UnaryOperator, Value, Values as SQLValues,
-};
-use sqlparser::ast::{ColumnDef as SQLColumnDef, ColumnOption};
-use sqlparser::ast::{ObjectType, OrderByExpr, Statement};
-use sqlparser::parser::ParserError::ParserError;
-
-use sqlparser::ast::ExactNumberInfo;
-=======
->>>>>>> 7a81e9fb
 
 use super::{
     parser::DFParser,
@@ -5909,7 +5884,7 @@
 
     #[test]
     fn test_non_projetion_after_inner_join() {
-        // There's no need to add projection for left and right, so does adding projection after join. 
+        // There's no need to add projection for left and right, so does adding projection after join.
         let sql = "SELECT  person.id, person.age 
             FROM person 
             INNER JOIN orders 
