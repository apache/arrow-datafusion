--- conflicted
+++ resolved
@@ -65,7 +65,7 @@
 use datafusion_expr::Expr::Alias;
 use datafusion_expr::{
     cast, col, lit, AggregateFunction, AggregateUDF, Expr, ExprSchemable,
-    GetIndexedField, Operator, ScalarUDF, SubqueryAlias, WindowFrame, WindowFrameUnits,
+    GetIndexedField, Operator, ScalarUDF, SubqueryAlias, WindowFrame, WindowFrameUnits, wrap_projection_for_join_if_necessary,
 };
 use datafusion_expr::{
     window_function::{self, WindowFunction},
@@ -850,16 +850,6 @@
                     }
                     join.build()
                 } else {
-<<<<<<< HEAD
-                    LogicalPlanBuilder::from(left)
-                        .join_with_expr_keys(
-                            &right,
-                            join_type,
-                            (left_keys, right_keys),
-                            join_filter,
-                        )?
-                        .build()
-=======
                     // Wrap projection for left input if left join keys contain normal expression.
                     let (left_child, left_join_keys, left_projected) =
                         wrap_projection_for_join_if_necessary(&left_keys, left)?;
@@ -886,7 +876,6 @@
                     } else {
                         join_plan_builder.build()
                     }
->>>>>>> 414487c4
                 }
             }
             JoinConstraint::Using(idents) => {
