// Licensed to the Apache Software Foundation (ASF) under one
// or more contributor license agreements.  See the NOTICE file
// distributed with this work for additional information
// regarding copyright ownership.  The ASF licenses this file
// to you under the Apache License, Version 2.0 (the
// "License"); you may not use this file except in compliance
// with the License.  You may obtain a copy of the License at
//
//   http://www.apache.org/licenses/LICENSE-2.0
//
// Unless required by applicable law or agreed to in writing,
// software distributed under the License is distributed on an
// "AS IS" BASIS, WITHOUT WARRANTIES OR CONDITIONS OF ANY
// KIND, either express or implied.  See the License for the
// specific language governing permissions and limitations
// under the License.

//! SQL Query Planner (produces logical plan from SQL AST)

use crate::parser::{CreateExternalTable, DescribeTable, Statement as DFStatement};
use arrow::datatypes::*;
use datafusion_common::parsers::parse_interval;
use datafusion_common::{context, ToDFSchema};
use datafusion_expr::expr_rewriter::normalize_col;
use datafusion_expr::expr_rewriter::normalize_col_with_schemas;
use datafusion_expr::logical_plan::{
    Analyze, CreateCatalog, CreateCatalogSchema,
    CreateExternalTable as PlanCreateExternalTable, CreateMemoryTable, CreateView,
    DropTable, DropView, Explain, JoinType, LogicalPlan, LogicalPlanBuilder,
    Partitioning, PlanType, SetVariable, ToStringifiedPlan,
};
use datafusion_expr::utils::{
    can_hash, expand_qualified_wildcard, expand_wildcard, expr_as_column_expr,
    find_aggregate_exprs, find_column_exprs, find_window_exprs, COUNT_STAR_EXPANSION,
};
use datafusion_expr::{
    and, col, lit, AggregateFunction, AggregateUDF, Expr, ExprSchemable, GetIndexedField,
    Operator, ScalarUDF, WindowFrame, WindowFrameUnits,
};
use datafusion_expr::{
    window_function::WindowFunction, BuiltinScalarFunction, TableSource,
};
use std::collections::{HashMap, HashSet};
use std::str::FromStr;
use std::sync::Arc;
use std::{convert::TryInto, vec};

use crate::utils::{make_decimal_type, normalize_ident, resolve_columns};
use datafusion_common::TableReference;
use datafusion_common::{
    field_not_found, Column, DFSchema, DFSchemaRef, DataFusionError, Result, ScalarValue,
};
use datafusion_expr::expr::{Between, BinaryExpr, Case, Cast, GroupingSet, Like};
use datafusion_expr::logical_plan::builder::project_with_alias;
use datafusion_expr::logical_plan::{Filter, Subquery};
use datafusion_expr::Expr::Alias;

use sqlparser::ast::TimezoneInfo;
use sqlparser::ast::{
    BinaryOperator, DataType as SQLDataType, DateTimeField, Expr as SQLExpr, FunctionArg,
    FunctionArgExpr, Ident, Join, JoinConstraint, JoinOperator, ObjectName,
    Offset as SQLOffset, Query, Select, SelectItem, SetExpr, SetOperator,
    ShowCreateObject, ShowStatementFilter, TableAlias, TableFactor, TableWithJoins,
    TrimWhereField, UnaryOperator, Value, Values as SQLValues,
};
use sqlparser::ast::{ColumnDef as SQLColumnDef, ColumnOption};
use sqlparser::ast::{ObjectType, OrderByExpr, Statement};
use sqlparser::parser::ParserError::ParserError;

use sqlparser::ast::ExactNumberInfo;

use super::{
    parser::DFParser,
    utils::{
        check_columns_satisfy_exprs, extract_aliases, rebase_expr,
        resolve_aliases_to_exprs, resolve_positions_to_exprs,
    },
};

/// The ContextProvider trait allows the query planner to obtain meta-data about tables and
/// functions referenced in SQL statements
pub trait ContextProvider {
    /// Getter for a datasource
    fn get_table_provider(&self, name: TableReference) -> Result<Arc<dyn TableSource>>;
    /// Getter for a UDF description
    fn get_function_meta(&self, name: &str) -> Option<Arc<ScalarUDF>>;
    /// Getter for a UDAF description
    fn get_aggregate_meta(&self, name: &str) -> Option<Arc<AggregateUDF>>;
    /// Getter for system/user-defined variable type
    fn get_variable_type(&self, variable_names: &[String]) -> Option<DataType>;
    /// Getter for config_options
    fn get_config_option(&self, variable: &str) -> Option<ScalarValue>;
}

/// SQL parser options
#[derive(Debug)]
pub struct ParserOptions {
    parse_float_as_decimal: bool,
}

impl Default for ParserOptions {
    fn default() -> Self {
        Self {
            parse_float_as_decimal: false,
        }
    }
}

/// SQL query planner
pub struct SqlToRel<'a, S: ContextProvider> {
    schema_provider: &'a S,
    options: ParserOptions,
}

fn plan_key(key: SQLExpr) -> Result<ScalarValue> {
    let scalar = match key {
        SQLExpr::Value(Value::Number(s, _)) => ScalarValue::Int64(Some(
            s.parse()
                .map_err(|_| ParserError(format!("Cannot parse {} as i64.", s)))?,
        )),
        SQLExpr::Value(Value::SingleQuotedString(s) | Value::DoubleQuotedString(s)) => {
            ScalarValue::Utf8(Some(s))
        }
        _ => {
            return Err(DataFusionError::SQL(ParserError(format!(
                "Unsuported index key expression: {:?}",
                key
            ))));
        }
    };

    Ok(scalar)
}

fn plan_indexed(expr: Expr, mut keys: Vec<SQLExpr>) -> Result<Expr> {
    let key = keys.pop().ok_or_else(|| {
        ParserError("Internal error: Missing index key expression".to_string())
    })?;

    let expr = if !keys.is_empty() {
        plan_indexed(expr, keys)?
    } else {
        expr
    };

    Ok(Expr::GetIndexedField(GetIndexedField::new(
        Box::new(expr),
        plan_key(key)?,
    )))
}

impl<'a, S: ContextProvider> SqlToRel<'a, S> {
    /// Create a new query planner
    pub fn new(schema_provider: &'a S) -> Self {
        Self::new_with_options(schema_provider, ParserOptions::default())
    }

    /// Create a new query planner
    pub fn new_with_options(schema_provider: &'a S, options: ParserOptions) -> Self {
        SqlToRel {
            schema_provider,
            options,
        }
    }

    /// Generate a logical plan from an DataFusion SQL statement
    pub fn statement_to_plan(&self, statement: DFStatement) -> Result<LogicalPlan> {
        match statement {
            DFStatement::CreateExternalTable(s) => self.external_table_to_plan(s),
            DFStatement::Statement(s) => self.sql_statement_to_plan(*s),
            DFStatement::DescribeTable(s) => self.describe_table_to_plan(s),
        }
    }

    /// Generate a logical plan from an SQL statement
    pub fn sql_statement_to_plan(&self, statement: Statement) -> Result<LogicalPlan> {
        let sql = Some(statement.to_string());
        match statement {
            Statement::Explain {
                verbose,
                statement,
                analyze,
                format: _,
                describe_alias: _,
                ..
            } => self.explain_statement_to_plan(verbose, analyze, *statement),
            Statement::Query(query) => self.query_to_plan(*query, &mut HashMap::new()),
            Statement::ShowVariable { variable } => self.show_variable_to_plan(&variable),
            Statement::SetVariable {
                local,
                hivevar,
                variable,
                value,
            } => self.set_variable_to_plan(local, hivevar, &variable, value),

            Statement::CreateTable {
                query: Some(query),
                name,
                columns,
                constraints,
                table_properties,
                with_options,
                if_not_exists,
                or_replace,
                ..
            } if columns.is_empty()
                && constraints.is_empty()
                && table_properties.is_empty()
                && with_options.is_empty() =>
            {
                let plan = self.query_to_plan(*query, &mut HashMap::new())?;

                Ok(LogicalPlan::CreateMemoryTable(CreateMemoryTable {
                    name: name.to_string(),
                    input: Arc::new(plan),
                    if_not_exists,
                    or_replace,
                }))
            }
            Statement::CreateView {
                or_replace,
                name,
                columns,
                query,
                with_options,
                ..
            } if with_options.is_empty() => {
                let mut plan = self.query_to_plan(*query, &mut HashMap::new())?;

                if !columns.is_empty() {
                    plan = LogicalPlanBuilder::from(plan.clone())
                        .project(
                            plan.schema().fields().iter().zip(columns.into_iter()).map(
                                |(field, ident)| {
                                    col(field.name()).alias(normalize_ident(&ident))
                                },
                            ),
                        )
                        .map_err(|e| {
                            context!("Failed to apply alias to inline projection.\n", e)
                        })?
                        .build()
                        .map_err(|e| {
                            context!("Failed to build plan for 'CREATE VIEW'.\n", e)
                        })?;
                }

                Ok(LogicalPlan::CreateView(CreateView {
                    name: name.to_string(),
                    input: Arc::new(plan),
                    or_replace,
                    definition: sql,
                }))
            }
            Statement::CreateTable { .. } => Err(DataFusionError::NotImplemented(
                "Only `CREATE TABLE table_name AS SELECT ...` statement is supported"
                    .to_string(),
            )),
            Statement::ShowCreate { obj_type, obj_name } => match obj_type {
                ShowCreateObject::Table => self.show_create_table_to_plan(&obj_name),
                _ => Err(DataFusionError::NotImplemented(
                    "Only `SHOW CREATE TABLE  ...` statement is supported".to_string(),
                )),
            },
            Statement::CreateSchema {
                schema_name,
                if_not_exists,
            } => Ok(LogicalPlan::CreateCatalogSchema(CreateCatalogSchema {
                schema_name: schema_name.to_string(),
                if_not_exists,
                schema: Arc::new(DFSchema::empty()),
            })),
            Statement::CreateDatabase {
                db_name,
                if_not_exists,
                ..
            } => Ok(LogicalPlan::CreateCatalog(CreateCatalog {
                catalog_name: db_name.to_string(),
                if_not_exists,
                schema: Arc::new(DFSchema::empty()),
            })),
            Statement::Drop {
                object_type,
                if_exists,
                names,
                cascade: _,
                restrict: _,
                purge: _,
                // We don't support cascade and purge for now.
                // nor do we support multiple object names
            } => match object_type {
                ObjectType::Table => Ok(LogicalPlan::DropTable(DropTable {
                    name: names
                        .get(0)
                        .ok_or_else(|| ParserError("Missing table name.".to_string()))?
                        .to_string(),
                    if_exists,
                    schema: DFSchemaRef::new(DFSchema::empty()),
                })),
                ObjectType::View => Ok(LogicalPlan::DropView(DropView {
                    name: names
                        .get(0)
                        .ok_or_else(|| ParserError("Missing table name.".to_string()))?
                        .to_string(),
                    if_exists,
                    schema: DFSchemaRef::new(DFSchema::empty()),
                })),
                _ => Err(DataFusionError::NotImplemented(
                    "Only `DROP TABLE/VIEW  ...` statement is supported currently"
                        .to_string(),
                )),
            },

            Statement::ShowTables {
                extended,
                full,
                db_name,
                filter,
            } => self.show_tables_to_plan(extended, full, db_name, filter),

            Statement::ShowColumns {
                extended,
                full,
                table_name,
                filter,
            } => self.show_columns_to_plan(extended, full, &table_name, filter.as_ref()),
            _ => Err(DataFusionError::NotImplemented(format!(
                "Unsupported SQL statement: {:?}",
                sql
            ))),
        }
    }

    /// Generate a logical plan from a "SHOW TABLES" query
    fn show_tables_to_plan(
        &self,
        extended: bool,
        full: bool,
        db_name: Option<Ident>,
        filter: Option<ShowStatementFilter>,
    ) -> Result<LogicalPlan> {
        if self.has_table("information_schema", "tables") {
            // we only support the basic "SHOW TABLES"
            // https://github.com/apache/arrow-datafusion/issues/3188
            if db_name.is_some() || filter.is_some() || full || extended {
                Err(DataFusionError::Plan(
                    "Unsupported parameters to SHOW TABLES".to_string(),
                ))
            } else {
                let query = "SELECT * FROM information_schema.tables;";
                let mut rewrite = DFParser::parse_sql(query)?;
                assert_eq!(rewrite.len(), 1);
                self.statement_to_plan(rewrite.pop_front().unwrap()) // length of rewrite is 1
            }
        } else {
            Err(DataFusionError::Plan(
                "SHOW TABLES is not supported unless information_schema is enabled"
                    .to_string(),
            ))
        }
    }

    /// Generate a logical plan from an SQL query
    pub fn query_to_plan(
        &self,
        query: Query,
        ctes: &mut HashMap<String, LogicalPlan>,
    ) -> Result<LogicalPlan> {
        self.query_to_plan_with_alias(query, None, ctes, None)
    }

    /// Generate a logical plan from a SQL subquery
    pub fn subquery_to_plan(
        &self,
        query: Query,
        ctes: &mut HashMap<String, LogicalPlan>,
        outer_query_schema: &DFSchema,
    ) -> Result<LogicalPlan> {
        self.query_to_plan_with_alias(query, None, ctes, Some(outer_query_schema))
    }

    /// Generate a logic plan from an SQL query with optional alias
    pub fn query_to_plan_with_alias(
        &self,
        query: Query,
        alias: Option<String>,
        ctes: &mut HashMap<String, LogicalPlan>,
        outer_query_schema: Option<&DFSchema>,
    ) -> Result<LogicalPlan> {
        let set_expr = query.body;
        if let Some(with) = query.with {
            // Process CTEs from top to bottom
            // do not allow self-references
            if with.recursive {
                return Err(DataFusionError::NotImplemented(
                    "Recursive CTEs are not supported".to_string(),
                ));
            }

            for cte in with.cte_tables {
                // A `WITH` block can't use the same name more than once
                let cte_name = normalize_ident(&cte.alias.name);
                if ctes.contains_key(&cte_name) {
                    return Err(DataFusionError::SQL(ParserError(format!(
                        "WITH query name {:?} specified more than once",
                        cte_name
                    ))));
                }
                // create logical plan & pass backreferencing CTEs
                let logical_plan = self.query_to_plan_with_alias(
                    *cte.query,
                    Some(cte_name.clone()),
                    &mut ctes.clone(),
                    outer_query_schema,
                )?;

                // Each `WITH` block can change the column names in the last
                // projection (e.g. "WITH table(t1, t2) AS SELECT 1, 2").
                let logical_plan = self.apply_table_alias(logical_plan, cte.alias)?;

                ctes.insert(cte_name, logical_plan);
            }
        }
        let plan = self.set_expr_to_plan(*set_expr, alias, ctes, outer_query_schema)?;
        let plan = self.order_by(plan, query.order_by)?;
        self.limit(plan, query.offset, query.limit)
    }

    fn set_expr_to_plan(
        &self,
        set_expr: SetExpr,
        alias: Option<String>,
        ctes: &mut HashMap<String, LogicalPlan>,
        outer_query_schema: Option<&DFSchema>,
    ) -> Result<LogicalPlan> {
        match set_expr {
            SetExpr::Select(s) => {
                self.select_to_plan(*s, ctes, alias, outer_query_schema)
            }
            SetExpr::Values(v) => self.sql_values_to_plan(v),
            SetExpr::SetOperation {
                op,
                left,
                right,
                all,
            } => {
                let left_plan =
                    self.set_expr_to_plan(*left, None, ctes, outer_query_schema)?;
                let right_plan =
                    self.set_expr_to_plan(*right, None, ctes, outer_query_schema)?;
                match (op, all) {
                    (SetOperator::Union, true) => LogicalPlanBuilder::from(left_plan)
                        .union(right_plan)?
                        .build(),
                    (SetOperator::Union, false) => LogicalPlanBuilder::from(left_plan)
                        .union_distinct(right_plan)?
                        .build(),
                    (SetOperator::Intersect, true) => {
                        LogicalPlanBuilder::intersect(left_plan, right_plan, true)
                    }
                    (SetOperator::Intersect, false) => {
                        LogicalPlanBuilder::intersect(left_plan, right_plan, false)
                    }
                    (SetOperator::Except, true) => {
                        LogicalPlanBuilder::except(left_plan, right_plan, true)
                    }
                    (SetOperator::Except, false) => {
                        LogicalPlanBuilder::except(left_plan, right_plan, false)
                    }
                }
            }
            SetExpr::Query(q) => self.query_to_plan(*q, ctes),
            _ => Err(DataFusionError::NotImplemented(format!(
                "Query {} not implemented yet",
                set_expr
            ))),
        }
    }

    pub fn describe_table_to_plan(
        &self,
        statement: DescribeTable,
    ) -> Result<LogicalPlan> {
        let table_name = statement.table_name;
        let table_ref: TableReference = table_name.as_str().into();

        // check if table_name exists
        let _ = self.schema_provider.get_table_provider(table_ref)?;

        if self.has_table("information_schema", "tables") {
            let sql = format!("SELECT column_name, data_type, is_nullable \
                                FROM information_schema.columns WHERE table_name = '{table_name}';");
            let mut rewrite = DFParser::parse_sql(&sql[..])?;
            self.statement_to_plan(rewrite.pop_front().unwrap())
        } else {
            Err(DataFusionError::Plan(
                "DESCRIBE TABLE is not supported unless information_schema is enabled"
                    .to_string(),
            ))
        }
    }

    /// Generate a logical plan from a CREATE EXTERNAL TABLE statement
    pub fn external_table_to_plan(
        &self,
        statement: CreateExternalTable,
    ) -> Result<LogicalPlan> {
        let definition = Some(statement.to_string());
        let CreateExternalTable {
            name,
            columns,
            file_type,
            has_header,
            delimiter,
            location,
            table_partition_cols,
            if_not_exists,
            file_compression_type,
            options,
        } = statement;

        // semantic checks
        if file_type == "PARQUET" && !columns.is_empty() {
            Err(DataFusionError::Plan(
                "Column definitions can not be specified for PARQUET files.".into(),
            ))?;
        }

        if file_type != "CSV" && file_type != "JSON" && !file_compression_type.is_empty()
        {
            Err(DataFusionError::Plan(
                "File compression type can be specified for CSV/JSON files.".into(),
            ))?;
        }

        let schema = self.build_schema(columns)?;

        Ok(LogicalPlan::CreateExternalTable(PlanCreateExternalTable {
            schema: schema.to_dfschema_ref()?,
            name,
            location,
            file_type,
            has_header,
            delimiter,
            table_partition_cols,
            if_not_exists,
            definition,
            file_compression_type,
            options,
        }))
    }

    /// Generate a plan for EXPLAIN ... that will print out a plan
    ///
    pub fn explain_statement_to_plan(
        &self,
        verbose: bool,
        analyze: bool,
        statement: Statement,
    ) -> Result<LogicalPlan> {
        let plan = self.sql_statement_to_plan(statement)?;
        let plan = Arc::new(plan);
        let schema = LogicalPlan::explain_schema();
        let schema = schema.to_dfschema_ref()?;

        if analyze {
            Ok(LogicalPlan::Analyze(Analyze {
                verbose,
                input: plan,
                schema,
            }))
        } else {
            let stringified_plans =
                vec![plan.to_stringified(PlanType::InitialLogicalPlan)];
            Ok(LogicalPlan::Explain(Explain {
                verbose,
                plan,
                stringified_plans,
                schema,
            }))
        }
    }

    fn build_schema(&self, columns: Vec<SQLColumnDef>) -> Result<Schema> {
        let mut fields = Vec::with_capacity(columns.len());

        for column in columns {
            let data_type = self.convert_simple_data_type(&column.data_type)?;
            let allow_null = column
                .options
                .iter()
                .any(|x| x.option == ColumnOption::Null);
            fields.push(Field::new(
                &normalize_ident(&column.name),
                data_type,
                allow_null,
            ));
        }

        Ok(Schema::new(fields))
    }

    fn plan_from_tables(
        &self,
        from: Vec<TableWithJoins>,
        ctes: &mut HashMap<String, LogicalPlan>,
        outer_query_schema: Option<&DFSchema>,
    ) -> Result<Vec<LogicalPlan>> {
        match from.len() {
            0 => Ok(vec![LogicalPlanBuilder::empty(true).build()?]),
            _ => from
                .into_iter()
                .map(|t| self.plan_table_with_joins(t, ctes, outer_query_schema))
                .collect::<Result<Vec<_>>>(),
        }
    }

    fn plan_table_with_joins(
        &self,
        t: TableWithJoins,
        ctes: &mut HashMap<String, LogicalPlan>,
        outer_query_schema: Option<&DFSchema>,
    ) -> Result<LogicalPlan> {
        let left = self.create_relation(t.relation, ctes, outer_query_schema)?;
        match t.joins.len() {
            0 => Ok(left),
            _ => {
                let mut joins = t.joins.into_iter();
                let mut left = self.parse_relation_join(
                    left,
                    joins.next().unwrap(), // length of joins > 0
                    ctes,
                    outer_query_schema,
                )?;
                for join in joins {
                    left =
                        self.parse_relation_join(left, join, ctes, outer_query_schema)?;
                }
                Ok(left)
            }
        }
    }

    fn parse_relation_join(
        &self,
        left: LogicalPlan,
        join: Join,
        ctes: &mut HashMap<String, LogicalPlan>,
        outer_query_schema: Option<&DFSchema>,
    ) -> Result<LogicalPlan> {
        let right = self.create_relation(join.relation, ctes, outer_query_schema)?;
        match join.join_operator {
            JoinOperator::LeftOuter(constraint) => {
                self.parse_join(left, right, constraint, JoinType::Left, ctes)
            }
            JoinOperator::RightOuter(constraint) => {
                self.parse_join(left, right, constraint, JoinType::Right, ctes)
            }
            JoinOperator::Inner(constraint) => {
                self.parse_join(left, right, constraint, JoinType::Inner, ctes)
            }
            JoinOperator::FullOuter(constraint) => {
                self.parse_join(left, right, constraint, JoinType::Full, ctes)
            }
            JoinOperator::CrossJoin => self.parse_cross_join(left, &right),
            other => Err(DataFusionError::NotImplemented(format!(
                "Unsupported JOIN operator {:?}",
                other
            ))),
        }
    }

    fn parse_cross_join(
        &self,
        left: LogicalPlan,
        right: &LogicalPlan,
    ) -> Result<LogicalPlan> {
        LogicalPlanBuilder::from(left).cross_join(right)?.build()
    }

    fn parse_join(
        &self,
        left: LogicalPlan,
        right: LogicalPlan,
        constraint: JoinConstraint,
        join_type: JoinType,
        ctes: &mut HashMap<String, LogicalPlan>,
    ) -> Result<LogicalPlan> {
        match constraint {
            JoinConstraint::On(sql_expr) => {
                let mut keys: Vec<(Column, Column)> = vec![];
                let join_schema = left.schema().join(right.schema())?;

                // parse ON expression
                let expr = self.sql_to_rex(sql_expr, &join_schema, ctes)?;

                // expression that didn't match equi-join pattern
                let mut filter = vec![];

                // extract join keys
                extract_join_keys(
                    expr,
                    &mut keys,
                    &mut filter,
                    left.schema(),
                    right.schema(),
                );

                let (left_keys, right_keys): (Vec<Column>, Vec<Column>) =
                    keys.into_iter().unzip();

                let join_filter = filter
                    .into_iter()
                    .map(|expr| {
                        let using_columns = expr.to_columns()?;

                        normalize_col_with_schemas(
                            expr,
                            &[left.schema(), right.schema()],
                            &[using_columns],
                        )
                    })
                    .collect::<Result<Vec<_>>>()?
                    .into_iter()
                    .reduce(Expr::and);

                if left_keys.is_empty() {
                    // When we don't have join keys, use cross join
                    let join = LogicalPlanBuilder::from(left).cross_join(&right)?;
                    join_filter
                        .map(|filter| join.filter(filter))
                        .unwrap_or(Ok(join))?
                        .build()
                } else {
                    LogicalPlanBuilder::from(left)
                        .join(&right, join_type, (left_keys, right_keys), join_filter)?
                        .build()
                }
            }
            JoinConstraint::Using(idents) => {
                let keys: Vec<Column> = idents
                    .into_iter()
                    .map(|x| Column::from_name(normalize_ident(&x)))
                    .collect();
                LogicalPlanBuilder::from(left)
                    .join_using(&right, join_type, keys)?
                    .build()
            }
            JoinConstraint::Natural => {
                // https://issues.apache.org/jira/browse/ARROW-10727
                Err(DataFusionError::NotImplemented(
                    "NATURAL JOIN is not supported (https://issues.apache.org/jira/browse/ARROW-10727)".to_string(),
                ))
            }
            JoinConstraint::None => Err(DataFusionError::NotImplemented(
                "NONE constraint is not supported".to_string(),
            )),
        }
    }
    fn create_relation(
        &self,
        relation: TableFactor,
        ctes: &mut HashMap<String, LogicalPlan>,
        outer_query_schema: Option<&DFSchema>,
    ) -> Result<LogicalPlan> {
        let (plan, alias) = match relation {
            TableFactor::Table {
                name: ref sql_object_name,
                alias,
                ..
            } => {
                // normalize name and alias
                let table_name = normalize_sql_object_name(sql_object_name);
                let table_ref: TableReference = table_name.as_str().into();
                let table_alias = alias.as_ref().map(|a| normalize_ident(&a.name));
                let cte = ctes.get(&table_name);
                (
                    match (cte, self.schema_provider.get_table_provider(table_ref)) {
                        (Some(cte_plan), _) => match table_alias {
                            Some(cte_alias) => project_with_alias(
                                cte_plan.clone(),
                                vec![Expr::Wildcard],
                                Some(cte_alias),
                            ),
                            _ => Ok(cte_plan.clone()),
                        },
                        (_, Ok(provider)) => {
                            let scan =
                                LogicalPlanBuilder::scan(&table_name, provider, None);
                            let scan = match table_alias.as_ref() {
                                Some(ref name) => scan?.alias(name.to_owned().as_str()),
                                _ => scan,
                            };
                            scan?.build()
                        }
                        (None, Err(e)) => Err(e),
                    }?,
                    alias,
                )
            }
            TableFactor::Derived {
                subquery, alias, ..
            } => {
                let normalized_alias = alias.as_ref().map(|a| normalize_ident(&a.name));
                let logical_plan = self.query_to_plan_with_alias(
                    *subquery,
                    normalized_alias.clone(),
                    ctes,
                    outer_query_schema,
                )?;
                (
                    project_with_alias(
                        logical_plan.clone(),
                        logical_plan
                            .schema()
                            .fields()
                            .iter()
                            .map(|field| col(field.name())),
                        normalized_alias,
                    )?,
                    alias,
                )
            }
            TableFactor::NestedJoin {
                table_with_joins,
                alias,
            } => (
                self.plan_table_with_joins(*table_with_joins, ctes, outer_query_schema)?,
                alias,
            ),
            // @todo Support TableFactory::TableFunction?
            _ => {
                return Err(DataFusionError::NotImplemented(format!(
                    "Unsupported ast node {:?} in create_relation",
                    relation
                )));
            }
        };
        if let Some(alias) = alias {
            self.apply_table_alias(plan, alias)
        } else {
            Ok(plan)
        }
    }

    /// Apply the given TableAlias to the top-level projection.
    fn apply_table_alias(
        &self,
        plan: LogicalPlan,
        alias: TableAlias,
    ) -> Result<LogicalPlan> {
        let columns_alias = alias.clone().columns;
        if columns_alias.is_empty() {
            // sqlparser-rs encodes AS t as an empty list of column alias
            Ok(plan)
        } else if columns_alias.len() != plan.schema().fields().len() {
            Err(DataFusionError::Plan(format!(
                "Source table contains {} columns but only {} names given as column alias",
                plan.schema().fields().len(),
                columns_alias.len(),
            )))
        } else {
            Ok(LogicalPlanBuilder::from(plan.clone())
                .project_with_alias(
                    plan.schema().fields().iter().zip(columns_alias.iter()).map(
                        |(field, ident)| col(field.name()).alias(normalize_ident(ident)),
                    ),
                    Some(normalize_ident(&alias.name)),
                )?
                .build()?)
        }
    }

    /// Generate a logic plan from selection clause, the function contain optimization for cross join to inner join
    /// Related PR: <https://github.com/apache/arrow-datafusion/pull/1566>
    fn plan_selection(
        &self,
        selection: Option<SQLExpr>,
        plans: Vec<LogicalPlan>,
        outer_query_schema: Option<&DFSchema>,
        ctes: &mut HashMap<String, LogicalPlan>,
    ) -> Result<LogicalPlan> {
        match selection {
            Some(predicate_expr) => {
                // build join schema
                let mut fields = vec![];
                let mut metadata = std::collections::HashMap::new();
                for plan in &plans {
                    fields.extend_from_slice(plan.schema().fields());
                    metadata.extend(plan.schema().metadata().clone());
                }
                let mut join_schema = DFSchema::new_with_metadata(fields, metadata)?;
                if let Some(outer) = outer_query_schema {
                    join_schema.merge(outer);
                }

                let filter_expr = self.sql_to_rex(predicate_expr, &join_schema, ctes)?;

                // look for expressions of the form `<column> = <column>`
                let mut possible_join_keys = vec![];
                extract_possible_join_keys(&filter_expr, &mut possible_join_keys)?;

                let mut all_join_keys = HashSet::new();

                let orig_plans = plans.clone();
                let mut plans = plans.into_iter();
                let mut left = plans.next().unwrap(); // have at least one plan

                // List of the plans that have not yet been joined
                let mut remaining_plans: Vec<Option<LogicalPlan>> =
                    plans.into_iter().map(Some).collect();

                // Take from the list of remaining plans,
                loop {
                    let mut join_keys = vec![];

                    // Search all remaining plans for the next to
                    // join. Prefer the first one that has a join
                    // predicate in the predicate lists
                    let plan_with_idx =
                        remaining_plans.iter().enumerate().find(|(_idx, plan)| {
                            // skip plans that have been joined already
                            let plan = if let Some(plan) = plan {
                                plan
                            } else {
                                return false;
                            };

                            // can we find a match?
                            let left_schema = left.schema();
                            let right_schema = plan.schema();
                            for (l, r) in &possible_join_keys {
                                if left_schema.field_from_column(l).is_ok()
                                    && right_schema.field_from_column(r).is_ok()
                                    && can_hash(
                                        left_schema
                                            .field_from_column(l)
                                            .unwrap() // the result must be OK
                                            .data_type(),
                                    )
                                {
                                    join_keys.push((l.clone(), r.clone()));
                                } else if left_schema.field_from_column(r).is_ok()
                                    && right_schema.field_from_column(l).is_ok()
                                    && can_hash(
                                        left_schema
                                            .field_from_column(r)
                                            .unwrap() // the result must be OK
                                            .data_type(),
                                    )
                                {
                                    join_keys.push((r.clone(), l.clone()));
                                }
                            }
                            // stop if we found join keys
                            !join_keys.is_empty()
                        });

                    // If we did not find join keys, either there are
                    // no more plans, or we can't find any plans that
                    // can be joined with predicates
                    if join_keys.is_empty() {
                        assert!(plan_with_idx.is_none());

                        // pick the first non null plan to join
                        let plan_with_idx = remaining_plans
                            .iter()
                            .enumerate()
                            .find(|(_idx, plan)| plan.is_some());
                        if let Some((idx, _)) = plan_with_idx {
                            let plan = std::mem::take(&mut remaining_plans[idx]).unwrap();
                            left = LogicalPlanBuilder::from(left)
                                .cross_join(&plan)?
                                .build()?;
                        } else {
                            // no more plans to join
                            break;
                        }
                    } else {
                        // have a plan
                        let (idx, _) = plan_with_idx.expect("found plan node");
                        let plan = std::mem::take(&mut remaining_plans[idx]).unwrap();

                        let left_keys: Vec<Column> =
                            join_keys.iter().map(|(l, _)| l.clone()).collect();
                        let right_keys: Vec<Column> =
                            join_keys.iter().map(|(_, r)| r.clone()).collect();
                        let builder = LogicalPlanBuilder::from(left);
                        left = builder
                            .join(&plan, JoinType::Inner, (left_keys, right_keys), None)?
                            .build()?;
                    }

                    all_join_keys.extend(join_keys);
                }

                // remove join expressions from filter
                match remove_join_expressions(&filter_expr, &all_join_keys)? {
                    Some(filter_expr) => {
                        // this logic is adapted from [`LogicalPlanBuilder::filter`] to take
                        // the query outer schema into account so that joins in subqueries
                        // can reference outer query fields.
                        let mut all_schemas: Vec<DFSchemaRef> = vec![];
                        for plan in orig_plans {
                            for schema in plan.all_schemas() {
                                all_schemas.push(schema.clone());
                            }
                        }
                        if let Some(outer_query_schema) = outer_query_schema {
                            all_schemas.push(Arc::new(outer_query_schema.clone()));
                        }
                        let mut join_columns = HashSet::new();
                        for (l, r) in &all_join_keys {
                            join_columns.insert(l.clone());
                            join_columns.insert(r.clone());
                        }
                        let x: Vec<&DFSchemaRef> = all_schemas.iter().collect();
                        let filter_expr = normalize_col_with_schemas(
                            filter_expr,
                            x.as_slice(),
                            &[join_columns],
                        )?;
                        Ok(LogicalPlan::Filter(Filter::try_new(
                            filter_expr,
                            Arc::new(left),
                        )?))
                    }
                    _ => Ok(left),
                }
            }
            None => {
                if plans.len() == 1 {
                    Ok(plans[0].clone())
                } else {
                    let mut left = plans[0].clone();
                    for right in plans.iter().skip(1) {
                        left =
                            LogicalPlanBuilder::from(left).cross_join(right)?.build()?;
                    }
                    Ok(left)
                }
            }
        }
    }

    /// Generate a logic plan from an SQL select
    fn select_to_plan(
        &self,
        select: Select,
        ctes: &mut HashMap<String, LogicalPlan>,
        alias: Option<String>,
        outer_query_schema: Option<&DFSchema>,
    ) -> Result<LogicalPlan> {
        // check for unsupported syntax first
        if !select.cluster_by.is_empty() {
            return Err(DataFusionError::NotImplemented("CLUSTER BY".to_string()));
        }
        if !select.lateral_views.is_empty() {
            return Err(DataFusionError::NotImplemented("LATERAL VIEWS".to_string()));
        }
        if select.qualify.is_some() {
            return Err(DataFusionError::NotImplemented("QUALIFY".to_string()));
        }
        if select.top.is_some() {
            return Err(DataFusionError::NotImplemented("TOP".to_string()));
        }

        // process `from` clause
        let plans = self.plan_from_tables(select.from, ctes, outer_query_schema)?;
        let empty_from = matches!(plans.first(), Some(LogicalPlan::EmptyRelation(_)));

        // process `where` clause
        let plan =
            self.plan_selection(select.selection, plans, outer_query_schema, ctes)?;

        // process the SELECT expressions, with wildcards expanded.
        let select_exprs = self.prepare_select_exprs(
            &plan,
            select.projection,
            empty_from,
            outer_query_schema,
            ctes,
        )?;

        // having and group by clause may reference aliases defined in select projection
        let projected_plan = self.project(plan.clone(), select_exprs.clone())?;
        let mut combined_schema = (**projected_plan.schema()).clone();
        combined_schema.merge(plan.schema());

        // this alias map is resolved and looked up in both having exprs and group by exprs
        let alias_map = extract_aliases(&select_exprs);

        // Optionally the HAVING expression.
        let having_expr_opt = select
            .having
            .map::<Result<Expr>, _>(|having_expr| {
                let having_expr =
                    self.sql_expr_to_logical_expr(having_expr, &combined_schema, ctes)?;
                // This step "dereferences" any aliases in the HAVING clause.
                //
                // This is how we support queries with HAVING expressions that
                // refer to aliased columns.
                //
                // For example:
                //
                //   SELECT c1 AS m FROM t HAVING m > 10;
                //   SELECT c1, MAX(c2) AS m FROM t GROUP BY c1 HAVING m > 10;
                //
                // are rewritten as, respectively:
                //
                //   SELECT c1 AS m FROM t HAVING c1 > 10;
                //   SELECT c1, MAX(c2) AS m FROM t GROUP BY c1 HAVING MAX(c2) > 10;
                //
                let having_expr = resolve_aliases_to_exprs(&having_expr, &alias_map)?;
                normalize_col(having_expr, &projected_plan)
            })
            .transpose()?;

        // The outer expressions we will search through for
        // aggregates. Aggregates may be sourced from the SELECT...
        let mut aggr_expr_haystack = select_exprs.clone();
        // ... or from the HAVING.
        if let Some(having_expr) = &having_expr_opt {
            aggr_expr_haystack.push(having_expr.clone());
        }

        // All of the aggregate expressions (deduplicated).
        let aggr_exprs = find_aggregate_exprs(&aggr_expr_haystack);

        // All of the group by expressions
        let group_by_exprs = select
            .group_by
            .into_iter()
            .map(|e| {
                let group_by_expr =
                    self.sql_expr_to_logical_expr(e, &combined_schema, ctes)?;
                // aliases from the projection can conflict with same-named expressions in the input
                let mut alias_map = alias_map.clone();
                for f in plan.schema().fields() {
                    alias_map.remove(f.name());
                }
                let group_by_expr = resolve_aliases_to_exprs(&group_by_expr, &alias_map)?;
                let group_by_expr =
                    resolve_positions_to_exprs(&group_by_expr, &select_exprs)
                        .unwrap_or(group_by_expr);
                let group_by_expr = normalize_col(group_by_expr, &projected_plan)?;
                self.validate_schema_satisfies_exprs(
                    plan.schema(),
                    &[group_by_expr.clone()],
                )?;
                Ok(group_by_expr)
            })
            .collect::<Result<Vec<Expr>>>()?;

        // process group by, aggregation or having
        let (plan, mut select_exprs_post_aggr, having_expr_post_aggr) =
            if !group_by_exprs.is_empty() || !aggr_exprs.is_empty() {
                self.aggregate(
                    plan,
                    &select_exprs,
                    &having_expr_opt,
                    group_by_exprs,
                    aggr_exprs,
                )?
            } else {
                if let Some(having_expr) = &having_expr_opt {
                    let available_columns = select_exprs
                        .iter()
                        .map(|expr| expr_as_column_expr(expr, &plan))
                        .collect::<Result<Vec<Expr>>>()?;

                    // Ensure the HAVING expression is using only columns
                    // provided by the SELECT.
                    check_columns_satisfy_exprs(
                        &available_columns,
                        &[having_expr.clone()],
                        "HAVING clause references column(s) not provided by the select",
                    )?;
                }

                (plan, select_exprs, having_expr_opt)
            };

        let plan = if let Some(having_expr_post_aggr) = having_expr_post_aggr {
            LogicalPlanBuilder::from(plan)
                .filter(having_expr_post_aggr)?
                .build()?
        } else {
            plan
        };

        // process window function
        let window_func_exprs = find_window_exprs(&select_exprs_post_aggr);

        let plan = if window_func_exprs.is_empty() {
            plan
        } else {
            let plan = LogicalPlanBuilder::window_plan(plan, window_func_exprs.clone())?;

            // re-write the projection
            select_exprs_post_aggr = select_exprs_post_aggr
                .iter()
                .map(|expr| rebase_expr(expr, &window_func_exprs, &plan))
                .collect::<Result<Vec<Expr>>>()?;

            plan
        };

        // final projection
        let plan = project_with_alias(plan, select_exprs_post_aggr, alias)?;

        // process distinct clause
        let plan = if select.distinct {
            LogicalPlanBuilder::from(plan).distinct()?.build()
        } else {
            Ok(plan)
        }?;

        // DISTRIBUTE BY
        if !select.distribute_by.is_empty() {
            let x = select
                .distribute_by
                .iter()
                .map(|e| self.sql_expr_to_logical_expr(e.clone(), &combined_schema, ctes))
                .collect::<Result<Vec<_>>>()?;
            LogicalPlanBuilder::from(plan)
                .repartition(Partitioning::DistributeBy(x))?
                .build()
        } else {
            Ok(plan)
        }
    }

    /// Returns the `Expr`'s corresponding to a SQL query's SELECT expressions.
    ///
    /// Wildcards are expanded into the concrete list of columns.
    fn prepare_select_exprs(
        &self,
        plan: &LogicalPlan,
        projection: Vec<SelectItem>,
        empty_from: bool,
        outer_query_schema: Option<&DFSchema>,
        ctes: &mut HashMap<String, LogicalPlan>,
    ) -> Result<Vec<Expr>> {
        projection
            .into_iter()
            .map(|expr| {
                self.sql_select_to_rex(expr, plan, empty_from, outer_query_schema, ctes)
            })
            .flat_map(|result| match result {
                Ok(vec) => vec.into_iter().map(Ok).collect(),
                Err(err) => vec![Err(err)],
            })
            .collect::<Result<Vec<Expr>>>()
    }

    /// Wrap a plan in a projection
    fn project(&self, input: LogicalPlan, expr: Vec<Expr>) -> Result<LogicalPlan> {
        self.validate_schema_satisfies_exprs(input.schema(), &expr)?;
        LogicalPlanBuilder::from(input).project(expr)?.build()
    }

    /// Create an aggregate plan.
    ///
    /// An aggregate plan consists of grouping expressions, aggregate expressions, and an
    /// optional HAVING expression (which is a filter on the output of the aggregate).
    ///
    /// # Arguments
    ///
    /// * `input`           - The input plan that will be aggregated. The grouping, aggregate, and
    ///                       "having" expressions must all be resolvable from this plan.
    /// * `select_exprs`    - The projection expressions from the SELECT clause.
    /// * `having_expr_opt` - Optional HAVING clause.
    /// * `group_by_exprs`  - Grouping expressions from the GROUP BY clause. These can be column
    ///                       references or more complex expressions.
    /// * `aggr_exprs`      - Aggregate expressions, such as `SUM(a)` or `COUNT(1)`.
    ///
    /// # Return
    ///
    /// The return value is a triplet of the following items:
    ///
    /// * `plan`                   - A [LogicalPlan::Aggregate] plan for the newly created aggregate.
    /// * `select_exprs_post_aggr` - The projection expressions rewritten to reference columns from
    ///                              the aggregate
    /// * `having_expr_post_aggr`  - The "having" expression rewritten to reference a column from
    ///                              the aggregate
    fn aggregate(
        &self,
        input: LogicalPlan,
        select_exprs: &[Expr],
        having_expr_opt: &Option<Expr>,
        group_by_exprs: Vec<Expr>,
        aggr_exprs: Vec<Expr>,
    ) -> Result<(LogicalPlan, Vec<Expr>, Option<Expr>)> {
        // create the aggregate plan
        let plan = LogicalPlanBuilder::from(input.clone())
            .aggregate(group_by_exprs.clone(), aggr_exprs.clone())?
            .build()?;

        // in this next section of code we are re-writing the projection to refer to columns
        // output by the aggregate plan. For example, if the projection contains the expression
        // `SUM(a)` then we replace that with a reference to a column `SUM(a)` produced by
        // the aggregate plan.

        // combine the original grouping and aggregate expressions into one list (note that
        // we do not add the "having" expression since that is not part of the projection)
        let mut aggr_projection_exprs = vec![];
        for expr in &group_by_exprs {
            match expr {
                Expr::GroupingSet(GroupingSet::Rollup(exprs)) => {
                    aggr_projection_exprs.extend_from_slice(exprs)
                }
                Expr::GroupingSet(GroupingSet::Cube(exprs)) => {
                    aggr_projection_exprs.extend_from_slice(exprs)
                }
                Expr::GroupingSet(GroupingSet::GroupingSets(lists_of_exprs)) => {
                    for exprs in lists_of_exprs {
                        aggr_projection_exprs.extend_from_slice(exprs)
                    }
                }
                _ => aggr_projection_exprs.push(expr.clone()),
            }
        }
        aggr_projection_exprs.extend_from_slice(&aggr_exprs);

        // now attempt to resolve columns and replace with fully-qualified columns
        let aggr_projection_exprs = aggr_projection_exprs
            .iter()
            .map(|expr| resolve_columns(expr, &input))
            .collect::<Result<Vec<Expr>>>()?;

        // next we replace any expressions that are not a column with a column referencing
        // an output column from the aggregate schema
        let column_exprs_post_aggr = aggr_projection_exprs
            .iter()
            .map(|expr| expr_as_column_expr(expr, &input))
            .collect::<Result<Vec<Expr>>>()?;

        // next we re-write the projection
        let select_exprs_post_aggr = select_exprs
            .iter()
            .map(|expr| rebase_expr(expr, &aggr_projection_exprs, &input))
            .collect::<Result<Vec<Expr>>>()?;

        // finally, we have some validation that the re-written projection can be resolved
        // from the aggregate output columns
        check_columns_satisfy_exprs(
            &column_exprs_post_aggr,
            &select_exprs_post_aggr,
            "Projection references non-aggregate values",
        )?;

        // Rewrite the HAVING expression to use the columns produced by the
        // aggregation.
        let having_expr_post_aggr = if let Some(having_expr) = having_expr_opt {
            let having_expr_post_aggr =
                rebase_expr(having_expr, &aggr_projection_exprs, &input)?;

            check_columns_satisfy_exprs(
                &column_exprs_post_aggr,
                &[having_expr_post_aggr.clone()],
                "HAVING clause references non-aggregate values",
            )?;

            Some(having_expr_post_aggr)
        } else {
            None
        };

        Ok((plan, select_exprs_post_aggr, having_expr_post_aggr))
    }

    /// Wrap a plan in a limit
    fn limit(
        &self,
        input: LogicalPlan,
        skip: Option<SQLOffset>,
        fetch: Option<SQLExpr>,
    ) -> Result<LogicalPlan> {
        if skip.is_none() && fetch.is_none() {
            return Ok(input);
        }

        let skip = match skip {
            Some(skip_expr) => match self.sql_to_rex(
                skip_expr.value,
                input.schema(),
                &mut HashMap::new(),
            )? {
                Expr::Literal(ScalarValue::Int64(Some(s))) => {
                    if s < 0 {
                        return Err(DataFusionError::Plan(format!(
                            "Offset must be >= 0, '{}' was provided.",
                            s
                        )));
                    }
                    Ok(s as usize)
                }
                _ => Err(DataFusionError::Plan(
                    "Unexpected expression in OFFSET clause".to_string(),
                )),
            }?,
            _ => 0,
        };

        let fetch = match fetch {
            Some(limit_expr) => {
                let n = match self.sql_to_rex(
                    limit_expr,
                    input.schema(),
                    &mut HashMap::new(),
                )? {
                    Expr::Literal(ScalarValue::Int64(Some(n))) => Ok(n as usize),
                    _ => Err(DataFusionError::Plan(
                        "Unexpected expression for LIMIT clause".to_string(),
                    )),
                }?;
                Some(n)
            }
            _ => None,
        };

        LogicalPlanBuilder::from(input).limit(skip, fetch)?.build()
    }

    /// Wrap the logical in a sort
    fn order_by(
        &self,
        plan: LogicalPlan,
        order_by: Vec<OrderByExpr>,
    ) -> Result<LogicalPlan> {
        if order_by.is_empty() {
            return Ok(plan);
        }

        let order_by_rex = order_by
            .into_iter()
            .map(|e| self.order_by_to_sort_expr(e, plan.schema()))
            .collect::<Result<Vec<_>>>()?;

        LogicalPlanBuilder::from(plan).sort(order_by_rex)?.build()
    }

    /// convert sql OrderByExpr to Expr::Sort
    fn order_by_to_sort_expr(&self, e: OrderByExpr, schema: &DFSchema) -> Result<Expr> {
        let OrderByExpr {
            asc,
            expr,
            nulls_first,
        } = e;

        let expr = match expr {
            SQLExpr::Value(Value::Number(v, _)) => {
                let field_index = v
                    .parse::<usize>()
                    .map_err(|err| DataFusionError::Plan(err.to_string()))?;

                if field_index == 0 {
                    return Err(DataFusionError::Plan(
                        "Order by index starts at 1 for column indexes".to_string(),
                    ));
                } else if schema.fields().len() < field_index {
                    return Err(DataFusionError::Plan(format!(
                        "Order by column out of bounds, specified: {}, max: {}",
                        field_index,
                        schema.fields().len()
                    )));
                }

                let field = schema.field(field_index - 1);
                Expr::Column(field.qualified_column())
            }
            e => self.sql_expr_to_logical_expr(e, schema, &mut HashMap::new())?,
        };
        Ok({
            let asc = asc.unwrap_or(true);
            Expr::Sort {
                expr: Box::new(expr),
                asc,
                // when asc is true, by default nulls last to be consistent with postgres
                // postgres rule: https://www.postgresql.org/docs/current/queries-order.html
                nulls_first: nulls_first.unwrap_or(!asc),
            }
        })
    }

    /// Validate the schema provides all of the columns referenced in the expressions.
    fn validate_schema_satisfies_exprs(
        &self,
        schema: &DFSchema,
        exprs: &[Expr],
    ) -> Result<()> {
        find_column_exprs(exprs)
            .iter()
            .try_for_each(|col| match col {
                Expr::Column(col) => match &col.relation {
                    Some(r) => {
                        schema.field_with_qualified_name(r, &col.name)?;
                        Ok(())
                    }
                    None => {
                        if !schema.fields_with_unqualified_name(&col.name).is_empty() {
                            Ok(())
                        } else {
                            Err(field_not_found(None, col.name.as_str(), schema))
                        }
                    }
                }
                .map_err(|_: DataFusionError| {
                    field_not_found(
                        col.relation.as_ref().map(|s| s.to_owned()),
                        col.name.as_str(),
                        schema,
                    )
                }),
                _ => Err(DataFusionError::Internal("Not a column".to_string())),
            })
    }

    /// Generate a relational expression from a select SQL expression
    fn sql_select_to_rex(
        &self,
        sql: SelectItem,
        plan: &LogicalPlan,
        empty_from: bool,
        outer_query_schema: Option<&DFSchema>,
        ctes: &mut HashMap<String, LogicalPlan>,
    ) -> Result<Vec<Expr>> {
        let input_schema = match outer_query_schema {
            Some(x) => {
                let mut input_schema = plan.schema().as_ref().clone();
                input_schema.merge(x);
                input_schema
            }
            _ => plan.schema().as_ref().clone(),
        };

        match sql {
            SelectItem::UnnamedExpr(expr) => {
                let expr = self.sql_to_rex(expr, &input_schema, ctes)?;
                Ok(vec![normalize_col(expr, plan)?])
            }
            SelectItem::ExprWithAlias { expr, alias } => {
                let expr = Alias(
                    Box::new(self.sql_to_rex(expr, &input_schema, ctes)?),
                    normalize_ident(&alias),
                );
                Ok(vec![normalize_col(expr, plan)?])
            }
            SelectItem::Wildcard => {
                if empty_from {
                    return Err(DataFusionError::Plan(
                        "SELECT * with no tables specified is not valid".to_string(),
                    ));
                }
                // do not expand from outer schema
                expand_wildcard(plan.schema().as_ref(), plan)
            }
            SelectItem::QualifiedWildcard(ref object_name) => {
                let qualifier = format!("{}", object_name);
                // do not expand from outer schema
                expand_qualified_wildcard(&qualifier, plan.schema().as_ref(), plan)
            }
        }
    }

    /// Generate a relational expression from a SQL expression
    pub fn sql_to_rex(
        &self,
        sql: SQLExpr,
        schema: &DFSchema,
        ctes: &mut HashMap<String, LogicalPlan>,
    ) -> Result<Expr> {
        let mut expr = self.sql_expr_to_logical_expr(sql, schema, ctes)?;
        expr = self.rewrite_partial_qualifier(expr, schema);
        self.validate_schema_satisfies_exprs(schema, &[expr.clone()])?;
        Ok(expr)
    }

    /// Rewrite aliases which are not-complete (e.g. ones that only include only table qualifier in a schema.table qualified relation)
    fn rewrite_partial_qualifier(&self, expr: Expr, schema: &DFSchema) -> Expr {
        match expr {
            Expr::Column(col) => match &col.relation {
                Some(q) => {
                    match schema
                        .fields()
                        .iter()
                        .find(|field| match field.qualifier() {
                            Some(field_q) => {
                                field.name() == &col.name
                                    && field_q.ends_with(&format!(".{}", q))
                            }
                            _ => false,
                        }) {
                        Some(df_field) => Expr::Column(Column {
                            relation: df_field.qualifier().cloned(),
                            name: df_field.name().clone(),
                        }),
                        None => Expr::Column(col),
                    }
                }
                None => Expr::Column(col),
            },
            _ => expr,
        }
    }

    fn sql_fn_arg_to_logical_expr(
        &self,
        sql: FunctionArg,
        schema: &DFSchema,
        ctes: &mut HashMap<String, LogicalPlan>,
    ) -> Result<Expr> {
        match sql {
            FunctionArg::Named {
                name: _,
                arg: FunctionArgExpr::Expr(arg),
            } => self.sql_expr_to_logical_expr(arg, schema, ctes),
            FunctionArg::Named {
                name: _,
                arg: FunctionArgExpr::Wildcard,
            } => Ok(Expr::Wildcard),
            FunctionArg::Unnamed(FunctionArgExpr::Expr(arg)) => {
                self.sql_expr_to_logical_expr(arg, schema, ctes)
            }
            FunctionArg::Unnamed(FunctionArgExpr::Wildcard) => Ok(Expr::Wildcard),
            _ => Err(DataFusionError::NotImplemented(format!(
                "Unsupported qualified wildcard argument: {:?}",
                sql
            ))),
        }
    }

    fn parse_sql_binary_op(
        &self,
        left: SQLExpr,
        op: BinaryOperator,
        right: SQLExpr,
        schema: &DFSchema,
        ctes: &mut HashMap<String, LogicalPlan>,
    ) -> Result<Expr> {
        let operator = match op {
            BinaryOperator::Gt => Ok(Operator::Gt),
            BinaryOperator::GtEq => Ok(Operator::GtEq),
            BinaryOperator::Lt => Ok(Operator::Lt),
            BinaryOperator::LtEq => Ok(Operator::LtEq),
            BinaryOperator::Eq => Ok(Operator::Eq),
            BinaryOperator::NotEq => Ok(Operator::NotEq),
            BinaryOperator::Plus => Ok(Operator::Plus),
            BinaryOperator::Minus => Ok(Operator::Minus),
            BinaryOperator::Multiply => Ok(Operator::Multiply),
            BinaryOperator::Divide => Ok(Operator::Divide),
            BinaryOperator::Modulo => Ok(Operator::Modulo),
            BinaryOperator::And => Ok(Operator::And),
            BinaryOperator::Or => Ok(Operator::Or),
            BinaryOperator::PGRegexMatch => Ok(Operator::RegexMatch),
            BinaryOperator::PGRegexIMatch => Ok(Operator::RegexIMatch),
            BinaryOperator::PGRegexNotMatch => Ok(Operator::RegexNotMatch),
            BinaryOperator::PGRegexNotIMatch => Ok(Operator::RegexNotIMatch),
            BinaryOperator::BitwiseAnd => Ok(Operator::BitwiseAnd),
            BinaryOperator::BitwiseOr => Ok(Operator::BitwiseOr),
            BinaryOperator::BitwiseXor => Ok(Operator::BitwiseXor),
            BinaryOperator::PGBitwiseShiftRight => Ok(Operator::BitwiseShiftRight),
            BinaryOperator::PGBitwiseShiftLeft => Ok(Operator::BitwiseShiftLeft),
            BinaryOperator::StringConcat => Ok(Operator::StringConcat),
            _ => Err(DataFusionError::NotImplemented(format!(
                "Unsupported SQL binary operator {:?}",
                op
            ))),
        }?;

        Ok(Expr::BinaryExpr(BinaryExpr::new(
            Box::new(self.sql_expr_to_logical_expr(left, schema, ctes)?),
            operator,
            Box::new(self.sql_expr_to_logical_expr(right, schema, ctes)?),
        )))
    }

    fn parse_sql_unary_op(
        &self,
        op: UnaryOperator,
        expr: SQLExpr,
        schema: &DFSchema,
        ctes: &mut HashMap<String, LogicalPlan>,
    ) -> Result<Expr> {
        match op {
            UnaryOperator::Not => Ok(Expr::Not(Box::new(
                self.sql_expr_to_logical_expr(expr, schema, ctes)?,
            ))),
            UnaryOperator::Plus => Ok(self.sql_expr_to_logical_expr(expr, schema, ctes)?),
            UnaryOperator::Minus => {
                match expr {
                    // optimization: if it's a number literal, we apply the negative operator
                    // here directly to calculate the new literal.
                    SQLExpr::Value(Value::Number(n, _)) => match n.parse::<i64>() {
                        Ok(n) => Ok(lit(-n)),
                        Err(_) => Ok(lit(-n
                            .parse::<f64>()
                            .map_err(|_e| {
                                DataFusionError::Internal(format!(
                                    "negative operator can be only applied to integer and float operands, got: {}",
                                    n))
                            })?)),
                    },
                    // not a literal, apply negative operator on expression
                    _ => Ok(Expr::Negative(Box::new(self.sql_expr_to_logical_expr(expr, schema, ctes)?))),
                }
            }
            _ => Err(DataFusionError::NotImplemented(format!(
                "Unsupported SQL unary operator {:?}",
                op
            ))),
        }
    }

    fn sql_values_to_plan(&self, values: SQLValues) -> Result<LogicalPlan> {
        // values should not be based on any other schema
        let schema = DFSchema::empty();
        let values = values
            .0
            .into_iter()
            .map(|row| {
                row.into_iter()
                    .map(|v| match v {
                        SQLExpr::Value(Value::Number(n, _)) => self.parse_sql_number(&n),
                        SQLExpr::Value(
                            Value::SingleQuotedString(s) | Value::DoubleQuotedString(s),
                        ) => Ok(lit(s)),
                        SQLExpr::Value(Value::Null) => {
                            Ok(Expr::Literal(ScalarValue::Null))
                        }
                        SQLExpr::Value(Value::Boolean(n)) => Ok(lit(n)),
                        SQLExpr::UnaryOp { op, expr } => self.parse_sql_unary_op(
                            op,
                            *expr,
                            &schema,
                            &mut HashMap::new(),
                        ),
                        SQLExpr::BinaryOp { left, op, right } => self
                            .parse_sql_binary_op(
                                *left,
                                op,
                                *right,
                                &schema,
                                &mut HashMap::new(),
                            ),
                        SQLExpr::TypedString { data_type, value } => {
                            Ok(Expr::Cast(Cast::new(
                                Box::new(lit(value)),
                                self.convert_data_type(&data_type)?,
                            )))
                        }
                        SQLExpr::Cast { expr, data_type } => Ok(Expr::Cast(Cast::new(
                            Box::new(self.sql_expr_to_logical_expr(
                                *expr,
                                &schema,
                                &mut HashMap::new(),
                            )?),
                            self.convert_data_type(&data_type)?,
                        ))),
                        other => Err(DataFusionError::NotImplemented(format!(
                            "Unsupported value {:?} in a values list expression",
                            other
                        ))),
                    })
                    .collect::<Result<Vec<_>>>()
            })
            .collect::<Result<Vec<_>>>()?;
        LogicalPlanBuilder::values(values)?.build()
    }

    fn sql_expr_to_logical_expr(
        &self,
        sql: SQLExpr,
        schema: &DFSchema,
        ctes: &mut HashMap<String, LogicalPlan>,
    ) -> Result<Expr> {
        match sql {
            SQLExpr::Value(Value::Number(n, _)) => self.parse_sql_number(&n),
            SQLExpr::Value(Value::SingleQuotedString(ref s) | Value::DoubleQuotedString(ref s)) => Ok(lit(s.clone())),
            SQLExpr::Value(Value::Boolean(n)) => Ok(lit(n)),
            SQLExpr::Value(Value::Null) => Ok(Expr::Literal(ScalarValue::Null)),
            SQLExpr::Extract { field, expr } => Ok(Expr::ScalarFunction {
                fun: BuiltinScalarFunction::DatePart,
                args: vec![
                    Expr::Literal(ScalarValue::Utf8(Some(format!("{}", field)))),
                    self.sql_expr_to_logical_expr(*expr, schema, ctes)?,
                ],
            }),

            SQLExpr::Array(arr) => self.sql_array_literal(arr.elem, schema),
            SQLExpr::Interval {
                value,
                leading_field,
                leading_precision,
                last_field,
                fractional_seconds_precision,
            } => self.sql_interval_to_expr(
                *value,
                leading_field,
                leading_precision,
                last_field,
                fractional_seconds_precision,
            ),
            SQLExpr::Identifier(id) => {
                if id.value.starts_with('@') {
                    // TODO: figure out if ScalarVariables should be insensitive.
                    let var_names = vec![id.value];
                    let ty = self
                        .schema_provider
                        .get_variable_type(&var_names)
                        .ok_or_else(|| {
                            DataFusionError::Execution(format!(
                                "variable {:?} has no type information",
                                var_names
                            ))
                        })?;
                    Ok(Expr::ScalarVariable(ty, var_names))
                } else {
                    // Don't use `col()` here because it will try to
                    // interpret names with '.' as if they were
                    // compound identifiers, but this is not a compound
                    // identifier. (e.g. it is "foo.bar" not foo.bar)
                    Ok(Expr::Column(Column {
                        relation: None,
                        name: normalize_ident(&id),
                    }))
                }
            }

            SQLExpr::MapAccess { ref column, keys } => {
                if let SQLExpr::Identifier(ref id) = column.as_ref() {
                    plan_indexed(col(&normalize_ident(id)), keys)
                } else {
                    Err(DataFusionError::NotImplemented(format!(
                        "map access requires an identifier, found column {} instead",
                        column
                    )))
                }
            }

            SQLExpr::ArrayIndex { obj, indexes } => {
                let expr = self.sql_expr_to_logical_expr(*obj, schema, ctes)?;
                plan_indexed(expr, indexes)
            }

            SQLExpr::CompoundIdentifier(ids) => {
                let mut var_names: Vec<_> = ids.into_iter().map(|s| normalize_ident(&s)).collect();

                if var_names[0].get(0..1) == Some("@") {
                    let ty = self
                        .schema_provider
                        .get_variable_type(&var_names)
                        .ok_or_else(|| {
                            DataFusionError::Execution(format!(
                                "variable {:?} has no type information",
                                var_names
                            ))
                        })?;
                    Ok(Expr::ScalarVariable(ty, var_names))
                } else {
                    match (var_names.pop(), var_names.pop()) {
                        (Some(name), Some(relation)) if var_names.is_empty() => {
                            match schema.field_with_qualified_name(&relation, &name) {
                                Ok(_) => {
                                    // found an exact match on a qualified name so this is a table.column identifier
                                    Ok(Expr::Column(Column {
                                        relation: Some(relation),
                                        name,
                                    }))
                                }
                                Err(_) => {
                                    if let Some(field) = schema.fields().iter().find(|f| f.name().eq(&relation)) {
                                        // Access to a field of a column which is a structure, example: SELECT my_struct.key
                                        Ok(Expr::GetIndexedField(GetIndexedField::new(
                                            Box::new(Expr::Column(field.qualified_column())),
                                            ScalarValue::Utf8(Some(name)),
                                        )))
                                    } else {
                                        // table.column identifier
                                        Ok(Expr::Column(Column {
                                            relation: Some(relation),
                                            name,
                                        }))
                                    }
                                }
                            }
                        }
                        _ => Err(DataFusionError::NotImplemented(format!(
                            "Unsupported compound identifier '{:?}'",
                            var_names,
                        ))),
                    }
                }
            }

            SQLExpr::Case {
                operand,
                conditions,
                results,
                else_result,
            } => {
                let expr = if let Some(e) = operand {
                    Some(Box::new(self.sql_expr_to_logical_expr(*e, schema, ctes)?))
                } else {
                    None
                };
                let when_expr = conditions
                    .into_iter()
                    .map(|e| self.sql_expr_to_logical_expr(e, schema, ctes))
                    .collect::<Result<Vec<_>>>()?;
                let then_expr = results
                    .into_iter()
                    .map(|e| self.sql_expr_to_logical_expr(e, schema, ctes))
                    .collect::<Result<Vec<_>>>()?;
                let else_expr = if let Some(e) = else_result {
                    Some(Box::new(self.sql_expr_to_logical_expr(*e, schema, ctes)?))
                } else {
                    None
                };

                Ok(Expr::Case(Case::new(
                    expr,
                    when_expr
                        .iter()
                        .zip(then_expr.iter())
                        .map(|(w, t)| (Box::new(w.to_owned()), Box::new(t.to_owned())))
                        .collect(),
                    else_expr,
                )))
            }

            SQLExpr::Cast {
                expr,
                data_type,
            } => Ok(Expr::Cast(Cast::new(
                Box::new(self.sql_expr_to_logical_expr(*expr, schema, ctes)?),
                self.convert_data_type(&data_type)?,
            ))),

            SQLExpr::TryCast {
                expr,
                data_type,
            } => Ok(Expr::TryCast {
                expr: Box::new(self.sql_expr_to_logical_expr(*expr, schema, ctes)?),
                data_type: self.convert_data_type(&data_type)?,
            }),

            SQLExpr::TypedString {
                data_type,
                value,
            } => Ok(Expr::Cast(Cast::new(
                Box::new(lit(value)),
                self.convert_data_type(&data_type)?,
            ))),

            SQLExpr::IsNull(expr) => Ok(Expr::IsNull(Box::new(
                self.sql_expr_to_logical_expr(*expr, schema, ctes)?,
            ))),

            SQLExpr::IsNotNull(expr) => Ok(Expr::IsNotNull(Box::new(
                self.sql_expr_to_logical_expr(*expr, schema, ctes)?,
            ))),

            SQLExpr::IsDistinctFrom(left, right) => Ok(Expr::BinaryExpr(BinaryExpr::new(
                Box::new(self.sql_expr_to_logical_expr(*left, schema, ctes)?),
                Operator::IsDistinctFrom,
                Box::new(self.sql_expr_to_logical_expr(*right, schema, ctes)?),
            ))),

            SQLExpr::IsNotDistinctFrom(left, right) => Ok(Expr::BinaryExpr(BinaryExpr::new(
                Box::new(self.sql_expr_to_logical_expr(*left, schema, ctes)?),
                Operator::IsNotDistinctFrom,
                Box::new(self.sql_expr_to_logical_expr(*right, schema, ctes)?),
            ))),

            SQLExpr::IsTrue(expr) => Ok(Expr::IsTrue(Box::new(self.sql_expr_to_logical_expr(*expr, schema, ctes)?))),

            SQLExpr::IsFalse(expr) => Ok(Expr::IsFalse(Box::new(self.sql_expr_to_logical_expr(*expr, schema, ctes)?))),

            SQLExpr::IsNotTrue(expr) => Ok(Expr::IsNotTrue(Box::new(self.sql_expr_to_logical_expr(*expr, schema, ctes)?))),

            SQLExpr::IsNotFalse(expr) => Ok(Expr::IsNotFalse(Box::new(self.sql_expr_to_logical_expr(*expr, schema, ctes)?))),

            SQLExpr::IsUnknown(expr) => Ok(Expr::IsUnknown(Box::new(self.sql_expr_to_logical_expr(*expr, schema, ctes)?))),

            SQLExpr::IsNotUnknown(expr) => Ok(Expr::IsNotUnknown(Box::new(self.sql_expr_to_logical_expr(*expr, schema, ctes)?))),

            SQLExpr::UnaryOp { op, expr } => self.parse_sql_unary_op(op, *expr, schema, ctes),

            SQLExpr::Between {
                expr,
                negated,
                low,
                high,
            } => Ok(Expr::Between(Between::new(
                Box::new(self.sql_expr_to_logical_expr(*expr, schema, ctes)?),
                negated,
                Box::new(self.sql_expr_to_logical_expr(*low, schema, ctes)?),
                Box::new(self.sql_expr_to_logical_expr(*high, schema, ctes)?),
            ))),

            SQLExpr::InList {
                expr,
                list,
                negated,
            } => {
                let list_expr = list
                    .into_iter()
                    .map(|e| self.sql_expr_to_logical_expr(e, schema, ctes))
                    .collect::<Result<Vec<_>>>()?;

                Ok(Expr::InList {
                    expr: Box::new(self.sql_expr_to_logical_expr(*expr, schema, ctes)?),
                    list: list_expr,
                    negated,
                })
            }

            SQLExpr::Like { negated, expr, pattern, escape_char } => {
                let pattern = self.sql_expr_to_logical_expr(*pattern, schema, ctes)?;
                let pattern_type = pattern.get_type(schema)?;
                if pattern_type != DataType::Utf8 && pattern_type != DataType::Null {
                    return Err(DataFusionError::Plan(
                        "Invalid pattern in LIKE expression".to_string(),
                    ));
                }
                Ok(Expr::Like(Like::new(
                    negated,
                    Box::new(self.sql_expr_to_logical_expr(*expr, schema, ctes)?),
                    Box::new(pattern),
                    escape_char,
                )))
            }

            SQLExpr::ILike { negated, expr, pattern, escape_char } => {
                let pattern = self.sql_expr_to_logical_expr(*pattern, schema, ctes)?;
                let pattern_type = pattern.get_type(schema)?;
                if pattern_type != DataType::Utf8 && pattern_type != DataType::Null {
                    return Err(DataFusionError::Plan(
                        "Invalid pattern in ILIKE expression".to_string(),
                    ));
                }
                Ok(Expr::ILike(Like::new(
                    negated,
                    Box::new(self.sql_expr_to_logical_expr(*expr, schema, ctes)?),
                    Box::new(pattern),
                    escape_char,
                )))
            }

            SQLExpr::SimilarTo { negated, expr, pattern, escape_char } => {
                let pattern = self.sql_expr_to_logical_expr(*pattern, schema, ctes)?;
                let pattern_type = pattern.get_type(schema)?;
                if pattern_type != DataType::Utf8 && pattern_type != DataType::Null {
                    return Err(DataFusionError::Plan(
                        "Invalid pattern in SIMILAR TO expression".to_string(),
                    ));
                }
                Ok(Expr::SimilarTo(Like::new(
                    negated,
                    Box::new(self.sql_expr_to_logical_expr(*expr, schema, ctes)?),
                    Box::new(pattern),
                    escape_char
                )))
            }

            SQLExpr::BinaryOp {
                left,
                op,
                right,
            } => self.parse_sql_binary_op(*left, op, *right, schema, ctes),

            #[cfg(feature = "unicode_expressions")]
            SQLExpr::Substring {
                expr,
                substring_from,
                substring_for,
            } => {
                let args = match (substring_from, substring_for) {
                    (Some(from_expr), Some(for_expr)) => {
                        let arg = self.sql_expr_to_logical_expr(*expr, schema, ctes)?;
                        let from_logic =
                            self.sql_expr_to_logical_expr(*from_expr, schema, ctes)?;
                        let for_logic =
                            self.sql_expr_to_logical_expr(*for_expr, schema, ctes)?;
                        vec![arg, from_logic, for_logic]
                    }
                    (Some(from_expr), None) => {
                        let arg = self.sql_expr_to_logical_expr(*expr, schema, ctes)?;
                        let from_logic =
                            self.sql_expr_to_logical_expr(*from_expr, schema, ctes)?;
                        vec![arg, from_logic]
                    }
                    (None, Some(for_expr)) => {
                        let arg = self.sql_expr_to_logical_expr(*expr, schema, ctes)?;
                        let from_logic = Expr::Literal(ScalarValue::Int64(Some(1)));
                        let for_logic =
                            self.sql_expr_to_logical_expr(*for_expr, schema, ctes)?;
                        vec![arg, from_logic, for_logic]
                    }
                    (None, None) => {
                        let orig_sql = SQLExpr::Substring {
                            expr,
                            substring_from: None,
                            substring_for: None,
                        };

                        return Err(DataFusionError::Plan(format!(
                            "Substring without for/from is not valid {:?}",
                            orig_sql
                        )));
                    }
                };


                Ok(Expr::ScalarFunction {
                    fun: BuiltinScalarFunction::Substr,
                    args,
                })
            }

            #[cfg(not(feature = "unicode_expressions"))]
            SQLExpr::Substring {
                ..
            } => {
                Err(DataFusionError::Internal(
                    "statement substring requires compilation with feature flag: unicode_expressions.".to_string()
                ))
            }

            SQLExpr::Trim { expr, trim_where, trim_what } => {
                let fun = match trim_where {
                    Some(TrimWhereField::Leading) => {
                        BuiltinScalarFunction::Ltrim
                    }
                    Some(TrimWhereField::Trailing) => {
                        BuiltinScalarFunction::Rtrim
                    }
                    Some(TrimWhereField::Both) => {
                        BuiltinScalarFunction::Btrim
                    }
                    None => BuiltinScalarFunction::Trim
                };
                let arg = self.sql_expr_to_logical_expr(*expr, schema, ctes)?;
                let args = match trim_what {
                    Some(to_trim) => {
                        let to_trim = self.sql_expr_to_logical_expr(*to_trim, schema, ctes)?;
                        vec![arg, to_trim]
                    }
                    None => vec![arg],
                };
                Ok(Expr::ScalarFunction { fun, args })
            }

            SQLExpr::AggregateExpressionWithFilter { expr, filter } => {
                match self.sql_expr_to_logical_expr(*expr, schema, ctes)? {
                    Expr::AggregateFunction {
                        fun, args, distinct, ..
                    } => Ok(Expr::AggregateFunction { fun, args, distinct, filter: Some(Box::new(self.sql_expr_to_logical_expr(*filter, schema, ctes)?)) }),
                    _ => Err(DataFusionError::Internal("AggregateExpressionWithFilter expression was not an AggregateFunction".to_string()))
                }
            }

            SQLExpr::Function(mut function) => {
                let name = if function.name.0.len() > 1 {
                    // DF doesn't handle compound identifiers
                    // (e.g. "foo.bar") for function names yet
                    function.name.to_string()
                } else {
                    normalize_ident(&function.name.0[0])
                };

                // first, check SQL reserved words
                if name == "rollup" {
                    let args = self.function_args_to_expr(function.args, schema)?;
                    return Ok(Expr::GroupingSet(GroupingSet::Rollup(args)));
                } else if name == "cube" {
                    let args = self.function_args_to_expr(function.args, schema)?;
                    return Ok(Expr::GroupingSet(GroupingSet::Cube(args)));
                }

                // next, scalar built-in
                if let Ok(fun) = BuiltinScalarFunction::from_str(&name) {
                    let args = self.function_args_to_expr(function.args, schema)?;
                    return Ok(Expr::ScalarFunction { fun, args });
                };

                // then, window function
                if let Some(window) = function.over.take() {
                    let partition_by = window
                        .partition_by
                        .into_iter()
                        .map(|e| self.sql_expr_to_logical_expr(e, schema, ctes))
                        .collect::<Result<Vec<_>>>()?;
                    let order_by = window
                        .order_by
                        .into_iter()
                        .map(|e| self.order_by_to_sort_expr(e, schema))
                        .collect::<Result<Vec<_>>>()?;
                    let window_frame = window
                        .window_frame
                        .as_ref()
                        .map(|window_frame| {
                            let window_frame: WindowFrame = window_frame.clone().try_into()?;
                            if WindowFrameUnits::Range == window_frame.units
                                && order_by.len() != 1
                            {
                                Err(DataFusionError::Plan(format!(
                                    "With window frame of type RANGE, the order by expression must be of length 1, got {}", order_by.len())))
                            } else {
                                Ok(window_frame)
                            }
                        })
                        .transpose()?;
                    let fun = WindowFunction::from_str(&name)?;
                    match fun {
                        WindowFunction::AggregateFunction(
                            aggregate_fun,
                        ) => {
                            let (aggregate_fun, args) = self.aggregate_fn_to_expr(
                                aggregate_fun,
                                function.args,
                                schema,
                            )?;

                            return Ok(Expr::WindowFunction {
                                fun: WindowFunction::AggregateFunction(
                                    aggregate_fun,
                                ),
                                args,
                                partition_by,
                                order_by,
                                window_frame,
                            });
                        }
                        WindowFunction::BuiltInWindowFunction(
                            window_fun,
                        ) => {
                            return Ok(Expr::WindowFunction {
                                fun: WindowFunction::BuiltInWindowFunction(
                                    window_fun,
                                ),
                                args: self.function_args_to_expr(function.args, schema)?,
                                partition_by,
                                order_by,
                                window_frame,
                            });
                        }
                    }
                }

                // next, aggregate built-ins
                if let Ok(fun) = AggregateFunction::from_str(&name) {
                    let distinct = function.distinct;
                    let (fun, args) = self.aggregate_fn_to_expr(fun, function.args, schema)?;
                    return Ok(Expr::AggregateFunction {
                        fun,
                        distinct,
                        args,
                        filter: None,
                    });
                };

                // finally, user-defined functions (UDF) and UDAF
                match self.schema_provider.get_function_meta(&name) {
                    Some(fm) => {
                        let args = self.function_args_to_expr(function.args, schema)?;

                        Ok(Expr::ScalarUDF { fun: fm, args })
                    }
                    None => match self.schema_provider.get_aggregate_meta(&name) {
                        Some(fm) => {
                            let args = self.function_args_to_expr(function.args, schema)?;
                            Ok(Expr::AggregateUDF { fun: fm, args, filter: None })
                        }
                        _ => Err(DataFusionError::Plan(format!(
                            "Invalid function '{}'",
                            name
                        ))),
                    },
                }
            }

            SQLExpr::Floor{expr, field: _field} => {
                let fun = BuiltinScalarFunction::Floor;
                let args = vec![self.sql_expr_to_logical_expr(*expr, schema, ctes)?];
                Ok(Expr::ScalarFunction { fun, args })
            }

            SQLExpr::Ceil{expr, field: _field} => {
                let fun = BuiltinScalarFunction::Ceil;
                let args = vec![self.sql_expr_to_logical_expr(*expr, schema, ctes)?];
                Ok(Expr::ScalarFunction { fun, args })
            }

            SQLExpr::Nested(e) => self.sql_expr_to_logical_expr(*e, schema, ctes),

            SQLExpr::Exists { subquery, negated } => self.parse_exists_subquery(&subquery, negated, schema, ctes),

            SQLExpr::InSubquery { expr, subquery, negated } => self.parse_in_subquery(&expr, &subquery, negated, schema, ctes),

            SQLExpr::Subquery(subquery) => self.parse_scalar_subquery(&subquery, schema, ctes),

            _ => Err(DataFusionError::NotImplemented(format!(
                "Unsupported ast node in sqltorel: {:?}",
                sql
            ))),
        }
    }

    fn parse_exists_subquery(
        &self,
        subquery: &Query,
        negated: bool,
        input_schema: &DFSchema,
        ctes: &mut HashMap<String, LogicalPlan>,
    ) -> Result<Expr> {
        Ok(Expr::Exists {
            subquery: Subquery {
                subquery: Arc::new(self.subquery_to_plan(
                    subquery.clone(),
                    ctes,
                    input_schema,
                )?),
            },
            negated,
        })
    }

    fn parse_in_subquery(
        &self,
        expr: &SQLExpr,
        subquery: &Query,
        negated: bool,
        input_schema: &DFSchema,
        ctes: &mut HashMap<String, LogicalPlan>,
    ) -> Result<Expr> {
        Ok(Expr::InSubquery {
            expr: Box::new(self.sql_to_rex(expr.clone(), input_schema, ctes)?),
            subquery: Subquery {
                subquery: Arc::new(self.subquery_to_plan(
                    subquery.clone(),
                    ctes,
                    input_schema,
                )?),
            },
            negated,
        })
    }

    fn parse_scalar_subquery(
        &self,
        subquery: &Query,
        input_schema: &DFSchema,
        ctes: &mut HashMap<String, LogicalPlan>,
    ) -> Result<Expr> {
        Ok(Expr::ScalarSubquery(Subquery {
            subquery: Arc::new(self.subquery_to_plan(
                subquery.clone(),
                ctes,
                input_schema,
            )?),
        }))
    }

    fn function_args_to_expr(
        &self,
        args: Vec<FunctionArg>,
        schema: &DFSchema,
    ) -> Result<Vec<Expr>> {
        args.into_iter()
            .map(|a| self.sql_fn_arg_to_logical_expr(a, schema, &mut HashMap::new()))
            .collect::<Result<Vec<Expr>>>()
    }

    fn aggregate_fn_to_expr(
        &self,
        fun: AggregateFunction,
        args: Vec<FunctionArg>,
        schema: &DFSchema,
    ) -> Result<(AggregateFunction, Vec<Expr>)> {
        let args = match fun {
            // Special case rewrite COUNT(*) to COUNT(constant)
            AggregateFunction::Count => args
                .into_iter()
                .map(|a| match a {
                    FunctionArg::Unnamed(FunctionArgExpr::Wildcard) => {
                        Ok(Expr::Literal(COUNT_STAR_EXPANSION.clone()))
                    }
                    _ => self.sql_fn_arg_to_logical_expr(a, schema, &mut HashMap::new()),
                })
                .collect::<Result<Vec<Expr>>>()?,
            _ => self.function_args_to_expr(args, schema)?,
        };

        Ok((fun, args))
    }

    fn sql_interval_to_expr(
        &self,
        value: SQLExpr,
        leading_field: Option<DateTimeField>,
        leading_precision: Option<u64>,
        last_field: Option<DateTimeField>,
        fractional_seconds_precision: Option<u64>,
    ) -> Result<Expr> {
        if leading_precision.is_some() {
            return Err(DataFusionError::NotImplemented(format!(
                "Unsupported Interval Expression with leading_precision {:?}",
                leading_precision
            )));
        }

        if last_field.is_some() {
            return Err(DataFusionError::NotImplemented(format!(
                "Unsupported Interval Expression with last_field {:?}",
                last_field
            )));
        }

        if fractional_seconds_precision.is_some() {
            return Err(DataFusionError::NotImplemented(format!(
                "Unsupported Interval Expression with fractional_seconds_precision {:?}",
                fractional_seconds_precision
            )));
        }

        // Only handle string exprs for now
        let value = match value {
            SQLExpr::Value(
                Value::SingleQuotedString(s) | Value::DoubleQuotedString(s),
            ) => s,
            _ => {
                return Err(DataFusionError::NotImplemented(format!(
                    "Unsupported interval argument. Expected string literal, got: {:?}",
                    value
                )));
            }
        };

        let leading_field = leading_field
            .as_ref()
            .map(|dt| dt.to_string())
            .unwrap_or_else(|| "second".to_string());

        Ok(lit(parse_interval(&leading_field, &value)?))
    }

    fn show_variable_to_plan(&self, variable: &[Ident]) -> Result<LogicalPlan> {
        let variable = ObjectName(variable.to_vec()).to_string();

        if !self.has_table("information_schema", "df_settings") {
            return Err(DataFusionError::Plan(
                "SHOW [VARIABLE] is not supported unless information_schema is enabled"
                    .to_string(),
            ));
        }

        let variable_lower = variable.to_lowercase();

        let query = if variable_lower == "all" {
            // Add an ORDER BY so the output comes out in a consistent order
            String::from(
                "SELECT name, setting FROM information_schema.df_settings ORDER BY name",
            )
        } else if variable_lower == "timezone" || variable_lower == "time.zone" {
            // we could introduce alias in OptionDefinition if this string matching thing grows
            String::from("SELECT name, setting FROM information_schema.df_settings WHERE name = 'datafusion.execution.time_zone'")
        } else {
            format!(
                "SELECT name, setting FROM information_schema.df_settings WHERE name = '{}'",
                variable
            )
        };

        let mut rewrite = DFParser::parse_sql(&query)?;
        assert_eq!(rewrite.len(), 1);

        self.statement_to_plan(rewrite.pop_front().unwrap())
    }

    fn set_variable_to_plan(
        &self,
        local: bool,
        hivevar: bool,
        variable: &ObjectName,
        value: Vec<sqlparser::ast::Expr>,
    ) -> Result<LogicalPlan> {
        if local {
            return Err(DataFusionError::NotImplemented(
                "LOCAL is not supported".to_string(),
            ));
        }

        if hivevar {
            return Err(DataFusionError::NotImplemented(
                "HIVEVAR is not supported".to_string(),
            ));
        }

        let variable = variable.to_string();
        let mut variable_lower = variable.to_lowercase();

        if variable_lower == "timezone" || variable_lower == "time.zone" {
            // we could introduce alias in OptionDefinition if this string matching thing grows
            variable_lower = "datafusion.execution.time_zone".to_string();
        }

        // parse value string from Expr
        let value_string = match &value[0] {
            SQLExpr::Identifier(i) => i.to_string(),
            SQLExpr::Value(v) => match v {
                Value::SingleQuotedString(s) => s.to_string(),
                Value::Number(_, _) | Value::Boolean(_) => v.to_string(),
                Value::DoubleQuotedString(_)
                | Value::EscapedStringLiteral(_)
                | Value::NationalStringLiteral(_)
                | Value::HexStringLiteral(_)
                | Value::Null
                | Value::Placeholder(_) => {
                    return Err(DataFusionError::Plan(format!(
                        "Unspported Value {}",
                        value[0]
                    )))
                }
            },
            // for capture signed number e.g. +8, -8
            SQLExpr::UnaryOp { op, expr } => match op {
                UnaryOperator::Plus => format!("+{}", expr),
                UnaryOperator::Minus => format!("-{}", expr),
                _ => {
                    return Err(DataFusionError::Plan(format!(
                        "Unspported Value {}",
                        value[0]
                    )))
                }
            },
            _ => {
                return Err(DataFusionError::Plan(format!(
                    "Unspported Value {}",
                    value[0]
                )))
            }
        };

        Ok(LogicalPlan::SetVariable(SetVariable {
            variable: variable_lower,
            value: value_string,
            schema: DFSchemaRef::new(DFSchema::empty()),
        }))
    }

    fn show_columns_to_plan(
        &self,
        extended: bool,
        full: bool,
        sql_table_name: &ObjectName,
        filter: Option<&ShowStatementFilter>,
    ) -> Result<LogicalPlan> {
        if filter.is_some() {
            return Err(DataFusionError::Plan(
                "SHOW COLUMNS with WHERE or LIKE is not supported".to_string(),
            ));
        }

        if !self.has_table("information_schema", "columns") {
            return Err(DataFusionError::Plan(
                "SHOW COLUMNS is not supported unless information_schema is enabled"
                    .to_string(),
            ));
        }
        let table_name = normalize_sql_object_name(sql_table_name);
        let table_ref: TableReference = table_name.as_str().into();

        let _ = self.schema_provider.get_table_provider(table_ref)?;

        // Figure out the where clause
        let columns = vec!["table_name", "table_schema", "table_catalog"].into_iter();
        let where_clause = sql_table_name
            .0
            .iter()
            .rev()
            .zip(columns)
            .map(|(ident, column_name)| {
                format!(r#"{} = '{}'"#, column_name, normalize_ident(ident))
            })
            .collect::<Vec<_>>()
            .join(" AND ");

        // treat both FULL and EXTENDED as the same
        let select_list = if full || extended {
            "*"
        } else {
            "table_catalog, table_schema, table_name, column_name, data_type, is_nullable"
        };

        let query = format!(
            "SELECT {} FROM information_schema.columns WHERE {}",
            select_list, where_clause
        );

        let mut rewrite = DFParser::parse_sql(&query)?;
        assert_eq!(rewrite.len(), 1);
        self.statement_to_plan(rewrite.pop_front().unwrap()) // length of rewrite is 1
    }

    fn show_create_table_to_plan(
        &self,
        sql_table_name: &ObjectName,
    ) -> Result<LogicalPlan> {
        if !self.has_table("information_schema", "tables") {
            return Err(DataFusionError::Plan(
                "SHOW CREATE TABLE is not supported unless information_schema is enabled"
                    .to_string(),
            ));
        }
        let table_name = normalize_sql_object_name(sql_table_name);
        let table_ref: TableReference = table_name.as_str().into();

        let _ = self.schema_provider.get_table_provider(table_ref)?;

        // Figure out the where clause
        let columns = vec!["table_name", "table_schema", "table_catalog"].into_iter();
        let where_clause = sql_table_name
            .0
            .iter()
            .rev()
            .zip(columns)
            .map(|(ident, column_name)| {
                format!(r#"{} = '{}'"#, column_name, normalize_ident(ident))
            })
            .collect::<Vec<_>>()
            .join(" AND ");

        let query = format!(
            "SELECT table_catalog, table_schema, table_name, definition FROM information_schema.views WHERE {}",
            where_clause
        );

        let mut rewrite = DFParser::parse_sql(&query)?;
        assert_eq!(rewrite.len(), 1);
        self.statement_to_plan(rewrite.pop_front().unwrap()) // length of rewrite is 1
    }

    /// Return true if there is a table provider available for "schema.table"
    fn has_table(&self, schema: &str, table: &str) -> bool {
        let tables_reference = TableReference::Partial { schema, table };
        self.schema_provider
            .get_table_provider(tables_reference)
            .is_ok()
    }

    fn sql_array_literal(
        &self,
        elements: Vec<SQLExpr>,
        schema: &DFSchema,
    ) -> Result<Expr> {
        let mut values = Vec::with_capacity(elements.len());

        for element in elements {
            let value =
                self.sql_expr_to_logical_expr(element, schema, &mut HashMap::new())?;
            match value {
                Expr::Literal(scalar) => {
                    values.push(scalar);
                }
                _ => {
                    return Err(DataFusionError::NotImplemented(format!(
                        "Arrays with elements other than literal are not supported: {}",
                        value
                    )));
                }
            }
        }

        let data_types: HashSet<DataType> =
            values.iter().map(|e| e.get_datatype()).collect();

        if data_types.is_empty() {
            Ok(lit(ScalarValue::new_list(None, DataType::Utf8)))
        } else if data_types.len() > 1 {
            Err(DataFusionError::NotImplemented(format!(
                "Arrays with different types are not supported: {:?}",
                data_types,
            )))
        } else {
            let data_type = values[0].get_datatype();

            Ok(lit(ScalarValue::new_list(Some(values), data_type)))
        }
    }

<<<<<<< HEAD
    /// Parse number in sql string, convert to Expr::Literal
    fn parse_sql_number(&self, n: &str) -> Result<Expr> {
        if let Some(_) = n.find('E') {
            // not implemented yet
            // https://github.com/apache/arrow-datafusion/issues/3448
            Err(DataFusionError::NotImplemented(
                "sql numeric literals in scientific notation are not supported"
                    .to_string(),
            ))
        } else if let Ok(n) = n.parse::<i64>() {
            Ok(lit(n))
        } else if self.options.parse_float_as_decimal {
            if let Some(i) = n.find('.') {
                let p = n.len() - 1;
                let s = n.len() - i - 1;
                let str = n.replace('.', "");
                let n = str.parse::<i128>().map_err(|_| {
                    DataFusionError::from(ParserError(format!(
                        "Cannot parse {} as i128 when building decimal",
                        str
                    )))
                })?;
                Ok(Expr::Literal(ScalarValue::Decimal128(
                    Some(n),
                    p as u8,
                    s as u8,
                )))
            } else {
                let number = n.parse::<i128>().map_err(|_| {
                    DataFusionError::from(ParserError(format!(
                        "Cannot parse {} as i128 when building decimal",
                        n
                    )))
                })?;
                Ok(Expr::Literal(ScalarValue::Decimal128(Some(number), 38, 0)))
            }
        } else {
            n.parse::<f64>().map(lit).map_err(|_| {
                DataFusionError::from(ParserError(format!("Cannot parse {} as f64", n)))
            })
=======
    fn convert_data_type(&self, sql_type: &SQLDataType) -> Result<DataType> {
        match sql_type {
            SQLDataType::Array(inner_sql_type) => {
                let data_type = self.convert_simple_data_type(inner_sql_type)?;

                Ok(DataType::List(Box::new(Field::new(
                    "field", data_type, true,
                ))))
            }
            other => self.convert_simple_data_type(other),
        }
    }
    fn convert_simple_data_type(&self, sql_type: &SQLDataType) -> Result<DataType> {
        match sql_type {
            SQLDataType::Boolean => Ok(DataType::Boolean),
            SQLDataType::TinyInt(_) => Ok(DataType::Int8),
            SQLDataType::SmallInt(_) => Ok(DataType::Int16),
            SQLDataType::Int(_) | SQLDataType::Integer(_) => Ok(DataType::Int32),
            SQLDataType::BigInt(_) => Ok(DataType::Int64),
            SQLDataType::UnsignedTinyInt(_) => Ok(DataType::UInt8),
            SQLDataType::UnsignedSmallInt(_) => Ok(DataType::UInt16),
            SQLDataType::UnsignedInt(_) | SQLDataType::UnsignedInteger(_) => {
                Ok(DataType::UInt32)
            }
            SQLDataType::UnsignedBigInt(_) => Ok(DataType::UInt64),
            SQLDataType::Float(_) => Ok(DataType::Float32),
            SQLDataType::Real => Ok(DataType::Float32),
            SQLDataType::Double | SQLDataType::DoublePrecision => Ok(DataType::Float64),
            SQLDataType::Char(_)
            | SQLDataType::Varchar(_)
            | SQLDataType::Text
            | SQLDataType::String => Ok(DataType::Utf8),
            SQLDataType::Timestamp(tz_info) => {
                let tz = if matches!(tz_info, TimezoneInfo::Tz)
                    || matches!(tz_info, TimezoneInfo::WithTimeZone)
                {
                    // Timestamp With Time Zone
                    // INPUT : [SQLDataType]   TimestampTz + [RuntimeConfig] Time Zone
                    // OUTPUT: [ArrowDataType] Timestamp<TimeUnit, Some(Time Zone)>
                    match self
                        .schema_provider
                        .get_config_option("datafusion.execution.time_zone")
                    {
                        Some(ScalarValue::Utf8(s)) => s,
                        Some(v) => {
                            return Err(DataFusionError::Internal(format!(
                                "Incorrect data type for time_zone: {}",
                                v.get_datatype(),
                            )))
                        }
                        None => return Err(DataFusionError::Internal(
                            "Config Option datafusion.execution.time_zone doesn't exist"
                                .to_string(),
                        )),
                    }
                } else {
                    // Timestamp Without Time zone
                    None
                };
                Ok(DataType::Timestamp(TimeUnit::Nanosecond, tz))
            }
            SQLDataType::Date => Ok(DataType::Date32),
            SQLDataType::Time(tz_info) => {
                if matches!(tz_info, TimezoneInfo::None)
                    || matches!(tz_info, TimezoneInfo::WithoutTimeZone)
                {
                    Ok(DataType::Time64(TimeUnit::Nanosecond))
                } else {
                    // We dont support TIMETZ and TIME WITH TIME ZONE for now
                    Err(DataFusionError::NotImplemented(format!(
                        "Unsupported SQL type {:?}",
                        sql_type
                    )))
                }
            }
            SQLDataType::Decimal(exact_number_info) => {
                let (precision, scale) = match *exact_number_info {
                    ExactNumberInfo::None => (None, None),
                    ExactNumberInfo::Precision(precision) => (Some(precision), None),
                    ExactNumberInfo::PrecisionAndScale(precision, scale) => {
                        (Some(precision), Some(scale))
                    }
                };
                make_decimal_type(precision, scale)
            }
            SQLDataType::Bytea => Ok(DataType::Binary),
            // Explicitly list all other types so that if sqlparser
            // adds/changes the `SQLDataType` the compiler will tell us on upgrade
            // and avoid bugs like https://github.com/apache/arrow-datafusion/issues/3059
            SQLDataType::Nvarchar(_)
            | SQLDataType::Uuid
            | SQLDataType::Binary(_)
            | SQLDataType::Varbinary(_)
            | SQLDataType::Blob(_)
            | SQLDataType::Datetime
            | SQLDataType::Interval
            | SQLDataType::Regclass
            | SQLDataType::Custom(_)
            | SQLDataType::Array(_)
            | SQLDataType::Enum(_)
            | SQLDataType::Set(_)
            | SQLDataType::MediumInt(_)
            | SQLDataType::UnsignedMediumInt(_)
            | SQLDataType::Character(_)
            | SQLDataType::CharacterVarying(_)
            | SQLDataType::CharVarying(_)
            | SQLDataType::CharacterLargeObject(_)
            | SQLDataType::CharLargeObject(_)
            | SQLDataType::Clob(_) => Err(DataFusionError::NotImplemented(format!(
                "Unsupported SQL type {:?}",
                sql_type
            ))),
>>>>>>> 9de893e5
        }
    }
}

/// Normalize a SQL object name
fn normalize_sql_object_name(sql_object_name: &ObjectName) -> String {
    sql_object_name
        .0
        .iter()
        .map(normalize_ident)
        .collect::<Vec<String>>()
        .join(".")
}

/// Remove join expressions from a filter expression
fn remove_join_expressions(
    expr: &Expr,
    join_columns: &HashSet<(Column, Column)>,
) -> Result<Option<Expr>> {
    match expr {
        Expr::BinaryExpr(BinaryExpr { left, op, right }) => match op {
            Operator::Eq => match (left.as_ref(), right.as_ref()) {
                (Expr::Column(l), Expr::Column(r)) => {
                    if join_columns.contains(&(l.clone(), r.clone()))
                        || join_columns.contains(&(r.clone(), l.clone()))
                    {
                        Ok(None)
                    } else {
                        Ok(Some(expr.clone()))
                    }
                }
                _ => Ok(Some(expr.clone())),
            },
            Operator::And => {
                let l = remove_join_expressions(left, join_columns)?;
                let r = remove_join_expressions(right, join_columns)?;
                match (l, r) {
                    (Some(ll), Some(rr)) => Ok(Some(and(ll, rr))),
                    (Some(ll), _) => Ok(Some(ll)),
                    (_, Some(rr)) => Ok(Some(rr)),
                    _ => Ok(None),
                }
            }
            _ => Ok(Some(expr.clone())),
        },
        _ => Ok(Some(expr.clone())),
    }
}

/// Extracts equijoin ON condition be a single Eq or multiple conjunctive Eqs
/// Filters matching this pattern are added to `accum`
/// Filters that don't match this pattern are added to `accum_filter`
/// Examples:
/// ```text
/// foo = bar => accum=[(foo, bar)] accum_filter=[]
/// foo = bar AND bar = baz => accum=[(foo, bar), (bar, baz)] accum_filter=[]
/// foo = bar AND baz > 1 => accum=[(foo, bar)] accum_filter=[baz > 1]
/// ```
fn extract_join_keys(
    expr: Expr,
    accum: &mut Vec<(Column, Column)>,
    accum_filter: &mut Vec<Expr>,
    left_schema: &Arc<DFSchema>,
    right_schema: &Arc<DFSchema>,
) {
    match &expr {
        Expr::BinaryExpr(BinaryExpr { left, op, right }) => match op {
            Operator::Eq => match (left.as_ref(), right.as_ref()) {
                (Expr::Column(l), Expr::Column(r)) => {
                    if left_schema.field_from_column(l).is_ok()
                        && right_schema.field_from_column(r).is_ok()
                        && can_hash(left_schema.field_from_column(l).unwrap().data_type())
                    {
                        accum.push((l.clone(), r.clone()));
                    } else if left_schema.field_from_column(r).is_ok()
                        && right_schema.field_from_column(l).is_ok()
                        && can_hash(left_schema.field_from_column(r).unwrap().data_type())
                    {
                        accum.push((r.clone(), l.clone()));
                    } else {
                        accum_filter.push(expr);
                    }
                }
                _other => {
                    accum_filter.push(expr);
                }
            },
            Operator::And => {
                if let Expr::BinaryExpr(BinaryExpr { left, op: _, right }) = expr {
                    extract_join_keys(
                        *left,
                        accum,
                        accum_filter,
                        left_schema,
                        right_schema,
                    );
                    extract_join_keys(
                        *right,
                        accum,
                        accum_filter,
                        left_schema,
                        right_schema,
                    );
                }
            }
            _other => {
                accum_filter.push(expr);
            }
        },
        _other => {
            accum_filter.push(expr);
        }
    }
}

/// Extract join keys from a WHERE clause
fn extract_possible_join_keys(
    expr: &Expr,
    accum: &mut Vec<(Column, Column)>,
) -> Result<()> {
    match expr {
        Expr::BinaryExpr(BinaryExpr { left, op, right }) => match op {
            Operator::Eq => match (left.as_ref(), right.as_ref()) {
                (Expr::Column(l), Expr::Column(r)) => {
                    accum.push((l.clone(), r.clone()));
                    Ok(())
                }
                _ => Ok(()),
            },
            Operator::And => {
                extract_possible_join_keys(left, accum)?;
                extract_possible_join_keys(right, accum)
            }
            _ => Ok(()),
        },
        _ => Ok(()),
    }
}

<<<<<<< HEAD
/// Convert SQL simple data type to relational representation of data type
pub fn convert_simple_data_type(sql_type: &SQLDataType) -> Result<DataType> {
    match sql_type {
        SQLDataType::Boolean => Ok(DataType::Boolean),
        SQLDataType::TinyInt(_) => Ok(DataType::Int8),
        SQLDataType::SmallInt(_) => Ok(DataType::Int16),
        SQLDataType::Int(_) | SQLDataType::Integer(_) => Ok(DataType::Int32),
        SQLDataType::BigInt(_) => Ok(DataType::Int64),
        SQLDataType::UnsignedTinyInt(_) => Ok(DataType::UInt8),
        SQLDataType::UnsignedSmallInt(_) => Ok(DataType::UInt16),
        SQLDataType::UnsignedInt(_) | SQLDataType::UnsignedInteger(_) => {
            Ok(DataType::UInt32)
        }
        SQLDataType::UnsignedBigInt(_) => Ok(DataType::UInt64),
        SQLDataType::Float(_) => Ok(DataType::Float32),
        SQLDataType::Real => Ok(DataType::Float32),
        SQLDataType::Double | SQLDataType::DoublePrecision => Ok(DataType::Float64),
        SQLDataType::Char(_)
        | SQLDataType::Varchar(_)
        | SQLDataType::Text
        | SQLDataType::String => Ok(DataType::Utf8),
        SQLDataType::Timestamp(tz_info) => {
            let tz = if matches!(tz_info, TimezoneInfo::Tz)
                || matches!(tz_info, TimezoneInfo::WithTimeZone)
            {
                Some("UTC".to_string())
            } else {
                None
            };
            Ok(DataType::Timestamp(TimeUnit::Nanosecond, tz))
        }
        SQLDataType::Date => Ok(DataType::Date32),
        SQLDataType::Time(tz_info) => {
            if matches!(tz_info, TimezoneInfo::None)
                || matches!(tz_info, TimezoneInfo::WithoutTimeZone)
            {
                Ok(DataType::Time64(TimeUnit::Nanosecond))
            } else {
                // We dont support TIMETZ and TIME WITH TIME ZONE for now
                Err(DataFusionError::NotImplemented(format!(
                    "Unsupported SQL type {:?}",
                    sql_type
                )))
            }
        }
        SQLDataType::Decimal(exact_number_info) => {
            let (precision, scale) = match *exact_number_info {
                ExactNumberInfo::None => (None, None),
                ExactNumberInfo::Precision(precision) => (Some(precision), None),
                ExactNumberInfo::PrecisionAndScale(precision, scale) => {
                    (Some(precision), Some(scale))
                }
            };
            make_decimal_type(precision, scale)
        }
        SQLDataType::Bytea => Ok(DataType::Binary),
        // Explicitly list all other types so that if sqlparser
        // adds/changes the `SQLDataType` the compiler will tell us on upgrade
        // and avoid bugs like https://github.com/apache/arrow-datafusion/issues/3059
        SQLDataType::Nvarchar(_)
        | SQLDataType::Uuid
        | SQLDataType::Binary(_)
        | SQLDataType::Varbinary(_)
        | SQLDataType::Blob(_)
        | SQLDataType::Datetime
        | SQLDataType::Interval
        | SQLDataType::Regclass
        | SQLDataType::Custom(_)
        | SQLDataType::Array(_)
        | SQLDataType::Enum(_)
        | SQLDataType::Set(_)
        | SQLDataType::MediumInt(_)
        | SQLDataType::UnsignedMediumInt(_)
        | SQLDataType::Character(_)
        | SQLDataType::CharacterVarying(_)
        | SQLDataType::CharVarying(_)
        | SQLDataType::CharacterLargeObject(_)
        | SQLDataType::CharLargeObject(_)
        | SQLDataType::Clob(_) => Err(DataFusionError::NotImplemented(format!(
            "Unsupported SQL type {:?}",
            sql_type
        ))),
    }
}

/// Convert SQL data type to relational representation of data type
pub fn convert_data_type(sql_type: &SQLDataType) -> Result<DataType> {
    match sql_type {
        SQLDataType::Array(inner_sql_type) => {
            let data_type = convert_simple_data_type(inner_sql_type)?;

            Ok(DataType::List(Box::new(Field::new(
                "field", data_type, true,
            ))))
        }
        other => convert_simple_data_type(other),
    }
=======
// Parse number in sql string, convert to Expr::Literal
fn parse_sql_number(n: &str) -> Result<Expr> {
    // parse first as i64
    n.parse::<i64>()
        .map(lit)
        // if parsing as i64 fails try f64
        .or_else(|_| n.parse::<f64>().map(lit))
        .map_err(|_| {
            DataFusionError::from(ParserError(format!(
                "Cannot parse {} as i64 or f64",
                n
            )))
        })
>>>>>>> 9de893e5
}

#[cfg(test)]
mod tests {
    use super::*;
    use datafusion_common::assert_contains;
    use sqlparser::dialect::{Dialect, GenericDialect, HiveDialect, MySqlDialect};
    use std::any::Any;

    #[test]
    fn parse_decimals() {
        let options = ParserOptions {
            parse_float_as_decimal: true,
        };
        quick_test_with_options(
            "SELECT 1, 1.0, 0.1, .1, 12.34",
            "Projection: Int64(1), Decimal128(Some(10),2,1), Decimal128(Some(1),2,1), Decimal128(Some(1),1,1), Decimal128(Some(1234),4,2)\
             \n  EmptyRelation",
            options
        );
    }

    #[test]
    fn select_no_relation() {
        quick_test(
            "SELECT 1",
            "Projection: Int64(1)\
             \n  EmptyRelation",
        );
    }

    #[test]
    fn test_real_f32() {
        quick_test(
            "SELECT CAST(1.1 AS REAL)",
            "Projection: CAST(Float64(1.1) AS Float32)\
             \n  EmptyRelation",
        );
    }

    #[test]
    fn test_int_decimal_default() {
        quick_test(
            "SELECT CAST(10 AS DECIMAL)",
            "Projection: CAST(Int64(10) AS Decimal128(38, 10))\
             \n  EmptyRelation",
        );
    }

    #[test]
    fn test_int_decimal_no_scale() {
        quick_test(
            "SELECT CAST(10 AS DECIMAL(5))",
            "Projection: CAST(Int64(10) AS Decimal128(5, 0))\
             \n  EmptyRelation",
        );
    }

    #[test]
    fn test_tinyint() {
        quick_test(
            "SELECT CAST(6 AS TINYINT)",
            "Projection: CAST(Int64(6) AS Int8)\
             \n  EmptyRelation",
        );
    }

    #[test]
    fn cast_from_subquery() {
        quick_test(
            "SELECT CAST (a AS FLOAT) FROM (SELECT 1 AS a)",
            "Projection: CAST(a AS Float32)\
             \n  Projection: a\
             \n    Projection: Int64(1) AS a\
             \n      EmptyRelation",
        );
    }

    #[test]
    fn cast_to_invalid_decimal_type() {
        // precision == 0
        {
            let sql = "SELECT CAST(10 AS DECIMAL(0))";
            let err = logical_plan(sql).expect_err("query should have failed");
            assert_eq!(
                r##"Internal("Decimal(precision = 0, scale = 0) should satisty `0 < precision <= 38`, and `scale <= precision`.")"##,
                format!("{:?}", err)
            );
        }
        // precision > 38
        {
            let sql = "SELECT CAST(10 AS DECIMAL(39))";
            let err = logical_plan(sql).expect_err("query should have failed");
            assert_eq!(
                r##"Internal("Decimal(precision = 39, scale = 0) should satisty `0 < precision <= 38`, and `scale <= precision`.")"##,
                format!("{:?}", err)
            );
        }
        // precision < scale
        {
            let sql = "SELECT CAST(10 AS DECIMAL(5, 10))";
            let err = logical_plan(sql).expect_err("query should have failed");
            assert_eq!(
                r##"Internal("Decimal(precision = 5, scale = 10) should satisty `0 < precision <= 38`, and `scale <= precision`.")"##,
                format!("{:?}", err)
            );
        }
    }

    #[test]
    fn select_column_does_not_exist() {
        let sql = "SELECT doesnotexist FROM person";
        let err = logical_plan(sql).expect_err("query should have failed");
        assert_field_not_found(err, "doesnotexist");
    }

    #[test]
    fn select_repeated_column() {
        let sql = "SELECT age, age FROM person";
        let err = logical_plan(sql).expect_err("query should have failed");
        assert_eq!(
            r##"Plan("Projections require unique expression names but the expression \"person.age\" at position 0 and \"person.age\" at position 1 have the same name. Consider aliasing (\"AS\") one of them.")"##,
            format!("{:?}", err)
        );
    }

    #[test]
    fn select_wildcard_with_repeated_column() {
        let sql = "SELECT *, age FROM person";
        let err = logical_plan(sql).expect_err("query should have failed");
        assert_eq!(
            r##"Plan("Projections require unique expression names but the expression \"person.age\" at position 3 and \"person.age\" at position 8 have the same name. Consider aliasing (\"AS\") one of them.")"##,
            format!("{:?}", err)
        );
    }

    #[test]
    fn select_wildcard_with_repeated_column_but_is_aliased() {
        quick_test(
            "SELECT *, first_name AS fn from person",
            "Projection: person.id, person.first_name, person.last_name, person.age, person.state, person.salary, person.birth_date, person.😀, person.first_name AS fn\
            \n  TableScan: person",
        );
    }

    #[test]
    fn select_scalar_func_with_literal_no_relation() {
        quick_test(
            "SELECT sqrt(9)",
            "Projection: sqrt(Int64(9))\
             \n  EmptyRelation",
        );
    }

    #[test]
    fn select_simple_filter() {
        let sql = "SELECT id, first_name, last_name \
                   FROM person WHERE state = 'CO'";
        let expected = "Projection: person.id, person.first_name, person.last_name\
                        \n  Filter: person.state = Utf8(\"CO\")\
                        \n    TableScan: person";
        quick_test(sql, expected);
    }

    #[test]
    fn select_filter_column_does_not_exist() {
        let sql = "SELECT first_name FROM person WHERE doesnotexist = 'A'";
        let err = logical_plan(sql).expect_err("query should have failed");
        assert_field_not_found(err, "doesnotexist");
    }

    #[test]
    fn select_filter_cannot_use_alias() {
        let sql = "SELECT first_name AS x FROM person WHERE x = 'A'";
        let err = logical_plan(sql).expect_err("query should have failed");
        assert_field_not_found(err, "x");
    }

    #[test]
    fn select_neg_filter() {
        let sql = "SELECT id, first_name, last_name \
                   FROM person WHERE NOT state";
        let expected = "Projection: person.id, person.first_name, person.last_name\
                        \n  Filter: NOT person.state\
                        \n    TableScan: person";
        quick_test(sql, expected);
    }

    #[test]
    fn select_compound_filter() {
        let sql = "SELECT id, first_name, last_name \
                   FROM person WHERE state = 'CO' AND age >= 21 AND age <= 65";
        let expected = "Projection: person.id, person.first_name, person.last_name\
            \n  Filter: person.state = Utf8(\"CO\") AND person.age >= Int64(21) AND person.age <= Int64(65)\
            \n    TableScan: person";
        quick_test(sql, expected);
    }

    #[test]
    fn test_timestamp_filter() {
        let sql =
            "SELECT state FROM person WHERE birth_date < CAST (158412331400600000 as timestamp)";

        let expected = "Projection: person.state\
            \n  Filter: person.birth_date < CAST(Int64(158412331400600000) AS Timestamp(Nanosecond, None))\
            \n    TableScan: person";

        quick_test(sql, expected);
    }

    #[test]
    fn test_date_filter() {
        let sql =
            "SELECT state FROM person WHERE birth_date < CAST ('2020-01-01' as date)";

        let expected = "Projection: person.state\
            \n  Filter: person.birth_date < CAST(Utf8(\"2020-01-01\") AS Date32)\
            \n    TableScan: person";

        quick_test(sql, expected);
    }

    #[test]
    fn select_all_boolean_operators() {
        let sql = "SELECT age, first_name, last_name \
                   FROM person \
                   WHERE age = 21 \
                   AND age != 21 \
                   AND age > 21 \
                   AND age >= 21 \
                   AND age < 65 \
                   AND age <= 65";
        let expected = "Projection: person.age, person.first_name, person.last_name\
                        \n  Filter: person.age = Int64(21) \
                        AND person.age != Int64(21) \
                        AND person.age > Int64(21) \
                        AND person.age >= Int64(21) \
                        AND person.age < Int64(65) \
                        AND person.age <= Int64(65)\
                        \n    TableScan: person";
        quick_test(sql, expected);
    }

    #[test]
    fn select_between() {
        let sql = "SELECT state FROM person WHERE age BETWEEN 21 AND 65";
        let expected = "Projection: person.state\
            \n  Filter: person.age BETWEEN Int64(21) AND Int64(65)\
            \n    TableScan: person";

        quick_test(sql, expected);
    }

    #[test]
    fn select_between_negated() {
        let sql = "SELECT state FROM person WHERE age NOT BETWEEN 21 AND 65";
        let expected = "Projection: person.state\
            \n  Filter: person.age NOT BETWEEN Int64(21) AND Int64(65)\
            \n    TableScan: person";

        quick_test(sql, expected);
    }

    #[test]
    fn select_nested() {
        let sql = "SELECT fn2, last_name
                   FROM (
                     SELECT fn1 as fn2, last_name, birth_date
                     FROM (
                       SELECT first_name AS fn1, last_name, birth_date, age
                       FROM person
                     ) AS a
                   ) AS b";
        let expected = "Projection: b.fn2, b.last_name\
                        \n  Projection: b.fn2, b.last_name, b.birth_date, alias=b\
                        \n    Projection: a.fn1 AS fn2, a.last_name, a.birth_date, alias=b\
                        \n      Projection: a.fn1, a.last_name, a.birth_date, a.age, alias=a\
                        \n        Projection: person.first_name AS fn1, person.last_name, person.birth_date, person.age, alias=a\
                        \n          TableScan: person";
        quick_test(sql, expected);
    }

    #[test]
    fn select_nested_with_filters() {
        let sql = "SELECT fn1, age
                   FROM (
                     SELECT first_name AS fn1, age
                     FROM person
                     WHERE age > 20
                   ) AS a
                   WHERE fn1 = 'X' AND age < 30";

        let expected = "Projection: a.fn1, a.age\
                        \n  Filter: a.fn1 = Utf8(\"X\") AND a.age < Int64(30)\
                        \n    Projection: a.fn1, a.age, alias=a\
                        \n      Projection: person.first_name AS fn1, person.age, alias=a\
                        \n        Filter: person.age > Int64(20)\
                        \n          TableScan: person";

        quick_test(sql, expected);
    }

    #[test]
    fn table_with_column_alias() {
        let sql = "SELECT a, b, c
                   FROM lineitem l (a, b, c)";
        let expected = "Projection: l.a, l.b, l.c\
                        \n  Projection: l.l_item_id AS a, l.l_description AS b, l.price AS c, alias=l\
                        \n    SubqueryAlias: l\
                        \n      TableScan: lineitem";
        quick_test(sql, expected);
    }

    #[test]
    fn table_with_column_alias_number_cols() {
        let sql = "SELECT a, b, c
                   FROM lineitem l (a, b)";
        let err = logical_plan(sql).expect_err("query should have failed");
        assert_eq!(
            "Plan(\"Source table contains 3 columns but only 2 names given as column alias\")",
            format!("{:?}", err)
        );
    }

    #[test]
    fn select_with_having() {
        let sql = "SELECT id, age
                   FROM person
                   HAVING age > 100 AND age < 200";
        let expected = "Projection: person.id, person.age\
                        \n  Filter: person.age > Int64(100) AND person.age < Int64(200)\
                        \n    TableScan: person";
        quick_test(sql, expected);
    }

    #[test]
    fn select_with_having_referencing_column_not_in_select() {
        let sql = "SELECT id, age
                   FROM person
                   HAVING first_name = 'M'";
        let err = logical_plan(sql).expect_err("query should have failed");
        assert_eq!(
            "Plan(\"HAVING clause references column(s) not provided by the select: Expression person.first_name could not be resolved from available columns: person.id, person.age\")",
            format!("{:?}", err)
        );
    }

    #[test]
    fn select_with_having_referencing_column_nested_in_select_expression() {
        let sql = "SELECT id, age + 1
                   FROM person
                   HAVING age > 100";
        let err = logical_plan(sql).expect_err("query should have failed");
        assert_eq!(
            "Plan(\"HAVING clause references column(s) not provided by the select: \
            Expression person.age could not be resolved from available columns: \
            person.id, person.age + Int64(1)\")",
            format!("{:?}", err)
        );
    }

    #[test]
    fn select_with_having_with_aggregate_not_in_select() {
        let sql = "SELECT first_name
                   FROM person
                   HAVING MAX(age) > 100";
        let err = logical_plan(sql).expect_err("query should have failed");
        assert_eq!(
            "Plan(\"Projection references non-aggregate values: Expression person.first_name could not be resolved from available columns: MAX(person.age)\")",
            format!("{:?}", err)
        );
    }

    #[test]
    fn select_aggregate_with_having_that_reuses_aggregate() {
        let sql = "SELECT MAX(age)
                   FROM person
                   HAVING MAX(age) < 30";
        let expected = "Projection: MAX(person.age)\
                        \n  Filter: MAX(person.age) < Int64(30)\
                        \n    Aggregate: groupBy=[[]], aggr=[[MAX(person.age)]]\
                        \n      TableScan: person";
        quick_test(sql, expected);
    }

    #[test]
    fn select_aggregate_with_having_with_aggregate_not_in_select() {
        let sql = "SELECT MAX(age)
                   FROM person
                   HAVING MAX(first_name) > 'M'";
        let expected = "Projection: MAX(person.age)\
                        \n  Filter: MAX(person.first_name) > Utf8(\"M\")\
                        \n    Aggregate: groupBy=[[]], aggr=[[MAX(person.age), MAX(person.first_name)]]\
                        \n      TableScan: person";
        quick_test(sql, expected);
    }

    #[test]
    fn select_aggregate_with_having_referencing_column_not_in_select() {
        let sql = "SELECT COUNT(*)
                   FROM person
                   HAVING first_name = 'M'";
        let err = logical_plan(sql).expect_err("query should have failed");
        assert_eq!(
            "Plan(\"HAVING clause references non-aggregate values: \
            Expression person.first_name could not be resolved from available columns: \
            COUNT(UInt8(1))\")",
            format!("{:?}", err)
        );
    }

    #[test]
    fn select_aggregate_aliased_with_having_referencing_aggregate_by_its_alias() {
        let sql = "SELECT MAX(age) as max_age
                   FROM person
                   HAVING max_age < 30";
        // FIXME: add test for having in execution
        let expected = "Projection: MAX(person.age) AS max_age\
                        \n  Filter: MAX(person.age) < Int64(30)\
                        \n    Aggregate: groupBy=[[]], aggr=[[MAX(person.age)]]\
                        \n      TableScan: person";
        quick_test(sql, expected);
    }

    #[test]
    fn select_aggregate_aliased_with_having_that_reuses_aggregate_but_not_by_its_alias() {
        let sql = "SELECT MAX(age) as max_age
                   FROM person
                   HAVING MAX(age) < 30";
        let expected = "Projection: MAX(person.age) AS max_age\
                        \n  Filter: MAX(person.age) < Int64(30)\
                        \n    Aggregate: groupBy=[[]], aggr=[[MAX(person.age)]]\
                        \n      TableScan: person";
        quick_test(sql, expected);
    }

    #[test]
    fn select_aggregate_with_group_by_with_having() {
        let sql = "SELECT first_name, MAX(age)
                   FROM person
                   GROUP BY first_name
                   HAVING first_name = 'M'";
        let expected = "Projection: person.first_name, MAX(person.age)\
                        \n  Filter: person.first_name = Utf8(\"M\")\
                        \n    Aggregate: groupBy=[[person.first_name]], aggr=[[MAX(person.age)]]\
                        \n      TableScan: person";
        quick_test(sql, expected);
    }

    #[test]
    fn select_aggregate_with_group_by_with_having_and_where() {
        let sql = "SELECT first_name, MAX(age)
                   FROM person
                   WHERE id > 5
                   GROUP BY first_name
                   HAVING MAX(age) < 100";
        let expected = "Projection: person.first_name, MAX(person.age)\
                        \n  Filter: MAX(person.age) < Int64(100)\
                        \n    Aggregate: groupBy=[[person.first_name]], aggr=[[MAX(person.age)]]\
                        \n      Filter: person.id > Int64(5)\
                        \n        TableScan: person";
        quick_test(sql, expected);
    }

    #[test]
    fn select_aggregate_with_group_by_with_having_and_where_filtering_on_aggregate_column(
    ) {
        let sql = "SELECT first_name, MAX(age)
                   FROM person
                   WHERE id > 5 AND age > 18
                   GROUP BY first_name
                   HAVING MAX(age) < 100";
        let expected = "Projection: person.first_name, MAX(person.age)\
                        \n  Filter: MAX(person.age) < Int64(100)\
                        \n    Aggregate: groupBy=[[person.first_name]], aggr=[[MAX(person.age)]]\
                        \n      Filter: person.id > Int64(5) AND person.age > Int64(18)\
                        \n        TableScan: person";
        quick_test(sql, expected);
    }

    #[test]
    fn select_aggregate_with_group_by_with_having_using_column_by_alias() {
        let sql = "SELECT first_name AS fn, MAX(age)
                   FROM person
                   GROUP BY first_name
                   HAVING MAX(age) > 2 AND fn = 'M'";
        let expected = "Projection: person.first_name AS fn, MAX(person.age)\
                        \n  Filter: MAX(person.age) > Int64(2) AND person.first_name = Utf8(\"M\")\
                        \n    Aggregate: groupBy=[[person.first_name]], aggr=[[MAX(person.age)]]\
                        \n      TableScan: person";
        quick_test(sql, expected);
    }

    #[test]
    fn select_aggregate_with_group_by_with_having_using_columns_with_and_without_their_aliases(
    ) {
        let sql = "SELECT first_name AS fn, MAX(age) AS max_age
                   FROM person
                   GROUP BY first_name
                   HAVING MAX(age) > 2 AND max_age < 5 AND first_name = 'M' AND fn = 'N'";
        let expected = "Projection: person.first_name AS fn, MAX(person.age) AS max_age\
                        \n  Filter: MAX(person.age) > Int64(2) AND MAX(person.age) < Int64(5) AND person.first_name = Utf8(\"M\") AND person.first_name = Utf8(\"N\")\
                        \n    Aggregate: groupBy=[[person.first_name]], aggr=[[MAX(person.age)]]\
                        \n      TableScan: person";
        quick_test(sql, expected);
    }

    #[test]
    fn select_aggregate_with_group_by_with_having_that_reuses_aggregate() {
        let sql = "SELECT first_name, MAX(age)
                   FROM person
                   GROUP BY first_name
                   HAVING MAX(age) > 100";
        let expected = "Projection: person.first_name, MAX(person.age)\
                        \n  Filter: MAX(person.age) > Int64(100)\
                        \n    Aggregate: groupBy=[[person.first_name]], aggr=[[MAX(person.age)]]\
                        \n      TableScan: person";
        quick_test(sql, expected);
    }

    #[test]
    fn select_aggregate_with_group_by_with_having_referencing_column_not_in_group_by() {
        let sql = "SELECT first_name, MAX(age)
                   FROM person
                   GROUP BY first_name
                   HAVING MAX(age) > 10 AND last_name = 'M'";
        let err = logical_plan(sql).expect_err("query should have failed");
        assert_eq!(
            "Plan(\"HAVING clause references non-aggregate values: \
            Expression person.last_name could not be resolved from available columns: \
            person.first_name, MAX(person.age)\")",
            format!("{:?}", err)
        );
    }

    #[test]
    fn select_aggregate_with_group_by_with_having_that_reuses_aggregate_multiple_times() {
        let sql = "SELECT first_name, MAX(age)
                   FROM person
                   GROUP BY first_name
                   HAVING MAX(age) > 100 AND MAX(age) < 200";
        let expected = "Projection: person.first_name, MAX(person.age)\
                        \n  Filter: MAX(person.age) > Int64(100) AND MAX(person.age) < Int64(200)\
                        \n    Aggregate: groupBy=[[person.first_name]], aggr=[[MAX(person.age)]]\
                        \n      TableScan: person";
        quick_test(sql, expected);
    }

    #[test]
    fn select_aggregate_with_group_by_with_having_using_aggreagate_not_in_select() {
        let sql = "SELECT first_name, MAX(age)
                   FROM person
                   GROUP BY first_name
                   HAVING MAX(age) > 100 AND MIN(id) < 50";
        let expected = "Projection: person.first_name, MAX(person.age)\
                        \n  Filter: MAX(person.age) > Int64(100) AND MIN(person.id) < Int64(50)\
                        \n    Aggregate: groupBy=[[person.first_name]], aggr=[[MAX(person.age), MIN(person.id)]]\
                        \n      TableScan: person";
        quick_test(sql, expected);
    }

    #[test]
    fn select_aggregate_aliased_with_group_by_with_having_referencing_aggregate_by_its_alias(
    ) {
        let sql = "SELECT first_name, MAX(age) AS max_age
                   FROM person
                   GROUP BY first_name
                   HAVING max_age > 100";
        let expected = "Projection: person.first_name, MAX(person.age) AS max_age\
                        \n  Filter: MAX(person.age) > Int64(100)\
                        \n    Aggregate: groupBy=[[person.first_name]], aggr=[[MAX(person.age)]]\
                        \n      TableScan: person";
        quick_test(sql, expected);
    }

    #[test]
    fn select_aggregate_compound_aliased_with_group_by_with_having_referencing_compound_aggregate_by_its_alias(
    ) {
        let sql = "SELECT first_name, MAX(age) + 1 AS max_age_plus_one
                   FROM person
                   GROUP BY first_name
                   HAVING max_age_plus_one > 100";
        let expected =
            "Projection: person.first_name, MAX(person.age) + Int64(1) AS max_age_plus_one\
                        \n  Filter: MAX(person.age) + Int64(1) > Int64(100)\
                        \n    Aggregate: groupBy=[[person.first_name]], aggr=[[MAX(person.age)]]\
                        \n      TableScan: person";
        quick_test(sql, expected);
    }

    #[test]
    fn select_aggregate_with_group_by_with_having_using_derived_column_aggreagate_not_in_select(
    ) {
        let sql = "SELECT first_name, MAX(age)
                   FROM person
                   GROUP BY first_name
                   HAVING MAX(age) > 100 AND MIN(id - 2) < 50";
        let expected = "Projection: person.first_name, MAX(person.age)\
                        \n  Filter: MAX(person.age) > Int64(100) AND MIN(person.id - Int64(2)) < Int64(50)\
                        \n    Aggregate: groupBy=[[person.first_name]], aggr=[[MAX(person.age), MIN(person.id - Int64(2))]]\
                        \n      TableScan: person";
        quick_test(sql, expected);
    }

    #[test]
    fn select_aggregate_with_group_by_with_having_using_count_star_not_in_select() {
        let sql = "SELECT first_name, MAX(age)
                   FROM person
                   GROUP BY first_name
                   HAVING MAX(age) > 100 AND COUNT(*) < 50";
        let expected = "Projection: person.first_name, MAX(person.age)\
                        \n  Filter: MAX(person.age) > Int64(100) AND COUNT(UInt8(1)) < Int64(50)\
                        \n    Aggregate: groupBy=[[person.first_name]], aggr=[[MAX(person.age), COUNT(UInt8(1))]]\
                        \n      TableScan: person";
        quick_test(sql, expected);
    }

    #[test]
    fn select_binary_expr() {
        let sql = "SELECT age + salary from person";
        let expected = "Projection: person.age + person.salary\
                        \n  TableScan: person";
        quick_test(sql, expected);
    }

    #[test]
    fn select_binary_expr_nested() {
        let sql = "SELECT (age + salary)/2 from person";
        let expected = "Projection: (person.age + person.salary) / Int64(2)\
                        \n  TableScan: person";
        quick_test(sql, expected);
    }

    #[test]
    fn select_wildcard_with_groupby() {
        quick_test(
            r#"SELECT * FROM person GROUP BY id, first_name, last_name, age, state, salary, birth_date, "😀""#,
            "Projection: person.id, person.first_name, person.last_name, person.age, person.state, person.salary, person.birth_date, person.😀\
             \n  Aggregate: groupBy=[[person.id, person.first_name, person.last_name, person.age, person.state, person.salary, person.birth_date, person.😀]], aggr=[[]]\
             \n    TableScan: person",
        );
        quick_test(
            "SELECT * FROM (SELECT first_name, last_name FROM person) AS a GROUP BY first_name, last_name",
            "Projection: a.first_name, a.last_name\
             \n  Aggregate: groupBy=[[a.first_name, a.last_name]], aggr=[[]]\
             \n    Projection: a.first_name, a.last_name, alias=a\
             \n      Projection: person.first_name, person.last_name, alias=a\
             \n        TableScan: person",
        );
    }

    #[test]
    fn select_simple_aggregate() {
        quick_test(
            "SELECT MIN(age) FROM person",
            "Projection: MIN(person.age)\
            \n  Aggregate: groupBy=[[]], aggr=[[MIN(person.age)]]\
            \n    TableScan: person",
        );
    }

    #[test]
    fn test_sum_aggregate() {
        quick_test(
            "SELECT SUM(age) from person",
            "Projection: SUM(person.age)\
            \n  Aggregate: groupBy=[[]], aggr=[[SUM(person.age)]]\
            \n    TableScan: person",
        );
    }

    #[test]
    fn select_simple_aggregate_column_does_not_exist() {
        let sql = "SELECT MIN(doesnotexist) FROM person";
        let err = logical_plan(sql).expect_err("query should have failed");
        assert_field_not_found(err, "doesnotexist");
    }

    #[test]
    fn select_simple_aggregate_repeated_aggregate() {
        let sql = "SELECT MIN(age), MIN(age) FROM person";
        let err = logical_plan(sql).expect_err("query should have failed");
        assert_eq!(
            r##"Plan("Projections require unique expression names but the expression \"MIN(person.age)\" at position 0 and \"MIN(person.age)\" at position 1 have the same name. Consider aliasing (\"AS\") one of them.")"##,
            format!("{:?}", err)
        );
    }

    #[test]
    fn select_simple_aggregate_repeated_aggregate_with_single_alias() {
        quick_test(
            "SELECT MIN(age), MIN(age) AS a FROM person",
            "Projection: MIN(person.age), MIN(person.age) AS a\
             \n  Aggregate: groupBy=[[]], aggr=[[MIN(person.age)]]\
             \n    TableScan: person",
        );
    }

    #[test]
    fn select_simple_aggregate_repeated_aggregate_with_unique_aliases() {
        quick_test(
            "SELECT MIN(age) AS a, MIN(age) AS b FROM person",
            "Projection: MIN(person.age) AS a, MIN(person.age) AS b\
             \n  Aggregate: groupBy=[[]], aggr=[[MIN(person.age)]]\
             \n    TableScan: person",
        );
    }

    #[test]
    fn select_from_typed_string_values() {
        quick_test(
            "SELECT col1, col2 FROM (VALUES (TIMESTAMP '2021-06-10 17:01:00Z', DATE '2004-04-09')) as t (col1, col2)",
            "Projection: t.col1, t.col2\
            \n  Projection: t.column1 AS col1, t.column2 AS col2, alias=t\
            \n    Projection: column1, column2, alias=t\
            \n      Values: (CAST(Utf8(\"2021-06-10 17:01:00Z\") AS Timestamp(Nanosecond, None)), CAST(Utf8(\"2004-04-09\") AS Date32))",
        );
    }

    #[test]
    fn select_simple_aggregate_repeated_aggregate_with_repeated_aliases() {
        let sql = "SELECT MIN(age) AS a, MIN(age) AS a FROM person";
        let err = logical_plan(sql).expect_err("query should have failed");
        assert_eq!(
            r##"Plan("Projections require unique expression names but the expression \"MIN(person.age) AS a\" at position 0 and \"MIN(person.age) AS a\" at position 1 have the same name. Consider aliasing (\"AS\") one of them.")"##,
            format!("{:?}", err)
        );
    }

    #[test]
    fn select_simple_aggregate_with_groupby() {
        quick_test(
            "SELECT state, MIN(age), MAX(age) FROM person GROUP BY state",
            "Projection: person.state, MIN(person.age), MAX(person.age)\
            \n  Aggregate: groupBy=[[person.state]], aggr=[[MIN(person.age), MAX(person.age)]]\
            \n    TableScan: person",
        );
    }

    #[test]
    fn select_simple_aggregate_with_groupby_with_aliases() {
        quick_test(
            "SELECT state AS a, MIN(age) AS b FROM person GROUP BY state",
            "Projection: person.state AS a, MIN(person.age) AS b\
             \n  Aggregate: groupBy=[[person.state]], aggr=[[MIN(person.age)]]\
             \n    TableScan: person",
        );
    }

    #[test]
    fn select_simple_aggregate_with_groupby_with_aliases_repeated() {
        let sql = "SELECT state AS a, MIN(age) AS a FROM person GROUP BY state";
        let err = logical_plan(sql).expect_err("query should have failed");
        assert_eq!(
            r##"Plan("Projections require unique expression names but the expression \"person.state AS a\" at position 0 and \"MIN(person.age) AS a\" at position 1 have the same name. Consider aliasing (\"AS\") one of them.")"##,
            format!("{:?}", err)
        );
    }

    #[test]
    fn select_simple_aggregate_with_groupby_column_unselected() {
        quick_test(
            "SELECT MIN(age), MAX(age) FROM person GROUP BY state",
            "Projection: MIN(person.age), MAX(person.age)\
             \n  Aggregate: groupBy=[[person.state]], aggr=[[MIN(person.age), MAX(person.age)]]\
             \n    TableScan: person",
        );
    }

    #[test]
    fn select_simple_aggregate_with_groupby_and_column_in_group_by_does_not_exist() {
        let sql = "SELECT SUM(age) FROM person GROUP BY doesnotexist";
        let err = logical_plan(sql).expect_err("query should have failed");
        assert_eq!("Schema error: No field named 'doesnotexist'. Valid fields are 'SUM(person.age)', \
        'person'.'id', 'person'.'first_name', 'person'.'last_name', 'person'.'age', 'person'.'state', \
        'person'.'salary', 'person'.'birth_date', 'person'.'😀'.", format!("{}", err));
    }

    #[test]
    fn select_simple_aggregate_with_groupby_and_column_in_aggregate_does_not_exist() {
        let sql = "SELECT SUM(doesnotexist) FROM person GROUP BY first_name";
        let err = logical_plan(sql).expect_err("query should have failed");
        assert_field_not_found(err, "doesnotexist");
    }

    #[test]
    fn select_interval_out_of_range() {
        let sql = "SELECT INTERVAL '100000000000000000 day'";
        let err = logical_plan(sql).expect_err("query should have failed");
        assert_eq!(
            r#"NotImplemented("Interval field value out of range: \"100000000000000000 day\"")"#,
            format!("{:?}", err)
        );
    }

    #[test]
    fn select_array_no_common_type() {
        let sql = "SELECT [1, true, null]";
        let err = logical_plan(sql).expect_err("query should have failed");

        // HashSet doesn't guarantee order
        assert_contains!(
            err.to_string(),
            r#"Arrays with different types are not supported: "#
        );
    }

    #[test]
    fn recursive_ctes() {
        let sql = "
        WITH RECURSIVE numbers AS (
              select 1 as n
            UNION ALL
              select n + 1 FROM numbers WHERE N < 10
        )
        select * from numbers;";
        let err = logical_plan(sql).expect_err("query should have failed");
        assert_eq!(
            r#"NotImplemented("Recursive CTEs are not supported")"#,
            format!("{:?}", err)
        );
    }

    #[test]
    fn select_array_non_literal_type() {
        let sql = "SELECT [now()]";
        let err = logical_plan(sql).expect_err("query should have failed");
        assert_eq!(
            r#"NotImplemented("Arrays with elements other than literal are not supported: now()")"#,
            format!("{:?}", err)
        );
    }

    #[test]
    fn select_simple_aggregate_with_groupby_and_column_is_in_aggregate_and_groupby() {
        quick_test(
            "SELECT MAX(first_name) FROM person GROUP BY first_name",
            "Projection: MAX(person.first_name)\
             \n  Aggregate: groupBy=[[person.first_name]], aggr=[[MAX(person.first_name)]]\
             \n    TableScan: person",
        );
    }

    #[test]
    fn select_simple_aggregate_with_groupby_can_use_positions() {
        quick_test(
            "SELECT state, age AS b, COUNT(1) FROM person GROUP BY 1, 2",
            "Projection: person.state, person.age AS b, COUNT(Int64(1))\
             \n  Aggregate: groupBy=[[person.state, person.age]], aggr=[[COUNT(Int64(1))]]\
             \n    TableScan: person",
        );
        quick_test(
            "SELECT state, age AS b, COUNT(1) FROM person GROUP BY 2, 1",
            "Projection: person.state, person.age AS b, COUNT(Int64(1))\
             \n  Aggregate: groupBy=[[person.age, person.state]], aggr=[[COUNT(Int64(1))]]\
             \n    TableScan: person",
        );
    }

    #[test]
    fn select_simple_aggregate_with_groupby_position_out_of_range() {
        let sql = "SELECT state, MIN(age) FROM person GROUP BY 0";
        let err = logical_plan(sql).expect_err("query should have failed");
        assert_eq!(
            "Plan(\"Projection references non-aggregate values: Expression person.state could not be resolved from available columns: Int64(0), MIN(person.age)\")",
            format!("{:?}", err)
        );

        let sql2 = "SELECT state, MIN(age) FROM person GROUP BY 5";
        let err2 = logical_plan(sql2).expect_err("query should have failed");
        assert_eq!(
            "Plan(\"Projection references non-aggregate values: Expression person.state could not be resolved from available columns: Int64(5), MIN(person.age)\")",
            format!("{:?}", err2)
        );
    }

    #[test]
    fn select_simple_aggregate_with_groupby_can_use_alias() {
        quick_test(
            "SELECT state AS a, MIN(age) AS b FROM person GROUP BY a",
            "Projection: person.state AS a, MIN(person.age) AS b\
             \n  Aggregate: groupBy=[[person.state]], aggr=[[MIN(person.age)]]\
             \n    TableScan: person",
        );
    }

    #[test]
    fn select_simple_aggregate_with_groupby_aggregate_repeated() {
        let sql = "SELECT state, MIN(age), MIN(age) FROM person GROUP BY state";
        let err = logical_plan(sql).expect_err("query should have failed");
        assert_eq!(
            r##"Plan("Projections require unique expression names but the expression \"MIN(person.age)\" at position 1 and \"MIN(person.age)\" at position 2 have the same name. Consider aliasing (\"AS\") one of them.")"##,
            format!("{:?}", err)
        );
    }

    #[test]
    fn select_simple_aggregate_with_groupby_aggregate_repeated_and_one_has_alias() {
        quick_test(
            "SELECT state, MIN(age), MIN(age) AS ma FROM person GROUP BY state",
            "Projection: person.state, MIN(person.age), MIN(person.age) AS ma\
             \n  Aggregate: groupBy=[[person.state]], aggr=[[MIN(person.age)]]\
             \n    TableScan: person",
        )
    }

    #[test]
    fn select_simple_aggregate_with_groupby_non_column_expression_unselected() {
        quick_test(
            "SELECT MIN(first_name) FROM person GROUP BY age + 1",
            "Projection: MIN(person.first_name)\
             \n  Aggregate: groupBy=[[person.age + Int64(1)]], aggr=[[MIN(person.first_name)]]\
             \n    TableScan: person",
        );
    }

    #[test]
    fn select_simple_aggregate_with_groupby_non_column_expression_selected_and_resolvable(
    ) {
        quick_test(
            "SELECT age + 1, MIN(first_name) FROM person GROUP BY age + 1",
            "Projection: person.age + Int64(1), MIN(person.first_name)\
             \n  Aggregate: groupBy=[[person.age + Int64(1)]], aggr=[[MIN(person.first_name)]]\
             \n    TableScan: person",
        );
        quick_test(
            "SELECT MIN(first_name), age + 1 FROM person GROUP BY age + 1",
            "Projection: MIN(person.first_name), person.age + Int64(1)\
             \n  Aggregate: groupBy=[[person.age + Int64(1)]], aggr=[[MIN(person.first_name)]]\
             \n    TableScan: person",
        );
    }

    #[test]
    fn select_simple_aggregate_with_groupby_non_column_expression_nested_and_resolvable()
    {
        quick_test(
            "SELECT ((age + 1) / 2) * (age + 1), MIN(first_name) FROM person GROUP BY age + 1",
            "Projection: person.age + Int64(1) / Int64(2) * person.age + Int64(1), MIN(person.first_name)\
             \n  Aggregate: groupBy=[[person.age + Int64(1)]], aggr=[[MIN(person.first_name)]]\
             \n    TableScan: person",
        );
    }

    #[test]
    fn select_simple_aggregate_with_groupby_non_column_expression_nested_and_not_resolvable(
    ) {
        // The query should fail, because age + 9 is not in the group by.
        let sql =
            "SELECT ((age + 1) / 2) * (age + 9), MIN(first_name) FROM person GROUP BY age + 1";
        let err = logical_plan(sql).expect_err("query should have failed");
        assert_eq!(
            "Plan(\"Projection references non-aggregate values: Expression person.age could not be resolved from available columns: person.age + Int64(1), MIN(person.first_name)\")",
            format!("{:?}", err)
        );
    }

    #[test]
    fn select_simple_aggregate_with_groupby_non_column_expression_and_its_column_selected(
    ) {
        let sql = "SELECT age, MIN(first_name) FROM person GROUP BY age + 1";
        let err = logical_plan(sql).expect_err("query should have failed");
        assert_eq!("Plan(\"Projection references non-aggregate values: Expression person.age could not be resolved from available columns: person.age + Int64(1), MIN(person.first_name)\")",
            format!("{:?}", err)
        );
    }

    #[test]
    fn select_simple_aggregate_nested_in_binary_expr_with_groupby() {
        quick_test(
            "SELECT state, MIN(age) < 10 FROM person GROUP BY state",
            "Projection: person.state, MIN(person.age) < Int64(10)\
             \n  Aggregate: groupBy=[[person.state]], aggr=[[MIN(person.age)]]\
             \n    TableScan: person",
        );
    }

    #[test]
    fn select_simple_aggregate_and_nested_groupby_column() {
        quick_test(
            "SELECT age + 1, MAX(first_name) FROM person GROUP BY age",
            "Projection: person.age + Int64(1), MAX(person.first_name)\
             \n  Aggregate: groupBy=[[person.age]], aggr=[[MAX(person.first_name)]]\
             \n    TableScan: person",
        );
    }

    #[test]
    fn select_aggregate_compounded_with_groupby_column() {
        quick_test(
            "SELECT age + MIN(salary) FROM person GROUP BY age",
            "Projection: person.age + MIN(person.salary)\
             \n  Aggregate: groupBy=[[person.age]], aggr=[[MIN(person.salary)]]\
             \n    TableScan: person",
        );
    }

    #[test]
    fn select_aggregate_with_non_column_inner_expression_with_groupby() {
        quick_test(
            "SELECT state, MIN(age + 1) FROM person GROUP BY state",
            "Projection: person.state, MIN(person.age + Int64(1))\
            \n  Aggregate: groupBy=[[person.state]], aggr=[[MIN(person.age + Int64(1))]]\
            \n    TableScan: person",
        );
    }

    #[test]
    fn test_wildcard() {
        quick_test(
            "SELECT * from person",
            "Projection: person.id, person.first_name, person.last_name, person.age, person.state, person.salary, person.birth_date, person.😀\
            \n  TableScan: person",
        );
    }

    #[test]
    fn select_count_one() {
        let sql = "SELECT COUNT(1) FROM person";
        let expected = "Projection: COUNT(Int64(1))\
                        \n  Aggregate: groupBy=[[]], aggr=[[COUNT(Int64(1))]]\
                        \n    TableScan: person";
        quick_test(sql, expected);
    }

    #[test]
    fn select_count_column() {
        let sql = "SELECT COUNT(id) FROM person";
        let expected = "Projection: COUNT(person.id)\
                        \n  Aggregate: groupBy=[[]], aggr=[[COUNT(person.id)]]\
                        \n    TableScan: person";
        quick_test(sql, expected);
    }

    #[test]
    fn select_approx_median() {
        let sql = "SELECT approx_median(age) FROM person";
        let expected = "Projection: APPROXMEDIAN(person.age)\
                        \n  Aggregate: groupBy=[[]], aggr=[[APPROXMEDIAN(person.age)]]\
                        \n    TableScan: person";
        quick_test(sql, expected);
    }

    #[test]
    fn select_scalar_func() {
        let sql = "SELECT sqrt(age) FROM person";
        let expected = "Projection: sqrt(person.age)\
                        \n  TableScan: person";
        quick_test(sql, expected);
    }

    #[test]
    fn select_aliased_scalar_func() {
        let sql = "SELECT sqrt(person.age) AS square_people FROM person";
        let expected = "Projection: sqrt(person.age) AS square_people\
                        \n  TableScan: person";
        quick_test(sql, expected);
    }

    #[test]
    fn select_where_nullif_division() {
        let sql = "SELECT c3/(c4+c5) \
                   FROM aggregate_test_100 WHERE c3/nullif(c4+c5, 0) > 0.1";
        let expected = "Projection: aggregate_test_100.c3 / (aggregate_test_100.c4 + aggregate_test_100.c5)\
            \n  Filter: aggregate_test_100.c3 / nullif(aggregate_test_100.c4 + aggregate_test_100.c5, Int64(0)) > Float64(0.1)\
            \n    TableScan: aggregate_test_100";
        quick_test(sql, expected);
    }

    #[test]
    fn select_where_with_negative_operator() {
        let sql = "SELECT c3 FROM aggregate_test_100 WHERE c3 > -0.1 AND -c4 > 0";
        let expected = "Projection: aggregate_test_100.c3\
            \n  Filter: aggregate_test_100.c3 > Float64(-0.1) AND (- aggregate_test_100.c4) > Int64(0)\
            \n    TableScan: aggregate_test_100";
        quick_test(sql, expected);
    }

    #[test]
    fn select_where_with_positive_operator() {
        let sql = "SELECT c3 FROM aggregate_test_100 WHERE c3 > +0.1 AND +c4 > 0";
        let expected = "Projection: aggregate_test_100.c3\
            \n  Filter: aggregate_test_100.c3 > Float64(0.1) AND aggregate_test_100.c4 > Int64(0)\
            \n    TableScan: aggregate_test_100";
        quick_test(sql, expected);
    }

    #[test]
    fn select_order_by_index() {
        let sql = "SELECT id FROM person ORDER BY 1";
        let expected = "Sort: person.id ASC NULLS LAST\
                        \n  Projection: person.id\
                        \n    TableScan: person";

        quick_test(sql, expected);
    }

    #[test]
    fn select_order_by_multiple_index() {
        let sql = "SELECT id, state, age FROM person ORDER BY 1, 3";
        let expected = "Sort: person.id ASC NULLS LAST, person.age ASC NULLS LAST\
                        \n  Projection: person.id, person.state, person.age\
                        \n    TableScan: person";

        quick_test(sql, expected);
    }

    #[test]
    fn select_order_by_index_of_0() {
        let sql = "SELECT id FROM person ORDER BY 0";
        let err = logical_plan(sql).expect_err("query should have failed");
        assert_eq!(
            "Plan(\"Order by index starts at 1 for column indexes\")",
            format!("{:?}", err)
        );
    }

    #[test]
    fn select_order_by_index_oob() {
        let sql = "SELECT id FROM person ORDER BY 2";
        let err = logical_plan(sql).expect_err("query should have failed");
        assert_eq!(
            "Plan(\"Order by column out of bounds, specified: 2, max: 1\")",
            format!("{:?}", err)
        );
    }

    #[test]
    fn select_order_by() {
        let sql = "SELECT id FROM person ORDER BY id";
        let expected = "Sort: person.id ASC NULLS LAST\
                        \n  Projection: person.id\
                        \n    TableScan: person";
        quick_test(sql, expected);
    }

    #[test]
    fn select_order_by_desc() {
        let sql = "SELECT id FROM person ORDER BY id DESC";
        let expected = "Sort: person.id DESC NULLS FIRST\
                        \n  Projection: person.id\
                        \n    TableScan: person";
        quick_test(sql, expected);
    }

    #[test]
    fn select_order_by_nulls_last() {
        quick_test(
            "SELECT id FROM person ORDER BY id DESC NULLS LAST",
            "Sort: person.id DESC NULLS LAST\
            \n  Projection: person.id\
            \n    TableScan: person",
        );

        quick_test(
            "SELECT id FROM person ORDER BY id NULLS LAST",
            "Sort: person.id ASC NULLS LAST\
            \n  Projection: person.id\
            \n    TableScan: person",
        );
    }

    #[test]
    fn select_group_by() {
        let sql = "SELECT state FROM person GROUP BY state";
        let expected = "Projection: person.state\
                        \n  Aggregate: groupBy=[[person.state]], aggr=[[]]\
                        \n    TableScan: person";

        quick_test(sql, expected);
    }

    #[test]
    fn select_group_by_columns_not_in_select() {
        let sql = "SELECT MAX(age) FROM person GROUP BY state";
        let expected = "Projection: MAX(person.age)\
                        \n  Aggregate: groupBy=[[person.state]], aggr=[[MAX(person.age)]]\
                        \n    TableScan: person";

        quick_test(sql, expected);
    }

    #[test]
    fn select_group_by_count_star() {
        let sql = "SELECT state, COUNT(*) FROM person GROUP BY state";
        let expected = "Projection: person.state, COUNT(UInt8(1))\
                        \n  Aggregate: groupBy=[[person.state]], aggr=[[COUNT(UInt8(1))]]\
                        \n    TableScan: person";

        quick_test(sql, expected);
    }

    #[test]
    fn select_group_by_needs_projection() {
        let sql = "SELECT COUNT(state), state FROM person GROUP BY state";
        let expected = "\
        Projection: COUNT(person.state), person.state\
        \n  Aggregate: groupBy=[[person.state]], aggr=[[COUNT(person.state)]]\
        \n    TableScan: person";

        quick_test(sql, expected);
    }

    #[test]
    fn select_7480_1() {
        let sql = "SELECT c1, MIN(c12) FROM aggregate_test_100 GROUP BY c1, c13";
        let expected = "Projection: aggregate_test_100.c1, MIN(aggregate_test_100.c12)\
                       \n  Aggregate: groupBy=[[aggregate_test_100.c1, aggregate_test_100.c13]], aggr=[[MIN(aggregate_test_100.c12)]]\
                       \n    TableScan: aggregate_test_100";
        quick_test(sql, expected);
    }

    #[test]
    fn select_7480_2() {
        let sql = "SELECT c1, c13, MIN(c12) FROM aggregate_test_100 GROUP BY c1";
        let err = logical_plan(sql).expect_err("query should have failed");
        assert_eq!(
            "Plan(\"Projection references non-aggregate values: \
            Expression aggregate_test_100.c13 could not be resolved from available columns: \
            aggregate_test_100.c1, MIN(aggregate_test_100.c12)\")",
            format!("{:?}", err)
        );
    }

    #[test]
    fn create_external_table_csv() {
        let sql = "CREATE EXTERNAL TABLE t(c1 int) STORED AS CSV LOCATION 'foo.csv'";
        let expected = "CreateExternalTable: \"t\"";
        quick_test(sql, expected);
    }

    #[test]
    fn create_external_table_custom() {
        let sql = "CREATE EXTERNAL TABLE dt STORED AS DELTATABLE LOCATION 's3://bucket/schema/table';";
        let expected = r#"CreateExternalTable: "dt""#;
        quick_test(sql, expected);
    }

    #[test]
    fn create_external_table_csv_no_schema() {
        let sql = "CREATE EXTERNAL TABLE t STORED AS CSV LOCATION 'foo.csv'";
        let expected = "CreateExternalTable: \"t\"";
        quick_test(sql, expected);
    }

    #[test]
    fn create_external_table_with_compression_type() {
        // positive case
        let sqls = vec![
            "CREATE EXTERNAL TABLE t(c1 int) STORED AS CSV COMPRESSION TYPE GZIP LOCATION 'foo.csv.gz'",
            "CREATE EXTERNAL TABLE t(c1 int) STORED AS CSV COMPRESSION TYPE BZIP2 LOCATION 'foo.csv.bz2'",
            "CREATE EXTERNAL TABLE t(c1 int) STORED AS JSON COMPRESSION TYPE GZIP LOCATION 'foo.json.gz'",
            "CREATE EXTERNAL TABLE t(c1 int) STORED AS JSON COMPRESSION TYPE BZIP2 LOCATION 'foo.json.bz2'",
        ];
        for sql in sqls {
            let expected = "CreateExternalTable: \"t\"";
            quick_test(sql, expected);
        }

        // negative case
        let sqls = vec![
            "CREATE EXTERNAL TABLE t STORED AS AVRO COMPRESSION TYPE GZIP LOCATION 'foo.avro'",
            "CREATE EXTERNAL TABLE t STORED AS AVRO COMPRESSION TYPE BZIP2 LOCATION 'foo.avro'",
            "CREATE EXTERNAL TABLE t STORED AS PARQUET COMPRESSION TYPE GZIP LOCATION 'foo.parquet'",
            "CREATE EXTERNAL TABLE t STORED AS PARQUET COMPRESSION TYPE BZIP2 LOCATION 'foo.parquet'",
        ];
        for sql in sqls {
            let err = logical_plan(sql).expect_err("query should have failed");
            assert_eq!(
                "Plan(\"File compression type can be specified for CSV/JSON files.\")",
                format!("{:?}", err)
            );
        }
    }

    #[test]
    fn create_external_table_parquet() {
        let sql =
            "CREATE EXTERNAL TABLE t(c1 int) STORED AS PARQUET LOCATION 'foo.parquet'";
        let err = logical_plan(sql).expect_err("query should have failed");
        assert_eq!(
            "Plan(\"Column definitions can not be specified for PARQUET files.\")",
            format!("{:?}", err)
        );
    }

    #[test]
    fn create_external_table_parquet_no_schema() {
        let sql = "CREATE EXTERNAL TABLE t STORED AS PARQUET LOCATION 'foo.parquet'";
        let expected = "CreateExternalTable: \"t\"";
        quick_test(sql, expected);
    }

    #[test]
    fn equijoin_explicit_syntax() {
        let sql = "SELECT id, order_id \
            FROM person \
            JOIN orders \
            ON id = customer_id";
        let expected = "Projection: person.id, orders.order_id\
        \n  Inner Join: person.id = orders.customer_id\
        \n    TableScan: person\
        \n    TableScan: orders";
        quick_test(sql, expected);
    }

    #[test]
    fn equijoin_with_condition() {
        let sql = "SELECT id, order_id \
            FROM person \
            JOIN orders \
            ON id = customer_id AND order_id > 1 ";
        let expected = "Projection: person.id, orders.order_id\
            \n  Inner Join: person.id = orders.customer_id Filter: orders.order_id > Int64(1)\
            \n    TableScan: person\
            \n    TableScan: orders";

        quick_test(sql, expected);
    }

    #[test]
    fn left_equijoin_with_conditions() {
        let sql = "SELECT id, order_id \
            FROM person \
            LEFT JOIN orders \
            ON id = customer_id AND order_id > 1 AND age < 30";
        let expected = "Projection: person.id, orders.order_id\
            \n  Left Join: person.id = orders.customer_id Filter: orders.order_id > Int64(1) AND person.age < Int64(30)\
            \n    TableScan: person\
            \n    TableScan: orders";
        quick_test(sql, expected);
    }

    #[test]
    fn right_equijoin_with_conditions() {
        let sql = "SELECT id, order_id \
            FROM person \
            RIGHT JOIN orders \
            ON id = customer_id AND id > 1 AND order_id < 100";
        let expected = "Projection: person.id, orders.order_id\
            \n  Right Join: person.id = orders.customer_id Filter: person.id > Int64(1) AND orders.order_id < Int64(100)\
            \n    TableScan: person\
            \n    TableScan: orders";
        quick_test(sql, expected);
    }

    #[test]
    fn full_equijoin_with_conditions() {
        let sql = "SELECT id, order_id \
            FROM person \
            FULL JOIN orders \
            ON id = customer_id AND id > 1 AND order_id < 100";
        let expected = "Projection: person.id, orders.order_id\
        \n  Full Join: person.id = orders.customer_id Filter: person.id > Int64(1) AND orders.order_id < Int64(100)\
        \n    TableScan: person\
        \n    TableScan: orders";
        quick_test(sql, expected);
    }

    #[test]
    fn join_with_table_name() {
        let sql = "SELECT id, order_id \
            FROM person \
            JOIN orders \
            ON person.id = orders.customer_id";
        let expected = "Projection: person.id, orders.order_id\
        \n  Inner Join: person.id = orders.customer_id\
        \n    TableScan: person\
        \n    TableScan: orders";
        quick_test(sql, expected);
    }

    #[test]
    fn join_with_using() {
        let sql = "SELECT person.first_name, id \
            FROM person \
            JOIN person as person2 \
            USING (id)";
        let expected = "Projection: person.first_name, person.id\
        \n  Inner Join: Using person.id = person2.id\
        \n    TableScan: person\
        \n    SubqueryAlias: person2\
        \n      TableScan: person";
        quick_test(sql, expected);
    }

    #[test]
    fn project_wildcard_on_join_with_using() {
        let sql = "SELECT * \
            FROM lineitem \
            JOIN lineitem as lineitem2 \
            USING (l_item_id)";
        let expected = "Projection: lineitem.l_item_id, lineitem.l_description, lineitem.price, lineitem2.l_description, lineitem2.price\
        \n  Inner Join: Using lineitem.l_item_id = lineitem2.l_item_id\
        \n    TableScan: lineitem\
        \n    SubqueryAlias: lineitem2\
        \n      TableScan: lineitem";
        quick_test(sql, expected);
    }

    #[test]
    fn equijoin_explicit_syntax_3_tables() {
        let sql = "SELECT id, order_id, l_description \
            FROM person \
            JOIN orders ON id = customer_id \
            JOIN lineitem ON o_item_id = l_item_id";
        let expected = "Projection: person.id, orders.order_id, lineitem.l_description\
            \n  Inner Join: orders.o_item_id = lineitem.l_item_id\
            \n    Inner Join: person.id = orders.customer_id\
            \n      TableScan: person\
            \n      TableScan: orders\
            \n    TableScan: lineitem";
        quick_test(sql, expected);
    }

    #[test]
    fn boolean_literal_in_condition_expression() {
        let sql = "SELECT order_id \
        FROM orders \
        WHERE delivered = false OR delivered = true";
        let expected = "Projection: orders.order_id\
            \n  Filter: orders.delivered = Boolean(false) OR orders.delivered = Boolean(true)\
            \n    TableScan: orders";
        quick_test(sql, expected);
    }

    #[test]
    fn union() {
        let sql = "SELECT order_id from orders UNION SELECT order_id FROM orders";
        let expected = "\
        Distinct:\
        \n  Union\
        \n    Projection: orders.order_id\
        \n      TableScan: orders\
        \n    Projection: orders.order_id\
        \n      TableScan: orders";
        quick_test(sql, expected);
    }

    #[test]
    fn union_all() {
        let sql = "SELECT order_id from orders UNION ALL SELECT order_id FROM orders";
        let expected = "Union\
            \n  Projection: orders.order_id\
            \n    TableScan: orders\
            \n  Projection: orders.order_id\
            \n    TableScan: orders";
        quick_test(sql, expected);
    }

    #[test]
    fn union_4_combined_in_one() {
        let sql = "SELECT order_id from orders
                    UNION ALL SELECT order_id FROM orders
                    UNION ALL SELECT order_id FROM orders
                    UNION ALL SELECT order_id FROM orders";
        let expected = "Union\
            \n  Projection: orders.order_id\
            \n    TableScan: orders\
            \n  Projection: orders.order_id\
            \n    TableScan: orders\
            \n  Projection: orders.order_id\
            \n    TableScan: orders\
            \n  Projection: orders.order_id\
            \n    TableScan: orders";
        quick_test(sql, expected);
    }

    #[test]
    fn union_with_different_column_names() {
        let sql = "SELECT order_id from orders UNION ALL SELECT customer_id FROM orders";
        let expected = "Union\
            \n  Projection: orders.order_id\
            \n    TableScan: orders\
            \n  Projection: orders.customer_id\
            \n    TableScan: orders";
        quick_test(sql, expected);
    }

    #[test]
    fn union_values_with_no_alias() {
        let sql = "SELECT 1, 2 UNION ALL SELECT 3, 4";
        let expected = "Union\
            \n  Projection: Int64(1) AS Int64(1), Int64(2) AS Int64(2)\
            \n    EmptyRelation\
            \n  Projection: Int64(3) AS Int64(1), Int64(4) AS Int64(2)\
            \n    EmptyRelation";
        quick_test(sql, expected);
    }

    #[test]
    fn union_with_incompatible_data_type() {
        let sql = "SELECT interval '1 year 1 day' UNION ALL SELECT 1";
        let err = logical_plan(sql).expect_err("query should have failed");
        assert_eq!(
            "Plan(\"UNION Column Int64(1) (type: Int64) is \
            not compatible with column IntervalMonthDayNano\
            (\\\"950737950189618795196236955648\\\") \
            (type: Interval(MonthDayNano))\")",
            format!("{:?}", err)
        );
    }

    #[test]
    fn union_with_different_decimal_data_types() {
        let sql = "SELECT 1 a UNION ALL SELECT 1.1 a";
        let expected = "Union\
            \n  Projection: CAST(Int64(1) AS Float64) AS a\
            \n    EmptyRelation\
            \n  Projection: Float64(1.1) AS a\
            \n    EmptyRelation";
        quick_test(sql, expected);
    }

    #[test]
    fn union_with_null() {
        let sql = "SELECT NULL a UNION ALL SELECT 1.1 a";
        let expected = "Union\
            \n  Projection: CAST(NULL AS Float64) AS a\
            \n    EmptyRelation\
            \n  Projection: Float64(1.1) AS a\
            \n    EmptyRelation";
        quick_test(sql, expected);
    }

    #[test]
    fn union_with_float_and_string() {
        let sql = "SELECT 'a' a UNION ALL SELECT 1.1 a";
        let expected = "Union\
            \n  Projection: Utf8(\"a\") AS a\
            \n    EmptyRelation\
            \n  Projection: CAST(Float64(1.1) AS Utf8) AS a\
            \n    EmptyRelation";
        quick_test(sql, expected);
    }

    #[test]
    fn union_with_multiply_cols() {
        let sql = "SELECT 'a' a, 1 b UNION ALL SELECT 1.1 a, 1.1 b";
        let expected = "Union\
            \n  Projection: Utf8(\"a\") AS a, CAST(Int64(1) AS Float64) AS b\
            \n    EmptyRelation\
            \n  Projection: CAST(Float64(1.1) AS Utf8) AS a, Float64(1.1) AS b\
            \n    EmptyRelation";
        quick_test(sql, expected);
    }

    #[test]
    fn sorted_union_with_different_types_and_group_by() {
        let sql = "SELECT a FROM (select 1 a) x GROUP BY 1 UNION ALL (SELECT a FROM (select 1.1 a) x GROUP BY 1) ORDER BY 1";
        let expected = "Sort: a ASC NULLS LAST\
            \n  Union\
            \n    Projection: CAST(x.a AS Float64) AS a\
            \n      Aggregate: groupBy=[[x.a]], aggr=[[]]\
            \n        Projection: x.a, alias=x\
            \n          Projection: Int64(1) AS a, alias=x\
            \n            EmptyRelation\
            \n    Projection: x.a\
            \n      Aggregate: groupBy=[[x.a]], aggr=[[]]\
            \n        Projection: x.a, alias=x\
            \n          Projection: Float64(1.1) AS a, alias=x\
            \n            EmptyRelation";
        quick_test(sql, expected);
    }

    #[test]
    fn union_with_binary_expr_and_cast() {
        let sql = "SELECT cast(0.0 + a as integer) FROM (select 1 a) x GROUP BY 1 UNION ALL (SELECT 2.1 + a FROM (select 1 a) x GROUP BY 1)";
        let expected = "Union\
            \n  Projection: CAST(Float64(0) + x.a AS Float64) AS Float64(0) + x.a\
            \n    Aggregate: groupBy=[[CAST(Float64(0) + x.a AS Int32)]], aggr=[[]]\
            \n      Projection: x.a, alias=x\
            \n        Projection: Int64(1) AS a, alias=x\
            \n          EmptyRelation\
            \n  Projection: Float64(2.1) + x.a\
            \n    Aggregate: groupBy=[[Float64(2.1) + x.a]], aggr=[[]]\
            \n      Projection: x.a, alias=x\
            \n        Projection: Int64(1) AS a, alias=x\
            \n          EmptyRelation";
        quick_test(sql, expected);
    }

    #[test]
    fn union_with_aliases() {
        let sql = "SELECT a as a1 FROM (select 1 a) x GROUP BY 1 UNION ALL (SELECT a as a1 FROM (select 1.1 a) x GROUP BY 1)";
        let expected = "Union\
            \n  Projection: CAST(x.a AS Float64) AS a1\
            \n    Aggregate: groupBy=[[x.a]], aggr=[[]]\
            \n      Projection: x.a, alias=x\
            \n        Projection: Int64(1) AS a, alias=x\
            \n          EmptyRelation\
            \n  Projection: x.a AS a1\
            \n    Aggregate: groupBy=[[x.a]], aggr=[[]]\
            \n      Projection: x.a, alias=x\
            \n        Projection: Float64(1.1) AS a, alias=x\
            \n          EmptyRelation";
        quick_test(sql, expected);
    }

    #[test]
    fn union_with_incompatible_data_types() {
        let sql = "SELECT 'a' a UNION ALL SELECT true a";
        let err = logical_plan(sql).expect_err("query should have failed");
        assert_eq!(
            "Plan(\"UNION Column a (type: Boolean) is not compatible with column a (type: Utf8)\")",
            format!("{:?}", err)
        );
    }

    #[test]
    fn empty_over() {
        let sql = "SELECT order_id, MAX(order_id) OVER () from orders";
        let expected = "\
        Projection: orders.order_id, MAX(orders.order_id)\
        \n  WindowAggr: windowExpr=[[MAX(orders.order_id)]]\
        \n    TableScan: orders";
        quick_test(sql, expected);
    }

    #[test]
    fn empty_over_with_alias() {
        let sql = "SELECT order_id oid, MAX(order_id) OVER () max_oid from orders";
        let expected = "\
        Projection: orders.order_id AS oid, MAX(orders.order_id) AS max_oid\
        \n  WindowAggr: windowExpr=[[MAX(orders.order_id)]]\
        \n    TableScan: orders";
        quick_test(sql, expected);
    }

    #[test]
    fn empty_over_dup_with_alias() {
        let sql = "SELECT order_id oid, MAX(order_id) OVER () max_oid, MAX(order_id) OVER () max_oid_dup from orders";
        let expected = "\
        Projection: orders.order_id AS oid, MAX(orders.order_id) AS max_oid, MAX(orders.order_id) AS max_oid_dup\
        \n  WindowAggr: windowExpr=[[MAX(orders.order_id)]]\
        \n    TableScan: orders";
        quick_test(sql, expected);
    }

    #[test]
    fn empty_over_dup_with_different_sort() {
        let sql = "SELECT order_id oid, MAX(order_id) OVER (), MAX(order_id) OVER (ORDER BY order_id) from orders";
        let expected = "\
        Projection: orders.order_id AS oid, MAX(orders.order_id), MAX(orders.order_id) ORDER BY [orders.order_id ASC NULLS LAST]\
        \n  WindowAggr: windowExpr=[[MAX(orders.order_id)]]\
        \n    WindowAggr: windowExpr=[[MAX(orders.order_id) ORDER BY [orders.order_id ASC NULLS LAST]]]\
        \n      TableScan: orders";
        quick_test(sql, expected);
    }

    #[test]
    fn empty_over_plus() {
        let sql = "SELECT order_id, MAX(qty * 1.1) OVER () from orders";
        let expected = "\
        Projection: orders.order_id, MAX(orders.qty * Float64(1.1))\
        \n  WindowAggr: windowExpr=[[MAX(orders.qty * Float64(1.1))]]\
        \n    TableScan: orders";
        quick_test(sql, expected);
    }

    #[test]
    fn empty_over_multiple() {
        let sql =
            "SELECT order_id, MAX(qty) OVER (), min(qty) over (), aVg(qty) OVER () from orders";
        let expected = "\
        Projection: orders.order_id, MAX(orders.qty), MIN(orders.qty), AVG(orders.qty)\
        \n  WindowAggr: windowExpr=[[MAX(orders.qty), MIN(orders.qty), AVG(orders.qty)]]\
        \n    TableScan: orders";
        quick_test(sql, expected);
    }

    /// psql result
    /// ```text
    ///                               QUERY PLAN
    /// ----------------------------------------------------------------------
    /// WindowAgg  (cost=69.83..87.33 rows=1000 width=8)
    ///   ->  Sort  (cost=69.83..72.33 rows=1000 width=8)
    ///         Sort Key: order_id
    ///         ->  Seq Scan on orders  (cost=0.00..20.00 rows=1000 width=8)
    /// ```
    #[test]
    fn over_partition_by() {
        let sql = "SELECT order_id, MAX(qty) OVER (PARTITION BY order_id) from orders";
        let expected = "\
        Projection: orders.order_id, MAX(orders.qty) PARTITION BY [orders.order_id]\
        \n  WindowAggr: windowExpr=[[MAX(orders.qty) PARTITION BY [orders.order_id]]]\
        \n    TableScan: orders";
        quick_test(sql, expected);
    }

    /// psql result
    /// ```text
    ///                                     QUERY PLAN
    /// ----------------------------------------------------------------------------------
    /// WindowAgg  (cost=137.16..154.66 rows=1000 width=12)
    /// ->  Sort  (cost=137.16..139.66 rows=1000 width=12)
    ///         Sort Key: order_id
    ///         ->  WindowAgg  (cost=69.83..87.33 rows=1000 width=12)
    ///             ->  Sort  (cost=69.83..72.33 rows=1000 width=8)
    ///                     Sort Key: order_id DESC
    ///                     ->  Seq Scan on orders  (cost=0.00..20.00 rows=1000 width=8)
    /// ```
    #[test]
    fn over_order_by() {
        let sql = "SELECT order_id, MAX(qty) OVER (ORDER BY order_id), MIN(qty) OVER (ORDER BY order_id DESC) from orders";
        let expected = "\
        Projection: orders.order_id, MAX(orders.qty) ORDER BY [orders.order_id ASC NULLS LAST], MIN(orders.qty) ORDER BY [orders.order_id DESC NULLS FIRST]\
        \n  WindowAggr: windowExpr=[[MAX(orders.qty) ORDER BY [orders.order_id ASC NULLS LAST]]]\
        \n    WindowAggr: windowExpr=[[MIN(orders.qty) ORDER BY [orders.order_id DESC NULLS FIRST]]]\
        \n      TableScan: orders";
        quick_test(sql, expected);
    }

    #[test]
    fn over_order_by_with_window_frame_double_end() {
        let sql = "SELECT order_id, MAX(qty) OVER (ORDER BY order_id ROWS BETWEEN 3 PRECEDING and 3 FOLLOWING), MIN(qty) OVER (ORDER BY order_id DESC) from orders";
        let expected = "\
        Projection: orders.order_id, MAX(orders.qty) ORDER BY [orders.order_id ASC NULLS LAST] ROWS BETWEEN 3 PRECEDING AND 3 FOLLOWING, MIN(orders.qty) ORDER BY [orders.order_id DESC NULLS FIRST]\
        \n  WindowAggr: windowExpr=[[MAX(orders.qty) ORDER BY [orders.order_id ASC NULLS LAST] ROWS BETWEEN 3 PRECEDING AND 3 FOLLOWING]]\
        \n    WindowAggr: windowExpr=[[MIN(orders.qty) ORDER BY [orders.order_id DESC NULLS FIRST]]]\
        \n      TableScan: orders";
        quick_test(sql, expected);
    }

    #[test]
    fn over_order_by_with_window_frame_single_end() {
        let sql = "SELECT order_id, MAX(qty) OVER (ORDER BY order_id ROWS 3 PRECEDING), MIN(qty) OVER (ORDER BY order_id DESC) from orders";
        let expected = "\
        Projection: orders.order_id, MAX(orders.qty) ORDER BY [orders.order_id ASC NULLS LAST] ROWS BETWEEN 3 PRECEDING AND CURRENT ROW, MIN(orders.qty) ORDER BY [orders.order_id DESC NULLS FIRST]\
        \n  WindowAggr: windowExpr=[[MAX(orders.qty) ORDER BY [orders.order_id ASC NULLS LAST] ROWS BETWEEN 3 PRECEDING AND CURRENT ROW]]\
        \n    WindowAggr: windowExpr=[[MIN(orders.qty) ORDER BY [orders.order_id DESC NULLS FIRST]]]\
        \n      TableScan: orders";
        quick_test(sql, expected);
    }

    #[test]
    fn over_order_by_with_window_frame_range_order_by_check() {
        let sql =
            "SELECT order_id, MAX(qty) OVER (RANGE UNBOUNDED PRECEDING) from orders";
        let err = logical_plan(sql).expect_err("query should have failed");
        assert_eq!(
            "Plan(\"With window frame of type RANGE, the order by expression must be of length 1, got 0\")",
            format!("{:?}", err)
        );
    }

    #[test]
    fn over_order_by_with_window_frame_range_order_by_check_2() {
        let sql =
            "SELECT order_id, MAX(qty) OVER (ORDER BY order_id, qty RANGE UNBOUNDED PRECEDING) from orders";
        let err = logical_plan(sql).expect_err("query should have failed");
        assert_eq!(
            "Plan(\"With window frame of type RANGE, the order by expression must be of length 1, got 2\")",
            format!("{:?}", err)
        );
    }

    #[test]
    fn over_order_by_with_window_frame_single_end_groups() {
        let sql = "SELECT order_id, MAX(qty) OVER (ORDER BY order_id GROUPS 3 PRECEDING), MIN(qty) OVER (ORDER BY order_id DESC) from orders";
        let expected = "\
        Projection: orders.order_id, MAX(orders.qty) ORDER BY [orders.order_id ASC NULLS LAST] GROUPS BETWEEN 3 PRECEDING AND CURRENT ROW, MIN(orders.qty) ORDER BY [orders.order_id DESC NULLS FIRST]\
        \n  WindowAggr: windowExpr=[[MAX(orders.qty) ORDER BY [orders.order_id ASC NULLS LAST] GROUPS BETWEEN 3 PRECEDING AND CURRENT ROW]]\
        \n    WindowAggr: windowExpr=[[MIN(orders.qty) ORDER BY [orders.order_id DESC NULLS FIRST]]]\
        \n      TableScan: orders";
        quick_test(sql, expected);
    }

    /// psql result
    /// ```text
    ///                                     QUERY PLAN
    /// -----------------------------------------------------------------------------------
    /// WindowAgg  (cost=142.16..162.16 rows=1000 width=16)
    ///   ->  Sort  (cost=142.16..144.66 rows=1000 width=16)
    ///         Sort Key: order_id
    ///         ->  WindowAgg  (cost=72.33..92.33 rows=1000 width=16)
    ///               ->  Sort  (cost=72.33..74.83 rows=1000 width=12)
    ///                     Sort Key: ((order_id + 1))
    ///                     ->  Seq Scan on orders  (cost=0.00..22.50 rows=1000 width=12)
    /// ```
    #[test]
    fn over_order_by_two_sort_keys() {
        let sql = "SELECT order_id, MAX(qty) OVER (ORDER BY order_id), MIN(qty) OVER (ORDER BY (order_id + 1)) from orders";
        let expected = "\
        Projection: orders.order_id, MAX(orders.qty) ORDER BY [orders.order_id ASC NULLS LAST], MIN(orders.qty) ORDER BY [orders.order_id + Int64(1) ASC NULLS LAST]\
        \n  WindowAggr: windowExpr=[[MAX(orders.qty) ORDER BY [orders.order_id ASC NULLS LAST]]]\
        \n    WindowAggr: windowExpr=[[MIN(orders.qty) ORDER BY [orders.order_id + Int64(1) ASC NULLS LAST]]]\
        \n      TableScan: orders";
        quick_test(sql, expected);
    }

    /// psql result
    /// ```text
    ///                                        QUERY PLAN
    /// ----------------------------------------------------------------------------------------
    /// WindowAgg  (cost=139.66..172.16 rows=1000 width=24)
    ///   ->  WindowAgg  (cost=139.66..159.66 rows=1000 width=16)
    ///         ->  Sort  (cost=139.66..142.16 rows=1000 width=12)
    ///               Sort Key: qty, order_id
    ///               ->  WindowAgg  (cost=69.83..89.83 rows=1000 width=12)
    ///                     ->  Sort  (cost=69.83..72.33 rows=1000 width=8)
    ///                           Sort Key: order_id, qty
    ///                           ->  Seq Scan on orders  (cost=0.00..20.00 rows=1000 width=8)
    /// ```
    #[test]
    fn over_order_by_sort_keys_sorting() {
        let sql = "SELECT order_id, MAX(qty) OVER (ORDER BY qty, order_id), SUM(qty) OVER (), MIN(qty) OVER (ORDER BY order_id, qty) from orders";
        let expected = "\
        Projection: orders.order_id, MAX(orders.qty) ORDER BY [orders.qty ASC NULLS LAST, orders.order_id ASC NULLS LAST], SUM(orders.qty), MIN(orders.qty) ORDER BY [orders.order_id ASC NULLS LAST, orders.qty ASC NULLS LAST]\
        \n  WindowAggr: windowExpr=[[SUM(orders.qty)]]\
        \n    WindowAggr: windowExpr=[[MAX(orders.qty) ORDER BY [orders.qty ASC NULLS LAST, orders.order_id ASC NULLS LAST]]]\
        \n      WindowAggr: windowExpr=[[MIN(orders.qty) ORDER BY [orders.order_id ASC NULLS LAST, orders.qty ASC NULLS LAST]]]\
        \n        TableScan: orders";
        quick_test(sql, expected);
    }

    /// psql result
    /// ```text
    ///                                     QUERY PLAN
    /// ----------------------------------------------------------------------------------
    /// WindowAgg  (cost=69.83..117.33 rows=1000 width=24)
    ///   ->  WindowAgg  (cost=69.83..104.83 rows=1000 width=16)
    ///         ->  WindowAgg  (cost=69.83..89.83 rows=1000 width=12)
    ///               ->  Sort  (cost=69.83..72.33 rows=1000 width=8)
    ///                     Sort Key: order_id, qty
    ///                     ->  Seq Scan on orders  (cost=0.00..20.00 rows=1000 width=8)
    /// ```
    ///
    /// FIXME: for now we are not detecting prefix of sorting keys in order to save one sort exec phase
    #[test]
    fn over_order_by_sort_keys_sorting_prefix_compacting() {
        let sql = "SELECT order_id, MAX(qty) OVER (ORDER BY order_id), SUM(qty) OVER (), MIN(qty) OVER (ORDER BY order_id, qty) from orders";
        let expected = "\
        Projection: orders.order_id, MAX(orders.qty) ORDER BY [orders.order_id ASC NULLS LAST], SUM(orders.qty), MIN(orders.qty) ORDER BY [orders.order_id ASC NULLS LAST, orders.qty ASC NULLS LAST]\
        \n  WindowAggr: windowExpr=[[SUM(orders.qty)]]\
        \n    WindowAggr: windowExpr=[[MAX(orders.qty) ORDER BY [orders.order_id ASC NULLS LAST]]]\
        \n      WindowAggr: windowExpr=[[MIN(orders.qty) ORDER BY [orders.order_id ASC NULLS LAST, orders.qty ASC NULLS LAST]]]\
        \n        TableScan: orders";
        quick_test(sql, expected);
    }

    /// psql result
    /// ```text
    ///                                        QUERY PLAN
    /// ----------------------------------------------------------------------------------------
    /// WindowAgg  (cost=139.66..172.16 rows=1000 width=24)
    ///   ->  WindowAgg  (cost=139.66..159.66 rows=1000 width=16)
    ///         ->  Sort  (cost=139.66..142.16 rows=1000 width=12)
    ///               Sort Key: order_id, qty
    ///               ->  WindowAgg  (cost=69.83..89.83 rows=1000 width=12)
    ///                     ->  Sort  (cost=69.83..72.33 rows=1000 width=8)
    ///                           Sort Key: qty, order_id
    ///                           ->  Seq Scan on orders  (cost=0.00..20.00 rows=1000 width=8)
    /// ```
    ///
    /// FIXME: for now we are not detecting prefix of sorting keys in order to re-arrange with global
    /// sort
    #[test]
    fn over_order_by_sort_keys_sorting_global_order_compacting() {
        let sql = "SELECT order_id, MAX(qty) OVER (ORDER BY qty, order_id), SUM(qty) OVER (), MIN(qty) OVER (ORDER BY order_id, qty) from orders ORDER BY order_id";
        let expected = "\
        Sort: orders.order_id ASC NULLS LAST\
        \n  Projection: orders.order_id, MAX(orders.qty) ORDER BY [orders.qty ASC NULLS LAST, orders.order_id ASC NULLS LAST], SUM(orders.qty), MIN(orders.qty) ORDER BY [orders.order_id ASC NULLS LAST, orders.qty ASC NULLS LAST]\
        \n    WindowAggr: windowExpr=[[SUM(orders.qty)]]\
        \n      WindowAggr: windowExpr=[[MAX(orders.qty) ORDER BY [orders.qty ASC NULLS LAST, orders.order_id ASC NULLS LAST]]]\
        \n        WindowAggr: windowExpr=[[MIN(orders.qty) ORDER BY [orders.order_id ASC NULLS LAST, orders.qty ASC NULLS LAST]]]\
        \n          TableScan: orders";
        quick_test(sql, expected);
    }

    /// psql result
    /// ```text
    ///                               QUERY PLAN
    /// ----------------------------------------------------------------------
    /// WindowAgg  (cost=69.83..89.83 rows=1000 width=12)
    ///   ->  Sort  (cost=69.83..72.33 rows=1000 width=8)
    ///         Sort Key: order_id, qty
    ///         ->  Seq Scan on orders  (cost=0.00..20.00 rows=1000 width=8)
    /// ```
    #[test]
    fn over_partition_by_order_by() {
        let sql =
            "SELECT order_id, MAX(qty) OVER (PARTITION BY order_id ORDER BY qty) from orders";
        let expected = "\
        Projection: orders.order_id, MAX(orders.qty) PARTITION BY [orders.order_id] ORDER BY [orders.qty ASC NULLS LAST]\
        \n  WindowAggr: windowExpr=[[MAX(orders.qty) PARTITION BY [orders.order_id] ORDER BY [orders.qty ASC NULLS LAST]]]\
        \n    TableScan: orders";
        quick_test(sql, expected);
    }

    /// psql result
    /// ```text
    ///                               QUERY PLAN
    /// ----------------------------------------------------------------------
    /// WindowAgg  (cost=69.83..89.83 rows=1000 width=12)
    ///   ->  Sort  (cost=69.83..72.33 rows=1000 width=8)
    ///         Sort Key: order_id, qty
    ///         ->  Seq Scan on orders  (cost=0.00..20.00 rows=1000 width=8)
    /// ```
    #[test]
    fn over_partition_by_order_by_no_dup() {
        let sql =
            "SELECT order_id, MAX(qty) OVER (PARTITION BY order_id, qty ORDER BY qty) from orders";
        let expected = "\
        Projection: orders.order_id, MAX(orders.qty) PARTITION BY [orders.order_id, orders.qty] ORDER BY [orders.qty ASC NULLS LAST]\
        \n  WindowAggr: windowExpr=[[MAX(orders.qty) PARTITION BY [orders.order_id, orders.qty] ORDER BY [orders.qty ASC NULLS LAST]]]\
        \n    TableScan: orders";
        quick_test(sql, expected);
    }

    /// psql result
    /// ```text
    ///                                     QUERY PLAN
    /// ----------------------------------------------------------------------------------
    /// WindowAgg  (cost=142.16..162.16 rows=1000 width=16)
    ///   ->  Sort  (cost=142.16..144.66 rows=1000 width=12)
    ///         Sort Key: qty, order_id
    ///         ->  WindowAgg  (cost=69.83..92.33 rows=1000 width=12)
    ///               ->  Sort  (cost=69.83..72.33 rows=1000 width=8)
    ///                     Sort Key: order_id, qty
    ///                     ->  Seq Scan on orders  (cost=0.00..20.00 rows=1000 width=8)
    /// ```
    #[test]
    fn over_partition_by_order_by_mix_up() {
        let sql =
            "SELECT order_id, MAX(qty) OVER (PARTITION BY order_id, qty ORDER BY qty), MIN(qty) OVER (PARTITION BY qty ORDER BY order_id) from orders";
        let expected = "\
        Projection: orders.order_id, MAX(orders.qty) PARTITION BY [orders.order_id, orders.qty] ORDER BY [orders.qty ASC NULLS LAST], MIN(orders.qty) PARTITION BY [orders.qty] ORDER BY [orders.order_id ASC NULLS LAST]\
        \n  WindowAggr: windowExpr=[[MIN(orders.qty) PARTITION BY [orders.qty] ORDER BY [orders.order_id ASC NULLS LAST]]]\
        \n    WindowAggr: windowExpr=[[MAX(orders.qty) PARTITION BY [orders.order_id, orders.qty] ORDER BY [orders.qty ASC NULLS LAST]]]\
        \n      TableScan: orders";
        quick_test(sql, expected);
    }

    /// psql result
    /// ```text
    ///                                  QUERY PLAN
    /// -----------------------------------------------------------------------------
    /// WindowAgg  (cost=69.83..109.83 rows=1000 width=24)
    ///   ->  WindowAgg  (cost=69.83..92.33 rows=1000 width=20)
    ///         ->  Sort  (cost=69.83..72.33 rows=1000 width=16)
    ///               Sort Key: order_id, qty, price
    ///               ->  Seq Scan on orders  (cost=0.00..20.00 rows=1000 width=16)
    /// ```
    /// FIXME: for now we are not detecting prefix of sorting keys in order to save one sort exec phase
    #[test]
    fn over_partition_by_order_by_mix_up_prefix() {
        let sql =
            "SELECT order_id, MAX(qty) OVER (PARTITION BY order_id ORDER BY qty), MIN(qty) OVER (PARTITION BY order_id, qty ORDER BY price) from orders";
        let expected = "\
        Projection: orders.order_id, MAX(orders.qty) PARTITION BY [orders.order_id] ORDER BY [orders.qty ASC NULLS LAST], MIN(orders.qty) PARTITION BY [orders.order_id, orders.qty] ORDER BY [orders.price ASC NULLS LAST]\
        \n  WindowAggr: windowExpr=[[MAX(orders.qty) PARTITION BY [orders.order_id] ORDER BY [orders.qty ASC NULLS LAST]]]\
        \n    WindowAggr: windowExpr=[[MIN(orders.qty) PARTITION BY [orders.order_id, orders.qty] ORDER BY [orders.price ASC NULLS LAST]]]\
        \n      TableScan: orders";
        quick_test(sql, expected);
    }

    #[test]
    fn approx_median_window() {
        let sql =
            "SELECT order_id, APPROX_MEDIAN(qty) OVER(PARTITION BY order_id) from orders";
        let expected = "\
        Projection: orders.order_id, APPROXMEDIAN(orders.qty) PARTITION BY [orders.order_id]\
        \n  WindowAggr: windowExpr=[[APPROXMEDIAN(orders.qty) PARTITION BY [orders.order_id]]]\
        \n    TableScan: orders";
        quick_test(sql, expected);
    }

    #[test]
    fn select_typed_date_string() {
        let sql = "SELECT date '2020-12-10' AS date";
        let expected = "Projection: CAST(Utf8(\"2020-12-10\") AS Date32) AS date\
            \n  EmptyRelation";
        quick_test(sql, expected);
    }

    #[test]
    fn select_typed_time_string() {
        let sql = "SELECT TIME '08:09:10.123' AS time";
        let expected =
            "Projection: CAST(Utf8(\"08:09:10.123\") AS Time64(Nanosecond)) AS time\
            \n  EmptyRelation";
        quick_test(sql, expected);
    }

    #[test]
    fn select_multibyte_column() {
        let sql = r#"SELECT "😀" FROM person"#;
        let expected = "Projection: person.😀\
            \n  TableScan: person";
        quick_test(sql, expected);
    }

    fn logical_plan(sql: &str) -> Result<LogicalPlan> {
        logical_plan_with_options(sql, ParserOptions::default())
    }

    fn logical_plan_with_options(
        sql: &str,
        options: ParserOptions,
    ) -> Result<LogicalPlan> {
        let dialect = &GenericDialect {};
        logical_plan_with_dialect_and_options(sql, dialect, options)
    }

    fn logical_plan_with_dialect(
        sql: &str,
        dialect: &dyn Dialect,
    ) -> Result<LogicalPlan> {
        let planner = SqlToRel::new(&MockContextProvider {});
        let result = DFParser::parse_sql_with_dialect(sql, dialect);
        let mut ast = result?;
        planner.statement_to_plan(ast.pop_front().unwrap())
    }

    fn logical_plan_with_dialect_and_options(
        sql: &str,
        dialect: &dyn Dialect,
        options: ParserOptions,
    ) -> Result<LogicalPlan> {
        let planner = SqlToRel::new_with_options(&MockContextProvider {}, options);
        let result = DFParser::parse_sql_with_dialect(sql, dialect);
        let mut ast = result?;
        planner.statement_to_plan(ast.pop_front().unwrap())
    }

    /// Create logical plan, write with formatter, compare to expected output
    fn quick_test(sql: &str, expected: &str) {
        let plan = logical_plan(sql).unwrap();
        assert_eq!(format!("{:?}", plan), expected);
    }

    fn quick_test_with_options(sql: &str, expected: &str, options: ParserOptions) {
        let plan = logical_plan_with_options(sql, options).unwrap();
        assert_eq!(format!("{:?}", plan), expected);
    }

    struct MockContextProvider {}

    impl ContextProvider for MockContextProvider {
        fn get_table_provider(
            &self,
            name: TableReference,
        ) -> Result<Arc<dyn TableSource>> {
            let schema = match name.table() {
                "test" => Ok(Schema::new(vec![
                    Field::new("t_date32", DataType::Date32, false),
                    Field::new("t_date64", DataType::Date64, false),
                ])),
                "j1" => Ok(Schema::new(vec![
                    Field::new("j1_id", DataType::Int32, false),
                    Field::new("j1_string", DataType::Utf8, false),
                ])),
                "j2" => Ok(Schema::new(vec![
                    Field::new("j2_id", DataType::Int32, false),
                    Field::new("j2_string", DataType::Utf8, false),
                ])),
                "j3" => Ok(Schema::new(vec![
                    Field::new("j3_id", DataType::Int32, false),
                    Field::new("j3_string", DataType::Utf8, false),
                ])),
                "test_decimal" => Ok(Schema::new(vec![
                    Field::new("id", DataType::Int32, false),
                    Field::new("price", DataType::Decimal128(10, 2), false),
                ])),
                "person" => Ok(Schema::new(vec![
                    Field::new("id", DataType::UInt32, false),
                    Field::new("first_name", DataType::Utf8, false),
                    Field::new("last_name", DataType::Utf8, false),
                    Field::new("age", DataType::Int32, false),
                    Field::new("state", DataType::Utf8, false),
                    Field::new("salary", DataType::Float64, false),
                    Field::new(
                        "birth_date",
                        DataType::Timestamp(TimeUnit::Nanosecond, None),
                        false,
                    ),
                    Field::new("😀", DataType::Int32, false),
                ])),
                "orders" => Ok(Schema::new(vec![
                    Field::new("order_id", DataType::UInt32, false),
                    Field::new("customer_id", DataType::UInt32, false),
                    Field::new("o_item_id", DataType::Utf8, false),
                    Field::new("qty", DataType::Int32, false),
                    Field::new("price", DataType::Float64, false),
                    Field::new("delivered", DataType::Boolean, false),
                ])),
                "lineitem" => Ok(Schema::new(vec![
                    Field::new("l_item_id", DataType::UInt32, false),
                    Field::new("l_description", DataType::Utf8, false),
                    Field::new("price", DataType::Float64, false),
                ])),
                "aggregate_test_100" => Ok(Schema::new(vec![
                    Field::new("c1", DataType::Utf8, false),
                    Field::new("c2", DataType::UInt32, false),
                    Field::new("c3", DataType::Int8, false),
                    Field::new("c4", DataType::Int16, false),
                    Field::new("c5", DataType::Int32, false),
                    Field::new("c6", DataType::Int64, false),
                    Field::new("c7", DataType::UInt8, false),
                    Field::new("c8", DataType::UInt16, false),
                    Field::new("c9", DataType::UInt32, false),
                    Field::new("c10", DataType::UInt64, false),
                    Field::new("c11", DataType::Float32, false),
                    Field::new("c12", DataType::Float64, false),
                    Field::new("c13", DataType::Utf8, false),
                ])),
                _ => Err(DataFusionError::Plan(format!(
                    "No table named: {} found",
                    name.table()
                ))),
            };

            match schema {
                Ok(t) => Ok(Arc::new(EmptyTable::new(Arc::new(t)))),
                Err(e) => Err(e),
            }
        }

        fn get_function_meta(&self, _name: &str) -> Option<Arc<ScalarUDF>> {
            unimplemented!()
        }

        fn get_aggregate_meta(&self, _name: &str) -> Option<Arc<AggregateUDF>> {
            unimplemented!()
        }

        fn get_variable_type(&self, _: &[String]) -> Option<DataType> {
            unimplemented!()
        }

        fn get_config_option(&self, _: &str) -> Option<ScalarValue> {
            unimplemented!()
        }
    }

    #[test]
    fn select_partially_qualified_column() {
        let sql = r#"SELECT person.first_name FROM public.person"#;
        let expected = "Projection: public.person.first_name\
            \n  TableScan: public.person";
        quick_test(sql, expected);
    }

    #[test]
    fn cross_join_to_inner_join() {
        let sql = "select person.id from person, orders, lineitem where person.id = lineitem.l_item_id and orders.o_item_id = lineitem.l_description;";
        let expected = "Projection: person.id\
                                 \n  Inner Join: lineitem.l_description = orders.o_item_id\
                                 \n    Inner Join: person.id = lineitem.l_item_id\
                                 \n      TableScan: person\
                                 \n      TableScan: lineitem\
                                 \n    TableScan: orders";
        quick_test(sql, expected);
    }

    #[test]
    fn cross_join_not_to_inner_join() {
        let sql = "select person.id from person, orders, lineitem where person.id = person.age;";
        let expected = "Projection: person.id\
                                    \n  Filter: person.id = person.age\
                                    \n    CrossJoin:\
                                    \n      CrossJoin:\
                                    \n        TableScan: person\
                                    \n        TableScan: orders\
                                    \n      TableScan: lineitem";
        quick_test(sql, expected);
    }

    #[test]
    fn join_with_aliases() {
        let sql = "select peeps.id, folks.first_name from person as peeps join person as folks on peeps.id = folks.id";
        let expected = "Projection: peeps.id, folks.first_name\
                                    \n  Inner Join: peeps.id = folks.id\
                                    \n    SubqueryAlias: peeps\
                                    \n      TableScan: person\
                                    \n    SubqueryAlias: folks\
                                    \n      TableScan: person";
        quick_test(sql, expected);
    }

    #[test]
    fn cte_use_same_name_multiple_times() {
        let sql = "with a as (select * from person), a as (select * from orders) select * from a;";
        let expected = "SQL error: ParserError(\"WITH query name \\\"a\\\" specified more than once\")";
        let result = logical_plan(sql).err().unwrap();
        assert_eq!(expected, format!("{}", result));
    }

    #[test]
    fn date_plus_interval_in_projection() {
        let sql = "select t_date32 + interval '5 days' FROM test";
        let expected = "Projection: test.t_date32 + IntervalDayTime(\"21474836480\")\
                            \n  TableScan: test";
        quick_test(sql, expected);
    }

    #[test]
    fn date_plus_interval_in_filter() {
        let sql = "select t_date64 FROM test \
                    WHERE t_date64 \
                    BETWEEN cast('1999-12-31' as date) \
                        AND cast('1999-12-31' as date) + interval '30 days'";
        let expected =
            "Projection: test.t_date64\
            \n  Filter: test.t_date64 BETWEEN CAST(Utf8(\"1999-12-31\") AS Date32) AND CAST(Utf8(\"1999-12-31\") AS Date32) + IntervalDayTime(\"128849018880\")\
            \n    TableScan: test";
        quick_test(sql, expected);
    }

    #[test]
    fn exists_subquery() {
        let sql = "SELECT id FROM person p WHERE EXISTS \
            (SELECT first_name FROM person \
            WHERE last_name = p.last_name \
            AND state = p.state)";

        let expected = "Projection: p.id\
        \n  Filter: EXISTS (<subquery>)\
        \n    Subquery:\
        \n      Projection: person.first_name\
        \n        Filter: person.last_name = p.last_name AND person.state = p.state\
        \n          TableScan: person\
        \n    SubqueryAlias: p\
        \n      TableScan: person";
        quick_test(sql, expected);
    }

    #[test]
    fn exists_subquery_schema_outer_schema_overlap() {
        // both the outer query and the schema select from unaliased "person"
        let sql = "SELECT person.id FROM person, person p \
            WHERE person.id = p.id AND EXISTS \
            (SELECT person.first_name FROM person, person p2 \
            WHERE person.id = p2.id \
            AND person.last_name = p.last_name \
            AND person.state = p.state)";

        let expected = "Projection: person.id\
        \n  Filter: EXISTS (<subquery>)\
        \n    Subquery:\
        \n      Projection: person.first_name\
        \n        Filter: person.last_name = p.last_name AND person.state = p.state\
        \n          Inner Join: person.id = p2.id\
        \n            TableScan: person\
        \n            SubqueryAlias: p2\
        \n              TableScan: person\
        \n    Inner Join: person.id = p.id\
        \n      TableScan: person\
        \n      SubqueryAlias: p\
        \n        TableScan: person";
        quick_test(sql, expected);
    }

    #[test]
    fn exists_subquery_wildcard() {
        let sql = "SELECT id FROM person p WHERE EXISTS \
            (SELECT * FROM person \
            WHERE last_name = p.last_name \
            AND state = p.state)";

        let expected = "Projection: p.id\
        \n  Filter: EXISTS (<subquery>)\
        \n    Subquery:\
        \n      Projection: person.id, person.first_name, person.last_name, person.age, person.state, person.salary, person.birth_date, person.😀\
        \n        Filter: person.last_name = p.last_name AND person.state = p.state\
        \n          TableScan: person\
        \n    SubqueryAlias: p\
        \n      TableScan: person";
        quick_test(sql, expected);
    }

    #[test]
    fn in_subquery_uncorrelated() {
        let sql = "SELECT id FROM person p WHERE id IN \
            (SELECT id FROM person)";

        let expected = "Projection: p.id\
        \n  Filter: p.id IN (<subquery>)\
        \n    Subquery:\
        \n      Projection: person.id\
        \n        TableScan: person\
        \n    SubqueryAlias: p\
        \n      TableScan: person";
        quick_test(sql, expected);
    }

    #[test]
    fn not_in_subquery_correlated() {
        let sql = "SELECT id FROM person p WHERE id NOT IN \
            (SELECT id FROM person WHERE last_name = p.last_name AND state = 'CO')";

        let expected = "Projection: p.id\
        \n  Filter: p.id NOT IN (<subquery>)\
        \n    Subquery:\
        \n      Projection: person.id\
        \n        Filter: person.last_name = p.last_name AND person.state = Utf8(\"CO\")\
        \n          TableScan: person\
        \n    SubqueryAlias: p\
        \n      TableScan: person";
        quick_test(sql, expected);
    }

    #[test]
    fn scalar_subquery() {
        let sql = "SELECT p.id, (SELECT MAX(id) FROM person WHERE last_name = p.last_name) FROM person p";

        let expected = "Projection: p.id, (<subquery>)\
        \n  Subquery:\
        \n    Projection: MAX(person.id)\
        \n      Aggregate: groupBy=[[]], aggr=[[MAX(person.id)]]\
        \n        Filter: person.last_name = p.last_name\
        \n          TableScan: person\
        \n  SubqueryAlias: p\
        \n    TableScan: person";
        quick_test(sql, expected);
    }

    #[test]
    fn scalar_subquery_reference_outer_field() {
        let sql = "SELECT j1_string, j2_string \
        FROM j1, j2 \
        WHERE j1_id = j2_id - 1 \
        AND j2_id < (SELECT count(*) \
            FROM j1, j3 \
            WHERE j2_id = j1_id \
            AND j1_id = j3_id)";

        let expected = "Projection: j1.j1_string, j2.j2_string\
        \n  Filter: j1.j1_id = j2.j2_id - Int64(1) AND j2.j2_id < (<subquery>)\
        \n    Subquery:\
        \n      Projection: COUNT(UInt8(1))\
        \n        Aggregate: groupBy=[[]], aggr=[[COUNT(UInt8(1))]]\
        \n          Filter: j2.j2_id = j1.j1_id\
        \n            Inner Join: j1.j1_id = j3.j3_id\
        \n              TableScan: j1\
        \n              TableScan: j3\
        \n    CrossJoin:\
        \n      TableScan: j1\
        \n      TableScan: j2";

        quick_test(sql, expected);
    }

    #[test]
    fn subquery_references_cte() {
        let sql = "WITH \
        cte AS (SELECT * FROM person) \
        SELECT * FROM person WHERE EXISTS (SELECT * FROM cte WHERE id = person.id)";

        let expected = "Projection: person.id, person.first_name, person.last_name, person.age, person.state, person.salary, person.birth_date, person.😀\
        \n  Filter: EXISTS (<subquery>)\
        \n    Subquery:\
        \n      Projection: cte.id, cte.first_name, cte.last_name, cte.age, cte.state, cte.salary, cte.birth_date, cte.😀\
        \n        Filter: cte.id = person.id\
        \n          Projection: person.id, person.first_name, person.last_name, person.age, person.state, person.salary, person.birth_date, person.😀, alias=cte\
        \n            TableScan: person\
        \n    TableScan: person";

        quick_test(sql, expected)
    }

    #[test]
    fn cte_with_no_column_names() {
        let sql = "WITH \
        numbers AS ( \
            SELECT 1 as a, 2 as b, 3 as c \
        ) \
        SELECT * FROM numbers;";

        let expected = "Projection: numbers.a, numbers.b, numbers.c\
        \n  Projection: Int64(1) AS a, Int64(2) AS b, Int64(3) AS c, alias=numbers\
        \n    EmptyRelation";

        quick_test(sql, expected)
    }

    #[test]
    fn cte_with_column_names() {
        let sql = "WITH \
        numbers(a, b, c) AS ( \
            SELECT 1, 2, 3 \
        ) \
        SELECT * FROM numbers;";

        let expected = "Projection: numbers.a, numbers.b, numbers.c\
        \n  Projection: numbers.Int64(1) AS a, numbers.Int64(2) AS b, numbers.Int64(3) AS c, alias=numbers\
        \n    Projection: Int64(1), Int64(2), Int64(3), alias=numbers\
        \n      EmptyRelation";

        quick_test(sql, expected)
    }

    #[test]
    fn cte_with_column_aliases_precedence() {
        // The end result should always be what CTE specification says
        let sql = "WITH \
        numbers(a, b, c) AS ( \
            SELECT 1 as x, 2 as y, 3 as z \
        ) \
        SELECT * FROM numbers;";

        let expected = "Projection: numbers.a, numbers.b, numbers.c\
        \n  Projection: numbers.x AS a, numbers.y AS b, numbers.z AS c, alias=numbers\
        \n    Projection: Int64(1) AS x, Int64(2) AS y, Int64(3) AS z, alias=numbers\
        \n      EmptyRelation";

        quick_test(sql, expected)
    }

    #[test]
    fn cte_unbalanced_number_of_columns() {
        let sql = "WITH \
        numbers(a) AS ( \
            SELECT 1, 2, 3 \
        ) \
        SELECT * FROM numbers;";

        let expected = "Error during planning: Source table contains 3 columns but only 1 names given as column alias";
        let result = logical_plan(sql).err().unwrap();
        assert_eq!(expected, format!("{}", result));
    }

    #[test]
    fn aggregate_with_rollup() {
        let sql = "SELECT id, state, age, COUNT(*) FROM person GROUP BY id, ROLLUP (state, age)";
        let expected = "Projection: person.id, person.state, person.age, COUNT(UInt8(1))\
        \n  Aggregate: groupBy=[[person.id, ROLLUP (person.state, person.age)]], aggr=[[COUNT(UInt8(1))]]\
        \n    TableScan: person";
        quick_test(sql, expected);
    }

    #[test]
    fn aggregate_with_rollup_with_grouping() {
        let sql = "SELECT id, state, age, grouping(state), grouping(age), grouping(state) + grouping(age), COUNT(*) \
        FROM person GROUP BY id, ROLLUP (state, age)";
        let expected = "Projection: person.id, person.state, person.age, GROUPING(person.state), GROUPING(person.age), GROUPING(person.state) + GROUPING(person.age), COUNT(UInt8(1))\
        \n  Aggregate: groupBy=[[person.id, ROLLUP (person.state, person.age)]], aggr=[[GROUPING(person.state), GROUPING(person.age), COUNT(UInt8(1))]]\
        \n    TableScan: person";
        quick_test(sql, expected);
    }

    #[test]
    fn rank_partition_grouping() {
        let sql = "select
            sum(age) as total_sum,
            state,
            last_name,
            grouping(state) + grouping(last_name) as x,
            rank() over (
                partition by grouping(state) + grouping(last_name),
                case when grouping(last_name) = 0 then state end
                order by sum(age) desc
                ) as the_rank
            from
                person
            group by rollup(state, last_name)";
        let expected = "Projection: SUM(person.age) AS total_sum, person.state, person.last_name, GROUPING(person.state) + GROUPING(person.last_name) AS x, RANK() PARTITION BY [GROUPING(person.state) + GROUPING(person.last_name), CASE WHEN GROUPING(person.last_name) = Int64(0) THEN person.state END] ORDER BY [SUM(person.age) DESC NULLS FIRST] AS the_rank\
        \n  WindowAggr: windowExpr=[[RANK() PARTITION BY [GROUPING(person.state) + GROUPING(person.last_name), CASE WHEN GROUPING(person.last_name) = Int64(0) THEN person.state END] ORDER BY [SUM(person.age) DESC NULLS FIRST]]]\
        \n    Aggregate: groupBy=[[ROLLUP (person.state, person.last_name)]], aggr=[[SUM(person.age), GROUPING(person.state), GROUPING(person.last_name)]]\
        \n      TableScan: person";
        quick_test(sql, expected);
    }

    #[test]
    fn aggregate_with_cube() {
        let sql =
            "SELECT id, state, age, COUNT(*) FROM person GROUP BY id, CUBE (state, age)";
        let expected = "Projection: person.id, person.state, person.age, COUNT(UInt8(1))\
        \n  Aggregate: groupBy=[[person.id, CUBE (person.state, person.age)]], aggr=[[COUNT(UInt8(1))]]\
        \n    TableScan: person";
        quick_test(sql, expected);
    }

    #[test]
    fn round_decimal() {
        let sql = "SELECT round(price/3, 2) FROM test_decimal";
        let expected = "Projection: round(test_decimal.price / Int64(3), Int64(2))\
        \n  TableScan: test_decimal";
        quick_test(sql, expected);
    }

    #[ignore] // see https://github.com/apache/arrow-datafusion/issues/2469
    #[test]
    fn aggregate_with_grouping_sets() {
        let sql = "SELECT id, state, age, COUNT(*) FROM person GROUP BY id, GROUPING SETS ((state), (state, age), (id, state))";
        let expected = "TBD";
        quick_test(sql, expected);
    }

    #[test]
    fn join_on_disjunction_condition() {
        let sql = "SELECT id, order_id \
            FROM person \
            JOIN orders ON id = customer_id OR person.age > 30";
        let expected = "Projection: person.id, orders.order_id\
            \n  Filter: person.id = orders.customer_id OR person.age > Int64(30)\
            \n    CrossJoin:\
            \n      TableScan: person\
            \n      TableScan: orders";
        quick_test(sql, expected);
    }

    #[test]
    fn join_on_complex_condition() {
        let sql = "SELECT id, order_id \
            FROM person \
            JOIN orders ON id = customer_id AND (person.age > 30 OR person.last_name = 'X')";
        let expected = "Projection: person.id, orders.order_id\
            \n  Inner Join: person.id = orders.customer_id Filter: person.age > Int64(30) OR person.last_name = Utf8(\"X\")\
            \n    TableScan: person\
            \n    TableScan: orders";
        quick_test(sql, expected);
    }

    #[test]
    fn hive_aggregate_with_filter() -> Result<()> {
        let dialect = &HiveDialect {};
        let sql = "SELECT SUM(age) FILTER (WHERE age > 4) FROM person";
        let plan = logical_plan_with_dialect(sql, dialect)?;
        let expected = "Projection: SUM(person.age) FILTER (WHERE age > Int64(4))\
        \n  Aggregate: groupBy=[[]], aggr=[[SUM(person.age) FILTER (WHERE age > Int64(4))]]\
        \n    TableScan: person".to_string();
        assert_eq!(expected, format!("{}", plan.display_indent()));
        Ok(())
    }

    #[test]
    fn order_by_unaliased_name() {
        // https://github.com/apache/arrow-datafusion/issues/3160
        // This query was failing with:
        // SchemaError(FieldNotFound { qualifier: Some("p"), name: "state", valid_fields: Some(["z", "q"]) })
        let sql = "select p.state z, sum(age) q from person p group by p.state order by p.state";
        let expected = "Projection: z, q\
        \n  Sort: p.state ASC NULLS LAST\
        \n    Projection: p.state AS z, SUM(p.age) AS q, p.state\
        \n      Aggregate: groupBy=[[p.state]], aggr=[[SUM(p.age)]]\
        \n        SubqueryAlias: p\
        \n          TableScan: person";
        quick_test(sql, expected);
    }

    #[test]
    fn test_zero_offset_with_limit() {
        let sql = "select id from person where person.id > 100 LIMIT 5 OFFSET 0;";
        let expected = "Limit: skip=0, fetch=5\
                                    \n  Projection: person.id\
                                    \n    Filter: person.id > Int64(100)\
                                    \n      TableScan: person";
        quick_test(sql, expected);

        // Flip the order of LIMIT and OFFSET in the query. Plan should remain the same.
        let sql = "SELECT id FROM person WHERE person.id > 100 OFFSET 0 LIMIT 5;";
        quick_test(sql, expected);
    }

    #[test]
    fn test_offset_no_limit() {
        let sql = "SELECT id FROM person WHERE person.id > 100 OFFSET 5;";
        let expected = "Limit: skip=5, fetch=None\
        \n  Projection: person.id\
        \n    Filter: person.id > Int64(100)\
        \n      TableScan: person";
        quick_test(sql, expected);
    }

    #[test]
    fn test_offset_after_limit() {
        let sql = "select id from person where person.id > 100 LIMIT 5 OFFSET 3;";
        let expected = "Limit: skip=3, fetch=5\
        \n  Projection: person.id\
        \n    Filter: person.id > Int64(100)\
        \n      TableScan: person";
        quick_test(sql, expected);
    }

    #[test]
    fn test_offset_before_limit() {
        let sql = "select id from person where person.id > 100 OFFSET 3 LIMIT 5;";
        let expected = "Limit: skip=3, fetch=5\
        \n  Projection: person.id\
        \n    Filter: person.id > Int64(100)\
        \n      TableScan: person";
        quick_test(sql, expected);
    }

    #[test]
    fn test_distribute_by() {
        let sql = "select id from person distribute by state";
        let expected = "Repartition: DistributeBy(state)\
        \n  Projection: person.id\
        \n    TableScan: person";
        quick_test(sql, expected);
    }

    #[test]
    fn test_double_quoted_literal_string() {
        // Assert double quoted literal string is parsed correctly like single quoted one in specific dialect.
        let dialect = &MySqlDialect {};
        let single_quoted_res = format!(
            "{:?}",
            logical_plan_with_dialect("SELECT '1'", dialect).unwrap()
        );
        let double_quoted_res = format!(
            "{:?}",
            logical_plan_with_dialect("SELECT \"1\"", dialect).unwrap()
        );
        assert_eq!(single_quoted_res, double_quoted_res);

        // It should return error in other dialect.
        assert!(logical_plan("SELECT \"1\"").is_err());
    }

    fn assert_field_not_found(err: DataFusionError, name: &str) {
        match err {
            DataFusionError::SchemaError { .. } => {
                let msg = format!("{}", err);
                let expected = format!("Schema error: No field named '{}'.", name);
                if !msg.starts_with(&expected) {
                    panic!("error [{}] did not start with [{}]", msg, expected);
                }
            }
            _ => panic!("assert_field_not_found wrong error type"),
        }
    }

    struct EmptyTable {
        table_schema: SchemaRef,
    }

    impl EmptyTable {
        fn new(table_schema: SchemaRef) -> Self {
            Self { table_schema }
        }
    }

    impl TableSource for EmptyTable {
        fn as_any(&self) -> &dyn Any {
            self
        }

        fn schema(&self) -> SchemaRef {
            self.table_schema.clone()
        }
    }
}<|MERGE_RESOLUTION|>--- conflicted
+++ resolved
@@ -2691,7 +2691,6 @@
         }
     }
 
-<<<<<<< HEAD
     /// Parse number in sql string, convert to Expr::Literal
     fn parse_sql_number(&self, n: &str) -> Result<Expr> {
         if let Some(_) = n.find('E') {
@@ -2732,7 +2731,9 @@
             n.parse::<f64>().map(lit).map_err(|_| {
                 DataFusionError::from(ParserError(format!("Cannot parse {} as f64", n)))
             })
-=======
+        }
+    }
+
     fn convert_data_type(&self, sql_type: &SQLDataType) -> Result<DataType> {
         match sql_type {
             SQLDataType::Array(inner_sql_type) => {
@@ -2845,7 +2846,6 @@
                 "Unsupported SQL type {:?}",
                 sql_type
             ))),
->>>>>>> 9de893e5
         }
     }
 }
@@ -2985,7 +2985,6 @@
     }
 }
 
-<<<<<<< HEAD
 /// Convert SQL simple data type to relational representation of data type
 pub fn convert_simple_data_type(sql_type: &SQLDataType) -> Result<DataType> {
     match sql_type {
@@ -3083,21 +3082,6 @@
         }
         other => convert_simple_data_type(other),
     }
-=======
-// Parse number in sql string, convert to Expr::Literal
-fn parse_sql_number(n: &str) -> Result<Expr> {
-    // parse first as i64
-    n.parse::<i64>()
-        .map(lit)
-        // if parsing as i64 fails try f64
-        .or_else(|_| n.parse::<f64>().map(lit))
-        .map_err(|_| {
-            DataFusionError::from(ParserError(format!(
-                "Cannot parse {} as i64 or f64",
-                n
-            )))
-        })
->>>>>>> 9de893e5
 }
 
 #[cfg(test)]
