// Licensed to the Apache Software Foundation (ASF) under one
// or more contributor license agreements.  See the NOTICE file
// distributed with this work for additional information
// regarding copyright ownership.  The ASF licenses this file
// to you under the Apache License, Version 2.0 (the
// "License"); you may not use this file except in compliance
// with the License.  You may obtain a copy of the License at
//
//   http://www.apache.org/licenses/LICENSE-2.0
//
// Unless required by applicable law or agreed to in writing,
// software distributed under the License is distributed on an
// "AS IS" BASIS, WITHOUT WARRANTIES OR CONDITIONS OF ANY
// KIND, either express or implied.  See the License for the
// specific language governing permissions and limitations
// under the License.

//! [`SqlToRel`]: SQL Query Planner (produces [`LogicalPlan`] from SQL AST)
use std::collections::HashMap;
use std::sync::Arc;
use std::vec;

use arrow_schema::*;
use datafusion_common::{
    field_not_found, internal_err, plan_datafusion_err, DFSchemaRef, SchemaError,
};
use datafusion_expr::planner::UserDefinedSQLPlanner;
use sqlparser::ast::TimezoneInfo;
use sqlparser::ast::{ArrayElemTypeDef, ExactNumberInfo};
use sqlparser::ast::{ColumnDef as SQLColumnDef, ColumnOption};
use sqlparser::ast::{DataType as SQLDataType, Ident, ObjectName, TableAlias};

use datafusion_common::TableReference;
use datafusion_common::{
    not_impl_err, plan_err, unqualified_field_not_found, DFSchema, DataFusionError,
    Result,
};
use datafusion_common::logical_type::field::LogicalField;
use datafusion_common::logical_type::fields::LogicalFields;
use datafusion_common::logical_type::TypeRelation;
use datafusion_common::logical_type::schema::LogicalSchema;
use datafusion_expr::logical_plan::{LogicalPlan, LogicalPlanBuilder};
use datafusion_expr::utils::find_column_exprs;
use datafusion_expr::{col, Expr};

use crate::utils::make_decimal_type;

<<<<<<< HEAD
/// The ContextProvider trait allows the query planner to obtain meta-data about tables and
/// functions referenced in SQL statements
pub trait ContextProvider {
    /// Getter for a datasource
    fn get_table_source(&self, name: TableReference) -> Result<Arc<dyn TableSource>>;

    fn get_file_type(&self, _ext: &str) -> Result<Arc<dyn FileType>> {
        not_impl_err!("Registered file types are not supported")
    }

    /// Getter for a table function
    fn get_table_function_source(
        &self,
        _name: &str,
        _args: Vec<Expr>,
    ) -> Result<Arc<dyn TableSource>> {
        not_impl_err!("Table Functions are not supported")
    }

    /// This provides a worktable (an intermediate table that is used to store the results of a CTE during execution)
    /// We don't directly implement this in the logical plan's ['SqlToRel`]
    /// because the sql code needs access to a table that contains execution-related types that can't be a direct dependency
    /// of the sql crate (namely, the `CteWorktable`).
    /// The [`ContextProvider`] provides a way to "hide" this dependency.
    fn create_cte_work_table(
        &self,
        _name: &str,
        _schema: SchemaRef,
    ) -> Result<Arc<dyn TableSource>> {
        not_impl_err!("Recursive CTE is not implemented")
    }

    /// Getter for a UDF description
    fn get_function_meta(&self, name: &str) -> Option<Arc<ScalarUDF>>;
    /// Getter for a UDAF description
    fn get_aggregate_meta(&self, name: &str) -> Option<Arc<AggregateUDF>>;
    /// Getter for a UDWF
    fn get_window_meta(&self, name: &str) -> Option<Arc<WindowUDF>>;
    /// Getter for system/user-defined variable type
    fn get_variable_type(&self, variable_names: &[String]) -> Option<TypeRelation>;

    /// Get configuration options
    fn options(&self) -> &ConfigOptions;

    /// Get all user defined scalar function names
    fn udf_names(&self) -> Vec<String>;

    /// Get all user defined aggregate function names
    fn udaf_names(&self) -> Vec<String>;

    /// Get all user defined window function names
    fn udwf_names(&self) -> Vec<String>;
}
=======
pub use datafusion_expr::planner::ContextProvider;
>>>>>>> ab8761d8

/// SQL parser options
#[derive(Debug)]
pub struct ParserOptions {
    pub parse_float_as_decimal: bool,
    pub enable_ident_normalization: bool,
    pub support_varchar_with_length: bool,
}

impl Default for ParserOptions {
    fn default() -> Self {
        Self {
            parse_float_as_decimal: false,
            enable_ident_normalization: true,
            support_varchar_with_length: true,
        }
    }
}

/// Ident Normalizer
#[derive(Debug)]
pub struct IdentNormalizer {
    normalize: bool,
}

impl Default for IdentNormalizer {
    fn default() -> Self {
        Self { normalize: true }
    }
}

impl IdentNormalizer {
    pub fn new(normalize: bool) -> Self {
        Self { normalize }
    }

    pub fn normalize(&self, ident: Ident) -> String {
        if self.normalize {
            crate::utils::normalize_ident(ident)
        } else {
            ident.value
        }
    }
}

/// Struct to store the states used by the Planner. The Planner will leverage the states to resolve
/// CTEs, Views, subqueries and PREPARE statements. The states include
/// Common Table Expression (CTE) provided with WITH clause and
/// Parameter Data Types provided with PREPARE statement and the query schema of the
/// outer query plan
///
/// # Cloning
///
/// Only the `ctes` are truly cloned when the `PlannerContext` is cloned. This helps resolve
/// scoping issues of CTEs. By using cloning, a subquery can inherit CTEs from the outer query
/// and can also define its own private CTEs without affecting the outer query.
///
#[derive(Debug, Clone)]
pub struct PlannerContext {
    /// Data types for numbered parameters ($1, $2, etc), if supplied
    /// in `PREPARE` statement
    prepare_param_data_types: Arc<Vec<TypeRelation>>,
    /// Map of CTE name to logical plan of the WITH clause.
    /// Use `Arc<LogicalPlan>` to allow cheap cloning
    ctes: HashMap<String, Arc<LogicalPlan>>,
    /// The query schema of the outer query plan, used to resolve the columns in subquery
    outer_query_schema: Option<DFSchemaRef>,
}

impl Default for PlannerContext {
    fn default() -> Self {
        Self::new()
    }
}

impl PlannerContext {
    /// Create an empty PlannerContext
    pub fn new() -> Self {
        Self {
            prepare_param_data_types: Arc::new(vec![]),
            ctes: HashMap::new(),
            outer_query_schema: None,
        }
    }

    /// Update the PlannerContext with provided prepare_param_data_types
    pub fn with_prepare_param_data_types(
        mut self,
        prepare_param_data_types: Vec<TypeRelation>,
    ) -> Self {
        self.prepare_param_data_types = prepare_param_data_types.into();
        self
    }

    // return a reference to the outer queries schema
    pub fn outer_query_schema(&self) -> Option<&DFSchema> {
        self.outer_query_schema.as_ref().map(|s| s.as_ref())
    }

    /// sets the outer query schema, returning the existing one, if
    /// any
    pub fn set_outer_query_schema(
        &mut self,
        mut schema: Option<DFSchemaRef>,
    ) -> Option<DFSchemaRef> {
        std::mem::swap(&mut self.outer_query_schema, &mut schema);
        schema
    }

    /// Return the types of parameters (`$1`, `$2`, etc) if known
    pub fn prepare_param_data_types(&self) -> &[TypeRelation] {
        &self.prepare_param_data_types
    }

    /// returns true if there is a Common Table Expression (CTE) /
    /// Subquery for the specified name
    pub fn contains_cte(&self, cte_name: &str) -> bool {
        self.ctes.contains_key(cte_name)
    }

    /// Inserts a LogicalPlan for the Common Table Expression (CTE) /
    /// Subquery for the specified name
    pub fn insert_cte(&mut self, cte_name: impl Into<String>, plan: LogicalPlan) {
        let cte_name = cte_name.into();
        self.ctes.insert(cte_name, Arc::new(plan));
    }

    /// Return a plan for the Common Table Expression (CTE) / Subquery for the
    /// specified name
    pub fn get_cte(&self, cte_name: &str) -> Option<&LogicalPlan> {
        self.ctes.get(cte_name).map(|cte| cte.as_ref())
    }

    /// Remove the plan of CTE / Subquery for the specified name
    pub(super) fn remove_cte(&mut self, cte_name: &str) {
        self.ctes.remove(cte_name);
    }
}

/// SQL query planner
pub struct SqlToRel<'a, S: ContextProvider> {
    pub(crate) context_provider: &'a S,
    pub(crate) options: ParserOptions,
    pub(crate) normalizer: IdentNormalizer,
    /// user defined planner extensions
    pub(crate) planners: Vec<Arc<dyn UserDefinedSQLPlanner>>,
}

impl<'a, S: ContextProvider> SqlToRel<'a, S> {
    /// Create a new query planner
    pub fn new(context_provider: &'a S) -> Self {
        Self::new_with_options(context_provider, ParserOptions::default())
    }

    /// add an user defined planner
    pub fn with_user_defined_planner(
        mut self,
        planner: Arc<dyn UserDefinedSQLPlanner>,
    ) -> Self {
        self.planners.push(planner);
        self
    }

    /// Create a new query planner
    pub fn new_with_options(context_provider: &'a S, options: ParserOptions) -> Self {
        let normalize = options.enable_ident_normalization;

        SqlToRel {
            context_provider,
            options,
            normalizer: IdentNormalizer::new(normalize),
            planners: vec![],
        }
    }

    pub fn build_schema(&self, columns: Vec<SQLColumnDef>) -> Result<LogicalSchema> {
        let mut fields = Vec::with_capacity(columns.len());

        for column in columns {
            let data_type = self.convert_data_type(&column.data_type)?;
            let not_nullable = column
                .options
                .iter()
                .any(|x| x.option == ColumnOption::NotNull);
            fields.push(LogicalField::new(
                self.normalizer.normalize(column.name),
                data_type,
                !not_nullable,
            ));
        }

        Ok(LogicalSchema::new(fields))
    }

    /// Returns a vector of (column_name, default_expr) pairs
    pub(super) fn build_column_defaults(
        &self,
        columns: &Vec<SQLColumnDef>,
        planner_context: &mut PlannerContext,
    ) -> Result<Vec<(String, Expr)>> {
        let mut column_defaults = vec![];
        // Default expressions are restricted, column references are not allowed
        let empty_schema = DFSchema::empty();
        let error_desc = |e: DataFusionError| match e {
            DataFusionError::SchemaError(SchemaError::FieldNotFound { .. }, _) => {
                plan_datafusion_err!(
                    "Column reference is not allowed in the DEFAULT expression : {}",
                    e
                )
            }
            _ => e,
        };

        for column in columns {
            if let Some(default_sql_expr) =
                column.options.iter().find_map(|o| match &o.option {
                    ColumnOption::Default(expr) => Some(expr),
                    _ => None,
                })
            {
                let default_expr = self
                    .sql_to_expr(default_sql_expr.clone(), &empty_schema, planner_context)
                    .map_err(error_desc)?;
                column_defaults
                    .push((self.normalizer.normalize(column.name.clone()), default_expr));
            }
        }
        Ok(column_defaults)
    }

    /// Apply the given TableAlias to the input plan
    pub(crate) fn apply_table_alias(
        &self,
        plan: LogicalPlan,
        alias: TableAlias,
    ) -> Result<LogicalPlan> {
        let plan = self.apply_expr_alias(plan, alias.columns)?;

        LogicalPlanBuilder::from(plan)
            .alias(TableReference::bare(self.normalizer.normalize(alias.name)))?
            .build()
    }

    pub(crate) fn apply_expr_alias(
        &self,
        plan: LogicalPlan,
        idents: Vec<Ident>,
    ) -> Result<LogicalPlan> {
        if idents.is_empty() {
            Ok(plan)
        } else if idents.len() != plan.schema().fields().len() {
            plan_err!(
                "Source table contains {} columns but only {} names given as column alias",
                plan.schema().fields().len(),
                idents.len()
            )
        } else {
            let fields = plan.schema().fields().clone();
            LogicalPlanBuilder::from(plan)
                .project(fields.iter().zip(idents.into_iter()).map(|(field, ident)| {
                    col(field.name()).alias(self.normalizer.normalize(ident))
                }))?
                .build()
        }
    }

    /// Validate the schema provides all of the columns referenced in the expressions.
    pub(crate) fn validate_schema_satisfies_exprs(
        &self,
        schema: &DFSchema,
        exprs: &[Expr],
    ) -> Result<()> {
        find_column_exprs(exprs)
            .iter()
            .try_for_each(|col| match col {
                Expr::Column(col) => match &col.relation {
                    Some(r) => {
                        schema.field_with_qualified_name(r, &col.name)?;
                        Ok(())
                    }
                    None => {
                        if !schema.fields_with_unqualified_name(&col.name).is_empty() {
                            Ok(())
                        } else {
                            Err(unqualified_field_not_found(col.name.as_str(), schema))
                        }
                    }
                }
                .map_err(|_: DataFusionError| {
                    field_not_found(col.relation.clone(), col.name.as_str(), schema)
                }),
                _ => internal_err!("Not a column"),
            })
    }

    pub(crate) fn convert_data_type(&self, sql_type: &SQLDataType) -> Result<TypeRelation> {
        match sql_type {
            SQLDataType::Array(ArrayElemTypeDef::AngleBracket(inner_sql_type))
            | SQLDataType::Array(ArrayElemTypeDef::SquareBracket(inner_sql_type, _)) => {
                // Arrays may be multi-dimensional.
                let inner_data_type = self.convert_data_type(inner_sql_type)?;
                Ok(TypeRelation::new_list(inner_data_type, true).into())
            }
            SQLDataType::Array(ArrayElemTypeDef::None) => {
                not_impl_err!("Arrays with unspecified type is not supported")
            }
            other => self.convert_simple_data_type(other),
        }
    }

    fn convert_simple_data_type(&self, sql_type: &SQLDataType) -> Result<TypeRelation> {
        match sql_type {
            SQLDataType::Boolean | SQLDataType::Bool => Ok(DataType::Boolean.into()),
            SQLDataType::TinyInt(_) => Ok(DataType::Int8.into()),
            SQLDataType::SmallInt(_) | SQLDataType::Int2(_) => Ok(DataType::Int16.into()),
            SQLDataType::Int(_) | SQLDataType::Integer(_) | SQLDataType::Int4(_) => Ok(DataType::Int32.into()),
            SQLDataType::BigInt(_) | SQLDataType::Int8(_) => Ok(DataType::Int64.into()),
            SQLDataType::UnsignedTinyInt(_) => Ok(DataType::UInt8.into()),
            SQLDataType::UnsignedSmallInt(_) | SQLDataType::UnsignedInt2(_) => Ok(DataType::UInt16.into()),
            SQLDataType::UnsignedInt(_) | SQLDataType::UnsignedInteger(_) | SQLDataType::UnsignedInt4(_) => {
                Ok(DataType::UInt32.into())
            }
            SQLDataType::Varchar(length) => {
                match (length, self.options.support_varchar_with_length) {
                    (Some(_), false) => plan_err!("does not support Varchar with length, please set `support_varchar_with_length` to be true"),
                    _ => Ok(DataType::Utf8.into()),
                }
            }
            SQLDataType::UnsignedBigInt(_) | SQLDataType::UnsignedInt8(_) => Ok(DataType::UInt64.into()),
            SQLDataType::Float(_) => Ok(DataType::Float32.into()),
            SQLDataType::Real | SQLDataType::Float4 => Ok(DataType::Float32.into()),
            SQLDataType::Double | SQLDataType::DoublePrecision | SQLDataType::Float8 => Ok(DataType::Float64.into()),
            SQLDataType::Char(_)
            | SQLDataType::Text
            | SQLDataType::String(_) => Ok(DataType::Utf8.into()),
            SQLDataType::Timestamp(None, tz_info) => {
                let tz = if matches!(tz_info, TimezoneInfo::Tz)
                    || matches!(tz_info, TimezoneInfo::WithTimeZone)
                {
                    // Timestamp With Time Zone
                    // INPUT : [SQLDataType]   TimestampTz + [RuntimeConfig] Time Zone
                    // OUTPUT: [ArrowDataType] Timestamp<TimeUnit, Some(Time Zone)>
                    self.context_provider.options().execution.time_zone.clone()
                } else {
                    // Timestamp Without Time zone
                    None
                };
                Ok(DataType::Timestamp(TimeUnit::Nanosecond, tz.map(Into::into)).into())
            }
            SQLDataType::Date => Ok(DataType::Date32.into()),
            SQLDataType::Time(None, tz_info) => {
                if matches!(tz_info, TimezoneInfo::None)
                    || matches!(tz_info, TimezoneInfo::WithoutTimeZone)
                {
                    Ok(DataType::Time64(TimeUnit::Nanosecond).into())
                } else {
                    // We dont support TIMETZ and TIME WITH TIME ZONE for now
                    not_impl_err!(
                        "Unsupported SQL type {sql_type:?}"
                    )
                }
            }
            SQLDataType::Numeric(exact_number_info)
            | SQLDataType::Decimal(exact_number_info) => {
                let (precision, scale) = match *exact_number_info {
                    ExactNumberInfo::None => (None, None),
                    ExactNumberInfo::Precision(precision) => (Some(precision), None),
                    ExactNumberInfo::PrecisionAndScale(precision, scale) => {
                        (Some(precision), Some(scale))
                    }
                };
                make_decimal_type(precision, scale)
            }
            SQLDataType::Bytea => Ok(DataType::Binary.into()),
            SQLDataType::Interval => Ok(DataType::Interval(IntervalUnit::MonthDayNano).into()),
            SQLDataType::Struct(fields) => {
                let fields = fields
                    .iter()
                    .enumerate()
                    .map(|(idx, field)| {
                        let data_type = self.convert_data_type(&field.field_type)?;
                        let field_name = match &field.field_name{
                            Some(ident) => ident.clone(),
                            None => Ident::new(format!("c{idx}"))
                        };
                        Ok(Arc::new(LogicalField::new(
                            self.normalizer.normalize(field_name),
                            data_type,
                            true,
                        )))
                    })
                    .collect::<Result<Vec<_>>>()?;
                Ok(TypeRelation::new_struct(LogicalFields::from(fields)))
            }
            // Explicitly list all other types so that if sqlparser
            // adds/changes the `SQLDataType` the compiler will tell us on upgrade
            // and avoid bugs like https://github.com/apache/datafusion/issues/3059
            SQLDataType::Nvarchar(_)
            | SQLDataType::JSON
            | SQLDataType::Uuid
            | SQLDataType::Binary(_)
            | SQLDataType::Varbinary(_)
            | SQLDataType::Blob(_)
            | SQLDataType::Datetime(_)
            | SQLDataType::Regclass
            | SQLDataType::Custom(_, _)
            | SQLDataType::Array(_)
            | SQLDataType::Enum(_)
            | SQLDataType::Set(_)
            | SQLDataType::MediumInt(_)
            | SQLDataType::UnsignedMediumInt(_)
            | SQLDataType::Character(_)
            | SQLDataType::CharacterVarying(_)
            | SQLDataType::CharVarying(_)
            | SQLDataType::CharacterLargeObject(_)
            | SQLDataType::CharLargeObject(_)
            // precision is not supported
            | SQLDataType::Timestamp(Some(_), _)
            // precision is not supported
            | SQLDataType::Time(Some(_), _)
            | SQLDataType::Dec(_)
            | SQLDataType::BigNumeric(_)
            | SQLDataType::BigDecimal(_)
            | SQLDataType::Clob(_)
            | SQLDataType::Bytes(_)
            | SQLDataType::Int64
            | SQLDataType::Float64
            | SQLDataType::JSONB
            | SQLDataType::Unspecified
            => not_impl_err!(
                "Unsupported SQL type {sql_type:?}"
            ),
        }
    }

    pub(crate) fn object_name_to_table_reference(
        &self,
        object_name: ObjectName,
    ) -> Result<TableReference> {
        object_name_to_table_reference(
            object_name,
            self.options.enable_ident_normalization,
        )
    }
}

/// Create a [`TableReference`] after normalizing the specified ObjectName
///
/// Examples
/// ```text
/// ['foo']          -> Bare { table: "foo" }
/// ['"foo.bar"]]    -> Bare { table: "foo.bar" }
/// ['foo', 'Bar']   -> Partial { schema: "foo", table: "bar" } <-- note lower case "bar"
/// ['foo', 'bar']   -> Partial { schema: "foo", table: "bar" }
/// ['foo', '"Bar"'] -> Partial { schema: "foo", table: "Bar" }
/// ```
pub fn object_name_to_table_reference(
    object_name: ObjectName,
    enable_normalization: bool,
) -> Result<TableReference> {
    // use destructure to make it clear no fields on ObjectName are ignored
    let ObjectName(idents) = object_name;
    idents_to_table_reference(idents, enable_normalization)
}

/// Create a [`TableReference`] after normalizing the specified identifier
pub(crate) fn idents_to_table_reference(
    idents: Vec<Ident>,
    enable_normalization: bool,
) -> Result<TableReference> {
    struct IdentTaker(Vec<Ident>);
    /// take the next identifier from the back of idents, panic'ing if
    /// there are none left
    impl IdentTaker {
        fn take(&mut self, enable_normalization: bool) -> String {
            let ident = self.0.pop().expect("no more identifiers");
            IdentNormalizer::new(enable_normalization).normalize(ident)
        }
    }

    let mut taker = IdentTaker(idents);

    match taker.0.len() {
        1 => {
            let table = taker.take(enable_normalization);
            Ok(TableReference::bare(table))
        }
        2 => {
            let table = taker.take(enable_normalization);
            let schema = taker.take(enable_normalization);
            Ok(TableReference::partial(schema, table))
        }
        3 => {
            let table = taker.take(enable_normalization);
            let schema = taker.take(enable_normalization);
            let catalog = taker.take(enable_normalization);
            Ok(TableReference::full(catalog, schema, table))
        }
        _ => plan_err!("Unsupported compound identifier '{:?}'", taker.0),
    }
}

/// Construct a WHERE qualifier suitable for e.g. information_schema filtering
/// from the provided object identifiers (catalog, schema and table names).
pub fn object_name_to_qualifier(
    sql_table_name: &ObjectName,
    enable_normalization: bool,
) -> String {
    let columns = vec!["table_name", "table_schema", "table_catalog"].into_iter();
    let normalizer = IdentNormalizer::new(enable_normalization);
    sql_table_name
        .0
        .iter()
        .rev()
        .zip(columns)
        .map(|(ident, column_name)| {
            format!(
                r#"{} = '{}'"#,
                column_name,
                normalizer.normalize(ident.clone())
            )
        })
        .collect::<Vec<_>>()
        .join(" AND ")
}<|MERGE_RESOLUTION|>--- conflicted
+++ resolved
@@ -45,63 +45,7 @@
 
 use crate::utils::make_decimal_type;
 
-<<<<<<< HEAD
-/// The ContextProvider trait allows the query planner to obtain meta-data about tables and
-/// functions referenced in SQL statements
-pub trait ContextProvider {
-    /// Getter for a datasource
-    fn get_table_source(&self, name: TableReference) -> Result<Arc<dyn TableSource>>;
-
-    fn get_file_type(&self, _ext: &str) -> Result<Arc<dyn FileType>> {
-        not_impl_err!("Registered file types are not supported")
-    }
-
-    /// Getter for a table function
-    fn get_table_function_source(
-        &self,
-        _name: &str,
-        _args: Vec<Expr>,
-    ) -> Result<Arc<dyn TableSource>> {
-        not_impl_err!("Table Functions are not supported")
-    }
-
-    /// This provides a worktable (an intermediate table that is used to store the results of a CTE during execution)
-    /// We don't directly implement this in the logical plan's ['SqlToRel`]
-    /// because the sql code needs access to a table that contains execution-related types that can't be a direct dependency
-    /// of the sql crate (namely, the `CteWorktable`).
-    /// The [`ContextProvider`] provides a way to "hide" this dependency.
-    fn create_cte_work_table(
-        &self,
-        _name: &str,
-        _schema: SchemaRef,
-    ) -> Result<Arc<dyn TableSource>> {
-        not_impl_err!("Recursive CTE is not implemented")
-    }
-
-    /// Getter for a UDF description
-    fn get_function_meta(&self, name: &str) -> Option<Arc<ScalarUDF>>;
-    /// Getter for a UDAF description
-    fn get_aggregate_meta(&self, name: &str) -> Option<Arc<AggregateUDF>>;
-    /// Getter for a UDWF
-    fn get_window_meta(&self, name: &str) -> Option<Arc<WindowUDF>>;
-    /// Getter for system/user-defined variable type
-    fn get_variable_type(&self, variable_names: &[String]) -> Option<TypeRelation>;
-
-    /// Get configuration options
-    fn options(&self) -> &ConfigOptions;
-
-    /// Get all user defined scalar function names
-    fn udf_names(&self) -> Vec<String>;
-
-    /// Get all user defined aggregate function names
-    fn udaf_names(&self) -> Vec<String>;
-
-    /// Get all user defined window function names
-    fn udwf_names(&self) -> Vec<String>;
-}
-=======
 pub use datafusion_expr::planner::ContextProvider;
->>>>>>> ab8761d8
 
 /// SQL parser options
 #[derive(Debug)]
