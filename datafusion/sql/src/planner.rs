--- conflicted
+++ resolved
@@ -3961,22 +3961,13 @@
     #[test]
     fn union() {
         let sql = "SELECT order_id from orders UNION SELECT order_id FROM orders";
-<<<<<<< HEAD
         let expected = "\
         Distinct:\
         \n  Union\
         \n    Projection: #orders.order_id\
-        \n      TableScan: orders projection=None\
+        \n      TableScan: orders\
         \n    Projection: #orders.order_id\
-        \n      TableScan: orders projection=None";
-=======
-        let expected = "Projection: #order_id\
-        \n  Aggregate: groupBy=[[#order_id]], aggr=[[]]\
-        \n    Union\n      Projection: #orders.order_id\
-        \n        TableScan: orders\
-        \n      Projection: #orders.order_id\
-        \n        TableScan: orders";
->>>>>>> b73a39a1
+        \n      TableScan: orders";
         quick_test(sql, expected);
     }
 
