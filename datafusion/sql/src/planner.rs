--- conflicted
+++ resolved
@@ -718,19 +718,18 @@
                 // parse ON expression
                 let expr = self.sql_to_rex(sql_expr, &join_schema, ctes)?;
 
-<<<<<<< HEAD
                 // ambiguous check
                 ensure_any_column_reference_is_determined(
                     &expr,
                     &[left.schema().clone(), right.schema().clone()],
-=======
+                )?;
+
                 // normalize all columns in expression
                 let using_columns = expr.to_columns()?;
                 let normalized_expr = normalize_col_with_schemas(
                     expr,
                     &[left.schema(), right.schema()],
                     &[using_columns],
->>>>>>> ff2f1134
                 )?;
 
                 // expression that didn't match equi-join pattern
@@ -3146,7 +3145,32 @@
     }
 }
 
-<<<<<<< HEAD
+/// Wrap projection for a plan, if the join keys contains normal expression.
+fn wrap_projection_for_join_if_necessary(
+    join_keys: &[Expr],
+    input: LogicalPlan,
+) -> Result<(LogicalPlan, bool)> {
+    let expr_join_keys = join_keys
+        .iter()
+        .flat_map(|expr| expr.try_into_col().is_err().then_some(expr))
+        .cloned()
+        .collect::<HashSet<Expr>>();
+
+    let need_project = !expr_join_keys.is_empty();
+    let plan = if need_project {
+        let mut projection = vec![Expr::Wildcard];
+        projection.extend(expr_join_keys.into_iter());
+
+        LogicalPlanBuilder::from(input)
+            .project(projection)?
+            .build()?
+    } else {
+        input
+    };
+
+    Ok((plan, need_project))
+}
+
 /// Ensure any column reference of the expression is determined.
 /// Assume we have two schema:
 /// schema1: a, b ,c
@@ -3203,32 +3227,6 @@
     } else {
         Ok(())
     }
-=======
-/// Wrap projection for a plan, if the join keys contains normal expression.
-fn wrap_projection_for_join_if_necessary(
-    join_keys: &[Expr],
-    input: LogicalPlan,
-) -> Result<(LogicalPlan, bool)> {
-    let expr_join_keys = join_keys
-        .iter()
-        .flat_map(|expr| expr.try_into_col().is_err().then_some(expr))
-        .cloned()
-        .collect::<HashSet<Expr>>();
-
-    let need_project = !expr_join_keys.is_empty();
-    let plan = if need_project {
-        let mut projection = vec![Expr::Wildcard];
-        projection.extend(expr_join_keys.into_iter());
-
-        LogicalPlanBuilder::from(input)
-            .project(projection)?
-            .build()?
-    } else {
-        input
-    };
-
-    Ok((plan, need_project))
->>>>>>> ff2f1134
 }
 
 #[cfg(test)]
@@ -5860,7 +5858,205 @@
     }
 
     #[test]
-<<<<<<< HEAD
+    fn test_constant_expr_eq_join() {
+        let sql = "SELECT id, order_id \
+            FROM person \
+            INNER JOIN orders \
+            ON person.id = 10";
+
+        let expected = "Projection: person.id, orders.order_id\
+        \n  Filter: person.id = Int64(10)\
+        \n    CrossJoin:\
+        \n      TableScan: person\
+        \n      TableScan: orders";
+        quick_test(sql, expected);
+    }
+
+    #[test]
+    fn test_right_left_expr_eq_join() {
+        let sql = "SELECT id, order_id \
+            FROM person \
+            INNER JOIN orders \
+            ON orders.customer_id * 2 = person.id + 10";
+
+        let expected = "Projection: person.id, orders.order_id\
+        \n  Projection: person.id, person.first_name, person.last_name, person.age, person.state, person.salary, person.birth_date, person.😀, orders.order_id, orders.customer_id, orders.o_item_id, orders.qty, orders.price, orders.delivered\
+        \n    Inner Join: person.id + Int64(10) = orders.customer_id * Int64(2)\
+        \n      Projection: person.id, person.first_name, person.last_name, person.age, person.state, person.salary, person.birth_date, person.😀, person.id + Int64(10)\
+        \n        TableScan: person\
+        \n      Projection: orders.order_id, orders.customer_id, orders.o_item_id, orders.qty, orders.price, orders.delivered, orders.customer_id * Int64(2)\
+        \n        TableScan: orders";
+        quick_test(sql, expected);
+    }
+
+    #[test]
+    fn test_single_column_expr_eq_join() {
+        let sql = "SELECT id, order_id \
+            FROM person \
+            INNER JOIN orders \
+            ON person.id + 10 = orders.customer_id * 2";
+
+        let expected = "Projection: person.id, orders.order_id\
+        \n  Projection: person.id, person.first_name, person.last_name, person.age, person.state, person.salary, person.birth_date, person.😀, orders.order_id, orders.customer_id, orders.o_item_id, orders.qty, orders.price, orders.delivered\
+        \n    Inner Join: person.id + Int64(10) = orders.customer_id * Int64(2)\
+        \n      Projection: person.id, person.first_name, person.last_name, person.age, person.state, person.salary, person.birth_date, person.😀, person.id + Int64(10)\
+        \n        TableScan: person\
+        \n      Projection: orders.order_id, orders.customer_id, orders.o_item_id, orders.qty, orders.price, orders.delivered, orders.customer_id * Int64(2)\
+        \n        TableScan: orders";
+        quick_test(sql, expected);
+    }
+
+    #[test]
+    fn test_multiple_column_expr_eq_join() {
+        let sql = "SELECT id, order_id \
+            FROM person \
+            INNER JOIN orders \
+            ON person.id + person.age + 10 = orders.customer_id * 2 - orders.price";
+
+        let expected = "Projection: person.id, orders.order_id\
+        \n  Projection: person.id, person.first_name, person.last_name, person.age, person.state, person.salary, person.birth_date, person.😀, orders.order_id, orders.customer_id, orders.o_item_id, orders.qty, orders.price, orders.delivered\
+        \n    Inner Join: person.id + person.age + Int64(10) = orders.customer_id * Int64(2) - orders.price\
+        \n      Projection: person.id, person.first_name, person.last_name, person.age, person.state, person.salary, person.birth_date, person.😀, person.id + person.age + Int64(10)\
+        \n        TableScan: person\
+        \n      Projection: orders.order_id, orders.customer_id, orders.o_item_id, orders.qty, orders.price, orders.delivered, orders.customer_id * Int64(2) - orders.price\
+        \n        TableScan: orders";
+        quick_test(sql, expected);
+    }
+
+    #[test]
+    fn test_left_projection_expr_eq_join() {
+        let sql = "SELECT id, order_id \
+            FROM person \
+            INNER JOIN orders \
+            ON person.id + person.age + 10 = orders.customer_id";
+
+        let expected = "Projection: person.id, orders.order_id\
+        \n  Projection: person.id, person.first_name, person.last_name, person.age, person.state, person.salary, person.birth_date, person.😀, orders.order_id, orders.customer_id, orders.o_item_id, orders.qty, orders.price, orders.delivered\
+        \n    Inner Join: person.id + person.age + Int64(10) = orders.customer_id\
+        \n      Projection: person.id, person.first_name, person.last_name, person.age, person.state, person.salary, person.birth_date, person.😀, person.id + person.age + Int64(10)\
+        \n        TableScan: person\
+        \n      TableScan: orders";
+        quick_test(sql, expected);
+    }
+
+    #[test]
+    fn test_right_projection_expr_eq_join() {
+        let sql = "SELECT id, order_id \
+            FROM person \
+            INNER JOIN orders \
+            ON person.id = orders.customer_id * 2 - orders.price";
+
+        let expected = "Projection: person.id, orders.order_id\
+        \n  Projection: person.id, person.first_name, person.last_name, person.age, person.state, person.salary, person.birth_date, person.😀, orders.order_id, orders.customer_id, orders.o_item_id, orders.qty, orders.price, orders.delivered\
+        \n    Inner Join: person.id = orders.customer_id * Int64(2) - orders.price\
+        \n      TableScan: person\
+        \n      Projection: orders.order_id, orders.customer_id, orders.o_item_id, orders.qty, orders.price, orders.delivered, orders.customer_id * Int64(2) - orders.price\
+        \n        TableScan: orders";
+        quick_test(sql, expected);
+    }
+
+    #[test]
+    fn test_one_side_constant_full_join() {
+        // TODO: this sql should be parsed as join after
+        // https://github.com/apache/arrow-datafusion/issues/2877 is resolved.
+        let sql = "SELECT id, order_id \
+            FROM person \
+            FULL OUTER JOIN orders \
+            ON person.id = 10";
+
+        let expected = "Projection: person.id, orders.order_id\
+        \n  Filter: person.id = Int64(10)\
+        \n    CrossJoin:\
+        \n      TableScan: person\
+        \n      TableScan: orders";
+        quick_test(sql, expected);
+    }
+
+    #[test]
+    fn test_select_all_inner_join() {
+        let sql = "SELECT *
+            FROM person \
+            INNER JOIN orders \
+            ON orders.customer_id * 2 = person.id + 10";
+
+        let expected = "Projection: person.id, person.first_name, person.last_name, person.age, person.state, person.salary, person.birth_date, person.😀, orders.order_id, orders.customer_id, orders.o_item_id, orders.qty, orders.price, orders.delivered\
+        \n  Projection: person.id, person.first_name, person.last_name, person.age, person.state, person.salary, person.birth_date, person.😀, orders.order_id, orders.customer_id, orders.o_item_id, orders.qty, orders.price, orders.delivered\
+        \n    Inner Join: person.id + Int64(10) = orders.customer_id * Int64(2)\
+        \n      Projection: person.id, person.first_name, person.last_name, person.age, person.state, person.salary, person.birth_date, person.😀, person.id + Int64(10)\
+        \n        TableScan: person\
+        \n      Projection: orders.order_id, orders.customer_id, orders.o_item_id, orders.qty, orders.price, orders.delivered, orders.customer_id * Int64(2)\
+        \n        TableScan: orders";
+        quick_test(sql, expected);
+    }
+
+    #[test]
+    fn test_select_join_key_inner_join() {
+        let sql = "SELECT  orders.customer_id * 2,  person.id + 10
+            FROM person 
+            INNER JOIN orders 
+            ON orders.customer_id * 2 = person.id + 10";
+
+        let expected = "Projection: orders.customer_id * Int64(2), person.id + Int64(10)\
+        \n  Projection: person.id, person.first_name, person.last_name, person.age, person.state, person.salary, person.birth_date, person.😀, orders.order_id, orders.customer_id, orders.o_item_id, orders.qty, orders.price, orders.delivered\
+        \n    Inner Join: person.id + Int64(10) = orders.customer_id * Int64(2)\
+        \n      Projection: person.id, person.first_name, person.last_name, person.age, person.state, person.salary, person.birth_date, person.😀, person.id + Int64(10)\
+        \n        TableScan: person\
+        \n      Projection: orders.order_id, orders.customer_id, orders.o_item_id, orders.qty, orders.price, orders.delivered, orders.customer_id * Int64(2)\
+        \n        TableScan: orders";
+        quick_test(sql, expected);
+    }
+
+    #[test]
+    fn test_non_projetion_after_inner_join() {
+        // There's no need to add projection for left and right, so does adding projection after join.
+        let sql = "SELECT  person.id, person.age 
+            FROM person 
+            INNER JOIN orders 
+            ON orders.customer_id = person.id";
+
+        let expected = "Projection: person.id, person.age\
+        \n  Inner Join: person.id = orders.customer_id\
+        \n    TableScan: person\
+        \n    TableScan: orders";
+        quick_test(sql, expected);
+    }
+
+    #[test]
+    fn test_duplicated_left_join_key_inner_join() {
+        //  person.id * 2 happen twice in left side.
+        let sql = "SELECT person.id, person.age 
+            FROM person 
+            INNER JOIN orders 
+            ON person.id * 2 = orders.customer_id + 10 and person.id * 2 = orders.order_id";
+
+        let expected = "Projection: person.id, person.age\
+        \n  Projection: person.id, person.first_name, person.last_name, person.age, person.state, person.salary, person.birth_date, person.😀, orders.order_id, orders.customer_id, orders.o_item_id, orders.qty, orders.price, orders.delivered\
+        \n    Inner Join: person.id * Int64(2) = orders.customer_id + Int64(10), person.id * Int64(2) = orders.order_id\
+        \n      Projection: person.id, person.first_name, person.last_name, person.age, person.state, person.salary, person.birth_date, person.😀, person.id * Int64(2)\
+        \n        TableScan: person\
+        \n      Projection: orders.order_id, orders.customer_id, orders.o_item_id, orders.qty, orders.price, orders.delivered, orders.customer_id + Int64(10)\
+        \n        TableScan: orders";
+        quick_test(sql, expected);
+    }
+
+    #[test]
+    fn test_duplicated_right_join_key_inner_join() {
+        //  orders.customer_id + 10 happen twice in right side.
+        let sql = "SELECT person.id, person.age 
+            FROM person 
+            INNER JOIN orders 
+            ON person.id * 2 = orders.customer_id + 10 and person.id =  orders.customer_id + 10";
+
+        let expected = "Projection: person.id, person.age\
+        \n  Projection: person.id, person.first_name, person.last_name, person.age, person.state, person.salary, person.birth_date, person.😀, orders.order_id, orders.customer_id, orders.o_item_id, orders.qty, orders.price, orders.delivered\n    Inner Join: person.id * Int64(2) = orders.customer_id + Int64(10), person.id = orders.customer_id + Int64(10)\
+        \n      Projection: person.id, person.first_name, person.last_name, person.age, person.state, person.salary, person.birth_date, person.😀, person.id * Int64(2)\
+        \n        TableScan: person\
+        \n      Projection: orders.order_id, orders.customer_id, orders.o_item_id, orders.qty, orders.price, orders.delivered, orders.customer_id + Int64(10)\
+        \n        TableScan: orders";
+        quick_test(sql, expected);
+    }
+
+    #[test]
     fn test_ambiguous_coulmn_referece_in_join() {
         // The error message will be:
         // reference 'id' is ambiguous, could be p1.id,p2.id;
@@ -5871,204 +6067,6 @@
 
         // It should return error.
         assert!(logical_plan(sql).is_err());
-=======
-    fn test_constant_expr_eq_join() {
-        let sql = "SELECT id, order_id \
-            FROM person \
-            INNER JOIN orders \
-            ON person.id = 10";
-
-        let expected = "Projection: person.id, orders.order_id\
-        \n  Filter: person.id = Int64(10)\
-        \n    CrossJoin:\
-        \n      TableScan: person\
-        \n      TableScan: orders";
-        quick_test(sql, expected);
-    }
-
-    #[test]
-    fn test_right_left_expr_eq_join() {
-        let sql = "SELECT id, order_id \
-            FROM person \
-            INNER JOIN orders \
-            ON orders.customer_id * 2 = person.id + 10";
-
-        let expected = "Projection: person.id, orders.order_id\
-        \n  Projection: person.id, person.first_name, person.last_name, person.age, person.state, person.salary, person.birth_date, person.😀, orders.order_id, orders.customer_id, orders.o_item_id, orders.qty, orders.price, orders.delivered\
-        \n    Inner Join: person.id + Int64(10) = orders.customer_id * Int64(2)\
-        \n      Projection: person.id, person.first_name, person.last_name, person.age, person.state, person.salary, person.birth_date, person.😀, person.id + Int64(10)\
-        \n        TableScan: person\
-        \n      Projection: orders.order_id, orders.customer_id, orders.o_item_id, orders.qty, orders.price, orders.delivered, orders.customer_id * Int64(2)\
-        \n        TableScan: orders";
-        quick_test(sql, expected);
-    }
-
-    #[test]
-    fn test_single_column_expr_eq_join() {
-        let sql = "SELECT id, order_id \
-            FROM person \
-            INNER JOIN orders \
-            ON person.id + 10 = orders.customer_id * 2";
-
-        let expected = "Projection: person.id, orders.order_id\
-        \n  Projection: person.id, person.first_name, person.last_name, person.age, person.state, person.salary, person.birth_date, person.😀, orders.order_id, orders.customer_id, orders.o_item_id, orders.qty, orders.price, orders.delivered\
-        \n    Inner Join: person.id + Int64(10) = orders.customer_id * Int64(2)\
-        \n      Projection: person.id, person.first_name, person.last_name, person.age, person.state, person.salary, person.birth_date, person.😀, person.id + Int64(10)\
-        \n        TableScan: person\
-        \n      Projection: orders.order_id, orders.customer_id, orders.o_item_id, orders.qty, orders.price, orders.delivered, orders.customer_id * Int64(2)\
-        \n        TableScan: orders";
-        quick_test(sql, expected);
-    }
-
-    #[test]
-    fn test_multiple_column_expr_eq_join() {
-        let sql = "SELECT id, order_id \
-            FROM person \
-            INNER JOIN orders \
-            ON person.id + person.age + 10 = orders.customer_id * 2 - orders.price";
-
-        let expected = "Projection: person.id, orders.order_id\
-        \n  Projection: person.id, person.first_name, person.last_name, person.age, person.state, person.salary, person.birth_date, person.😀, orders.order_id, orders.customer_id, orders.o_item_id, orders.qty, orders.price, orders.delivered\
-        \n    Inner Join: person.id + person.age + Int64(10) = orders.customer_id * Int64(2) - orders.price\
-        \n      Projection: person.id, person.first_name, person.last_name, person.age, person.state, person.salary, person.birth_date, person.😀, person.id + person.age + Int64(10)\
-        \n        TableScan: person\
-        \n      Projection: orders.order_id, orders.customer_id, orders.o_item_id, orders.qty, orders.price, orders.delivered, orders.customer_id * Int64(2) - orders.price\
-        \n        TableScan: orders";
-        quick_test(sql, expected);
-    }
-
-    #[test]
-    fn test_left_projection_expr_eq_join() {
-        let sql = "SELECT id, order_id \
-            FROM person \
-            INNER JOIN orders \
-            ON person.id + person.age + 10 = orders.customer_id";
-
-        let expected = "Projection: person.id, orders.order_id\
-        \n  Projection: person.id, person.first_name, person.last_name, person.age, person.state, person.salary, person.birth_date, person.😀, orders.order_id, orders.customer_id, orders.o_item_id, orders.qty, orders.price, orders.delivered\
-        \n    Inner Join: person.id + person.age + Int64(10) = orders.customer_id\
-        \n      Projection: person.id, person.first_name, person.last_name, person.age, person.state, person.salary, person.birth_date, person.😀, person.id + person.age + Int64(10)\
-        \n        TableScan: person\
-        \n      TableScan: orders";
-        quick_test(sql, expected);
-    }
-
-    #[test]
-    fn test_right_projection_expr_eq_join() {
-        let sql = "SELECT id, order_id \
-            FROM person \
-            INNER JOIN orders \
-            ON person.id = orders.customer_id * 2 - orders.price";
-
-        let expected = "Projection: person.id, orders.order_id\
-        \n  Projection: person.id, person.first_name, person.last_name, person.age, person.state, person.salary, person.birth_date, person.😀, orders.order_id, orders.customer_id, orders.o_item_id, orders.qty, orders.price, orders.delivered\
-        \n    Inner Join: person.id = orders.customer_id * Int64(2) - orders.price\
-        \n      TableScan: person\
-        \n      Projection: orders.order_id, orders.customer_id, orders.o_item_id, orders.qty, orders.price, orders.delivered, orders.customer_id * Int64(2) - orders.price\
-        \n        TableScan: orders";
-        quick_test(sql, expected);
-    }
-
-    #[test]
-    fn test_one_side_constant_full_join() {
-        // TODO: this sql should be parsed as join after
-        // https://github.com/apache/arrow-datafusion/issues/2877 is resolved.
-        let sql = "SELECT id, order_id \
-            FROM person \
-            FULL OUTER JOIN orders \
-            ON person.id = 10";
-
-        let expected = "Projection: person.id, orders.order_id\
-        \n  Filter: person.id = Int64(10)\
-        \n    CrossJoin:\
-        \n      TableScan: person\
-        \n      TableScan: orders";
-        quick_test(sql, expected);
-    }
-
-    #[test]
-    fn test_select_all_inner_join() {
-        let sql = "SELECT *
-            FROM person \
-            INNER JOIN orders \
-            ON orders.customer_id * 2 = person.id + 10";
-
-        let expected = "Projection: person.id, person.first_name, person.last_name, person.age, person.state, person.salary, person.birth_date, person.😀, orders.order_id, orders.customer_id, orders.o_item_id, orders.qty, orders.price, orders.delivered\
-        \n  Projection: person.id, person.first_name, person.last_name, person.age, person.state, person.salary, person.birth_date, person.😀, orders.order_id, orders.customer_id, orders.o_item_id, orders.qty, orders.price, orders.delivered\
-        \n    Inner Join: person.id + Int64(10) = orders.customer_id * Int64(2)\
-        \n      Projection: person.id, person.first_name, person.last_name, person.age, person.state, person.salary, person.birth_date, person.😀, person.id + Int64(10)\
-        \n        TableScan: person\
-        \n      Projection: orders.order_id, orders.customer_id, orders.o_item_id, orders.qty, orders.price, orders.delivered, orders.customer_id * Int64(2)\
-        \n        TableScan: orders";
-        quick_test(sql, expected);
-    }
-
-    #[test]
-    fn test_select_join_key_inner_join() {
-        let sql = "SELECT  orders.customer_id * 2,  person.id + 10
-            FROM person 
-            INNER JOIN orders 
-            ON orders.customer_id * 2 = person.id + 10";
-
-        let expected = "Projection: orders.customer_id * Int64(2), person.id + Int64(10)\
-        \n  Projection: person.id, person.first_name, person.last_name, person.age, person.state, person.salary, person.birth_date, person.😀, orders.order_id, orders.customer_id, orders.o_item_id, orders.qty, orders.price, orders.delivered\
-        \n    Inner Join: person.id + Int64(10) = orders.customer_id * Int64(2)\
-        \n      Projection: person.id, person.first_name, person.last_name, person.age, person.state, person.salary, person.birth_date, person.😀, person.id + Int64(10)\
-        \n        TableScan: person\
-        \n      Projection: orders.order_id, orders.customer_id, orders.o_item_id, orders.qty, orders.price, orders.delivered, orders.customer_id * Int64(2)\
-        \n        TableScan: orders";
-        quick_test(sql, expected);
-    }
-
-    #[test]
-    fn test_non_projetion_after_inner_join() {
-        // There's no need to add projection for left and right, so does adding projection after join.
-        let sql = "SELECT  person.id, person.age 
-            FROM person 
-            INNER JOIN orders 
-            ON orders.customer_id = person.id";
-
-        let expected = "Projection: person.id, person.age\
-        \n  Inner Join: person.id = orders.customer_id\
-        \n    TableScan: person\
-        \n    TableScan: orders";
-        quick_test(sql, expected);
-    }
-
-    #[test]
-    fn test_duplicated_left_join_key_inner_join() {
-        //  person.id * 2 happen twice in left side.
-        let sql = "SELECT person.id, person.age 
-            FROM person 
-            INNER JOIN orders 
-            ON person.id * 2 = orders.customer_id + 10 and person.id * 2 = orders.order_id";
-
-        let expected = "Projection: person.id, person.age\
-        \n  Projection: person.id, person.first_name, person.last_name, person.age, person.state, person.salary, person.birth_date, person.😀, orders.order_id, orders.customer_id, orders.o_item_id, orders.qty, orders.price, orders.delivered\
-        \n    Inner Join: person.id * Int64(2) = orders.customer_id + Int64(10), person.id * Int64(2) = orders.order_id\
-        \n      Projection: person.id, person.first_name, person.last_name, person.age, person.state, person.salary, person.birth_date, person.😀, person.id * Int64(2)\
-        \n        TableScan: person\
-        \n      Projection: orders.order_id, orders.customer_id, orders.o_item_id, orders.qty, orders.price, orders.delivered, orders.customer_id + Int64(10)\
-        \n        TableScan: orders";
-        quick_test(sql, expected);
-    }
-
-    #[test]
-    fn test_duplicated_right_join_key_inner_join() {
-        //  orders.customer_id + 10 happen twice in right side.
-        let sql = "SELECT person.id, person.age 
-            FROM person 
-            INNER JOIN orders 
-            ON person.id * 2 = orders.customer_id + 10 and person.id =  orders.customer_id + 10";
-
-        let expected = "Projection: person.id, person.age\
-        \n  Projection: person.id, person.first_name, person.last_name, person.age, person.state, person.salary, person.birth_date, person.😀, orders.order_id, orders.customer_id, orders.o_item_id, orders.qty, orders.price, orders.delivered\n    Inner Join: person.id * Int64(2) = orders.customer_id + Int64(10), person.id = orders.customer_id + Int64(10)\
-        \n      Projection: person.id, person.first_name, person.last_name, person.age, person.state, person.salary, person.birth_date, person.😀, person.id * Int64(2)\
-        \n        TableScan: person\
-        \n      Projection: orders.order_id, orders.customer_id, orders.o_item_id, orders.qty, orders.price, orders.delivered, orders.customer_id + Int64(10)\
-        \n        TableScan: orders";
-        quick_test(sql, expected);
->>>>>>> ff2f1134
     }
 
     fn assert_field_not_found(err: DataFusionError, name: &str) {
