--- conflicted
+++ resolved
@@ -778,14 +778,11 @@
                 (col("a") + col("b")).gt(lit(4)).is_unknown(),
                 r#"(("a" + "b") > 4) IS UNKNOWN"#,
             ),
-<<<<<<< HEAD
             (not(col("a")), r#"NOT "a""#),
-=======
             (
                 Expr::between(col("a"), lit(1), lit(7)),
                 r#"("a" BETWEEN 1 AND 7)"#,
             ),
->>>>>>> 39f4aaf5
         ];
 
         for (expr, expected) in tests {
