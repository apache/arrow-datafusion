// Licensed to the Apache Software Foundation (ASF) under one
// or more contributor license agreements.  See the NOTICE file
// distributed with this work for additional information
// regarding copyright ownership.  The ASF licenses this file
// to you under the Apache License, Version 2.0 (the
// "License"); you may not use this file except in compliance
// with the License.  You may obtain a copy of the License at
//
//   http://www.apache.org/licenses/LICENSE-2.0
//
// Unless required by applicable law or agreed to in writing,
// software distributed under the License is distributed on an
// "AS IS" BASIS, WITHOUT WARRANTIES OR CONDITIONS OF ANY
// KIND, either express or implied.  See the License for the
// specific language governing permissions and limitations
// under the License.

use core::fmt;
use std::sync::Arc;
use std::{fmt::Display, vec};

<<<<<<< HEAD
use arrow::array::PrimitiveArray;
use arrow::datatypes::{Decimal128Type, Decimal256Type, DecimalType};
use arrow::util::display::array_value_to_string;
use arrow_array::types::{
    ArrowTemporalType, TimestampMicrosecondType, TimestampMillisecondType,
    TimestampNanosecondType, TimestampSecondType,
=======
use arrow::datatypes::{Decimal128Type, Decimal256Type, DecimalType};
use arrow::util::display::array_value_to_string;
use arrow_array::types::{
    ArrowTemporalType, Time32MillisecondType, Time32SecondType, Time64MicrosecondType,
    Time64NanosecondType,
};
use arrow_array::{
    Date32Array, Date64Array, PrimitiveArray, TimestampMillisecondArray,
    TimestampNanosecondArray,
>>>>>>> 82f7bf40
};
use arrow_array::{Date32Array, Date64Array};
use arrow_schema::DataType;
use sqlparser::ast::Value::SingleQuotedString;
use sqlparser::ast::{
    self, Expr as AstExpr, Function, FunctionArg, Ident, Interval, TimezoneInfo,
    UnaryOperator,
};

use datafusion_common::{
    internal_datafusion_err, internal_err, not_impl_err, plan_err, Column, Result,
    ScalarValue,
};
use datafusion_expr::{
    expr::{Alias, Exists, InList, ScalarFunction, Sort, WindowFunction},
    Between, BinaryExpr, Case, Cast, Expr, GroupingSet, Like, Operator, TryCast,
};

use super::Unparser;

/// DataFusion's Exprs can represent either an `Expr` or an `OrderByExpr`
pub enum Unparsed {
    // SQL Expression
    Expr(ast::Expr),
    // SQL ORDER BY expression (e.g. `col ASC NULLS FIRST`)
    OrderByExpr(ast::OrderByExpr),
}

impl Unparsed {
    pub fn into_order_by_expr(self) -> Result<ast::OrderByExpr> {
        if let Unparsed::OrderByExpr(order_by_expr) = self {
            Ok(order_by_expr)
        } else {
            internal_err!("Expected Sort expression to be converted an OrderByExpr")
        }
    }
}

impl Display for Unparsed {
    fn fmt(&self, f: &mut fmt::Formatter<'_>) -> fmt::Result {
        match self {
            Unparsed::Expr(expr) => write!(f, "{}", expr),
            Unparsed::OrderByExpr(order_by_expr) => write!(f, "{}", order_by_expr),
        }
    }
}

/// Convert a DataFusion [`Expr`] to `sqlparser::ast::Expr`
///
/// This function is the opposite of `SqlToRel::sql_to_expr` and can
/// be used to, among other things, convert [`Expr`]s to strings.
/// Throws an error if [`Expr`] can not be represented by an `sqlparser::ast::Expr`
///
/// # Example
/// ```
/// use datafusion_expr::{col, lit};
/// use datafusion_sql::unparser::expr_to_sql;
/// let expr = col("a").gt(lit(4));
/// let sql = expr_to_sql(&expr).unwrap();
///
/// assert_eq!(format!("{}", sql), "(a > 4)")
/// ```
pub fn expr_to_sql(expr: &Expr) -> Result<ast::Expr> {
    let unparser = Unparser::default();
    unparser.expr_to_sql(expr)
}

/// Convert a DataFusion [`Expr`] to [`Unparsed`]
///
/// This function is similar to expr_to_sql, but it supports converting more [`Expr`] types like
/// `Sort` expressions to `OrderByExpr` expressions.
pub fn expr_to_unparsed(expr: &Expr) -> Result<Unparsed> {
    let unparser = Unparser::default();
    unparser.expr_to_unparsed(expr)
}

impl Unparser<'_> {
    pub fn expr_to_sql(&self, expr: &Expr) -> Result<ast::Expr> {
        match expr {
            Expr::InList(InList {
                expr,
                list,
                negated,
            }) => {
                let list_expr = list
                    .iter()
                    .map(|e| self.expr_to_sql(e))
                    .collect::<Result<Vec<_>>>()?;
                Ok(ast::Expr::InList {
                    expr: Box::new(self.expr_to_sql(expr)?),
                    list: list_expr,
                    negated: *negated,
                })
            }
            Expr::ScalarFunction(ScalarFunction { func, args }) => {
                let func_name = func.name();

                let args = args
                    .iter()
                    .map(|e| {
                        if matches!(e, Expr::Wildcard { qualifier: None }) {
                            Ok(FunctionArg::Unnamed(ast::FunctionArgExpr::Wildcard))
                        } else {
                            self.expr_to_sql(e).map(|e| {
                                FunctionArg::Unnamed(ast::FunctionArgExpr::Expr(e))
                            })
                        }
                    })
                    .collect::<Result<Vec<_>>>()?;

                Ok(ast::Expr::Function(Function {
                    name: ast::ObjectName(vec![Ident {
                        value: func_name.to_string(),
                        quote_style: None,
                    }]),
                    args: ast::FunctionArguments::List(ast::FunctionArgumentList {
                        duplicate_treatment: None,
                        args,
                        clauses: vec![],
                    }),
                    filter: None,
                    null_treatment: None,
                    over: None,
                    within_group: vec![],
                }))
            }
            Expr::Between(Between {
                expr,
                negated,
                low,
                high,
            }) => {
                let sql_parser_expr = self.expr_to_sql(expr)?;
                let sql_low = self.expr_to_sql(low)?;
                let sql_high = self.expr_to_sql(high)?;
                Ok(ast::Expr::Nested(Box::new(self.between_op_to_sql(
                    sql_parser_expr,
                    *negated,
                    sql_low,
                    sql_high,
                ))))
            }
            Expr::Column(col) => self.col_to_sql(col),
            Expr::BinaryExpr(BinaryExpr { left, op, right }) => {
                let l = self.expr_to_sql(left.as_ref())?;
                let r = self.expr_to_sql(right.as_ref())?;
                let op = self.op_to_sql(op)?;

                Ok(ast::Expr::Nested(Box::new(self.binary_op_to_sql(l, r, op))))
            }
            Expr::Case(Case {
                expr,
                when_then_expr,
                else_expr,
            }) => {
                let conditions = when_then_expr
                    .iter()
                    .map(|(w, _)| self.expr_to_sql(w))
                    .collect::<Result<Vec<_>>>()?;
                let results = when_then_expr
                    .iter()
                    .map(|(_, t)| self.expr_to_sql(t))
                    .collect::<Result<Vec<_>>>()?;
                let operand = match expr.as_ref() {
                    Some(e) => match self.expr_to_sql(e) {
                        Ok(sql_expr) => Some(Box::new(sql_expr)),
                        Err(_) => None,
                    },
                    None => None,
                };
                let else_result = match else_expr.as_ref() {
                    Some(e) => match self.expr_to_sql(e) {
                        Ok(sql_expr) => Some(Box::new(sql_expr)),
                        Err(_) => None,
                    },
                    None => None,
                };

                Ok(ast::Expr::Case {
                    operand,
                    conditions,
                    results,
                    else_result,
                })
            }
            Expr::Cast(Cast { expr, data_type }) => {
                let inner_expr = self.expr_to_sql(expr)?;
                Ok(ast::Expr::Cast {
                    kind: ast::CastKind::Cast,
                    expr: Box::new(inner_expr),
                    data_type: self.arrow_dtype_to_ast_dtype(data_type)?,
                    format: None,
                })
            }
            Expr::Literal(value) => Ok(self.scalar_to_sql(value)?),
            Expr::Alias(Alias { expr, name: _, .. }) => self.expr_to_sql(expr),
            Expr::WindowFunction(WindowFunction {
                fun,
                args,
                partition_by,
                order_by,
                window_frame,
                null_treatment: _,
            }) => {
                let func_name = fun.name();

                let args = self.function_args_to_sql(args)?;

                let units = match window_frame.units {
                    datafusion_expr::window_frame::WindowFrameUnits::Rows => {
                        ast::WindowFrameUnits::Rows
                    }
                    datafusion_expr::window_frame::WindowFrameUnits::Range => {
                        ast::WindowFrameUnits::Range
                    }
                    datafusion_expr::window_frame::WindowFrameUnits::Groups => {
                        ast::WindowFrameUnits::Groups
                    }
                };
                let order_by: Vec<ast::OrderByExpr> = order_by
                    .iter()
                    .map(|expr| expr_to_unparsed(expr)?.into_order_by_expr())
                    .collect::<Result<Vec<_>>>()?;

                let start_bound = self.convert_bound(&window_frame.start_bound)?;
                let end_bound = self.convert_bound(&window_frame.end_bound)?;
                let over = Some(ast::WindowType::WindowSpec(ast::WindowSpec {
                    window_name: None,
                    partition_by: partition_by
                        .iter()
                        .map(|e| self.expr_to_sql(e))
                        .collect::<Result<Vec<_>>>()?,
                    order_by,
                    window_frame: Some(ast::WindowFrame {
                        units,
                        start_bound,
                        end_bound: Option::from(end_bound),
                    }),
                }));

                Ok(ast::Expr::Function(Function {
                    name: ast::ObjectName(vec![Ident {
                        value: func_name.to_string(),
                        quote_style: None,
                    }]),
                    args: ast::FunctionArguments::List(ast::FunctionArgumentList {
                        duplicate_treatment: None,
                        args,
                        clauses: vec![],
                    }),
                    filter: None,
                    null_treatment: None,
                    over,
                    within_group: vec![],
                }))
            }
            Expr::SimilarTo(Like {
                negated,
                expr,
                pattern,
                escape_char,
                case_insensitive: _,
            })
            | Expr::Like(Like {
                negated,
                expr,
                pattern,
                escape_char,
                case_insensitive: _,
            }) => Ok(ast::Expr::Like {
                negated: *negated,
                expr: Box::new(self.expr_to_sql(expr)?),
                pattern: Box::new(self.expr_to_sql(pattern)?),
                escape_char: escape_char.map(|c| c.to_string()),
            }),
            Expr::AggregateFunction(agg) => {
                let func_name = agg.func_def.name();

                let args = self.function_args_to_sql(&agg.args)?;
                let filter = match &agg.filter {
                    Some(filter) => Some(Box::new(self.expr_to_sql(filter)?)),
                    None => None,
                };
                Ok(ast::Expr::Function(Function {
                    name: ast::ObjectName(vec![Ident {
                        value: func_name.to_string(),
                        quote_style: None,
                    }]),
                    args: ast::FunctionArguments::List(ast::FunctionArgumentList {
                        duplicate_treatment: agg
                            .distinct
                            .then_some(ast::DuplicateTreatment::Distinct),
                        args,
                        clauses: vec![],
                    }),
                    filter,
                    null_treatment: None,
                    over: None,
                    within_group: vec![],
                }))
            }
            Expr::ScalarSubquery(subq) => {
                let sub_statement = self.plan_to_sql(subq.subquery.as_ref())?;
                let sub_query = if let ast::Statement::Query(inner_query) = sub_statement
                {
                    inner_query
                } else {
                    return plan_err!(
                        "Subquery must be a Query, but found {sub_statement:?}"
                    );
                };
                Ok(ast::Expr::Subquery(sub_query))
            }
            Expr::InSubquery(insubq) => {
                let inexpr = Box::new(self.expr_to_sql(insubq.expr.as_ref())?);
                let sub_statement =
                    self.plan_to_sql(insubq.subquery.subquery.as_ref())?;
                let sub_query = if let ast::Statement::Query(inner_query) = sub_statement
                {
                    inner_query
                } else {
                    return plan_err!(
                        "Subquery must be a Query, but found {sub_statement:?}"
                    );
                };
                Ok(ast::Expr::InSubquery {
                    expr: inexpr,
                    subquery: sub_query,
                    negated: insubq.negated,
                })
            }
            Expr::Exists(Exists { subquery, negated }) => {
                let sub_statement = self.plan_to_sql(subquery.subquery.as_ref())?;
                let sub_query = if let ast::Statement::Query(inner_query) = sub_statement
                {
                    inner_query
                } else {
                    return plan_err!(
                        "Subquery must be a Query, but found {sub_statement:?}"
                    );
                };
                Ok(ast::Expr::Exists {
                    subquery: sub_query,
                    negated: *negated,
                })
            }
            Expr::Sort(Sort {
                expr: _,
                asc: _,
                nulls_first: _,
            }) => plan_err!("Sort expression should be handled by expr_to_unparsed"),
            Expr::IsNull(expr) => {
                Ok(ast::Expr::IsNull(Box::new(self.expr_to_sql(expr)?)))
            }
            Expr::IsNotNull(expr) => {
                Ok(ast::Expr::IsNotNull(Box::new(self.expr_to_sql(expr)?)))
            }
            Expr::IsTrue(expr) => {
                Ok(ast::Expr::IsTrue(Box::new(self.expr_to_sql(expr)?)))
            }
            Expr::IsNotTrue(expr) => {
                Ok(ast::Expr::IsNotTrue(Box::new(self.expr_to_sql(expr)?)))
            }
            Expr::IsFalse(expr) => {
                Ok(ast::Expr::IsFalse(Box::new(self.expr_to_sql(expr)?)))
            }
            Expr::IsNotFalse(expr) => {
                Ok(ast::Expr::IsNotFalse(Box::new(self.expr_to_sql(expr)?)))
            }
            Expr::IsUnknown(expr) => {
                Ok(ast::Expr::IsUnknown(Box::new(self.expr_to_sql(expr)?)))
            }
            Expr::IsNotUnknown(expr) => {
                Ok(ast::Expr::IsNotUnknown(Box::new(self.expr_to_sql(expr)?)))
            }
            Expr::Not(expr) => {
                let sql_parser_expr = self.expr_to_sql(expr)?;
                Ok(AstExpr::UnaryOp {
                    op: UnaryOperator::Not,
                    expr: Box::new(sql_parser_expr),
                })
            }
            Expr::Negative(expr) => {
                let sql_parser_expr = self.expr_to_sql(expr)?;
                Ok(AstExpr::UnaryOp {
                    op: UnaryOperator::Minus,
                    expr: Box::new(sql_parser_expr),
                })
            }
            Expr::ScalarVariable(_, ids) => {
                if ids.is_empty() {
                    return internal_err!("Not a valid ScalarVariable");
                }

                Ok(if ids.len() == 1 {
                    ast::Expr::Identifier(
                        self.new_ident_without_quote_style(ids[0].to_string()),
                    )
                } else {
                    ast::Expr::CompoundIdentifier(
                        ids.iter()
                            .map(|i| self.new_ident_without_quote_style(i.to_string()))
                            .collect(),
                    )
                })
            }
            Expr::TryCast(TryCast { expr, data_type }) => {
                let inner_expr = self.expr_to_sql(expr)?;
                Ok(ast::Expr::Cast {
                    kind: ast::CastKind::TryCast,
                    expr: Box::new(inner_expr),
                    data_type: self.arrow_dtype_to_ast_dtype(data_type)?,
                    format: None,
                })
            }
            Expr::Wildcard { qualifier: _ } => {
                not_impl_err!("Unsupported Expr conversion: {expr:?}")
            }
            Expr::GroupingSet(grouping_set) => match grouping_set {
                GroupingSet::GroupingSets(grouping_sets) => {
                    let expr_ast_sets = grouping_sets
                        .iter()
                        .map(|set| {
                            set.iter()
                                .map(|e| self.expr_to_sql(e))
                                .collect::<Result<Vec<_>>>()
                        })
                        .collect::<Result<Vec<_>>>()?;

                    Ok(ast::Expr::GroupingSets(expr_ast_sets))
                }
                GroupingSet::Cube(cube) => {
                    let expr_ast_sets = cube
                        .iter()
                        .map(|e| {
                            let sql = self.expr_to_sql(e)?;
                            Ok(vec![sql])
                        })
                        .collect::<Result<Vec<_>>>()?;
                    Ok(ast::Expr::Cube(expr_ast_sets))
                }
                GroupingSet::Rollup(rollup) => {
                    let expr_ast_sets: Vec<Vec<AstExpr>> = rollup
                        .iter()
                        .map(|e| {
                            let sql = self.expr_to_sql(e)?;
                            Ok(vec![sql])
                        })
                        .collect::<Result<Vec<_>>>()?;
                    Ok(ast::Expr::Rollup(expr_ast_sets))
                }
            },
            Expr::Placeholder(p) => {
                Ok(ast::Expr::Value(ast::Value::Placeholder(p.id.to_string())))
            }
            Expr::OuterReferenceColumn(_, col) => self.col_to_sql(col),
            Expr::Unnest(_) => not_impl_err!("Unsupported Expr conversion: {expr:?}"),
        }
    }

    /// This function can convert more [`Expr`] types than `expr_to_sql`, returning an [`Unparsed`]
    /// like `Sort` expressions to `OrderByExpr` expressions.
    pub fn expr_to_unparsed(&self, expr: &Expr) -> Result<Unparsed> {
        match expr {
            Expr::Sort(Sort {
                expr,
                asc,
                nulls_first,
            }) => {
                let sql_parser_expr = self.expr_to_sql(expr)?;

                let nulls_first = if self.dialect.supports_nulls_first_in_sort() {
                    Some(*nulls_first)
                } else {
                    None
                };

                Ok(Unparsed::OrderByExpr(ast::OrderByExpr {
                    expr: sql_parser_expr,
                    asc: Some(*asc),
                    nulls_first,
                }))
            }
            _ => {
                let sql_parser_expr = self.expr_to_sql(expr)?;
                Ok(Unparsed::Expr(sql_parser_expr))
            }
        }
    }

    fn col_to_sql(&self, col: &Column) -> Result<ast::Expr> {
        if let Some(table_ref) = &col.relation {
            let mut id = table_ref.to_vec();
            id.push(col.name.to_string());
            return Ok(ast::Expr::CompoundIdentifier(
                id.iter()
                    .map(|i| self.new_ident_quoted_if_needs(i.to_string()))
                    .collect(),
            ));
        }
        Ok(ast::Expr::Identifier(
            self.new_ident_quoted_if_needs(col.name.to_string()),
        ))
    }

    fn convert_bound(
        &self,
        bound: &datafusion_expr::window_frame::WindowFrameBound,
    ) -> Result<ast::WindowFrameBound> {
        match bound {
            datafusion_expr::window_frame::WindowFrameBound::Preceding(val) => {
                Ok(ast::WindowFrameBound::Preceding({
                    let val = self.scalar_to_sql(val)?;
                    if let ast::Expr::Value(ast::Value::Null) = &val {
                        None
                    } else {
                        Some(Box::new(val))
                    }
                }))
            }
            datafusion_expr::window_frame::WindowFrameBound::Following(val) => {
                Ok(ast::WindowFrameBound::Following({
                    let val = self.scalar_to_sql(val)?;
                    if let ast::Expr::Value(ast::Value::Null) = &val {
                        None
                    } else {
                        Some(Box::new(val))
                    }
                }))
            }
            datafusion_expr::window_frame::WindowFrameBound::CurrentRow => {
                Ok(ast::WindowFrameBound::CurrentRow)
            }
        }
    }

    fn function_args_to_sql(&self, args: &[Expr]) -> Result<Vec<ast::FunctionArg>> {
        args.iter()
            .map(|e| {
                if matches!(e, Expr::Wildcard { qualifier: None }) {
                    Ok(ast::FunctionArg::Unnamed(ast::FunctionArgExpr::Wildcard))
                } else {
                    self.expr_to_sql(e)
                        .map(|e| ast::FunctionArg::Unnamed(ast::FunctionArgExpr::Expr(e)))
                }
            })
            .collect::<Result<Vec<_>>>()
    }

    /// This function can create an identifier with or without quotes based on the dialect rules
    pub(super) fn new_ident_quoted_if_needs(&self, ident: String) -> ast::Ident {
        let quote_style = self.dialect.identifier_quote_style(&ident);
        ast::Ident {
            value: ident,
            quote_style,
        }
    }

    pub(super) fn new_ident_without_quote_style(&self, str: String) -> ast::Ident {
        ast::Ident {
            value: str,
            quote_style: None,
        }
    }

    pub(super) fn binary_op_to_sql(
        &self,
        lhs: ast::Expr,
        rhs: ast::Expr,
        op: ast::BinaryOperator,
    ) -> ast::Expr {
        ast::Expr::BinaryOp {
            left: Box::new(lhs),
            op,
            right: Box::new(rhs),
        }
    }

    pub(super) fn between_op_to_sql(
        &self,
        expr: ast::Expr,
        negated: bool,
        low: ast::Expr,
        high: ast::Expr,
    ) -> ast::Expr {
        ast::Expr::Between {
            expr: Box::new(expr),
            negated,
            low: Box::new(low),
            high: Box::new(high),
        }
    }

    fn op_to_sql(&self, op: &Operator) -> Result<ast::BinaryOperator> {
        match op {
            Operator::Eq => Ok(ast::BinaryOperator::Eq),
            Operator::NotEq => Ok(ast::BinaryOperator::NotEq),
            Operator::Lt => Ok(ast::BinaryOperator::Lt),
            Operator::LtEq => Ok(ast::BinaryOperator::LtEq),
            Operator::Gt => Ok(ast::BinaryOperator::Gt),
            Operator::GtEq => Ok(ast::BinaryOperator::GtEq),
            Operator::Plus => Ok(ast::BinaryOperator::Plus),
            Operator::Minus => Ok(ast::BinaryOperator::Minus),
            Operator::Multiply => Ok(ast::BinaryOperator::Multiply),
            Operator::Divide => Ok(ast::BinaryOperator::Divide),
            Operator::Modulo => Ok(ast::BinaryOperator::Modulo),
            Operator::And => Ok(ast::BinaryOperator::And),
            Operator::Or => Ok(ast::BinaryOperator::Or),
            Operator::IsDistinctFrom => not_impl_err!("unsupported operation: {op:?}"),
            Operator::IsNotDistinctFrom => not_impl_err!("unsupported operation: {op:?}"),
            Operator::RegexMatch => Ok(ast::BinaryOperator::PGRegexMatch),
            Operator::RegexIMatch => Ok(ast::BinaryOperator::PGRegexIMatch),
            Operator::RegexNotMatch => Ok(ast::BinaryOperator::PGRegexNotMatch),
            Operator::RegexNotIMatch => Ok(ast::BinaryOperator::PGRegexNotIMatch),
            Operator::ILikeMatch => Ok(ast::BinaryOperator::PGILikeMatch),
            Operator::NotLikeMatch => Ok(ast::BinaryOperator::PGNotLikeMatch),
            Operator::LikeMatch => Ok(ast::BinaryOperator::PGLikeMatch),
            Operator::NotILikeMatch => Ok(ast::BinaryOperator::PGNotILikeMatch),
            Operator::BitwiseAnd => Ok(ast::BinaryOperator::BitwiseAnd),
            Operator::BitwiseOr => Ok(ast::BinaryOperator::BitwiseOr),
            Operator::BitwiseXor => Ok(ast::BinaryOperator::BitwiseXor),
            Operator::BitwiseShiftRight => Ok(ast::BinaryOperator::PGBitwiseShiftRight),
            Operator::BitwiseShiftLeft => Ok(ast::BinaryOperator::PGBitwiseShiftLeft),
            Operator::StringConcat => Ok(ast::BinaryOperator::StringConcat),
            Operator::AtArrow => not_impl_err!("unsupported operation: {op:?}"),
            Operator::ArrowAt => not_impl_err!("unsupported operation: {op:?}"),
        }
    }

<<<<<<< HEAD
    fn handle_timestamp<T: ArrowTemporalType>(
        &self,
        v: &ScalarValue,
        tz: &Option<Arc<str>>,
    ) -> Result<ast::Expr>
    where
        i64: From<T::Native>,
    {
        let ts = if let Some(tz) = tz {
            v.to_array()?
                .as_any()
                .downcast_ref::<PrimitiveArray<T>>()
                .ok_or(internal_datafusion_err!(
                    "Failed to downcast type {v:?} to arrow array"
                ))?
                .value_as_datetime_with_tz(0, tz.parse()?)
                .ok_or(internal_datafusion_err!(
                    "Unable to convert {v:?} to DateTime"
                ))?
                .to_string()
        } else {
            v.to_array()?
                .as_any()
                .downcast_ref::<PrimitiveArray<T>>()
                .ok_or(internal_datafusion_err!(
                    "Failed to downcast type {v:?} to arrow array"
                ))?
                .value_as_datetime(0)
                .ok_or(internal_datafusion_err!(
                    "Unable to convert {v:?} to DateTime"
                ))?
                .to_string()
        };
=======
    fn handle_time<T: ArrowTemporalType>(&self, v: &ScalarValue) -> Result<ast::Expr>
    where
        i64: From<T::Native>,
    {
        let time = v
            .to_array()?
            .as_any()
            .downcast_ref::<PrimitiveArray<T>>()
            .ok_or(internal_datafusion_err!(
                "Failed to downcast type {v:?} to arrow array"
            ))?
            .value_as_time(0)
            .ok_or(internal_datafusion_err!("Unable to convert {v:?} to Time"))?
            .to_string();
        Ok(ast::Expr::Cast {
            kind: ast::CastKind::Cast,
            expr: Box::new(ast::Expr::Value(SingleQuotedString(time))),
            data_type: ast::DataType::Time(None, TimezoneInfo::None),
            format: None,
        })
    }

    fn timestamp_string_to_sql(&self, ts: String) -> Result<ast::Expr> {
>>>>>>> 82f7bf40
        Ok(ast::Expr::Cast {
            kind: ast::CastKind::Cast,
            expr: Box::new(ast::Expr::Value(SingleQuotedString(ts))),
            data_type: ast::DataType::Timestamp(None, TimezoneInfo::None),
            format: None,
        })
    }

    /// DataFusion ScalarValues sometimes require a ast::Expr to construct.
    /// For example ScalarValue::Date32(d) corresponds to the ast::Expr CAST('datestr' as DATE)
    fn scalar_to_sql(&self, v: &ScalarValue) -> Result<ast::Expr> {
        match v {
            ScalarValue::Null => Ok(ast::Expr::Value(ast::Value::Null)),
            ScalarValue::Boolean(Some(b)) => {
                Ok(ast::Expr::Value(ast::Value::Boolean(b.to_owned())))
            }
            ScalarValue::Boolean(None) => Ok(ast::Expr::Value(ast::Value::Null)),
            ScalarValue::Float16(Some(f)) => {
                Ok(ast::Expr::Value(ast::Value::Number(f.to_string(), false)))
            }
            ScalarValue::Float16(None) => Ok(ast::Expr::Value(ast::Value::Null)),
            ScalarValue::Float32(Some(f)) => {
                Ok(ast::Expr::Value(ast::Value::Number(f.to_string(), false)))
            }
            ScalarValue::Float32(None) => Ok(ast::Expr::Value(ast::Value::Null)),
            ScalarValue::Float64(Some(f)) => {
                Ok(ast::Expr::Value(ast::Value::Number(f.to_string(), false)))
            }
            ScalarValue::Float64(None) => Ok(ast::Expr::Value(ast::Value::Null)),
            ScalarValue::Decimal128(Some(value), precision, scale) => {
                Ok(ast::Expr::Value(ast::Value::Number(
                    Decimal128Type::format_decimal(*value, *precision, *scale),
                    false,
                )))
            }
            ScalarValue::Decimal128(None, ..) => Ok(ast::Expr::Value(ast::Value::Null)),
            ScalarValue::Decimal256(Some(value), precision, scale) => {
                Ok(ast::Expr::Value(ast::Value::Number(
                    Decimal256Type::format_decimal(*value, *precision, *scale),
                    false,
                )))
            }
            ScalarValue::Decimal256(None, ..) => Ok(ast::Expr::Value(ast::Value::Null)),
            ScalarValue::Int8(Some(i)) => {
                Ok(ast::Expr::Value(ast::Value::Number(i.to_string(), false)))
            }
            ScalarValue::Int8(None) => Ok(ast::Expr::Value(ast::Value::Null)),
            ScalarValue::Int16(Some(i)) => {
                Ok(ast::Expr::Value(ast::Value::Number(i.to_string(), false)))
            }
            ScalarValue::Int16(None) => Ok(ast::Expr::Value(ast::Value::Null)),
            ScalarValue::Int32(Some(i)) => {
                Ok(ast::Expr::Value(ast::Value::Number(i.to_string(), false)))
            }
            ScalarValue::Int32(None) => Ok(ast::Expr::Value(ast::Value::Null)),
            ScalarValue::Int64(Some(i)) => {
                Ok(ast::Expr::Value(ast::Value::Number(i.to_string(), false)))
            }
            ScalarValue::Int64(None) => Ok(ast::Expr::Value(ast::Value::Null)),
            ScalarValue::UInt8(Some(ui)) => {
                Ok(ast::Expr::Value(ast::Value::Number(ui.to_string(), false)))
            }
            ScalarValue::UInt8(None) => Ok(ast::Expr::Value(ast::Value::Null)),
            ScalarValue::UInt16(Some(ui)) => {
                Ok(ast::Expr::Value(ast::Value::Number(ui.to_string(), false)))
            }
            ScalarValue::UInt16(None) => Ok(ast::Expr::Value(ast::Value::Null)),
            ScalarValue::UInt32(Some(ui)) => {
                Ok(ast::Expr::Value(ast::Value::Number(ui.to_string(), false)))
            }
            ScalarValue::UInt32(None) => Ok(ast::Expr::Value(ast::Value::Null)),
            ScalarValue::UInt64(Some(ui)) => {
                Ok(ast::Expr::Value(ast::Value::Number(ui.to_string(), false)))
            }
            ScalarValue::UInt64(None) => Ok(ast::Expr::Value(ast::Value::Null)),
            ScalarValue::Utf8(Some(str)) => Ok(ast::Expr::Value(
                ast::Value::SingleQuotedString(str.to_string()),
            )),
            ScalarValue::Utf8(None) => Ok(ast::Expr::Value(ast::Value::Null)),
            ScalarValue::Utf8View(Some(str)) => Ok(ast::Expr::Value(
                ast::Value::SingleQuotedString(str.to_string()),
            )),
            ScalarValue::Utf8View(None) => Ok(ast::Expr::Value(ast::Value::Null)),
            ScalarValue::LargeUtf8(Some(str)) => Ok(ast::Expr::Value(
                ast::Value::SingleQuotedString(str.to_string()),
            )),
            ScalarValue::LargeUtf8(None) => Ok(ast::Expr::Value(ast::Value::Null)),
            ScalarValue::Binary(Some(_)) => not_impl_err!("Unsupported scalar: {v:?}"),
            ScalarValue::Binary(None) => Ok(ast::Expr::Value(ast::Value::Null)),
            ScalarValue::BinaryView(Some(_)) => {
                not_impl_err!("Unsupported scalar: {v:?}")
            }
            ScalarValue::BinaryView(None) => Ok(ast::Expr::Value(ast::Value::Null)),
            ScalarValue::FixedSizeBinary(..) => {
                not_impl_err!("Unsupported scalar: {v:?}")
            }
            ScalarValue::LargeBinary(Some(_)) => {
                not_impl_err!("Unsupported scalar: {v:?}")
            }
            ScalarValue::LargeBinary(None) => Ok(ast::Expr::Value(ast::Value::Null)),
            ScalarValue::FixedSizeList(_a) => not_impl_err!("Unsupported scalar: {v:?}"),
            ScalarValue::List(_a) => not_impl_err!("Unsupported scalar: {v:?}"),
            ScalarValue::LargeList(_a) => not_impl_err!("Unsupported scalar: {v:?}"),
            ScalarValue::Date32(Some(_)) => {
                let date = v
                    .to_array()?
                    .as_any()
                    .downcast_ref::<Date32Array>()
                    .ok_or(internal_datafusion_err!(
                        "Unable to downcast to Date32 from Date32 scalar"
                    ))?
                    .value_as_date(0)
                    .ok_or(internal_datafusion_err!(
                        "Unable to convert Date32 to NaiveDate"
                    ))?;

                Ok(ast::Expr::Cast {
                    kind: ast::CastKind::Cast,
                    expr: Box::new(ast::Expr::Value(ast::Value::SingleQuotedString(
                        date.to_string(),
                    ))),
                    data_type: ast::DataType::Date,
                    format: None,
                })
            }
            ScalarValue::Date32(None) => Ok(ast::Expr::Value(ast::Value::Null)),
            ScalarValue::Date64(Some(_)) => {
                let datetime = v
                    .to_array()?
                    .as_any()
                    .downcast_ref::<Date64Array>()
                    .ok_or(internal_datafusion_err!(
                        "Unable to downcast to Date64 from Date64 scalar"
                    ))?
                    .value_as_datetime(0)
                    .ok_or(internal_datafusion_err!(
                        "Unable to convert Date64 to NaiveDateTime"
                    ))?;

                Ok(ast::Expr::Cast {
                    kind: ast::CastKind::Cast,
                    expr: Box::new(ast::Expr::Value(ast::Value::SingleQuotedString(
                        datetime.to_string(),
                    ))),
                    data_type: ast::DataType::Datetime(None),
                    format: None,
                })
            }
            ScalarValue::Date64(None) => Ok(ast::Expr::Value(ast::Value::Null)),
            ScalarValue::Time32Second(Some(_t)) => {
                self.handle_time::<Time32SecondType>(v)
            }
            ScalarValue::Time32Second(None) => Ok(ast::Expr::Value(ast::Value::Null)),
            ScalarValue::Time32Millisecond(Some(_t)) => {
                self.handle_time::<Time32MillisecondType>(v)
            }
            ScalarValue::Time32Millisecond(None) => {
                Ok(ast::Expr::Value(ast::Value::Null))
            }
            ScalarValue::Time64Microsecond(Some(_t)) => {
                self.handle_time::<Time64MicrosecondType>(v)
            }
            ScalarValue::Time64Microsecond(None) => {
                Ok(ast::Expr::Value(ast::Value::Null))
            }
            ScalarValue::Time64Nanosecond(Some(_t)) => {
                self.handle_time::<Time64NanosecondType>(v)
            }
            ScalarValue::Time64Nanosecond(None) => Ok(ast::Expr::Value(ast::Value::Null)),
            ScalarValue::TimestampSecond(Some(_ts), tz) => {
                self.handle_timestamp::<TimestampSecondType>(v, tz)
            }
            ScalarValue::TimestampSecond(None, _) => {
                Ok(ast::Expr::Value(ast::Value::Null))
            }
            ScalarValue::TimestampMillisecond(Some(_ts), tz) => {
                self.handle_timestamp::<TimestampMillisecondType>(v, tz)
            }
            ScalarValue::TimestampMillisecond(None, _) => {
                Ok(ast::Expr::Value(ast::Value::Null))
            }
            ScalarValue::TimestampMicrosecond(Some(_ts), tz) => {
                self.handle_timestamp::<TimestampMicrosecondType>(v, tz)
            }
            ScalarValue::TimestampMicrosecond(None, _) => {
                Ok(ast::Expr::Value(ast::Value::Null))
            }
            ScalarValue::TimestampNanosecond(Some(_ts), tz) => {
                self.handle_timestamp::<TimestampNanosecondType>(v, tz)
            }
            ScalarValue::TimestampNanosecond(None, _) => {
                Ok(ast::Expr::Value(ast::Value::Null))
            }
            ScalarValue::IntervalYearMonth(Some(_))
            | ScalarValue::IntervalDayTime(Some(_))
            | ScalarValue::IntervalMonthDayNano(Some(_)) => {
                let wrap_array = v.to_array()?;
                let Some(result) = array_value_to_string(&wrap_array, 0).ok() else {
                    return internal_err!(
                        "Unable to convert interval scalar value to string"
                    );
                };
                let interval = Interval {
                    value: Box::new(ast::Expr::Value(SingleQuotedString(
                        result.to_uppercase(),
                    ))),
                    leading_field: None,
                    leading_precision: None,
                    last_field: None,
                    fractional_seconds_precision: None,
                };
                Ok(ast::Expr::Interval(interval))
            }
            ScalarValue::IntervalYearMonth(None) => {
                Ok(ast::Expr::Value(ast::Value::Null))
            }
            ScalarValue::IntervalDayTime(None) => Ok(ast::Expr::Value(ast::Value::Null)),
            ScalarValue::IntervalMonthDayNano(None) => {
                Ok(ast::Expr::Value(ast::Value::Null))
            }
            ScalarValue::DurationSecond(Some(_d)) => {
                not_impl_err!("Unsupported scalar: {v:?}")
            }
            ScalarValue::DurationSecond(None) => Ok(ast::Expr::Value(ast::Value::Null)),
            ScalarValue::DurationMillisecond(Some(_d)) => {
                not_impl_err!("Unsupported scalar: {v:?}")
            }
            ScalarValue::DurationMillisecond(None) => {
                Ok(ast::Expr::Value(ast::Value::Null))
            }
            ScalarValue::DurationMicrosecond(Some(_d)) => {
                not_impl_err!("Unsupported scalar: {v:?}")
            }
            ScalarValue::DurationMicrosecond(None) => {
                Ok(ast::Expr::Value(ast::Value::Null))
            }
            ScalarValue::DurationNanosecond(Some(_d)) => {
                not_impl_err!("Unsupported scalar: {v:?}")
            }
            ScalarValue::DurationNanosecond(None) => {
                Ok(ast::Expr::Value(ast::Value::Null))
            }
            ScalarValue::Struct(_) => not_impl_err!("Unsupported scalar: {v:?}"),
            ScalarValue::Union(..) => not_impl_err!("Unsupported scalar: {v:?}"),
            ScalarValue::Dictionary(..) => not_impl_err!("Unsupported scalar: {v:?}"),
        }
    }

    fn arrow_dtype_to_ast_dtype(&self, data_type: &DataType) -> Result<ast::DataType> {
        match data_type {
            DataType::Null => {
                not_impl_err!("Unsupported DataType: conversion: {data_type:?}")
            }
            DataType::Boolean => Ok(ast::DataType::Bool),
            DataType::Int8 => Ok(ast::DataType::TinyInt(None)),
            DataType::Int16 => Ok(ast::DataType::SmallInt(None)),
            DataType::Int32 => Ok(ast::DataType::Integer(None)),
            DataType::Int64 => Ok(ast::DataType::BigInt(None)),
            DataType::UInt8 => Ok(ast::DataType::UnsignedTinyInt(None)),
            DataType::UInt16 => Ok(ast::DataType::UnsignedSmallInt(None)),
            DataType::UInt32 => Ok(ast::DataType::UnsignedInteger(None)),
            DataType::UInt64 => Ok(ast::DataType::UnsignedBigInt(None)),
            DataType::Float16 => {
                not_impl_err!("Unsupported DataType: conversion: {data_type:?}")
            }
            DataType::Float32 => Ok(ast::DataType::Float(None)),
            DataType::Float64 => Ok(ast::DataType::Double),
            DataType::Timestamp(_, _) => {
                not_impl_err!("Unsupported DataType: conversion: {data_type:?}")
            }
            DataType::Date32 => Ok(ast::DataType::Date),
            DataType::Date64 => Ok(ast::DataType::Datetime(None)),
            DataType::Time32(_) => {
                not_impl_err!("Unsupported DataType: conversion: {data_type:?}")
            }
            DataType::Time64(_) => {
                not_impl_err!("Unsupported DataType: conversion: {data_type:?}")
            }
            DataType::Duration(_) => {
                not_impl_err!("Unsupported DataType: conversion: {data_type:?}")
            }
            DataType::Interval(_) => {
                not_impl_err!("Unsupported DataType: conversion: {data_type:?}")
            }
            DataType::Binary => {
                not_impl_err!("Unsupported DataType: conversion: {data_type:?}")
            }
            DataType::FixedSizeBinary(_) => {
                not_impl_err!("Unsupported DataType: conversion: {data_type:?}")
            }
            DataType::LargeBinary => {
                not_impl_err!("Unsupported DataType: conversion: {data_type:?}")
            }
            DataType::BinaryView => {
                not_impl_err!("Unsupported DataType: conversion: {data_type:?}")
            }
            DataType::Utf8 => Ok(ast::DataType::Varchar(None)),
            DataType::LargeUtf8 => Ok(ast::DataType::Text),
            DataType::Utf8View => {
                not_impl_err!("Unsupported DataType: conversion: {data_type:?}")
            }
            DataType::List(_) => {
                not_impl_err!("Unsupported DataType: conversion: {data_type:?}")
            }
            DataType::FixedSizeList(_, _) => {
                not_impl_err!("Unsupported DataType: conversion: {data_type:?}")
            }
            DataType::LargeList(_) => {
                not_impl_err!("Unsupported DataType: conversion: {data_type:?}")
            }
            DataType::ListView(_) => {
                not_impl_err!("Unsupported DataType: conversion: {data_type:?}")
            }
            DataType::LargeListView(_) => {
                not_impl_err!("Unsupported DataType: conversion: {data_type:?}")
            }
            DataType::Struct(_) => {
                not_impl_err!("Unsupported DataType: conversion: {data_type:?}")
            }
            DataType::Union(_, _) => {
                not_impl_err!("Unsupported DataType: conversion: {data_type:?}")
            }
            DataType::Dictionary(_, _) => {
                not_impl_err!("Unsupported DataType: conversion: {data_type:?}")
            }
            DataType::Decimal128(precision, scale)
            | DataType::Decimal256(precision, scale) => {
                let mut new_precision = *precision as u64;
                let mut new_scale = *scale as u64;
                if *scale < 0 {
                    new_precision = (*precision as i16 - *scale as i16) as u64;
                    new_scale = 0
                }

                Ok(ast::DataType::Decimal(
                    ast::ExactNumberInfo::PrecisionAndScale(new_precision, new_scale),
                ))
            }
            DataType::Map(_, _) => {
                not_impl_err!("Unsupported DataType: conversion: {data_type:?}")
            }
            DataType::RunEndEncoded(_, _) => {
                not_impl_err!("Unsupported DataType: conversion: {data_type:?}")
            }
        }
    }
}

#[cfg(test)]
mod tests {
    use std::ops::{Add, Sub};
    use std::{any::Any, sync::Arc, vec};

    use arrow::datatypes::{Field, Schema};
    use arrow_schema::DataType::Int8;

    use datafusion_common::TableReference;
    use datafusion_expr::{
        case, col, cube, exists, grouping_set, interval_datetime_lit,
        interval_year_month_lit, lit, not, not_exists, out_ref_col, placeholder, rollup,
        table_scan, try_cast, when, wildcard, ColumnarValue, ScalarUDF, ScalarUDFImpl,
        Signature, Volatility, WindowFrame, WindowFunctionDefinition,
    };
    use datafusion_expr::{interval_month_day_nano_lit, AggregateExt};
    use datafusion_functions_aggregate::count::count_udaf;
    use datafusion_functions_aggregate::expr_fn::sum;

    use crate::unparser::dialect::CustomDialect;

    use super::*;

    /// Mocked UDF
    #[derive(Debug)]
    struct DummyUDF {
        signature: Signature,
    }

    impl DummyUDF {
        fn new() -> Self {
            Self {
                signature: Signature::variadic_any(Volatility::Immutable),
            }
        }
    }

    impl ScalarUDFImpl for DummyUDF {
        fn as_any(&self) -> &dyn Any {
            self
        }

        fn name(&self) -> &str {
            "dummy_udf"
        }

        fn signature(&self) -> &Signature {
            &self.signature
        }

        fn return_type(&self, _arg_types: &[DataType]) -> Result<DataType> {
            Ok(DataType::Int32)
        }

        fn invoke(&self, _args: &[ColumnarValue]) -> Result<ColumnarValue> {
            unimplemented!("DummyUDF::invoke")
        }
    }
    // See sql::tests for E2E tests.

    #[test]
    fn expr_to_sql_ok() -> Result<()> {
        let dummy_schema = Schema::new(vec![Field::new("a", DataType::Int32, false)]);
        let dummy_logical_plan = table_scan(Some("t"), &dummy_schema, None)?
            .project(vec![Expr::Wildcard { qualifier: None }])?
            .filter(col("a").eq(lit(1)))?
            .build()?;

        let tests: Vec<(Expr, &str)> = vec![
            ((col("a") + col("b")).gt(lit(4)), r#"((a + b) > 4)"#),
            (
                Expr::Column(Column {
                    relation: Some(TableReference::partial("a", "b")),
                    name: "c".to_string(),
                })
                .gt(lit(4)),
                r#"(a.b.c > 4)"#,
            ),
            (
                case(col("a"))
                    .when(lit(1), lit(true))
                    .when(lit(0), lit(false))
                    .otherwise(lit(ScalarValue::Null))?,
                r#"CASE a WHEN 1 THEN true WHEN 0 THEN false ELSE NULL END"#,
            ),
            (
                when(col("a").is_null(), lit(true)).otherwise(lit(false))?,
                r#"CASE WHEN a IS NULL THEN true ELSE false END"#,
            ),
            (
                when(col("a").is_not_null(), lit(true)).otherwise(lit(false))?,
                r#"CASE WHEN a IS NOT NULL THEN true ELSE false END"#,
            ),
            (
                Expr::Cast(Cast {
                    expr: Box::new(col("a")),
                    data_type: DataType::Date64,
                }),
                r#"CAST(a AS DATETIME)"#,
            ),
            (
                Expr::Cast(Cast {
                    expr: Box::new(col("a")),
                    data_type: DataType::UInt32,
                }),
                r#"CAST(a AS INTEGER UNSIGNED)"#,
            ),
            (
                col("a").in_list(vec![lit(1), lit(2), lit(3)], false),
                r#"a IN (1, 2, 3)"#,
            ),
            (
                col("a").in_list(vec![lit(1), lit(2), lit(3)], true),
                r#"a NOT IN (1, 2, 3)"#,
            ),
            (
                ScalarUDF::new_from_impl(DummyUDF::new()).call(vec![col("a"), col("b")]),
                r#"dummy_udf(a, b)"#,
            ),
            (
                ScalarUDF::new_from_impl(DummyUDF::new())
                    .call(vec![col("a"), col("b")])
                    .is_null(),
                r#"dummy_udf(a, b) IS NULL"#,
            ),
            (
                ScalarUDF::new_from_impl(DummyUDF::new())
                    .call(vec![col("a"), col("b")])
                    .is_not_null(),
                r#"dummy_udf(a, b) IS NOT NULL"#,
            ),
            (
                Expr::Like(Like {
                    negated: true,
                    expr: Box::new(col("a")),
                    pattern: Box::new(lit("foo")),
                    escape_char: Some('o'),
                    case_insensitive: true,
                }),
                r#"a NOT LIKE 'foo' ESCAPE 'o'"#,
            ),
            (
                Expr::SimilarTo(Like {
                    negated: false,
                    expr: Box::new(col("a")),
                    pattern: Box::new(lit("foo")),
                    escape_char: Some('o'),
                    case_insensitive: true,
                }),
                r#"a LIKE 'foo' ESCAPE 'o'"#,
            ),
            (
                Expr::Literal(ScalarValue::Date64(Some(0))),
                r#"CAST('1970-01-01 00:00:00' AS DATETIME)"#,
            ),
            (
                Expr::Literal(ScalarValue::Date64(Some(10000))),
                r#"CAST('1970-01-01 00:00:10' AS DATETIME)"#,
            ),
            (
                Expr::Literal(ScalarValue::Date64(Some(-10000))),
                r#"CAST('1969-12-31 23:59:50' AS DATETIME)"#,
            ),
            (
                Expr::Literal(ScalarValue::Date32(Some(0))),
                r#"CAST('1970-01-01' AS DATE)"#,
            ),
            (
                Expr::Literal(ScalarValue::Date32(Some(10))),
                r#"CAST('1970-01-11' AS DATE)"#,
            ),
            (
                Expr::Literal(ScalarValue::Date32(Some(-1))),
                r#"CAST('1969-12-31' AS DATE)"#,
            ),
            (
                Expr::Literal(ScalarValue::TimestampSecond(Some(10001), None)),
                r#"CAST('1970-01-01 02:46:41' AS TIMESTAMP)"#,
            ),
            (
                Expr::Literal(ScalarValue::TimestampSecond(
                    Some(10001),
                    Some("+08:00".into()),
                )),
                r#"CAST('1970-01-01 10:46:41 +08:00' AS TIMESTAMP)"#,
            ),
            (
                Expr::Literal(ScalarValue::TimestampMillisecond(Some(10001), None)),
                r#"CAST('1970-01-01 00:00:10.001' AS TIMESTAMP)"#,
            ),
            (
                Expr::Literal(ScalarValue::TimestampMillisecond(
                    Some(10001),
                    Some("+08:00".into()),
                )),
                r#"CAST('1970-01-01 08:00:10.001 +08:00' AS TIMESTAMP)"#,
            ),
            (
                Expr::Literal(ScalarValue::TimestampMicrosecond(Some(10001), None)),
                r#"CAST('1970-01-01 00:00:00.010001' AS TIMESTAMP)"#,
            ),
            (
                Expr::Literal(ScalarValue::TimestampMicrosecond(
                    Some(10001),
                    Some("+08:00".into()),
                )),
                r#"CAST('1970-01-01 08:00:00.010001 +08:00' AS TIMESTAMP)"#,
            ),
            (
                Expr::Literal(ScalarValue::TimestampNanosecond(Some(10001), None)),
                r#"CAST('1970-01-01 00:00:00.000010001' AS TIMESTAMP)"#,
            ),
            (
                Expr::Literal(ScalarValue::TimestampNanosecond(
                    Some(10001),
                    Some("+08:00".into()),
                )),
                r#"CAST('1970-01-01 08:00:00.000010001 +08:00' AS TIMESTAMP)"#,
            ),
            (
                Expr::Literal(ScalarValue::Time32Second(Some(10001))),
                r#"CAST('02:46:41' AS TIME)"#,
            ),
            (
                Expr::Literal(ScalarValue::Time32Millisecond(Some(10001))),
                r#"CAST('00:00:10.001' AS TIME)"#,
            ),
            (
                Expr::Literal(ScalarValue::Time64Microsecond(Some(10001))),
                r#"CAST('00:00:00.010001' AS TIME)"#,
            ),
            (
                Expr::Literal(ScalarValue::Time64Nanosecond(Some(10001))),
                r#"CAST('00:00:00.000010001' AS TIME)"#,
            ),
            (sum(col("a")), r#"sum(a)"#),
            (
                count_udaf()
                    .call(vec![Expr::Wildcard { qualifier: None }])
                    .distinct()
                    .build()
                    .unwrap(),
                "count(DISTINCT *)",
            ),
            (
                count_udaf()
                    .call(vec![Expr::Wildcard { qualifier: None }])
                    .filter(lit(true))
                    .build()
                    .unwrap(),
                "count(*) FILTER (WHERE true)",
            ),
            (
                Expr::WindowFunction(WindowFunction {
                    fun: WindowFunctionDefinition::BuiltInWindowFunction(
                        datafusion_expr::BuiltInWindowFunction::RowNumber,
                    ),
                    args: vec![col("col")],
                    partition_by: vec![],
                    order_by: vec![],
                    window_frame: WindowFrame::new(None),
                    null_treatment: None,
                }),
                r#"ROW_NUMBER(col) OVER (ROWS BETWEEN UNBOUNDED PRECEDING AND UNBOUNDED FOLLOWING)"#,
            ),
            (
                Expr::WindowFunction(WindowFunction {
                    fun: WindowFunctionDefinition::AggregateUDF(count_udaf()),
                    args: vec![wildcard()],
                    partition_by: vec![],
                    order_by: vec![Expr::Sort(Sort::new(
                        Box::new(col("a")),
                        false,
                        true,
                    ))],
                    window_frame: WindowFrame::new_bounds(
                        datafusion_expr::WindowFrameUnits::Range,
                        datafusion_expr::WindowFrameBound::Preceding(
                            ScalarValue::UInt32(Some(6)),
                        ),
                        datafusion_expr::WindowFrameBound::Following(
                            ScalarValue::UInt32(Some(2)),
                        ),
                    ),
                    null_treatment: None,
                }),
                r#"count(*) OVER (ORDER BY a DESC NULLS FIRST RANGE BETWEEN 6 PRECEDING AND 2 FOLLOWING)"#,
            ),
            (col("a").is_not_null(), r#"a IS NOT NULL"#),
            (col("a").is_null(), r#"a IS NULL"#),
            (
                (col("a") + col("b")).gt(lit(4)).is_true(),
                r#"((a + b) > 4) IS TRUE"#,
            ),
            (
                (col("a") + col("b")).gt(lit(4)).is_not_true(),
                r#"((a + b) > 4) IS NOT TRUE"#,
            ),
            (
                (col("a") + col("b")).gt(lit(4)).is_false(),
                r#"((a + b) > 4) IS FALSE"#,
            ),
            (
                (col("a") + col("b")).gt(lit(4)).is_not_false(),
                r#"((a + b) > 4) IS NOT FALSE"#,
            ),
            (
                (col("a") + col("b")).gt(lit(4)).is_unknown(),
                r#"((a + b) > 4) IS UNKNOWN"#,
            ),
            (
                (col("a") + col("b")).gt(lit(4)).is_not_unknown(),
                r#"((a + b) > 4) IS NOT UNKNOWN"#,
            ),
            (not(col("a")), r#"NOT a"#),
            (
                Expr::between(col("a"), lit(1), lit(7)),
                r#"(a BETWEEN 1 AND 7)"#,
            ),
            (Expr::Negative(Box::new(col("a"))), r#"-a"#),
            (
                exists(Arc::new(dummy_logical_plan.clone())),
                r#"EXISTS (SELECT t.a FROM t WHERE (t.a = 1))"#,
            ),
            (
                not_exists(Arc::new(dummy_logical_plan.clone())),
                r#"NOT EXISTS (SELECT t.a FROM t WHERE (t.a = 1))"#,
            ),
            (
                try_cast(col("a"), DataType::Date64),
                r#"TRY_CAST(a AS DATETIME)"#,
            ),
            (
                try_cast(col("a"), DataType::UInt32),
                r#"TRY_CAST(a AS INTEGER UNSIGNED)"#,
            ),
            (
                Expr::ScalarVariable(Int8, vec![String::from("@a")]),
                r#"@a"#,
            ),
            (
                Expr::ScalarVariable(
                    Int8,
                    vec![String::from("@root"), String::from("foo")],
                ),
                r#"@root.foo"#,
            ),
            (col("x").eq(placeholder("$1")), r#"(x = $1)"#),
            (
                out_ref_col(DataType::Int32, "t.a").gt(lit(1)),
                r#"(t.a > 1)"#,
            ),
            (
                grouping_set(vec![vec![col("a"), col("b")], vec![col("a")]]),
                r#"GROUPING SETS ((a, b), (a))"#,
            ),
            (cube(vec![col("a"), col("b")]), r#"CUBE (a, b)"#),
            (rollup(vec![col("a"), col("b")]), r#"ROLLUP (a, b)"#),
            (col("table").eq(lit(1)), r#"("table" = 1)"#),
            (
                col("123_need_quoted").eq(lit(1)),
                r#"("123_need_quoted" = 1)"#,
            ),
            (col("need-quoted").eq(lit(1)), r#"("need-quoted" = 1)"#),
            (col("need quoted").eq(lit(1)), r#"("need quoted" = 1)"#),
            (
                interval_month_day_nano_lit(
                    "1 YEAR 1 MONTH 1 DAY 3 HOUR 10 MINUTE 20 SECOND",
                ),
                r#"INTERVAL '0 YEARS 13 MONS 1 DAYS 3 HOURS 10 MINS 20.000000000 SECS'"#,
            ),
            (
                interval_month_day_nano_lit("1.5 MONTH"),
                r#"INTERVAL '0 YEARS 1 MONS 15 DAYS 0 HOURS 0 MINS 0.000000000 SECS'"#,
            ),
            (
                interval_month_day_nano_lit("-3 MONTH"),
                r#"INTERVAL '0 YEARS -3 MONS 0 DAYS 0 HOURS 0 MINS 0.000000000 SECS'"#,
            ),
            (
                interval_month_day_nano_lit("1 MONTH")
                    .add(interval_month_day_nano_lit("1 DAY")),
                r#"(INTERVAL '0 YEARS 1 MONS 0 DAYS 0 HOURS 0 MINS 0.000000000 SECS' + INTERVAL '0 YEARS 0 MONS 1 DAYS 0 HOURS 0 MINS 0.000000000 SECS')"#,
            ),
            (
                interval_month_day_nano_lit("1 MONTH")
                    .sub(interval_month_day_nano_lit("1 DAY")),
                r#"(INTERVAL '0 YEARS 1 MONS 0 DAYS 0 HOURS 0 MINS 0.000000000 SECS' - INTERVAL '0 YEARS 0 MONS 1 DAYS 0 HOURS 0 MINS 0.000000000 SECS')"#,
            ),
            (
                interval_datetime_lit("10 DAY 1 HOUR 10 MINUTE 20 SECOND"),
                r#"INTERVAL '0 YEARS 0 MONS 10 DAYS 1 HOURS 10 MINS 20.000 SECS'"#,
            ),
            (
                interval_datetime_lit("10 DAY 1.5 HOUR 10 MINUTE 20 SECOND"),
                r#"INTERVAL '0 YEARS 0 MONS 10 DAYS 1 HOURS 40 MINS 20.000 SECS'"#,
            ),
            (
                interval_year_month_lit("1 YEAR 1 MONTH"),
                r#"INTERVAL '1 YEARS 1 MONS 0 DAYS 0 HOURS 0 MINS 0.00 SECS'"#,
            ),
            (
                interval_year_month_lit("1.5 YEAR 1 MONTH"),
                r#"INTERVAL '1 YEARS 7 MONS 0 DAYS 0 HOURS 0 MINS 0.00 SECS'"#,
            ),
            (
                (col("a") + col("b")).gt(Expr::Literal(ScalarValue::Decimal128(
                    Some(100123),
                    28,
                    3,
                ))),
                r#"((a + b) > 100.123)"#,
            ),
            (
                (col("a") + col("b")).gt(Expr::Literal(ScalarValue::Decimal256(
                    Some(100123.into()),
                    28,
                    3,
                ))),
                r#"((a + b) > 100.123)"#,
            ),
            (
                Expr::Cast(Cast {
                    expr: Box::new(col("a")),
                    data_type: DataType::Decimal128(10, -2),
                }),
                r#"CAST(a AS DECIMAL(12,0))"#,
            ),
        ];

        for (expr, expected) in tests {
            let ast = expr_to_sql(&expr)?;

            let actual = format!("{}", ast);

            assert_eq!(actual, expected);
        }

        Ok(())
    }

    #[test]
    fn expr_to_unparsed_ok() -> Result<()> {
        let tests: Vec<(Expr, &str)> = vec![
            ((col("a") + col("b")).gt(lit(4)), r#"((a + b) > 4)"#),
            (col("a").sort(true, true), r#"a ASC NULLS FIRST"#),
        ];

        for (expr, expected) in tests {
            let ast = expr_to_unparsed(&expr)?;

            let actual = format!("{}", ast);

            assert_eq!(actual, expected);
        }

        Ok(())
    }
    #[test]
    fn custom_dialect() -> Result<()> {
        let dialect = CustomDialect::new(Some('\''));
        let unparser = Unparser::new(&dialect);

        let expr = col("a").gt(lit(4));
        let ast = unparser.expr_to_sql(&expr)?;

        let actual = format!("{}", ast);

        let expected = r#"('a' > 4)"#;
        assert_eq!(actual, expected);

        Ok(())
    }

    #[test]
    fn custom_dialect_none() -> Result<()> {
        let dialect = CustomDialect::new(None);
        let unparser = Unparser::new(&dialect);

        let expr = col("a").gt(lit(4));
        let ast = unparser.expr_to_sql(&expr)?;

        let actual = format!("{}", ast);

        let expected = r#"(a > 4)"#;
        assert_eq!(actual, expected);

        Ok(())
    }
}<|MERGE_RESOLUTION|>--- conflicted
+++ resolved
@@ -19,26 +19,13 @@
 use std::sync::Arc;
 use std::{fmt::Display, vec};
 
-<<<<<<< HEAD
-use arrow::array::PrimitiveArray;
 use arrow::datatypes::{Decimal128Type, Decimal256Type, DecimalType};
 use arrow::util::display::array_value_to_string;
-use arrow_array::types::{
-    ArrowTemporalType, TimestampMicrosecondType, TimestampMillisecondType,
-    TimestampNanosecondType, TimestampSecondType,
-=======
-use arrow::datatypes::{Decimal128Type, Decimal256Type, DecimalType};
-use arrow::util::display::array_value_to_string;
-use arrow_array::types::{
-    ArrowTemporalType, Time32MillisecondType, Time32SecondType, Time64MicrosecondType,
-    Time64NanosecondType,
-};
+use arrow_array::types::{ArrowTemporalType, Time32MillisecondType, Time32SecondType, Time64MicrosecondType, Time64NanosecondType, TimestampMicrosecondType, TimestampMillisecondType, TimestampNanosecondType, TimestampSecondType};
 use arrow_array::{
     Date32Array, Date64Array, PrimitiveArray, TimestampMillisecondArray,
     TimestampNanosecondArray,
->>>>>>> 82f7bf40
 };
-use arrow_array::{Date32Array, Date64Array};
 use arrow_schema::DataType;
 use sqlparser::ast::Value::SingleQuotedString;
 use sqlparser::ast::{
@@ -666,7 +653,6 @@
         }
     }
 
-<<<<<<< HEAD
     fn handle_timestamp<T: ArrowTemporalType>(
         &self,
         v: &ScalarValue,
@@ -700,7 +686,14 @@
                 ))?
                 .to_string()
         };
-=======
+        Ok(ast::Expr::Cast {
+            kind: ast::CastKind::Cast,
+            expr: Box::new(ast::Expr::Value(SingleQuotedString(ts))),
+            data_type: ast::DataType::Timestamp(None, TimezoneInfo::None),
+            format: None,
+        })
+    }
+
     fn handle_time<T: ArrowTemporalType>(&self, v: &ScalarValue) -> Result<ast::Expr>
     where
         i64: From<T::Native>,
@@ -719,16 +712,6 @@
             kind: ast::CastKind::Cast,
             expr: Box::new(ast::Expr::Value(SingleQuotedString(time))),
             data_type: ast::DataType::Time(None, TimezoneInfo::None),
-            format: None,
-        })
-    }
-
-    fn timestamp_string_to_sql(&self, ts: String) -> Result<ast::Expr> {
->>>>>>> 82f7bf40
-        Ok(ast::Expr::Cast {
-            kind: ast::CastKind::Cast,
-            expr: Box::new(ast::Expr::Value(SingleQuotedString(ts))),
-            data_type: ast::DataType::Timestamp(None, TimezoneInfo::None),
             format: None,
         })
     }
