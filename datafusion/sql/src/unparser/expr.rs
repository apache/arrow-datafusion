--- conflicted
+++ resolved
@@ -490,7 +490,6 @@
 
     #[test]
     fn expr_to_sql_ok() -> Result<()> {
-<<<<<<< HEAD
         let tests: Vec<(Expr, &str)> = vec![
             ((col("a") + col("b")).gt(lit(4)), r#"((a + b) > 4)"#),
             (
@@ -566,16 +565,6 @@
                 "COUNT(DISTINCT *)",
             ),
         ];
-=======
-        let tests: Vec<(Expr, &str)> = vec![(
-            Expr::Column(Column {
-                relation: Some(TableReference::partial("a", "b")),
-                name: "c".to_string(),
-            })
-            .gt(lit(4)),
-            r#"a.b.c > 4"#,
-        )];
->>>>>>> c2787c7d
 
         for (expr, expected) in tests {
             let ast = expr_to_sql(&expr)?;
