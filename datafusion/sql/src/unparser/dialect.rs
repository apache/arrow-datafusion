--- conflicted
+++ resolved
@@ -22,20 +22,21 @@
 ///
 /// The default dialect tries to avoid quoting identifiers unless necessary (e.g. `a` instead of `"a"`)
 /// but this behavior can be overridden as needed
-/// Note: this trait will eventually be replaced by the Dialect in the SQLparser package
 ///
-/// See <https://github.com/sqlparser-rs/sqlparser-rs/pull/1170>
+/// **Note**: This trait will eventually be replaced by the Dialect in the SQLparser package
+///
+/// See <https://github.com/sqlparser-rs/sqlparser-rs/pull/1170> and
+/// <https://github.com/sqlparser-rs/sqlparser-rs/pull/1284>
 pub trait Dialect {
-<<<<<<< HEAD
-    fn identifier_quote_style(&self) -> Option<char>;
+    /// Return the character used to quote identifiers.
+    fn identifier_quote_style(&self, _identifier: &str) -> Option<char>;
 
     /// Does the dialect support specifying `NULLS FIRST/LAST` in `ORDER BY` clauses?
+    ///
+    /// Upstream support is coming in https://github.com/sqlparser-rs/sqlparser-rs/pull/1284
     fn supports_nulls_first_in_sort(&self) -> bool {
         true
     }
-=======
-    fn identifier_quote_style(&self, _identifier: &str) -> Option<char>;
->>>>>>> 7bd4b53f
 }
 pub struct DefaultDialect {}
 
