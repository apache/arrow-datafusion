--- conflicted
+++ resolved
@@ -53,16 +53,11 @@
 
             for cte in with.cte_tables {
                 // A `WITH` block can't use the same name more than once
-<<<<<<< HEAD
                 let cte_name = normalize_ident(
                     cte.alias.name.clone(),
                     self.options.enable_ident_normalization,
                 );
-                if planner_context.ctes.contains_key(&cte_name) {
-=======
-                let cte_name = normalize_ident(cte.alias.name.clone());
                 if planner_context.contains_cte(&cte_name) {
->>>>>>> 8d428c38
                     return Err(DataFusionError::SQL(ParserError(format!(
                         "WITH query name {cte_name:?} specified more than once"
                     ))));
