--- conflicted
+++ resolved
@@ -19,12 +19,6 @@
 
 use crate::planner::{ContextProvider, PlannerContext, SqlToRel};
 
-<<<<<<< HEAD
-use datafusion_common::{DataFusionError, Result, ScalarValue};
-use datafusion_expr::expr_rewriter::normalize_col;
-use datafusion_expr::{CreateMemoryTable, DdlStatement, Expr, LogicalPlan, LogicalPlanBuilder};
-use sqlparser::ast::{Expr as SQLExpr, Offset as SQLOffset, OrderByExpr, Query, SetExpr, Value};
-=======
 use datafusion_common::{
     not_impl_err, plan_err, sql_err, Constraints, DataFusionError, Result, ScalarValue,
 };
@@ -34,7 +28,6 @@
 use sqlparser::ast::{
     Expr as SQLExpr, Offset as SQLOffset, OrderByExpr, Query, SetExpr, Value,
 };
->>>>>>> c72b98e4
 
 use crate::utils::{extract_aliases, resolve_aliases_to_exprs};
 use sqlparser::parser::ParserError::ParserError;
@@ -141,17 +134,10 @@
                     input.schema(),
                     &mut PlannerContext::new(),
                 )? {
-<<<<<<< HEAD
-                    Expr::Literal(ScalarValue::Int64(Some(n))) if n >= 0 => Ok(n as usize),
-                    _ => Err(DataFusionError::Plan(
-                        "LIMIT must not be negative".to_string(),
-                    )),
-=======
                     Expr::Literal(ScalarValue::Int64(Some(n))) if n >= 0 => {
                         Ok(n as usize)
                     }
                     _ => plan_err!("LIMIT must not be negative"),
->>>>>>> c72b98e4
                 }?;
                 Some(n)
             }
