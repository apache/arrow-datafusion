--- conflicted
+++ resolved
@@ -44,10 +44,6 @@
 sqlparser = "0.30"
 
 [dev-dependencies]
-<<<<<<< HEAD
 ctor = "0.1.22"
 env_logger = "0.10"
-rstest = "*"
-=======
-rstest = "0.16"
->>>>>>> 11e8906b
+rstest = "0.16"