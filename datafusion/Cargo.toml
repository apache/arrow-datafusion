# Licensed to the Apache Software Foundation (ASF) under one
# or more contributor license agreements.  See the NOTICE file
# distributed with this work for additional information
# regarding copyright ownership.  The ASF licenses this file
# to you under the Apache License, Version 2.0 (the
# "License"); you may not use this file except in compliance
# with the License.  You may obtain a copy of the License at
#
#   http://www.apache.org/licenses/LICENSE-2.0
#
# Unless required by applicable law or agreed to in writing,
# software distributed under the License is distributed on an
# "AS IS" BASIS, WITHOUT WARRANTIES OR CONDITIONS OF ANY
# KIND, either express or implied.  See the License for the
# specific language governing permissions and limitations
# under the License.

[package]
name = "datafusion"
description = "DataFusion is an in-memory query engine that uses Apache Arrow as the memory model"
version = "6.0.0"
homepage = "https://github.com/apache/arrow-datafusion"
repository = "https://github.com/apache/arrow-datafusion"
readme = "../README.md"
authors = ["Apache Arrow <dev@arrow.apache.org>"]
license = "Apache-2.0"
keywords = [ "arrow", "query", "sql" ]
include = [
    "benches/*.rs",
    "src/**/*.rs",
    "Cargo.toml",
]
edition = "2021"
rust-version = "1.57"

[lib]
name = "datafusion"
path = "src/lib.rs"

[features]
default = ["crypto_expressions", "regex_expressions", "unicode_expressions"]
simd = ["arrow/simd"]
crypto_expressions = ["md-5", "sha2", "blake2", "blake3"]
regex_expressions = ["regex"]
unicode_expressions = ["unicode-segmentation"]
pyarrow = ["pyo3", "arrow/pyarrow"]
# Used for testing ONLY: causes all values to hash to the same value (test for collisions)
force_hash_collisions = []
# Used to enable the avro format
avro = ["avro-rs", "num-traits"]

[dependencies]
ahash = "0.7"
hashbrown = { version = "0.11", features = ["raw"] }
<<<<<<< HEAD
parquet = { package = "parquet2", version = "0.8", default_features = false, features = ["stream"] }
sqlparser = "0.10"
=======
arrow = { version = "6.4.0", features = ["prettyprint"] }
parquet = { version = "6.4.0", features = ["arrow"] }
sqlparser = "0.13"
>>>>>>> e1cfa418
paste = "^1.0"
num_cpus = "1.13.0"
chrono = "0.4"
async-trait = "0.1.41"
futures = "0.3"
pin-project-lite= "^0.2.7"
tokio = { version = "1.0", features = ["macros", "rt", "rt-multi-thread", "sync", "fs"] }
tokio-stream = "0.1"
log = "^0.4"
md-5 = { version = "^0.9.1", optional = true }
sha2 = { version = "^0.9.1", optional = true }
blake2 = { version = "^0.9.2", optional = true }
blake3 = { version = "1.0", optional = true }
ordered-float = "2.0"
unicode-segmentation = { version = "^1.7.1", optional = true }
regex = { version = "^1.4.3", optional = true }
lazy_static = { version = "^1.4.0" }
smallvec = { version = "1.6", features = ["union"] }
rand = "0.8"
avro-rs = { version = "0.13", features = ["snappy"], optional = true }
num-traits = { version = "0.2", optional = true }
pyo3 = { version = "0.14", optional = true }

[dependencies.arrow]
package = "arrow2"
version="0.8"
features = ["io_csv", "io_json", "io_parquet", "io_parquet_compression", "io_ipc", "io_print", "ahash",
    "compute_merge_sort", "compute_concatenate", "compute_regex_match", "compute_arithmetics",
    "compute_cast", "compute_partition", "compute_temporal", "compute_take", "compute_aggregate",
    "compute_comparison", "compute_if_then_else", "compute_nullif", "compute_boolean", "compute_length",
    "compute_limit", "compute_boolean_kleene", "compute_like", "compute_filter", "compute_window",]

[dev-dependencies]
criterion = "0.3"
tempfile = "3"
doc-comment = "0.3"

[[bench]]
name = "aggregate_query_sql"
harness = false

[[bench]]
name = "sort_limit_query_sql"
harness = false

[[bench]]
name = "math_query_sql"
harness = false

[[bench]]
name = "filter_query_sql"
harness = false

[[bench]]
name = "window_query_sql"
harness = false

[[bench]]
name = "scalar"
harness = false

[[bench]]
name = "physical_plan"
harness = false<|MERGE_RESOLUTION|>--- conflicted
+++ resolved
@@ -43,7 +43,8 @@
 crypto_expressions = ["md-5", "sha2", "blake2", "blake3"]
 regex_expressions = ["regex"]
 unicode_expressions = ["unicode-segmentation"]
-pyarrow = ["pyo3", "arrow/pyarrow"]
+# FIXME: add pyarrow support to arrow2 pyarrow = ["pyo3", "arrow/pyarrow"]
+pyarrow = ["pyo3"]
 # Used for testing ONLY: causes all values to hash to the same value (test for collisions)
 force_hash_collisions = []
 # Used to enable the avro format
@@ -52,14 +53,8 @@
 [dependencies]
 ahash = "0.7"
 hashbrown = { version = "0.11", features = ["raw"] }
-<<<<<<< HEAD
 parquet = { package = "parquet2", version = "0.8", default_features = false, features = ["stream"] }
-sqlparser = "0.10"
-=======
-arrow = { version = "6.4.0", features = ["prettyprint"] }
-parquet = { version = "6.4.0", features = ["arrow"] }
 sqlparser = "0.13"
->>>>>>> e1cfa418
 paste = "^1.0"
 num_cpus = "1.13.0"
 chrono = "0.4"
