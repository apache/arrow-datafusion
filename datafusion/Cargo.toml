--- conflicted
+++ resolved
@@ -39,35 +39,15 @@
 
 [features]
 default = ["crypto_expressions", "regex_expressions", "unicode_expressions"]
-# FIXME: https://github.com/jorgecarleitao/arrow2/issues/580
 simd = ["arrow/simd"]
-<<<<<<< HEAD
-#simd = []
-crypto_expressions = ["md-5", "sha2", "blake2", "blake3"]
-regex_expressions = ["regex"]
-unicode_expressions = ["unicode-segmentation"]
+crypto_expressions = [ "datafusion-physical-expr/crypto_expressions" ]
+unicode_expressions = ["datafusion-physical-expr/regex_expressions"]
+regex_expressions = ["datafusion-physical-expr/regex_expressions"]
 pyarrow = ["pyo3", "datafusion-common/pyarrow"]
 # Used for testing ONLY: causes all values to hash to the same value (test for collisions)
 force_hash_collisions = []
 # Used to enable the avro format
 avro = ["arrow/io_avro", "arrow/io_avro_async", "arrow/io_avro_compression", "num-traits", "avro-schema"]
-
-[dependencies]
-datafusion-common = { path = "../datafusion-common", version = "6.0.0" }
-datafusion-expr = { path = "../datafusion-expr", version = "6.0.0" }
-ahash = { version = "0.7", default-features = false }
-hashbrown = { version = "0.11", features = ["raw"] }
-parquet = { package = "parquet2", version = "0.10", default_features = false, features = ["stream"] }
-sqlparser = "0.13"
-=======
-crypto_expressions = [ "datafusion-physical-expr/crypto_expressions" ]
-unicode_expressions = ["datafusion-physical-expr/regex_expressions"]
-regex_expressions = ["datafusion-physical-expr/regex_expressions"]
-pyarrow = ["pyo3", "arrow/pyarrow", "datafusion-common/pyarrow"]
-# Used for testing ONLY: causes all values to hash to the same value (test for collisions)
-force_hash_collisions = []
-# Used to enable the avro format
-avro = ["avro-rs", "num-traits", "datafusion-common/avro"]
 # Used to enable row format experiment
 row = []
 # Used to enable JIT code generation
@@ -80,10 +60,8 @@
 datafusion-physical-expr = { path = "../datafusion-physical-expr", version = "7.0.0" }
 ahash = { version = "0.7", default-features = false }
 hashbrown = { version = "0.12", features = ["raw"] }
-arrow = { version = "9.1", features = ["prettyprint"] }
-parquet = { version = "9.1", features = ["arrow"] }
+parquet = { package = "parquet2", version = "0.10", default_features = false, features = ["stream"], optional = true }
 sqlparser = "0.14"
->>>>>>> a1a1815e
 paste = "^1.0"
 num_cpus = "1.13.0"
 chrono = { version = "0.4", default-features = false, features = ["clock"] }
@@ -93,17 +71,7 @@
 tokio = { version = "1.0", features = ["macros", "rt", "rt-multi-thread", "sync", "fs", "parking_lot"] }
 tokio-stream = "0.1"
 log = "^0.4"
-<<<<<<< HEAD
-md-5 = { version = "^0.10.0", optional = true }
-sha2 = { version = "^0.10.1", optional = true }
-blake2 = { version = "^0.10.2", optional = true }
-blake3 = { version = "1.0", optional = true }
 ordered-float = "2.10"
-unicode-segmentation = { version = "^1.7.1", optional = true }
-regex = { version = "^1.4.3", optional = true }
-=======
-ordered-float = "2.10"
->>>>>>> a1a1815e
 lazy_static = { version = "^1.4.0" }
 smallvec = { version = "1.6", features = ["union"] }
 rand = "0.8"
@@ -111,7 +79,6 @@
 pyo3 = { version = "0.15", optional = true }
 tempfile = "3"
 parking_lot = "0.12"
-<<<<<<< HEAD
 
 avro-schema = { version = "0.2", optional = true }
 # used to print arrow arrays in a nice columnar format
@@ -121,17 +88,12 @@
 package = "arrow2"
 version="0.9"
 features = ["io_csv", "io_json", "io_parquet", "io_parquet_compression", "io_ipc", "ahash", "compute"]
-=======
->>>>>>> a1a1815e
 
 [dev-dependencies]
 criterion = "0.3"
 doc-comment = "0.3"
 fuzz-utils = { path = "fuzz-utils" }
-<<<<<<< HEAD
 parquet-format-async-temp = "0"
-=======
->>>>>>> a1a1815e
 
 [[bench]]
 name = "aggregate_query_sql"
