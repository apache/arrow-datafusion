--- conflicted
+++ resolved
@@ -54,14 +54,8 @@
 
 [dependencies]
 ahash = { version = "0.7", default-features = false }
-<<<<<<< HEAD
 hashbrown = { version = "0.11", features = ["raw"] }
 parquet = { package = "parquet2", version = "0.9", default_features = false, features = ["stream"] }
-=======
-hashbrown = { version = "0.12", features = ["raw"] }
-arrow = { version = "8.0.0", features = ["prettyprint"] }
-parquet = { version = "8.0.0", features = ["arrow"] }
->>>>>>> 63d24bf5
 sqlparser = "0.13"
 paste = "^1.0"
 num_cpus = "1.13.0"
@@ -83,8 +77,9 @@
 smallvec = { version = "1.6", features = ["union"] }
 rand = "0.8"
 num-traits = { version = "0.2", optional = true }
-<<<<<<< HEAD
-pyo3 = { version = "0.14", optional = true }
+pyo3 = { version = "0.15", optional = true }
+tempfile = "3"
+
 avro-schema = { version = "0.2", optional = true }
 # used to print arrow arrays in a nice columnar format
 comfy-table = { version = "5.0", default-features = false }
@@ -93,10 +88,6 @@
 package = "arrow2"
 version="0.9"
 features = ["io_csv", "io_json", "io_parquet", "io_parquet_compression", "io_ipc", "ahash", "compute"]
-=======
-pyo3 = { version = "0.15", optional = true }
-tempfile = "3"
->>>>>>> 63d24bf5
 
 [dev-dependencies]
 criterion = "0.3"
