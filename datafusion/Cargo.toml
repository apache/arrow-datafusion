--- conflicted
+++ resolved
@@ -52,15 +52,12 @@
 [dependencies]
 ahash = "0.7"
 hashbrown = { version = "0.11", features = ["raw"] }
-<<<<<<< HEAD
-#arrow = { version = "6.3.0", features = ["prettyprint"] }
-#parquet = { version = "6.3.0", features = ["arrow"] }
-arrow = { path = "/Users/kliu3/Documents/github/arrow-rs/arrow", features = ["prettyprint"] }
-parquet = { path = "/Users/kliu3/Documents/github/arrow-rs/parquet", features = ["arrow"] }
-=======
+##arrow = { version = "6.3.0", features = ["prettyprint"] }
+##parquet = { version = "6.3.0", features = ["arrow"] }
+#arrow = { path = "/Users/kliu3/Documents/github/arrow-rs/arrow", features = ["prettyprint"] }
+#parquet = { path = "/Users/kliu3/Documents/github/arrow-rs/parquet", features = ["arrow"] }
 arrow = { version = "6.4.0", features = ["prettyprint"] }
 parquet = { version = "6.4.0", features = ["arrow"] }
->>>>>>> 6478a33c
 sqlparser = "0.13"
 paste = "^1.0"
 num_cpus = "1.13.0"
