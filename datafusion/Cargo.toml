# Licensed to the Apache Software Foundation (ASF) under one
# or more contributor license agreements.  See the NOTICE file
# distributed with this work for additional information
# regarding copyright ownership.  The ASF licenses this file
# to you under the Apache License, Version 2.0 (the
# "License"); you may not use this file except in compliance
# with the License.  You may obtain a copy of the License at
#
#   http://www.apache.org/licenses/LICENSE-2.0
#
# Unless required by applicable law or agreed to in writing,
# software distributed under the License is distributed on an
# "AS IS" BASIS, WITHOUT WARRANTIES OR CONDITIONS OF ANY
# KIND, either express or implied.  See the License for the
# specific language governing permissions and limitations
# under the License.

[package]
name = "datafusion"
description = "DataFusion is an in-memory query engine that uses Apache Arrow as the memory model"
version = "7.0.0"
homepage = "https://github.com/apache/arrow-datafusion"
repository = "https://github.com/apache/arrow-datafusion"
readme = "../README.md"
authors = ["Apache Arrow <dev@arrow.apache.org>"]
license = "Apache-2.0"
keywords = [ "arrow", "query", "sql" ]
include = [
    "benches/*.rs",
    "src/**/*.rs",
    "Cargo.toml",
]
edition = "2021"
rust-version = "1.58"

[lib]
name = "datafusion"
path = "src/lib.rs"

[features]
default = ["crypto_expressions", "regex_expressions", "unicode_expressions"]
simd = ["arrow/simd"]
crypto_expressions = ["md-5", "sha2", "blake2", "blake3"]
regex_expressions = ["regex"]
unicode_expressions = ["unicode-segmentation"]
pyarrow = ["pyo3", "arrow/pyarrow", "datafusion-common/pyarrow"]
# Used for testing ONLY: causes all values to hash to the same value (test for collisions)
force_hash_collisions = []
# Used to enable the avro format
avro = ["avro-rs", "num-traits", "datafusion-common/avro"]
# Used to enable row format experiment
row = []

[dependencies]
datafusion-common = { path = "../datafusion-common", version = "7.0.0" }
datafusion-expr = { path = "../datafusion-expr", version = "7.0.0" }
ahash = { version = "0.7", default-features = false }
hashbrown = { version = "0.12", features = ["raw"] }
<<<<<<< HEAD
arrow = { version = "9.0.0", features = ["prettyprint"] }
parquet = { version = "9.0.0", features = ["arrow"] }
sqlparser = "0.13"
=======
arrow = { version = "8.0.0", features = ["prettyprint"] }
parquet = { version = "8.0.0", features = ["arrow"] }
sqlparser = "0.14"
>>>>>>> 0a50dcdf
paste = "^1.0"
num_cpus = "1.13.0"
chrono = { version = "0.4", default-features = false }
async-trait = "0.1.41"
futures = "0.3"
pin-project-lite= "^0.2.7"
tokio = { version = "1.0", features = ["macros", "rt", "rt-multi-thread", "sync", "fs", "parking_lot"] }
tokio-stream = "0.1"
log = "^0.4"
md-5 = { version = "^0.10.0", optional = true }
sha2 = { version = "^0.10.1", optional = true }
blake2 = { version = "^0.10.2", optional = true }
blake3 = { version = "1.0", optional = true }
ordered-float = "2.10"
unicode-segmentation = { version = "^1.7.1", optional = true }
regex = { version = "^1.4.3", optional = true }
lazy_static = { version = "^1.4.0" }
smallvec = { version = "1.6", features = ["union"] }
rand = "0.8"
avro-rs = { version = "0.13", features = ["snappy"], optional = true }
num-traits = { version = "0.2", optional = true }
pyo3 = { version = "0.15", optional = true }
tempfile = "3"
parking_lot = "0.12"

[dev-dependencies]
criterion = "0.3"
doc-comment = "0.3"
fuzz-utils = { path = "fuzz-utils" }

[[bench]]
name = "aggregate_query_sql"
harness = false

[[bench]]
name = "sort_limit_query_sql"
harness = false

[[bench]]
name = "math_query_sql"
harness = false

[[bench]]
name = "filter_query_sql"
harness = false

[[bench]]
name = "window_query_sql"
harness = false

[[bench]]
name = "scalar"
harness = false

[[bench]]
name = "physical_plan"
harness = false<|MERGE_RESOLUTION|>--- conflicted
+++ resolved
@@ -56,15 +56,9 @@
 datafusion-expr = { path = "../datafusion-expr", version = "7.0.0" }
 ahash = { version = "0.7", default-features = false }
 hashbrown = { version = "0.12", features = ["raw"] }
-<<<<<<< HEAD
 arrow = { version = "9.0.0", features = ["prettyprint"] }
 parquet = { version = "9.0.0", features = ["arrow"] }
-sqlparser = "0.13"
-=======
-arrow = { version = "8.0.0", features = ["prettyprint"] }
-parquet = { version = "8.0.0", features = ["arrow"] }
 sqlparser = "0.14"
->>>>>>> 0a50dcdf
 paste = "^1.0"
 num_cpus = "1.13.0"
 chrono = { version = "0.4", default-features = false }
