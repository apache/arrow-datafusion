--- conflicted
+++ resolved
@@ -52,15 +52,9 @@
 [dependencies]
 ahash = "0.7"
 hashbrown = { version = "0.11", features = ["raw"] }
-<<<<<<< HEAD
-arrow = { git = "https://github.com/urbanlogiq/arrow-rs.git", branch="ul-6.4.0", features = ["prettyprint"] }
-parquet = { git = "https://github.com/urbanlogiq/arrow-rs.git", branch = "ul-6.4.0", features = ["arrow"] }
-sqlparser = "0.12"
-=======
 arrow = { version = "6.4.0", features = ["prettyprint"] }
 parquet = { version = "6.4.0", features = ["arrow"] }
 sqlparser = "0.13"
->>>>>>> 6478a33c
 paste = "^1.0"
 num_cpus = "1.13.0"
 chrono = "0.4"
