--- conflicted
+++ resolved
@@ -65,19 +65,13 @@
 datafusion-physical-expr = { path = "../datafusion-physical-expr", version = "7.0.0" }
 futures = "0.3"
 hashbrown = { version = "0.12", features = ["raw"] }
-<<<<<<< HEAD
-arrow = { version = "10.0", features = ["prettyprint"] }
-parquet = { version = "10.0", features = ["arrow", "async"] }
-sqlparser = "0.14"
-=======
 lazy_static = { version = "^1.4.0" }
 log = "^0.4"
 num-traits = { version = "0.2", optional = true }
 num_cpus = "1.13.0"
 ordered-float = "2.10"
 parking_lot = "0.12"
-parquet = { version = "10.0", features = ["arrow"] }
->>>>>>> 2dcdb1fb
+parquet = { version = "10.0", features = ["arrow", "async"] }
 paste = "^1.0"
 pin-project-lite= "^0.2.7"
 pyo3 = { version = "0.16", optional = true }
