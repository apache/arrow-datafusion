--- conflicted
+++ resolved
@@ -21,16 +21,11 @@
 use arrow::{
     array::{
         make_array, Array, ArrayRef, BinaryArray, BooleanArray, Date32Array, Date64Array,
-<<<<<<< HEAD
         Decimal256Array, DictionaryArray, FixedSizeBinaryArray, Float16Array,
         Float32Array, Float64Array, Int16Array, Int32Array, Int64Array, Int8Array,
-=======
-        DictionaryArray, FixedSizeBinaryArray, Float16Array, Float32Array, Float64Array,
-        Int16Array, Int32Array, Int64Array, Int8Array, LargeBinaryArray,
->>>>>>> 3f46b0cd
-        LargeStringArray, StringArray, StructArray, TimestampMicrosecondArray,
-        TimestampMillisecondArray, TimestampNanosecondArray, TimestampSecondArray,
-        UInt16Array, UInt32Array, UInt64Array, UInt8Array,
+        LargeBinaryArray, LargeStringArray, StringArray, StructArray,
+        TimestampMicrosecondArray, TimestampMillisecondArray, TimestampNanosecondArray,
+        TimestampSecondArray, UInt16Array, UInt32Array, UInt64Array, UInt8Array,
     },
     datatypes::{DataType, Field, Int32Type, Int8Type, Schema},
     record_batch::RecordBatch,
