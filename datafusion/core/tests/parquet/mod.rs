--- conflicted
+++ resolved
@@ -28,14 +28,11 @@
     record_batch::RecordBatch,
     util::pretty::pretty_format_batches,
 };
-<<<<<<< HEAD
+use arrow_array::types::{Int32Type, Int8Type};
 use arrow_array::{
-    make_array, BooleanArray, Float32Array, LargeStringArray, StructArray,
+    make_array, BooleanArray, DictionaryArray, Float32Array, LargeStringArray,
+    StructArray,
 };
-=======
-use arrow_array::types::{Int32Type, Int8Type};
-use arrow_array::{make_array, BooleanArray, DictionaryArray, Float32Array, StructArray};
->>>>>>> eabbd286
 use chrono::{Datelike, Duration, TimeDelta};
 use datafusion::{
     datasource::{physical_plan::ParquetExec, provider_as_source, TableProvider},
@@ -794,14 +791,16 @@
     .unwrap()
 }
 
-<<<<<<< HEAD
 fn make_utf8_batch(value: Vec<Option<&str>>) -> RecordBatch {
     let utf8 = StringArray::from(value.clone());
     let large_utf8 = LargeStringArray::from(value);
     RecordBatch::try_from_iter(vec![
         ("utf8", Arc::new(utf8) as _),
         ("large_utf8", Arc::new(large_utf8) as _),
-=======
+    ])
+    .unwrap()
+}
+
 fn make_dict_batch() -> RecordBatch {
     let values = [
         Some("abc"),
@@ -833,7 +832,6 @@
         ("string_dict_i8", Arc::new(dict_i8_array) as _),
         ("string_dict_i32", Arc::new(dict_i32_array) as _),
         ("int_dict_i8", Arc::new(dict_i8_int_array) as _),
->>>>>>> eabbd286
     ])
     .unwrap()
 }
