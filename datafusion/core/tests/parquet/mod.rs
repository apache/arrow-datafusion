--- conflicted
+++ resolved
@@ -452,19 +452,11 @@
         vec![
             Arc::new(arr_nanos),
             Arc::new(arr_nanos_timezoned),
-<<<<<<< HEAD
-            Arc::new(arr_micros.clone()),
-            Arc::new(arr_micros_timezoned),
-            Arc::new(arr_millis.clone()),
-            Arc::new(arr_millis_timezoned),
-            Arc::new(arr_seconds.clone()),
-=======
             Arc::new(arr_micros),
             Arc::new(arr_micros_timezoned),
             Arc::new(arr_millis),
             Arc::new(arr_millis_timezoned),
             Arc::new(arr_seconds),
->>>>>>> 1c85d6ab
             Arc::new(arr_seconds_timezoned),
             Arc::new(arr_names),
         ],
