// Licensed to the Apache Software Foundation (ASF) under one
// or more contributor license agreements.  See the NOTICE file
// distributed with this work for additional information
// regarding copyright ownership.  The ASF licenses this file
// to you under the Apache License, Version 2.0 (the
// "License"); you may not use this file except in compliance
// with the License.  You may obtain a copy of the License at
//
//   http://www.apache.org/licenses/LICENSE-2.0
//
// Unless required by applicable law or agreed to in writing,
// software distributed under the License is distributed on an
// "AS IS" BASIS, WITHOUT WARRANTIES OR CONDITIONS OF ANY
// KIND, either express or implied.  See the License for the
// specific language governing permissions and limitations
// under the License.

//! This file contains an end to end test of extracting statitics from parquet files.
//! It writes data into a parquet file, reads statistics and verifies they are correct

use std::fs::File;
use std::sync::Arc;

use crate::parquet::{struct_array, Scenario};
use arrow::compute::kernels::cast_utils::Parser;
use arrow::datatypes::{
    i256, Date32Type, Date64Type, TimestampMicrosecondType, TimestampMillisecondType,
    TimestampNanosecondType, TimestampSecondType,
};
use arrow_array::{
    make_array, Array, ArrayRef, BinaryArray, BooleanArray, Date32Array, Date64Array,
<<<<<<< HEAD
    Decimal128Array, Decimal256Array, FixedSizeBinaryArray, Float16Array, Float32Array,
    Float64Array, Int16Array, Int32Array, Int64Array, Int8Array, LargeStringArray,
=======
    Decimal128Array, FixedSizeBinaryArray, Float16Array, Float32Array, Float64Array,
    Int16Array, Int32Array, Int64Array, Int8Array, LargeBinaryArray, LargeStringArray,
>>>>>>> 3f46b0cd
    RecordBatch, StringArray, TimestampMicrosecondArray, TimestampMillisecondArray,
    TimestampNanosecondArray, TimestampSecondArray, UInt16Array, UInt32Array,
    UInt64Array, UInt8Array,
};
use arrow_schema::{DataType, Field, Schema};
use datafusion::datasource::physical_plan::parquet::{
    RequestedStatistics, StatisticsConverter,
};
use half::f16;
use parquet::arrow::arrow_reader::{ArrowReaderBuilder, ParquetRecordBatchReaderBuilder};
use parquet::arrow::ArrowWriter;
use parquet::file::properties::{EnabledStatistics, WriterProperties};

use super::make_test_file_rg;

// TEST HELPERS

/// Return a record batch with i64 with Null values
fn make_int64_batches_with_null(
    null_values: usize,
    no_null_values_start: i64,
    no_null_values_end: i64,
) -> RecordBatch {
    let schema = Arc::new(Schema::new(vec![Field::new("i64", DataType::Int64, true)]));

    let v64: Vec<i64> = (no_null_values_start as _..no_null_values_end as _).collect();

    RecordBatch::try_new(
        schema,
        vec![make_array(
            Int64Array::from_iter(
                v64.into_iter()
                    .map(Some)
                    .chain(std::iter::repeat(None).take(null_values)),
            )
            .to_data(),
        )],
    )
    .unwrap()
}

// Create a parquet file with one column for data type i64
// Data of the file include
//   . Number of null rows is the given num_null
//   . There are non-null values in the range [no_null_values_start, no_null_values_end], one value each row
//   . The file is divided into row groups of size row_per_group
pub fn parquet_file_one_column(
    num_null: usize,
    no_null_values_start: i64,
    no_null_values_end: i64,
    row_per_group: usize,
) -> ParquetRecordBatchReaderBuilder<File> {
    parquet_file_one_column_stats(
        num_null,
        no_null_values_start,
        no_null_values_end,
        row_per_group,
        EnabledStatistics::Chunk,
    )
}

// Create a parquet file with one column for data type i64
// Data of the file include
//   . Number of null rows is the given num_null
//   . There are non-null values in the range [no_null_values_start, no_null_values_end], one value each row
//   . The file is divided into row groups of size row_per_group
//  . Statistics are enabled/disabled based on the given enable_stats
pub fn parquet_file_one_column_stats(
    num_null: usize,
    no_null_values_start: i64,
    no_null_values_end: i64,
    row_per_group: usize,
    enable_stats: EnabledStatistics,
) -> ParquetRecordBatchReaderBuilder<File> {
    let mut output_file = tempfile::Builder::new()
        .prefix("parquert_statistics_test")
        .suffix(".parquet")
        .tempfile()
        .expect("tempfile creation");

    let props = WriterProperties::builder()
        .set_max_row_group_size(row_per_group)
        .set_statistics_enabled(enable_stats)
        .build();

    let batches = vec![make_int64_batches_with_null(
        num_null,
        no_null_values_start,
        no_null_values_end,
    )];

    let schema = batches[0].schema();

    let mut writer = ArrowWriter::try_new(&mut output_file, schema, Some(props)).unwrap();

    for batch in batches {
        writer.write(&batch).expect("writing batch");
    }

    // close file
    let _file_meta = writer.close().unwrap();

    // open the file & get the reader
    let file = output_file.reopen().unwrap();
    ArrowReaderBuilder::try_new(file).unwrap()
}

/// Defines what data to create in a parquet file
#[derive(Debug, Clone, Copy)]
struct TestReader {
    /// What data to create in the parquet file
    scenario: Scenario,
    /// Number of rows per row group
    row_per_group: usize,
}

impl TestReader {
    /// Create a parquet file with the specified data, and return a
    /// ParquetRecordBatchReaderBuilder opened to that file.
    async fn build(self) -> ParquetRecordBatchReaderBuilder<File> {
        let TestReader {
            scenario,
            row_per_group,
        } = self;
        let file = make_test_file_rg(scenario, row_per_group).await;

        // open the file & get the reader
        let file = file.reopen().unwrap();
        ArrowReaderBuilder::try_new(file).unwrap()
    }
}

/// Defines a test case for statistics extraction
struct Test {
    /// The parquet file reader
    reader: ParquetRecordBatchReaderBuilder<File>,
    expected_min: ArrayRef,
    expected_max: ArrayRef,
    expected_null_counts: UInt64Array,
    expected_row_counts: UInt64Array,
    /// Which column to extract statistics from
    column_name: &'static str,
}

impl Test {
    fn run(self) {
        let Self {
            reader,
            expected_min,
            expected_max,
            expected_null_counts,
            expected_row_counts,
            column_name,
        } = self;

        let min = StatisticsConverter::try_new(
            column_name,
            RequestedStatistics::Min,
            reader.schema(),
        )
        .unwrap()
        .extract(reader.metadata())
        .unwrap();

        assert_eq!(
            &min, &expected_min,
            "{column_name}: Mismatch with expected minimums"
        );

        let max = StatisticsConverter::try_new(
            column_name,
            RequestedStatistics::Max,
            reader.schema(),
        )
        .unwrap()
        .extract(reader.metadata())
        .unwrap();
        assert_eq!(
            &max, &expected_max,
            "{column_name}: Mismatch with expected maximum"
        );

        let null_counts = StatisticsConverter::try_new(
            column_name,
            RequestedStatistics::NullCount,
            reader.schema(),
        )
        .unwrap()
        .extract(reader.metadata())
        .unwrap();
        let expected_null_counts = Arc::new(expected_null_counts) as ArrayRef;
        assert_eq!(
            &null_counts, &expected_null_counts,
            "{column_name}: Mismatch with expected null counts. \
            Actual: {null_counts:?}. Expected: {expected_null_counts:?}"
        );

        let row_counts = StatisticsConverter::row_counts(reader.metadata()).unwrap();
        assert_eq!(
            row_counts, expected_row_counts,
            "{column_name}: Mismatch with expected row counts. \
            Actual: {row_counts:?}. Expected: {expected_row_counts:?}"
        );
    }

    /// Run the test and expect a column not found error
    fn run_col_not_found(self) {
        let Self {
            reader,
            expected_min: _,
            expected_max: _,
            expected_null_counts: _,
            expected_row_counts: _,
            column_name,
        } = self;

        let min = StatisticsConverter::try_new(
            column_name,
            RequestedStatistics::Min,
            reader.schema(),
        );

        assert!(min.is_err());
    }
}

// TESTS
//
// Remaining cases
//   f64::NAN
// - Using truncated statistics  ("exact min value" and "exact max value" https://docs.rs/parquet/latest/parquet/file/statistics/enum.Statistics.html#method.max_is_exact)

#[tokio::test]
async fn test_one_row_group_without_null() {
    let row_per_group = 20;
    let reader = parquet_file_one_column(0, 4, 7, row_per_group);
    Test {
        reader,
        // min is 4
        expected_min: Arc::new(Int64Array::from(vec![4])),
        // max is 6
        expected_max: Arc::new(Int64Array::from(vec![6])),
        // no nulls
        expected_null_counts: UInt64Array::from(vec![0]),
        // 3 rows
        expected_row_counts: UInt64Array::from(vec![3]),
        column_name: "i64",
    }
    .run()
}

#[tokio::test]
async fn test_one_row_group_with_null_and_negative() {
    let row_per_group = 20;
    let reader = parquet_file_one_column(2, -1, 5, row_per_group);

    Test {
        reader,
        // min is -1
        expected_min: Arc::new(Int64Array::from(vec![-1])),
        // max is 4
        expected_max: Arc::new(Int64Array::from(vec![4])),
        // 2 nulls
        expected_null_counts: UInt64Array::from(vec![2]),
        // 8 rows
        expected_row_counts: UInt64Array::from(vec![8]),
        column_name: "i64",
    }
    .run()
}

#[tokio::test]
async fn test_two_row_group_with_null() {
    let row_per_group = 10;
    let reader = parquet_file_one_column(2, 4, 17, row_per_group);

    Test {
        reader,
        // mins are [4, 14]
        expected_min: Arc::new(Int64Array::from(vec![4, 14])),
        // maxes are [13, 16]
        expected_max: Arc::new(Int64Array::from(vec![13, 16])),
        // nulls are [0, 2]
        expected_null_counts: UInt64Array::from(vec![0, 2]),
        // row counts are [10, 5]
        expected_row_counts: UInt64Array::from(vec![10, 5]),
        column_name: "i64",
    }
    .run()
}

#[tokio::test]
async fn test_two_row_groups_with_all_nulls_in_one() {
    let row_per_group = 5;
    let reader = parquet_file_one_column(4, -2, 2, row_per_group);

    Test {
        reader,
        // mins are [-2, null]
        expected_min: Arc::new(Int64Array::from(vec![Some(-2), None])),
        // maxes are [1, null]
        expected_max: Arc::new(Int64Array::from(vec![Some(1), None])),
        // nulls are [1, 3]
        expected_null_counts: UInt64Array::from(vec![1, 3]),
        // row counts are [5, 3]
        expected_row_counts: UInt64Array::from(vec![5, 3]),
        column_name: "i64",
    }
    .run()
}

/////////////// MORE GENERAL TESTS //////////////////////
// . Many columns in a file
// . Differnet data types
// . Different row group sizes

// Four different integer types
#[tokio::test]
async fn test_int_64() {
    // This creates a parquet files of 4 columns named "i8", "i16", "i32", "i64"
    let reader = TestReader {
        scenario: Scenario::Int,
        row_per_group: 5,
    };

    Test {
        reader: reader.build().await,
        // mins are [-5, -4, 0, 5]
        expected_min: Arc::new(Int64Array::from(vec![-5, -4, 0, 5])),
        // maxes are [-1, 0, 4, 9]
        expected_max: Arc::new(Int64Array::from(vec![-1, 0, 4, 9])),
        // nulls are [0, 0, 0, 0]
        expected_null_counts: UInt64Array::from(vec![0, 0, 0, 0]),
        // row counts are [5, 5, 5, 5]
        expected_row_counts: UInt64Array::from(vec![5, 5, 5, 5]),
        column_name: "i64",
    }
    .run();
}

#[tokio::test]
async fn test_int_32() {
    // This creates a parquet files of 4 columns named "i8", "i16", "i32", "i64"
    let reader = TestReader {
        scenario: Scenario::Int,
        row_per_group: 5,
    };

    Test {
        reader: reader.build().await,
        // mins are [-5, -4, 0, 5]
        expected_min: Arc::new(Int32Array::from(vec![-5, -4, 0, 5])),
        // maxes are [-1, 0, 4, 9]
        expected_max: Arc::new(Int32Array::from(vec![-1, 0, 4, 9])),
        // nulls are [0, 0, 0, 0]
        expected_null_counts: UInt64Array::from(vec![0, 0, 0, 0]),
        // row counts are [5, 5, 5, 5]
        expected_row_counts: UInt64Array::from(vec![5, 5, 5, 5]),
        column_name: "i32",
    }
    .run();
}

// BUG: ignore this test for now
// https://github.com/apache/datafusion/issues/10585
// Note that the file has 4 columns named "i8", "i16", "i32", "i64".
//   - The tests on column i32 and i64 passed.
//   - The tests on column i8 and i16 failed.
#[tokio::test]
async fn test_int_16() {
    // This creates a parquet files of 4 columns named "i8", "i16", "i32", "i64"
    let reader = TestReader {
        scenario: Scenario::Int,
        row_per_group: 5,
    };

    Test {
        reader: reader.build().await,
        // mins are [-5, -4, 0, 5]
        // BUG: not sure why this returns same data but in Int32Array type even though I debugged and the columns name is "i16" an its data is Int16
        // My debugging tells me the bug is either at:
        //   1. The new code to get "iter". See the code in this PR with
        // // Get an iterator over the column statistics
        // let iter = row_groups
        // .iter()
        // .map(|x| x.column(parquet_idx).statistics());
        //    OR
        //   2. in the function (and/or its marco) `pub(crate) fn min_statistics<'a, I: Iterator<Item = Option<&'a ParquetStatistics>>>` here
        //      https://github.com/apache/datafusion/blob/ea023e2d4878240eece870cf4b346c7a0667aeed/datafusion/core/src/datasource/physical_plan/parquet/statistics.rs#L179
        expected_min: Arc::new(Int16Array::from(vec![-5, -4, 0, 5])), // panic here because the actual data is Int32Array
        // maxes are [-1, 0, 4, 9]
        expected_max: Arc::new(Int16Array::from(vec![-1, 0, 4, 9])),
        // nulls are [0, 0, 0, 0]
        expected_null_counts: UInt64Array::from(vec![0, 0, 0, 0]),
        // row counts are [5, 5, 5, 5]
        expected_row_counts: UInt64Array::from(vec![5, 5, 5, 5]),
        column_name: "i16",
    }
    .run();
}

// BUG (same as above): ignore this test for now
// https://github.com/apache/datafusion/issues/10585
#[tokio::test]
async fn test_int_8() {
    // This creates a parquet files of 4 columns named "i8", "i16", "i32", "i64"
    let reader = TestReader {
        scenario: Scenario::Int,
        row_per_group: 5,
    };

    Test {
        reader: reader.build().await,
        // mins are [-5, -4, 0, 5]
        // BUG: not sure why this returns same data but in Int32Array even though I debugged and the columns name is "i8" an its data is Int8
        expected_min: Arc::new(Int8Array::from(vec![-5, -4, 0, 5])), // panic here because the actual data is Int32Array
        // maxes are [-1, 0, 4, 9]
        expected_max: Arc::new(Int8Array::from(vec![-1, 0, 4, 9])),
        // nulls are [0, 0, 0, 0]
        expected_null_counts: UInt64Array::from(vec![0, 0, 0, 0]),
        // row counts are [5, 5, 5, 5]
        expected_row_counts: UInt64Array::from(vec![5, 5, 5, 5]),
        column_name: "i8",
    }
    .run();
}

// timestamp
#[tokio::test]
async fn test_timestamp() {
    // This creates a parquet files of 9 columns named "nanos", "nanos_timezoned", "micros", "micros_timezoned", "millis", "millis_timezoned", "seconds", "seconds_timezoned", "names"
    // "nanos" --> TimestampNanosecondArray
    // "nanos_timezoned" --> TimestampNanosecondArray
    // "micros" --> TimestampMicrosecondArray
    // "micros_timezoned" --> TimestampMicrosecondArray
    // "millis" --> TimestampMillisecondArray
    // "millis_timezoned" --> TimestampMillisecondArray
    // "seconds" --> TimestampSecondArray
    // "seconds_timezoned" --> TimestampSecondArray
    // "names" --> StringArray
    //
    // The file is created by 4 record batches, each has 5 rowws.
    // Since the row group isze is set to 5, those 4 batches will go into 4 row groups
    // This creates a parquet files of 4 columns named "nanos", "nanos_timezoned", "micros", "micros_timezoned", "millis", "millis_timezoned", "seconds", "seconds_timezoned"
    let reader = TestReader {
        scenario: Scenario::Timestamps,
        row_per_group: 5,
    };

    let tz = "Pacific/Efate";

    Test {
        reader: reader.build().await,
        expected_min: Arc::new(TimestampNanosecondArray::from(vec![
            TimestampNanosecondType::parse("2020-01-01T01:01:01"),
            TimestampNanosecondType::parse("2020-01-01T01:01:11"),
            TimestampNanosecondType::parse("2020-01-01T01:11:01"),
            TimestampNanosecondType::parse("2020-01-11T01:01:01"),
        ])),
        expected_max: Arc::new(TimestampNanosecondArray::from(vec![
            TimestampNanosecondType::parse("2020-01-02T01:01:01"),
            TimestampNanosecondType::parse("2020-01-02T01:01:11"),
            TimestampNanosecondType::parse("2020-01-02T01:11:01"),
            TimestampNanosecondType::parse("2020-01-12T01:01:01"),
        ])),
        // nulls are [1, 1, 1, 1]
        expected_null_counts: UInt64Array::from(vec![1, 1, 1, 1]),
        // row counts are [5, 5, 5, 5]
        expected_row_counts: UInt64Array::from(vec![5, 5, 5, 5]),
        column_name: "nanos",
    }
    .run();

    Test {
        reader: reader.build().await,
        expected_min: Arc::new(
            TimestampNanosecondArray::from(vec![
                TimestampNanosecondType::parse("2020-01-01T01:01:01"),
                TimestampNanosecondType::parse("2020-01-01T01:01:11"),
                TimestampNanosecondType::parse("2020-01-01T01:11:01"),
                TimestampNanosecondType::parse("2020-01-11T01:01:01"),
            ])
            .with_timezone(tz),
        ),
        expected_max: Arc::new(
            TimestampNanosecondArray::from(vec![
                TimestampNanosecondType::parse("2020-01-02T01:01:01"),
                TimestampNanosecondType::parse("2020-01-02T01:01:11"),
                TimestampNanosecondType::parse("2020-01-02T01:11:01"),
                TimestampNanosecondType::parse("2020-01-12T01:01:01"),
            ])
            .with_timezone(tz),
        ),
        // nulls are [1, 1, 1, 1]
        expected_null_counts: UInt64Array::from(vec![1, 1, 1, 1]),
        // row counts are [5, 5, 5, 5]
        expected_row_counts: UInt64Array::from(vec![5, 5, 5, 5]),
        column_name: "nanos_timezoned",
    }
    .run();

    // micros
    Test {
        reader: reader.build().await,
        expected_min: Arc::new(TimestampMicrosecondArray::from(vec![
            TimestampMicrosecondType::parse("2020-01-01T01:01:01"),
            TimestampMicrosecondType::parse("2020-01-01T01:01:11"),
            TimestampMicrosecondType::parse("2020-01-01T01:11:01"),
            TimestampMicrosecondType::parse("2020-01-11T01:01:01"),
        ])),
        expected_max: Arc::new(TimestampMicrosecondArray::from(vec![
            TimestampMicrosecondType::parse("2020-01-02T01:01:01"),
            TimestampMicrosecondType::parse("2020-01-02T01:01:11"),
            TimestampMicrosecondType::parse("2020-01-02T01:11:01"),
            TimestampMicrosecondType::parse("2020-01-12T01:01:01"),
        ])),
        expected_null_counts: UInt64Array::from(vec![1, 1, 1, 1]),
        expected_row_counts: UInt64Array::from(vec![5, 5, 5, 5]),
        column_name: "micros",
    }
    .run();

    Test {
        reader: reader.build().await,
        expected_min: Arc::new(
            TimestampMicrosecondArray::from(vec![
                TimestampMicrosecondType::parse("2020-01-01T01:01:01"),
                TimestampMicrosecondType::parse("2020-01-01T01:01:11"),
                TimestampMicrosecondType::parse("2020-01-01T01:11:01"),
                TimestampMicrosecondType::parse("2020-01-11T01:01:01"),
            ])
            .with_timezone(tz),
        ),
        expected_max: Arc::new(
            TimestampMicrosecondArray::from(vec![
                TimestampMicrosecondType::parse("2020-01-02T01:01:01"),
                TimestampMicrosecondType::parse("2020-01-02T01:01:11"),
                TimestampMicrosecondType::parse("2020-01-02T01:11:01"),
                TimestampMicrosecondType::parse("2020-01-12T01:01:01"),
            ])
            .with_timezone(tz),
        ),
        // nulls are [1, 1, 1, 1]
        expected_null_counts: UInt64Array::from(vec![1, 1, 1, 1]),
        // row counts are [5, 5, 5, 5]
        expected_row_counts: UInt64Array::from(vec![5, 5, 5, 5]),
        column_name: "micros_timezoned",
    }
    .run();

    // millis
    Test {
        reader: reader.build().await,
        expected_min: Arc::new(TimestampMillisecondArray::from(vec![
            TimestampMillisecondType::parse("2020-01-01T01:01:01"),
            TimestampMillisecondType::parse("2020-01-01T01:01:11"),
            TimestampMillisecondType::parse("2020-01-01T01:11:01"),
            TimestampMillisecondType::parse("2020-01-11T01:01:01"),
        ])),
        expected_max: Arc::new(TimestampMillisecondArray::from(vec![
            TimestampMillisecondType::parse("2020-01-02T01:01:01"),
            TimestampMillisecondType::parse("2020-01-02T01:01:11"),
            TimestampMillisecondType::parse("2020-01-02T01:11:01"),
            TimestampMillisecondType::parse("2020-01-12T01:01:01"),
        ])),
        expected_null_counts: UInt64Array::from(vec![1, 1, 1, 1]),
        expected_row_counts: UInt64Array::from(vec![5, 5, 5, 5]),
        column_name: "millis",
    }
    .run();

    Test {
        reader: reader.build().await,
        expected_min: Arc::new(
            TimestampMillisecondArray::from(vec![
                TimestampMillisecondType::parse("2020-01-01T01:01:01"),
                TimestampMillisecondType::parse("2020-01-01T01:01:11"),
                TimestampMillisecondType::parse("2020-01-01T01:11:01"),
                TimestampMillisecondType::parse("2020-01-11T01:01:01"),
            ])
            .with_timezone(tz),
        ),
        expected_max: Arc::new(
            TimestampMillisecondArray::from(vec![
                TimestampMillisecondType::parse("2020-01-02T01:01:01"),
                TimestampMillisecondType::parse("2020-01-02T01:01:11"),
                TimestampMillisecondType::parse("2020-01-02T01:11:01"),
                TimestampMillisecondType::parse("2020-01-12T01:01:01"),
            ])
            .with_timezone(tz),
        ),
        // nulls are [1, 1, 1, 1]
        expected_null_counts: UInt64Array::from(vec![1, 1, 1, 1]),
        // row counts are [5, 5, 5, 5]
        expected_row_counts: UInt64Array::from(vec![5, 5, 5, 5]),
        column_name: "millis_timezoned",
    }
    .run();

    // seconds
    Test {
        reader: reader.build().await,
        expected_min: Arc::new(TimestampSecondArray::from(vec![
            TimestampSecondType::parse("2020-01-01T01:01:01"),
            TimestampSecondType::parse("2020-01-01T01:01:11"),
            TimestampSecondType::parse("2020-01-01T01:11:01"),
            TimestampSecondType::parse("2020-01-11T01:01:01"),
        ])),
        expected_max: Arc::new(TimestampSecondArray::from(vec![
            TimestampSecondType::parse("2020-01-02T01:01:01"),
            TimestampSecondType::parse("2020-01-02T01:01:11"),
            TimestampSecondType::parse("2020-01-02T01:11:01"),
            TimestampSecondType::parse("2020-01-12T01:01:01"),
        ])),
        expected_null_counts: UInt64Array::from(vec![1, 1, 1, 1]),
        expected_row_counts: UInt64Array::from(vec![5, 5, 5, 5]),
        column_name: "seconds",
    }
    .run();

    Test {
        reader: reader.build().await,
        expected_min: Arc::new(
            TimestampSecondArray::from(vec![
                TimestampSecondType::parse("2020-01-01T01:01:01"),
                TimestampSecondType::parse("2020-01-01T01:01:11"),
                TimestampSecondType::parse("2020-01-01T01:11:01"),
                TimestampSecondType::parse("2020-01-11T01:01:01"),
            ])
            .with_timezone(tz),
        ),
        expected_max: Arc::new(
            TimestampSecondArray::from(vec![
                TimestampSecondType::parse("2020-01-02T01:01:01"),
                TimestampSecondType::parse("2020-01-02T01:01:11"),
                TimestampSecondType::parse("2020-01-02T01:11:01"),
                TimestampSecondType::parse("2020-01-12T01:01:01"),
            ])
            .with_timezone(tz),
        ),
        // nulls are [1, 1, 1, 1]
        expected_null_counts: UInt64Array::from(vec![1, 1, 1, 1]),
        // row counts are [5, 5, 5, 5]
        expected_row_counts: UInt64Array::from(vec![5, 5, 5, 5]),
        column_name: "seconds_timezoned",
    }
    .run();
}

// timestamp with different row group sizes
#[tokio::test]
async fn test_timestamp_diff_rg_sizes() {
    // This creates a parquet files of 9 columns named "nanos", "nanos_timezoned", "micros", "micros_timezoned", "millis", "millis_timezoned", "seconds", "seconds_timezoned", "names"
    // "nanos" --> TimestampNanosecondArray
    // "nanos_timezoned" --> TimestampNanosecondArray
    // "micros" --> TimestampMicrosecondArray
    // "micros_timezoned" --> TimestampMicrosecondArray
    // "millis" --> TimestampMillisecondArray
    // "millis_timezoned" --> TimestampMillisecondArray
    // "seconds" --> TimestampSecondArray
    // "seconds_timezoned" --> TimestampSecondArray
    // "names" --> StringArray
    //
    // The file is created by 4 record batches (each has a null row), each has 5 rows but then will be split into 3 row groups with size 8, 8, 4
    let reader = TestReader {
        scenario: Scenario::Timestamps,
        row_per_group: 8, // note that the row group size is 8
    };

    let tz = "Pacific/Efate";

    Test {
        reader: reader.build().await,
        expected_min: Arc::new(TimestampNanosecondArray::from(vec![
            TimestampNanosecondType::parse("2020-01-01T01:01:01"),
            TimestampNanosecondType::parse("2020-01-01T01:11:01"),
            TimestampNanosecondType::parse("2020-01-11T01:02:01"),
        ])),
        expected_max: Arc::new(TimestampNanosecondArray::from(vec![
            TimestampNanosecondType::parse("2020-01-02T01:01:01"),
            TimestampNanosecondType::parse("2020-01-11T01:01:01"),
            TimestampNanosecondType::parse("2020-01-12T01:01:01"),
        ])),
        // nulls are [1, 2, 1]
        expected_null_counts: UInt64Array::from(vec![1, 2, 1]),
        // row counts are [8, 8, 4]
        expected_row_counts: UInt64Array::from(vec![8, 8, 4]),
        column_name: "nanos",
    }
    .run();

    Test {
        reader: reader.build().await,
        expected_min: Arc::new(
            TimestampNanosecondArray::from(vec![
                TimestampNanosecondType::parse("2020-01-01T01:01:01"),
                TimestampNanosecondType::parse("2020-01-01T01:11:01"),
                TimestampNanosecondType::parse("2020-01-11T01:02:01"),
            ])
            .with_timezone(tz),
        ),
        expected_max: Arc::new(
            TimestampNanosecondArray::from(vec![
                TimestampNanosecondType::parse("2020-01-02T01:01:01"),
                TimestampNanosecondType::parse("2020-01-11T01:01:01"),
                TimestampNanosecondType::parse("2020-01-12T01:01:01"),
            ])
            .with_timezone(tz),
        ),
        // nulls are [1, 2, 1]
        expected_null_counts: UInt64Array::from(vec![1, 2, 1]),
        // row counts are [8, 8, 4]
        expected_row_counts: UInt64Array::from(vec![8, 8, 4]),
        column_name: "nanos_timezoned",
    }
    .run();

    // micros
    Test {
        reader: reader.build().await,
        expected_min: Arc::new(TimestampMicrosecondArray::from(vec![
            TimestampMicrosecondType::parse("2020-01-01T01:01:01"),
            TimestampMicrosecondType::parse("2020-01-01T01:11:01"),
            TimestampMicrosecondType::parse("2020-01-11T01:02:01"),
        ])),
        expected_max: Arc::new(TimestampMicrosecondArray::from(vec![
            TimestampMicrosecondType::parse("2020-01-02T01:01:01"),
            TimestampMicrosecondType::parse("2020-01-11T01:01:01"),
            TimestampMicrosecondType::parse("2020-01-12T01:01:01"),
        ])),
        expected_null_counts: UInt64Array::from(vec![1, 2, 1]),
        expected_row_counts: UInt64Array::from(vec![8, 8, 4]),
        column_name: "micros",
    }
    .run();

    Test {
        reader: reader.build().await,
        expected_min: Arc::new(
            TimestampMicrosecondArray::from(vec![
                TimestampMicrosecondType::parse("2020-01-01T01:01:01"),
                TimestampMicrosecondType::parse("2020-01-01T01:11:01"),
                TimestampMicrosecondType::parse("2020-01-11T01:02:01"),
            ])
            .with_timezone(tz),
        ),
        expected_max: Arc::new(
            TimestampMicrosecondArray::from(vec![
                TimestampMicrosecondType::parse("2020-01-02T01:01:01"),
                TimestampMicrosecondType::parse("2020-01-11T01:01:01"),
                TimestampMicrosecondType::parse("2020-01-12T01:01:01"),
            ])
            .with_timezone(tz),
        ),
        // nulls are [1, 2, 1]
        expected_null_counts: UInt64Array::from(vec![1, 2, 1]),
        // row counts are [8, 8, 4]
        expected_row_counts: UInt64Array::from(vec![8, 8, 4]),
        column_name: "micros_timezoned",
    }
    .run();

    // millis
    Test {
        reader: reader.build().await,
        expected_min: Arc::new(TimestampMillisecondArray::from(vec![
            TimestampMillisecondType::parse("2020-01-01T01:01:01"),
            TimestampMillisecondType::parse("2020-01-01T01:11:01"),
            TimestampMillisecondType::parse("2020-01-11T01:02:01"),
        ])),
        expected_max: Arc::new(TimestampMillisecondArray::from(vec![
            TimestampMillisecondType::parse("2020-01-02T01:01:01"),
            TimestampMillisecondType::parse("2020-01-11T01:01:01"),
            TimestampMillisecondType::parse("2020-01-12T01:01:01"),
        ])),
        expected_null_counts: UInt64Array::from(vec![1, 2, 1]),
        expected_row_counts: UInt64Array::from(vec![8, 8, 4]),
        column_name: "millis",
    }
    .run();

    Test {
        reader: reader.build().await,
        expected_min: Arc::new(
            TimestampMillisecondArray::from(vec![
                TimestampMillisecondType::parse("2020-01-01T01:01:01"),
                TimestampMillisecondType::parse("2020-01-01T01:11:01"),
                TimestampMillisecondType::parse("2020-01-11T01:02:01"),
            ])
            .with_timezone(tz),
        ),
        expected_max: Arc::new(
            TimestampMillisecondArray::from(vec![
                TimestampMillisecondType::parse("2020-01-02T01:01:01"),
                TimestampMillisecondType::parse("2020-01-11T01:01:01"),
                TimestampMillisecondType::parse("2020-01-12T01:01:01"),
            ])
            .with_timezone(tz),
        ),
        // nulls are [1, 2, 1]
        expected_null_counts: UInt64Array::from(vec![1, 2, 1]),
        // row counts are [8, 8, 4]
        expected_row_counts: UInt64Array::from(vec![8, 8, 4]),
        column_name: "millis_timezoned",
    }
    .run();

    // seconds
    Test {
        reader: reader.build().await,
        expected_min: Arc::new(TimestampSecondArray::from(vec![
            TimestampSecondType::parse("2020-01-01T01:01:01"),
            TimestampSecondType::parse("2020-01-01T01:11:01"),
            TimestampSecondType::parse("2020-01-11T01:02:01"),
        ])),
        expected_max: Arc::new(TimestampSecondArray::from(vec![
            TimestampSecondType::parse("2020-01-02T01:01:01"),
            TimestampSecondType::parse("2020-01-11T01:01:01"),
            TimestampSecondType::parse("2020-01-12T01:01:01"),
        ])),
        expected_null_counts: UInt64Array::from(vec![1, 2, 1]),
        expected_row_counts: UInt64Array::from(vec![8, 8, 4]),
        column_name: "seconds",
    }
    .run();

    Test {
        reader: reader.build().await,
        expected_min: Arc::new(
            TimestampSecondArray::from(vec![
                TimestampSecondType::parse("2020-01-01T01:01:01"),
                TimestampSecondType::parse("2020-01-01T01:11:01"),
                TimestampSecondType::parse("2020-01-11T01:02:01"),
            ])
            .with_timezone(tz),
        ),
        expected_max: Arc::new(
            TimestampSecondArray::from(vec![
                TimestampSecondType::parse("2020-01-02T01:01:01"),
                TimestampSecondType::parse("2020-01-11T01:01:01"),
                TimestampSecondType::parse("2020-01-12T01:01:01"),
            ])
            .with_timezone(tz),
        ),
        // nulls are [1, 2, 1]
        expected_null_counts: UInt64Array::from(vec![1, 2, 1]),
        // row counts are [8, 8, 4]
        expected_row_counts: UInt64Array::from(vec![8, 8, 4]),
        column_name: "seconds_timezoned",
    }
    .run();
}

// date with different row group sizes
#[tokio::test]
async fn test_dates_32_diff_rg_sizes() {
    // This creates a parquet files of 3 columns named "date32", "date64", "names"
    // "date32" --> Date32Array
    // "date64" --> Date64Array
    // "names" --> StringArray
    //
    // The file is created by 4 record batches (each has a null row), each has 5 rows but then will be split into 2 row groups with size 13, 7
    let reader = TestReader {
        scenario: Scenario::Dates,
        row_per_group: 13,
    };
    Test {
        reader: reader.build().await,
        // mins are [2020-01-01, 2020-10-30]
        expected_min: Arc::new(Date32Array::from(vec![
            Date32Type::parse("2020-01-01"),
            Date32Type::parse("2020-10-30"),
        ])),
        // maxes are [2020-10-29, 2029-11-12]
        expected_max: Arc::new(Date32Array::from(vec![
            Date32Type::parse("2020-10-29"),
            Date32Type::parse("2029-11-12"),
        ])),
        // nulls are [2, 2]
        expected_null_counts: UInt64Array::from(vec![2, 2]),
        // row counts are [13, 7]
        expected_row_counts: UInt64Array::from(vec![13, 7]),
        column_name: "date32",
    }
    .run();
}

#[tokio::test]
async fn test_dates_64_diff_rg_sizes() {
    // The file is created by 4 record batches (each has a null row), each has 5 rows but then will be split into 2 row groups with size 13, 7
    let reader = TestReader {
        scenario: Scenario::Dates,
        row_per_group: 13,
    };
    Test {
        reader: reader.build().await,
        expected_min: Arc::new(Date64Array::from(vec![
            Date64Type::parse("2020-01-01"),
            Date64Type::parse("2020-10-30"),
        ])),
        expected_max: Arc::new(Date64Array::from(vec![
            Date64Type::parse("2020-10-29"),
            Date64Type::parse("2029-11-12"),
        ])),
        expected_null_counts: UInt64Array::from(vec![2, 2]),
        expected_row_counts: UInt64Array::from(vec![13, 7]),
        column_name: "date64",
    }
    .run();
}

#[tokio::test]
async fn test_uint() {
    // This creates a parquet files of 4 columns named "u8", "u16", "u32", "u64"
    // "u8" --> UInt8Array
    // "u16" --> UInt16Array
    // "u32" --> UInt32Array
    // "u64" --> UInt64Array

    // The file is created by 4 record batches (each has a null row), each has 5 rows but then will be split into 5 row groups with size 4
    let reader = TestReader {
        scenario: Scenario::UInt,
        row_per_group: 4,
    };

    Test {
        reader: reader.build().await,
        expected_min: Arc::new(UInt8Array::from(vec![0, 1, 4, 7, 251])),
        expected_max: Arc::new(UInt8Array::from(vec![3, 4, 6, 250, 254])),
        expected_null_counts: UInt64Array::from(vec![0, 0, 0, 0, 0]),
        expected_row_counts: UInt64Array::from(vec![4, 4, 4, 4, 4]),
        column_name: "u8",
    }
    .run();

    Test {
        reader: reader.build().await,
        expected_min: Arc::new(UInt16Array::from(vec![0, 1, 4, 7, 251])),
        expected_max: Arc::new(UInt16Array::from(vec![3, 4, 6, 250, 254])),
        expected_null_counts: UInt64Array::from(vec![0, 0, 0, 0, 0]),
        expected_row_counts: UInt64Array::from(vec![4, 4, 4, 4, 4]),
        column_name: "u16",
    }
    .run();

    Test {
        reader: reader.build().await,
        expected_min: Arc::new(UInt32Array::from(vec![0, 1, 4, 7, 251])),
        expected_max: Arc::new(UInt32Array::from(vec![3, 4, 6, 250, 254])),
        expected_null_counts: UInt64Array::from(vec![0, 0, 0, 0, 0]),
        expected_row_counts: UInt64Array::from(vec![4, 4, 4, 4, 4]),
        column_name: "u32",
    }
    .run();

    Test {
        reader: reader.build().await,
        expected_min: Arc::new(UInt64Array::from(vec![0, 1, 4, 7, 251])),
        expected_max: Arc::new(UInt64Array::from(vec![3, 4, 6, 250, 254])),
        expected_null_counts: UInt64Array::from(vec![0, 0, 0, 0, 0]),
        expected_row_counts: UInt64Array::from(vec![4, 4, 4, 4, 4]),
        column_name: "u64",
    }
    .run();
}

#[tokio::test]
async fn test_int32_range() {
    // This creates a parquet file of 1 column "i"
    // file has 2 record batches, each has 2 rows. They will be saved into one row group
    let reader = TestReader {
        scenario: Scenario::Int32Range,
        row_per_group: 5,
    };

    Test {
        reader: reader.build().await,
        expected_min: Arc::new(Int32Array::from(vec![0])),
        expected_max: Arc::new(Int32Array::from(vec![300000])),
        expected_null_counts: UInt64Array::from(vec![0]),
        expected_row_counts: UInt64Array::from(vec![4]),
        column_name: "i",
    }
    .run();
}

#[tokio::test]
async fn test_uint32_range() {
    // This creates a parquet file of 1 column "u"
    // file has 2 record batches, each has 2 rows. They will be saved into one row group
    let reader = TestReader {
        scenario: Scenario::UInt32Range,
        row_per_group: 5,
    };

    Test {
        reader: reader.build().await,
        expected_min: Arc::new(UInt32Array::from(vec![0])),
        expected_max: Arc::new(UInt32Array::from(vec![300000])),
        expected_null_counts: UInt64Array::from(vec![0]),
        expected_row_counts: UInt64Array::from(vec![4]),
        column_name: "u",
    }
    .run();
}

#[tokio::test]
async fn test_numeric_limits_unsigned() {
    // file has 7 rows, 2 row groups: one with 5 rows, one with 2 rows.
    let reader = TestReader {
        scenario: Scenario::NumericLimits,
        row_per_group: 5,
    };

    Test {
        reader: reader.build().await,
        expected_min: Arc::new(UInt8Array::from(vec![u8::MIN, 100])),
        expected_max: Arc::new(UInt8Array::from(vec![100, u8::MAX])),
        expected_null_counts: UInt64Array::from(vec![0, 0]),
        expected_row_counts: UInt64Array::from(vec![5, 2]),
        column_name: "u8",
    }
    .run();

    Test {
        reader: reader.build().await,
        expected_min: Arc::new(UInt16Array::from(vec![u16::MIN, 100])),
        expected_max: Arc::new(UInt16Array::from(vec![100, u16::MAX])),
        expected_null_counts: UInt64Array::from(vec![0, 0]),
        expected_row_counts: UInt64Array::from(vec![5, 2]),
        column_name: "u16",
    }
    .run();

    Test {
        reader: reader.build().await,
        expected_min: Arc::new(UInt32Array::from(vec![u32::MIN, 100])),
        expected_max: Arc::new(UInt32Array::from(vec![100, u32::MAX])),
        expected_null_counts: UInt64Array::from(vec![0, 0]),
        expected_row_counts: UInt64Array::from(vec![5, 2]),
        column_name: "u32",
    }
    .run();

    Test {
        reader: reader.build().await,
        expected_min: Arc::new(UInt64Array::from(vec![u64::MIN, 100])),
        expected_max: Arc::new(UInt64Array::from(vec![100, u64::MAX])),
        expected_null_counts: UInt64Array::from(vec![0, 0]),
        expected_row_counts: UInt64Array::from(vec![5, 2]),
        column_name: "u64",
    }
    .run();
}

#[tokio::test]
async fn test_numeric_limits_signed() {
    // file has 7 rows, 2 row groups: one with 5 rows, one with 2 rows.
    let reader = TestReader {
        scenario: Scenario::NumericLimits,
        row_per_group: 5,
    };

    Test {
        reader: reader.build().await,
        expected_min: Arc::new(Int8Array::from(vec![i8::MIN, -100])),
        expected_max: Arc::new(Int8Array::from(vec![100, i8::MAX])),
        expected_null_counts: UInt64Array::from(vec![0, 0]),
        expected_row_counts: UInt64Array::from(vec![5, 2]),
        column_name: "i8",
    }
    .run();

    Test {
        reader: reader.build().await,
        expected_min: Arc::new(Int16Array::from(vec![i16::MIN, -100])),
        expected_max: Arc::new(Int16Array::from(vec![100, i16::MAX])),
        expected_null_counts: UInt64Array::from(vec![0, 0]),
        expected_row_counts: UInt64Array::from(vec![5, 2]),
        column_name: "i16",
    }
    .run();

    Test {
        reader: reader.build().await,
        expected_min: Arc::new(Int32Array::from(vec![i32::MIN, -100])),
        expected_max: Arc::new(Int32Array::from(vec![100, i32::MAX])),
        expected_null_counts: UInt64Array::from(vec![0, 0]),
        expected_row_counts: UInt64Array::from(vec![5, 2]),
        column_name: "i32",
    }
    .run();

    Test {
        reader: reader.build().await,
        expected_min: Arc::new(Int64Array::from(vec![i64::MIN, -100])),
        expected_max: Arc::new(Int64Array::from(vec![100, i64::MAX])),
        expected_null_counts: UInt64Array::from(vec![0, 0]),
        expected_row_counts: UInt64Array::from(vec![5, 2]),
        column_name: "i64",
    }
    .run();
}

#[tokio::test]
async fn test_numeric_limits_float() {
    // file has 7 rows, 2 row groups: one with 5 rows, one with 2 rows.
    let reader = TestReader {
        scenario: Scenario::NumericLimits,
        row_per_group: 5,
    };

    Test {
        reader: reader.build().await,
        expected_min: Arc::new(Float32Array::from(vec![f32::MIN, -100.0])),
        expected_max: Arc::new(Float32Array::from(vec![100.0, f32::MAX])),
        expected_null_counts: UInt64Array::from(vec![0, 0]),
        expected_row_counts: UInt64Array::from(vec![5, 2]),
        column_name: "f32",
    }
    .run();

    Test {
        reader: reader.build().await,
        expected_min: Arc::new(Float64Array::from(vec![f64::MIN, -100.0])),
        expected_max: Arc::new(Float64Array::from(vec![100.0, f64::MAX])),
        expected_null_counts: UInt64Array::from(vec![0, 0]),
        expected_row_counts: UInt64Array::from(vec![5, 2]),
        column_name: "f64",
    }
    .run();

    Test {
        reader: reader.build().await,
        expected_min: Arc::new(Float32Array::from(vec![-1.0, -100.0])),
        expected_max: Arc::new(Float32Array::from(vec![100.0, -100.0])),
        expected_null_counts: UInt64Array::from(vec![0, 0]),
        expected_row_counts: UInt64Array::from(vec![5, 2]),
        column_name: "f32_nan",
    }
    .run();

    Test {
        reader: reader.build().await,
        expected_min: Arc::new(Float64Array::from(vec![-1.0, -100.0])),
        expected_max: Arc::new(Float64Array::from(vec![100.0, -100.0])),
        expected_null_counts: UInt64Array::from(vec![0, 0]),
        expected_row_counts: UInt64Array::from(vec![5, 2]),
        column_name: "f64_nan",
    }
    .run();
}

#[tokio::test]
async fn test_float64() {
    // This creates a parquet file of 1 column "f"
    // file has 4 record batches, each has 5 rows. They will be saved into 4 row groups
    let reader = TestReader {
        scenario: Scenario::Float64,
        row_per_group: 5,
    };

    Test {
        reader: reader.build().await,
        expected_min: Arc::new(Float64Array::from(vec![-5.0, -4.0, -0.0, 5.0])),
        expected_max: Arc::new(Float64Array::from(vec![-1.0, 0.0, 4.0, 9.0])),
        expected_null_counts: UInt64Array::from(vec![0, 0, 0, 0]),
        expected_row_counts: UInt64Array::from(vec![5, 5, 5, 5]),
        column_name: "f",
    }
    .run();
}

#[tokio::test]
async fn test_float16() {
    // This creates a parquet file of 1 column "f"
    // file has 4 record batches, each has 5 rows. They will be saved into 4 row groups
    let reader = TestReader {
        scenario: Scenario::Float16,
        row_per_group: 5,
    };

    Test {
        reader: reader.build().await,
        expected_min: Arc::new(Float16Array::from(
            vec![-5.0, -4.0, -0.0, 5.0]
                .into_iter()
                .map(f16::from_f32)
                .collect::<Vec<_>>(),
        )),
        expected_max: Arc::new(Float16Array::from(
            vec![-1.0, 0.0, 4.0, 9.0]
                .into_iter()
                .map(f16::from_f32)
                .collect::<Vec<_>>(),
        )),
        expected_null_counts: UInt64Array::from(vec![0, 0, 0, 0]),
        expected_row_counts: UInt64Array::from(vec![5, 5, 5, 5]),
        column_name: "f",
    }
    .run();
}

#[tokio::test]
async fn test_decimal() {
    // This creates a parquet file of 1 column "decimal_col" with decimal data type and precicion 9, scale 2
    // file has 3 record batches, each has 5 rows. They will be saved into 3 row groups
    let reader = TestReader {
        scenario: Scenario::Decimal,
        row_per_group: 5,
    };

    Test {
        reader: reader.build().await,
        expected_min: Arc::new(
            Decimal128Array::from(vec![100, -500, 2000])
                .with_precision_and_scale(9, 2)
                .unwrap(),
        ),
        expected_max: Arc::new(
            Decimal128Array::from(vec![600, 600, 6000])
                .with_precision_and_scale(9, 2)
                .unwrap(),
        ),
        expected_null_counts: UInt64Array::from(vec![0, 0, 0]),
        expected_row_counts: UInt64Array::from(vec![5, 5, 5]),
        column_name: "decimal_col",
    }
    .run();

    // This creates a parquet file of 1 column "decimal256_col" with decimal data type and precicion 9, scale 2
    // file has 3 record batches, each has 5 rows. They will be saved into 3 row groups
    let decimal256_reader = TestReader {
        scenario: Scenario::Decimal256,
        row_per_group: 5,
    };
    Test {
        reader: decimal256_reader.build().await,
        expected_min: Arc::new(
            Decimal256Array::from(vec![
                i256::from(100),
                i256::from(-500),
                i256::from(2000),
            ])
            .with_precision_and_scale(9, 2)
            .unwrap(),
        ),
        expected_max: Arc::new(
            Decimal256Array::from(vec![
                i256::from(600),
                i256::from(600),
                i256::from(6000),
            ])
            .with_precision_and_scale(9, 2)
            .unwrap(),
        ),
        expected_null_counts: UInt64Array::from(vec![0, 0, 0]),
        expected_row_counts: UInt64Array::from(vec![5, 5, 5]),
        column_name: "decimal256_col",
    }
    .run();
}
#[tokio::test]
async fn test_dictionary() {
    let reader = TestReader {
        scenario: Scenario::Dictionary,
        row_per_group: 5,
    };

    Test {
        reader: reader.build().await,
        expected_min: Arc::new(StringArray::from(vec!["abc", "aaa"])),
        expected_max: Arc::new(StringArray::from(vec!["def", "fffff"])),
        expected_null_counts: UInt64Array::from(vec![1, 0]),
        expected_row_counts: UInt64Array::from(vec![5, 2]),
        column_name: "string_dict_i8",
    }
    .run();

    Test {
        reader: reader.build().await,
        expected_min: Arc::new(StringArray::from(vec!["abc", "aaa"])),
        expected_max: Arc::new(StringArray::from(vec!["def", "fffff"])),
        expected_null_counts: UInt64Array::from(vec![1, 0]),
        expected_row_counts: UInt64Array::from(vec![5, 2]),
        column_name: "string_dict_i32",
    }
    .run();

    Test {
        reader: reader.build().await,
        expected_min: Arc::new(Int64Array::from(vec![-100, 0])),
        expected_max: Arc::new(Int64Array::from(vec![0, 100])),
        expected_null_counts: UInt64Array::from(vec![1, 0]),
        expected_row_counts: UInt64Array::from(vec![5, 2]),
        column_name: "int_dict_i8",
    }
    .run();
}

#[tokio::test]
async fn test_byte() {
    // This creates a parquet file of 5 columns
    // "name"
    // "service_string"
    // "service_binary"
    // "service_fixedsize"
    // "service_large_binary"

    // file has 3 record batches, each has 5 rows. They will be saved into 3 row groups
    let reader = TestReader {
        scenario: Scenario::ByteArray,
        row_per_group: 5,
    };

    // column "name"
    Test {
        reader: reader.build().await,
        expected_min: Arc::new(StringArray::from(vec![
            "all frontends",
            "mixed",
            "all backends",
        ])),
        expected_max: Arc::new(StringArray::from(vec![
            "all frontends",
            "mixed",
            "all backends",
        ])),
        expected_null_counts: UInt64Array::from(vec![0, 0, 0]),
        expected_row_counts: UInt64Array::from(vec![5, 5, 5]),
        column_name: "name",
    }
    .run();

    // column "service_string"
    Test {
        reader: reader.build().await,
        expected_min: Arc::new(StringArray::from(vec![
            "frontend five",
            "backend one",
            "backend eight",
        ])),
        expected_max: Arc::new(StringArray::from(vec![
            "frontend two",
            "frontend six",
            "backend six",
        ])),
        expected_null_counts: UInt64Array::from(vec![0, 0, 0]),
        expected_row_counts: UInt64Array::from(vec![5, 5, 5]),
        column_name: "service_string",
    }
    .run();

    // column "service_binary"

    let expected_service_binary_min_values: Vec<&[u8]> =
        vec![b"frontend five", b"backend one", b"backend eight"];

    let expected_service_binary_max_values: Vec<&[u8]> =
        vec![b"frontend two", b"frontend six", b"backend six"];

    Test {
        reader: reader.build().await,
        expected_min: Arc::new(BinaryArray::from(expected_service_binary_min_values)),
        expected_max: Arc::new(BinaryArray::from(expected_service_binary_max_values)),
        expected_null_counts: UInt64Array::from(vec![0, 0, 0]),
        expected_row_counts: UInt64Array::from(vec![5, 5, 5]),
        column_name: "service_binary",
    }
    .run();

    // column "service_fixedsize"
    // b"fe1", b"be1", b"be4"
    let min_input = vec![vec![102, 101, 49], vec![98, 101, 49], vec![98, 101, 52]];
    // b"fe5", b"fe6", b"be8"
    let max_input = vec![vec![102, 101, 55], vec![102, 101, 54], vec![98, 101, 56]];

    Test {
        reader: reader.build().await,
        expected_min: Arc::new(
            FixedSizeBinaryArray::try_from_iter(min_input.into_iter()).unwrap(),
        ),
        expected_max: Arc::new(
            FixedSizeBinaryArray::try_from_iter(max_input.into_iter()).unwrap(),
        ),
        expected_null_counts: UInt64Array::from(vec![0, 0, 0]),
        expected_row_counts: UInt64Array::from(vec![5, 5, 5]),
        column_name: "service_fixedsize",
    }
    .run();

    let expected_service_large_binary_min_values: Vec<&[u8]> =
        vec![b"frontend five", b"backend one", b"backend eight"];

    let expected_service_large_binary_max_values: Vec<&[u8]> =
        vec![b"frontend two", b"frontend six", b"backend six"];

    Test {
        reader: reader.build().await,
        expected_min: Arc::new(LargeBinaryArray::from(
            expected_service_large_binary_min_values,
        )),
        expected_max: Arc::new(LargeBinaryArray::from(
            expected_service_large_binary_max_values,
        )),
        expected_null_counts: UInt64Array::from(vec![0, 0, 0]),
        expected_row_counts: UInt64Array::from(vec![5, 5, 5]),
        column_name: "service_large_binary",
    }
    .run();
}

// PeriodsInColumnNames
#[tokio::test]
async fn test_period_in_column_names() {
    // This creates a parquet file of 2 columns "name" and "service.name"
    // file has 3 record batches, each has 5 rows. They will be saved into 3 row groups
    let reader = TestReader {
        scenario: Scenario::PeriodsInColumnNames,
        row_per_group: 5,
    };

    // column "name"
    Test {
        reader: reader.build().await,
        expected_min: Arc::new(StringArray::from(vec![
            "HTTP GET / DISPATCH",
            "HTTP PUT / DISPATCH",
            "HTTP GET / DISPATCH",
        ])),
        expected_max: Arc::new(StringArray::from(vec![
            "HTTP GET / DISPATCH",
            "HTTP PUT / DISPATCH",
            "HTTP GET / DISPATCH",
        ])),
        expected_null_counts: UInt64Array::from(vec![0, 0, 0]),
        expected_row_counts: UInt64Array::from(vec![5, 5, 5]),
        column_name: "name",
    }
    .run();

    // column "service.name"
    Test {
        reader: reader.build().await,
        expected_min: Arc::new(StringArray::from(vec!["frontend", "backend", "backend"])),
        expected_max: Arc::new(StringArray::from(vec![
            "frontend", "frontend", "backend",
        ])),
        expected_null_counts: UInt64Array::from(vec![0, 0, 0]),
        expected_row_counts: UInt64Array::from(vec![5, 5, 5]),
        column_name: "service.name",
    }
    .run();
}

// Boolean
#[tokio::test]
async fn test_boolean() {
    // This creates a parquet files of 1 column named "bool"
    // The file is created by 2 record batches each has 5 rows --> 2 row groups
    let reader = TestReader {
        scenario: Scenario::Boolean,
        row_per_group: 5,
    };

    Test {
        reader: reader.build().await,
        expected_min: Arc::new(BooleanArray::from(vec![false, false])),
        expected_max: Arc::new(BooleanArray::from(vec![true, false])),
        expected_null_counts: UInt64Array::from(vec![1, 0]),
        expected_row_counts: UInt64Array::from(vec![5, 5]),
        column_name: "bool",
    }
    .run();
}

// struct array
// BUG
// https://github.com/apache/datafusion/issues/10609
// Note that: since I have not worked on struct array before, there may be a bug in the test code rather than the real bug in the code
#[ignore]
#[tokio::test]
async fn test_struct() {
    // This creates a parquet files of 1 column named "struct"
    // The file is created by 1 record batch with 3 rows in the struct array
    let reader = TestReader {
        scenario: Scenario::StructArray,
        row_per_group: 5,
    };
    Test {
        reader: reader.build().await,
        expected_min: Arc::new(struct_array(vec![(Some(1), Some(6.0), Some(12.0))])),
        expected_max: Arc::new(struct_array(vec![(Some(2), Some(8.5), Some(14.0))])),
        expected_null_counts: UInt64Array::from(vec![0]),
        expected_row_counts: UInt64Array::from(vec![3]),
        column_name: "struct",
    }
    .run();
}

// UTF8
#[tokio::test]
async fn test_utf8() {
    let reader = TestReader {
        scenario: Scenario::UTF8,
        row_per_group: 5,
    };

    // test for utf8
    Test {
        reader: reader.build().await,
        expected_min: Arc::new(StringArray::from(vec!["a", "e"])),
        expected_max: Arc::new(StringArray::from(vec!["d", "i"])),
        expected_null_counts: UInt64Array::from(vec![1, 0]),
        expected_row_counts: UInt64Array::from(vec![5, 5]),
        column_name: "utf8",
    }
    .run();

    // test for large_utf8
    Test {
        reader: reader.build().await,
        expected_min: Arc::new(LargeStringArray::from(vec!["a", "e"])),
        expected_max: Arc::new(LargeStringArray::from(vec!["d", "i"])),
        expected_null_counts: UInt64Array::from(vec![1, 0]),
        expected_row_counts: UInt64Array::from(vec![5, 5]),
        column_name: "large_utf8",
    }
    .run();
}

////// Files with missing statistics ///////

#[tokio::test]
async fn test_missing_statistics() {
    let row_per_group = 5;
    let reader =
        parquet_file_one_column_stats(0, 4, 7, row_per_group, EnabledStatistics::None);

    Test {
        reader,
        expected_min: Arc::new(Int64Array::from(vec![None])),
        expected_max: Arc::new(Int64Array::from(vec![None])),
        expected_null_counts: UInt64Array::from(vec![None]),
        expected_row_counts: UInt64Array::from(vec![3]), // stil has row count statistics
        column_name: "i64",
    }
    .run();
}

/////// NEGATIVE TESTS ///////
// column not found
#[tokio::test]
async fn test_column_not_found() {
    let reader = TestReader {
        scenario: Scenario::Dates,
        row_per_group: 5,
    };
    Test {
        reader: reader.build().await,
        expected_min: Arc::new(Int64Array::from(vec![18262, 18565])),
        expected_max: Arc::new(Int64Array::from(vec![18564, 21865])),
        expected_null_counts: UInt64Array::from(vec![2, 2]),
        expected_row_counts: UInt64Array::from(vec![13, 7]),
        column_name: "not_a_column",
    }
    .run_col_not_found();
}<|MERGE_RESOLUTION|>--- conflicted
+++ resolved
@@ -29,16 +29,11 @@
 };
 use arrow_array::{
     make_array, Array, ArrayRef, BinaryArray, BooleanArray, Date32Array, Date64Array,
-<<<<<<< HEAD
     Decimal128Array, Decimal256Array, FixedSizeBinaryArray, Float16Array, Float32Array,
-    Float64Array, Int16Array, Int32Array, Int64Array, Int8Array, LargeStringArray,
-=======
-    Decimal128Array, FixedSizeBinaryArray, Float16Array, Float32Array, Float64Array,
-    Int16Array, Int32Array, Int64Array, Int8Array, LargeBinaryArray, LargeStringArray,
->>>>>>> 3f46b0cd
-    RecordBatch, StringArray, TimestampMicrosecondArray, TimestampMillisecondArray,
-    TimestampNanosecondArray, TimestampSecondArray, UInt16Array, UInt32Array,
-    UInt64Array, UInt8Array,
+    Float64Array, Int16Array, Int32Array, Int64Array, Int8Array, LargeBinaryArray,
+    LargeStringArray, RecordBatch, StringArray, TimestampMicrosecondArray,
+    TimestampMillisecondArray, TimestampNanosecondArray, TimestampSecondArray,
+    UInt16Array, UInt32Array, UInt64Array, UInt8Array,
 };
 use arrow_schema::{DataType, Field, Schema};
 use datafusion::datasource::physical_plan::parquet::{
