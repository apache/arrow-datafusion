--- conflicted
+++ resolved
@@ -24,14 +24,9 @@
 use arrow::compute::kernels::cast_utils::Parser;
 use arrow::datatypes::{Date32Type, Date64Type};
 use arrow_array::{
-<<<<<<< HEAD
-    make_array, Array, ArrayRef, Date32Array, Date64Array, Int16Array, Int32Array,
-    Int64Array, Int8Array, RecordBatch, UInt64Array,
-=======
-    make_array, Array, ArrayRef, BooleanArray, Decimal128Array, FixedSizeBinaryArray,
-    Float64Array, Int16Array, Int32Array, Int64Array, Int8Array, RecordBatch,
-    StringArray, UInt64Array,
->>>>>>> 1bf71121
+    make_array, Array, ArrayRef, BooleanArray, Date32Array, Date64Array, Decimal128Array,
+    FixedSizeBinaryArray, Float64Array, Int16Array, Int32Array, Int64Array, Int8Array,
+    RecordBatch, StringArray, UInt64Array,
 };
 use arrow_schema::{DataType, Field, Schema};
 use datafusion::datasource::physical_plan::parquet::{
@@ -658,8 +653,7 @@
         row_per_group: 13,
     };
     Test {
-<<<<<<< HEAD
-        reader,
+        reader: reader.build().await,
         // mins are [2020-01-01, 2020-10-30]
         expected_min: Arc::new(Date32Array::from(vec![
             Date32Type::parse("2020-01-01"),
@@ -670,13 +664,6 @@
             Date32Type::parse("2020-10-29"),
             Date32Type::parse("2029-11-12"),
         ])),
-=======
-        reader: reader.build().await,
-        // mins are [18262, 18565,]
-        expected_min: Arc::new(Int32Array::from(vec![18262, 18565])),
-        // maxes are [18564, 21865,]
-        expected_max: Arc::new(Int32Array::from(vec![18564, 21865])),
->>>>>>> 1bf71121
         // nulls are [2, 2]
         expected_null_counts: UInt64Array::from(vec![2, 2]),
         // row counts are [13, 7]
@@ -694,8 +681,7 @@
         row_per_group: 13,
     };
     Test {
-<<<<<<< HEAD
-        reader,
+        reader: reader.build().await,
         expected_min: Arc::new(Date64Array::from(vec![
             Date64Type::parse("2020-01-01"),
             Date64Type::parse("2020-10-30"),
@@ -704,11 +690,6 @@
             Date64Type::parse("2020-10-29"),
             Date64Type::parse("2029-11-12"),
         ])),
-=======
-        reader: reader.build().await,
-        expected_min: Arc::new(Int64Array::from(vec![18262, 18565])), // panic here because the actual data is Int32Array
-        expected_max: Arc::new(Int64Array::from(vec![18564, 21865])),
->>>>>>> 1bf71121
         expected_null_counts: UInt64Array::from(vec![2, 2]),
         expected_row_counts: UInt64Array::from(vec![13, 7]),
         column_name: "date64",
