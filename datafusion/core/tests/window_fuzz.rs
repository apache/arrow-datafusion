--- conflicted
+++ resolved
@@ -409,37 +409,11 @@
     }
 
     let concat_input_record = concat_batches(&schema, &input1).unwrap();
-<<<<<<< HEAD
-    let source_sort_keys = vec![
-        PhysicalSortExpr {
-            expr: col("a", &schema)?,
-            options: Default::default(),
-        },
-        PhysicalSortExpr {
-            expr: col("b", &schema)?,
-            options: Default::default(),
-        },
-        PhysicalSortExpr {
-            expr: col("c", &schema)?,
-            options: Default::default(),
-        },
-    ];
-    let memory_exec =
-        MemoryExec::try_new(&[vec![concat_input_record]], schema.clone(), None).unwrap();
-    let memory_exec = memory_exec.with_sort_information(source_sort_keys.clone());
-    let mut exec1 = Arc::new(memory_exec) as Arc<dyn ExecutionPlan>;
-    // Table is ordered according to ORDER BY a, b, c In linear test we use PARTITION BY b, ORDER BY a
-    // For WindowAggExec  to produce correct result it need table to be ordered by b,a. Hence add a sort.
-    if is_linear {
-        exec1 = Arc::new(SortExec::try_new(sort_keys.clone(), exec1, None)?) as _;
-    }
-=======
     let exec1 = Arc::new(
         MemoryExec::try_new(&[vec![concat_input_record]], schema.clone(), None)
             .unwrap()
             .with_sort_information(sort_keys.clone()),
     );
->>>>>>> a1c60a1b
     let usual_window_exec = Arc::new(
         WindowAggExec::try_new(
             vec![create_window_expr(
@@ -457,20 +431,12 @@
             vec![],
         )
         .unwrap(),
-<<<<<<< HEAD
-    ) as _;
-    let memory_exec2 =
-        MemoryExec::try_new(&[input1.clone()], schema.clone(), None).unwrap();
-    let memory_exec2 = memory_exec2.with_sort_information(source_sort_keys.clone());
-    let exec2 = Arc::new(memory_exec2);
-=======
     );
     let exec2 = Arc::new(
         MemoryExec::try_new(&[input1.clone()], schema.clone(), None)
             .unwrap()
             .with_sort_information(sort_keys),
     );
->>>>>>> a1c60a1b
     let running_window_exec = Arc::new(
         BoundedWindowAggExec::try_new(
             vec![create_window_expr(
@@ -486,11 +452,8 @@
             exec2,
             schema.clone(),
             vec![],
-<<<<<<< HEAD
             search_mode,
             true,
-=======
->>>>>>> a1c60a1b
         )
         .unwrap(),
     ) as Arc<dyn ExecutionPlan>;
