// Licensed to the Apache Software Foundation (ASF) under one
// or more contributor license agreements.  See the NOTICE file
// distributed with this work for additional information
// regarding copyright ownership.  The ASF licenses this file
// to you under the Apache License, Version 2.0 (the
// "License"); you may not use this file except in compliance
// with the License.  You may obtain a copy of the License at
//
//   http://www.apache.org/licenses/LICENSE-2.0
//
// Unless required by applicable law or agreed to in writing,
// software distributed under the License is distributed on an
// "AS IS" BASIS, WITHOUT WARRANTIES OR CONDITIONS OF ANY
// KIND, either express or implied.  See the License for the
// specific language governing permissions and limitations
// under the License.

use std::sync::Arc;

use arrow::array::{ArrayRef, Int32Array};
use arrow::compute::{concat_batches, SortOptions};
use arrow::datatypes::SchemaRef;
use arrow::record_batch::RecordBatch;
use arrow::util::pretty::pretty_format_batches;
use hashbrown::HashMap;
use rand::rngs::StdRng;
use rand::{Rng, SeedableRng};

use datafusion::physical_plan::collect;
use datafusion::physical_plan::memory::MemoryExec;
use datafusion::physical_plan::windows::{
    create_window_expr, BoundedWindowAggExec, WindowAggExec,
};
use datafusion_expr::{
    AggregateFunction, BuiltInWindowFunction, WindowFrame, WindowFrameBound,
    WindowFrameUnits, WindowFunction,
};

use datafusion::prelude::{SessionConfig, SessionContext};
use datafusion_common::ScalarValue;
use datafusion_physical_expr::expressions::{col, lit};
use datafusion_physical_expr::{PhysicalExpr, PhysicalSortExpr};
use test_utils::add_empty_batches;

#[cfg(test)]
mod tests {
    use super::*;

    #[tokio::test(flavor = "multi_thread", worker_threads = 8)]
    async fn single_order_by_test() {
        let n = 100;
        let distincts = vec![1, 100];
        for distinct in distincts {
            let mut handles = Vec::new();
            for i in 0..n {
                let job = tokio::spawn(run_window_test(
                    make_staggered_batches::<true>(1000, distinct, i),
                    i,
                    vec!["a"],
                    vec![],
                ));
                handles.push(job);
            }
            for job in handles {
                job.await.unwrap();
            }
        }
    }

    #[tokio::test(flavor = "multi_thread", worker_threads = 8)]
    async fn order_by_with_partition_test() {
        let n = 100;
        let distincts = vec![1, 100];
        for distinct in distincts {
            // since we have sorted pairs (a,b) to not violate per partition soring
            // partition should be field a, order by should be field b
            let mut handles = Vec::new();
            for i in 0..n {
                let job = tokio::spawn(run_window_test(
                    make_staggered_batches::<true>(1000, distinct, i),
                    i,
                    vec!["b"],
                    vec!["a"],
                ));
                handles.push(job);
            }
            for job in handles {
                job.await.unwrap();
            }
        }
    }
}

fn get_random_function(
    schema: &SchemaRef,
    rng: &mut StdRng,
) -> (WindowFunction, Vec<Arc<dyn PhysicalExpr>>, String) {
    let mut args = vec![col("x", schema).unwrap()];
    let mut window_fn_map = HashMap::new();
    // HashMap values consists of tuple first element is WindowFunction, second is additional argument
    // window function requires if any. For most of the window functions additional argument is empty
    window_fn_map.insert(
        "sum",
        (
            WindowFunction::AggregateFunction(AggregateFunction::Sum),
            vec![],
        ),
    );
    window_fn_map.insert(
        "count",
        (
            WindowFunction::AggregateFunction(AggregateFunction::Count),
            vec![],
        ),
    );
    window_fn_map.insert(
        "min",
        (
            WindowFunction::AggregateFunction(AggregateFunction::Min),
            vec![],
        ),
    );
    window_fn_map.insert(
        "max",
        (
            WindowFunction::AggregateFunction(AggregateFunction::Max),
            vec![],
        ),
    );
    window_fn_map.insert(
        "row_number",
        (
            WindowFunction::BuiltInWindowFunction(BuiltInWindowFunction::RowNumber),
            vec![],
        ),
    );
    window_fn_map.insert(
        "rank",
        (
            WindowFunction::BuiltInWindowFunction(BuiltInWindowFunction::Rank),
            vec![],
        ),
    );
    window_fn_map.insert(
        "first_value",
        (
            WindowFunction::BuiltInWindowFunction(BuiltInWindowFunction::FirstValue),
            vec![],
        ),
    );
    window_fn_map.insert(
        "last_value",
        (
            WindowFunction::BuiltInWindowFunction(BuiltInWindowFunction::LastValue),
            vec![],
        ),
    );
    window_fn_map.insert(
        "nth_value",
        (
            WindowFunction::BuiltInWindowFunction(BuiltInWindowFunction::NthValue),
            vec![lit(ScalarValue::Int64(Some(rng.gen_range(1..10))))],
        ),
    );
    window_fn_map.insert(
        "lead",
        (
            WindowFunction::BuiltInWindowFunction(BuiltInWindowFunction::Lead),
            vec![
                lit(ScalarValue::Int64(Some(rng.gen_range(1..10)))),
                lit(ScalarValue::Int64(Some(rng.gen_range(1..1000)))),
            ],
        ),
    );
    window_fn_map.insert(
        "lag",
        (
            WindowFunction::BuiltInWindowFunction(BuiltInWindowFunction::Lag),
            vec![
                lit(ScalarValue::Int64(Some(rng.gen_range(1..10)))),
                lit(ScalarValue::Int64(Some(rng.gen_range(1..1000)))),
            ],
        ),
    );

    let rand_fn_idx = rng.gen_range(0..window_fn_map.len());
    let fn_name = window_fn_map.keys().collect::<Vec<_>>()[rand_fn_idx];
    let (window_fn, new_args) = window_fn_map.values().collect::<Vec<_>>()[rand_fn_idx];
    for new_arg in new_args {
        args.push(new_arg.clone());
    }

    (window_fn.clone(), args, fn_name.to_string())
}

fn get_random_window_frame(rng: &mut StdRng) -> WindowFrame {
    struct Utils {
        val: i32,
        is_preceding: bool,
    }
    let first_bound = Utils {
        val: rng.gen_range(0..50),
        is_preceding: rng.gen_range(0..2) == 0,
    };
    let second_bound = Utils {
        val: rng.gen_range(0..50),
        is_preceding: rng.gen_range(0..2) == 0,
    };
    let (start_bound, end_bound) =
        if first_bound.is_preceding == second_bound.is_preceding {
            if (first_bound.val > second_bound.val && first_bound.is_preceding)
                || (first_bound.val < second_bound.val && !first_bound.is_preceding)
            {
                (first_bound, second_bound)
            } else {
                (second_bound, first_bound)
            }
        } else if first_bound.is_preceding {
            (first_bound, second_bound)
        } else {
            (second_bound, first_bound)
        };
    // 0 means Range, 1 means Rows, 2 means GROUPS
    let rand_num = rng.gen_range(0..3);
    let units = if rand_num < 1 {
        WindowFrameUnits::Range
    } else if rand_num < 2 {
        WindowFrameUnits::Rows
    } else {
        WindowFrameUnits::Groups
    };
    match units {
        // In range queries window frame boundaries should match column type
        WindowFrameUnits::Range => {
            let start_bound = if start_bound.is_preceding {
                WindowFrameBound::Preceding(ScalarValue::Int32(Some(start_bound.val)))
            } else {
                WindowFrameBound::Following(ScalarValue::Int32(Some(start_bound.val)))
            };
            let end_bound = if end_bound.is_preceding {
                WindowFrameBound::Preceding(ScalarValue::Int32(Some(end_bound.val)))
            } else {
                WindowFrameBound::Following(ScalarValue::Int32(Some(end_bound.val)))
            };
            let mut window_frame = WindowFrame {
                units,
                start_bound,
                end_bound,
            };
            // with 10% use unbounded preceding in tests
            if rng.gen_range(0..10) == 0 {
                window_frame.start_bound =
                    WindowFrameBound::Preceding(ScalarValue::Int32(None));
            }
            window_frame
        }
        // Window frame boundary should be UInt64 for both ROWS and GROUPS frames:
        WindowFrameUnits::Rows | WindowFrameUnits::Groups => {
            let start_bound = if start_bound.is_preceding {
                WindowFrameBound::Preceding(ScalarValue::UInt64(Some(
                    start_bound.val as u64,
                )))
            } else {
                WindowFrameBound::Following(ScalarValue::UInt64(Some(
                    start_bound.val as u64,
                )))
            };
            let end_bound = if end_bound.is_preceding {
                WindowFrameBound::Preceding(ScalarValue::UInt64(Some(
                    end_bound.val as u64,
                )))
            } else {
                WindowFrameBound::Following(ScalarValue::UInt64(Some(
                    end_bound.val as u64,
                )))
            };
            let mut window_frame = WindowFrame {
                units,
                start_bound,
                end_bound,
            };
            // with 10% use unbounded preceding in tests
            if rng.gen_range(0..10) == 0 {
                window_frame.start_bound =
                    WindowFrameBound::Preceding(ScalarValue::UInt64(None));
            }
            // We never use UNBOUNDED FOLLOWING in test. Because that case is not prunable and
            // should work only with WindowAggExec
            window_frame
        }
    }
}

/// Perform batch and running window same input
/// and verify outputs of `WindowAggExec` and `BoundedWindowAggExec` are equal
async fn run_window_test(
    input1: Vec<RecordBatch>,
    random_seed: u64,
    orderby_columns: Vec<&str>,
    partition_by_columns: Vec<&str>,
) {
    let mut rng = StdRng::seed_from_u64(random_seed);
    let schema = input1[0].schema();
    let session_config = SessionConfig::new().with_batch_size(50);
    let ctx = SessionContext::with_config(session_config);
    let (window_fn, args, fn_name) = get_random_function(&schema, &mut rng);

    let window_frame = get_random_window_frame(&mut rng);
    let mut orderby_exprs = vec![];
    for column in orderby_columns {
        orderby_exprs.push(PhysicalSortExpr {
            expr: col(column, &schema).unwrap(),
            options: SortOptions::default(),
        })
    }
    let mut partitionby_exprs = vec![];
    for column in partition_by_columns {
        partitionby_exprs.push(col(column, &schema).unwrap());
    }
    let mut sort_keys = vec![];
    for partition_by_expr in &partitionby_exprs {
        sort_keys.push(PhysicalSortExpr {
            expr: partition_by_expr.clone(),
            options: SortOptions::default(),
        })
    }
    for order_by_expr in &orderby_exprs {
        sort_keys.push(order_by_expr.clone())
    }

    let concat_input_record = concat_batches(&schema, &input1).unwrap();
<<<<<<< HEAD
    let memory_exec =
        MemoryExec::try_new(&[vec![concat_input_record]], schema.clone(), None).unwrap();
    let memory_exec = memory_exec.with_sort_information(sort_keys.clone());
    let exec1 = Arc::new(memory_exec);
=======
    let exec1 = Arc::new(
        MemoryExec::try_new(&[vec![concat_input_record]], schema.clone(), None)
            .unwrap()
            .with_sort_information(sort_keys.clone()),
    );
>>>>>>> c9bf3f3d
    let usual_window_exec = Arc::new(
        WindowAggExec::try_new(
            vec![create_window_expr(
                &window_fn,
                fn_name.clone(),
                &args,
                &partitionby_exprs,
                &orderby_exprs,
                Arc::new(window_frame.clone()),
                schema.as_ref(),
            )
            .unwrap()],
            exec1,
            schema.clone(),
            vec![],
        )
        .unwrap(),
    );
<<<<<<< HEAD
    let memory_exec2 =
        MemoryExec::try_new(&[input1.clone()], schema.clone(), None).unwrap();
    let memory_exec2 = memory_exec2.with_sort_information(sort_keys);
    let exec2 = Arc::new(memory_exec2);
=======
    let exec2 = Arc::new(
        MemoryExec::try_new(&[input1.clone()], schema.clone(), None)
            .unwrap()
            .with_sort_information(sort_keys),
    );
>>>>>>> c9bf3f3d
    let running_window_exec = Arc::new(
        BoundedWindowAggExec::try_new(
            vec![create_window_expr(
                &window_fn,
                fn_name,
                &args,
                &partitionby_exprs,
                &orderby_exprs,
                Arc::new(window_frame.clone()),
                schema.as_ref(),
            )
            .unwrap()],
            exec2,
            schema.clone(),
            vec![],
        )
        .unwrap(),
    );

    let task_ctx = ctx.task_ctx();
    let collected_usual = collect(usual_window_exec, task_ctx.clone()).await.unwrap();

    let collected_running = collect(running_window_exec, task_ctx.clone())
        .await
        .unwrap();
    // compare
    let usual_formatted = pretty_format_batches(&collected_usual).unwrap().to_string();
    let running_formatted = pretty_format_batches(&collected_running)
        .unwrap()
        .to_string();

    let mut usual_formatted_sorted: Vec<&str> = usual_formatted.trim().lines().collect();
    usual_formatted_sorted.sort_unstable();

    let mut running_formatted_sorted: Vec<&str> =
        running_formatted.trim().lines().collect();
    running_formatted_sorted.sort_unstable();
    for (i, (usual_line, running_line)) in usual_formatted_sorted
        .iter()
        .zip(&running_formatted_sorted)
        .enumerate()
    {
        assert_eq!(
            (i, usual_line),
            (i, running_line),
            "Inconsistent result for window_frame: {window_frame:?}, window_fn: {window_fn:?}, args:{args:?}"
        );
    }
}

/// Return randomly sized record batches with:
/// two sorted int32 columns 'a', 'b' ranged from 0..len / DISTINCT as columns
/// two random int32 columns 'x', 'y' as other columns
fn make_staggered_batches<const STREAM: bool>(
    len: usize,
    distinct: usize,
    random_seed: u64,
) -> Vec<RecordBatch> {
    // use a random number generator to pick a random sized output
    let mut rng = StdRng::seed_from_u64(random_seed);
    let mut input12: Vec<(i32, i32)> = vec![(0, 0); len];
    let mut input3: Vec<i32> = vec![0; len];
    let mut input4: Vec<i32> = vec![0; len];
    input12.iter_mut().for_each(|v| {
        *v = (
            rng.gen_range(0..(len / distinct)) as i32,
            rng.gen_range(0..(len / distinct)) as i32,
        )
    });
    rng.fill(&mut input3[..]);
    rng.fill(&mut input4[..]);
    input12.sort();
    let input1 = Int32Array::from_iter_values(input12.clone().into_iter().map(|k| k.0));
    let input2 = Int32Array::from_iter_values(input12.clone().into_iter().map(|k| k.1));
    let input3 = Int32Array::from_iter_values(input3.into_iter());
    let input4 = Int32Array::from_iter_values(input4.into_iter());

    // split into several record batches
    let mut remainder = RecordBatch::try_from_iter(vec![
        ("a", Arc::new(input1) as ArrayRef),
        ("b", Arc::new(input2) as ArrayRef),
        ("x", Arc::new(input3) as ArrayRef),
        ("y", Arc::new(input4) as ArrayRef),
    ])
    .unwrap();

    let mut batches = vec![];
    if STREAM {
        while remainder.num_rows() > 0 {
            let batch_size = rng.gen_range(0..50);
            if remainder.num_rows() < batch_size {
                break;
            }
            batches.push(remainder.slice(0, batch_size));
            remainder = remainder.slice(batch_size, remainder.num_rows() - batch_size);
        }
    } else {
        while remainder.num_rows() > 0 {
            let batch_size = rng.gen_range(0..remainder.num_rows() + 1);
            batches.push(remainder.slice(0, batch_size));
            remainder = remainder.slice(batch_size, remainder.num_rows() - batch_size);
        }
    }
    add_empty_batches(batches, &mut rng)
}<|MERGE_RESOLUTION|>--- conflicted
+++ resolved
@@ -329,18 +329,11 @@
     }
 
     let concat_input_record = concat_batches(&schema, &input1).unwrap();
-<<<<<<< HEAD
-    let memory_exec =
-        MemoryExec::try_new(&[vec![concat_input_record]], schema.clone(), None).unwrap();
-    let memory_exec = memory_exec.with_sort_information(sort_keys.clone());
-    let exec1 = Arc::new(memory_exec);
-=======
     let exec1 = Arc::new(
         MemoryExec::try_new(&[vec![concat_input_record]], schema.clone(), None)
             .unwrap()
             .with_sort_information(sort_keys.clone()),
     );
->>>>>>> c9bf3f3d
     let usual_window_exec = Arc::new(
         WindowAggExec::try_new(
             vec![create_window_expr(
@@ -359,18 +352,11 @@
         )
         .unwrap(),
     );
-<<<<<<< HEAD
-    let memory_exec2 =
-        MemoryExec::try_new(&[input1.clone()], schema.clone(), None).unwrap();
-    let memory_exec2 = memory_exec2.with_sort_information(sort_keys);
-    let exec2 = Arc::new(memory_exec2);
-=======
     let exec2 = Arc::new(
         MemoryExec::try_new(&[input1.clone()], schema.clone(), None)
             .unwrap()
             .with_sort_information(sort_keys),
     );
->>>>>>> c9bf3f3d
     let running_window_exec = Arc::new(
         BoundedWindowAggExec::try_new(
             vec![create_window_expr(
