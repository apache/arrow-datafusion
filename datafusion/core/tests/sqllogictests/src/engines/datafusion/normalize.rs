// Licensed to the Apache Software Foundation (ASF) under one
// or more contributor license agreements.  See the NOTICE file
// distributed with this work for additional information
// regarding copyright ownership.  The ASF licenses this file
// to you under the Apache License, Version 2.0 (the
// "License"); you may not use this file except in compliance
// with the License.  You may obtain a copy of the License at
//
//   http://www.apache.org/licenses/LICENSE-2.0
//
// Unless required by applicable law or agreed to in writing,
// software distributed under the License is distributed on an
// "AS IS" BASIS, WITHOUT WARRANTIES OR CONDITIONS OF ANY
// KIND, either express or implied.  See the License for the
// specific language governing permissions and limitations
// under the License.

use arrow::datatypes::SchemaRef;
use arrow::{array, array::ArrayRef, datatypes::DataType, record_batch::RecordBatch};
<<<<<<< HEAD
use datafusion::error::DataFusionError;
use datafusion_common::DFField;
=======
use datafusion_common::DataFusionError;
use lazy_static::lazy_static;
use sqllogictest::DBOutput;
use std::path::PathBuf;
>>>>>>> fed4019d

use crate::engines::output::DFColumnType;

use super::super::conversion::*;
use super::error::{DFSqlLogicTestError, Result};

/// Converts `batches` to a result as expected by sqllogicteset.
pub fn convert_batches(batches: Vec<RecordBatch>) -> Result<Vec<Vec<String>>> {
    if batches.is_empty() {
<<<<<<< HEAD
        Ok(vec![])
    } else {
        let schema = batches[0].schema();
        let mut rows = vec![];
        for batch in batches {
            // Verify schema
            if schema != batch.schema() {
                return Err(DFSqlLogicTestError::DataFusion(DataFusionError::Internal(
                    format!(
                        "Schema mismatch. Previously had\n{:#?}\n\nGot:\n{:#?}",
                        schema,
                        batch.schema()
                    ),
                )));
            }
            rows.append(&mut convert_batch(batch)?);
        }
        Ok(rows)
=======
        // DataFusion doesn't report number of rows complete
        return Ok(DBOutput::StatementComplete(0));
    }

    let schema = batches[0].schema();

    // TODO: report the the actual types of the result
    // https://github.com/apache/arrow-datafusion/issues/4499
    let types = vec![DFColumnType::Any; batches[0].num_columns()];

    let mut rows = vec![];
    for batch in batches {
        // Verify schema
        if !equivalent_names_and_types(&schema, batch.schema()) {
            return Err(DFSqlLogicTestError::DataFusion(DataFusionError::Internal(
                format!(
                    "Schema mismatch. Previously had\n{:#?}\n\nGot:\n{:#?}",
                    &schema,
                    batch.schema()
                ),
            )));
        }

        let new_rows = convert_batch(batch)?
            .into_iter()
            .flat_map(expand_row)
            .map(normalize_paths);
        rows.extend(new_rows);
>>>>>>> fed4019d
    }
}

/// special case rows that have newlines in them (like explain plans)
//
/// Transform inputs like:
/// ```text
/// [
///   "logical_plan",
///   "Sort: d.b ASC NULLS LAST\n  Projection: d.b, MAX(d.a) AS max_a",
/// ]
/// ```
///
/// Into one cell per line, adding lines if necessary
/// ```text
/// [
///   "logical_plan",
/// ]
/// [
///   "Sort: d.b ASC NULLS LAST",
/// ]
/// [ <--- newly added row
///   "  Projection: d.b, MAX(d.a) AS max_a",
/// ]
/// ```
fn expand_row(mut row: Vec<String>) -> impl Iterator<Item = Vec<String>> {
    use itertools::Either;
    use std::iter::once;

    // check last cell
    if let Some(cell) = row.pop() {
        let lines: Vec<_> = cell.split('\n').collect();

        // no newlines in last cell
        if lines.len() < 2 {
            row.push(cell);
            return Either::Left(once(row));
        }

        // form new rows with each additional line
        let new_lines: Vec<_> = lines.into_iter().map(|l| vec![l.to_string()]).collect();

        Either::Right(once(row).chain(new_lines.into_iter()))
    } else {
        Either::Left(once(row))
    }
}

/// normalize path references
///
/// ```
/// CsvExec: files={1 group: [[path/to/datafusion/testing/data/csv/aggregate_test_100.csv]]}, ...
/// ```
///
/// into:
///
/// ```
/// CsvExec: files={1 group: [[WORKSPACE_ROOT/testing/data/csv/aggregate_test_100.csv]]}, ...
/// ```
fn normalize_paths(mut row: Vec<String>) -> Vec<String> {
    row.iter_mut().for_each(|s| {
        let workspace_root: &str = WORKSPACE_ROOT.as_ref();
        if s.contains(workspace_root) {
            *s = s.replace(workspace_root, "WORKSPACE_ROOT");
        }
    });
    row
}

/// return the location of the datafusion checkout
fn workspace_root() -> object_store::path::Path {
    // e.g. /Software/arrow-datafusion/datafusion/core
    let dir = PathBuf::from(env!("CARGO_MANIFEST_DIR"));

    // e.g. /Software/arrow-datafusion/datafusion
    let workspace_root = dir
        .parent()
        .expect("Can not find parent of datafusion/core")
        // e.g. /Software/arrow-datafusion
        .parent()
        .expect("parent of datafusion")
        .to_string_lossy();

    object_store::path::Path::parse(workspace_root).unwrap()
}

// holds the root directory (
lazy_static! {
    static ref WORKSPACE_ROOT: object_store::path::Path = workspace_root();
}

/// Check two schemas for being equal for field names/types
fn equivalent_names_and_types(schema: &SchemaRef, other: SchemaRef) -> bool {
    if schema.fields().len() != other.fields().len() {
        return false;
    }
    let self_fields = schema.fields().iter();
    let other_fields = other.fields().iter();
    self_fields
        .zip(other_fields)
        .all(|(f1, f2)| f1.name() == f2.name() && f1.data_type() == f2.data_type())
}

/// Convert a single batch to a `Vec<Vec<String>>` for comparison
fn convert_batch(batch: RecordBatch) -> Result<Vec<Vec<String>>> {
    (0..batch.num_rows())
        .map(|row| {
            batch
                .columns()
                .iter()
                .map(|col| cell_to_string(col, row))
                .collect::<Result<Vec<String>>>()
        })
        .collect()
}

macro_rules! get_row_value {
    ($array_type:ty, $column: ident, $row: ident) => {{
        let array = $column.as_any().downcast_ref::<$array_type>().unwrap();

        array.value($row)
    }};
}

/// Normalizes the content of a single cell in RecordBatch prior to printing.
///
/// This is to make the output comparable to the semi-standard .slt format
///
/// Normalizations applied to [NULL Values and empty strings]
///
/// [NULL Values and empty strings]: https://duckdb.org/dev/sqllogictest/result_verification#null-values-and-empty-strings
///
/// Floating numbers are rounded to have a consistent representation with the Postgres runner.
///
pub fn cell_to_string(col: &ArrayRef, row: usize) -> Result<String> {
    if !col.is_valid(row) {
        // represent any null value with the string "NULL"
        Ok(NULL_STR.to_string())
    } else {
        match col.data_type() {
            DataType::Boolean => {
                Ok(bool_to_str(get_row_value!(array::BooleanArray, col, row)))
            }
            DataType::Float16 => {
                Ok(f16_to_str(get_row_value!(array::Float16Array, col, row)))
            }
            DataType::Float32 => {
                Ok(f32_to_str(get_row_value!(array::Float32Array, col, row)))
            }
            DataType::Float64 => {
                Ok(f64_to_str(get_row_value!(array::Float64Array, col, row)))
            }
            DataType::Decimal128(_, scale) => {
                let value = get_row_value!(array::Decimal128Array, col, row);
                let decimal_scale = u32::try_from((*scale).max(0)).unwrap();
                Ok(i128_to_str(value, decimal_scale))
            }
            DataType::LargeUtf8 => Ok(varchar_to_str(get_row_value!(
                array::LargeStringArray,
                col,
                row
            ))),
            DataType::Utf8 => {
                Ok(varchar_to_str(get_row_value!(array::StringArray, col, row)))
            }
            _ => arrow::util::display::array_value_to_string(col, row),
        }
        .map_err(DFSqlLogicTestError::Arrow)
    }
}

/// Converts columns to a result as expected by sqllogicteset.
pub fn convert_schema_to_types(columns: &[DFField]) -> Vec<DFColumnType> {
    columns
        .iter()
        .map(|f| f.data_type())
        .map(|data_type| match data_type {
            DataType::Boolean => DFColumnType::Boolean,
            DataType::Int8
            | DataType::Int16
            | DataType::Int32
            | DataType::Int64
            | DataType::UInt8
            | DataType::UInt16
            | DataType::UInt32
            | DataType::UInt64 => DFColumnType::Integer,
            DataType::Float16
            | DataType::Float32
            | DataType::Float64
            | DataType::Decimal128(_, _)
            | DataType::Decimal256(_, _) => DFColumnType::Float,
            DataType::Utf8 | DataType::LargeUtf8 => DFColumnType::Text,
            DataType::Date32
            | DataType::Date64
            | DataType::Time32(_)
            | DataType::Time64(_) => DFColumnType::DateTime,
            DataType::Timestamp(_, _) => DFColumnType::Timestamp,
            _ => DFColumnType::Another,
        })
        .collect()
}<|MERGE_RESOLUTION|>--- conflicted
+++ resolved
@@ -17,15 +17,10 @@
 
 use arrow::datatypes::SchemaRef;
 use arrow::{array, array::ArrayRef, datatypes::DataType, record_batch::RecordBatch};
-<<<<<<< HEAD
-use datafusion::error::DataFusionError;
 use datafusion_common::DFField;
-=======
 use datafusion_common::DataFusionError;
 use lazy_static::lazy_static;
-use sqllogictest::DBOutput;
 use std::path::PathBuf;
->>>>>>> fed4019d
 
 use crate::engines::output::DFColumnType;
 
@@ -35,55 +30,29 @@
 /// Converts `batches` to a result as expected by sqllogicteset.
 pub fn convert_batches(batches: Vec<RecordBatch>) -> Result<Vec<Vec<String>>> {
     if batches.is_empty() {
-<<<<<<< HEAD
         Ok(vec![])
     } else {
         let schema = batches[0].schema();
         let mut rows = vec![];
         for batch in batches {
             // Verify schema
-            if schema != batch.schema() {
+            if !equivalent_names_and_types(&schema, batch.schema()) {
                 return Err(DFSqlLogicTestError::DataFusion(DataFusionError::Internal(
                     format!(
                         "Schema mismatch. Previously had\n{:#?}\n\nGot:\n{:#?}",
-                        schema,
+                        &schema,
                         batch.schema()
                     ),
                 )));
             }
-            rows.append(&mut convert_batch(batch)?);
+
+            let new_rows = convert_batch(batch)?
+                .into_iter()
+                .flat_map(expand_row)
+                .map(normalize_paths);
+            rows.extend(new_rows);
         }
         Ok(rows)
-=======
-        // DataFusion doesn't report number of rows complete
-        return Ok(DBOutput::StatementComplete(0));
-    }
-
-    let schema = batches[0].schema();
-
-    // TODO: report the the actual types of the result
-    // https://github.com/apache/arrow-datafusion/issues/4499
-    let types = vec![DFColumnType::Any; batches[0].num_columns()];
-
-    let mut rows = vec![];
-    for batch in batches {
-        // Verify schema
-        if !equivalent_names_and_types(&schema, batch.schema()) {
-            return Err(DFSqlLogicTestError::DataFusion(DataFusionError::Internal(
-                format!(
-                    "Schema mismatch. Previously had\n{:#?}\n\nGot:\n{:#?}",
-                    &schema,
-                    batch.schema()
-                ),
-            )));
-        }
-
-        let new_rows = convert_batch(batch)?
-            .into_iter()
-            .flat_map(expand_row)
-            .map(normalize_paths);
-        rows.extend(new_rows);
->>>>>>> fed4019d
     }
 }
 
