--- conflicted
+++ resolved
@@ -15,19 +15,13 @@
 // specific language governing permissions and limitations
 // under the License.
 
-<<<<<<< HEAD
-use std::path::PathBuf;
-
-use crate::output::{DFColumnType, DFOutput};
-use arrow::{array, array::ArrayRef, datatypes::DataType, record_batch::RecordBatch};
-use datafusion::error::DataFusionError;
-use lazy_static::lazy_static;
-=======
 use arrow::datatypes::SchemaRef;
 use arrow::{array, array::ArrayRef, datatypes::DataType, record_batch::RecordBatch};
 use datafusion_common::DataFusionError;
->>>>>>> 8a609dc2
 use sqllogictest::DBOutput;
+use std::path::PathBuf;
+
+use crate::output::{DFColumnType, DFOutput};
 
 use super::super::conversion::*;
 use super::error::{DFSqlLogicTestError, Result};
@@ -71,7 +65,6 @@
     Ok(DBOutput::Rows { types, rows })
 }
 
-<<<<<<< HEAD
 /// special case rows that have newlines in them (like explain plans)
 //
 /// Transform inputs like:
@@ -158,7 +151,8 @@
 // holds the root directory (
 lazy_static! {
     static ref WORKSPACE_ROOT: object_store::path::Path = workspace_root();
-=======
+}
+
 /// Check two schemas for being equal for field names/types
 fn equivalent_names_and_types(schema: &SchemaRef, other: SchemaRef) -> bool {
     if schema.fields().len() != other.fields().len() {
@@ -169,7 +163,6 @@
     self_fields
         .zip(other_fields)
         .all(|(f1, f2)| f1.name() == f2.name() && f1.data_type() == f2.data_type())
->>>>>>> 8a609dc2
 }
 
 /// Convert a single batch to a `Vec<Vec<String>>` for comparison
