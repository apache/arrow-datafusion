--- conflicted
+++ resolved
@@ -500,10 +500,17 @@
     (TIMESTAMP '2021-06-10 17:19:10Z', TIMESTAMP '2001-01-01T00:00:00Z', 0.3)
   ) as t (time, origin, val)
 
-<<<<<<< HEAD
 # different input timestamp type
 query P
 SELECT DATE_BIN(INTERVAL '15 minute', to_timestamp_micros(TIMESTAMP '2022-08-03 14:38:50Z'), TIMESTAMP '1970-01-01 00:00:00Z')
+----
+2022-08-03T14:30:00
+
+query P
+select date_bin(INTERVAL '15 minute', column1)
+from (values
+  (to_timestamp_micros(TIMESTAMP '2022-08-03 14:38:50Z'))
+) as sq
 ----
 2022-08-03T14:30:00
 
@@ -517,6 +524,14 @@
 ----
 2022-08-03T14:30:00
 
+query P
+select date_bin(INTERVAL '15 minute', column1)
+from (values
+  (to_timestamp_millis(TIMESTAMP '2022-08-03 14:38:50Z'))
+) as sq
+----
+2022-08-03T14:30:00
+
 query T
 SELECT arrow_typeof(DATE_BIN(INTERVAL '15 minute', to_timestamp_millis(TIMESTAMP '2022-08-03 14:38:50Z'), TIMESTAMP '1970-01-01 00:00:00Z'))
 ----
@@ -527,11 +542,18 @@
 ----
 2022-08-03T14:30:00
 
+query P
+select date_bin(INTERVAL '15 minute', column1)
+from (values
+  (to_timestamp_seconds(TIMESTAMP '2022-08-03 14:38:50Z'))
+) as sq
+----
+2022-08-03T14:30:00
+
 query T
 SELECT arrow_typeof(DATE_BIN(INTERVAL '15 minute', to_timestamp_seconds(TIMESTAMP '2022-08-03 14:38:50Z'), TIMESTAMP '1970-01-01 00:00:00Z'))
 ----
 Timestamp(Second, None)
-=======
 
 # month interval with INTERVAL keyword in date_bin with default start time
 query P
@@ -790,7 +812,6 @@
 SELECT DATE_BIN('3 years 1 months', '2022-09-01 00:00:00Z');
 ----
 2022-06-01T00:00:00
->>>>>>> 560ad353
 
 ###
 ## test date_trunc function
