--- conflicted
+++ resolved
@@ -467,7 +467,6 @@
 2000-09-01T00:00:00
 
 statement ok
-<<<<<<< HEAD
 create table foo (val int, ts1 timestamp, ts2 timestamp, i interval) as values
 (1, '2023-03-15T15:00:20.000000123'::timestamp, '2023-01-20T23:00:00.000000099'::timestamp, '1 day'::interval),
 (2, '2023-02-28T12:01:55.000123456'::timestamp, '2000-02-23T11:00:00.123000001'::timestamp, '2 months'::interval),
@@ -480,13 +479,6 @@
 (2, '2 months'::interval,            '13 days'::interval),
 (3, '1 day 3 hours'::interval,       '4 minutes'::interval),
 (4, '1 day 7 nanoseconds'::interval, '4 seconds'::interval);
-=======
-create table foo (val int, ts1 timestamp, ts2 timestamp) as values
-(1, '2023-03-15T15:00:20.000000123'::timestamp, '2023-01-20T23:00:00.000000099'::timestamp),
-(2, '2023-02-28T12:01:55.000123456'::timestamp, '2000-02-23T11:00:00.123000001'::timestamp),
-(3, '2033-11-02T23:22:13.000123456'::timestamp, '1990-03-01T00:00:00.333000001'::timestamp),
-(4, '2003-07-11T01:31:15.000123456'::timestamp, '2045-04-11T15:00:00.000000001'::timestamp);
->>>>>>> df28b013
 
 # Timestamp - Timestamp
 query I?
@@ -549,16 +541,7 @@
 
 # Interval - Timestamp => error
 statement error DataFusion error: Error during planning: Interval\(MonthDayNano\) - Timestamp\(Nanosecond, None\) can't be evaluated because there isn't a common type to coerce the types to
-<<<<<<< HEAD
 SELECT i - ts1 from FOO;
-=======
-SELECT subq.interval1 - subq.ts1
-FROM (
-  SELECT ts1,
-  ts1 - ts2 AS interval1
-  FROM foo
-) AS subq;
->>>>>>> df28b013
 
 statement ok
 drop table foo;
