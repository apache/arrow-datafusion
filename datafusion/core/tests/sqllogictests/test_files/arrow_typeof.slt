--- conflicted
+++ resolved
@@ -279,9 +279,6 @@
 ---
 select arrow_cast(interval '30 minutes', 'Interval(MonthDayNano)');
 
-<<<<<<< HEAD
-statement ok
-=======
 query ?
 select arrow_cast('30 minutes', 'Interval(DayTime)');
 ----
@@ -293,7 +290,6 @@
 1 years 5 mons 0 days 0 hours 0 mins 0.00 secs
 
 query ?
->>>>>>> a7f828dc
 select arrow_cast('30 minutes', 'Interval(MonthDayNano)');
 ----
 0 years 0 mons 0 days 0 hours 30 mins 0.000000000 secs
