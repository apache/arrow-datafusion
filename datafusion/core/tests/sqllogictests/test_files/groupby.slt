# Licensed to the Apache Software Foundation (ASF) under one
# or more contributor license agreements.  See the NOTICE file
# distributed with this work for additional information
# regarding copyright ownership.  The ASF licenses this file
# to you under the Apache License, Version 2.0 (the
# "License"); you may not use this file except in compliance
# with the License.  You may obtain a copy of the License at

#   http://www.apache.org/licenses/LICENSE-2.0

# Unless required by applicable law or agreed to in writing,
# software distributed under the License is distributed on an
# "AS IS" BASIS, WITHOUT WARRANTIES OR CONDITIONS OF ANY
# KIND, either express or implied.  See the License for the
# specific language governing permissions and limitations
# under the License.


statement ok
CREATE TABLE tab0(col0 INTEGER, col1 INTEGER, col2 INTEGER)

statement ok
CREATE TABLE tab1(col0 INTEGER, col1 INTEGER, col2 INTEGER)

statement ok
CREATE TABLE tab2(col0 INTEGER, col1 INTEGER, col2 INTEGER)

statement ok
INSERT INTO tab0 VALUES(83,0,38)

statement ok
INSERT INTO tab0 VALUES(26,0,79)

statement ok
INSERT INTO tab0 VALUES(43,81,24)

statement ok
INSERT INTO tab1 VALUES(22,6,8)

statement ok
INSERT INTO tab1 VALUES(28,57,45)

statement ok
INSERT INTO tab1 VALUES(82,44,71)

statement ok
INSERT INTO tab2 VALUES(15,61,87)

statement ok
INSERT INTO tab2 VALUES(91,59,79)

statement ok
INSERT INTO tab2 VALUES(92,41,58)

query I rowsort
SELECT - tab1.col0 * 84 + + 38 AS col2 FROM tab1 GROUP BY tab1.col0
----
-1810
-2314
-6850

query I rowsort
SELECT + cor0.col2 FROM tab2 AS cor0 GROUP BY cor0.col2
----
58
79
87

query I rowsort
SELECT DISTINCT - ( + col1 ) + - 51 AS col0 FROM tab1 AS cor0 GROUP BY col1
----
-108
-57
-95

query I rowsort
SELECT col1 * cor0.col1 * 56 AS col1 FROM tab2 AS cor0 GROUP BY cor0.col1
----
194936
208376
94136

query I rowsort label-4
SELECT ALL + tab2.col1 / tab2.col1 FROM tab2 GROUP BY col1
----
1
1
1

query I rowsort
SELECT ALL + tab1.col0 FROM tab1 GROUP BY col0
----
22
28
82

query I rowsort
SELECT DISTINCT tab1.col0 AS col1 FROM tab1 GROUP BY tab1.col0
----
22
28
82

query I rowsort
SELECT ALL col2 FROM tab1 GROUP BY col2
----
45
71
8

query I rowsort
SELECT ALL + cor0.col0 FROM tab0 AS cor0 GROUP BY cor0.col0, cor0.col2
----
26
43
83

query III rowsort
SELECT DISTINCT * FROM tab0 AS cor0 GROUP BY cor0.col1, cor0.col2, cor0.col0
----
26 0 79
43 81 24
83 0 38

query III rowsort
SELECT * FROM tab0 AS cor0 GROUP BY cor0.col1, cor0.col2, cor0.col0
----
26 0 79
43 81 24
83 0 38

query I rowsort
SELECT - 9 * cor0.col1 FROM tab2 AS cor0 GROUP BY cor0.col1
----
-369
-531
-549

query I rowsort
SELECT DISTINCT - 21 FROM tab2 GROUP BY col2
----
-21

query I rowsort
SELECT DISTINCT - 97 AS col2 FROM tab1 GROUP BY col0
----
-97

query I rowsort
SELECT + ( - 1 ) AS col0 FROM tab2 AS cor0 GROUP BY cor0.col1
----
-1
-1
-1

query I rowsort
SELECT - + cor0.col1 FROM tab0, tab0 cor0 GROUP BY cor0.col1
----
-81
0

query I rowsort
SELECT + cor0.col0 + 36 AS col2 FROM tab0 AS cor0 GROUP BY col0
----
119
62
79

query I rowsort
SELECT cor0.col1 AS col1 FROM tab0 AS cor0 GROUP BY col1
----
0
81

query I rowsort
SELECT DISTINCT + cor0.col1 FROM tab2 cor0 GROUP BY cor0.col1
----
41
59
61

query I rowsort
SELECT ALL + cor0.col0 + - col0 col1 FROM tab1 AS cor0 GROUP BY col0
----
0
0
0

query I rowsort
SELECT ALL 54 AS col0 FROM tab1 AS cor0 GROUP BY cor0.col0
----
54
54
54

query I rowsort
SELECT 40 AS col1 FROM tab1 cor0 GROUP BY cor0.col0
----
40
40
40

query I rowsort
SELECT DISTINCT ( cor0.col0 ) AS col0 FROM tab0 AS cor0 GROUP BY cor0.col0
----
26
43
83

query I rowsort
SELECT 62 AS col1 FROM tab1 AS cor0 GROUP BY cor0.col0
----
62
62
62

query I rowsort
SELECT 23 FROM tab2 GROUP BY tab2.col2
----
23
23
23

query I rowsort
SELECT + ( - tab0.col0 ) col2 FROM tab0, tab0 AS cor0 GROUP BY tab0.col0
----
-26
-43
-83

query I rowsort
SELECT + cor0.col1 FROM tab1 AS cor0 GROUP BY cor0.col1
----
44
57
6

query I rowsort
SELECT cor0.col1 FROM tab2 AS cor0 GROUP BY cor0.col1, cor0.col2
----
41
59
61

query I rowsort
SELECT DISTINCT + 80 + cor0.col2 AS col0 FROM tab0 AS cor0 GROUP BY cor0.col2
----
104
118
159

query I rowsort
SELECT DISTINCT 30 * - 9 AS col2 FROM tab2 AS cor0 GROUP BY cor0.col2
----
-270

query I rowsort
SELECT DISTINCT - col2 FROM tab1 AS cor0 GROUP BY col2
----
-45
-71
-8

query I rowsort
SELECT ALL - col2 AS col0 FROM tab1 AS cor0 GROUP BY cor0.col2
----
-45
-71
-8

query I rowsort
SELECT DISTINCT + 82 AS col1 FROM tab1 AS cor0 GROUP BY cor0.col2
----
82

query I rowsort
SELECT 79 * 19 AS col0 FROM tab2 AS cor0 GROUP BY cor0.col2
----
1501
1501
1501

query I rowsort
SELECT ALL ( + 68 ) FROM tab1 cor0 GROUP BY cor0.col2
----
68
68
68

query I rowsort
SELECT - col0 AS col0 FROM tab1 AS cor0 GROUP BY cor0.col0
----
-22
-28
-82

query I rowsort
SELECT + 81 col2 FROM tab2 AS cor0 GROUP BY cor0.col0
----
81
81
81

query I rowsort
SELECT ALL cor0.col2 AS col1 FROM tab2 cor0 GROUP BY cor0.col2
----
58
79
87

query I rowsort
SELECT ALL + cor0.col0 AS col1 FROM tab1 AS cor0 GROUP BY cor0.col1, cor0.col0
----
22
28
82

query I rowsort
SELECT - cor0.col2 AS col0 FROM tab0 cor0 GROUP BY cor0.col2
----
-24
-38
-79

query I rowsort
SELECT cor0.col0 FROM tab1 AS cor0 GROUP BY col0, cor0.col1, cor0.col1
----
22
28
82

query I rowsort
SELECT 58 AS col0 FROM tab0 AS cor0 GROUP BY cor0.col1
----
58
58

query I rowsort
SELECT ALL cor0.col1 + - 20 AS col1 FROM tab0 cor0 GROUP BY cor0.col1
----
-20
61

query I rowsort
SELECT ALL + col1 col0 FROM tab2 AS cor0 GROUP BY cor0.col1
----
41
59
61

query I rowsort
SELECT DISTINCT - - 56 FROM tab2, tab0 AS cor0 GROUP BY cor0.col1
----
56

query I rowsort
SELECT - 10 AS col0 FROM tab2, tab1 AS cor0, tab2 AS cor1 GROUP BY cor1.col0
----
-10
-10
-10

query I rowsort
SELECT 31 AS col2 FROM tab2 AS cor0 GROUP BY cor0.col1
----
31
31
31

query I rowsort
SELECT col2 AS col0 FROM tab0 cor0 GROUP BY cor0.col2
----
24
38
79

query I rowsort
SELECT + 70 AS col1 FROM tab0 GROUP BY col0
----
70
70
70

query I rowsort
SELECT DISTINCT cor0.col1 AS col0 FROM tab2 AS cor0 GROUP BY cor0.col1
----
41
59
61

query I rowsort
SELECT - cor0.col1 FROM tab2, tab2 AS cor0 GROUP BY cor0.col1
----
-41
-59
-61

query I rowsort
SELECT DISTINCT + tab0.col0 col1 FROM tab0 GROUP BY tab0.col0
----
26
43
83

query I rowsort
SELECT DISTINCT - cor0.col2 FROM tab0 AS cor0 GROUP BY cor0.col2
----
-24
-38
-79

query I rowsort
SELECT + cor0.col0 FROM tab1 AS cor0 GROUP BY cor0.col0
----
22
28
82

query I rowsort
SELECT - 5 AS col2 FROM tab2, tab2 AS cor0, tab2 AS cor1 GROUP BY tab2.col1
----
-5
-5
-5

query I rowsort
SELECT DISTINCT 0 AS col2 FROM tab1 AS cor0 GROUP BY cor0.col0
----
0

query I rowsort
SELECT DISTINCT - - tab2.col0 FROM tab2 GROUP BY col0
----
15
91
92

query III rowsort
SELECT DISTINCT * FROM tab2 AS cor0 GROUP BY cor0.col0, col1, cor0.col2
----
15 61 87
91 59 79
92 41 58

query I rowsort label-58
SELECT 9 / + cor0.col0 AS col1 FROM tab0 AS cor0 GROUP BY cor0.col0, cor0.col2
----
0
0
0

query I rowsort
SELECT ( - 72 ) AS col1 FROM tab1 cor0 GROUP BY cor0.col0, cor0.col2
----
-72
-72
-72

query I rowsort
SELECT cor0.col0 AS col2 FROM tab1 AS cor0 GROUP BY cor0.col0
----
22
28
82

query I rowsort
SELECT ( col0 ) FROM tab1 AS cor0 GROUP BY cor0.col0
----
22
28
82

query I rowsort label-62
SELECT ALL 59 / 26 FROM tab2 AS cor0 GROUP BY cor0.col0
----
2
2
2

query I rowsort
SELECT 15 FROM tab1 AS cor0 GROUP BY col2, col2
----
15
15
15

query I rowsort
SELECT CAST ( NULL AS INTEGER ) FROM tab0 AS cor0 GROUP BY cor0.col2, cor0.col2
----
NULL
NULL
NULL

query I rowsort
SELECT ALL - 79 AS col2 FROM tab0 AS cor0 GROUP BY cor0.col2
----
-79
-79
-79

query I rowsort
SELECT ALL 69 AS col0 FROM tab2 AS cor0 GROUP BY cor0.col2
----
69
69
69

query I rowsort
SELECT ALL 37 col1 FROM tab0 AS cor0 GROUP BY cor0.col1
----
37
37

query I rowsort
SELECT ALL 55 * 15 AS col0 FROM tab1 AS cor0 GROUP BY cor0.col2
----
825
825
825

query I rowsort
SELECT ( 63 ) FROM tab1 AS cor0 GROUP BY cor0.col2
----
63
63
63

query I rowsort
SELECT - cor0.col2 AS col1 FROM tab1 AS cor0 GROUP BY cor0.col2
----
-45
-71
-8

query I rowsort
SELECT - col2 FROM tab2 AS cor0 GROUP BY cor0.col2
----
-58
-79
-87

query I rowsort
SELECT ALL 81 * 11 FROM tab2 AS cor0 GROUP BY col1, cor0.col0
----
891
891
891

query I rowsort
SELECT ALL 9 FROM tab2 AS cor0 GROUP BY col2
----
9
9
9

query I rowsort
SELECT DISTINCT ( - 31 ) col1 FROM tab1 GROUP BY tab1.col0
----
-31

query I rowsort label-75
SELECT + + cor0.col0 / - cor0.col0 FROM tab1, tab0 AS cor0 GROUP BY cor0.col0
----
-1
-1
-1

query I rowsort
SELECT cor0.col2 AS col1 FROM tab2 AS cor0 GROUP BY cor0.col2
----
58
79
87

query I rowsort
SELECT ALL cor0.col1 FROM tab0 AS cor0 GROUP BY cor0.col1
----
0
81

query I rowsort
SELECT ALL + - ( - tab0.col2 ) AS col0 FROM tab0 GROUP BY tab0.col2
----
24
38
79

query I rowsort
SELECT 72 AS col1 FROM tab0 AS cor0 GROUP BY cor0.col1
----
72
72

query I rowsort
SELECT - 20 - + col1 FROM tab0 AS cor0 GROUP BY cor0.col1
----
-101
-20

query I rowsort
SELECT - - 63 FROM tab1 GROUP BY tab1.col0
----
63
63
63

query I rowsort
SELECT cor0.col2 FROM tab1 AS cor0 GROUP BY cor0.col2, cor0.col2, col1
----
45
71
8

query I rowsort
SELECT + cor0.col1 FROM tab0 AS cor0 GROUP BY cor0.col1
----
0
81

query I rowsort
SELECT DISTINCT cor0.col1 FROM tab1 AS cor0 GROUP BY cor0.col1, cor0.col1
----
44
57
6

query I rowsort
SELECT cor0.col0 - col0 FROM tab1 AS cor0 GROUP BY cor0.col0
----
0
0
0

query I rowsort
SELECT 50 FROM tab0 AS cor0 GROUP BY cor0.col0
----
50
50
50

query I rowsort
SELECT - 18 AS col0 FROM tab1 cor0 GROUP BY cor0.col2
----
-18
-18
-18

query I rowsort
SELECT + cor0.col2 * cor0.col2 FROM tab0 AS cor0 GROUP BY cor0.col0, cor0.col2
----
1444
576
6241

query I rowsort
SELECT ALL 91 / cor0.col1 FROM tab2 AS cor0 GROUP BY col1, cor0.col1
----
1
1
2

query I rowsort
SELECT cor0.col2 AS col2 FROM tab0 AS cor0 GROUP BY col2
----
24
38
79

query I rowsort
SELECT ALL + 85 AS col1 FROM tab1 AS cor0 GROUP BY cor0.col0
----
85
85
85

query I rowsort
SELECT + 49 AS col2 FROM tab0 cor0 GROUP BY cor0.col0
----
49
49
49

query I rowsort
SELECT cor0.col2 AS col2 FROM tab1 AS cor0 GROUP BY cor0.col2
----
45
71
8

query I rowsort
SELECT - col0 AS col0 FROM tab2 AS cor0 GROUP BY cor0.col0
----
-15
-91
-92

query I rowsort
SELECT DISTINCT - 87 AS col1 FROM tab0 AS cor0 GROUP BY col0
----
-87

query I rowsort
SELECT + 39 FROM tab0 AS cor0 GROUP BY col1
----
39
39

query I rowsort
SELECT ALL cor0.col2 * + col2 FROM tab2 AS cor0 GROUP BY cor0.col2
----
3364
6241
7569

query I rowsort
SELECT 40 FROM tab0 GROUP BY tab0.col1
----
40
40

query I rowsort
SELECT tab1.col2 AS col0 FROM tab1 GROUP BY tab1.col2
----
45
71
8

query I rowsort
SELECT tab2.col0 FROM tab2 GROUP BY tab2.col0
----
15
91
92

query I rowsort
SELECT + col0 * + col0 FROM tab0 GROUP BY tab0.col0
----
1849
676
6889

query I rowsort
SELECT ALL cor0.col2 + cor0.col2 FROM tab0 AS cor0 GROUP BY cor0.col2
----
158
48
76

query I rowsort
SELECT DISTINCT cor0.col2 FROM tab1 cor0 GROUP BY cor0.col2
----
45
71
8

query I rowsort
SELECT ALL + cor0.col2 FROM tab0 AS cor0 GROUP BY cor0.col2
----
24
38
79

query I rowsort
SELECT cor0.col2 AS col2 FROM tab0 AS cor0 GROUP BY cor0.col2
----
24
38
79

query I rowsort label-106
SELECT - 53 / cor0.col0 col0 FROM tab1 cor0 GROUP BY cor0.col0
----
-1
-2
0

query I rowsort
SELECT cor0.col1 AS col1 FROM tab0 AS cor0 GROUP BY cor0.col1
----
0
81

query I rowsort
SELECT DISTINCT + cor0.col1 col0 FROM tab2 cor0 GROUP BY cor0.col1, cor0.col0
----
41
59
61

query I rowsort
SELECT - cor0.col2 AS col1 FROM tab1 AS cor0 GROUP BY cor0.col0, cor0.col2
----
-45
-71
-8

query I rowsort
SELECT cor0.col1 AS col2 FROM tab0 AS cor0 GROUP BY cor0.col1, cor0.col1
----
0
81

query I rowsort
SELECT 25 AS col1 FROM tab2 cor0 GROUP BY cor0.col0
----
25
25
25

query I rowsort
SELECT cor0.col0 FROM tab1 AS cor0 GROUP BY cor0.col0
----
22
28
82

query I rowsort
SELECT DISTINCT + 6 FROM tab1 cor0 GROUP BY col2, cor0.col0
----
6

query I rowsort
SELECT cor0.col2 AS col2 FROM tab2 AS cor0 GROUP BY cor0.col2
----
58
79
87

query I rowsort
SELECT ALL 72 AS col2 FROM tab1 AS cor0 GROUP BY cor0.col0
----
72
72
72

query I rowsort
SELECT ALL + 73 AS col2 FROM tab0 AS cor0 GROUP BY cor0.col0
----
73
73
73

query I rowsort
SELECT tab1.col0 AS col2 FROM tab1 GROUP BY col0
----
22
28
82

query I rowsort
SELECT + cor0.col1 AS col0 FROM tab2 AS cor0 GROUP BY cor0.col1
----
41
59
61

query I rowsort
SELECT DISTINCT - cor0.col1 col1 FROM tab0 AS cor0 GROUP BY cor0.col1
----
-81
0

query I rowsort
SELECT cor0.col0 * 51 FROM tab1 AS cor0 GROUP BY col0
----
1122
1428
4182

query I rowsort
SELECT ALL + 89 FROM tab2, tab1 AS cor0, tab1 AS cor1 GROUP BY cor0.col2
----
89
89
89

query I rowsort
SELECT ALL + cor0.col0 - + cor0.col0 FROM tab2 AS cor0 GROUP BY cor0.col0
----
0
0
0

query I rowsort
SELECT ALL 71 AS col0 FROM tab0 GROUP BY col1
----
71
71

query I rowsort
SELECT - ( + cor0.col0 ) AS col1 FROM tab0 AS cor0 GROUP BY cor0.col0
----
-26
-43
-83

query I rowsort
SELECT 62 FROM tab1 AS cor0 GROUP BY cor0.col0
----
62
62
62

query I rowsort
SELECT ALL - 97 AS col1 FROM tab0 AS cor0 GROUP BY cor0.col0
----
-97
-97
-97

query I rowsort
SELECT DISTINCT + 29 * ( cor0.col0 ) + + 47 FROM tab1 cor0 GROUP BY cor0.col0
----
2425
685
859

query I rowsort
SELECT DISTINCT col2 AS col2 FROM tab2 AS cor0 GROUP BY cor0.col2
----
58
79
87

query I rowsort
SELECT ALL 40 AS col1 FROM tab0 AS cor0 GROUP BY cor0.col2
----
40
40
40

query I rowsort
SELECT cor0.col1 + cor0.col1 AS col2 FROM tab2 cor0 GROUP BY cor0.col1
----
118
122
82

query I rowsort
SELECT ( + cor0.col1 ) FROM tab2 AS cor0 GROUP BY cor0.col1, cor0.col1
----
41
59
61

query I rowsort
SELECT cor0.col1 * + cor0.col1 col1 FROM tab1 AS cor0 GROUP BY cor0.col1
----
1936
3249
36

query I rowsort
SELECT ALL + cor0.col0 FROM tab1 AS cor0 GROUP BY cor0.col2, cor0.col0
----
22
28
82

query I rowsort
SELECT - 9 FROM tab2 AS cor0 GROUP BY cor0.col1, cor0.col1, col2
----
-9
-9
-9

query I rowsort
SELECT ALL - 7 * cor0.col1 FROM tab1 AS cor0 GROUP BY cor0.col0, cor0.col1
----
-308
-399
-42

query I rowsort
SELECT - 21 AS col2 FROM tab1 cor0 GROUP BY cor0.col1, cor0.col1
----
-21
-21
-21

query I rowsort
SELECT DISTINCT tab1.col2 FROM tab1 GROUP BY tab1.col2
----
45
71
8

query I rowsort
SELECT DISTINCT - 76 FROM tab2 GROUP BY tab2.col2
----
-76

query I rowsort
SELECT DISTINCT - cor0.col1 AS col2 FROM tab2 AS cor0 GROUP BY cor0.col1
----
-41
-59
-61

query I rowsort
SELECT cor0.col1 FROM tab0 AS cor0 GROUP BY cor0.col1
----
0
81

query I rowsort
SELECT ALL - cor0.col2 + - 55 AS col1 FROM tab0 AS cor0 GROUP BY col2
----
-134
-79
-93

query I rowsort
SELECT - + 28 FROM tab0, tab2 cor0 GROUP BY tab0.col1
----
-28
-28

query I rowsort
SELECT ALL col1 AS col1 FROM tab2 AS cor0 GROUP BY cor0.col1
----
41
59
61

query I rowsort
SELECT ALL + 35 * 14 AS col1 FROM tab2 GROUP BY tab2.col1
----
490
490
490

query I rowsort
SELECT ALL cor0.col0 FROM tab2 AS cor0 GROUP BY cor0.col0, cor0.col1
----
15
91
92

query I rowsort
SELECT DISTINCT - cor0.col2 * 18 + + 56 FROM tab2 AS cor0 GROUP BY col2
----
-1366
-1510
-988

query I rowsort
SELECT cor0.col0 FROM tab0 cor0 GROUP BY col0
----
26
43
83

query I rowsort
SELECT ALL - 38 AS col1 FROM tab2 GROUP BY tab2.col2
----
-38
-38
-38

query I rowsort
SELECT - 79 FROM tab0, tab0 cor0, tab0 AS cor1 GROUP BY cor1.col0
----
-79
-79
-79

query I rowsort
SELECT + cor0.col2 FROM tab1 cor0 GROUP BY cor0.col2, cor0.col1
----
45
71
8

query I rowsort
SELECT cor0.col0 FROM tab0 AS cor0 GROUP BY cor0.col2, cor0.col0
----
26
43
83

query I rowsort
SELECT cor0.col2 AS col0 FROM tab0 AS cor0 GROUP BY cor0.col2, cor0.col0
----
24
38
79

query I rowsort
SELECT + - 57 AS col1 FROM tab2 GROUP BY tab2.col2
----
-57
-57
-57

query I rowsort
SELECT ALL - cor0.col1 FROM tab2 cor0 GROUP BY cor0.col1
----
-41
-59
-61

query I rowsort
SELECT DISTINCT cor0.col2 FROM tab2 AS cor0 GROUP BY cor0.col2
----
58
79
87

query I rowsort
SELECT - cor0.col0 FROM tab0 AS cor0 GROUP BY cor0.col0
----
-26
-43
-83

query I rowsort
SELECT ( - cor0.col1 ) FROM tab1 AS cor0 GROUP BY cor0.col1
----
-44
-57
-6

query I rowsort
SELECT DISTINCT - cor0.col2 FROM tab0 cor0 GROUP BY cor0.col2, cor0.col2
----
-24
-38
-79

query I rowsort
SELECT DISTINCT tab1.col1 * ( + tab1.col1 ) FROM tab1 GROUP BY col1
----
1936
3249
36

query I rowsort
SELECT - cor0.col1 FROM tab2 AS cor0 GROUP BY cor0.col1
----
-41
-59
-61

query III rowsort
SELECT * FROM tab2 AS cor0 GROUP BY cor0.col1, cor0.col2, cor0.col0
----
15 61 87
91 59 79
92 41 58

query I rowsort
SELECT + 83 AS col2 FROM tab0 AS cor0 GROUP BY cor0.col2
----
83
83
83

query I rowsort
SELECT + ( 97 ) + - tab0.col1 FROM tab0, tab1 AS cor0 GROUP BY tab0.col1
----
16
97

query I rowsort
SELECT 61 AS col0 FROM tab1 AS cor0 GROUP BY cor0.col2
----
61
61
61

query I rowsort
SELECT ALL cor0.col2 FROM tab0 cor0 GROUP BY cor0.col2
----
24
38
79

query I rowsort
SELECT cor0.col2 FROM tab0, tab1 AS cor0 GROUP BY cor0.col2
----
45
71
8

query I rowsort
SELECT + - 3 FROM tab2 GROUP BY col1
----
-3
-3
-3

query I rowsort
SELECT DISTINCT + 96 FROM tab2 GROUP BY tab2.col1
----
96

query I rowsort
SELECT ALL 81 FROM tab1 AS cor0 GROUP BY cor0.col1
----
81
81
81

query I rowsort
SELECT cor0.col0 AS col1 FROM tab0 AS cor0 GROUP BY cor0.col0
----
26
43
83

query I rowsort
SELECT - + 51 col2 FROM tab2, tab2 AS cor0 GROUP BY cor0.col1
----
-51
-51
-51

query I rowsort
SELECT cor0.col1 + - cor0.col1 FROM tab2 AS cor0 GROUP BY cor0.col1
----
0
0
0

query I rowsort
SELECT 35 AS col2 FROM tab1 AS cor0 GROUP BY cor0.col1
----
35
35
35

query I rowsort
SELECT + tab2.col1 col0 FROM tab2 GROUP BY tab2.col1
----
41
59
61

query I rowsort
SELECT 37 AS col1 FROM tab0 AS cor0 GROUP BY col0
----
37
37
37

query I rowsort
SELECT + cor0.col1 AS col1 FROM tab2 AS cor0 GROUP BY cor0.col1
----
41
59
61

query I rowsort
SELECT cor0.col1 FROM tab2, tab1 AS cor0 GROUP BY cor0.col1
----
44
57
6

query I rowsort
SELECT ALL - col0 AS col2 FROM tab1 AS cor0 GROUP BY cor0.col0
----
-22
-28
-82

query I rowsort
SELECT + 77 AS col1 FROM tab1 AS cor0 CROSS JOIN tab0 AS cor1 GROUP BY cor0.col2
----
77
77
77

query I rowsort
SELECT ALL cor0.col0 col1 FROM tab1 AS cor0 GROUP BY cor0.col0
----
22
28
82

query I rowsort
SELECT + cor0.col2 * + cor0.col0 FROM tab0 AS cor0 GROUP BY cor0.col0, cor0.col2
----
1032
2054
3154

query I rowsort
SELECT DISTINCT 39 FROM tab0 AS cor0 GROUP BY cor0.col0
----
39

query III rowsort
SELECT DISTINCT * FROM tab1 AS cor0 GROUP BY cor0.col0, cor0.col2, cor0.col1
----
22 6 8
28 57 45
82 44 71

query I rowsort
SELECT ALL + 28 FROM tab2 cor0 GROUP BY cor0.col0
----
28
28
28

query I rowsort
SELECT cor0.col0 AS col0 FROM tab1 AS cor0 GROUP BY cor0.col2, cor0.col0
----
22
28
82

query I rowsort
SELECT ALL cor0.col2 AS col0 FROM tab1 AS cor0 GROUP BY cor0.col2, cor0.col2
----
45
71
8

query I rowsort
SELECT + ( col0 ) * col0 AS col2 FROM tab2 AS cor0 GROUP BY cor0.col0
----
225
8281
8464

query I rowsort label-188
SELECT - 21 - + 57 / cor0.col0 FROM tab0 AS cor0 GROUP BY cor0.col0
----
-21
-22
-23

query I rowsort
SELECT + 37 + cor0.col0 * cor0.col2 FROM tab2 AS cor0 GROUP BY cor0.col2, col0
----
1342
5373
7226

query I rowsort
SELECT ALL cor0.col2 FROM tab1 AS cor0 GROUP BY cor0.col2, cor0.col0
----
45
71
8

query III rowsort
SELECT * FROM tab1 AS cor0 GROUP BY col2, cor0.col1, cor0.col0
----
22 6 8
28 57 45
82 44 71

query I rowsort
SELECT ( cor0.col2 ) AS col2 FROM tab0 AS cor0 GROUP BY cor0.col2
----
24
38
79

query I rowsort
SELECT DISTINCT 28 FROM tab0 AS cor0 GROUP BY cor0.col0
----
28

query I rowsort
SELECT ALL - 18 FROM tab0, tab1 AS cor0 GROUP BY cor0.col0
----
-18
-18
-18

query I rowsort
SELECT DISTINCT cor0.col2 FROM tab0 AS cor0 GROUP BY cor0.col2
----
24
38
79

query I rowsort
SELECT + col2 FROM tab2 AS cor0 GROUP BY cor0.col2
----
58
79
87

query I rowsort
SELECT - cor0.col0 AS col0 FROM tab1 AS cor0 GROUP BY cor0.col1, cor0.col0
----
-22
-28
-82

query I rowsort
SELECT 29 FROM tab1 AS cor0 GROUP BY cor0.col1, cor0.col0
----
29
29
29

query I rowsort
SELECT - + cor0.col0 - 39 AS col0 FROM tab0, tab0 cor0 GROUP BY cor0.col0
----
-122
-65
-82

query I rowsort
SELECT ALL 45 AS col0 FROM tab0 GROUP BY tab0.col0
----
45
45
45

query I rowsort
SELECT + 74 AS col1 FROM tab1 GROUP BY tab1.col0
----
74
74
74

query I rowsort
SELECT cor0.col2 FROM tab2 AS cor0 GROUP BY cor0.col2
----
58
79
87

query I rowsort label-203
SELECT - cor0.col2 + CAST ( 80 AS INTEGER ) FROM tab1 AS cor0 GROUP BY col2
----
35
72
9

query I rowsort
SELECT DISTINCT - cor0.col1 FROM tab0 AS cor0 GROUP BY cor0.col1
----
-81
0

query I rowsort
SELECT - 51 * + cor0.col2 FROM tab0, tab2 cor0, tab1 AS cor1 GROUP BY cor0.col2
----
-2958
-4029
-4437

query I rowsort
SELECT ALL + col0 * cor0.col0 FROM tab2 AS cor0 GROUP BY cor0.col0
----
225
8281
8464

query I rowsort
SELECT DISTINCT ( col0 ) FROM tab0 AS cor0 GROUP BY cor0.col0
----
26
43
83

query I rowsort
SELECT 87 AS col0 FROM tab2 AS cor0 GROUP BY cor0.col1
----
87
87
87

query I rowsort
SELECT + cor0.col0 AS col2 FROM tab1 AS cor0 GROUP BY cor0.col0
----
22
28
82

query I rowsort
SELECT DISTINCT + 45 col0 FROM tab1 AS cor0 GROUP BY col0
----
45

query I rowsort label-211
SELECT ALL CAST ( NULL AS INTEGER ) FROM tab2 AS cor0 GROUP BY col1
----
NULL
NULL
NULL

query I rowsort
SELECT ALL cor0.col1 + col1 AS col0 FROM tab0 AS cor0 GROUP BY cor0.col1
----
0
162

query I rowsort
SELECT - cor0.col1 FROM tab0 AS cor0 GROUP BY cor0.col1
----
-81
0

query I rowsort
SELECT DISTINCT + 99 * 76 + + tab2.col1 AS col2 FROM tab2 GROUP BY col1
----
7565
7583
7585

query I rowsort
SELECT ALL 54 AS col2 FROM tab2 AS cor0 GROUP BY cor0.col2
----
54
54
54

query I rowsort
SELECT + cor0.col2 AS col0 FROM tab2 AS cor0 GROUP BY cor0.col2, cor0.col0
----
58
79
87

query I rowsort
SELECT cor0.col0 + + 87 FROM tab1 AS cor0 GROUP BY cor0.col0
----
109
115
169

query I rowsort
SELECT cor0.col0 FROM tab2 AS cor0 GROUP BY cor0.col0, cor0.col1, cor0.col0
----
15
91
92

query I rowsort
SELECT ALL col0 FROM tab1 AS cor0 GROUP BY cor0.col0
----
22
28
82

query I rowsort
SELECT DISTINCT - cor0.col0 - + cor0.col0 FROM tab2 AS cor0 GROUP BY cor0.col0
----
-182
-184
-30

query I rowsort
SELECT ALL - 68 * + cor0.col1 FROM tab0 AS cor0 GROUP BY cor0.col1, cor0.col1
----
-5508
0

query I rowsort
SELECT col2 AS col2 FROM tab0 AS cor0 GROUP BY cor0.col1, cor0.col2
----
24
38
79

query I rowsort
SELECT ALL - 11 AS col1 FROM tab1 AS cor0 GROUP BY cor0.col2
----
-11
-11
-11

query I rowsort
SELECT 66 AS col1 FROM tab1 AS cor0 GROUP BY cor0.col2
----
66
66
66

query I rowsort
SELECT - cor0.col2 FROM tab2 AS cor0 GROUP BY cor0.col2
----
-58
-79
-87

query I rowsort
SELECT ALL 37 FROM tab2, tab0 AS cor0 GROUP BY cor0.col1
----
37
37

query I rowsort
SELECT DISTINCT + 20 col2 FROM tab0 GROUP BY tab0.col1
----
20

query I rowsort
SELECT 42 FROM tab0 cor0 GROUP BY col2
----
42
42
42

query I rowsort
SELECT ALL - cor0.col1 AS col1 FROM tab1 cor0 GROUP BY cor0.col1
----
-44
-57
-6

query I rowsort
SELECT - col2 AS col1 FROM tab2 AS cor0 GROUP BY cor0.col2
----
-58
-79
-87

query I rowsort
SELECT DISTINCT + 86 FROM tab1 GROUP BY tab1.col2
----
86

query I rowsort
SELECT + cor0.col1 AS col1 FROM tab2, tab0 cor0 GROUP BY cor0.col1
----
0
81

query I rowsort
SELECT - 13 FROM tab0 cor0 GROUP BY cor0.col1
----
-13
-13

query I rowsort
SELECT tab1.col0 AS col1 FROM tab1 GROUP BY tab1.col0
----
22
28
82

query I rowsort
SELECT ALL cor0.col1 * cor0.col1 AS col0 FROM tab2 AS cor0 GROUP BY cor0.col1
----
1681
3481
3721

query I rowsort
SELECT - cor0.col0 AS col1 FROM tab2 AS cor0 GROUP BY cor0.col0
----
-15
-91
-92

query I rowsort
SELECT cor0.col2 FROM tab1 AS cor0 GROUP BY cor0.col0, cor0.col2
----
45
71
8

query I rowsort
SELECT ALL - 67 AS col0 FROM tab2 AS cor0 GROUP BY cor0.col0
----
-67
-67
-67

query I rowsort
SELECT + 75 AS col2 FROM tab1 cor0 GROUP BY cor0.col0
----
75
75
75

query I rowsort
SELECT ALL cor0.col1 FROM tab0 AS cor0 GROUP BY col0, cor0.col1
----
0
0
81

query I rowsort
SELECT ALL + cor0.col1 FROM tab0 AS cor0 GROUP BY col1
----
0
81

query I rowsort
SELECT DISTINCT - 38 - - cor0.col0 AS col0 FROM tab0 AS cor0 GROUP BY cor0.col0
----
-12
45
5

query I rowsort
SELECT + cor0.col0 + - col0 + 21 AS col0 FROM tab0 AS cor0 GROUP BY cor0.col0
----
21
21
21

query I rowsort
SELECT + cor0.col0 FROM tab1 AS cor0 GROUP BY cor0.col2, cor0.col0, cor0.col0
----
22
28
82

query I rowsort
SELECT ALL - cor0.col0 FROM tab0 AS cor0 GROUP BY cor0.col0, cor0.col0
----
-26
-43
-83

query III rowsort
SELECT * FROM tab0 AS cor0 GROUP BY cor0.col2, cor0.col1, cor0.col0
----
26 0 79
43 81 24
83 0 38

query I rowsort
SELECT DISTINCT + + tab2.col2 FROM tab2, tab1 AS cor0 GROUP BY tab2.col2
----
58
79
87

query I rowsort
SELECT cor0.col0 AS col1 FROM tab2 AS cor0 GROUP BY cor0.col0
----
15
91
92

query I rowsort
SELECT col0 AS col0 FROM tab2 AS cor0 GROUP BY cor0.col0
----
15
91
92

query I rowsort
SELECT - cor0.col0 AS col1 FROM tab1 AS cor0 GROUP BY col0
----
-22
-28
-82

query I rowsort
SELECT DISTINCT ( + 71 ) col1 FROM tab1 GROUP BY tab1.col2
----
71

query I rowsort
SELECT + 96 * 29 col1 FROM tab2, tab1 AS cor0 GROUP BY tab2.col0
----
2784
2784
2784

query I rowsort
SELECT + 3 FROM tab2 AS cor0 GROUP BY cor0.col2
----
3
3
3

query I rowsort
SELECT 37 FROM tab0 AS cor0 GROUP BY col0
----
37
37
37

query I rowsort
SELECT 82 FROM tab0 cor0 GROUP BY cor0.col1
----
82
82

query I rowsort
SELECT cor0.col2 FROM tab2 cor0 GROUP BY cor0.col2
----
58
79
87

query I rowsort
SELECT DISTINCT - 87 FROM tab1, tab2 AS cor0, tab2 AS cor1 GROUP BY tab1.col0
----
-87

query I rowsort
SELECT 55 FROM tab1 AS cor0 GROUP BY cor0.col2, cor0.col1
----
55
55
55

query I rowsort
SELECT DISTINCT 35 FROM tab0 cor0 GROUP BY cor0.col2, cor0.col0
----
35

query I rowsort
SELECT cor0.col0 FROM tab2 cor0 GROUP BY col0
----
15
91
92

query I rowsort
SELECT - cor0.col2 AS col1 FROM tab1 AS cor0 GROUP BY col2
----
-45
-71
-8

query I rowsort
SELECT ALL ( cor0.col2 ) AS col1 FROM tab2, tab1 AS cor0 GROUP BY cor0.col2
----
45
71
8

query I rowsort
SELECT DISTINCT - col2 FROM tab1 GROUP BY tab1.col2
----
-45
-71
-8

query I rowsort
SELECT 38 FROM tab1 AS cor0 GROUP BY cor0.col1, cor0.col1
----
38
38
38

query I rowsort
SELECT - 16 * - cor0.col0 * 47 FROM tab0 AS cor0 GROUP BY cor0.col0
----
19552
32336
62416

query I rowsort
SELECT - 31 FROM tab2 AS cor0 GROUP BY cor0.col2
----
-31
-31
-31

query I rowsort
SELECT ( + 34 ) AS col1 FROM tab1 AS cor0 GROUP BY cor0.col2
----
34
34
34

query I rowsort
SELECT cor0.col2 AS col0 FROM tab1 AS cor0 GROUP BY cor0.col2
----
45
71
8

query I rowsort
SELECT DISTINCT 21 FROM tab0 AS cor0 GROUP BY cor0.col2
----
21

query I rowsort
SELECT 62 AS col2 FROM tab0 cor0 GROUP BY cor0.col1, cor0.col2
----
62
62
62

query I rowsort
SELECT cor0.col0 FROM tab1 cor0 GROUP BY cor0.col0, cor0.col1
----
22
28
82

query I rowsort
SELECT DISTINCT cor0.col0 FROM tab2 AS cor0 GROUP BY cor0.col0, col1
----
15
91
92

query I rowsort
SELECT DISTINCT cor0.col0 AS col2 FROM tab1 AS cor0 GROUP BY cor0.col0
----
22
28
82

query I rowsort
SELECT ALL - ( 30 ) * + cor0.col1 AS col2 FROM tab2 AS cor0 GROUP BY cor0.col1
----
-1230
-1770
-1830

query I rowsort
SELECT DISTINCT 94 AS col1 FROM tab0 AS cor0 GROUP BY cor0.col1
----
94

query I rowsort
SELECT DISTINCT + col1 FROM tab2 AS cor0 GROUP BY cor0.col1
----
41
59
61



# Columns in the table are a,b,c,d. Source is CsvExec which is ordered by
# a,b,c column. Column a has cardinality 2, column b has cardinality 4.
# Column c has cardinality 100 (unique entries). Column d has cardinality 5.
statement ok
CREATE UNBOUNDED EXTERNAL TABLE annotated_data_infinite2 (
  a0 INTEGER,
  a INTEGER,
  b INTEGER,
  c INTEGER,
  d INTEGER
)
STORED AS CSV
WITH HEADER ROW
WITH ORDER (a ASC, b ASC, c ASC)
LOCATION 'tests/data/window_2.csv';

# test_window_agg_sort
statement ok
set datafusion.execution.target_partitions = 1;

# test_source_sorted_groupby
query TT
EXPLAIN SELECT a, b,
 SUM(c) as summation1
 FROM annotated_data_infinite2
 GROUP BY b, a
----
logical_plan
Projection: annotated_data_infinite2.a, annotated_data_infinite2.b, SUM(annotated_data_infinite2.c) AS summation1
--Aggregate: groupBy=[[annotated_data_infinite2.b, annotated_data_infinite2.a]], aggr=[[SUM(annotated_data_infinite2.c)]]
----TableScan: annotated_data_infinite2 projection=[a, b, c]
physical_plan
ProjectionExec: expr=[a@1 as a, b@0 as b, SUM(annotated_data_infinite2.c)@2 as summation1]
--AggregateExec: mode=Single, gby=[b@1 as b, a@0 as a], aggr=[SUM(annotated_data_infinite2.c)], ordering_mode=FullyOrdered
----CsvExec: file_groups={1 group: [[WORKSPACE_ROOT/datafusion/core/tests/data/window_2.csv]]}, projection=[a, b, c], infinite_source=true, output_ordering=[a@0 ASC NULLS LAST, b@1 ASC NULLS LAST, c@2 ASC NULLS LAST], has_header=true


query III
 SELECT a, b,
 SUM(c) as summation1
 FROM annotated_data_infinite2
 GROUP BY b, a
----
0 0 300
0 1 925
1 2 1550
1 3 2175


# test_source_sorted_groupby2
# If ordering is not important for the aggregation function, we should ignore the ordering requirement. Hence
# "ORDER BY a DESC" should have no effect.
query TT
EXPLAIN SELECT a, d,
 SUM(c ORDER BY a DESC) as summation1
 FROM annotated_data_infinite2
 GROUP BY d, a
----
logical_plan
Projection: annotated_data_infinite2.a, annotated_data_infinite2.d, SUM(annotated_data_infinite2.c) ORDER BY [annotated_data_infinite2.a DESC NULLS FIRST] AS summation1
--Aggregate: groupBy=[[annotated_data_infinite2.d, annotated_data_infinite2.a]], aggr=[[SUM(annotated_data_infinite2.c) ORDER BY [annotated_data_infinite2.a DESC NULLS FIRST]]]
----TableScan: annotated_data_infinite2 projection=[a, c, d]
physical_plan
ProjectionExec: expr=[a@1 as a, d@0 as d, SUM(annotated_data_infinite2.c) ORDER BY [annotated_data_infinite2.a DESC NULLS FIRST]@2 as summation1]
--AggregateExec: mode=Single, gby=[d@2 as d, a@0 as a], aggr=[SUM(annotated_data_infinite2.c)], ordering_mode=PartiallyOrdered
----CsvExec: file_groups={1 group: [[WORKSPACE_ROOT/datafusion/core/tests/data/window_2.csv]]}, projection=[a, c, d], infinite_source=true, output_ordering=[a@0 ASC NULLS LAST], has_header=true

query III
SELECT a, d,
 SUM(c ORDER BY a DESC) as summation1
 FROM annotated_data_infinite2
 GROUP BY d, a
----
0 0 292
0 2 196
0 1 315
0 4 164
0 3 258
1 0 622
1 3 299
1 1 1043
1 4 913
1 2 848

# test_source_sorted_groupby3

query TT
EXPLAIN SELECT a, b, FIRST_VALUE(c ORDER BY a DESC) as first_c
  FROM annotated_data_infinite2
  GROUP BY a, b
----
logical_plan
Projection: annotated_data_infinite2.a, annotated_data_infinite2.b, FIRST_VALUE(annotated_data_infinite2.c) ORDER BY [annotated_data_infinite2.a DESC NULLS FIRST] AS first_c
--Aggregate: groupBy=[[annotated_data_infinite2.a, annotated_data_infinite2.b]], aggr=[[FIRST_VALUE(annotated_data_infinite2.c) ORDER BY [annotated_data_infinite2.a DESC NULLS FIRST]]]
----TableScan: annotated_data_infinite2 projection=[a, b, c]
physical_plan
ProjectionExec: expr=[a@0 as a, b@1 as b, FIRST_VALUE(annotated_data_infinite2.c) ORDER BY [annotated_data_infinite2.a DESC NULLS FIRST]@2 as first_c]
--AggregateExec: mode=Single, gby=[a@0 as a, b@1 as b], aggr=[FIRST_VALUE(annotated_data_infinite2.c)], ordering_mode=FullyOrdered
----CsvExec: file_groups={1 group: [[WORKSPACE_ROOT/datafusion/core/tests/data/window_2.csv]]}, projection=[a, b, c], infinite_source=true, output_ordering=[a@0 ASC NULLS LAST, b@1 ASC NULLS LAST, c@2 ASC NULLS LAST], has_header=true

query III
SELECT a, b, FIRST_VALUE(c ORDER BY a DESC) as first_c
  FROM annotated_data_infinite2
  GROUP BY a, b
----
0 0 0
0 1 25
1 2 50
1 3 75

# test_source_sorted_groupby4

query TT
EXPLAIN SELECT a, b, LAST_VALUE(c ORDER BY a DESC) as last_c
  FROM annotated_data_infinite2
  GROUP BY a, b
----
logical_plan
Projection: annotated_data_infinite2.a, annotated_data_infinite2.b, LAST_VALUE(annotated_data_infinite2.c) ORDER BY [annotated_data_infinite2.a DESC NULLS FIRST] AS last_c
--Aggregate: groupBy=[[annotated_data_infinite2.a, annotated_data_infinite2.b]], aggr=[[LAST_VALUE(annotated_data_infinite2.c) ORDER BY [annotated_data_infinite2.a DESC NULLS FIRST]]]
----TableScan: annotated_data_infinite2 projection=[a, b, c]
physical_plan
ProjectionExec: expr=[a@0 as a, b@1 as b, LAST_VALUE(annotated_data_infinite2.c) ORDER BY [annotated_data_infinite2.a DESC NULLS FIRST]@2 as last_c]
--AggregateExec: mode=Single, gby=[a@0 as a, b@1 as b], aggr=[LAST_VALUE(annotated_data_infinite2.c)], ordering_mode=FullyOrdered
----CsvExec: file_groups={1 group: [[WORKSPACE_ROOT/datafusion/core/tests/data/window_2.csv]]}, projection=[a, b, c], infinite_source=true, output_ordering=[a@0 ASC NULLS LAST, b@1 ASC NULLS LAST, c@2 ASC NULLS LAST], has_header=true

query III
SELECT a, b, LAST_VALUE(c ORDER BY a DESC) as last_c
  FROM annotated_data_infinite2
  GROUP BY a, b
----
0 0 24
0 1 49
1 2 74
1 3 99

<<<<<<< HEAD
=======
# when LAST_VALUE, or FIRST_VALUE value do not contain ordering requirement
# queries should still work, However, result depends on the scanning order and
# not deterministic
query TT
EXPLAIN SELECT a, b, LAST_VALUE(c) as last_c
  FROM annotated_data_infinite2
  GROUP BY a, b
----
logical_plan
Projection: annotated_data_infinite2.a, annotated_data_infinite2.b, LAST_VALUE(annotated_data_infinite2.c) AS last_c
--Aggregate: groupBy=[[annotated_data_infinite2.a, annotated_data_infinite2.b]], aggr=[[LAST_VALUE(annotated_data_infinite2.c)]]
----TableScan: annotated_data_infinite2 projection=[a, b, c]
physical_plan
ProjectionExec: expr=[a@0 as a, b@1 as b, LAST_VALUE(annotated_data_infinite2.c)@2 as last_c]
--AggregateExec: mode=Single, gby=[a@0 as a, b@1 as b], aggr=[LAST_VALUE(annotated_data_infinite2.c)], ordering_mode=FullyOrdered
----CsvExec: file_groups={1 group: [[WORKSPACE_ROOT/datafusion/core/tests/data/window_2.csv]]}, projection=[a, b, c], infinite_source=true, output_ordering=[a@0 ASC NULLS LAST, b@1 ASC NULLS LAST, c@2 ASC NULLS LAST], has_header=true

query III
SELECT a, b, LAST_VALUE(c) as last_c
  FROM annotated_data_infinite2
  GROUP BY a, b
----
0 0 24
0 1 49
1 2 74
1 3 99

>>>>>>> 1cc01a41
statement ok
drop table annotated_data_infinite2;

# create a table for testing
statement ok
CREATE TABLE sales_global (zip_code INT,
          country VARCHAR(3),
          sn INT,
          ts TIMESTAMP,
          currency VARCHAR(3),
          amount FLOAT
        ) as VALUES
          (0, 'GRC', 0, '2022-01-01 06:00:00'::timestamp, 'EUR', 30.0),
          (1, 'FRA', 1, '2022-01-01 08:00:00'::timestamp, 'EUR', 50.0),
          (1, 'TUR', 2, '2022-01-01 11:30:00'::timestamp, 'TRY', 75.0),
          (1, 'FRA', 3, '2022-01-02 12:00:00'::timestamp, 'EUR', 200.0),
          (1, 'TUR', 4, '2022-01-03 10:00:00'::timestamp, 'TRY', 100.0),
          (0, 'GRC', 4, '2022-01-03 10:00:00'::timestamp, 'EUR', 80.0)

# test_ordering_sensitive_aggregation
# ordering sensitive requirement should add a SortExec in the final plan. To satisfy amount ASC
# in the aggregation
statement ok
set datafusion.execution.target_partitions = 1;

query TT
EXPLAIN SELECT country, ARRAY_AGG(amount ORDER BY amount ASC)
 AS amounts
  FROM sales_global
  GROUP BY country
----
logical_plan
Projection: sales_global.country, ARRAY_AGG(sales_global.amount) ORDER BY [sales_global.amount ASC NULLS LAST] AS amounts
--Aggregate: groupBy=[[sales_global.country]], aggr=[[ARRAY_AGG(sales_global.amount) ORDER BY [sales_global.amount ASC NULLS LAST]]]
----TableScan: sales_global projection=[country, amount]
physical_plan
ProjectionExec: expr=[country@0 as country, ARRAY_AGG(sales_global.amount) ORDER BY [sales_global.amount ASC NULLS LAST]@1 as amounts]
--AggregateExec: mode=Single, gby=[country@0 as country], aggr=[ARRAY_AGG(sales_global.amount)]
----SortExec: expr=[amount@1 ASC NULLS LAST]
------MemoryExec: partitions=1, partition_sizes=[1]


query T?
SELECT country, (ARRAY_AGG(amount ORDER BY amount ASC)) AS amounts
  FROM sales_global
  GROUP BY country
----
GRC [30.0, 80.0]
FRA [50.0, 200.0]
TUR [75.0, 100.0]

# test_ordering_sensitive_aggregation2
# We should be able to satisfy the finest requirement among all aggregators, when we have multiple aggregators.
# Hence final plan should have SortExec: expr=[amount@1 DESC] to satisfy array_agg requirement.
query TT
EXPLAIN SELECT s.country, ARRAY_AGG(s.amount ORDER BY s.amount DESC) AS amounts,
          SUM(s.amount) AS sum1
        FROM sales_global AS s
        GROUP BY s.country
----
logical_plan
Projection: s.country, ARRAY_AGG(s.amount) ORDER BY [s.amount DESC NULLS FIRST] AS amounts, SUM(s.amount) AS sum1
--Aggregate: groupBy=[[s.country]], aggr=[[ARRAY_AGG(s.amount) ORDER BY [s.amount DESC NULLS FIRST], SUM(s.amount)]]
----SubqueryAlias: s
------TableScan: sales_global projection=[country, amount]
physical_plan
ProjectionExec: expr=[country@0 as country, ARRAY_AGG(s.amount) ORDER BY [s.amount DESC NULLS FIRST]@1 as amounts, SUM(s.amount)@2 as sum1]
--AggregateExec: mode=Single, gby=[country@0 as country], aggr=[ARRAY_AGG(s.amount), SUM(s.amount)]
----SortExec: expr=[amount@1 DESC]
------MemoryExec: partitions=1, partition_sizes=[1]

query T?R
SELECT s.country, ARRAY_AGG(s.amount ORDER BY s.amount DESC) AS amounts,
    SUM(s.amount) AS sum1
  FROM sales_global AS s
  GROUP BY s.country
----
FRA [200.0, 50.0] 250
TUR [100.0, 75.0] 175
GRC [80.0, 30.0] 110

# test_ordering_sensitive_multiple_req
# Currently we do not support multiple ordering requirement for aggregation
# once this support is added. This test should change
# See issue: https://github.com/sqlparser-rs/sqlparser-rs/issues/875
statement error DataFusion error: This feature is not implemented: ARRAY_AGG only supports a single ORDER BY expression\. Got 2
SELECT s.country, ARRAY_AGG(s.amount ORDER BY s.amount DESC, s.country DESC) AS amounts,
    SUM(s.amount ORDER BY s.amount DESC) AS sum1
  FROM sales_global AS s
  GROUP BY s.country

# test_ordering_sensitive_aggregation3
# When different aggregators have conflicting requirements, we cannot satisfy all of them in current implementation.
# test below should raise Plan Error.
statement error DataFusion error: This feature is not implemented: Conflicting ordering requirements in aggregate functions is not supported
SELECT ARRAY_AGG(s.amount ORDER BY s.amount DESC) AS amounts,
    ARRAY_AGG(s.amount ORDER BY s.amount ASC) AS amounts2,
    ARRAY_AGG(s.amount ORDER BY s.sn ASC) AS amounts3
  FROM sales_global AS s
  GROUP BY s.country

# test_ordering_sensitive_aggregation4
# If aggregators can work with bounded memory (FullyOrdered or PartiallyOrdered mode), we should append requirement to
# the existing ordering. This enables us to still work with bounded memory, and also satisfy aggregation requirement.
# This test checks for whether we can satisfy aggregation requirement in FullyOrdered mode.
query TT
EXPLAIN SELECT s.country, ARRAY_AGG(s.amount ORDER BY s.amount DESC) AS amounts,
        SUM(s.amount) AS sum1
          FROM (SELECT *
            FROM sales_global
            ORDER BY country) AS s
          GROUP BY s.country
----
logical_plan
Projection: s.country, ARRAY_AGG(s.amount) ORDER BY [s.amount DESC NULLS FIRST] AS amounts, SUM(s.amount) AS sum1
--Aggregate: groupBy=[[s.country]], aggr=[[ARRAY_AGG(s.amount) ORDER BY [s.amount DESC NULLS FIRST], SUM(s.amount)]]
----SubqueryAlias: s
------Sort: sales_global.country ASC NULLS LAST
--------TableScan: sales_global projection=[country, amount]
physical_plan
ProjectionExec: expr=[country@0 as country, ARRAY_AGG(s.amount) ORDER BY [s.amount DESC NULLS FIRST]@1 as amounts, SUM(s.amount)@2 as sum1]
--AggregateExec: mode=Single, gby=[country@0 as country], aggr=[ARRAY_AGG(s.amount), SUM(s.amount)], ordering_mode=FullyOrdered
----SortExec: expr=[country@0 ASC NULLS LAST,amount@1 DESC]
------MemoryExec: partitions=1, partition_sizes=[1]

query T?R
SELECT s.country, ARRAY_AGG(s.amount ORDER BY s.amount DESC) AS amounts,
  SUM(s.amount) AS sum1
    FROM (SELECT *
      FROM sales_global
      ORDER BY country) AS s
    GROUP BY s.country
----
FRA [200.0, 50.0] 250
GRC [80.0, 30.0] 110
TUR [100.0, 75.0] 175

# test_ordering_sensitive_aggregation5
# If aggregators can work with bounded memory (FullyOrdered or PartiallyOrdered mode), we should be append requirement to
# the existing ordering. This enables us to still work with bounded memory, and also satisfy aggregation requirement.
# This test checks for whether we can satisfy aggregation requirement in PartiallyOrdered mode.
query TT
EXPLAIN SELECT s.country, s.zip_code, ARRAY_AGG(s.amount ORDER BY s.amount DESC) AS amounts,
        SUM(s.amount) AS sum1
          FROM (SELECT *
            FROM sales_global
            ORDER BY country) AS s
          GROUP BY s.country, s.zip_code
----
logical_plan
Projection: s.country, s.zip_code, ARRAY_AGG(s.amount) ORDER BY [s.amount DESC NULLS FIRST] AS amounts, SUM(s.amount) AS sum1
--Aggregate: groupBy=[[s.country, s.zip_code]], aggr=[[ARRAY_AGG(s.amount) ORDER BY [s.amount DESC NULLS FIRST], SUM(s.amount)]]
----SubqueryAlias: s
------Sort: sales_global.country ASC NULLS LAST
--------TableScan: sales_global projection=[zip_code, country, amount]
physical_plan
ProjectionExec: expr=[country@0 as country, zip_code@1 as zip_code, ARRAY_AGG(s.amount) ORDER BY [s.amount DESC NULLS FIRST]@2 as amounts, SUM(s.amount)@3 as sum1]
--AggregateExec: mode=Single, gby=[country@1 as country, zip_code@0 as zip_code], aggr=[ARRAY_AGG(s.amount), SUM(s.amount)], ordering_mode=PartiallyOrdered
----SortExec: expr=[country@1 ASC NULLS LAST,amount@2 DESC]
------MemoryExec: partitions=1, partition_sizes=[1]

query TI?R
SELECT s.country, s.zip_code, ARRAY_AGG(s.amount ORDER BY s.amount DESC) AS amounts,
    SUM(s.amount) AS sum1
      FROM (SELECT *
        FROM sales_global
        ORDER BY country) AS s
      GROUP BY s.country, s.zip_code
----
FRA 1 [200.0, 50.0] 250
GRC 0 [80.0, 30.0] 110
TUR 1 [100.0, 75.0] 175

# test_ordering_sensitive_aggregation6
# If aggregators can work with bounded memory (FullyOrdered or PartiallyOrdered mode), we should be append requirement to
# the existing ordering. When group by expressions contain aggregation requirement, we shouldn't append redundant expression.
# Hence in the final plan SortExec should be SortExec: expr=[country@0 DESC] not SortExec: expr=[country@0 ASC NULLS LAST,country@0 DESC]
query TT
EXPLAIN SELECT s.country, ARRAY_AGG(s.amount ORDER BY s.country DESC) AS amounts,
        SUM(s.amount) AS sum1
          FROM (SELECT *
            FROM sales_global
            ORDER BY country) AS s
          GROUP BY s.country
----
logical_plan
Projection: s.country, ARRAY_AGG(s.amount) ORDER BY [s.country DESC NULLS FIRST] AS amounts, SUM(s.amount) AS sum1
--Aggregate: groupBy=[[s.country]], aggr=[[ARRAY_AGG(s.amount) ORDER BY [s.country DESC NULLS FIRST], SUM(s.amount)]]
----SubqueryAlias: s
------Sort: sales_global.country ASC NULLS LAST
--------TableScan: sales_global projection=[country, amount]
physical_plan
ProjectionExec: expr=[country@0 as country, ARRAY_AGG(s.amount) ORDER BY [s.country DESC NULLS FIRST]@1 as amounts, SUM(s.amount)@2 as sum1]
--AggregateExec: mode=Single, gby=[country@0 as country], aggr=[ARRAY_AGG(s.amount), SUM(s.amount)], ordering_mode=FullyOrdered
----SortExec: expr=[country@0 ASC NULLS LAST]
------MemoryExec: partitions=1, partition_sizes=[1]

query T?R
SELECT s.country, ARRAY_AGG(s.amount ORDER BY s.amount DESC) AS amounts,
  SUM(s.amount) AS sum1
    FROM (SELECT *
      FROM sales_global
      ORDER BY country) AS s
    GROUP BY s.country
----
FRA [200.0, 50.0] 250
GRC [80.0, 30.0] 110
TUR [100.0, 75.0] 175

# test_ordering_sensitive_aggregation7
# Lexicographical ordering requirement can be given as 
# argument to the aggregate functions
query TT
EXPLAIN SELECT s.country, ARRAY_AGG(s.amount ORDER BY s.country DESC, s.amount DESC) AS amounts,
        SUM(s.amount) AS sum1
          FROM (SELECT *
            FROM sales_global
            ORDER BY country) AS s
          GROUP BY s.country
----
logical_plan
Projection: s.country, ARRAY_AGG(s.amount) ORDER BY [s.country DESC NULLS FIRST, s.amount DESC NULLS FIRST] AS amounts, SUM(s.amount) AS sum1
--Aggregate: groupBy=[[s.country]], aggr=[[ARRAY_AGG(s.amount) ORDER BY [s.country DESC NULLS FIRST, s.amount DESC NULLS FIRST], SUM(s.amount)]]
----SubqueryAlias: s
------Sort: sales_global.country ASC NULLS LAST
--------TableScan: sales_global projection=[country, amount]
physical_plan
ProjectionExec: expr=[country@0 as country, ARRAY_AGG(s.amount) ORDER BY [s.country DESC NULLS FIRST, s.amount DESC NULLS FIRST]@1 as amounts, SUM(s.amount)@2 as sum1]
--AggregateExec: mode=Single, gby=[country@0 as country], aggr=[ARRAY_AGG(s.amount), SUM(s.amount)], ordering_mode=FullyOrdered
----SortExec: expr=[country@0 ASC NULLS LAST,amount@1 DESC]
------MemoryExec: partitions=1, partition_sizes=[1]

query T?R
SELECT s.country, ARRAY_AGG(s.amount ORDER BY s.country DESC, s.amount DESC) AS amounts,
  SUM(s.amount) AS sum1
    FROM (SELECT *
      FROM sales_global
      ORDER BY country) AS s
    GROUP BY s.country
----
FRA [200.0, 50.0] 250
GRC [80.0, 30.0] 110
TUR [100.0, 75.0] 175

# test_reverse_aggregate_expr
# Some of the Aggregators can be reversed, by this way we can still run aggregators
# that have contradictory requirements at first glance.
query TT
EXPLAIN SELECT country, ARRAY_AGG(amount ORDER BY amount DESC) AS amounts,
  FIRST_VALUE(amount ORDER BY amount ASC) AS fv1,
  LAST_VALUE(amount ORDER BY amount DESC) AS fv2
  FROM sales_global
  GROUP BY country
----
logical_plan
Projection: sales_global.country, ARRAY_AGG(sales_global.amount) ORDER BY [sales_global.amount DESC NULLS FIRST] AS amounts, FIRST_VALUE(sales_global.amount) ORDER BY [sales_global.amount ASC NULLS LAST] AS fv1, LAST_VALUE(sales_global.amount) ORDER BY [sales_global.amount DESC NULLS FIRST] AS fv2
--Aggregate: groupBy=[[sales_global.country]], aggr=[[ARRAY_AGG(sales_global.amount) ORDER BY [sales_global.amount DESC NULLS FIRST], FIRST_VALUE(sales_global.amount) ORDER BY [sales_global.amount ASC NULLS LAST], LAST_VALUE(sales_global.amount) ORDER BY [sales_global.amount DESC NULLS FIRST]]]
----TableScan: sales_global projection=[country, amount]
physical_plan
ProjectionExec: expr=[country@0 as country, ARRAY_AGG(sales_global.amount) ORDER BY [sales_global.amount DESC NULLS FIRST]@1 as amounts, FIRST_VALUE(sales_global.amount) ORDER BY [sales_global.amount ASC NULLS LAST]@2 as fv1, LAST_VALUE(sales_global.amount) ORDER BY [sales_global.amount DESC NULLS FIRST]@3 as fv2]
--AggregateExec: mode=Single, gby=[country@0 as country], aggr=[ARRAY_AGG(sales_global.amount), FIRST_VALUE(sales_global.amount), LAST_VALUE(sales_global.amount)]
----SortExec: expr=[amount@1 DESC]
------MemoryExec: partitions=1, partition_sizes=[1]

query T?RR
SELECT country, ARRAY_AGG(amount ORDER BY amount DESC) AS amounts,
  FIRST_VALUE(amount ORDER BY amount ASC) AS fv1,
  LAST_VALUE(amount ORDER BY amount DESC) AS fv2
  FROM sales_global
  GROUP BY country
----
FRA [200.0, 50.0] 50 50
TUR [100.0, 75.0] 75 75
GRC [80.0, 30.0] 30 30

# test_reverse_aggregate_expr2
# Some of the Aggregators can be reversed, by this way we can still run aggregators
# that have contradictory requirements at first glance.
query TT
EXPLAIN SELECT country, ARRAY_AGG(amount ORDER BY amount ASC) AS amounts,
  FIRST_VALUE(amount ORDER BY amount ASC) AS fv1,
  LAST_VALUE(amount ORDER BY amount DESC) AS fv2
  FROM sales_global
  GROUP BY country
----
logical_plan
Projection: sales_global.country, ARRAY_AGG(sales_global.amount) ORDER BY [sales_global.amount ASC NULLS LAST] AS amounts, FIRST_VALUE(sales_global.amount) ORDER BY [sales_global.amount ASC NULLS LAST] AS fv1, LAST_VALUE(sales_global.amount) ORDER BY [sales_global.amount DESC NULLS FIRST] AS fv2
--Aggregate: groupBy=[[sales_global.country]], aggr=[[ARRAY_AGG(sales_global.amount) ORDER BY [sales_global.amount ASC NULLS LAST], FIRST_VALUE(sales_global.amount) ORDER BY [sales_global.amount ASC NULLS LAST], LAST_VALUE(sales_global.amount) ORDER BY [sales_global.amount DESC NULLS FIRST]]]
----TableScan: sales_global projection=[country, amount]
physical_plan
ProjectionExec: expr=[country@0 as country, ARRAY_AGG(sales_global.amount) ORDER BY [sales_global.amount ASC NULLS LAST]@1 as amounts, FIRST_VALUE(sales_global.amount) ORDER BY [sales_global.amount ASC NULLS LAST]@2 as fv1, LAST_VALUE(sales_global.amount) ORDER BY [sales_global.amount DESC NULLS FIRST]@3 as fv2]
--AggregateExec: mode=Single, gby=[country@0 as country], aggr=[ARRAY_AGG(sales_global.amount), FIRST_VALUE(sales_global.amount), LAST_VALUE(sales_global.amount)]
----SortExec: expr=[amount@1 ASC NULLS LAST]
------MemoryExec: partitions=1, partition_sizes=[1]

query T?RR
SELECT country, ARRAY_AGG(amount ORDER BY amount ASC) AS amounts,
  FIRST_VALUE(amount ORDER BY amount ASC) AS fv1,
  LAST_VALUE(amount ORDER BY amount DESC) AS fv2
  FROM sales_global
  GROUP BY country
----
GRC [30.0, 80.0] 30 30
FRA [50.0, 200.0] 50 50
TUR [75.0, 100.0] 75 75

# test_reverse_aggregate_expr3
# Some of the Aggregators can be reversed, by this way we can still run aggregators
# that have contradictory requirements at first glance. This algorithm shouldn't depend
# on the order of the aggregation expressions.
query TT
EXPLAIN SELECT country, FIRST_VALUE(amount ORDER BY amount ASC) AS fv1,
  LAST_VALUE(amount ORDER BY amount DESC) AS fv2,
  ARRAY_AGG(amount ORDER BY amount ASC) AS amounts
  FROM sales_global
  GROUP BY country
----
logical_plan
Projection: sales_global.country, FIRST_VALUE(sales_global.amount) ORDER BY [sales_global.amount ASC NULLS LAST] AS fv1, LAST_VALUE(sales_global.amount) ORDER BY [sales_global.amount DESC NULLS FIRST] AS fv2, ARRAY_AGG(sales_global.amount) ORDER BY [sales_global.amount ASC NULLS LAST] AS amounts
--Aggregate: groupBy=[[sales_global.country]], aggr=[[FIRST_VALUE(sales_global.amount) ORDER BY [sales_global.amount ASC NULLS LAST], LAST_VALUE(sales_global.amount) ORDER BY [sales_global.amount DESC NULLS FIRST], ARRAY_AGG(sales_global.amount) ORDER BY [sales_global.amount ASC NULLS LAST]]]
----TableScan: sales_global projection=[country, amount]
physical_plan
ProjectionExec: expr=[country@0 as country, FIRST_VALUE(sales_global.amount) ORDER BY [sales_global.amount ASC NULLS LAST]@1 as fv1, LAST_VALUE(sales_global.amount) ORDER BY [sales_global.amount DESC NULLS FIRST]@2 as fv2, ARRAY_AGG(sales_global.amount) ORDER BY [sales_global.amount ASC NULLS LAST]@3 as amounts]
--AggregateExec: mode=Single, gby=[country@0 as country], aggr=[FIRST_VALUE(sales_global.amount), LAST_VALUE(sales_global.amount), ARRAY_AGG(sales_global.amount)]
----SortExec: expr=[amount@1 ASC NULLS LAST]
------MemoryExec: partitions=1, partition_sizes=[1]

query TRR?
SELECT country, FIRST_VALUE(amount ORDER BY amount ASC) AS fv1,
  LAST_VALUE(amount ORDER BY amount DESC) AS fv2,
  ARRAY_AGG(amount ORDER BY amount ASC) AS amounts
  FROM sales_global
  GROUP BY country
----
GRC 30 30 [30.0, 80.0]
FRA 50 50 [50.0, 200.0]
TUR 75 75 [75.0, 100.0]

# test_reverse_aggregate_expr4
# Ordering requirement by the ordering insensitive aggregators shouldn't have effect on
# final plan. Hence seemingly conflicting requirements by SUM and ARRAY_AGG shouldn't raise error.
query TT
EXPLAIN SELECT country, SUM(amount ORDER BY ts DESC) AS sum1,
  ARRAY_AGG(amount ORDER BY amount ASC) AS amounts
  FROM sales_global
  GROUP BY country
----
logical_plan
Projection: sales_global.country, SUM(sales_global.amount) ORDER BY [sales_global.ts DESC NULLS FIRST] AS sum1, ARRAY_AGG(sales_global.amount) ORDER BY [sales_global.amount ASC NULLS LAST] AS amounts
--Aggregate: groupBy=[[sales_global.country]], aggr=[[SUM(sales_global.amount) ORDER BY [sales_global.ts DESC NULLS FIRST], ARRAY_AGG(sales_global.amount) ORDER BY [sales_global.amount ASC NULLS LAST]]]
----TableScan: sales_global projection=[country, ts, amount]
physical_plan
ProjectionExec: expr=[country@0 as country, SUM(sales_global.amount) ORDER BY [sales_global.ts DESC NULLS FIRST]@1 as sum1, ARRAY_AGG(sales_global.amount) ORDER BY [sales_global.amount ASC NULLS LAST]@2 as amounts]
--AggregateExec: mode=Single, gby=[country@0 as country], aggr=[SUM(sales_global.amount), ARRAY_AGG(sales_global.amount)]
----SortExec: expr=[amount@2 ASC NULLS LAST]
------MemoryExec: partitions=1, partition_sizes=[1]

query TR?
SELECT country, SUM(amount ORDER BY ts DESC) AS sum1,
  ARRAY_AGG(amount ORDER BY amount ASC) AS amounts
  FROM sales_global
  GROUP BY country
----
GRC 110 [30.0, 80.0]
FRA 250 [50.0, 200.0]
TUR 175 [75.0, 100.0]

# test_reverse_aggregate_expr5
# If all of the ordering sensitive aggregation functions are reversible
# we should be able to reverse requirements, if this helps to remove a SortExec.
# Hence in query below, FIRST_VALUE, and LAST_VALUE should be reversed to calculate its result according to `ts ASC` ordering.
# Please note that after `ts ASC` ordering because of inner query. There is no SortExec in the final plan.
query TT
EXPLAIN SELECT country, FIRST_VALUE(amount ORDER BY ts DESC) as fv1,
  LAST_VALUE(amount ORDER BY ts DESC) as lv1,
  SUM(amount ORDER BY ts DESC) as sum1
  FROM (SELECT *
    FROM sales_global
    ORDER BY ts ASC)
  GROUP BY country
----
logical_plan
Projection: sales_global.country, FIRST_VALUE(sales_global.amount) ORDER BY [sales_global.ts DESC NULLS FIRST] AS fv1, LAST_VALUE(sales_global.amount) ORDER BY [sales_global.ts DESC NULLS FIRST] AS lv1, SUM(sales_global.amount) ORDER BY [sales_global.ts DESC NULLS FIRST] AS sum1
--Aggregate: groupBy=[[sales_global.country]], aggr=[[FIRST_VALUE(sales_global.amount) ORDER BY [sales_global.ts DESC NULLS FIRST], LAST_VALUE(sales_global.amount) ORDER BY [sales_global.ts DESC NULLS FIRST], SUM(sales_global.amount) ORDER BY [sales_global.ts DESC NULLS FIRST]]]
----Sort: sales_global.ts ASC NULLS LAST
------TableScan: sales_global projection=[country, ts, amount]
physical_plan
ProjectionExec: expr=[country@0 as country, FIRST_VALUE(sales_global.amount) ORDER BY [sales_global.ts DESC NULLS FIRST]@1 as fv1, LAST_VALUE(sales_global.amount) ORDER BY [sales_global.ts DESC NULLS FIRST]@2 as lv1, SUM(sales_global.amount) ORDER BY [sales_global.ts DESC NULLS FIRST]@3 as sum1]
--AggregateExec: mode=Final, gby=[country@0 as country], aggr=[FIRST_VALUE(sales_global.amount), LAST_VALUE(sales_global.amount), SUM(sales_global.amount)]
----AggregateExec: mode=Partial, gby=[country@0 as country], aggr=[FIRST_VALUE(sales_global.amount), LAST_VALUE(sales_global.amount), SUM(sales_global.amount)]
------SortExec: expr=[ts@1 ASC NULLS LAST]
--------MemoryExec: partitions=1, partition_sizes=[1]

query TRRR
SELECT country, FIRST_VALUE(amount ORDER BY ts DESC) as fv1,
  LAST_VALUE(amount ORDER BY ts DESC) as lv1,
  SUM(amount ORDER BY ts DESC) as sum1
  FROM (SELECT *
    FROM sales_global
    ORDER BY ts ASC)
  GROUP BY country
----
GRC 80 30 110
FRA 200 50 250
TUR 100 75 175<|MERGE_RESOLUTION|>--- conflicted
+++ resolved
@@ -2060,8 +2060,6 @@
 1 2 74
 1 3 99
 
-<<<<<<< HEAD
-=======
 # when LAST_VALUE, or FIRST_VALUE value do not contain ordering requirement
 # queries should still work, However, result depends on the scanning order and
 # not deterministic
@@ -2089,7 +2087,6 @@
 1 2 74
 1 3 99
 
->>>>>>> 1cc01a41
 statement ok
 drop table annotated_data_infinite2;
 
