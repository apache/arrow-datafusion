--- conflicted
+++ resolved
@@ -1213,20 +1213,13 @@
       WindowAggr: windowExpr=[[SUM(aggregate_test_100.c9) ORDER BY [aggregate_test_100.c9 ASC NULLS LAST, aggregate_test_100.c8 ASC NULLS LAST] RANGE BETWEEN UNBOUNDED PRECEDING AND CURRENT ROW]]
         TableScan: aggregate_test_100 projection=[c8, c9]
 physical_plan
-<<<<<<< HEAD
-ProjectionExec: expr=[c9@8 as c9, SUM(aggregate_test_100.c9) ORDER BY [aggregate_test_100.c9 ASC NULLS LAST] RANGE BETWEEN UNBOUNDED PRECEDING AND CURRENT ROW@14 as sum1, SUM(aggregate_test_100.c9) ORDER BY [aggregate_test_100.c9 ASC NULLS LAST, aggregate_test_100.c8 ASC NULLS LAST] RANGE BETWEEN UNBOUNDED PRECEDING AND CURRENT ROW@13 as sum2]
+ProjectionExec: expr=[c9@0 as c9, SUM(aggregate_test_100.c9) ORDER BY [aggregate_test_100.c9 ASC NULLS LAST] RANGE BETWEEN UNBOUNDED PRECEDING AND CURRENT ROW@2 as sum1, SUM(aggregate_test_100.c9) ORDER BY [aggregate_test_100.c9 ASC NULLS LAST, aggregate_test_100.c8 ASC NULLS LAST] RANGE BETWEEN UNBOUNDED PRECEDING AND CURRENT ROW@1 as sum2]
   BoundedWindowAggExec: wdw=[SUM(aggregate_test_100.c9): Ok(Field { name: "SUM(aggregate_test_100.c9)", data_type: UInt64, nullable: true, dict_id: 0, dict_is_ordered: false, metadata: {} }), frame: WindowFrame { units: Range, start_bound: Preceding(UInt64(NULL)), end_bound: CurrentRow }], mode=[Sorted]
-    BoundedWindowAggExec: wdw=[SUM(aggregate_test_100.c9): Ok(Field { name: "SUM(aggregate_test_100.c9)", data_type: UInt64, nullable: true, dict_id: 0, dict_is_ordered: false, metadata: {} }), frame: WindowFrame { units: Range, start_bound: Preceding(UInt64(NULL)), end_bound: CurrentRow }], mode=[Sorted]
-      SortExec: expr=[c9@8 ASC NULLS LAST,c8@7 ASC NULLS LAST]
-        CsvExec: files={1 group: [[WORKSPACE_ROOT/testing/data/csv/aggregate_test_100.csv]]}, has_header=true, limit=None, projection=[c1, c2, c3, c4, c5, c6, c7, c8, c9, c10, c11, c12, c13]
-=======
-ProjectionExec: expr=[c9@0 as c9, SUM(aggregate_test_100.c9) ORDER BY [aggregate_test_100.c9 ASC NULLS LAST] RANGE BETWEEN UNBOUNDED PRECEDING AND CURRENT ROW@2 as sum1, SUM(aggregate_test_100.c9) ORDER BY [aggregate_test_100.c9 ASC NULLS LAST, aggregate_test_100.c8 ASC NULLS LAST] RANGE BETWEEN UNBOUNDED PRECEDING AND CURRENT ROW@1 as sum2]
-  BoundedWindowAggExec: wdw=[SUM(aggregate_test_100.c9): Ok(Field { name: "SUM(aggregate_test_100.c9)", data_type: UInt64, nullable: true, dict_id: 0, dict_is_ordered: false, metadata: {} }), frame: WindowFrame { units: Range, start_bound: Preceding(UInt64(NULL)), end_bound: CurrentRow }]
     ProjectionExec: expr=[c9@1 as c9, SUM(aggregate_test_100.c9) ORDER BY [aggregate_test_100.c9 ASC NULLS LAST, aggregate_test_100.c8 ASC NULLS LAST] RANGE BETWEEN UNBOUNDED PRECEDING AND CURRENT ROW@2 as SUM(aggregate_test_100.c9)]
-      BoundedWindowAggExec: wdw=[SUM(aggregate_test_100.c9): Ok(Field { name: "SUM(aggregate_test_100.c9)", data_type: UInt64, nullable: true, dict_id: 0, dict_is_ordered: false, metadata: {} }), frame: WindowFrame { units: Range, start_bound: Preceding(UInt64(NULL)), end_bound: CurrentRow }]
+      BoundedWindowAggExec: wdw=[SUM(aggregate_test_100.c9): Ok(Field { name: "SUM(aggregate_test_100.c9)", data_type: UInt64, nullable: true, dict_id: 0, dict_is_ordered: false, metadata: {} }), frame: WindowFrame { units: Range, start_bound: Preceding(UInt64(NULL)), end_bound: CurrentRow }], mode=[Sorted]
         SortExec: expr=[c9@1 ASC NULLS LAST,c8@0 ASC NULLS LAST]
           CsvExec: files={1 group: [[WORKSPACE_ROOT/testing/data/csv/aggregate_test_100.csv]]}, has_header=true, limit=None, projection=[c8, c9]
->>>>>>> 181e5ccf
+
 
 # over_order_by_sort_keys_sorting_prefix_compacting
 
@@ -1243,17 +1236,11 @@
 physical_plan
 ProjectionExec: expr=[c2@0 as c2, MAX(aggregate_test_100.c9) ORDER BY [aggregate_test_100.c2 ASC NULLS LAST] RANGE BETWEEN UNBOUNDED PRECEDING AND CURRENT ROW@3 as MAX(aggregate_test_100.c9), SUM(aggregate_test_100.c9) ROWS BETWEEN UNBOUNDED PRECEDING AND UNBOUNDED FOLLOWING@4 as SUM(aggregate_test_100.c9), MIN(aggregate_test_100.c9) ORDER BY [aggregate_test_100.c2 ASC NULLS LAST, aggregate_test_100.c9 ASC NULLS LAST] RANGE BETWEEN UNBOUNDED PRECEDING AND CURRENT ROW@2 as MIN(aggregate_test_100.c9)]
   WindowAggExec: wdw=[SUM(aggregate_test_100.c9): Ok(Field { name: "SUM(aggregate_test_100.c9)", data_type: UInt64, nullable: true, dict_id: 0, dict_is_ordered: false, metadata: {} }), frame: WindowFrame { units: Rows, start_bound: Preceding(UInt64(NULL)), end_bound: Following(UInt64(NULL)) }]
-<<<<<<< HEAD
     BoundedWindowAggExec: wdw=[MAX(aggregate_test_100.c9): Ok(Field { name: "MAX(aggregate_test_100.c9)", data_type: UInt64, nullable: true, dict_id: 0, dict_is_ordered: false, metadata: {} }), frame: WindowFrame { units: Range, start_bound: Preceding(Int8(NULL)), end_bound: CurrentRow }], mode=[Sorted]
       BoundedWindowAggExec: wdw=[MIN(aggregate_test_100.c9): Ok(Field { name: "MIN(aggregate_test_100.c9)", data_type: UInt64, nullable: true, dict_id: 0, dict_is_ordered: false, metadata: {} }), frame: WindowFrame { units: Range, start_bound: Preceding(Int8(NULL)), end_bound: CurrentRow }], mode=[Sorted]
-        SortExec: expr=[c2@1 ASC NULLS LAST,c9@8 ASC NULLS LAST]
-          CsvExec: files={1 group: [[WORKSPACE_ROOT/testing/data/csv/aggregate_test_100.csv]]}, has_header=true, limit=None, projection=[c1, c2, c3, c4, c5, c6, c7, c8, c9, c10, c11, c12, c13]
-=======
-    BoundedWindowAggExec: wdw=[MAX(aggregate_test_100.c9): Ok(Field { name: "MAX(aggregate_test_100.c9)", data_type: UInt64, nullable: true, dict_id: 0, dict_is_ordered: false, metadata: {} }), frame: WindowFrame { units: Range, start_bound: Preceding(Int8(NULL)), end_bound: CurrentRow }]
-      BoundedWindowAggExec: wdw=[MIN(aggregate_test_100.c9): Ok(Field { name: "MIN(aggregate_test_100.c9)", data_type: UInt64, nullable: true, dict_id: 0, dict_is_ordered: false, metadata: {} }), frame: WindowFrame { units: Range, start_bound: Preceding(Int8(NULL)), end_bound: CurrentRow }]
         SortExec: expr=[c2@0 ASC NULLS LAST,c9@1 ASC NULLS LAST]
           CsvExec: files={1 group: [[WORKSPACE_ROOT/testing/data/csv/aggregate_test_100.csv]]}, has_header=true, limit=None, projection=[c2, c9]
->>>>>>> 181e5ccf
+
 
 # FIXME: for now we are not detecting prefix of sorting keys in order to re-arrange with global and save one SortExec
 # over_order_by_sort_keys_sorting_global_order_compacting
@@ -1273,19 +1260,11 @@
 SortExec: expr=[c2@0 ASC NULLS LAST]
   ProjectionExec: expr=[c2@0 as c2, MAX(aggregate_test_100.c9) ORDER BY [aggregate_test_100.c9 ASC NULLS LAST, aggregate_test_100.c2 ASC NULLS LAST] RANGE BETWEEN UNBOUNDED PRECEDING AND CURRENT ROW@3 as MAX(aggregate_test_100.c9), SUM(aggregate_test_100.c9) ROWS BETWEEN UNBOUNDED PRECEDING AND UNBOUNDED FOLLOWING@4 as SUM(aggregate_test_100.c9), MIN(aggregate_test_100.c9) ORDER BY [aggregate_test_100.c2 ASC NULLS LAST, aggregate_test_100.c9 ASC NULLS LAST] RANGE BETWEEN UNBOUNDED PRECEDING AND CURRENT ROW@2 as MIN(aggregate_test_100.c9)]
     WindowAggExec: wdw=[SUM(aggregate_test_100.c9): Ok(Field { name: "SUM(aggregate_test_100.c9)", data_type: UInt64, nullable: true, dict_id: 0, dict_is_ordered: false, metadata: {} }), frame: WindowFrame { units: Rows, start_bound: Preceding(UInt64(NULL)), end_bound: Following(UInt64(NULL)) }]
-<<<<<<< HEAD
       BoundedWindowAggExec: wdw=[MAX(aggregate_test_100.c9): Ok(Field { name: "MAX(aggregate_test_100.c9)", data_type: UInt64, nullable: true, dict_id: 0, dict_is_ordered: false, metadata: {} }), frame: WindowFrame { units: Range, start_bound: Preceding(UInt64(NULL)), end_bound: CurrentRow }], mode=[Sorted]
-        SortExec: expr=[c9@8 ASC NULLS LAST,c2@1 ASC NULLS LAST]
+        SortExec: expr=[c9@1 ASC NULLS LAST,c2@0 ASC NULLS LAST]
           BoundedWindowAggExec: wdw=[MIN(aggregate_test_100.c9): Ok(Field { name: "MIN(aggregate_test_100.c9)", data_type: UInt64, nullable: true, dict_id: 0, dict_is_ordered: false, metadata: {} }), frame: WindowFrame { units: Range, start_bound: Preceding(Int8(NULL)), end_bound: CurrentRow }], mode=[Sorted]
-            SortExec: expr=[c2@1 ASC NULLS LAST,c9@8 ASC NULLS LAST]
-              CsvExec: files={1 group: [[WORKSPACE_ROOT/testing/data/csv/aggregate_test_100.csv]]}, has_header=true, limit=None, projection=[c1, c2, c3, c4, c5, c6, c7, c8, c9, c10, c11, c12, c13]
-=======
-      BoundedWindowAggExec: wdw=[MAX(aggregate_test_100.c9): Ok(Field { name: "MAX(aggregate_test_100.c9)", data_type: UInt64, nullable: true, dict_id: 0, dict_is_ordered: false, metadata: {} }), frame: WindowFrame { units: Range, start_bound: Preceding(UInt64(NULL)), end_bound: CurrentRow }]
-        SortExec: expr=[c9@1 ASC NULLS LAST,c2@0 ASC NULLS LAST]
-          BoundedWindowAggExec: wdw=[MIN(aggregate_test_100.c9): Ok(Field { name: "MIN(aggregate_test_100.c9)", data_type: UInt64, nullable: true, dict_id: 0, dict_is_ordered: false, metadata: {} }), frame: WindowFrame { units: Range, start_bound: Preceding(Int8(NULL)), end_bound: CurrentRow }]
             SortExec: expr=[c2@0 ASC NULLS LAST,c9@1 ASC NULLS LAST]
               CsvExec: files={1 group: [[WORKSPACE_ROOT/testing/data/csv/aggregate_test_100.csv]]}, has_header=true, limit=None, projection=[c2, c9]
->>>>>>> 181e5ccf
 
 # test_window_partition_by_order_by
 statement ok
@@ -1304,32 +1283,19 @@
       WindowAggr: windowExpr=[[SUM(aggregate_test_100.c4) PARTITION BY [aggregate_test_100.c1, aggregate_test_100.c2] ORDER BY [aggregate_test_100.c2 ASC NULLS LAST] ROWS BETWEEN 1 PRECEDING AND 1 FOLLOWING]]
         TableScan: aggregate_test_100 projection=[c1, c2, c4]
 physical_plan
-<<<<<<< HEAD
-ProjectionExec: expr=[SUM(aggregate_test_100.c4) PARTITION BY [aggregate_test_100.c1, aggregate_test_100.c2] ORDER BY [aggregate_test_100.c2 ASC NULLS LAST] ROWS BETWEEN 1 PRECEDING AND 1 FOLLOWING@13 as SUM(aggregate_test_100.c4), COUNT(UInt8(1)) PARTITION BY [aggregate_test_100.c1] ORDER BY [aggregate_test_100.c2 ASC NULLS LAST] ROWS BETWEEN 1 PRECEDING AND 1 FOLLOWING@14 as COUNT(UInt8(1))]
+ProjectionExec: expr=[SUM(aggregate_test_100.c4) PARTITION BY [aggregate_test_100.c1, aggregate_test_100.c2] ORDER BY [aggregate_test_100.c2 ASC NULLS LAST] ROWS BETWEEN 1 PRECEDING AND 1 FOLLOWING@2 as SUM(aggregate_test_100.c4), COUNT(UInt8(1)) PARTITION BY [aggregate_test_100.c1] ORDER BY [aggregate_test_100.c2 ASC NULLS LAST] ROWS BETWEEN 1 PRECEDING AND 1 FOLLOWING@3 as COUNT(UInt8(1))]
   BoundedWindowAggExec: wdw=[COUNT(UInt8(1)): Ok(Field { name: "COUNT(UInt8(1))", data_type: Int64, nullable: true, dict_id: 0, dict_is_ordered: false, metadata: {} }), frame: WindowFrame { units: Rows, start_bound: Preceding(UInt64(1)), end_bound: Following(UInt64(1)) }], mode=[Sorted]
     SortExec: expr=[c1@0 ASC NULLS LAST,c2@1 ASC NULLS LAST]
       CoalesceBatchesExec: target_batch_size=4096
         RepartitionExec: partitioning=Hash([Column { name: "c1", index: 0 }], 2), input_partitions=2
-          BoundedWindowAggExec: wdw=[SUM(aggregate_test_100.c4): Ok(Field { name: "SUM(aggregate_test_100.c4)", data_type: Int64, nullable: true, dict_id: 0, dict_is_ordered: false, metadata: {} }), frame: WindowFrame { units: Rows, start_bound: Preceding(UInt64(1)), end_bound: Following(UInt64(1)) }], mode=[Sorted]
-            SortExec: expr=[c1@0 ASC NULLS LAST,c2@1 ASC NULLS LAST]
-              CoalesceBatchesExec: target_batch_size=4096
-                RepartitionExec: partitioning=Hash([Column { name: "c1", index: 0 }, Column { name: "c2", index: 1 }], 2), input_partitions=2
-                  RepartitionExec: partitioning=RoundRobinBatch(2), input_partitions=1
-                    CsvExec: files={1 group: [[WORKSPACE_ROOT/testing/data/csv/aggregate_test_100.csv]]}, has_header=true, limit=None, projection=[c1, c2, c3, c4, c5, c6, c7, c8, c9, c10, c11, c12, c13]
-=======
-ProjectionExec: expr=[SUM(aggregate_test_100.c4) PARTITION BY [aggregate_test_100.c1, aggregate_test_100.c2] ORDER BY [aggregate_test_100.c2 ASC NULLS LAST] ROWS BETWEEN 1 PRECEDING AND 1 FOLLOWING@2 as SUM(aggregate_test_100.c4), COUNT(UInt8(1)) PARTITION BY [aggregate_test_100.c1] ORDER BY [aggregate_test_100.c2 ASC NULLS LAST] ROWS BETWEEN 1 PRECEDING AND 1 FOLLOWING@3 as COUNT(UInt8(1))]
-  BoundedWindowAggExec: wdw=[COUNT(UInt8(1)): Ok(Field { name: "COUNT(UInt8(1))", data_type: Int64, nullable: true, dict_id: 0, dict_is_ordered: false, metadata: {} }), frame: WindowFrame { units: Rows, start_bound: Preceding(UInt64(1)), end_bound: Following(UInt64(1)) }]
-    SortExec: expr=[c1@0 ASC NULLS LAST,c2@1 ASC NULLS LAST]
-      CoalesceBatchesExec: target_batch_size=4096
-        RepartitionExec: partitioning=Hash([Column { name: "c1", index: 0 }], 2), input_partitions=2
           ProjectionExec: expr=[c1@0 as c1, c2@1 as c2, SUM(aggregate_test_100.c4) PARTITION BY [aggregate_test_100.c1, aggregate_test_100.c2] ORDER BY [aggregate_test_100.c2 ASC NULLS LAST] ROWS BETWEEN 1 PRECEDING AND 1 FOLLOWING@3 as SUM(aggregate_test_100.c4)]
-            BoundedWindowAggExec: wdw=[SUM(aggregate_test_100.c4): Ok(Field { name: "SUM(aggregate_test_100.c4)", data_type: Int64, nullable: true, dict_id: 0, dict_is_ordered: false, metadata: {} }), frame: WindowFrame { units: Rows, start_bound: Preceding(UInt64(1)), end_bound: Following(UInt64(1)) }]
+            BoundedWindowAggExec: wdw=[SUM(aggregate_test_100.c4): Ok(Field { name: "SUM(aggregate_test_100.c4)", data_type: Int64, nullable: true, dict_id: 0, dict_is_ordered: false, metadata: {} }), frame: WindowFrame { units: Rows, start_bound: Preceding(UInt64(1)), end_bound: Following(UInt64(1)) }], mode=[Sorted]
               SortExec: expr=[c1@0 ASC NULLS LAST,c2@1 ASC NULLS LAST]
                 CoalesceBatchesExec: target_batch_size=4096
                   RepartitionExec: partitioning=Hash([Column { name: "c1", index: 0 }, Column { name: "c2", index: 1 }], 2), input_partitions=2
                     RepartitionExec: partitioning=RoundRobinBatch(2), input_partitions=1
                       CsvExec: files={1 group: [[WORKSPACE_ROOT/testing/data/csv/aggregate_test_100.csv]]}, has_header=true, limit=None, projection=[c1, c2, c4]
->>>>>>> 181e5ccf
+
 
 # test_window_agg_sort_reversed_plan
 # Only 1 SortExec was added
@@ -1350,17 +1316,10 @@
 physical_plan
 ProjectionExec: expr=[c9@0 as c9, SUM(aggregate_test_100.c9) ORDER BY [aggregate_test_100.c9 ASC NULLS LAST] ROWS BETWEEN 1 PRECEDING AND 5 FOLLOWING@2 as sum1, SUM(aggregate_test_100.c9) ORDER BY [aggregate_test_100.c9 DESC NULLS FIRST] ROWS BETWEEN 1 PRECEDING AND 5 FOLLOWING@1 as sum2]
   GlobalLimitExec: skip=0, fetch=5
-<<<<<<< HEAD
     BoundedWindowAggExec: wdw=[SUM(aggregate_test_100.c9): Ok(Field { name: "SUM(aggregate_test_100.c9)", data_type: UInt64, nullable: true, dict_id: 0, dict_is_ordered: false, metadata: {} }), frame: WindowFrame { units: Rows, start_bound: Preceding(UInt64(5)), end_bound: Following(UInt64(1)) }], mode=[Sorted]
       BoundedWindowAggExec: wdw=[SUM(aggregate_test_100.c9): Ok(Field { name: "SUM(aggregate_test_100.c9)", data_type: UInt64, nullable: true, dict_id: 0, dict_is_ordered: false, metadata: {} }), frame: WindowFrame { units: Rows, start_bound: Preceding(UInt64(1)), end_bound: Following(UInt64(5)) }], mode=[Sorted]
-        SortExec: expr=[c9@8 DESC]
-          CsvExec: files={1 group: [[WORKSPACE_ROOT/testing/data/csv/aggregate_test_100.csv]]}, has_header=true, limit=None, projection=[c1, c2, c3, c4, c5, c6, c7, c8, c9, c10, c11, c12, c13]
-=======
-    BoundedWindowAggExec: wdw=[SUM(aggregate_test_100.c9): Ok(Field { name: "SUM(aggregate_test_100.c9)", data_type: UInt64, nullable: true, dict_id: 0, dict_is_ordered: false, metadata: {} }), frame: WindowFrame { units: Rows, start_bound: Preceding(UInt64(5)), end_bound: Following(UInt64(1)) }]
-      BoundedWindowAggExec: wdw=[SUM(aggregate_test_100.c9): Ok(Field { name: "SUM(aggregate_test_100.c9)", data_type: UInt64, nullable: true, dict_id: 0, dict_is_ordered: false, metadata: {} }), frame: WindowFrame { units: Rows, start_bound: Preceding(UInt64(1)), end_bound: Following(UInt64(5)) }]
         SortExec: expr=[c9@0 DESC]
           CsvExec: files={1 group: [[WORKSPACE_ROOT/testing/data/csv/aggregate_test_100.csv]]}, has_header=true, limit=None, projection=[c9]
->>>>>>> 181e5ccf
 
 query III
 SELECT
@@ -1398,17 +1357,10 @@
 physical_plan
 ProjectionExec: expr=[c9@0 as c9, FIRST_VALUE(aggregate_test_100.c9) ORDER BY [aggregate_test_100.c9 ASC NULLS LAST] ROWS BETWEEN 1 PRECEDING AND 5 FOLLOWING@4 as fv1, FIRST_VALUE(aggregate_test_100.c9) ORDER BY [aggregate_test_100.c9 DESC NULLS FIRST] ROWS BETWEEN 1 PRECEDING AND 5 FOLLOWING@1 as fv2, LAG(aggregate_test_100.c9,Int64(2),Int64(10101)) ORDER BY [aggregate_test_100.c9 ASC NULLS LAST] RANGE BETWEEN UNBOUNDED PRECEDING AND CURRENT ROW@5 as lag1, LAG(aggregate_test_100.c9,Int64(2),Int64(10101)) ORDER BY [aggregate_test_100.c9 DESC NULLS FIRST] ROWS BETWEEN 10 PRECEDING AND 1 FOLLOWING@2 as lag2, LEAD(aggregate_test_100.c9,Int64(2),Int64(10101)) ORDER BY [aggregate_test_100.c9 ASC NULLS LAST] RANGE BETWEEN UNBOUNDED PRECEDING AND CURRENT ROW@6 as lead1, LEAD(aggregate_test_100.c9,Int64(2),Int64(10101)) ORDER BY [aggregate_test_100.c9 DESC NULLS FIRST] ROWS BETWEEN 10 PRECEDING AND 1 FOLLOWING@3 as lead2]
   GlobalLimitExec: skip=0, fetch=5
-<<<<<<< HEAD
     BoundedWindowAggExec: wdw=[FIRST_VALUE(aggregate_test_100.c9): Ok(Field { name: "FIRST_VALUE(aggregate_test_100.c9)", data_type: UInt64, nullable: true, dict_id: 0, dict_is_ordered: false, metadata: {} }), frame: WindowFrame { units: Rows, start_bound: Preceding(UInt64(5)), end_bound: Following(UInt64(1)) }, LAG(aggregate_test_100.c9,Int64(2),Int64(10101)): Ok(Field { name: "LAG(aggregate_test_100.c9,Int64(2),Int64(10101))", data_type: UInt64, nullable: true, dict_id: 0, dict_is_ordered: false, metadata: {} }), frame: WindowFrame { units: Range, start_bound: CurrentRow, end_bound: Following(UInt64(NULL)) }, LEAD(aggregate_test_100.c9,Int64(2),Int64(10101)): Ok(Field { name: "LEAD(aggregate_test_100.c9,Int64(2),Int64(10101))", data_type: UInt64, nullable: true, dict_id: 0, dict_is_ordered: false, metadata: {} }), frame: WindowFrame { units: Range, start_bound: CurrentRow, end_bound: Following(UInt64(NULL)) }], mode=[Sorted]
       BoundedWindowAggExec: wdw=[FIRST_VALUE(aggregate_test_100.c9): Ok(Field { name: "FIRST_VALUE(aggregate_test_100.c9)", data_type: UInt64, nullable: true, dict_id: 0, dict_is_ordered: false, metadata: {} }), frame: WindowFrame { units: Rows, start_bound: Preceding(UInt64(1)), end_bound: Following(UInt64(5)) }, LAG(aggregate_test_100.c9,Int64(2),Int64(10101)): Ok(Field { name: "LAG(aggregate_test_100.c9,Int64(2),Int64(10101))", data_type: UInt64, nullable: true, dict_id: 0, dict_is_ordered: false, metadata: {} }), frame: WindowFrame { units: Rows, start_bound: Preceding(UInt64(10)), end_bound: Following(UInt64(1)) }, LEAD(aggregate_test_100.c9,Int64(2),Int64(10101)): Ok(Field { name: "LEAD(aggregate_test_100.c9,Int64(2),Int64(10101))", data_type: UInt64, nullable: true, dict_id: 0, dict_is_ordered: false, metadata: {} }), frame: WindowFrame { units: Rows, start_bound: Preceding(UInt64(10)), end_bound: Following(UInt64(1)) }], mode=[Sorted]
-        SortExec: expr=[c9@8 DESC]
-          CsvExec: files={1 group: [[WORKSPACE_ROOT/testing/data/csv/aggregate_test_100.csv]]}, has_header=true, limit=None, projection=[c1, c2, c3, c4, c5, c6, c7, c8, c9, c10, c11, c12, c13]
-=======
-    BoundedWindowAggExec: wdw=[FIRST_VALUE(aggregate_test_100.c9): Ok(Field { name: "FIRST_VALUE(aggregate_test_100.c9)", data_type: UInt64, nullable: true, dict_id: 0, dict_is_ordered: false, metadata: {} }), frame: WindowFrame { units: Rows, start_bound: Preceding(UInt64(5)), end_bound: Following(UInt64(1)) }, LAG(aggregate_test_100.c9,Int64(2),Int64(10101)): Ok(Field { name: "LAG(aggregate_test_100.c9,Int64(2),Int64(10101))", data_type: UInt64, nullable: true, dict_id: 0, dict_is_ordered: false, metadata: {} }), frame: WindowFrame { units: Range, start_bound: CurrentRow, end_bound: Following(UInt64(NULL)) }, LEAD(aggregate_test_100.c9,Int64(2),Int64(10101)): Ok(Field { name: "LEAD(aggregate_test_100.c9,Int64(2),Int64(10101))", data_type: UInt64, nullable: true, dict_id: 0, dict_is_ordered: false, metadata: {} }), frame: WindowFrame { units: Range, start_bound: CurrentRow, end_bound: Following(UInt64(NULL)) }]
-      BoundedWindowAggExec: wdw=[FIRST_VALUE(aggregate_test_100.c9): Ok(Field { name: "FIRST_VALUE(aggregate_test_100.c9)", data_type: UInt64, nullable: true, dict_id: 0, dict_is_ordered: false, metadata: {} }), frame: WindowFrame { units: Rows, start_bound: Preceding(UInt64(1)), end_bound: Following(UInt64(5)) }, LAG(aggregate_test_100.c9,Int64(2),Int64(10101)): Ok(Field { name: "LAG(aggregate_test_100.c9,Int64(2),Int64(10101))", data_type: UInt64, nullable: true, dict_id: 0, dict_is_ordered: false, metadata: {} }), frame: WindowFrame { units: Rows, start_bound: Preceding(UInt64(10)), end_bound: Following(UInt64(1)) }, LEAD(aggregate_test_100.c9,Int64(2),Int64(10101)): Ok(Field { name: "LEAD(aggregate_test_100.c9,Int64(2),Int64(10101))", data_type: UInt64, nullable: true, dict_id: 0, dict_is_ordered: false, metadata: {} }), frame: WindowFrame { units: Rows, start_bound: Preceding(UInt64(10)), end_bound: Following(UInt64(1)) }]
         SortExec: expr=[c9@0 DESC]
           CsvExec: files={1 group: [[WORKSPACE_ROOT/testing/data/csv/aggregate_test_100.csv]]}, has_header=true, limit=None, projection=[c9]
->>>>>>> 181e5ccf
 
 query IIIIIII
 SELECT
@@ -1448,19 +1400,11 @@
 physical_plan
 ProjectionExec: expr=[c9@0 as c9, ROW_NUMBER() ORDER BY [aggregate_test_100.c9 ASC NULLS LAST] ROWS BETWEEN 1 PRECEDING AND 5 FOLLOWING@2 as rn1, ROW_NUMBER() ORDER BY [aggregate_test_100.c9 DESC NULLS FIRST] ROWS BETWEEN 1 PRECEDING AND 5 FOLLOWING@1 as rn2]
   GlobalLimitExec: skip=0, fetch=5
-<<<<<<< HEAD
     BoundedWindowAggExec: wdw=[ROW_NUMBER(): Ok(Field { name: "ROW_NUMBER()", data_type: UInt64, nullable: false, dict_id: 0, dict_is_ordered: false, metadata: {} }), frame: WindowFrame { units: Rows, start_bound: Preceding(UInt64(1)), end_bound: Following(UInt64(5)) }], mode=[Sorted]
-      SortExec: expr=[c9@8 ASC NULLS LAST]
+      SortExec: expr=[c9@0 ASC NULLS LAST]
         BoundedWindowAggExec: wdw=[ROW_NUMBER(): Ok(Field { name: "ROW_NUMBER()", data_type: UInt64, nullable: false, dict_id: 0, dict_is_ordered: false, metadata: {} }), frame: WindowFrame { units: Rows, start_bound: Preceding(UInt64(1)), end_bound: Following(UInt64(5)) }], mode=[Sorted]
-          SortExec: expr=[c9@8 DESC]
-            CsvExec: files={1 group: [[WORKSPACE_ROOT/testing/data/csv/aggregate_test_100.csv]]}, has_header=true, limit=None, projection=[c1, c2, c3, c4, c5, c6, c7, c8, c9, c10, c11, c12, c13]
-=======
-    BoundedWindowAggExec: wdw=[ROW_NUMBER(): Ok(Field { name: "ROW_NUMBER()", data_type: UInt64, nullable: false, dict_id: 0, dict_is_ordered: false, metadata: {} }), frame: WindowFrame { units: Rows, start_bound: Preceding(UInt64(1)), end_bound: Following(UInt64(5)) }]
-      SortExec: expr=[c9@0 ASC NULLS LAST]
-        BoundedWindowAggExec: wdw=[ROW_NUMBER(): Ok(Field { name: "ROW_NUMBER()", data_type: UInt64, nullable: false, dict_id: 0, dict_is_ordered: false, metadata: {} }), frame: WindowFrame { units: Rows, start_bound: Preceding(UInt64(1)), end_bound: Following(UInt64(5)) }]
           SortExec: expr=[c9@0 DESC]
             CsvExec: files={1 group: [[WORKSPACE_ROOT/testing/data/csv/aggregate_test_100.csv]]}, has_header=true, limit=None, projection=[c9]
->>>>>>> 181e5ccf
 
 
 query III
@@ -1498,21 +1442,12 @@
 physical_plan
 ProjectionExec: expr=[c9@2 as c9, SUM(aggregate_test_100.c9) ORDER BY [aggregate_test_100.c9 ASC NULLS LAST, aggregate_test_100.c1 ASC NULLS LAST, aggregate_test_100.c2 ASC NULLS LAST] ROWS BETWEEN 1 PRECEDING AND 5 FOLLOWING@5 as sum1, SUM(aggregate_test_100.c9) ORDER BY [aggregate_test_100.c9 DESC NULLS FIRST, aggregate_test_100.c1 DESC NULLS FIRST] ROWS BETWEEN 1 PRECEDING AND 5 FOLLOWING@3 as sum2, ROW_NUMBER() ORDER BY [aggregate_test_100.c9 DESC NULLS FIRST] ROWS BETWEEN 1 PRECEDING AND 5 FOLLOWING@4 as rn2]
   GlobalLimitExec: skip=0, fetch=5
-<<<<<<< HEAD
     BoundedWindowAggExec: wdw=[SUM(aggregate_test_100.c9): Ok(Field { name: "SUM(aggregate_test_100.c9)", data_type: UInt64, nullable: true, dict_id: 0, dict_is_ordered: false, metadata: {} }), frame: WindowFrame { units: Rows, start_bound: Preceding(UInt64(1)), end_bound: Following(UInt64(5)) }], mode=[Sorted]
-      SortExec: expr=[c9@8 ASC NULLS LAST,c1@0 ASC NULLS LAST,c2@1 ASC NULLS LAST]
+      SortExec: expr=[c9@2 ASC NULLS LAST,c1@0 ASC NULLS LAST,c2@1 ASC NULLS LAST]
         BoundedWindowAggExec: wdw=[ROW_NUMBER(): Ok(Field { name: "ROW_NUMBER()", data_type: UInt64, nullable: false, dict_id: 0, dict_is_ordered: false, metadata: {} }), frame: WindowFrame { units: Rows, start_bound: Preceding(UInt64(1)), end_bound: Following(UInt64(5)) }], mode=[Sorted]
           BoundedWindowAggExec: wdw=[SUM(aggregate_test_100.c9): Ok(Field { name: "SUM(aggregate_test_100.c9)", data_type: UInt64, nullable: true, dict_id: 0, dict_is_ordered: false, metadata: {} }), frame: WindowFrame { units: Rows, start_bound: Preceding(UInt64(1)), end_bound: Following(UInt64(5)) }], mode=[Sorted]
-            SortExec: expr=[c9@8 DESC,c1@0 DESC]
-              CsvExec: files={1 group: [[WORKSPACE_ROOT/testing/data/csv/aggregate_test_100.csv]]}, has_header=true, limit=None, projection=[c1, c2, c3, c4, c5, c6, c7, c8, c9, c10, c11, c12, c13]
-=======
-    BoundedWindowAggExec: wdw=[SUM(aggregate_test_100.c9): Ok(Field { name: "SUM(aggregate_test_100.c9)", data_type: UInt64, nullable: true, dict_id: 0, dict_is_ordered: false, metadata: {} }), frame: WindowFrame { units: Rows, start_bound: Preceding(UInt64(1)), end_bound: Following(UInt64(5)) }]
-      SortExec: expr=[c9@2 ASC NULLS LAST,c1@0 ASC NULLS LAST,c2@1 ASC NULLS LAST]
-        BoundedWindowAggExec: wdw=[ROW_NUMBER(): Ok(Field { name: "ROW_NUMBER()", data_type: UInt64, nullable: false, dict_id: 0, dict_is_ordered: false, metadata: {} }), frame: WindowFrame { units: Rows, start_bound: Preceding(UInt64(1)), end_bound: Following(UInt64(5)) }]
-          BoundedWindowAggExec: wdw=[SUM(aggregate_test_100.c9): Ok(Field { name: "SUM(aggregate_test_100.c9)", data_type: UInt64, nullable: true, dict_id: 0, dict_is_ordered: false, metadata: {} }), frame: WindowFrame { units: Rows, start_bound: Preceding(UInt64(1)), end_bound: Following(UInt64(5)) }]
             SortExec: expr=[c9@2 DESC,c1@0 DESC]
               CsvExec: files={1 group: [[WORKSPACE_ROOT/testing/data/csv/aggregate_test_100.csv]]}, has_header=true, limit=None, projection=[c1, c2, c9]
->>>>>>> 181e5ccf
 
 query IIII
 SELECT
@@ -1590,36 +1525,20 @@
 ProjectionExec: expr=[SUM(null_cases.c1) ORDER BY [null_cases.c3 ASC NULLS LAST] RANGE BETWEEN 10 PRECEDING AND 11 FOLLOWING@18 as a, SUM(null_cases.c1) ORDER BY [null_cases.c3 ASC NULLS LAST] RANGE BETWEEN 10 PRECEDING AND 11 FOLLOWING@18 as b, SUM(null_cases.c1) ORDER BY [null_cases.c3 DESC NULLS FIRST] RANGE BETWEEN 10 PRECEDING AND 11 FOLLOWING@3 as c, SUM(null_cases.c1) ORDER BY [null_cases.c3 ASC NULLS FIRST] RANGE BETWEEN 10 PRECEDING AND 11 FOLLOWING@11 as d, SUM(null_cases.c1) ORDER BY [null_cases.c3 DESC NULLS LAST] RANGE BETWEEN 10 PRECEDING AND 11 FOLLOWING@7 as e, SUM(null_cases.c1) ORDER BY [null_cases.c3 DESC NULLS FIRST] RANGE BETWEEN 10 PRECEDING AND 11 FOLLOWING@3 as f, SUM(null_cases.c1) ORDER BY [null_cases.c3 ASC NULLS FIRST] RANGE BETWEEN 10 PRECEDING AND 11 FOLLOWING@11 as g, SUM(null_cases.c1) ORDER BY [null_cases.c3 ASC NULLS LAST] RANGE BETWEEN UNBOUNDED PRECEDING AND CURRENT ROW@19 as h, SUM(null_cases.c1) ORDER BY [null_cases.c3 DESC NULLS FIRST] RANGE BETWEEN UNBOUNDED PRECEDING AND CURRENT ROW@4 as i, SUM(null_cases.c1) ORDER BY [null_cases.c3 ASC NULLS FIRST] RANGE BETWEEN UNBOUNDED PRECEDING AND CURRENT ROW@12 as j, SUM(null_cases.c1) ORDER BY [null_cases.c3 DESC NULLS FIRST] RANGE BETWEEN UNBOUNDED PRECEDING AND CURRENT ROW@4 as k, SUM(null_cases.c1) ORDER BY [null_cases.c3 DESC NULLS LAST] RANGE BETWEEN UNBOUNDED PRECEDING AND CURRENT ROW@8 as l, SUM(null_cases.c1) ORDER BY [null_cases.c3 ASC NULLS LAST, null_cases.c2 ASC NULLS LAST] RANGE BETWEEN UNBOUNDED PRECEDING AND CURRENT ROW@17 as m, SUM(null_cases.c1) ORDER BY [null_cases.c3 ASC NULLS LAST, null_cases.c1 DESC NULLS FIRST] RANGE BETWEEN UNBOUNDED PRECEDING AND CURRENT ROW@15 as n, SUM(null_cases.c1) ORDER BY [null_cases.c3 DESC NULLS FIRST, null_cases.c1 ASC NULLS LAST] RANGE BETWEEN UNBOUNDED PRECEDING AND CURRENT ROW@2 as o, SUM(null_cases.c1) ORDER BY [null_cases.c3 ASC NULLS LAST, null_cases.c1 ASC NULLS FIRST] RANGE BETWEEN UNBOUNDED PRECEDING AND CURRENT ROW@16 as p, SUM(null_cases.c1) ORDER BY [null_cases.c3 ASC NULLS LAST] RANGE BETWEEN UNBOUNDED PRECEDING AND 11 FOLLOWING@20 as a1, SUM(null_cases.c1) ORDER BY [null_cases.c3 ASC NULLS LAST] RANGE BETWEEN UNBOUNDED PRECEDING AND 11 FOLLOWING@20 as b1, SUM(null_cases.c1) ORDER BY [null_cases.c3 DESC NULLS FIRST] RANGE BETWEEN UNBOUNDED PRECEDING AND 11 FOLLOWING@5 as c1, SUM(null_cases.c1) ORDER BY [null_cases.c3 ASC NULLS FIRST] RANGE BETWEEN UNBOUNDED PRECEDING AND 11 FOLLOWING@13 as d1, SUM(null_cases.c1) ORDER BY [null_cases.c3 DESC NULLS LAST] RANGE BETWEEN UNBOUNDED PRECEDING AND 11 FOLLOWING@9 as e1, SUM(null_cases.c1) ORDER BY [null_cases.c3 DESC NULLS FIRST] RANGE BETWEEN UNBOUNDED PRECEDING AND 11 FOLLOWING@5 as f1, SUM(null_cases.c1) ORDER BY [null_cases.c3 ASC NULLS FIRST] RANGE BETWEEN UNBOUNDED PRECEDING AND 11 FOLLOWING@13 as g1, SUM(null_cases.c1) ORDER BY [null_cases.c3 ASC NULLS LAST] RANGE BETWEEN UNBOUNDED PRECEDING AND CURRENT ROW@19 as h1, SUM(null_cases.c1) ORDER BY [null_cases.c3 ASC NULLS LAST] RANGE BETWEEN UNBOUNDED PRECEDING AND CURRENT ROW@19 as j1, SUM(null_cases.c1) ORDER BY [null_cases.c3 DESC NULLS FIRST] RANGE BETWEEN UNBOUNDED PRECEDING AND CURRENT ROW@4 as k1, SUM(null_cases.c1) ORDER BY [null_cases.c3 ASC NULLS FIRST] RANGE BETWEEN UNBOUNDED PRECEDING AND CURRENT ROW@12 as l1, SUM(null_cases.c1) ORDER BY [null_cases.c3 DESC NULLS LAST] RANGE BETWEEN UNBOUNDED PRECEDING AND CURRENT ROW@8 as m1, SUM(null_cases.c1) ORDER BY [null_cases.c3 DESC NULLS FIRST] RANGE BETWEEN UNBOUNDED PRECEDING AND CURRENT ROW@4 as n1, SUM(null_cases.c1) ORDER BY [null_cases.c3 ASC NULLS FIRST] RANGE BETWEEN UNBOUNDED PRECEDING AND CURRENT ROW@12 as o1, SUM(null_cases.c1) ORDER BY [null_cases.c3 ASC NULLS LAST] RANGE BETWEEN CURRENT ROW AND UNBOUNDED FOLLOWING@21 as h11, SUM(null_cases.c1) ORDER BY [null_cases.c3 ASC NULLS LAST] RANGE BETWEEN CURRENT ROW AND UNBOUNDED FOLLOWING@21 as j11, SUM(null_cases.c1) ORDER BY [null_cases.c3 DESC NULLS FIRST] RANGE BETWEEN CURRENT ROW AND UNBOUNDED FOLLOWING@6 as k11, SUM(null_cases.c1) ORDER BY [null_cases.c3 ASC NULLS FIRST] RANGE BETWEEN CURRENT ROW AND UNBOUNDED FOLLOWING@14 as l11, SUM(null_cases.c1) ORDER BY [null_cases.c3 DESC NULLS LAST] RANGE BETWEEN CURRENT ROW AND UNBOUNDED FOLLOWING@10 as m11, SUM(null_cases.c1) ORDER BY [null_cases.c3 DESC NULLS FIRST] RANGE BETWEEN CURRENT ROW AND UNBOUNDED FOLLOWING@6 as n11, SUM(null_cases.c1) ORDER BY [null_cases.c3 ASC NULLS FIRST] RANGE BETWEEN CURRENT ROW AND UNBOUNDED FOLLOWING@14 as o11]
   GlobalLimitExec: skip=0, fetch=5
     WindowAggExec: wdw=[SUM(null_cases.c1): Ok(Field { name: "SUM(null_cases.c1)", data_type: Int64, nullable: true, dict_id: 0, dict_is_ordered: false, metadata: {} }), frame: WindowFrame { units: Range, start_bound: Preceding(Int64(10)), end_bound: Following(Int64(11)) }, SUM(null_cases.c1): Ok(Field { name: "SUM(null_cases.c1)", data_type: Int64, nullable: true, dict_id: 0, dict_is_ordered: false, metadata: {} }), frame: WindowFrame { units: Range, start_bound: Preceding(Int64(NULL)), end_bound: CurrentRow }, SUM(null_cases.c1): Ok(Field { name: "SUM(null_cases.c1)", data_type: Int64, nullable: true, dict_id: 0, dict_is_ordered: false, metadata: {} }), frame: WindowFrame { units: Range, start_bound: Preceding(Int64(NULL)), end_bound: Following(Int64(11)) }, SUM(null_cases.c1): Ok(Field { name: "SUM(null_cases.c1)", data_type: Int64, nullable: true, dict_id: 0, dict_is_ordered: false, metadata: {} }), frame: WindowFrame { units: Range, start_bound: CurrentRow, end_bound: Following(Int64(NULL)) }]
-<<<<<<< HEAD
-      BoundedWindowAggExec: wdw=[SUM(null_cases.c1): Ok(Field { name: "SUM(null_cases.c1)", data_type: Int64, nullable: true, dict_id: 0, dict_is_ordered: false, metadata: {} }), frame: WindowFrame { units: Range, start_bound: Preceding(Int64(NULL)), end_bound: CurrentRow }], mode=[Sorted]
-        SortExec: expr=[c3@2 ASC NULLS LAST,c2@1 ASC NULLS LAST]
-          BoundedWindowAggExec: wdw=[SUM(null_cases.c1): Ok(Field { name: "SUM(null_cases.c1)", data_type: Int64, nullable: true, dict_id: 0, dict_is_ordered: false, metadata: {} }), frame: WindowFrame { units: Range, start_bound: Preceding(Int64(NULL)), end_bound: CurrentRow }], mode=[Sorted]
-            SortExec: expr=[c3@2 ASC NULLS LAST,c1@0 ASC]
-              BoundedWindowAggExec: wdw=[SUM(null_cases.c1): Ok(Field { name: "SUM(null_cases.c1)", data_type: Int64, nullable: true, dict_id: 0, dict_is_ordered: false, metadata: {} }), frame: WindowFrame { units: Range, start_bound: Preceding(Int64(NULL)), end_bound: CurrentRow }], mode=[Sorted]
-                SortExec: expr=[c3@2 ASC NULLS LAST,c1@0 DESC]
-                  WindowAggExec: wdw=[SUM(null_cases.c1): Ok(Field { name: "SUM(null_cases.c1)", data_type: Int64, nullable: true, dict_id: 0, dict_is_ordered: false, metadata: {} }), frame: WindowFrame { units: Range, start_bound: Preceding(Int64(11)), end_bound: Following(Int64(10)) }, SUM(null_cases.c1): Ok(Field { name: "SUM(null_cases.c1)", data_type: Int64, nullable: true, dict_id: 0, dict_is_ordered: false, metadata: {} }), frame: WindowFrame { units: Range, start_bound: CurrentRow, end_bound: Following(Int64(NULL)) }, SUM(null_cases.c1): Ok(Field { name: "SUM(null_cases.c1)", data_type: Int64, nullable: true, dict_id: 0, dict_is_ordered: false, metadata: {} }), frame: WindowFrame { units: Range, start_bound: Preceding(Int64(11)), end_bound: Following(Int64(NULL)) }, SUM(null_cases.c1): Ok(Field { name: "SUM(null_cases.c1)", data_type: Int64, nullable: true, dict_id: 0, dict_is_ordered: false, metadata: {} }), frame: WindowFrame { units: Range, start_bound: Preceding(Int64(NULL)), end_bound: CurrentRow }]
-                    WindowAggExec: wdw=[SUM(null_cases.c1): Ok(Field { name: "SUM(null_cases.c1)", data_type: Int64, nullable: true, dict_id: 0, dict_is_ordered: false, metadata: {} }), frame: WindowFrame { units: Range, start_bound: Preceding(Int64(10)), end_bound: Following(Int64(11)) }, SUM(null_cases.c1): Ok(Field { name: "SUM(null_cases.c1)", data_type: Int64, nullable: true, dict_id: 0, dict_is_ordered: false, metadata: {} }), frame: WindowFrame { units: Range, start_bound: Preceding(Int64(NULL)), end_bound: CurrentRow }, SUM(null_cases.c1): Ok(Field { name: "SUM(null_cases.c1)", data_type: Int64, nullable: true, dict_id: 0, dict_is_ordered: false, metadata: {} }), frame: WindowFrame { units: Range, start_bound: Preceding(Int64(NULL)), end_bound: Following(Int64(11)) }, SUM(null_cases.c1): Ok(Field { name: "SUM(null_cases.c1)", data_type: Int64, nullable: true, dict_id: 0, dict_is_ordered: false, metadata: {} }), frame: WindowFrame { units: Range, start_bound: CurrentRow, end_bound: Following(Int64(NULL)) }]
-                      SortExec: expr=[c3@2 DESC NULLS LAST]
-                        WindowAggExec: wdw=[SUM(null_cases.c1): Ok(Field { name: "SUM(null_cases.c1)", data_type: Int64, nullable: true, dict_id: 0, dict_is_ordered: false, metadata: {} }), frame: WindowFrame { units: Range, start_bound: Preceding(Int64(10)), end_bound: Following(Int64(11)) }, SUM(null_cases.c1): Ok(Field { name: "SUM(null_cases.c1)", data_type: Int64, nullable: true, dict_id: 0, dict_is_ordered: false, metadata: {} }), frame: WindowFrame { units: Range, start_bound: Preceding(Int64(NULL)), end_bound: CurrentRow }, SUM(null_cases.c1): Ok(Field { name: "SUM(null_cases.c1)", data_type: Int64, nullable: true, dict_id: 0, dict_is_ordered: false, metadata: {} }), frame: WindowFrame { units: Range, start_bound: Preceding(Int64(NULL)), end_bound: Following(Int64(11)) }, SUM(null_cases.c1): Ok(Field { name: "SUM(null_cases.c1)", data_type: Int64, nullable: true, dict_id: 0, dict_is_ordered: false, metadata: {} }), frame: WindowFrame { units: Range, start_bound: CurrentRow, end_bound: Following(Int64(NULL)) }]
-                          BoundedWindowAggExec: wdw=[SUM(null_cases.c1): Ok(Field { name: "SUM(null_cases.c1)", data_type: Int64, nullable: true, dict_id: 0, dict_is_ordered: false, metadata: {} }), frame: WindowFrame { units: Range, start_bound: Preceding(Int64(NULL)), end_bound: CurrentRow }], mode=[Sorted]
-                            SortExec: expr=[c3@2 DESC,c1@0 ASC NULLS LAST]
-                              CsvExec: files={1 group: [[WORKSPACE_ROOT/datafusion/core/tests/data/null_cases.csv]]}, has_header=true, limit=None, projection=[c1, c2, c3]
-=======
       ProjectionExec: expr=[c1@0 as c1, c3@2 as c3, SUM(null_cases.c1) ORDER BY [null_cases.c3 DESC NULLS FIRST, null_cases.c1 ASC NULLS LAST] RANGE BETWEEN UNBOUNDED PRECEDING AND CURRENT ROW@3 as SUM(null_cases.c1), SUM(null_cases.c1) ORDER BY [null_cases.c3 DESC NULLS FIRST] RANGE BETWEEN 10 PRECEDING AND 11 FOLLOWING@4 as SUM(null_cases.c1), SUM(null_cases.c1) ORDER BY [null_cases.c3 DESC NULLS FIRST] RANGE BETWEEN UNBOUNDED PRECEDING AND CURRENT ROW@5 as SUM(null_cases.c1), SUM(null_cases.c1) ORDER BY [null_cases.c3 DESC NULLS FIRST] RANGE BETWEEN UNBOUNDED PRECEDING AND 11 FOLLOWING@6 as SUM(null_cases.c1), SUM(null_cases.c1) ORDER BY [null_cases.c3 DESC NULLS FIRST] RANGE BETWEEN CURRENT ROW AND UNBOUNDED FOLLOWING@7 as SUM(null_cases.c1), SUM(null_cases.c1) ORDER BY [null_cases.c3 DESC NULLS LAST] RANGE BETWEEN 10 PRECEDING AND 11 FOLLOWING@8 as SUM(null_cases.c1), SUM(null_cases.c1) ORDER BY [null_cases.c3 DESC NULLS LAST] RANGE BETWEEN UNBOUNDED PRECEDING AND CURRENT ROW@9 as SUM(null_cases.c1), SUM(null_cases.c1) ORDER BY [null_cases.c3 DESC NULLS LAST] RANGE BETWEEN UNBOUNDED PRECEDING AND 11 FOLLOWING@10 as SUM(null_cases.c1), SUM(null_cases.c1) ORDER BY [null_cases.c3 DESC NULLS LAST] RANGE BETWEEN CURRENT ROW AND UNBOUNDED FOLLOWING@11 as SUM(null_cases.c1), SUM(null_cases.c1) ORDER BY [null_cases.c3 ASC NULLS FIRST] RANGE BETWEEN 10 PRECEDING AND 11 FOLLOWING@12 as SUM(null_cases.c1), SUM(null_cases.c1) ORDER BY [null_cases.c3 ASC NULLS FIRST] RANGE BETWEEN UNBOUNDED PRECEDING AND CURRENT ROW@13 as SUM(null_cases.c1), SUM(null_cases.c1) ORDER BY [null_cases.c3 ASC NULLS FIRST] RANGE BETWEEN UNBOUNDED PRECEDING AND 11 FOLLOWING@14 as SUM(null_cases.c1), SUM(null_cases.c1) ORDER BY [null_cases.c3 ASC NULLS FIRST] RANGE BETWEEN CURRENT ROW AND UNBOUNDED FOLLOWING@15 as SUM(null_cases.c1), SUM(null_cases.c1) ORDER BY [null_cases.c3 ASC NULLS LAST, null_cases.c1 DESC NULLS FIRST] RANGE BETWEEN UNBOUNDED PRECEDING AND CURRENT ROW@16 as SUM(null_cases.c1), SUM(null_cases.c1) ORDER BY [null_cases.c3 ASC NULLS LAST, null_cases.c1 ASC NULLS FIRST] RANGE BETWEEN UNBOUNDED PRECEDING AND CURRENT ROW@17 as SUM(null_cases.c1), SUM(null_cases.c1) ORDER BY [null_cases.c3 ASC NULLS LAST, null_cases.c2 ASC NULLS LAST] RANGE BETWEEN UNBOUNDED PRECEDING AND CURRENT ROW@18 as SUM(null_cases.c1)]
-        BoundedWindowAggExec: wdw=[SUM(null_cases.c1): Ok(Field { name: "SUM(null_cases.c1)", data_type: Int64, nullable: true, dict_id: 0, dict_is_ordered: false, metadata: {} }), frame: WindowFrame { units: Range, start_bound: Preceding(Int64(NULL)), end_bound: CurrentRow }]
+        BoundedWindowAggExec: wdw=[SUM(null_cases.c1): Ok(Field { name: "SUM(null_cases.c1)", data_type: Int64, nullable: true, dict_id: 0, dict_is_ordered: false, metadata: {} }), frame: WindowFrame { units: Range, start_bound: Preceding(Int64(NULL)), end_bound: CurrentRow }], mode=[Sorted]
           SortExec: expr=[c3@2 ASC NULLS LAST,c2@1 ASC NULLS LAST]
-            BoundedWindowAggExec: wdw=[SUM(null_cases.c1): Ok(Field { name: "SUM(null_cases.c1)", data_type: Int64, nullable: true, dict_id: 0, dict_is_ordered: false, metadata: {} }), frame: WindowFrame { units: Range, start_bound: Preceding(Int64(NULL)), end_bound: CurrentRow }]
+            BoundedWindowAggExec: wdw=[SUM(null_cases.c1): Ok(Field { name: "SUM(null_cases.c1)", data_type: Int64, nullable: true, dict_id: 0, dict_is_ordered: false, metadata: {} }), frame: WindowFrame { units: Range, start_bound: Preceding(Int64(NULL)), end_bound: CurrentRow }], mode=[Sorted]
               SortExec: expr=[c3@2 ASC NULLS LAST,c1@0 ASC]
-                BoundedWindowAggExec: wdw=[SUM(null_cases.c1): Ok(Field { name: "SUM(null_cases.c1)", data_type: Int64, nullable: true, dict_id: 0, dict_is_ordered: false, metadata: {} }), frame: WindowFrame { units: Range, start_bound: Preceding(Int64(NULL)), end_bound: CurrentRow }]
+                BoundedWindowAggExec: wdw=[SUM(null_cases.c1): Ok(Field { name: "SUM(null_cases.c1)", data_type: Int64, nullable: true, dict_id: 0, dict_is_ordered: false, metadata: {} }), frame: WindowFrame { units: Range, start_bound: Preceding(Int64(NULL)), end_bound: CurrentRow }], mode=[Sorted]
                   SortExec: expr=[c3@2 ASC NULLS LAST,c1@0 DESC]
                     WindowAggExec: wdw=[SUM(null_cases.c1): Ok(Field { name: "SUM(null_cases.c1)", data_type: Int64, nullable: true, dict_id: 0, dict_is_ordered: false, metadata: {} }), frame: WindowFrame { units: Range, start_bound: Preceding(Int64(11)), end_bound: Following(Int64(10)) }, SUM(null_cases.c1): Ok(Field { name: "SUM(null_cases.c1)", data_type: Int64, nullable: true, dict_id: 0, dict_is_ordered: false, metadata: {} }), frame: WindowFrame { units: Range, start_bound: CurrentRow, end_bound: Following(Int64(NULL)) }, SUM(null_cases.c1): Ok(Field { name: "SUM(null_cases.c1)", data_type: Int64, nullable: true, dict_id: 0, dict_is_ordered: false, metadata: {} }), frame: WindowFrame { units: Range, start_bound: Preceding(Int64(11)), end_bound: Following(Int64(NULL)) }, SUM(null_cases.c1): Ok(Field { name: "SUM(null_cases.c1)", data_type: Int64, nullable: true, dict_id: 0, dict_is_ordered: false, metadata: {} }), frame: WindowFrame { units: Range, start_bound: Preceding(Int64(NULL)), end_bound: CurrentRow }]
                       WindowAggExec: wdw=[SUM(null_cases.c1): Ok(Field { name: "SUM(null_cases.c1)", data_type: Int64, nullable: true, dict_id: 0, dict_is_ordered: false, metadata: {} }), frame: WindowFrame { units: Range, start_bound: Preceding(Int64(10)), end_bound: Following(Int64(11)) }, SUM(null_cases.c1): Ok(Field { name: "SUM(null_cases.c1)", data_type: Int64, nullable: true, dict_id: 0, dict_is_ordered: false, metadata: {} }), frame: WindowFrame { units: Range, start_bound: Preceding(Int64(NULL)), end_bound: CurrentRow }, SUM(null_cases.c1): Ok(Field { name: "SUM(null_cases.c1)", data_type: Int64, nullable: true, dict_id: 0, dict_is_ordered: false, metadata: {} }), frame: WindowFrame { units: Range, start_bound: Preceding(Int64(NULL)), end_bound: Following(Int64(11)) }, SUM(null_cases.c1): Ok(Field { name: "SUM(null_cases.c1)", data_type: Int64, nullable: true, dict_id: 0, dict_is_ordered: false, metadata: {} }), frame: WindowFrame { units: Range, start_bound: CurrentRow, end_bound: Following(Int64(NULL)) }]
                         SortExec: expr=[c3@2 DESC NULLS LAST]
                           WindowAggExec: wdw=[SUM(null_cases.c1): Ok(Field { name: "SUM(null_cases.c1)", data_type: Int64, nullable: true, dict_id: 0, dict_is_ordered: false, metadata: {} }), frame: WindowFrame { units: Range, start_bound: Preceding(Int64(10)), end_bound: Following(Int64(11)) }, SUM(null_cases.c1): Ok(Field { name: "SUM(null_cases.c1)", data_type: Int64, nullable: true, dict_id: 0, dict_is_ordered: false, metadata: {} }), frame: WindowFrame { units: Range, start_bound: Preceding(Int64(NULL)), end_bound: CurrentRow }, SUM(null_cases.c1): Ok(Field { name: "SUM(null_cases.c1)", data_type: Int64, nullable: true, dict_id: 0, dict_is_ordered: false, metadata: {} }), frame: WindowFrame { units: Range, start_bound: Preceding(Int64(NULL)), end_bound: Following(Int64(11)) }, SUM(null_cases.c1): Ok(Field { name: "SUM(null_cases.c1)", data_type: Int64, nullable: true, dict_id: 0, dict_is_ordered: false, metadata: {} }), frame: WindowFrame { units: Range, start_bound: CurrentRow, end_bound: Following(Int64(NULL)) }]
-                            BoundedWindowAggExec: wdw=[SUM(null_cases.c1): Ok(Field { name: "SUM(null_cases.c1)", data_type: Int64, nullable: true, dict_id: 0, dict_is_ordered: false, metadata: {} }), frame: WindowFrame { units: Range, start_bound: Preceding(Int64(NULL)), end_bound: CurrentRow }]
+                            BoundedWindowAggExec: wdw=[SUM(null_cases.c1): Ok(Field { name: "SUM(null_cases.c1)", data_type: Int64, nullable: true, dict_id: 0, dict_is_ordered: false, metadata: {} }), frame: WindowFrame { units: Range, start_bound: Preceding(Int64(NULL)), end_bound: CurrentRow }], mode=[Sorted]
                               SortExec: expr=[c3@2 DESC,c1@0 ASC NULLS LAST]
                                 CsvExec: files={1 group: [[WORKSPACE_ROOT/datafusion/core/tests/data/null_cases.csv]]}, has_header=true, limit=None, projection=[c1, c2, c3]
->>>>>>> 181e5ccf
 
 query IIIIIIIIIIIIIIIIIIIIIIIIIIIIIIIIIIIII
 SELECT
@@ -1691,17 +1610,10 @@
 physical_plan
 ProjectionExec: expr=[c9@1 as c9, SUM(aggregate_test_100.c9) ORDER BY [aggregate_test_100.c1 ASC NULLS LAST, aggregate_test_100.c9 DESC NULLS FIRST] ROWS BETWEEN 1 PRECEDING AND 5 FOLLOWING@2 as sum1, SUM(aggregate_test_100.c9) PARTITION BY [aggregate_test_100.c1] ORDER BY [aggregate_test_100.c9 DESC NULLS FIRST] ROWS BETWEEN 1 PRECEDING AND 5 FOLLOWING@3 as sum2]
   GlobalLimitExec: skip=0, fetch=5
-<<<<<<< HEAD
     BoundedWindowAggExec: wdw=[SUM(aggregate_test_100.c9): Ok(Field { name: "SUM(aggregate_test_100.c9)", data_type: UInt64, nullable: true, dict_id: 0, dict_is_ordered: false, metadata: {} }), frame: WindowFrame { units: Rows, start_bound: Preceding(UInt64(1)), end_bound: Following(UInt64(5)) }], mode=[Sorted]
       BoundedWindowAggExec: wdw=[SUM(aggregate_test_100.c9): Ok(Field { name: "SUM(aggregate_test_100.c9)", data_type: UInt64, nullable: true, dict_id: 0, dict_is_ordered: false, metadata: {} }), frame: WindowFrame { units: Rows, start_bound: Preceding(UInt64(1)), end_bound: Following(UInt64(5)) }], mode=[Sorted]
-        SortExec: expr=[c1@0 ASC NULLS LAST,c9@8 DESC]
-          CsvExec: files={1 group: [[WORKSPACE_ROOT/testing/data/csv/aggregate_test_100.csv]]}, has_header=true, limit=None, projection=[c1, c2, c3, c4, c5, c6, c7, c8, c9, c10, c11, c12, c13]
-=======
-    BoundedWindowAggExec: wdw=[SUM(aggregate_test_100.c9): Ok(Field { name: "SUM(aggregate_test_100.c9)", data_type: UInt64, nullable: true, dict_id: 0, dict_is_ordered: false, metadata: {} }), frame: WindowFrame { units: Rows, start_bound: Preceding(UInt64(1)), end_bound: Following(UInt64(5)) }]
-      BoundedWindowAggExec: wdw=[SUM(aggregate_test_100.c9): Ok(Field { name: "SUM(aggregate_test_100.c9)", data_type: UInt64, nullable: true, dict_id: 0, dict_is_ordered: false, metadata: {} }), frame: WindowFrame { units: Rows, start_bound: Preceding(UInt64(1)), end_bound: Following(UInt64(5)) }]
         SortExec: expr=[c1@0 ASC NULLS LAST,c9@1 DESC]
           CsvExec: files={1 group: [[WORKSPACE_ROOT/testing/data/csv/aggregate_test_100.csv]]}, has_header=true, limit=None, projection=[c1, c9]
->>>>>>> 181e5ccf
 
 
 query III
@@ -1742,17 +1654,10 @@
 physical_plan
 ProjectionExec: expr=[c9@1 as c9, SUM(aggregate_test_100.c9) PARTITION BY [aggregate_test_100.c1] ORDER BY [aggregate_test_100.c9 ASC NULLS LAST] ROWS BETWEEN 1 PRECEDING AND 5 FOLLOWING@3 as sum1, SUM(aggregate_test_100.c9) PARTITION BY [aggregate_test_100.c1] ORDER BY [aggregate_test_100.c9 DESC NULLS FIRST] ROWS BETWEEN 1 PRECEDING AND 5 FOLLOWING@2 as sum2]
   GlobalLimitExec: skip=0, fetch=5
-<<<<<<< HEAD
     BoundedWindowAggExec: wdw=[SUM(aggregate_test_100.c9): Ok(Field { name: "SUM(aggregate_test_100.c9)", data_type: UInt64, nullable: true, dict_id: 0, dict_is_ordered: false, metadata: {} }), frame: WindowFrame { units: Rows, start_bound: Preceding(UInt64(5)), end_bound: Following(UInt64(1)) }], mode=[Sorted]
       BoundedWindowAggExec: wdw=[SUM(aggregate_test_100.c9): Ok(Field { name: "SUM(aggregate_test_100.c9)", data_type: UInt64, nullable: true, dict_id: 0, dict_is_ordered: false, metadata: {} }), frame: WindowFrame { units: Rows, start_bound: Preceding(UInt64(1)), end_bound: Following(UInt64(5)) }], mode=[Sorted]
-        SortExec: expr=[c1@0 ASC NULLS LAST,c9@8 DESC]
-          CsvExec: files={1 group: [[WORKSPACE_ROOT/testing/data/csv/aggregate_test_100.csv]]}, has_header=true, limit=None, projection=[c1, c2, c3, c4, c5, c6, c7, c8, c9, c10, c11, c12, c13]
-=======
-    BoundedWindowAggExec: wdw=[SUM(aggregate_test_100.c9): Ok(Field { name: "SUM(aggregate_test_100.c9)", data_type: UInt64, nullable: true, dict_id: 0, dict_is_ordered: false, metadata: {} }), frame: WindowFrame { units: Rows, start_bound: Preceding(UInt64(5)), end_bound: Following(UInt64(1)) }]
-      BoundedWindowAggExec: wdw=[SUM(aggregate_test_100.c9): Ok(Field { name: "SUM(aggregate_test_100.c9)", data_type: UInt64, nullable: true, dict_id: 0, dict_is_ordered: false, metadata: {} }), frame: WindowFrame { units: Rows, start_bound: Preceding(UInt64(1)), end_bound: Following(UInt64(5)) }]
         SortExec: expr=[c1@0 ASC NULLS LAST,c9@1 DESC]
           CsvExec: files={1 group: [[WORKSPACE_ROOT/testing/data/csv/aggregate_test_100.csv]]}, has_header=true, limit=None, projection=[c1, c9]
->>>>>>> 181e5ccf
 
 query III
 SELECT
@@ -1795,16 +1700,11 @@
 ProjectionExec: expr=[c3@0 as c3, SUM(aggregate_test_100.c9) ORDER BY [aggregate_test_100.c3 + aggregate_test_100.c4 DESC NULLS FIRST, aggregate_test_100.c9 DESC NULLS FIRST, aggregate_test_100.c2 ASC NULLS LAST] RANGE BETWEEN UNBOUNDED PRECEDING AND CURRENT ROW@3 as sum1, SUM(aggregate_test_100.c9) ORDER BY [aggregate_test_100.c3 + aggregate_test_100.c4 ASC NULLS LAST, aggregate_test_100.c9 ASC NULLS LAST] RANGE BETWEEN UNBOUNDED PRECEDING AND CURRENT ROW@4 as sum2]
   GlobalLimitExec: skip=0, fetch=5
     WindowAggExec: wdw=[SUM(aggregate_test_100.c9): Ok(Field { name: "SUM(aggregate_test_100.c9)", data_type: UInt64, nullable: true, dict_id: 0, dict_is_ordered: false, metadata: {} }), frame: WindowFrame { units: Range, start_bound: CurrentRow, end_bound: Following(Int16(NULL)) }]
-<<<<<<< HEAD
-      BoundedWindowAggExec: wdw=[SUM(aggregate_test_100.c9): Ok(Field { name: "SUM(aggregate_test_100.c9)", data_type: UInt64, nullable: true, dict_id: 0, dict_is_ordered: false, metadata: {} }), frame: WindowFrame { units: Range, start_bound: Preceding(Int16(NULL)), end_bound: CurrentRow }], mode=[Sorted]
-        SortExec: expr=[c3@2 + c4@3 DESC,c9@8 DESC,c2@1 ASC NULLS LAST]
-          CsvExec: files={1 group: [[WORKSPACE_ROOT/testing/data/csv/aggregate_test_100.csv]]}, has_header=true, limit=None, projection=[c1, c2, c3, c4, c5, c6, c7, c8, c9, c10, c11, c12, c13]
-=======
       ProjectionExec: expr=[c3@1 as c3, c4@2 as c4, c9@3 as c9, SUM(aggregate_test_100.c9) ORDER BY [aggregate_test_100.c3 + aggregate_test_100.c4 DESC NULLS FIRST, aggregate_test_100.c9 DESC NULLS FIRST, aggregate_test_100.c2 ASC NULLS LAST] RANGE BETWEEN UNBOUNDED PRECEDING AND CURRENT ROW@4 as SUM(aggregate_test_100.c9)]
-        BoundedWindowAggExec: wdw=[SUM(aggregate_test_100.c9): Ok(Field { name: "SUM(aggregate_test_100.c9)", data_type: UInt64, nullable: true, dict_id: 0, dict_is_ordered: false, metadata: {} }), frame: WindowFrame { units: Range, start_bound: Preceding(Int16(NULL)), end_bound: CurrentRow }]
+        BoundedWindowAggExec: wdw=[SUM(aggregate_test_100.c9): Ok(Field { name: "SUM(aggregate_test_100.c9)", data_type: UInt64, nullable: true, dict_id: 0, dict_is_ordered: false, metadata: {} }), frame: WindowFrame { units: Range, start_bound: Preceding(Int16(NULL)), end_bound: CurrentRow }], mode=[Sorted]
           SortExec: expr=[c3@1 + c4@2 DESC,c9@3 DESC,c2@0 ASC NULLS LAST]
             CsvExec: files={1 group: [[WORKSPACE_ROOT/testing/data/csv/aggregate_test_100.csv]]}, has_header=true, limit=None, projection=[c2, c3, c4, c9]
->>>>>>> 181e5ccf
+
 
 query III
 SELECT c3,
@@ -1894,28 +1794,17 @@
 physical_plan
 GlobalLimitExec: skip=0, fetch=5
   SortPreservingMergeExec: [c3@0 ASC NULLS LAST]
-<<<<<<< HEAD
-    ProjectionExec: expr=[c3@2 as c3, SUM(aggregate_test_100.c9) ORDER BY [aggregate_test_100.c3 DESC NULLS FIRST, aggregate_test_100.c9 DESC NULLS FIRST, aggregate_test_100.c2 ASC NULLS LAST] RANGE BETWEEN UNBOUNDED PRECEDING AND CURRENT ROW@13 as sum1, SUM(aggregate_test_100.c9) PARTITION BY [aggregate_test_100.c3] ORDER BY [aggregate_test_100.c9 DESC NULLS FIRST] RANGE BETWEEN UNBOUNDED PRECEDING AND CURRENT ROW@14 as sum2]
+    ProjectionExec: expr=[c3@0 as c3, SUM(aggregate_test_100.c9) ORDER BY [aggregate_test_100.c3 DESC NULLS FIRST, aggregate_test_100.c9 DESC NULLS FIRST, aggregate_test_100.c2 ASC NULLS LAST] RANGE BETWEEN UNBOUNDED PRECEDING AND CURRENT ROW@2 as sum1, SUM(aggregate_test_100.c9) PARTITION BY [aggregate_test_100.c3] ORDER BY [aggregate_test_100.c9 DESC NULLS FIRST] RANGE BETWEEN UNBOUNDED PRECEDING AND CURRENT ROW@3 as sum2]
       BoundedWindowAggExec: wdw=[SUM(aggregate_test_100.c9): Ok(Field { name: "SUM(aggregate_test_100.c9)", data_type: UInt64, nullable: true, dict_id: 0, dict_is_ordered: false, metadata: {} }), frame: WindowFrame { units: Range, start_bound: Preceding(UInt64(NULL)), end_bound: CurrentRow }], mode=[Sorted]
-        SortExec: expr=[c3@2 ASC NULLS LAST,c9@8 DESC]
-=======
-    ProjectionExec: expr=[c3@0 as c3, SUM(aggregate_test_100.c9) ORDER BY [aggregate_test_100.c3 DESC NULLS FIRST, aggregate_test_100.c9 DESC NULLS FIRST, aggregate_test_100.c2 ASC NULLS LAST] RANGE BETWEEN UNBOUNDED PRECEDING AND CURRENT ROW@2 as sum1, SUM(aggregate_test_100.c9) PARTITION BY [aggregate_test_100.c3] ORDER BY [aggregate_test_100.c9 DESC NULLS FIRST] RANGE BETWEEN UNBOUNDED PRECEDING AND CURRENT ROW@3 as sum2]
-      BoundedWindowAggExec: wdw=[SUM(aggregate_test_100.c9): Ok(Field { name: "SUM(aggregate_test_100.c9)", data_type: UInt64, nullable: true, dict_id: 0, dict_is_ordered: false, metadata: {} }), frame: WindowFrame { units: Range, start_bound: Preceding(UInt64(NULL)), end_bound: CurrentRow }]
         SortExec: expr=[c3@0 ASC NULLS LAST,c9@1 DESC]
->>>>>>> 181e5ccf
           CoalesceBatchesExec: target_batch_size=4096
             RepartitionExec: partitioning=Hash([Column { name: "c3", index: 0 }], 2), input_partitions=2
               RepartitionExec: partitioning=RoundRobinBatch(2), input_partitions=1
-<<<<<<< HEAD
-                BoundedWindowAggExec: wdw=[SUM(aggregate_test_100.c9): Ok(Field { name: "SUM(aggregate_test_100.c9)", data_type: UInt64, nullable: true, dict_id: 0, dict_is_ordered: false, metadata: {} }), frame: WindowFrame { units: Range, start_bound: Preceding(Int16(NULL)), end_bound: CurrentRow }], mode=[Sorted]
-                  SortExec: expr=[c3@2 DESC,c9@8 DESC,c2@1 ASC NULLS LAST]
-                    CsvExec: files={1 group: [[WORKSPACE_ROOT/testing/data/csv/aggregate_test_100.csv]]}, has_header=true, limit=None, projection=[c1, c2, c3, c4, c5, c6, c7, c8, c9, c10, c11, c12, c13]
-=======
                 ProjectionExec: expr=[c3@1 as c3, c9@2 as c9, SUM(aggregate_test_100.c9) ORDER BY [aggregate_test_100.c3 DESC NULLS FIRST, aggregate_test_100.c9 DESC NULLS FIRST, aggregate_test_100.c2 ASC NULLS LAST] RANGE BETWEEN UNBOUNDED PRECEDING AND CURRENT ROW@3 as SUM(aggregate_test_100.c9)]
-                  BoundedWindowAggExec: wdw=[SUM(aggregate_test_100.c9): Ok(Field { name: "SUM(aggregate_test_100.c9)", data_type: UInt64, nullable: true, dict_id: 0, dict_is_ordered: false, metadata: {} }), frame: WindowFrame { units: Range, start_bound: Preceding(Int16(NULL)), end_bound: CurrentRow }]
+                  BoundedWindowAggExec: wdw=[SUM(aggregate_test_100.c9): Ok(Field { name: "SUM(aggregate_test_100.c9)", data_type: UInt64, nullable: true, dict_id: 0, dict_is_ordered: false, metadata: {} }), frame: WindowFrame { units: Range, start_bound: Preceding(Int16(NULL)), end_bound: CurrentRow }], mode=[Sorted]
                     SortExec: expr=[c3@1 DESC,c9@2 DESC,c2@0 ASC NULLS LAST]
                       CsvExec: files={1 group: [[WORKSPACE_ROOT/testing/data/csv/aggregate_test_100.csv]]}, has_header=true, limit=None, projection=[c2, c3, c9]
->>>>>>> 181e5ccf
+
 
 
 query III
@@ -1947,13 +1836,8 @@
       TableScan: aggregate_test_100 projection=[c1]
 physical_plan
 SortPreservingMergeExec: [c1@0 ASC NULLS LAST]
-<<<<<<< HEAD
-  ProjectionExec: expr=[c1@0 as c1, ROW_NUMBER() PARTITION BY [aggregate_test_100.c1] ROWS BETWEEN UNBOUNDED PRECEDING AND UNBOUNDED FOLLOWING@13 as rn1]
+  ProjectionExec: expr=[c1@0 as c1, ROW_NUMBER() PARTITION BY [aggregate_test_100.c1] ROWS BETWEEN UNBOUNDED PRECEDING AND UNBOUNDED FOLLOWING@1 as rn1]
     BoundedWindowAggExec: wdw=[ROW_NUMBER(): Ok(Field { name: "ROW_NUMBER()", data_type: UInt64, nullable: false, dict_id: 0, dict_is_ordered: false, metadata: {} }), frame: WindowFrame { units: Rows, start_bound: Preceding(UInt64(NULL)), end_bound: Following(UInt64(NULL)) }], mode=[Sorted]
-=======
-  ProjectionExec: expr=[c1@0 as c1, ROW_NUMBER() PARTITION BY [aggregate_test_100.c1] ROWS BETWEEN UNBOUNDED PRECEDING AND UNBOUNDED FOLLOWING@1 as rn1]
-    BoundedWindowAggExec: wdw=[ROW_NUMBER(): Ok(Field { name: "ROW_NUMBER()", data_type: UInt64, nullable: false, dict_id: 0, dict_is_ordered: false, metadata: {} }), frame: WindowFrame { units: Rows, start_bound: Preceding(UInt64(NULL)), end_bound: Following(UInt64(NULL)) }]
->>>>>>> 181e5ccf
       SortExec: expr=[c1@0 ASC NULLS LAST]
         CoalesceBatchesExec: target_batch_size=4096
           RepartitionExec: partitioning=Hash([Column { name: "c1", index: 0 }], 2), input_partitions=2
@@ -2079,13 +1963,8 @@
 physical_plan
 SortExec: expr=[c1@0 ASC NULLS LAST]
   CoalescePartitionsExec
-<<<<<<< HEAD
-    ProjectionExec: expr=[c1@0 as c1, ROW_NUMBER() PARTITION BY [aggregate_test_100.c1] ROWS BETWEEN UNBOUNDED PRECEDING AND UNBOUNDED FOLLOWING@13 as rn1]
+    ProjectionExec: expr=[c1@0 as c1, ROW_NUMBER() PARTITION BY [aggregate_test_100.c1] ROWS BETWEEN UNBOUNDED PRECEDING AND UNBOUNDED FOLLOWING@1 as rn1]
       BoundedWindowAggExec: wdw=[ROW_NUMBER(): Ok(Field { name: "ROW_NUMBER()", data_type: UInt64, nullable: false, dict_id: 0, dict_is_ordered: false, metadata: {} }), frame: WindowFrame { units: Rows, start_bound: Preceding(UInt64(NULL)), end_bound: Following(UInt64(NULL)) }], mode=[Sorted]
-=======
-    ProjectionExec: expr=[c1@0 as c1, ROW_NUMBER() PARTITION BY [aggregate_test_100.c1] ROWS BETWEEN UNBOUNDED PRECEDING AND UNBOUNDED FOLLOWING@1 as rn1]
-      BoundedWindowAggExec: wdw=[ROW_NUMBER(): Ok(Field { name: "ROW_NUMBER()", data_type: UInt64, nullable: false, dict_id: 0, dict_is_ordered: false, metadata: {} }), frame: WindowFrame { units: Rows, start_bound: Preceding(UInt64(NULL)), end_bound: Following(UInt64(NULL)) }]
->>>>>>> 181e5ccf
         SortExec: expr=[c1@0 ASC NULLS LAST]
           CoalesceBatchesExec: target_batch_size=4096
             RepartitionExec: partitioning=Hash([Column { name: "c1", index: 0 }], 2), input_partitions=2
@@ -2110,21 +1989,12 @@
         TableScan: aggregate_test_100 projection=[c1, c9]
 physical_plan
 SortExec: expr=[c1@0 ASC NULLS LAST]
-<<<<<<< HEAD
-  ProjectionExec: expr=[c1@0 as c1, SUM(aggregate_test_100.c9) PARTITION BY [aggregate_test_100.c1] ORDER BY [aggregate_test_100.c9 ASC NULLS LAST] ROWS BETWEEN 1 PRECEDING AND 3 FOLLOWING@13 as sum1, SUM(aggregate_test_100.c9) ORDER BY [aggregate_test_100.c9 ASC NULLS LAST] ROWS BETWEEN 1 PRECEDING AND 5 FOLLOWING@14 as sum2]
+  ProjectionExec: expr=[c1@0 as c1, SUM(aggregate_test_100.c9) PARTITION BY [aggregate_test_100.c1] ORDER BY [aggregate_test_100.c9 ASC NULLS LAST] ROWS BETWEEN 1 PRECEDING AND 3 FOLLOWING@2 as sum1, SUM(aggregate_test_100.c9) ORDER BY [aggregate_test_100.c9 ASC NULLS LAST] ROWS BETWEEN 1 PRECEDING AND 5 FOLLOWING@3 as sum2]
     BoundedWindowAggExec: wdw=[SUM(aggregate_test_100.c9): Ok(Field { name: "SUM(aggregate_test_100.c9)", data_type: UInt64, nullable: true, dict_id: 0, dict_is_ordered: false, metadata: {} }), frame: WindowFrame { units: Rows, start_bound: Preceding(UInt64(1)), end_bound: Following(UInt64(5)) }], mode=[Sorted]
-      SortPreservingMergeExec: [c9@8 ASC NULLS LAST]
-        SortExec: expr=[c9@8 ASC NULLS LAST]
-          BoundedWindowAggExec: wdw=[SUM(aggregate_test_100.c9): Ok(Field { name: "SUM(aggregate_test_100.c9)", data_type: UInt64, nullable: true, dict_id: 0, dict_is_ordered: false, metadata: {} }), frame: WindowFrame { units: Rows, start_bound: Preceding(UInt64(1)), end_bound: Following(UInt64(3)) }], mode=[Sorted]
-            SortExec: expr=[c1@0 ASC NULLS LAST,c9@8 ASC NULLS LAST]
-=======
-  ProjectionExec: expr=[c1@0 as c1, SUM(aggregate_test_100.c9) PARTITION BY [aggregate_test_100.c1] ORDER BY [aggregate_test_100.c9 ASC NULLS LAST] ROWS BETWEEN 1 PRECEDING AND 3 FOLLOWING@2 as sum1, SUM(aggregate_test_100.c9) ORDER BY [aggregate_test_100.c9 ASC NULLS LAST] ROWS BETWEEN 1 PRECEDING AND 5 FOLLOWING@3 as sum2]
-    BoundedWindowAggExec: wdw=[SUM(aggregate_test_100.c9): Ok(Field { name: "SUM(aggregate_test_100.c9)", data_type: UInt64, nullable: true, dict_id: 0, dict_is_ordered: false, metadata: {} }), frame: WindowFrame { units: Rows, start_bound: Preceding(UInt64(1)), end_bound: Following(UInt64(5)) }]
       SortPreservingMergeExec: [c9@1 ASC NULLS LAST]
         SortExec: expr=[c9@1 ASC NULLS LAST]
-          BoundedWindowAggExec: wdw=[SUM(aggregate_test_100.c9): Ok(Field { name: "SUM(aggregate_test_100.c9)", data_type: UInt64, nullable: true, dict_id: 0, dict_is_ordered: false, metadata: {} }), frame: WindowFrame { units: Rows, start_bound: Preceding(UInt64(1)), end_bound: Following(UInt64(3)) }]
+          BoundedWindowAggExec: wdw=[SUM(aggregate_test_100.c9): Ok(Field { name: "SUM(aggregate_test_100.c9)", data_type: UInt64, nullable: true, dict_id: 0, dict_is_ordered: false, metadata: {} }), frame: WindowFrame { units: Rows, start_bound: Preceding(UInt64(1)), end_bound: Following(UInt64(3)) }], mode=[Sorted]
             SortExec: expr=[c1@0 ASC NULLS LAST,c9@1 ASC NULLS LAST]
->>>>>>> 181e5ccf
               CoalesceBatchesExec: target_batch_size=4096
                 RepartitionExec: partitioning=Hash([Column { name: "c1", index: 0 }], 2), input_partitions=2
                   RepartitionExec: partitioning=RoundRobinBatch(2), input_partitions=1
@@ -2211,24 +2081,15 @@
 physical_plan
 GlobalLimitExec: skip=0, fetch=5
   SortExec: fetch=5, expr=[c9@0 ASC NULLS LAST]
-<<<<<<< HEAD
-    ProjectionExec: expr=[c9@8 as c9, SUM(aggregate_test_100.c9) PARTITION BY [aggregate_test_100.c1, aggregate_test_100.c2] ORDER BY [aggregate_test_100.c9 ASC NULLS LAST] ROWS BETWEEN 1 PRECEDING AND 5 FOLLOWING@14 as sum1, SUM(aggregate_test_100.c9) PARTITION BY [aggregate_test_100.c2, aggregate_test_100.c1] ORDER BY [aggregate_test_100.c9 ASC NULLS LAST] ROWS BETWEEN 1 PRECEDING AND 5 FOLLOWING@16 as sum2, SUM(aggregate_test_100.c9) PARTITION BY [aggregate_test_100.c1, aggregate_test_100.c2] ORDER BY [aggregate_test_100.c9 ASC NULLS LAST, aggregate_test_100.c8 ASC NULLS LAST] ROWS BETWEEN 1 PRECEDING AND UNBOUNDED FOLLOWING@13 as sum3, SUM(aggregate_test_100.c9) PARTITION BY [aggregate_test_100.c2, aggregate_test_100.c1] ORDER BY [aggregate_test_100.c9 ASC NULLS LAST, aggregate_test_100.c8 ASC NULLS LAST] ROWS BETWEEN 1 PRECEDING AND UNBOUNDED FOLLOWING@15 as sum4]
+    ProjectionExec: expr=[c9@2 as c9, SUM(aggregate_test_100.c9) PARTITION BY [aggregate_test_100.c1, aggregate_test_100.c2] ORDER BY [aggregate_test_100.c9 ASC NULLS LAST] ROWS BETWEEN 1 PRECEDING AND 5 FOLLOWING@4 as sum1, SUM(aggregate_test_100.c9) PARTITION BY [aggregate_test_100.c2, aggregate_test_100.c1] ORDER BY [aggregate_test_100.c9 ASC NULLS LAST] ROWS BETWEEN 1 PRECEDING AND 5 FOLLOWING@6 as sum2, SUM(aggregate_test_100.c9) PARTITION BY [aggregate_test_100.c1, aggregate_test_100.c2] ORDER BY [aggregate_test_100.c9 ASC NULLS LAST, aggregate_test_100.c8 ASC NULLS LAST] ROWS BETWEEN 1 PRECEDING AND UNBOUNDED FOLLOWING@3 as sum3, SUM(aggregate_test_100.c9) PARTITION BY [aggregate_test_100.c2, aggregate_test_100.c1] ORDER BY [aggregate_test_100.c9 ASC NULLS LAST, aggregate_test_100.c8 ASC NULLS LAST] ROWS BETWEEN 1 PRECEDING AND UNBOUNDED FOLLOWING@5 as sum4]
       BoundedWindowAggExec: wdw=[SUM(aggregate_test_100.c9): Ok(Field { name: "SUM(aggregate_test_100.c9)", data_type: UInt64, nullable: true, dict_id: 0, dict_is_ordered: false, metadata: {} }), frame: WindowFrame { units: Rows, start_bound: Preceding(UInt64(1)), end_bound: Following(UInt64(5)) }], mode=[Sorted]
-        WindowAggExec: wdw=[SUM(aggregate_test_100.c9): Ok(Field { name: "SUM(aggregate_test_100.c9)", data_type: UInt64, nullable: true, dict_id: 0, dict_is_ordered: false, metadata: {} }), frame: WindowFrame { units: Rows, start_bound: Preceding(UInt64(1)), end_bound: Following(UInt64(NULL)) }]
-          BoundedWindowAggExec: wdw=[SUM(aggregate_test_100.c9): Ok(Field { name: "SUM(aggregate_test_100.c9)", data_type: UInt64, nullable: true, dict_id: 0, dict_is_ordered: false, metadata: {} }), frame: WindowFrame { units: Rows, start_bound: Preceding(UInt64(1)), end_bound: Following(UInt64(5)) }], mode=[Sorted]
-            WindowAggExec: wdw=[SUM(aggregate_test_100.c9): Ok(Field { name: "SUM(aggregate_test_100.c9)", data_type: UInt64, nullable: true, dict_id: 0, dict_is_ordered: false, metadata: {} }), frame: WindowFrame { units: Rows, start_bound: Preceding(UInt64(1)), end_bound: Following(UInt64(NULL)) }]
-              SortExec: expr=[c1@0 ASC NULLS LAST,c2@1 ASC NULLS LAST,c9@8 ASC NULLS LAST,c8@7 ASC NULLS LAST]
-                CsvExec: files={1 group: [[WORKSPACE_ROOT/testing/data/csv/aggregate_test_100.csv]]}, has_header=true, limit=None, projection=[c1, c2, c3, c4, c5, c6, c7, c8, c9, c10, c11, c12, c13]
-=======
-    ProjectionExec: expr=[c9@2 as c9, SUM(aggregate_test_100.c9) PARTITION BY [aggregate_test_100.c1, aggregate_test_100.c2] ORDER BY [aggregate_test_100.c9 ASC NULLS LAST] ROWS BETWEEN 1 PRECEDING AND 5 FOLLOWING@4 as sum1, SUM(aggregate_test_100.c9) PARTITION BY [aggregate_test_100.c2, aggregate_test_100.c1] ORDER BY [aggregate_test_100.c9 ASC NULLS LAST] ROWS BETWEEN 1 PRECEDING AND 5 FOLLOWING@6 as sum2, SUM(aggregate_test_100.c9) PARTITION BY [aggregate_test_100.c1, aggregate_test_100.c2] ORDER BY [aggregate_test_100.c9 ASC NULLS LAST, aggregate_test_100.c8 ASC NULLS LAST] ROWS BETWEEN 1 PRECEDING AND UNBOUNDED FOLLOWING@3 as sum3, SUM(aggregate_test_100.c9) PARTITION BY [aggregate_test_100.c2, aggregate_test_100.c1] ORDER BY [aggregate_test_100.c9 ASC NULLS LAST, aggregate_test_100.c8 ASC NULLS LAST] ROWS BETWEEN 1 PRECEDING AND UNBOUNDED FOLLOWING@5 as sum4]
-      BoundedWindowAggExec: wdw=[SUM(aggregate_test_100.c9): Ok(Field { name: "SUM(aggregate_test_100.c9)", data_type: UInt64, nullable: true, dict_id: 0, dict_is_ordered: false, metadata: {} }), frame: WindowFrame { units: Rows, start_bound: Preceding(UInt64(1)), end_bound: Following(UInt64(5)) }]
         ProjectionExec: expr=[c1@0 as c1, c2@1 as c2, c9@3 as c9, SUM(aggregate_test_100.c9) PARTITION BY [aggregate_test_100.c1, aggregate_test_100.c2] ORDER BY [aggregate_test_100.c9 ASC NULLS LAST, aggregate_test_100.c8 ASC NULLS LAST] ROWS BETWEEN 1 PRECEDING AND UNBOUNDED FOLLOWING@4 as SUM(aggregate_test_100.c9), SUM(aggregate_test_100.c9) PARTITION BY [aggregate_test_100.c1, aggregate_test_100.c2] ORDER BY [aggregate_test_100.c9 ASC NULLS LAST] ROWS BETWEEN 1 PRECEDING AND 5 FOLLOWING@5 as SUM(aggregate_test_100.c9), SUM(aggregate_test_100.c9) PARTITION BY [aggregate_test_100.c2, aggregate_test_100.c1] ORDER BY [aggregate_test_100.c9 ASC NULLS LAST, aggregate_test_100.c8 ASC NULLS LAST] ROWS BETWEEN 1 PRECEDING AND UNBOUNDED FOLLOWING@6 as SUM(aggregate_test_100.c9)]
           WindowAggExec: wdw=[SUM(aggregate_test_100.c9): Ok(Field { name: "SUM(aggregate_test_100.c9)", data_type: UInt64, nullable: true, dict_id: 0, dict_is_ordered: false, metadata: {} }), frame: WindowFrame { units: Rows, start_bound: Preceding(UInt64(1)), end_bound: Following(UInt64(NULL)) }]
-            BoundedWindowAggExec: wdw=[SUM(aggregate_test_100.c9): Ok(Field { name: "SUM(aggregate_test_100.c9)", data_type: UInt64, nullable: true, dict_id: 0, dict_is_ordered: false, metadata: {} }), frame: WindowFrame { units: Rows, start_bound: Preceding(UInt64(1)), end_bound: Following(UInt64(5)) }]
+            BoundedWindowAggExec: wdw=[SUM(aggregate_test_100.c9): Ok(Field { name: "SUM(aggregate_test_100.c9)", data_type: UInt64, nullable: true, dict_id: 0, dict_is_ordered: false, metadata: {} }), frame: WindowFrame { units: Rows, start_bound: Preceding(UInt64(1)), end_bound: Following(UInt64(5)) }], mode=[Sorted]
               WindowAggExec: wdw=[SUM(aggregate_test_100.c9): Ok(Field { name: "SUM(aggregate_test_100.c9)", data_type: UInt64, nullable: true, dict_id: 0, dict_is_ordered: false, metadata: {} }), frame: WindowFrame { units: Rows, start_bound: Preceding(UInt64(1)), end_bound: Following(UInt64(NULL)) }]
                 SortExec: expr=[c1@0 ASC NULLS LAST,c2@1 ASC NULLS LAST,c9@3 ASC NULLS LAST,c8@2 ASC NULLS LAST]
                   CsvExec: files={1 group: [[WORKSPACE_ROOT/testing/data/csv/aggregate_test_100.csv]]}, has_header=true, limit=None, projection=[c1, c2, c8, c9]
->>>>>>> 181e5ccf
+
 
 
 query IIIII
@@ -2277,26 +2138,17 @@
 physical_plan
 ProjectionExec: expr=[c9@1 as c9, SUM(t1.c9) PARTITION BY [t1.c1, t1.c2] ORDER BY [t1.c9 ASC NULLS LAST] ROWS BETWEEN 1 PRECEDING AND 5 FOLLOWING@4 as sum1, SUM(t1.c9) PARTITION BY [t1.c2, t1.c1_alias] ORDER BY [t1.c9 ASC NULLS LAST] ROWS BETWEEN 1 PRECEDING AND 5 FOLLOWING@6 as sum2, SUM(t1.c9) PARTITION BY [t1.c1, t1.c2] ORDER BY [t1.c9 ASC NULLS LAST, t1.c8 ASC NULLS LAST] ROWS BETWEEN 1 PRECEDING AND UNBOUNDED FOLLOWING@3 as sum3, SUM(t1.c9) PARTITION BY [t1.c2, t1.c1_alias] ORDER BY [t1.c9 ASC NULLS LAST, t1.c8 ASC NULLS LAST] ROWS BETWEEN 1 PRECEDING AND UNBOUNDED FOLLOWING@5 as sum4]
   GlobalLimitExec: skip=0, fetch=5
-<<<<<<< HEAD
     BoundedWindowAggExec: wdw=[SUM(t1.c9): Ok(Field { name: "SUM(t1.c9)", data_type: UInt64, nullable: true, dict_id: 0, dict_is_ordered: false, metadata: {} }), frame: WindowFrame { units: Rows, start_bound: Preceding(UInt64(1)), end_bound: Following(UInt64(5)) }], mode=[Sorted]
-      WindowAggExec: wdw=[SUM(t1.c9): Ok(Field { name: "SUM(t1.c9)", data_type: UInt64, nullable: true, dict_id: 0, dict_is_ordered: false, metadata: {} }), frame: WindowFrame { units: Rows, start_bound: Preceding(UInt64(1)), end_bound: Following(UInt64(NULL)) }]
-        BoundedWindowAggExec: wdw=[SUM(t1.c9): Ok(Field { name: "SUM(t1.c9)", data_type: UInt64, nullable: true, dict_id: 0, dict_is_ordered: false, metadata: {} }), frame: WindowFrame { units: Rows, start_bound: Preceding(UInt64(1)), end_bound: Following(UInt64(5)) }], mode=[Sorted]
-          WindowAggExec: wdw=[SUM(t1.c9): Ok(Field { name: "SUM(t1.c9)", data_type: UInt64, nullable: true, dict_id: 0, dict_is_ordered: false, metadata: {} }), frame: WindowFrame { units: Rows, start_bound: Preceding(UInt64(1)), end_bound: Following(UInt64(NULL)) }]
-            SortExec: expr=[c1@0 ASC NULLS LAST,c2@1 ASC NULLS LAST,c9@3 ASC NULLS LAST,c8@2 ASC NULLS LAST]
-              ProjectionExec: expr=[c1@0 as c1, c2@1 as c2, c8@2 as c8, c9@3 as c9, c1@0 as c1_alias]
-                CsvExec: files={1 group: [[WORKSPACE_ROOT/testing/data/csv/aggregate_test_100.csv]]}, has_header=true, limit=None, projection=[c1, c2, c8, c9]
-=======
-    BoundedWindowAggExec: wdw=[SUM(t1.c9): Ok(Field { name: "SUM(t1.c9)", data_type: UInt64, nullable: true, dict_id: 0, dict_is_ordered: false, metadata: {} }), frame: WindowFrame { units: Rows, start_bound: Preceding(UInt64(1)), end_bound: Following(UInt64(5)) }]
       ProjectionExec: expr=[c2@0 as c2, c9@2 as c9, c1_alias@3 as c1_alias, SUM(t1.c9) PARTITION BY [t1.c1, t1.c2] ORDER BY [t1.c9 ASC NULLS LAST, t1.c8 ASC NULLS LAST] ROWS BETWEEN 1 PRECEDING AND UNBOUNDED FOLLOWING@4 as SUM(t1.c9), SUM(t1.c9) PARTITION BY [t1.c1, t1.c2] ORDER BY [t1.c9 ASC NULLS LAST] ROWS BETWEEN 1 PRECEDING AND 5 FOLLOWING@5 as SUM(t1.c9), SUM(t1.c9) PARTITION BY [t1.c2, t1.c1_alias] ORDER BY [t1.c9 ASC NULLS LAST, t1.c8 ASC NULLS LAST] ROWS BETWEEN 1 PRECEDING AND UNBOUNDED FOLLOWING@6 as SUM(t1.c9)]
         WindowAggExec: wdw=[SUM(t1.c9): Ok(Field { name: "SUM(t1.c9)", data_type: UInt64, nullable: true, dict_id: 0, dict_is_ordered: false, metadata: {} }), frame: WindowFrame { units: Rows, start_bound: Preceding(UInt64(1)), end_bound: Following(UInt64(NULL)) }]
           SortExec: expr=[c2@0 ASC NULLS LAST,c1_alias@3 ASC NULLS LAST,c9@2 ASC NULLS LAST,c8@1 ASC NULLS LAST]
             ProjectionExec: expr=[c2@1 as c2, c8@2 as c8, c9@3 as c9, c1_alias@4 as c1_alias, SUM(t1.c9) PARTITION BY [t1.c1, t1.c2] ORDER BY [t1.c9 ASC NULLS LAST, t1.c8 ASC NULLS LAST] ROWS BETWEEN 1 PRECEDING AND UNBOUNDED FOLLOWING@5 as SUM(t1.c9), SUM(t1.c9) PARTITION BY [t1.c1, t1.c2] ORDER BY [t1.c9 ASC NULLS LAST] ROWS BETWEEN 1 PRECEDING AND 5 FOLLOWING@6 as SUM(t1.c9)]
-              BoundedWindowAggExec: wdw=[SUM(t1.c9): Ok(Field { name: "SUM(t1.c9)", data_type: UInt64, nullable: true, dict_id: 0, dict_is_ordered: false, metadata: {} }), frame: WindowFrame { units: Rows, start_bound: Preceding(UInt64(1)), end_bound: Following(UInt64(5)) }]
+              BoundedWindowAggExec: wdw=[SUM(t1.c9): Ok(Field { name: "SUM(t1.c9)", data_type: UInt64, nullable: true, dict_id: 0, dict_is_ordered: false, metadata: {} }), frame: WindowFrame { units: Rows, start_bound: Preceding(UInt64(1)), end_bound: Following(UInt64(5)) }], mode=[Sorted]
                 WindowAggExec: wdw=[SUM(t1.c9): Ok(Field { name: "SUM(t1.c9)", data_type: UInt64, nullable: true, dict_id: 0, dict_is_ordered: false, metadata: {} }), frame: WindowFrame { units: Rows, start_bound: Preceding(UInt64(1)), end_bound: Following(UInt64(NULL)) }]
                   SortExec: expr=[c1@0 ASC NULLS LAST,c2@1 ASC NULLS LAST,c9@3 ASC NULLS LAST,c8@2 ASC NULLS LAST]
                     ProjectionExec: expr=[c1@0 as c1, c2@1 as c2, c8@2 as c8, c9@3 as c9, c1@0 as c1_alias]
                       CsvExec: files={1 group: [[WORKSPACE_ROOT/testing/data/csv/aggregate_test_100.csv]]}, has_header=true, limit=None, projection=[c1, c2, c8, c9]
->>>>>>> 181e5ccf
+
 
 
 query IIIII
@@ -2336,20 +2188,12 @@
 ProjectionExec: expr=[sum1@0 as sum1, sum2@1 as sum2]
   GlobalLimitExec: skip=0, fetch=5
     SortExec: fetch=5, expr=[c9@2 ASC NULLS LAST]
-<<<<<<< HEAD
-      ProjectionExec: expr=[SUM(aggregate_test_100.c12) ORDER BY [aggregate_test_100.c1 ASC NULLS LAST, aggregate_test_100.c2 ASC NULLS LAST] GROUPS BETWEEN 1 PRECEDING AND 1 FOLLOWING@13 as sum1, SUM(aggregate_test_100.c12) ORDER BY [aggregate_test_100.c1 ASC NULLS LAST] GROUPS BETWEEN 5 PRECEDING AND 3 PRECEDING@14 as sum2, c9@8 as c9]
+      ProjectionExec: expr=[SUM(aggregate_test_100.c12) ORDER BY [aggregate_test_100.c1 ASC NULLS LAST, aggregate_test_100.c2 ASC NULLS LAST] GROUPS BETWEEN 1 PRECEDING AND 1 FOLLOWING@3 as sum1, SUM(aggregate_test_100.c12) ORDER BY [aggregate_test_100.c1 ASC NULLS LAST] GROUPS BETWEEN 5 PRECEDING AND 3 PRECEDING@4 as sum2, c9@1 as c9]
         BoundedWindowAggExec: wdw=[SUM(aggregate_test_100.c12): Ok(Field { name: "SUM(aggregate_test_100.c12)", data_type: Float64, nullable: true, dict_id: 0, dict_is_ordered: false, metadata: {} }), frame: WindowFrame { units: Groups, start_bound: Preceding(UInt64(5)), end_bound: Preceding(UInt64(3)) }], mode=[Sorted]
-          BoundedWindowAggExec: wdw=[SUM(aggregate_test_100.c12): Ok(Field { name: "SUM(aggregate_test_100.c12)", data_type: Float64, nullable: true, dict_id: 0, dict_is_ordered: false, metadata: {} }), frame: WindowFrame { units: Groups, start_bound: Preceding(UInt64(1)), end_bound: Following(UInt64(1)) }], mode=[Sorted]
-            SortExec: expr=[c1@0 ASC NULLS LAST,c2@1 ASC NULLS LAST]
-              CsvExec: files={1 group: [[WORKSPACE_ROOT/testing/data/csv/aggregate_test_100.csv]]}, has_header=true, limit=None, projection=[c1, c2, c3, c4, c5, c6, c7, c8, c9, c10, c11, c12, c13]
-=======
-      ProjectionExec: expr=[SUM(aggregate_test_100.c12) ORDER BY [aggregate_test_100.c1 ASC NULLS LAST, aggregate_test_100.c2 ASC NULLS LAST] GROUPS BETWEEN 1 PRECEDING AND 1 FOLLOWING@3 as sum1, SUM(aggregate_test_100.c12) ORDER BY [aggregate_test_100.c1 ASC NULLS LAST] GROUPS BETWEEN 5 PRECEDING AND 3 PRECEDING@4 as sum2, c9@1 as c9]
-        BoundedWindowAggExec: wdw=[SUM(aggregate_test_100.c12): Ok(Field { name: "SUM(aggregate_test_100.c12)", data_type: Float64, nullable: true, dict_id: 0, dict_is_ordered: false, metadata: {} }), frame: WindowFrame { units: Groups, start_bound: Preceding(UInt64(5)), end_bound: Preceding(UInt64(3)) }]
           ProjectionExec: expr=[c1@0 as c1, c9@2 as c9, c12@3 as c12, SUM(aggregate_test_100.c12) ORDER BY [aggregate_test_100.c1 ASC NULLS LAST, aggregate_test_100.c2 ASC NULLS LAST] GROUPS BETWEEN 1 PRECEDING AND 1 FOLLOWING@4 as SUM(aggregate_test_100.c12)]
-            BoundedWindowAggExec: wdw=[SUM(aggregate_test_100.c12): Ok(Field { name: "SUM(aggregate_test_100.c12)", data_type: Float64, nullable: true, dict_id: 0, dict_is_ordered: false, metadata: {} }), frame: WindowFrame { units: Groups, start_bound: Preceding(UInt64(1)), end_bound: Following(UInt64(1)) }]
+            BoundedWindowAggExec: wdw=[SUM(aggregate_test_100.c12): Ok(Field { name: "SUM(aggregate_test_100.c12)", data_type: Float64, nullable: true, dict_id: 0, dict_is_ordered: false, metadata: {} }), frame: WindowFrame { units: Groups, start_bound: Preceding(UInt64(1)), end_bound: Following(UInt64(1)) }], mode=[Sorted]
               SortExec: expr=[c1@0 ASC NULLS LAST,c2@1 ASC NULLS LAST]
                 CsvExec: files={1 group: [[WORKSPACE_ROOT/testing/data/csv/aggregate_test_100.csv]]}, has_header=true, limit=None, projection=[c1, c2, c9, c12]
->>>>>>> 181e5ccf
 
 query RR
 SELECT SUM(c12) OVER(ORDER BY c1, c2 GROUPS BETWEEN 1 PRECEDING AND 1 FOLLOWING) as sum1,
