--- conflicted
+++ resolved
@@ -1704,7 +1704,10 @@
 ----
 false true false true
 
+
 ### Array operators tests
+
+
 ## array concatenate operator
 
 # array concatenate operator with scalars #1 (like array_concat scalar function)
@@ -1725,25 +1728,9 @@
 ----
 [1, 2, 3, 4] [1.0, 2.0, 3.0, 4.0] [h, e, l, l, o]
 
-<<<<<<< HEAD
-## array containment operator
-
-# array containment operator with scalars #1 (like array_concat scalar function)
-query BB
-select make_array(1, 2, 3) @> make_array(1, 1, 2, 3), make_array(1, 2, 3) @> make_array(1, 2, 3, 4);
-----
-true false
-
-# array containment operator with scalars #1 (like array_concat scalar function)
-query BB
-select make_array(1, 1, 2, 3) <@ make_array(1, 2, 3), make_array(1, 2, 3, 4) <@ make_array(1, 2, 3);
-----
-true false
-
-
-=======
->>>>>>> bd1d82fe
+
 ### Array casting tests
+
 
 ## make_array
 
