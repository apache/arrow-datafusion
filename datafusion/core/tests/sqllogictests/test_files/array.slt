--- conflicted
+++ resolved
@@ -63,7 +63,6 @@
 ----
 [[]] [[[]]]
 
-<<<<<<< HEAD
 # array scalar function with nulls
 query ??? rowsort
 select make_array(1, NULL, 3), make_array(NULL, 2.0, NULL), make_array('h', NULL, 'l', NULL, 'o');
@@ -82,17 +81,10 @@
 ----
 [] [] [[], []]
 
+## array_append
+
 # array_append scalar function #2
 query ? rowsort
-=======
-## array_append
-
-# TODO issue: https://github.com/apache/arrow-datafusion/issues/6596
-# array_append scalar function #1
-query error DataFusion error: SQL error: ParserError\("Expected an SQL statement, found: caused"\)
-caused by
-Error during planning: Cannot automatically convert List\(Field \{ name: "item", data_type: Int64, nullable: true, dict_id: 0, dict_is_ordered: false, metadata: \{\} \}\) to List\(Field \{ name: "item", data_type: Null, nullable: true, dict_id: 0, dict_is_ordered: false, metadata: \{\} \}\)
->>>>>>> 46752163
 select array_append(make_array(), 4);
 ----
 [4]
@@ -235,7 +227,6 @@
 Error during planning: Cannot automatically convert Utf8 to List\(Field \{ name: "item", data_type: Null, nullable: true, dict_id: 0, dict_is_ordered: false, metadata: \{\} \}\)
 select array_to_string(make_array(), ',')
 
-<<<<<<< HEAD
 # array_to_string scalar function with nulls #1
 query TTT rowsort
 select array_to_string(make_array('h', NULL, 'l', NULL, 'o'), ','), array_to_string(make_array(1, NULL, 3, NULL, 5), '-'), array_to_string(make_array(NULL, 2.0, 3.0), '|');
@@ -247,9 +238,8 @@
 select array_to_string(make_array('h', NULL, NULL, NULL, 'o'), ',', '-'), array_to_string(make_array(NULL, 2, NULL, 4, 5), '-', 'nil'), array_to_string(make_array(1.0, NULL, 3.0), '|', '0');
 ----
 h,-,-,-,o nil-2-nil-4-5 1|0|3
-=======
+
 ## cardinality
->>>>>>> 46752163
 
 # cardinality scalar function
 query III
