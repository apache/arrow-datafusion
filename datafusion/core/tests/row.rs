--- conflicted
+++ resolved
@@ -34,12 +34,13 @@
     let session_ctx = SessionContext::new();
     let task_ctx = session_ctx.task_ctx();
     let projection = Some(vec![0, 1, 2, 3, 4, 5, 6, 7, 8, 9]);
-<<<<<<< HEAD
-    let exec =
-        get_exec(&session_ctx, "alltypes_plain.parquet", &projection, None).await?;
-=======
-    let exec = get_exec("alltypes_plain.parquet", projection.as_ref(), None).await?;
->>>>>>> 09aea09b
+    let exec = get_exec(
+        &session_ctx,
+        "alltypes_plain.parquet",
+        projection.as_ref(),
+        None,
+    )
+    .await?;
     let schema = exec.schema().clone();
 
     let batches = collect(exec, task_ctx).await?;
@@ -60,12 +61,13 @@
     let session_ctx = SessionContext::new();
     let task_ctx = session_ctx.task_ctx();
     let projection = Some(vec![0, 1, 2, 3, 4, 5, 6, 7]);
-<<<<<<< HEAD
-    let exec =
-        get_exec(&session_ctx, "alltypes_plain.parquet", &projection, None).await?;
-=======
-    let exec = get_exec("alltypes_plain.parquet", projection.as_ref(), None).await?;
->>>>>>> 09aea09b
+    let exec = get_exec(
+        &session_ctx,
+        "alltypes_plain.parquet",
+        projection.as_ref(),
+        None,
+    )
+    .await?;
     let schema = exec.schema().clone();
 
     let batches = collect(exec, task_ctx).await?;
