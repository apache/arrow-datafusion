--- conflicted
+++ resolved
@@ -92,11 +92,7 @@
 
     assert_eq!(
         format!("{:?}", plan),
-<<<<<<< HEAD
-        "Projection: #t.a, #t.b, my_add(#t.a, #t.b)\n  TableScan: t projection=Some([a, b])"
-=======
         "Projection: #t.a, #t.b, my_add(#t.a, #t.b)\n  TableScan: t projection=[a, b]"
->>>>>>> c9c0e2ae
     );
 
     let plan = ctx.optimize(&plan)?;
