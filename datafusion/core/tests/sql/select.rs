// Licensed to the Apache Software Foundation (ASF) under one
// or more contributor license agreements.  See the NOTICE file
// distributed with this work for additional information
// regarding copyright ownership.  The ASF licenses this file
// to you under the Apache License, Version 2.0 (the
// "License"); you may not use this file except in compliance
// with the License.  You may obtain a copy of the License at
//
//   http://www.apache.org/licenses/LICENSE-2.0
//
// Unless required by applicable law or agreed to in writing,
// software distributed under the License is distributed on an
// "AS IS" BASIS, WITHOUT WARRANTIES OR CONDITIONS OF ANY
// KIND, either express or implied.  See the License for the
// specific language governing permissions and limitations
// under the License.

use super::*;
use datafusion::{datasource::empty::EmptyTable, from_slice::FromSlice};
use datafusion_common::ScalarValue;
use tempfile::TempDir;

#[tokio::test]
async fn select_all() -> Result<()> {
    let ctx = SessionContext::new();
    register_aggregate_simple_csv(&ctx).await?;

    let sql = "SELECT c1 FROM aggregate_simple order by c1";
    let results = execute_to_batches(&ctx, sql).await;

    let sql_all = "SELECT ALL c1 FROM aggregate_simple order by c1";
    let results_all = execute_to_batches(&ctx, sql_all).await;

    let expected = vec![
        "+---------+",
        "| c1      |",
        "+---------+",
        "| 0.00001 |",
        "| 0.00002 |",
        "| 0.00002 |",
        "| 0.00003 |",
        "| 0.00003 |",
        "| 0.00003 |",
        "| 0.00004 |",
        "| 0.00004 |",
        "| 0.00004 |",
        "| 0.00004 |",
        "| 0.00005 |",
        "| 0.00005 |",
        "| 0.00005 |",
        "| 0.00005 |",
        "| 0.00005 |",
        "+---------+",
    ];

    assert_batches_eq!(expected, &results);
    assert_batches_eq!(expected, &results_all);

    Ok(())
}

#[tokio::test]
async fn select_distinct() -> Result<()> {
    let ctx = SessionContext::new();
    register_aggregate_simple_csv(&ctx).await?;

    let sql = "SELECT DISTINCT * FROM aggregate_simple";
    let mut actual = execute(&ctx, sql).await;
    actual.sort();

    let mut dedup = actual.clone();
    dedup.dedup();

    assert_eq!(actual, dedup);

    Ok(())
}

#[tokio::test]
async fn select_distinct_simple_1() {
    let ctx = SessionContext::new();
    register_aggregate_simple_csv(&ctx).await.unwrap();

    let sql = "SELECT DISTINCT c1 FROM aggregate_simple order by c1";
    let actual = execute_to_batches(&ctx, sql).await;

    let expected = vec![
        "+---------+",
        "| c1      |",
        "+---------+",
        "| 0.00001 |",
        "| 0.00002 |",
        "| 0.00003 |",
        "| 0.00004 |",
        "| 0.00005 |",
        "+---------+",
    ];
    assert_batches_eq!(expected, &actual);
}

#[tokio::test]
async fn select_distinct_simple_2() {
    let ctx = SessionContext::new();
    register_aggregate_simple_csv(&ctx).await.unwrap();

    let sql = "SELECT DISTINCT c1, c2 FROM aggregate_simple order by c1";
    let actual = execute_to_batches(&ctx, sql).await;

    let expected = vec![
        "+---------+---------+",
        "| c1      | c2      |",
        "+---------+---------+",
        "| 0.00001 | 1.0e-12 |",
        "| 0.00002 | 2.0e-12 |",
        "| 0.00003 | 3.0e-12 |",
        "| 0.00004 | 4.0e-12 |",
        "| 0.00005 | 5.0e-12 |",
        "+---------+---------+",
    ];
    assert_batches_eq!(expected, &actual);
}

#[tokio::test]
async fn select_distinct_simple_3() {
    let ctx = SessionContext::new();
    register_aggregate_simple_csv(&ctx).await.unwrap();

    let sql = "SELECT distinct c3 FROM aggregate_simple order by c3";
    let actual = execute_to_batches(&ctx, sql).await;

    let expected = vec![
        "+-------+",
        "| c3    |",
        "+-------+",
        "| false |",
        "| true  |",
        "+-------+",
    ];
    assert_batches_eq!(expected, &actual);
}

#[tokio::test]
async fn select_distinct_simple_4() {
    let ctx = SessionContext::new();
    register_aggregate_simple_csv(&ctx).await.unwrap();

    let sql = "SELECT distinct c1+c2 as a FROM aggregate_simple";
    let actual = execute_to_batches(&ctx, sql).await;

    let expected = vec![
        "+-------------------------+",
        "| a                       |",
        "+-------------------------+",
        "| 0.000030000002242136256 |",
        "| 0.000040000002989515004 |",
        "| 0.000010000000747378751 |",
        "| 0.00005000000373689376  |",
        "| 0.000020000001494757502 |",
        "+-------------------------+",
    ];
    assert_batches_sorted_eq!(expected, &actual);
}

#[tokio::test]
async fn select_distinct_from() {
    let ctx = SessionContext::new();

    let sql = "select
        1 IS DISTINCT FROM CAST(NULL as INT) as a,
        1 IS DISTINCT FROM 1 as b,
        1 IS NOT DISTINCT FROM CAST(NULL as INT) as c,
        1 IS NOT DISTINCT FROM 1 as d,
        NULL IS DISTINCT FROM NULL as e,
        NULL IS NOT DISTINCT FROM NULL as f,
        NULL is DISTINCT FROM 1 as g,
        NULL is NOT DISTINCT FROM 1 as h
    ";
    let actual = execute_to_batches(&ctx, sql).await;
    let expected = vec![
        "+------+-------+-------+------+-------+------+------+-------+",
        "| a    | b     | c     | d    | e     | f    | g    | h     |",
        "+------+-------+-------+------+-------+------+------+-------+",
        "| true | false | false | true | false | true | true | false |",
        "+------+-------+-------+------+-------+------+------+-------+",
    ];
    assert_batches_eq!(expected, &actual);

    let sql = "select
        NULL IS DISTINCT FROM NULL as a,
        NULL IS NOT DISTINCT FROM NULL as b,
        NULL is DISTINCT FROM 1 as c,
        NULL is NOT DISTINCT FROM 1 as d,
        1 IS DISTINCT FROM CAST(NULL as INT) as e,
        1 IS DISTINCT FROM 1 as f,
        1 IS NOT DISTINCT FROM CAST(NULL as INT) as g,
        1 IS NOT DISTINCT FROM 1 as h
    ";
    let actual = execute_to_batches(&ctx, sql).await;
    let expected = vec![
        "+-------+------+------+-------+------+-------+-------+------+",
        "| a     | b    | c    | d     | e    | f     | g     | h    |",
        "+-------+------+------+-------+------+-------+-------+------+",
        "| false | true | true | false | true | false | false | true |",
        "+-------+------+------+-------+------+-------+-------+------+",
    ];
    assert_batches_eq!(expected, &actual);
}

#[tokio::test]
async fn select_distinct_from_utf8() {
    let ctx = SessionContext::new();

    let sql = "select
        'x' IS DISTINCT FROM NULL as a,
        'x' IS DISTINCT FROM 'x' as b,
        'x' IS NOT DISTINCT FROM NULL as c,
        'x' IS NOT DISTINCT FROM 'x' as d
    ";
    let actual = execute_to_batches(&ctx, sql).await;
    let expected = vec![
        "+------+-------+-------+------+",
        "| a    | b     | c     | d    |",
        "+------+-------+-------+------+",
        "| true | false | false | true |",
        "+------+-------+-------+------+",
    ];
    assert_batches_eq!(expected, &actual);
}

#[tokio::test]
async fn use_between_expression_in_select_query() -> Result<()> {
    let ctx = SessionContext::new();

    let sql = "SELECT 1 NOT BETWEEN 3 AND 5";
    let actual = execute_to_batches(&ctx, sql).await;
    let expected = vec![
        "+--------------------------------------------+",
        "| Int64(1) NOT BETWEEN Int64(3) AND Int64(5) |",
        "+--------------------------------------------+",
        "| true                                       |",
        "+--------------------------------------------+",
    ];
    assert_batches_eq!(expected, &actual);

    let input = Int64Array::from_slice([1, 2, 3, 4]);
    let batch = RecordBatch::try_from_iter(vec![("c1", Arc::new(input) as _)]).unwrap();
    ctx.register_batch("test", batch)?;

    let sql = "SELECT abs(c1) BETWEEN 0 AND LoG(c1 * 100 ) FROM test";
    let actual = execute_to_batches(&ctx, sql).await;
    // Expect field name to be correctly converted for expr, low and high.
    let expected = vec![
        "+-------------------------------------------------------------+",
        "| abs(test.c1) BETWEEN Int64(0) AND log(test.c1 * Int64(100)) |",
        "+-------------------------------------------------------------+",
        "| true                                                        |",
        "| true                                                        |",
        "| false                                                       |",
        "| false                                                       |",
        "+-------------------------------------------------------------+",
    ];
    assert_batches_eq!(expected, &actual);

    let sql = "EXPLAIN SELECT c1 BETWEEN 2 AND 3 FROM test";
    let actual = execute_to_batches(&ctx, sql).await;
    let formatted = arrow::util::pretty::pretty_format_batches(&actual)
        .unwrap()
        .to_string();

    // Only test that the projection exprs are correct, rather than entire output
    let needle = "ProjectionExec: expr=[c1@0 >= 2 AND c1@0 <= 3 as test.c1 BETWEEN Int64(2) AND Int64(3)]";
    assert_contains!(&formatted, needle);
    let needle = "Projection: test.c1 >= Int64(2) AND test.c1 <= Int64(3)";
    assert_contains!(&formatted, needle);
    Ok(())
}

#[tokio::test]
async fn query_get_indexed_field() -> Result<()> {
    let ctx = SessionContext::new();
    let schema = Arc::new(Schema::new(vec![Field::new(
        "some_list",
        DataType::List(Box::new(Field::new("item", DataType::Int64, true))),
        false,
    )]));
    let builder = PrimitiveBuilder::<Int64Type>::with_capacity(3);
    let mut lb = ListBuilder::new(builder);
    for int_vec in vec![vec![0, 1, 2], vec![4, 5, 6], vec![7, 8, 9]] {
        let builder = lb.values();
        for int in int_vec {
            builder.append_value(int);
        }
        lb.append(true);
    }

    let data = RecordBatch::try_new(schema.clone(), vec![Arc::new(lb.finish())])?;

    ctx.register_batch("ints", data)?;

    // Original column is micros, convert to millis and check timestamp
    let sql = "SELECT some_list[1] as i0 FROM ints LIMIT 3";
    let actual = execute_to_batches(&ctx, sql).await;
    #[rustfmt::skip]
    let expected = vec![
        "+----+",
        "| i0 |",
        "+----+",
        "| 0  |",
        "| 4  |",
        "| 7  |",
        "+----+",
    ];
    assert_batches_eq!(expected, &actual);
    Ok(())
}

#[tokio::test]
async fn query_nested_get_indexed_field() -> Result<()> {
    let ctx = SessionContext::new();
    let nested_dt = DataType::List(Box::new(Field::new("item", DataType::Int64, true)));
    // Nested schema of { "some_list": [[i64]] }
    let schema = Arc::new(Schema::new(vec![Field::new(
        "some_list",
        DataType::List(Box::new(Field::new("item", nested_dt.clone(), true))),
        false,
    )]));

    let builder = PrimitiveBuilder::<Int64Type>::with_capacity(3);
    let nested_lb = ListBuilder::new(builder);
    let mut lb = ListBuilder::new(nested_lb);
    for int_vec_vec in vec![
        vec![vec![0, 1], vec![2, 3], vec![3, 4]],
        vec![vec![5, 6], vec![7, 8], vec![9, 10]],
        vec![vec![11, 12], vec![13, 14], vec![15, 16]],
    ] {
        let nested_builder = lb.values();
        for int_vec in int_vec_vec {
            let builder = nested_builder.values();
            for int in int_vec {
                builder.append_value(int);
            }
            nested_builder.append(true);
        }
        lb.append(true);
    }

    let data = RecordBatch::try_new(schema.clone(), vec![Arc::new(lb.finish())])?;

    ctx.register_batch("ints", data)?;

    // Original column is micros, convert to millis and check timestamp
    let sql = "SELECT some_list[1] as i0 FROM ints LIMIT 3";
    let actual = execute_to_batches(&ctx, sql).await;
    let expected = vec![
        "+----------+",
        "| i0       |",
        "+----------+",
        "| [0, 1]   |",
        "| [5, 6]   |",
        "| [11, 12] |",
        "+----------+",
    ];
    assert_batches_eq!(expected, &actual);
    let sql = "SELECT some_list[1][1] as i0 FROM ints LIMIT 3";
    let actual = execute_to_batches(&ctx, sql).await;
    #[rustfmt::skip]
    let expected = vec![
        "+----+",
        "| i0 |",
        "+----+",
        "| 0  |",
        "| 5  |",
        "| 11 |",
        "+----+",
    ];
    assert_batches_eq!(expected, &actual);
    Ok(())
}

#[tokio::test]
async fn query_nested_get_indexed_field_on_struct() -> Result<()> {
    let ctx = SessionContext::new();
    let nested_dt = DataType::List(Box::new(Field::new("item", DataType::Int64, true)));
    // Nested schema of { "some_struct": { "bar": [i64] } }
    let struct_fields = vec![Field::new("bar", nested_dt.clone(), true)];
    let schema = Arc::new(Schema::new(vec![Field::new(
        "some_struct",
        DataType::Struct(struct_fields.clone()),
        false,
    )]));

    let builder = PrimitiveBuilder::<Int64Type>::with_capacity(3);
    let nested_lb = ListBuilder::new(builder);
    let mut sb = StructBuilder::new(struct_fields, vec![Box::new(nested_lb)]);
    for int_vec in vec![vec![0, 1, 2, 3], vec![4, 5, 6, 7], vec![8, 9, 10, 11]] {
        let lb = sb.field_builder::<ListBuilder<Int64Builder>>(0).unwrap();
        for int in int_vec {
            lb.values().append_value(int);
        }
        lb.append(true);
        sb.append(true);
    }
    let s = sb.finish();
    let data = RecordBatch::try_new(schema.clone(), vec![Arc::new(s)])?;

    ctx.register_batch("structs", data)?;

    // Original column is micros, convert to millis and check timestamp
    let sql = "SELECT some_struct['bar'] as l0 FROM structs LIMIT 3";
    let actual = execute_to_batches(&ctx, sql).await;
    let expected = vec![
        "+----------------+",
        "| l0             |",
        "+----------------+",
        "| [0, 1, 2, 3]   |",
        "| [4, 5, 6, 7]   |",
        "| [8, 9, 10, 11] |",
        "+----------------+",
    ];
    assert_batches_eq!(expected, &actual);

    // Access to field of struct by CompoundIdentifier
    let sql = "SELECT some_struct.bar as l0 FROM structs LIMIT 3";
    let actual = execute_to_batches(&ctx, sql).await;
    let expected = vec![
        "+----------------+",
        "| l0             |",
        "+----------------+",
        "| [0, 1, 2, 3]   |",
        "| [4, 5, 6, 7]   |",
        "| [8, 9, 10, 11] |",
        "+----------------+",
    ];
    assert_batches_eq!(expected, &actual);

    let sql = "SELECT some_struct['bar'][1] as i0 FROM structs LIMIT 3";
    let actual = execute_to_batches(&ctx, sql).await;
    #[rustfmt::skip]
    let expected = vec![
        "+----+",
        "| i0 |",
        "+----+",
        "| 0  |",
        "| 4  |",
        "| 8  |",
        "+----+",
    ];
    assert_batches_eq!(expected, &actual);
    Ok(())
}

#[tokio::test]
#[cfg(feature = "dictionary_expressions")]
async fn query_on_string_dictionary() -> Result<()> {
    // Test to ensure DataFusion can operate on dictionary types
    // Use StringDictionary (32 bit indexes = keys)
    let d1: DictionaryArray<Int32Type> =
        vec![Some("one"), None, Some("three")].into_iter().collect();

    let d2: DictionaryArray<Int32Type> = vec![Some("blarg"), None, Some("three")]
        .into_iter()
        .collect();

    let d3: StringArray = vec![Some("XYZ"), None, Some("three")].into_iter().collect();

    let batch = RecordBatch::try_from_iter(vec![
        ("d1", Arc::new(d1) as ArrayRef),
        ("d2", Arc::new(d2) as ArrayRef),
        ("d3", Arc::new(d3) as ArrayRef),
    ])
    .unwrap();

    let ctx = SessionContext::new();
    ctx.register_batch("test", batch)?;

    // Basic SELECT
    let sql = "SELECT d1 FROM test";
    let actual = execute_to_batches(&ctx, sql).await;
    let expected = vec![
        "+-------+",
        "| d1    |",
        "+-------+",
        "| one   |",
        "|       |",
        "| three |",
        "+-------+",
    ];
    assert_batches_eq!(expected, &actual);

    // basic filtering
    let sql = "SELECT d1 FROM test WHERE d1 IS NOT NULL";
    let actual = execute_to_batches(&ctx, sql).await;
    let expected = vec![
        "+-------+",
        "| d1    |",
        "+-------+",
        "| one   |",
        "| three |",
        "+-------+",
    ];
    assert_batches_eq!(expected, &actual);

    // comparison with constant
    let sql = "SELECT d1 FROM test WHERE d1 = 'three'";
    let actual = execute_to_batches(&ctx, sql).await;
    let expected = vec![
        "+-------+",
        "| d1    |",
        "+-------+",
        "| three |",
        "+-------+",
    ];
    assert_batches_eq!(expected, &actual);

    // comparison with another dictionary column
    let sql = "SELECT d1 FROM test WHERE d1 = d2";
    let actual = execute_to_batches(&ctx, sql).await;
    let expected = vec![
        "+-------+",
        "| d1    |",
        "+-------+",
        "| three |",
        "+-------+",
    ];
    assert_batches_eq!(expected, &actual);

    // order comparison with another dictionary column
    let sql = "SELECT d1 FROM test WHERE d1 <= d2";
    let actual = execute_to_batches(&ctx, sql).await;
    let expected = vec![
        "+-------+",
        "| d1    |",
        "+-------+",
        "| three |",
        "+-------+",
    ];
    assert_batches_eq!(expected, &actual);

    // comparison with a non dictionary column
    let sql = "SELECT d1 FROM test WHERE d1 = d3";
    let actual = execute_to_batches(&ctx, sql).await;
    let expected = vec![
        "+-------+",
        "| d1    |",
        "+-------+",
        "| three |",
        "+-------+",
    ];
    assert_batches_eq!(expected, &actual);

    // filtering with constant
    let sql = "SELECT d1 FROM test WHERE d1 = 'three'";
    let actual = execute_to_batches(&ctx, sql).await;
    let expected = vec![
        "+-------+",
        "| d1    |",
        "+-------+",
        "| three |",
        "+-------+",
    ];
    assert_batches_eq!(expected, &actual);

    // Expression evaluation
    let sql = "SELECT concat(d1, '-foo') FROM test";
    let actual = execute_to_batches(&ctx, sql).await;
    let expected = vec![
        "+------------------------------+",
        "| concat(test.d1,Utf8(\"-foo\")) |",
        "+------------------------------+",
        "| one-foo                      |",
        "| -foo                         |",
        "| three-foo                    |",
        "+------------------------------+",
    ];
    assert_batches_eq!(expected, &actual);

    // Expression evaluation with two dictionaries
    let sql = "SELECT concat(d1, d2) FROM test";
    let actual = execute_to_batches(&ctx, sql).await;
    let expected = vec![
        "+-------------------------+",
        "| concat(test.d1,test.d2) |",
        "+-------------------------+",
        "| oneblarg                |",
        "|                         |",
        "| threethree              |",
        "+-------------------------+",
    ];
    assert_batches_eq!(expected, &actual);

    // aggregation
    let sql = "SELECT COUNT(d1) FROM test";
    let actual = execute_to_batches(&ctx, sql).await;
    let expected = vec![
        "+----------------+",
        "| COUNT(test.d1) |",
        "+----------------+",
        "| 2              |",
        "+----------------+",
    ];
    assert_batches_eq!(expected, &actual);

    // aggregation min
    let sql = "SELECT MIN(d1) FROM test";
    let actual = execute_to_batches(&ctx, sql).await;
    let expected = vec![
        "+--------------+",
        "| MIN(test.d1) |",
        "+--------------+",
        "| one          |",
        "+--------------+",
    ];
    assert_batches_eq!(expected, &actual);

    // aggregation max
    let sql = "SELECT MAX(d1) FROM test";
    let actual = execute_to_batches(&ctx, sql).await;
    let expected = vec![
        "+--------------+",
        "| MAX(test.d1) |",
        "+--------------+",
        "| three        |",
        "+--------------+",
    ];
    assert_batches_eq!(expected, &actual);

    // grouping
    let sql = "SELECT d1, COUNT(*) FROM test group by d1";
    let actual = execute_to_batches(&ctx, sql).await;
    let expected = vec![
        "+-------+-----------------+",
        "| d1    | COUNT(UInt8(1)) |",
        "+-------+-----------------+",
        "| one   | 1               |",
        "|       | 1               |",
        "| three | 1               |",
        "+-------+-----------------+",
    ];
    assert_batches_sorted_eq!(expected, &actual);

    // window functions
    let sql = "SELECT d1, row_number() OVER (partition by d1) as rn1 FROM test";
    let actual = execute_to_batches(&ctx, sql).await;
    let expected = vec![
        "+-------+-----+",
        "| d1    | rn1 |",
        "+-------+-----+",
        "|       | 1   |",
        "| one   | 1   |",
        "| three | 1   |",
        "+-------+-----+",
    ];
    assert_batches_sorted_eq!(expected, &actual);

    Ok(())
}

#[tokio::test]
async fn sort_on_window_null_string() -> Result<()> {
    let d1: DictionaryArray<Int32Type> =
        vec![Some("one"), None, Some("three")].into_iter().collect();
    let d2: StringArray = vec![Some("ONE"), None, Some("THREE")].into_iter().collect();
    let d3: LargeStringArray =
        vec![Some("One"), None, Some("Three")].into_iter().collect();

    let batch = RecordBatch::try_from_iter(vec![
        ("d1", Arc::new(d1) as ArrayRef),
        ("d2", Arc::new(d2) as ArrayRef),
        ("d3", Arc::new(d3) as ArrayRef),
    ])
    .unwrap();

    let ctx = SessionContext::with_config(SessionConfig::new().with_target_partitions(1));
    ctx.register_batch("test", batch)?;

    let sql =
        "SELECT d1, row_number() OVER (partition by d1) as rn1 FROM test order by d1 asc";

    let actual = execute_to_batches(&ctx, sql).await;
    // NULLS LAST
    let expected = vec![
        "+-------+-----+",
        "| d1    | rn1 |",
        "+-------+-----+",
        "| one   | 1   |",
        "| three | 1   |",
        "|       | 1   |",
        "+-------+-----+",
    ];
    assert_batches_eq!(expected, &actual);

    let sql =
        "SELECT d2, row_number() OVER (partition by d2) as rn1 FROM test ORDER BY d2 asc";
    let actual = execute_to_batches(&ctx, sql).await;
    // NULLS LAST
    let expected = vec![
        "+-------+-----+",
        "| d2    | rn1 |",
        "+-------+-----+",
        "| ONE   | 1   |",
        "| THREE | 1   |",
        "|       | 1   |",
        "+-------+-----+",
    ];
    assert_batches_eq!(expected, &actual);

    let sql =
<<<<<<< HEAD
        "SELECT d2, row_number() OVER (partition by d2 order by d2 desc) as rn1 FROM test order by d2 desc";
=======
        "SELECT d2, row_number() OVER (partition by d2 order by d2 desc) as rn1 FROM test ORDER BY d2 desc";
>>>>>>> a1c60a1b

    let actual = execute_to_batches(&ctx, sql).await;
    // NULLS FIRST
    let expected = vec![
        "+-------+-----+",
        "| d2    | rn1 |",
        "+-------+-----+",
        "|       | 1   |",
        "| THREE | 1   |",
        "| ONE   | 1   |",
        "+-------+-----+",
    ];
    assert_batches_eq!(expected, &actual);

    // FIXME sort on LargeUtf8 String has bug.
    // let sql =
    //     "SELECT d3, row_number() OVER (partition by d3) as rn1 FROM test";
    // let actual = execute_to_batches(&ctx, sql).await;
    // let expected = vec![
    //     "+-------+-----+",
    //     "| d3    | rn1 |",
    //     "+-------+-----+",
    //     "|       | 1   |",
    //     "| One   | 1   |",
    //     "| Three | 1   |",
    //     "+-------+-----+",
    // ];
    // assert_batches_eq!(expected, &actual);

    Ok(())
}

#[tokio::test]
async fn filter_with_time32second() -> Result<()> {
    let ctx = SessionContext::new();
    let schema = Arc::new(Schema::new(vec![
        Field::new("time", DataType::Time32(TimeUnit::Second), false),
        Field::new("value", DataType::Int64, false),
    ]));
    let data = RecordBatch::try_new(
        schema.clone(),
        vec![
            Arc::new(Time32SecondArray::from(vec![
                Some(5_000),
                Some(5_000),
                Some(5_500),
                Some(5_500),
                Some(5_900),
                Some(5_900),
            ])),
            Arc::new(Int64Array::from(vec![
                Some(2505),
                Some(2436),
                Some(2384),
                Some(1815),
                Some(2330),
                Some(2065),
            ])),
        ],
    )?;

    ctx.register_batch("temporal", data)?;
    let sql = "SELECT value FROM temporal WHERE time = '01:23:20'";
    let actual = execute_to_batches(&ctx, sql).await;
    let expected = vec![
        "+-------+",
        "| value |",
        "+-------+",
        "| 2436  |",
        "| 2505  |",
        "+-------+",
    ];
    assert_batches_sorted_eq!(expected, &actual);
    Ok(())
}

#[tokio::test]
async fn filter_with_time32millisecond() -> Result<()> {
    let ctx = SessionContext::new();
    let schema = Arc::new(Schema::new(vec![
        Field::new("time", DataType::Time32(TimeUnit::Millisecond), false),
        Field::new("value", DataType::Int64, false),
    ]));
    let data = RecordBatch::try_new(
        schema.clone(),
        vec![
            Arc::new(Time32MillisecondArray::from(vec![
                Some(5_000_000),
                Some(5_000_000),
                Some(5_500_000),
                Some(5_500_000),
                Some(5_900_000),
                Some(5_900_000),
            ])),
            Arc::new(Int64Array::from(vec![
                Some(2505),
                Some(2436),
                Some(2384),
                Some(1815),
                Some(2330),
                Some(2065),
            ])),
        ],
    )?;

    ctx.register_batch("temporal", data)?;
    let sql = "SELECT value FROM temporal WHERE time = '01:23:20'";
    let actual = execute_to_batches(&ctx, sql).await;
    let expected = vec![
        "+-------+",
        "| value |",
        "+-------+",
        "| 2436  |",
        "| 2505  |",
        "+-------+",
    ];
    assert_batches_sorted_eq!(expected, &actual);
    Ok(())
}

#[tokio::test]
async fn filter_with_time64microsecond() -> Result<()> {
    let ctx = SessionContext::new();
    let schema = Arc::new(Schema::new(vec![
        Field::new("time", DataType::Time64(TimeUnit::Microsecond), false),
        Field::new("value", DataType::Int64, false),
    ]));
    let data = RecordBatch::try_new(
        schema.clone(),
        vec![
            Arc::new(Time64MicrosecondArray::from(vec![
                Some(5_000_000_000),
                Some(5_000_000_000),
                Some(5_500_000_000),
                Some(5_500_000_000),
                Some(5_900_000_000),
                Some(5_900_000_000),
            ])),
            Arc::new(Int64Array::from(vec![
                Some(2505),
                Some(2436),
                Some(2384),
                Some(1815),
                Some(2330),
                Some(2065),
            ])),
        ],
    )?;

    ctx.register_batch("temporal", data)?;
    let sql = "SELECT value FROM temporal WHERE time = '01:23:20'";
    let actual = execute_to_batches(&ctx, sql).await;
    let expected = vec![
        "+-------+",
        "| value |",
        "+-------+",
        "| 2436  |",
        "| 2505  |",
        "+-------+",
    ];
    assert_batches_sorted_eq!(expected, &actual);
    Ok(())
}

#[tokio::test]
async fn filter_with_time64nanosecond() -> Result<()> {
    let ctx = SessionContext::new();
    let schema = Arc::new(Schema::new(vec![
        Field::new("time", DataType::Time64(TimeUnit::Nanosecond), false),
        Field::new("value", DataType::Int64, false),
    ]));
    let data = RecordBatch::try_new(
        schema.clone(),
        vec![
            Arc::new(Time64NanosecondArray::from(vec![
                Some(5_000_000_000_000),
                Some(5_000_000_000_000),
                Some(5_500_000_000_000),
                Some(5_500_000_000_000),
                Some(5_900_000_000_000),
                Some(5_900_000_000_000),
            ])),
            Arc::new(Int64Array::from(vec![
                Some(2505),
                Some(2436),
                Some(2384),
                Some(1815),
                Some(2330),
                Some(2065),
            ])),
        ],
    )?;

    ctx.register_batch("temporal", data)?;
    let sql = "SELECT value FROM temporal WHERE time = '01:23:20'";
    let actual = execute_to_batches(&ctx, sql).await;
    let expected = vec![
        "+-------+",
        "| value |",
        "+-------+",
        "| 2436  |",
        "| 2505  |",
        "+-------+",
    ];
    assert_batches_sorted_eq!(expected, &actual);
    Ok(())
}

#[tokio::test]
async fn query_cte_with_alias() -> Result<()> {
    let ctx = SessionContext::new();
    let schema = Schema::new(vec![
        Field::new("id", DataType::Int16, false),
        Field::new("a", DataType::Int16, false),
    ]);
    let empty_table = Arc::new(EmptyTable::new(Arc::new(schema)));
    ctx.register_table("t1", empty_table)?;
    let sql = "WITH \
        v1 AS (SELECT * FROM t1), \
        v2 AS (SELECT v1.id AS id, v1a.id AS id_a, v1b.id AS id_b \
        FROM v1, v1 v1a, v1 v1b \
        WHERE v1a.id = v1.id - 1 \
        AND v1b.id = v1.id + 1) \
        SELECT * FROM v2";
    let actual = execute_to_batches(&ctx, sql).await;
    // the purpose of this test is just to make sure the query produces a valid plan
    let expected = vec!["++", "++"];
    assert_batches_eq!(expected, &actual);
    Ok(())
}

#[tokio::test]
async fn query_cte() -> Result<()> {
    // Test for SELECT <expression> without FROM.
    // Should evaluate expressions in project position.
    let ctx = SessionContext::new();

    // simple with
    let sql = "WITH t AS (SELECT 1) SELECT * FROM t";
    let actual = execute_to_batches(&ctx, sql).await;
    let expected = vec![
        "+----------+",
        "| Int64(1) |",
        "+----------+",
        "| 1        |",
        "+----------+",
    ];
    assert_batches_eq!(expected, &actual);

    // with + union
    let sql =
        "WITH t AS (SELECT 1 AS a), u AS (SELECT 2 AS a) SELECT * FROM t UNION ALL SELECT * FROM u";
    let actual = execute_to_batches(&ctx, sql).await;
    #[rustfmt::skip]
    let expected = vec![
        "+---+",
        "| a |",
        "+---+",
        "| 1 |",
        "| 2 |",
        "+---+"
    ];
    assert_batches_eq!(expected, &actual);

    // with + join
    let sql = "WITH t AS (SELECT 1 AS id1), u AS (SELECT 1 AS id2, 5 as x) SELECT x FROM t JOIN u ON (id1 = id2)";
    let actual = execute_to_batches(&ctx, sql).await;
    #[rustfmt::skip]
    let expected = vec![
        "+---+",
        "| x |",
        "+---+",
        "| 5 |",
        "+---+"
    ];
    assert_batches_eq!(expected, &actual);

    // backward reference
    let sql = "WITH t AS (SELECT 1 AS id1), u AS (SELECT * FROM t) SELECT * from u";
    let actual = execute_to_batches(&ctx, sql).await;
    #[rustfmt::skip]
    let expected = vec![
        "+-----+",
        "| id1 |",
        "+-----+",
        "| 1   |",
        "+-----+"
    ];
    assert_batches_eq!(expected, &actual);

    Ok(())
}

#[tokio::test]
async fn csv_select_nested() -> Result<()> {
    let ctx = SessionContext::new();
    register_aggregate_csv(&ctx).await?;
    let sql = "SELECT o1, o2, c3
               FROM (
                 SELECT c1 AS o1, c2 + 1 AS o2, c3
                 FROM (
                   SELECT c1, c2, c3, c4
                   FROM aggregate_test_100
                   WHERE c1 = 'a' AND c2 >= 4
                   ORDER BY c2 ASC, c3 ASC
                 ) AS a
               ) AS b";
    let actual = execute_to_batches(&ctx, sql).await;
    let expected = vec![
        "+----+----+------+",
        "| o1 | o2 | c3   |",
        "+----+----+------+",
        "| a  | 5  | -101 |",
        "| a  | 5  | -54  |",
        "| a  | 5  | -38  |",
        "| a  | 5  | 65   |",
        "| a  | 6  | -101 |",
        "| a  | 6  | -31  |",
        "| a  | 6  | 36   |",
        "+----+----+------+",
    ];
    assert_batches_eq!(expected, &actual);
    Ok(())
}

#[tokio::test]
async fn csv_select_nested_without_aliases() -> Result<()> {
    let ctx = SessionContext::new();
    register_aggregate_csv(&ctx).await?;
    let sql = "SELECT o1, o2, c3
               FROM (
                 SELECT c1 AS o1, c2 + 1 AS o2, c3
                 FROM (
                   SELECT c1, c2, c3, c4
                   FROM aggregate_test_100
                   WHERE c1 = 'a' AND c2 >= 4
                   ORDER BY c2 ASC, c3 ASC
                 )
               )";
    let actual = execute_to_batches(&ctx, sql).await;
    let expected = vec![
        "+----+----+------+",
        "| o1 | o2 | c3   |",
        "+----+----+------+",
        "| a  | 5  | -101 |",
        "| a  | 5  | -54  |",
        "| a  | 5  | -38  |",
        "| a  | 5  | 65   |",
        "| a  | 6  | -101 |",
        "| a  | 6  | -31  |",
        "| a  | 6  | 36   |",
        "+----+----+------+",
    ];
    assert_batches_eq!(expected, &actual);
    Ok(())
}

#[tokio::test]
async fn csv_join_unaliased_subqueries() -> Result<()> {
    let ctx = SessionContext::new();
    register_aggregate_csv(&ctx).await?;
    let sql = "SELECT o1, o2, c3, p1, p2, p3 FROM \
        (SELECT c1 AS o1, c2 + 1 AS o2, c3 FROM aggregate_test_100), \
        (SELECT c1 AS p1, c2 - 1 AS p2, c3 AS p3 FROM aggregate_test_100) LIMIT 5";
    let actual = execute_to_batches(&ctx, sql).await;
    let expected = vec![
        "+----+----+----+----+----+-----+",
        "| o1 | o2 | c3 | p1 | p2 | p3  |",
        "+----+----+----+----+----+-----+",
        "| c  | 3  | 1  | c  | 1  | 1   |",
        "| c  | 3  | 1  | d  | 4  | -40 |",
        "| c  | 3  | 1  | b  | 0  | 29  |",
        "| c  | 3  | 1  | a  | 0  | -85 |",
        "| c  | 3  | 1  | b  | 4  | -82 |",
        "+----+----+----+----+----+-----+",
    ];
    assert_batches_eq!(expected, &actual);
    Ok(())
}

// Test prepare statement from sql to final result
// This test is equivalent with the test parallel_query_with_filter below but using prepare statement
#[tokio::test]
async fn test_prepare_statement() -> Result<()> {
    let tmp_dir = TempDir::new()?;
    let partition_count = 4;
    let ctx = partitioned_csv::create_ctx(&tmp_dir, partition_count).await?;

    // sql to statement then to prepare logical plan with parameters
    // c1 defined as UINT32, c2 defined as UInt64 but the params are Int32 and Float64
    let dataframe =
        ctx.sql("PREPARE my_plan(INT, DOUBLE) AS SELECT c1, c2 FROM test WHERE c1 > $2 AND c1 < $1").await?;

    // prepare logical plan to logical plan without parameters
    let param_values = vec![ScalarValue::Int32(Some(3)), ScalarValue::Float64(Some(0.0))];
    let dataframe = dataframe.with_param_values(param_values)?;
    let results = dataframe.collect().await?;

    let expected = vec![
        "+----+----+",
        "| c1 | c2 |",
        "+----+----+",
        "| 1  | 1  |",
        "| 1  | 10 |",
        "| 1  | 2  |",
        "| 1  | 3  |",
        "| 1  | 4  |",
        "| 1  | 5  |",
        "| 1  | 6  |",
        "| 1  | 7  |",
        "| 1  | 8  |",
        "| 1  | 9  |",
        "| 2  | 1  |",
        "| 2  | 10 |",
        "| 2  | 2  |",
        "| 2  | 3  |",
        "| 2  | 4  |",
        "| 2  | 5  |",
        "| 2  | 6  |",
        "| 2  | 7  |",
        "| 2  | 8  |",
        "| 2  | 9  |",
        "+----+----+",
    ];
    assert_batches_sorted_eq!(expected, &results);

    Ok(())
}

#[tokio::test]
async fn parallel_query_with_filter() -> Result<()> {
    let tmp_dir = TempDir::new()?;
    let partition_count = 4;
    let ctx = partitioned_csv::create_ctx(&tmp_dir, partition_count).await?;

    let dataframe = ctx
        .sql("SELECT c1, c2 FROM test WHERE c1 > 0 AND c1 < 3")
        .await?;
    let results = dataframe.collect().await.unwrap();
    let expected = vec![
        "+----+----+",
        "| c1 | c2 |",
        "+----+----+",
        "| 1  | 1  |",
        "| 1  | 10 |",
        "| 1  | 2  |",
        "| 1  | 3  |",
        "| 1  | 4  |",
        "| 1  | 5  |",
        "| 1  | 6  |",
        "| 1  | 7  |",
        "| 1  | 8  |",
        "| 1  | 9  |",
        "| 2  | 1  |",
        "| 2  | 10 |",
        "| 2  | 2  |",
        "| 2  | 3  |",
        "| 2  | 4  |",
        "| 2  | 5  |",
        "| 2  | 6  |",
        "| 2  | 7  |",
        "| 2  | 8  |",
        "| 2  | 9  |",
        "+----+----+",
    ];
    assert_batches_sorted_eq!(expected, &results);

    Ok(())
}

#[tokio::test]
async fn query_with_filter_string_type_coercion() {
    let large_string_array = LargeStringArray::from(vec!["1", "2", "3", "4", "5"]);
    let schema =
        Schema::new(vec![Field::new("large_string", DataType::LargeUtf8, false)]);
    let batch =
        RecordBatch::try_new(Arc::new(schema), vec![Arc::new(large_string_array)])
            .unwrap();

    let ctx = SessionContext::new();
    ctx.register_batch("t", batch).unwrap();
    let sql = "select * from t where large_string = '1'";
    let actual = execute_to_batches(&ctx, sql).await;
    let expected = vec![
        "+--------------+",
        "| large_string |",
        "+--------------+",
        "| 1            |",
        "+--------------+",
    ];
    assert_batches_eq!(expected, &actual);

    let sql = "select * from t where large_string != '1'";
    let actual = execute_to_batches(&ctx, sql).await;
    let expected = vec![
        "+--------------+",
        "| large_string |",
        "+--------------+",
        "| 2            |",
        "| 3            |",
        "| 4            |",
        "| 5            |",
        "+--------------+",
    ];
    assert_batches_eq!(expected, &actual);
}

#[tokio::test]
async fn query_empty_table() {
    let ctx = SessionContext::new();
    let empty_table = Arc::new(EmptyTable::new(Arc::new(Schema::empty())));
    ctx.register_table("test_tbl", empty_table).unwrap();
    let sql = "SELECT * FROM test_tbl";
    let result = plan_and_collect(&ctx, sql)
        .await
        .expect("Query empty table");
    let expected = vec!["++", "++"];
    assert_batches_sorted_eq!(expected, &result);
}

#[tokio::test]
async fn boolean_literal() -> Result<()> {
    let results =
        execute_with_partition("SELECT c1, c3 FROM test WHERE c1 > 2 AND c3 = true", 4)
            .await?;

    let expected = vec![
        "+----+------+",
        "| c1 | c3   |",
        "+----+------+",
        "| 3  | true |",
        "| 3  | true |",
        "| 3  | true |",
        "| 3  | true |",
        "| 3  | true |",
        "+----+------+",
    ];
    assert_batches_sorted_eq!(expected, &results);

    Ok(())
}

#[tokio::test]
async fn unprojected_filter() {
    let config = SessionConfig::new();
    let ctx = SessionContext::with_config(config);
    let df = ctx.read_table(table_with_sequence(1, 3).unwrap()).unwrap();

    let df = df
        .filter(col("i").gt(lit(2)))
        .unwrap()
        .select(vec![col("i") + col("i")])
        .unwrap();

    let plan = df.clone().into_optimized_plan().unwrap();
    println!("{}", plan.display_indent());

    let results = df.collect().await.unwrap();

    let expected = vec![
        "+-----------------------+",
        "| ?table?.i + ?table?.i |",
        "+-----------------------+",
        "| 6                     |",
        "+-----------------------+",
    ];
    assert_batches_sorted_eq!(expected, &results);
}

#[tokio::test]
async fn case_sensitive_in_default_dialect() {
    let int32_array = Int32Array::from(vec![1, 2, 3, 4, 5]);
    let schema = Schema::new(vec![Field::new("INT32", DataType::Int32, false)]);
    let batch =
        RecordBatch::try_new(Arc::new(schema), vec![Arc::new(int32_array)]).unwrap();

    let ctx = SessionContext::new();
    ctx.register_batch("t", batch).unwrap();

    {
        let sql = "select \"int32\" from t";
        ctx.sql(sql).await.unwrap_err();
    }

    {
        let sql = "select \"INT32\" from t";
        let actual = execute_to_batches(&ctx, sql).await;

        let expected = vec![
            "+-------+",
            "| INT32 |",
            "+-------+",
            "| 1     |",
            "| 2     |",
            "| 3     |",
            "| 4     |",
            "| 5     |",
            "+-------+",
        ];
        assert_batches_eq!(expected, &actual);
    }
}<|MERGE_RESOLUTION|>--- conflicted
+++ resolved
@@ -705,11 +705,7 @@
     assert_batches_eq!(expected, &actual);
 
     let sql =
-<<<<<<< HEAD
-        "SELECT d2, row_number() OVER (partition by d2 order by d2 desc) as rn1 FROM test order by d2 desc";
-=======
         "SELECT d2, row_number() OVER (partition by d2 order by d2 desc) as rn1 FROM test ORDER BY d2 desc";
->>>>>>> a1c60a1b
 
     let actual = execute_to_batches(&ctx, sql).await;
     // NULLS FIRST
