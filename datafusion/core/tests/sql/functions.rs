// Licensed to the Apache Software Foundation (ASF) under one
// or more contributor license agreements.  See the NOTICE file
// distributed with this work for additional information
// regarding copyright ownership.  The ASF licenses this file
// to you under the Apache License, Version 2.0 (the
// "License"); you may not use this file except in compliance
// with the License.  You may obtain a copy of the License at
//
//   http://www.apache.org/licenses/LICENSE-2.0
//
// Unless required by applicable law or agreed to in writing,
// software distributed under the License is distributed on an
// "AS IS" BASIS, WITHOUT WARRANTIES OR CONDITIONS OF ANY
// KIND, either express or implied.  See the License for the
// specific language governing permissions and limitations
// under the License.

use super::*;

/// sqrt(f32) is slightly different than sqrt(CAST(f32 AS double)))
#[tokio::test]
async fn sqrt_f32_vs_f64() -> Result<()> {
    let ctx = create_ctx()?;
    register_aggregate_csv(&ctx).await?;
    // sqrt(f32)'s plan passes
    let sql = "SELECT avg(sqrt(c11)) FROM aggregate_test_100";
    let actual = execute(&ctx, sql).await;
    let expected = vec![vec!["0.6584407806396484"]];

    assert_eq!(actual, expected);
    let sql = "SELECT avg(sqrt(CAST(c11 AS double))) FROM aggregate_test_100";
    let actual = execute(&ctx, sql).await;
    let expected = vec![vec!["0.6584408483418833"]];
    assert_float_eq(&expected, &actual);
    Ok(())
}

#[tokio::test]
async fn csv_query_cast() -> Result<()> {
    let ctx = SessionContext::new();
    register_aggregate_csv(&ctx).await?;
    let sql = "SELECT CAST(c12 AS float) FROM aggregate_test_100 WHERE c12 > 0.376 AND c12 < 0.4";
    let actual = execute_to_batches(&ctx, sql).await;

    let expected = vec![
        "+-----------------------------------------+",
        "| CAST(aggregate_test_100.c12 AS Float32) |",
        "+-----------------------------------------+",
        "| 0.39144436                              |",
        "| 0.3887028                               |",
        "+-----------------------------------------+",
    ];

    assert_batches_eq!(expected, &actual);
    Ok(())
}

#[tokio::test]
async fn csv_query_cast_literal() -> Result<()> {
    let ctx = SessionContext::new();
    register_aggregate_csv(&ctx).await?;
    let sql =
        "SELECT c12, CAST(1 AS float) FROM aggregate_test_100 WHERE c12 > CAST(0 AS float) LIMIT 2";
    let actual = execute_to_batches(&ctx, sql).await;

    let expected = vec![
        "+--------------------+---------------------------+",
        "| c12                | CAST(Int64(1) AS Float32) |",
        "+--------------------+---------------------------+",
        "| 0.9294097332465232 | 1                         |",
        "| 0.3114712539863804 | 1                         |",
        "+--------------------+---------------------------+",
    ];

    assert_batches_eq!(expected, &actual);
    Ok(())
}

#[tokio::test]
async fn query_concat() -> Result<()> {
    let schema = Arc::new(Schema::new(vec![
        Field::new("c1", DataType::Utf8, false),
        Field::new("c2", DataType::Int32, true),
    ]));

    let data = RecordBatch::try_new(
        schema.clone(),
        vec![
            Arc::new(StringArray::from_slice(&["", "a", "aa", "aaa"])),
            Arc::new(Int32Array::from(vec![Some(0), Some(1), None, Some(3)])),
        ],
    )?;

    let table = MemTable::try_new(schema, vec![vec![data]])?;

    let ctx = SessionContext::new();
    ctx.register_table("test", Arc::new(table))?;
    let sql = "SELECT concat(c1, '-hi-', cast(c2 as varchar)) FROM test";
    let actual = execute_to_batches(&ctx, sql).await;
    let expected = vec![
        "+----------------------------------------------------+",
        "| concat(test.c1,Utf8(\"-hi-\"),CAST(test.c2 AS Utf8)) |",
        "+----------------------------------------------------+",
        "| -hi-0                                              |",
        "| a-hi-1                                             |",
        "| aa-hi-                                             |",
        "| aaa-hi-3                                           |",
        "+----------------------------------------------------+",
    ];
    assert_batches_eq!(expected, &actual);
    Ok(())
}

// Revisit after implementing https://github.com/apache/arrow-rs/issues/925
#[tokio::test]
async fn query_array() -> Result<()> {
    let schema = Arc::new(Schema::new(vec![
        Field::new("c1", DataType::Utf8, false),
        Field::new("c2", DataType::Int32, true),
    ]));

    let data = RecordBatch::try_new(
        schema.clone(),
        vec![
            Arc::new(StringArray::from_slice(&["", "a", "aa", "aaa"])),
            Arc::new(Int32Array::from(vec![Some(0), Some(1), None, Some(3)])),
        ],
    )?;

    let table = MemTable::try_new(schema, vec![vec![data]])?;

    let ctx = SessionContext::new();
    ctx.register_table("test", Arc::new(table))?;
    let sql = "SELECT array(c1, cast(c2 as varchar)) FROM test";
    let actual = execute(&ctx, sql).await;
    let expected = vec![
        vec!["[,0]"],
        vec!["[a,1]"],
        vec!["[aa,NULL]"],
        vec!["[aaa,3]"],
    ];
    assert_eq!(expected, actual);
    Ok(())
}

#[tokio::test]
async fn query_array_scalar() -> Result<()> {
    let ctx = SessionContext::new();

    let sql = "SELECT array(1, 2, 3);";
    let actual = execute(&ctx, sql).await;
    let expected = vec![vec!["[1, 2, 3]"]];
    assert_eq!(expected, actual);
    Ok(())
}

#[tokio::test]
async fn coalesce_static_empty_value() -> Result<()> {
    let ctx = SessionContext::new();
    let sql = "SELECT COALESCE('', 'test')";
    let actual = execute_to_batches(&ctx, sql).await;
    let expected = vec![
        "+---------------------------------+",
        "| coalesce(Utf8(\"\"),Utf8(\"test\")) |",
        "+---------------------------------+",
        "|                                 |",
        "+---------------------------------+",
    ];
    assert_batches_eq!(expected, &actual);
    Ok(())
}

#[tokio::test]
async fn coalesce_static_value_with_null() -> Result<()> {
    let ctx = SessionContext::new();
    let sql = "SELECT COALESCE(NULL, 'test')";
    let actual = execute_to_batches(&ctx, sql).await;
    let expected = vec![
        "+-----------------------------------+",
        "| coalesce(Utf8(NULL),Utf8(\"test\")) |",
        "+-----------------------------------+",
        "| test                              |",
        "+-----------------------------------+",
    ];
    assert_batches_eq!(expected, &actual);
    Ok(())
}

#[tokio::test]
async fn coalesce_result() -> Result<()> {
    let schema = Arc::new(Schema::new(vec![
        Field::new("c1", DataType::Int32, true),
        Field::new("c2", DataType::Int32, true),
    ]));

    let data = RecordBatch::try_new(
        schema.clone(),
        vec![
            Arc::new(Int32Array::from(vec![Some(0), None, Some(1), None, None])),
            Arc::new(Int32Array::from(vec![
                Some(1),
                Some(1),
                Some(0),
                Some(1),
                None,
            ])),
        ],
    )?;

    let table = MemTable::try_new(schema, vec![vec![data]])?;

    let ctx = SessionContext::new();
    ctx.register_table("test", Arc::new(table))?;
    let sql = "SELECT COALESCE(c1, c2) FROM test";
    let actual = execute_to_batches(&ctx, sql).await;
    let expected = vec![
        "+---------------------------+",
        "| coalesce(test.c1,test.c2) |",
        "+---------------------------+",
        "| 0                         |",
        "| 1                         |",
        "| 1                         |",
        "| 1                         |",
        "|                           |",
        "+---------------------------+",
    ];
    assert_batches_eq!(expected, &actual);
    Ok(())
}

#[tokio::test]
async fn coalesce_result_with_default_value() -> Result<()> {
    let schema = Arc::new(Schema::new(vec![
        Field::new("c1", DataType::Int32, true),
        Field::new("c2", DataType::Int32, true),
    ]));

    let data = RecordBatch::try_new(
        schema.clone(),
        vec![
            Arc::new(Int32Array::from(vec![Some(0), None, Some(1), None, None])),
            Arc::new(Int32Array::from(vec![
                Some(1),
                Some(1),
                Some(0),
                Some(1),
                None,
            ])),
        ],
    )?;

    let table = MemTable::try_new(schema, vec![vec![data]])?;

    let ctx = SessionContext::new();
    ctx.register_table("test", Arc::new(table))?;
    let sql = "SELECT COALESCE(c1, c2, '-1') FROM test";
    let actual = execute_to_batches(&ctx, sql).await;
    let expected = vec![
        "+--------------------------------------+",
        "| coalesce(test.c1,test.c2,Utf8(\"-1\")) |",
        "+--------------------------------------+",
        "| 0                                    |",
        "| 1                                    |",
        "| 1                                    |",
        "| 1                                    |",
        "| -1                                   |",
        "+--------------------------------------+",
    ];
    assert_batches_eq!(expected, &actual);
    Ok(())
}

#[tokio::test]
async fn coalesce_sum_with_default_value() -> Result<()> {
    let schema = Arc::new(Schema::new(vec![
        Field::new("c1", DataType::Int32, true),
        Field::new("c2", DataType::Int32, true),
    ]));

    let data = RecordBatch::try_new(
        schema.clone(),
        vec![
            Arc::new(Int32Array::from(vec![Some(1), None, Some(1), None])),
            Arc::new(Int32Array::from(vec![Some(2), Some(2), None, None])),
        ],
    )?;

    let table = MemTable::try_new(schema, vec![vec![data]])?;

    let ctx = SessionContext::new();
    ctx.register_table("test", Arc::new(table))?;
    let sql = "SELECT SUM(COALESCE(c1, c2, 0)) FROM test";
    let actual = execute_to_batches(&ctx, sql).await;
    let expected = vec![
        "+-----------------------------------------+",
        "| SUM(coalesce(test.c1,test.c2,Int64(0))) |",
        "+-----------------------------------------+",
        "| 4                                       |",
        "+-----------------------------------------+",
    ];
    assert_batches_eq!(expected, &actual);
    Ok(())
}

#[tokio::test]
async fn coalesce_mul_with_default_value() -> Result<()> {
    let schema = Arc::new(Schema::new(vec![
        Field::new("c1", DataType::Int32, true),
        Field::new("c2", DataType::Int32, true),
    ]));

    let data = RecordBatch::try_new(
        schema.clone(),
        vec![
            Arc::new(Int32Array::from(vec![Some(1), None, Some(1), None])),
            Arc::new(Int32Array::from(vec![Some(2), Some(2), None, None])),
        ],
    )?;

    let table = MemTable::try_new(schema, vec![vec![data]])?;

    let ctx = SessionContext::new();
    ctx.register_table("test", Arc::new(table))?;
    let sql = "SELECT COALESCE(c1 * c2, 0) FROM test";
    let actual = execute_to_batches(&ctx, sql).await;
    let expected = vec![
        "+---------------------------------------------+",
        "| coalesce(test.c1 Multiply test.c2,Int64(0)) |",
        "+---------------------------------------------+",
        "| 2                                           |",
        "| 0                                           |",
        "| 0                                           |",
        "| 0                                           |",
        "+---------------------------------------------+",
    ];
    assert_batches_eq!(expected, &actual);
    Ok(())
}

#[tokio::test]
async fn case_sensitive_identifiers_functions() {
    let ctx = SessionContext::new();
    ctx.register_table("t", table_with_sequence(1, 1).unwrap())
        .unwrap();

    let expected = vec![
        "+-----------+",
        "| sqrt(t.i) |",
        "+-----------+",
        "| 1         |",
        "+-----------+",
    ];

    let results = plan_and_collect(&ctx, "SELECT sqrt(i) FROM t")
        .await
        .unwrap();

    assert_batches_sorted_eq!(expected, &results);

    let results = plan_and_collect(&ctx, "SELECT SQRT(i) FROM t")
        .await
        .unwrap();
    assert_batches_sorted_eq!(expected, &results);

    // Using double quotes allows specifying the function name with capitalization
    let err = plan_and_collect(&ctx, "SELECT \"SQRT\"(i) FROM t")
        .await
        .unwrap_err();
    assert_eq!(
        err.to_string(),
        "Error during planning: Invalid function 'SQRT'"
    );

    let results = plan_and_collect(&ctx, "SELECT \"sqrt\"(i) FROM t")
        .await
        .unwrap();
    assert_batches_sorted_eq!(expected, &results);
}

#[tokio::test]
async fn case_builtin_math_expression() {
    let ctx = SessionContext::new();

    let type_values = vec![
        (
            DataType::Int8,
            Arc::new(Int8Array::from_slice(&[1])) as ArrayRef,
        ),
        (
            DataType::Int16,
            Arc::new(Int16Array::from_slice(&[1])) as ArrayRef,
        ),
        (
            DataType::Int32,
            Arc::new(Int32Array::from_slice(&[1])) as ArrayRef,
        ),
        (
            DataType::Int64,
            Arc::new(Int64Array::from_slice(&[1])) as ArrayRef,
        ),
        (
            DataType::UInt8,
            Arc::new(UInt8Array::from_slice(&[1])) as ArrayRef,
        ),
        (
            DataType::UInt16,
            Arc::new(UInt16Array::from_slice(&[1])) as ArrayRef,
        ),
        (
            DataType::UInt32,
            Arc::new(UInt32Array::from_slice(&[1])) as ArrayRef,
        ),
        (
            DataType::UInt64,
            Arc::new(UInt64Array::from_slice(&[1])) as ArrayRef,
        ),
        (
            DataType::Float32,
            Arc::new(Float32Array::from_slice(&[1.0_f32])) as ArrayRef,
        ),
        (
            DataType::Float64,
            Arc::new(Float64Array::from_slice(&[1.0_f64])) as ArrayRef,
        ),
    ];

    for (data_type, array) in type_values.iter() {
        let schema =
            Arc::new(Schema::new(vec![Field::new("v", data_type.clone(), false)]));
        let batch = RecordBatch::try_new(schema.clone(), vec![array.clone()]).unwrap();
        let provider = MemTable::try_new(schema, vec![vec![batch]]).unwrap();
        ctx.deregister_table("t").unwrap();
        ctx.register_table("t", Arc::new(provider)).unwrap();
        let expected = vec![
            "+-----------+",
            "| sqrt(t.v) |",
            "+-----------+",
            "| 1         |",
            "+-----------+",
        ];
        let results = plan_and_collect(&ctx, "SELECT sqrt(v) FROM t")
            .await
            .unwrap();

        assert_batches_sorted_eq!(expected, &results);
    }
<<<<<<< HEAD
}

#[tokio::test]
async fn case_sensitive_identifiers_aggregates() {
    let ctx = SessionContext::new();
    ctx.register_table("t", table_with_sequence(1, 1).unwrap())
        .unwrap();

    let expected = vec![
        "+----------+",
        "| MAX(t.i) |",
        "+----------+",
        "| 1        |",
        "+----------+",
    ];

    let results = plan_and_collect(&ctx, "SELECT max(i) FROM t")
        .await
        .unwrap();

    assert_batches_sorted_eq!(expected, &results);

    let results = plan_and_collect(&ctx, "SELECT MAX(i) FROM t")
        .await
        .unwrap();
    assert_batches_sorted_eq!(expected, &results);

    // Using double quotes allows specifying the function name with capitalization
    let err = plan_and_collect(&ctx, "SELECT \"MAX\"(i) FROM t")
        .await
        .unwrap_err();
    assert_eq!(
        err.to_string(),
        "Error during planning: Invalid function 'MAX'"
    );

    let results = plan_and_collect(&ctx, "SELECT \"max\"(i) FROM t")
        .await
        .unwrap();
    assert_batches_sorted_eq!(expected, &results);
}

#[tokio::test]
async fn test_power() -> Result<()> {
    let schema = Arc::new(Schema::new(vec![
        Field::new("i32", DataType::Int16, true),
        Field::new("i64", DataType::Int64, true),
        Field::new("f32", DataType::Float32, true),
        Field::new("f64", DataType::Float64, true),
    ]));

    let data = RecordBatch::try_new(
        schema.clone(),
        vec![
            Arc::new(Int16Array::from(vec![
                Some(2),
                Some(5),
                Some(0),
                Some(-14),
                None,
            ])),
            Arc::new(Int64Array::from(vec![
                Some(2),
                Some(5),
                Some(0),
                Some(-14),
                None,
            ])),
            Arc::new(Float32Array::from(vec![
                Some(1.0),
                Some(2.5),
                Some(0.0),
                Some(-14.5),
                None,
            ])),
            Arc::new(Float64Array::from(vec![
                Some(1.0),
                Some(2.5),
                Some(0.0),
                Some(-14.5),
                None,
            ])),
        ],
    )?;

    let table = MemTable::try_new(schema, vec![vec![data]])?;

    let ctx = SessionContext::new();
    ctx.register_table("test", Arc::new(table))?;
    let sql = r"SELECT power(i32, 3) as power_i32,
                 power(i64, 3) as power_i64,
                 power(f32, 3) as power_f32,
                 power(f64, 3) as power_f64,
                 power(2, 3) as power_int_scalar,
                 power(2.5, 3) as power_float_scalar
          FROM test";
    let actual = execute_to_batches(&ctx, sql).await;
    let expected = vec![
        "+-----------+-----------+-----------+-----------+------------------+--------------------+",
        "| power_i32 | power_i64 | power_f32 | power_f64 | power_int_scalar | power_float_scalar |",
        "+-----------+-----------+-----------+-----------+------------------+--------------------+",
        "| 8         | 8         | 1         | 1         | 8                | 15.625             |",
        "| 125       | 125       | 15.625    | 15.625    | 8                | 15.625             |",
        "| 0         | 0         | 0         | 0         | 8                | 15.625             |",
        "| -2744     | -2744     | -3048.625 | -3048.625 | 8                | 15.625             |",
        "|           |           |           |           | 8                | 15.625             |",
        "+-----------+-----------+-----------+-----------+------------------+--------------------+",
    ];
    assert_batches_eq!(expected, &actual);
    //dbg!(actual[0].schema().fields());
    assert_eq!(
        actual[0]
            .schema()
            .field_with_name("power_i32")
            .unwrap()
            .data_type()
            .to_owned(),
        DataType::Int64
    );
    assert_eq!(
        actual[0]
            .schema()
            .field_with_name("power_i64")
            .unwrap()
            .data_type()
            .to_owned(),
        DataType::Int64
    );
    assert_eq!(
        actual[0]
            .schema()
            .field_with_name("power_f32")
            .unwrap()
            .data_type()
            .to_owned(),
        DataType::Float64
    );
    assert_eq!(
        actual[0]
            .schema()
            .field_with_name("power_f64")
            .unwrap()
            .data_type()
            .to_owned(),
        DataType::Float64
    );
    assert_eq!(
        actual[0]
            .schema()
            .field_with_name("power_int_scalar")
            .unwrap()
            .data_type()
            .to_owned(),
        DataType::Int64
    );
    assert_eq!(
        actual[0]
            .schema()
            .field_with_name("power_float_scalar")
            .unwrap()
            .data_type()
            .to_owned(),
        DataType::Float64
    );

    Ok(())
=======
>>>>>>> 6ae7d959
}<|MERGE_RESOLUTION|>--- conflicted
+++ resolved
@@ -444,7 +444,6 @@
 
         assert_batches_sorted_eq!(expected, &results);
     }
-<<<<<<< HEAD
 }
 
 #[tokio::test]
@@ -611,6 +610,4 @@
     );
 
     Ok(())
-=======
->>>>>>> 6ae7d959
 }