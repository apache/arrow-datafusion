--- conflicted
+++ resolved
@@ -144,8 +144,6 @@
 }
 
 #[tokio::test]
-<<<<<<< HEAD
-=======
 async fn query_array_scalar() -> Result<()> {
     let ctx = SessionContext::new();
 
@@ -157,39 +155,6 @@
 }
 
 #[tokio::test]
-async fn query_count_distinct() -> Result<()> {
-    let schema = Arc::new(Schema::new(vec![Field::new("c1", DataType::Int32, true)]));
-
-    let data = RecordBatch::try_new(
-        schema.clone(),
-        vec![Arc::new(Int32Array::from(vec![
-            Some(0),
-            Some(1),
-            None,
-            Some(3),
-            Some(3),
-        ]))],
-    )?;
-
-    let table = MemTable::try_new(schema, vec![vec![data]])?;
-
-    let ctx = SessionContext::new();
-    ctx.register_table("test", Arc::new(table))?;
-    let sql = "SELECT COUNT(DISTINCT c1) FROM test";
-    let actual = execute_to_batches(&ctx, sql).await;
-    let expected = vec![
-        "+-------------------------+",
-        "| COUNT(DISTINCT test.c1) |",
-        "+-------------------------+",
-        "| 3                       |",
-        "+-------------------------+",
-    ];
-    assert_batches_eq!(expected, &actual);
-    Ok(())
-}
-
-#[tokio::test]
->>>>>>> 27799d58
 async fn coalesce_static_empty_value() -> Result<()> {
     let ctx = SessionContext::new();
     let sql = "SELECT COALESCE('', 'test')";
