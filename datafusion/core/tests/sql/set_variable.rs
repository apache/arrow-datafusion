// Licensed to the Apache Software Foundation (ASF) under one
// or more contributor license agreements.  See the NOTICE file
// distributed with this work for additional information
// regarding copyright ownership.  The ASF licenses this file
// to you under the Apache License, Version 2.0 (the
// "License"); you may not use this file except in compliance
// with the License.  You may obtain a copy of the License at
//
//   http://www.apache.org/licenses/LICENSE-2.0
//
// Unless required by applicable law or agreed to in writing,
// software distributed under the License is distributed on an
// "AS IS" BASIS, WITHOUT WARRANTIES OR CONDITIONS OF ANY
// KIND, either express or implied.  See the License for the
// specific language governing permissions and limitations
// under the License.

use super::*;
use arrow::util::pretty::pretty_format_batches;

#[tokio::test]
async fn set_variable_to_value() {
    let ctx =
        SessionContext::with_config(SessionConfig::new().with_information_schema(true));

    ctx.sql("SET datafusion.execution.batch_size to 1")
        .await
        .unwrap();
    let result = plan_and_collect(&ctx, "SHOW datafusion.execution.batch_size")
        .await
        .unwrap();
    let expected = vec![
        "+---------------------------------+---------+",
        "| name                            | setting |",
        "+---------------------------------+---------+",
        "| datafusion.execution.batch_size | 1       |",
        "+---------------------------------+---------+",
    ];
    assert_batches_sorted_eq!(expected, &result);
}

#[tokio::test]
async fn set_variable_to_value_with_equal_sign() {
    let ctx =
        SessionContext::with_config(SessionConfig::new().with_information_schema(true));

    ctx.sql("SET datafusion.execution.batch_size = 1")
        .await
        .unwrap();
    let result = plan_and_collect(&ctx, "SHOW datafusion.execution.batch_size")
        .await
        .unwrap();
    let expected = vec![
        "+---------------------------------+---------+",
        "| name                            | setting |",
        "+---------------------------------+---------+",
        "| datafusion.execution.batch_size | 1       |",
        "+---------------------------------+---------+",
    ];
    assert_batches_sorted_eq!(expected, &result);
}

#[tokio::test]
async fn set_variable_to_value_with_single_quoted_string() {
    let ctx =
        SessionContext::with_config(SessionConfig::new().with_information_schema(true));

    ctx.sql("SET datafusion.execution.batch_size to '1'")
        .await
        .unwrap();
    let result = plan_and_collect(&ctx, "SHOW datafusion.execution.batch_size")
        .await
        .unwrap();
    let expected = vec![
        "+---------------------------------+---------+",
        "| name                            | setting |",
        "+---------------------------------+---------+",
        "| datafusion.execution.batch_size | 1       |",
        "+---------------------------------+---------+",
    ];
    assert_batches_sorted_eq!(expected, &result);
}

#[tokio::test]
async fn set_variable_to_value_case_insensitive() {
    let ctx =
        SessionContext::with_config(SessionConfig::new().with_information_schema(true));

    ctx.sql("SET datafusion.EXECUTION.batch_size to '1'")
        .await
        .unwrap();
    let result = plan_and_collect(&ctx, "SHOW datafusion.execution.batch_size")
        .await
        .unwrap();
    let expected = vec![
        "+---------------------------------+---------+",
        "| name                            | setting |",
        "+---------------------------------+---------+",
        "| datafusion.execution.batch_size | 1       |",
        "+---------------------------------+---------+",
    ];
    assert_batches_sorted_eq!(expected, &result);
}

#[tokio::test]
async fn set_variable_unknown_variable() {
    let ctx = SessionContext::new();

    let err = plan_and_collect(&ctx, "SET aabbcc to '1'")
        .await
        .unwrap_err();
    assert_eq!(
        err.to_string(),
        "External error: could not find config namespace for key \"aabbcc\""
    );
}

#[tokio::test]
async fn set_bool_variable() {
    let ctx =
        SessionContext::with_config(SessionConfig::new().with_information_schema(true));

    ctx.sql("SET datafusion.execution.coalesce_batches to true")
        .await
        .unwrap();
    let result = plan_and_collect(&ctx, "SHOW datafusion.execution.coalesce_batches")
        .await
        .unwrap();
    let expected = vec![
        "+---------------------------------------+---------+",
        "| name                                  | setting |",
        "+---------------------------------------+---------+",
        "| datafusion.execution.coalesce_batches | true    |",
        "+---------------------------------------+---------+",
    ];
    assert_batches_eq!(expected, &result);

    ctx.sql("SET datafusion.execution.coalesce_batches to 'false'")
        .await
        .unwrap();
    let result = plan_and_collect(&ctx, "SHOW datafusion.execution.coalesce_batches")
        .await
        .unwrap();
    let expected = vec![
        "+---------------------------------------+---------+",
        "| name                                  | setting |",
        "+---------------------------------------+---------+",
        "| datafusion.execution.coalesce_batches | false   |",
        "+---------------------------------------+---------+",
    ];
    assert_batches_eq!(expected, &result);
}

#[tokio::test]
async fn set_bool_variable_bad_value() {
    let ctx =
        SessionContext::with_config(SessionConfig::new().with_information_schema(true));

    let err = plan_and_collect(&ctx, "SET datafusion.execution.coalesce_batches to 1")
        .await
        .unwrap_err();

    assert_eq!(
        err.to_string(),
        "Error parsing 1 as bool\ncaused by\nExternal error: provided string was not `true` or `false`"
    );

    let err = plan_and_collect(&ctx, "SET datafusion.execution.coalesce_batches to abc")
        .await
        .unwrap_err();

    assert_eq!(
        err.to_string(),
        "Error parsing abc as bool\ncaused by\nExternal error: provided string was not `true` or `false`"
    );
}

#[tokio::test]
async fn set_u64_variable() {
    let ctx =
        SessionContext::with_config(SessionConfig::new().with_information_schema(true));

    ctx.sql("SET datafusion.execution.batch_size to 0")
        .await
        .unwrap();
    let result = plan_and_collect(&ctx, "SHOW datafusion.execution.batch_size")
        .await
        .unwrap();
    let expected = vec![
        "+---------------------------------+---------+",
        "| name                            | setting |",
        "+---------------------------------+---------+",
        "| datafusion.execution.batch_size | 0       |",
        "+---------------------------------+---------+",
    ];
    assert_batches_eq!(expected, &result);

    ctx.sql("SET datafusion.execution.batch_size to '1'")
        .await
        .unwrap();
    let result = plan_and_collect(&ctx, "SHOW datafusion.execution.batch_size")
        .await
        .unwrap();
    let expected = vec![
        "+---------------------------------+---------+",
        "| name                            | setting |",
        "+---------------------------------+---------+",
        "| datafusion.execution.batch_size | 1       |",
        "+---------------------------------+---------+",
    ];
    assert_batches_eq!(expected, &result);

    ctx.sql("SET datafusion.execution.batch_size to +2")
        .await
        .unwrap();
    let result = plan_and_collect(&ctx, "SHOW datafusion.execution.batch_size")
        .await
        .unwrap();
    let expected = vec![
        "+---------------------------------+---------+",
        "| name                            | setting |",
        "+---------------------------------+---------+",
        "| datafusion.execution.batch_size | 2       |",
        "+---------------------------------+---------+",
    ];
    assert_batches_eq!(expected, &result);
}

#[tokio::test]
async fn set_u64_variable_bad_value() {
    let ctx =
        SessionContext::with_config(SessionConfig::new().with_information_schema(true));

    let err = plan_and_collect(&ctx, "SET datafusion.execution.batch_size to -1")
        .await
        .unwrap_err();

    assert_eq!(
        err.to_string(),
        "Error parsing -1 as usize\ncaused by\nExternal error: invalid digit found in string"
    );

    let err = plan_and_collect(&ctx, "SET datafusion.execution.batch_size to abc")
        .await
        .unwrap_err();

    assert_eq!(
        err.to_string(),
        "Error parsing abc as usize\ncaused by\nExternal error: invalid digit found in string"
    );

    let err = plan_and_collect(&ctx, "SET datafusion.execution.batch_size to 0.1")
        .await
        .unwrap_err();

    assert_eq!(
        err.to_string(),
        "Error parsing 0.1 as usize\ncaused by\nExternal error: invalid digit found in string"
    );
}

#[tokio::test]
async fn set_time_zone() {
    let ctx =
        SessionContext::with_config(SessionConfig::new().with_information_schema(true));

    plan_and_collect(&ctx, "SET datafusion.execution.time_zone = '+08:00'")
        .await
        .unwrap();

    let result = plan_and_collect(&ctx, "SHOW datafusion.execution.time_zone")
        .await
        .unwrap();
    let expected = vec![
        "+--------------------------------+---------+",
        "| name                           | setting |",
        "+--------------------------------+---------+",
        "| datafusion.execution.time_zone | +08:00  |",
        "+--------------------------------+---------+",
    ];
    assert_batches_eq!(expected, &result);
}

#[tokio::test]
async fn set_time_zone_with_alias_variable_name() {
    let ctx =
        SessionContext::with_config(SessionConfig::new().with_information_schema(true));

    // TIME ZONE with space
    plan_and_collect(&ctx, "SET TIME ZONE = '+08:00'")
        .await
        .unwrap();

    let result = plan_and_collect(&ctx, "SHOW TIME ZONE").await.unwrap();
    let expected = vec![
        "+--------------------------------+---------+",
        "| name                           | setting |",
        "+--------------------------------+---------+",
        "| datafusion.execution.time_zone | +08:00  |",
        "+--------------------------------+---------+",
    ];
    assert_batches_eq!(expected, &result);

    // TIMEZONE without space
    plan_and_collect(&ctx, "SET TIMEZONE = '+07:00'")
        .await
        .unwrap();

    let result = plan_and_collect(&ctx, "SHOW TIMEZONE").await.unwrap();
    let expected = vec![
        "+--------------------------------+---------+",
        "| name                           | setting |",
        "+--------------------------------+---------+",
        "| datafusion.execution.time_zone | +07:00  |",
        "+--------------------------------+---------+",
    ];
    assert_batches_eq!(expected, &result);
}

#[tokio::test]
async fn set_time_zone_good_time_zone_format() {
    let ctx =
        SessionContext::with_config(SessionConfig::new().with_information_schema(true));

    plan_and_collect(&ctx, "SET TIME ZONE = '+08:00'")
        .await
        .unwrap();

    // casting UTF-8 to TimestampTZ isn't supported yet, add Timestamp as the middle layer for now
    let result =
        plan_and_collect(&ctx, "SELECT '2000-01-01T00:00:00'::TIMESTAMP::TIMESTAMPTZ")
            .await
            .unwrap();
    let expected = vec![
        "+-----------------------------+",
        "| Utf8(\"2000-01-01T00:00:00\") |",
        "+-----------------------------+",
        "| 2000-01-01T08:00:00+08:00   |",
        "+-----------------------------+",
    ];
    // this might break once https://github.com/apache/arrow-rs/issues/1936 fixed
    assert_batches_eq!(expected, &result);

    plan_and_collect(&ctx, "SET TIME ZONE = '-08:00'")
        .await
        .unwrap();

    // casting UTF-8 to TimestampTZ isn't supported yet, add Timestamp as the middle layer for now
    let result =
        plan_and_collect(&ctx, "SELECT '2000-01-01T00:00:00'::TIMESTAMP::TIMESTAMPTZ")
            .await
            .unwrap();
    let expected = vec![
        "+-----------------------------+",
        "| Utf8(\"2000-01-01T00:00:00\") |",
        "+-----------------------------+",
        "| 1999-12-31T16:00:00-08:00   |",
        "+-----------------------------+",
    ];
    // this might break once https://github.com/apache/arrow-rs/issues/1936 fixed
    assert_batches_eq!(expected, &result);

    plan_and_collect(&ctx, "SET TIME ZONE = '+0800'")
        .await
        .unwrap();

    // casting UTF-8 to TimestampTZ isn't supported yet, add Timestamp as the middle layer for now
    let result =
        plan_and_collect(&ctx, "SELECT '2000-01-01T00:00:00'::TIMESTAMP::TIMESTAMPTZ")
            .await
            .unwrap();
    let expected = vec![
        "+-----------------------------+",
        "| Utf8(\"2000-01-01T00:00:00\") |",
        "+-----------------------------+",
        "| 2000-01-01T08:00:00+08:00   |",
        "+-----------------------------+",
    ];
    // this might break once https://github.com/apache/arrow-rs/issues/1936 fixed
    assert_batches_eq!(expected, &result);

    plan_and_collect(&ctx, "SET TIME ZONE = '+08'")
        .await
        .unwrap();

    // casting UTF-8 to TimestampTZ isn't supported yet, add Timestamp as the middle layer for now
    let result =
        plan_and_collect(&ctx, "SELECT '2000-01-01T00:00:00'::TIMESTAMP::TIMESTAMPTZ")
            .await
            .unwrap();
    let expected = vec![
        "+-----------------------------+",
        "| Utf8(\"2000-01-01T00:00:00\") |",
        "+-----------------------------+",
        "| 2000-01-01T08:00:00+08:00   |",
        "+-----------------------------+",
    ];
    // this might break once https://github.com/apache/arrow-rs/issues/1936 fixed
    assert_batches_eq!(expected, &result);
}

#[tokio::test]
async fn set_time_zone_bad_time_zone_format() {
    let ctx =
        SessionContext::with_config(SessionConfig::new().with_information_schema(true));

    plan_and_collect(&ctx, "SET TIME ZONE = '+08:00:00'")
        .await
        .unwrap();

    // casting UTF-8 to TimestampTZ isn't supported yet, add Timestamp as the middle layer for now
    let result =
        plan_and_collect(&ctx, "SELECT '2000-01-01T00:00:00'::TIMESTAMP::TIMESTAMPTZ")
            .await
            .unwrap();
    let err = pretty_format_batches(&result).err().unwrap().to_string();
    assert_eq!(err, "Parser error: Invalid timezone \"+08:00:00\": '+08:00:00' is not a valid timezone");

    plan_and_collect(&ctx, "SET TIME ZONE = '08:00'")
        .await
        .unwrap();

    // casting UTF-8 to TimestampTZ isn't supported yet, add Timestamp as the middle layer for now
    let result =
        plan_and_collect(&ctx, "SELECT '2000-01-01T00:00:00'::TIMESTAMP::TIMESTAMPTZ")
            .await
            .unwrap();

    let err = pretty_format_batches(&result).err().unwrap().to_string();
    assert_eq!(
        err,
        "Parser error: Invalid timezone \"08:00\": '08:00' is not a valid timezone"
    );

    plan_and_collect(&ctx, "SET TIME ZONE = '08'")
        .await
        .unwrap();

    // casting UTF-8 to TimestampTZ isn't supported yet, add Timestamp as the middle layer for now
    let result =
        plan_and_collect(&ctx, "SELECT '2000-01-01T00:00:00'::TIMESTAMP::TIMESTAMPTZ")
            .await
            .unwrap();

    let err = pretty_format_batches(&result).err().unwrap().to_string();
    assert_eq!(
        err,
        "Parser error: Invalid timezone \"08\": '08' is not a valid timezone"
    );

    // we support named timezones
    plan_and_collect(&ctx, "SET TIME ZONE = 'Asia/Taipei'")
        .await
        .unwrap();

<<<<<<< HEAD
=======
    // casting UTF-8 to TimestampTZ isn't supported yet, add Timestamp as the middle layer for now
    let result =
        plan_and_collect(&ctx, "SELECT '2000-01-01T00:00:00'::TIMESTAMP::TIMESTAMPTZ")
            .await
            .unwrap();

    let expected = vec![
        "+-----------------------------+",
        "| Utf8(\"2000-01-01T00:00:00\") |",
        "+-----------------------------+",
        "| 2000-01-01T08:00:00+08:00   |",
        "+-----------------------------+",
    ];
    assert_batches_eq!(expected, &result);

>>>>>>> 8e125d2e
    // this is invalid even after we support named time zone
    plan_and_collect(&ctx, "SET TIME ZONE = 'Asia/Taipei2'")
        .await
        .unwrap();

    // casting UTF-8 to TimestampTZ isn't supported yet, add Timestamp as the middle layer for now
    let result =
        plan_and_collect(&ctx, "SELECT '2000-01-01T00:00:00'::TIMESTAMP::TIMESTAMPTZ")
            .await
            .unwrap();
    let err = pretty_format_batches(&result).err().unwrap().to_string();
    assert_eq!(err, "Parser error: Invalid timezone \"Asia/Taipei2\": 'Asia/Taipei2' is not a valid timezone");
}<|MERGE_RESOLUTION|>--- conflicted
+++ resolved
@@ -453,24 +453,6 @@
         .await
         .unwrap();
 
-<<<<<<< HEAD
-=======
-    // casting UTF-8 to TimestampTZ isn't supported yet, add Timestamp as the middle layer for now
-    let result =
-        plan_and_collect(&ctx, "SELECT '2000-01-01T00:00:00'::TIMESTAMP::TIMESTAMPTZ")
-            .await
-            .unwrap();
-
-    let expected = vec![
-        "+-----------------------------+",
-        "| Utf8(\"2000-01-01T00:00:00\") |",
-        "+-----------------------------+",
-        "| 2000-01-01T08:00:00+08:00   |",
-        "+-----------------------------+",
-    ];
-    assert_batches_eq!(expected, &result);
-
->>>>>>> 8e125d2e
     // this is invalid even after we support named time zone
     plan_and_collect(&ctx, "SET TIME ZONE = 'Asia/Taipei2'")
         .await
