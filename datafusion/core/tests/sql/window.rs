--- conflicted
+++ resolved
@@ -16,10 +16,6 @@
 // under the License.
 
 use super::*;
-<<<<<<< HEAD
-use datafusion::execution::options::ReadOptions;
-=======
->>>>>>> f0d544f6
 
 #[tokio::test]
 async fn window_frame_creation_type_checking() -> Result<()> {
@@ -64,208 +60,15 @@
     .await
 }
 
-<<<<<<< HEAD
-// Return a static RecordBatch and its ordering for tests. RecordBatch is ordered by ts
-fn get_test_data1() -> Result<(RecordBatch, Vec<Expr>)> {
-    let ts_field = Field::new("ts", DataType::Int32, false);
-    let inc_field = Field::new("inc_col", DataType::Int32, false);
-    let desc_field = Field::new("desc_col", DataType::Int32, false);
-    let low_card_field = Field::new("low_card_col", DataType::Int32, false);
-
-    let schema = Arc::new(Schema::new(vec![
-        ts_field,
-        inc_field,
-        desc_field,
-        low_card_field,
-    ]));
-
-    let batch = RecordBatch::try_new(
-        schema,
-        vec![
-            Arc::new(Int32Array::from_slice([
-                1, 1, 5, 9, 10, 11, 16, 21, 22, 26, 26, 28, 31, 33, 38, 42, 47, 51, 53,
-                53, 58, 63, 67, 68, 70, 72, 72, 76, 81, 85, 86, 88, 91, 96, 97, 98, 100,
-                101, 102, 104, 104, 108, 112, 113, 113, 114, 114, 117, 122, 126, 131,
-                131, 136, 136, 136, 139, 141, 146, 147, 147, 152, 154, 159, 161, 163,
-                164, 167, 172, 173, 177, 180, 185, 186, 191, 195, 195, 199, 203, 207,
-                210, 213, 218, 221, 224, 226, 230, 232, 235, 238, 238, 239, 244, 245,
-                247, 250, 254, 258, 262, 264, 264,
-            ])),
-            Arc::new(Int32Array::from_slice([
-                1, 5, 10, 15, 20, 21, 26, 29, 30, 33, 37, 40, 43, 44, 45, 49, 51, 53, 58,
-                61, 65, 70, 75, 78, 83, 88, 90, 91, 95, 97, 100, 105, 109, 111, 115, 119,
-                120, 124, 126, 129, 131, 135, 140, 143, 144, 147, 148, 149, 151, 155,
-                156, 159, 160, 163, 165, 170, 172, 177, 181, 182, 186, 187, 192, 196,
-                197, 199, 203, 207, 209, 213, 214, 216, 219, 221, 222, 225, 226, 231,
-                236, 237, 242, 245, 247, 248, 253, 254, 259, 261, 266, 269, 272, 275,
-                278, 283, 286, 289, 291, 296, 301, 305,
-            ])),
-            Arc::new(Int32Array::from_slice([
-                100, 98, 93, 91, 86, 84, 81, 77, 75, 71, 70, 69, 64, 62, 59, 55, 50, 45,
-                41, 40, 39, 36, 31, 28, 23, 22, 17, 13, 10, 6, 5, 2, 1, -1, -4, -5, -6,
-                -8, -12, -16, -17, -19, -24, -25, -29, -34, -37, -42, -47, -48, -49, -53,
-                -57, -58, -61, -65, -67, -68, -71, -73, -75, -76, -78, -83, -87, -91,
-                -95, -98, -101, -105, -106, -111, -114, -116, -120, -125, -128, -129,
-                -134, -139, -142, -143, -146, -150, -154, -158, -163, -168, -172, -176,
-                -181, -184, -189, -193, -196, -201, -203, -208, -210, -213,
-            ])),
-            Arc::new(Int32Array::from_slice([
-                0, 3, 4, 3, 2, 2, 0, 1, 1, 3, 4, 1, 0, 1, 3, 2, 1, 4, 4, 1, 4, 3, 4, 4,
-                0, 4, 1, 2, 4, 3, 2, 1, 4, 2, 2, 4, 2, 4, 1, 0, 1, 1, 4, 4, 2, 1, 4, 1,
-                4, 1, 1, 3, 4, 4, 3, 0, 4, 0, 3, 0, 4, 4, 0, 0, 4, 3, 1, 0, 3, 3, 1, 1,
-                0, 4, 3, 3, 0, 0, 4, 2, 1, 3, 2, 2, 1, 3, 1, 4, 1, 3, 3, 1, 2, 0, 1, 0,
-                3, 2, 1, 2,
-            ])),
-        ],
-    )?;
-    let file_sort_order = vec![col("ts").sort(true, false)];
-    Ok((batch, file_sort_order))
-}
-
-// Return a static RecordBatch and its ordering for tests. RecordBatch is ordered by low_card_col1, low_card_col2, inc_col
-fn get_test_data2() -> Result<(RecordBatch, Vec<Expr>)> {
-    let low_card_col1 = Field::new("low_card_col1", DataType::Int32, false);
-    let low_card_col2 = Field::new("low_card_col2", DataType::Int32, false);
-    let inc_col = Field::new("inc_col", DataType::Int32, false);
-    let unsorted_col = Field::new("unsorted_col", DataType::Int32, false);
-
-    let schema = Arc::new(Schema::new(vec![
-        low_card_col1,
-        low_card_col2,
-        inc_col,
-        unsorted_col,
-    ]));
-
-    let batch = RecordBatch::try_new(
-        schema,
-        vec![
-            Arc::new(Int32Array::from_slice([
-                0, 0, 0, 0, 0, 0, 0, 0, 0, 0, 0, 0, 0, 0, 0, 0, 0, 0, 0, 0, 0, 0, 0, 0,
-                0, 0, 0, 0, 0, 0, 0, 0, 0, 0, 0, 0, 0, 0, 0, 0, 0, 0, 0, 0, 0, 0, 0, 0,
-                0, 0, 1, 1, 1, 1, 1, 1, 1, 1, 1, 1, 1, 1, 1, 1, 1, 1, 1, 1, 1, 1, 1, 1,
-                1, 1, 1, 1, 1, 1, 1, 1, 1, 1, 1, 1, 1, 1, 1, 1, 1, 1, 1, 1, 1, 1, 1, 1,
-                1, 1, 1, 1,
-            ])),
-            Arc::new(Int32Array::from_slice([
-                0, 0, 0, 0, 0, 0, 0, 0, 0, 0, 0, 0, 0, 0, 0, 0, 0, 0, 0, 0, 0, 0, 0, 0,
-                0, 1, 1, 1, 1, 1, 1, 1, 1, 1, 1, 1, 1, 1, 1, 1, 1, 1, 1, 1, 1, 1, 1, 1,
-                1, 1, 2, 2, 2, 2, 2, 2, 2, 2, 2, 2, 2, 2, 2, 2, 2, 2, 2, 2, 2, 2, 2, 2,
-                2, 2, 2, 3, 3, 3, 3, 3, 3, 3, 3, 3, 3, 3, 3, 3, 3, 3, 3, 3, 3, 3, 3, 3,
-                3, 3, 3, 3,
-            ])),
-            Arc::new(Int32Array::from_slice([
-                0, 1, 2, 3, 4, 5, 6, 7, 8, 9, 10, 11, 12, 13, 14, 15, 16, 17, 18, 19, 20,
-                21, 22, 23, 24, 25, 26, 27, 28, 29, 30, 31, 32, 33, 34, 35, 36, 37, 38,
-                39, 40, 41, 42, 43, 44, 45, 46, 47, 48, 49, 50, 51, 52, 53, 54, 55, 56,
-                57, 58, 59, 60, 61, 62, 63, 64, 65, 66, 67, 68, 69, 70, 71, 72, 73, 74,
-                75, 76, 77, 78, 79, 80, 81, 82, 83, 84, 85, 86, 87, 88, 89, 90, 91, 92,
-                93, 94, 95, 96, 97, 98, 99,
-            ])),
-            Arc::new(Int32Array::from_slice([
-                0, 2, 0, 0, 1, 1, 0, 2, 1, 4, 4, 2, 2, 1, 2, 3, 3, 2, 1, 4, 0, 3, 0, 0,
-                4, 0, 2, 0, 1, 1, 3, 4, 2, 2, 4, 0, 1, 4, 0, 1, 1, 3, 3, 2, 3, 0, 0, 1,
-                1, 3, 0, 3, 1, 1, 4, 2, 1, 1, 1, 2, 4, 3, 1, 4, 4, 0, 2, 4, 1, 1, 0, 2,
-                1, 1, 4, 2, 0, 2, 1, 4, 2, 0, 4, 2, 1, 1, 1, 4, 3, 4, 1, 2, 0, 0, 2, 0,
-                4, 2, 4, 3,
-            ])),
-        ],
-    )?;
-    let file_sort_order = vec![
-        col("low_card_col1").sort(true, false),
-        col("low_card_col2").sort(true, false),
-        col("inc_col").sort(true, false),
-    ];
-    Ok((batch, file_sort_order))
-}
-
-fn write_test_data_to_csv(
-    tmpdir: &TempDir,
-    n_file: usize,
-    batch: &RecordBatch,
-) -> Result<()> {
-    let n_chunk = batch.num_rows() / n_file;
-    for i in 0..n_file {
-        let target_file = tmpdir.path().join(format!("{i}.csv"));
-        let file = File::create(target_file)?;
-        let chunks_start = i * n_chunk;
-        let cur_batch = batch.slice(chunks_start, n_chunk);
-        let mut writer = arrow::csv::Writer::new(file);
-        writer.write(&cur_batch)?;
-    }
-    Ok(())
-}
-
-async fn get_test_context(tmpdir: &TempDir, n_batch: usize) -> Result<SessionContext> {
-    let session_config = SessionConfig::new().with_target_partitions(1);
-    let ctx = SessionContext::with_config(session_config);
-
-    let csv_read_options = CsvReadOptions::default();
-
-    let (batch, file_sort_order) = get_test_data1()?;
-
-    let options_sort = csv_read_options
-        .to_listing_options(&ctx.copied_config())
-        .with_file_sort_order(Some(file_sort_order));
-
-    write_test_data_to_csv(tmpdir, n_batch, &batch)?;
-    let sql_definition = None;
-    ctx.register_listing_table(
-        "annotated_data",
-        tmpdir.path().to_string_lossy(),
-        options_sort.clone(),
-        Some(batch.schema()),
-        sql_definition,
-    )
-    .await
-    .unwrap();
-    Ok(ctx)
-}
-
-async fn get_test_context2(
-    tmpdir: &TempDir,
-    n_batch: usize,
-    infinite_source: bool,
-) -> Result<SessionContext> {
-    let session_config = SessionConfig::new().with_target_partitions(1);
-    let ctx = SessionContext::with_config(session_config);
-
-    let csv_read_options = CsvReadOptions::default();
-    let (batch, file_sort_order) = get_test_data2()?;
-
-    let options_sort = csv_read_options
-        .to_listing_options(&ctx.copied_config())
-        .with_file_sort_order(Some(file_sort_order))
-        .with_infinite_source(infinite_source);
-
-    write_test_data_to_csv(tmpdir, n_batch, &batch)?;
-    let sql_definition = None;
-    ctx.register_listing_table(
-        "annotated_data2",
-        tmpdir.path().to_string_lossy(),
-        options_sort.clone(),
-        Some(batch.schema()),
-        sql_definition,
-    )
-    .await
-    .unwrap();
-    Ok(ctx)
-}
-
-=======
->>>>>>> f0d544f6
 mod tests {
     use super::*;
-    use datafusion::test_util::get_test_context;
+    use datafusion::test_util::{get_test_context, get_test_context2};
 
     #[tokio::test]
     async fn test_source_sorted_aggregate() -> Result<()> {
         let tmpdir = TempDir::new()?;
-<<<<<<< HEAD
-        let ctx = get_test_context(&tmpdir, 1).await?;
-=======
         let session_config = SessionConfig::new().with_target_partitions(1);
         let ctx = get_test_context(&tmpdir, false, session_config).await?;
->>>>>>> f0d544f6
 
         let sql = "SELECT
             SUM(inc_col) OVER(ORDER BY ts RANGE BETWEEN 10 PRECEDING AND 1 FOLLOWING) as sum1,
@@ -306,7 +109,7 @@
                 "ProjectionExec: expr=[sum1@0 as sum1, sum2@1 as sum2, sum3@2 as sum3, min1@3 as min1, min2@4 as min2, min3@5 as min3, max1@6 as max1, max2@7 as max2, max3@8 as max3, cnt1@9 as cnt1, cnt2@10 as cnt2, sumr1@11 as sumr1, sumr2@12 as sumr2, sumr3@13 as sumr3, minr1@14 as minr1, minr2@15 as minr2, minr3@16 as minr3, maxr1@17 as maxr1, maxr2@18 as maxr2, maxr3@19 as maxr3, cntr1@20 as cntr1, cntr2@21 as cntr2, sum4@22 as sum4, cnt3@23 as cnt3]",
                 "  GlobalLimitExec: skip=0, fetch=5",
                 "    SortExec: fetch=5, expr=[inc_col@24 DESC]",
-                "      ProjectionExec: expr=[SUM(annotated_data.inc_col) ORDER BY [annotated_data.ts ASC NULLS LAST] RANGE BETWEEN 10 PRECEDING AND 1 FOLLOWING@15 as sum1, SUM(annotated_data.desc_col) ORDER BY [annotated_data.ts ASC NULLS LAST] RANGE BETWEEN 5 PRECEDING AND 1 FOLLOWING@16 as sum2, SUM(annotated_data.inc_col) ORDER BY [annotated_data.ts ASC NULLS LAST] ROWS BETWEEN 1 PRECEDING AND 10 FOLLOWING@17 as sum3, MIN(annotated_data.inc_col) ORDER BY [annotated_data.ts ASC NULLS LAST] RANGE BETWEEN 10 PRECEDING AND 1 FOLLOWING@18 as min1, MIN(annotated_data.desc_col) ORDER BY [annotated_data.ts ASC NULLS LAST] RANGE BETWEEN 5 PRECEDING AND 1 FOLLOWING@19 as min2, MIN(annotated_data.inc_col) ORDER BY [annotated_data.ts ASC NULLS LAST] ROWS BETWEEN 1 PRECEDING AND 10 FOLLOWING@20 as min3, MAX(annotated_data.inc_col) ORDER BY [annotated_data.ts ASC NULLS LAST] RANGE BETWEEN 10 PRECEDING AND 1 FOLLOWING@21 as max1, MAX(annotated_data.desc_col) ORDER BY [annotated_data.ts ASC NULLS LAST] RANGE BETWEEN 5 PRECEDING AND 1 FOLLOWING@22 as max2, MAX(annotated_data.inc_col) ORDER BY [annotated_data.ts ASC NULLS LAST] ROWS BETWEEN 1 PRECEDING AND 10 FOLLOWING@23 as max3, COUNT(UInt8(1)) ORDER BY [annotated_data.ts ASC NULLS LAST] RANGE BETWEEN 4 PRECEDING AND 8 FOLLOWING@24 as cnt1, COUNT(UInt8(1)) ORDER BY [annotated_data.ts ASC NULLS LAST] ROWS BETWEEN 8 PRECEDING AND 1 FOLLOWING@25 as cnt2, SUM(annotated_data.inc_col) ORDER BY [annotated_data.ts DESC NULLS FIRST] RANGE BETWEEN 1 PRECEDING AND 4 FOLLOWING@4 as sumr1, SUM(annotated_data.desc_col) ORDER BY [annotated_data.ts DESC NULLS FIRST] RANGE BETWEEN 1 PRECEDING AND 8 FOLLOWING@5 as sumr2, SUM(annotated_data.desc_col) ORDER BY [annotated_data.ts DESC NULLS FIRST] ROWS BETWEEN 1 PRECEDING AND 5 FOLLOWING@6 as sumr3, MIN(annotated_data.inc_col) ORDER BY [annotated_data.ts DESC NULLS FIRST] RANGE BETWEEN 10 PRECEDING AND 1 FOLLOWING@7 as minr1, MIN(annotated_data.desc_col) ORDER BY [annotated_data.ts DESC NULLS FIRST] RANGE BETWEEN 5 PRECEDING AND 1 FOLLOWING@8 as minr2, MIN(annotated_data.inc_col) ORDER BY [annotated_data.ts DESC NULLS FIRST] ROWS BETWEEN 1 PRECEDING AND 10 FOLLOWING@9 as minr3, MAX(annotated_data.inc_col) ORDER BY [annotated_data.ts DESC NULLS FIRST] RANGE BETWEEN 10 PRECEDING AND 1 FOLLOWING@10 as maxr1, MAX(annotated_data.desc_col) ORDER BY [annotated_data.ts DESC NULLS FIRST] RANGE BETWEEN 5 PRECEDING AND 1 FOLLOWING@11 as maxr2, MAX(annotated_data.inc_col) ORDER BY [annotated_data.ts DESC NULLS FIRST] ROWS BETWEEN 1 PRECEDING AND 10 FOLLOWING@12 as maxr3, COUNT(UInt8(1)) ORDER BY [annotated_data.ts DESC NULLS FIRST] RANGE BETWEEN 6 PRECEDING AND 2 FOLLOWING@13 as cntr1, COUNT(UInt8(1)) ORDER BY [annotated_data.ts DESC NULLS FIRST] ROWS BETWEEN 8 PRECEDING AND 1 FOLLOWING@14 as cntr2, SUM(annotated_data.desc_col) ROWS BETWEEN 8 PRECEDING AND 1 FOLLOWING@26 as sum4, COUNT(UInt8(1)) ROWS BETWEEN 8 PRECEDING AND 1 FOLLOWING@27 as cnt3, inc_col@1 as inc_col]",
+                "      ProjectionExec: expr=[SUM(annotated_data.inc_col) ORDER BY [annotated_data.ts ASC NULLS LAST] RANGE BETWEEN 10 PRECEDING AND 1 FOLLOWING@14 as sum1, SUM(annotated_data.desc_col) ORDER BY [annotated_data.ts ASC NULLS LAST] RANGE BETWEEN 5 PRECEDING AND 1 FOLLOWING@15 as sum2, SUM(annotated_data.inc_col) ORDER BY [annotated_data.ts ASC NULLS LAST] ROWS BETWEEN 1 PRECEDING AND 10 FOLLOWING@16 as sum3, MIN(annotated_data.inc_col) ORDER BY [annotated_data.ts ASC NULLS LAST] RANGE BETWEEN 10 PRECEDING AND 1 FOLLOWING@17 as min1, MIN(annotated_data.desc_col) ORDER BY [annotated_data.ts ASC NULLS LAST] RANGE BETWEEN 5 PRECEDING AND 1 FOLLOWING@18 as min2, MIN(annotated_data.inc_col) ORDER BY [annotated_data.ts ASC NULLS LAST] ROWS BETWEEN 1 PRECEDING AND 10 FOLLOWING@19 as min3, MAX(annotated_data.inc_col) ORDER BY [annotated_data.ts ASC NULLS LAST] RANGE BETWEEN 10 PRECEDING AND 1 FOLLOWING@20 as max1, MAX(annotated_data.desc_col) ORDER BY [annotated_data.ts ASC NULLS LAST] RANGE BETWEEN 5 PRECEDING AND 1 FOLLOWING@21 as max2, MAX(annotated_data.inc_col) ORDER BY [annotated_data.ts ASC NULLS LAST] ROWS BETWEEN 1 PRECEDING AND 10 FOLLOWING@22 as max3, COUNT(UInt8(1)) ORDER BY [annotated_data.ts ASC NULLS LAST] RANGE BETWEEN 4 PRECEDING AND 8 FOLLOWING@23 as cnt1, COUNT(UInt8(1)) ORDER BY [annotated_data.ts ASC NULLS LAST] ROWS BETWEEN 8 PRECEDING AND 1 FOLLOWING@24 as cnt2, SUM(annotated_data.inc_col) ORDER BY [annotated_data.ts DESC NULLS FIRST] RANGE BETWEEN 1 PRECEDING AND 4 FOLLOWING@3 as sumr1, SUM(annotated_data.desc_col) ORDER BY [annotated_data.ts DESC NULLS FIRST] RANGE BETWEEN 1 PRECEDING AND 8 FOLLOWING@4 as sumr2, SUM(annotated_data.desc_col) ORDER BY [annotated_data.ts DESC NULLS FIRST] ROWS BETWEEN 1 PRECEDING AND 5 FOLLOWING@5 as sumr3, MIN(annotated_data.inc_col) ORDER BY [annotated_data.ts DESC NULLS FIRST] RANGE BETWEEN 10 PRECEDING AND 1 FOLLOWING@6 as minr1, MIN(annotated_data.desc_col) ORDER BY [annotated_data.ts DESC NULLS FIRST] RANGE BETWEEN 5 PRECEDING AND 1 FOLLOWING@7 as minr2, MIN(annotated_data.inc_col) ORDER BY [annotated_data.ts DESC NULLS FIRST] ROWS BETWEEN 1 PRECEDING AND 10 FOLLOWING@8 as minr3, MAX(annotated_data.inc_col) ORDER BY [annotated_data.ts DESC NULLS FIRST] RANGE BETWEEN 10 PRECEDING AND 1 FOLLOWING@9 as maxr1, MAX(annotated_data.desc_col) ORDER BY [annotated_data.ts DESC NULLS FIRST] RANGE BETWEEN 5 PRECEDING AND 1 FOLLOWING@10 as maxr2, MAX(annotated_data.inc_col) ORDER BY [annotated_data.ts DESC NULLS FIRST] ROWS BETWEEN 1 PRECEDING AND 10 FOLLOWING@11 as maxr3, COUNT(UInt8(1)) ORDER BY [annotated_data.ts DESC NULLS FIRST] RANGE BETWEEN 6 PRECEDING AND 2 FOLLOWING@12 as cntr1, COUNT(UInt8(1)) ORDER BY [annotated_data.ts DESC NULLS FIRST] ROWS BETWEEN 8 PRECEDING AND 1 FOLLOWING@13 as cntr2, SUM(annotated_data.desc_col) ROWS BETWEEN 8 PRECEDING AND 1 FOLLOWING@25 as sum4, COUNT(UInt8(1)) ROWS BETWEEN 8 PRECEDING AND 1 FOLLOWING@26 as cnt3, inc_col@1 as inc_col]",
                 "        BoundedWindowAggExec: wdw=[SUM(annotated_data.desc_col): Ok(Field { name: \"SUM(annotated_data.desc_col)\", data_type: Int64, nullable: true, dict_id: 0, dict_is_ordered: false, metadata: {} }), frame: WindowFrame { units: Rows, start_bound: Preceding(UInt64(8)), end_bound: Following(UInt64(1)) }, COUNT(UInt8(1)): Ok(Field { name: \"COUNT(UInt8(1))\", data_type: Int64, nullable: true, dict_id: 0, dict_is_ordered: false, metadata: {} }), frame: WindowFrame { units: Rows, start_bound: Preceding(UInt64(8)), end_bound: Following(UInt64(1)) }], mode=[Sorted]",
                 "          BoundedWindowAggExec: wdw=[SUM(annotated_data.inc_col): Ok(Field { name: \"SUM(annotated_data.inc_col)\", data_type: Int64, nullable: true, dict_id: 0, dict_is_ordered: false, metadata: {} }), frame: WindowFrame { units: Range, start_bound: Preceding(Int32(10)), end_bound: Following(Int32(1)) }, SUM(annotated_data.desc_col): Ok(Field { name: \"SUM(annotated_data.desc_col)\", data_type: Int64, nullable: true, dict_id: 0, dict_is_ordered: false, metadata: {} }), frame: WindowFrame { units: Range, start_bound: Preceding(Int32(5)), end_bound: Following(Int32(1)) }, SUM(annotated_data.inc_col): Ok(Field { name: \"SUM(annotated_data.inc_col)\", data_type: Int64, nullable: true, dict_id: 0, dict_is_ordered: false, metadata: {} }), frame: WindowFrame { units: Rows, start_bound: Preceding(UInt64(1)), end_bound: Following(UInt64(10)) }, MIN(annotated_data.inc_col): Ok(Field { name: \"MIN(annotated_data.inc_col)\", data_type: Int32, nullable: true, dict_id: 0, dict_is_ordered: false, metadata: {} }), frame: WindowFrame { units: Range, start_bound: Preceding(Int32(10)), end_bound: Following(Int32(1)) }, MIN(annotated_data.desc_col): Ok(Field { name: \"MIN(annotated_data.desc_col)\", data_type: Int32, nullable: true, dict_id: 0, dict_is_ordered: false, metadata: {} }), frame: WindowFrame { units: Range, start_bound: Preceding(Int32(5)), end_bound: Following(Int32(1)) }, MIN(annotated_data.inc_col): Ok(Field { name: \"MIN(annotated_data.inc_col)\", data_type: Int32, nullable: true, dict_id: 0, dict_is_ordered: false, metadata: {} }), frame: WindowFrame { units: Rows, start_bound: Preceding(UInt64(1)), end_bound: Following(UInt64(10)) }, MAX(annotated_data.inc_col): Ok(Field { name: \"MAX(annotated_data.inc_col)\", data_type: Int32, nullable: true, dict_id: 0, dict_is_ordered: false, metadata: {} }), frame: WindowFrame { units: Range, start_bound: Preceding(Int32(10)), end_bound: Following(Int32(1)) }, MAX(annotated_data.desc_col): Ok(Field { name: \"MAX(annotated_data.desc_col)\", data_type: Int32, nullable: true, dict_id: 0, dict_is_ordered: false, metadata: {} }), frame: WindowFrame { units: Range, start_bound: Preceding(Int32(5)), end_bound: Following(Int32(1)) }, MAX(annotated_data.inc_col): Ok(Field { name: \"MAX(annotated_data.inc_col)\", data_type: Int32, nullable: true, dict_id: 0, dict_is_ordered: false, metadata: {} }), frame: WindowFrame { units: Rows, start_bound: Preceding(UInt64(1)), end_bound: Following(UInt64(10)) }, COUNT(UInt8(1)): Ok(Field { name: \"COUNT(UInt8(1))\", data_type: Int64, nullable: true, dict_id: 0, dict_is_ordered: false, metadata: {} }), frame: WindowFrame { units: Range, start_bound: Preceding(Int32(4)), end_bound: Following(Int32(8)) }, COUNT(UInt8(1)): Ok(Field { name: \"COUNT(UInt8(1))\", data_type: Int64, nullable: true, dict_id: 0, dict_is_ordered: false, metadata: {} }), frame: WindowFrame { units: Rows, start_bound: Preceding(UInt64(8)), end_bound: Following(UInt64(1)) }], mode=[Sorted]",
                 "            BoundedWindowAggExec: wdw=[SUM(annotated_data.inc_col): Ok(Field { name: \"SUM(annotated_data.inc_col)\", data_type: Int64, nullable: true, dict_id: 0, dict_is_ordered: false, metadata: {} }), frame: WindowFrame { units: Range, start_bound: Preceding(Int32(4)), end_bound: Following(Int32(1)) }, SUM(annotated_data.desc_col): Ok(Field { name: \"SUM(annotated_data.desc_col)\", data_type: Int64, nullable: true, dict_id: 0, dict_is_ordered: false, metadata: {} }), frame: WindowFrame { units: Range, start_bound: Preceding(Int32(8)), end_bound: Following(Int32(1)) }, SUM(annotated_data.desc_col): Ok(Field { name: \"SUM(annotated_data.desc_col)\", data_type: Int64, nullable: true, dict_id: 0, dict_is_ordered: false, metadata: {} }), frame: WindowFrame { units: Rows, start_bound: Preceding(UInt64(5)), end_bound: Following(UInt64(1)) }, MIN(annotated_data.inc_col): Ok(Field { name: \"MIN(annotated_data.inc_col)\", data_type: Int32, nullable: true, dict_id: 0, dict_is_ordered: false, metadata: {} }), frame: WindowFrame { units: Range, start_bound: Preceding(Int32(1)), end_bound: Following(Int32(10)) }, MIN(annotated_data.desc_col): Ok(Field { name: \"MIN(annotated_data.desc_col)\", data_type: Int32, nullable: true, dict_id: 0, dict_is_ordered: false, metadata: {} }), frame: WindowFrame { units: Range, start_bound: Preceding(Int32(1)), end_bound: Following(Int32(5)) }, MIN(annotated_data.inc_col): Ok(Field { name: \"MIN(annotated_data.inc_col)\", data_type: Int32, nullable: true, dict_id: 0, dict_is_ordered: false, metadata: {} }), frame: WindowFrame { units: Rows, start_bound: Preceding(UInt64(10)), end_bound: Following(UInt64(1)) }, MAX(annotated_data.inc_col): Ok(Field { name: \"MAX(annotated_data.inc_col)\", data_type: Int32, nullable: true, dict_id: 0, dict_is_ordered: false, metadata: {} }), frame: WindowFrame { units: Range, start_bound: Preceding(Int32(1)), end_bound: Following(Int32(10)) }, MAX(annotated_data.desc_col): Ok(Field { name: \"MAX(annotated_data.desc_col)\", data_type: Int32, nullable: true, dict_id: 0, dict_is_ordered: false, metadata: {} }), frame: WindowFrame { units: Range, start_bound: Preceding(Int32(1)), end_bound: Following(Int32(5)) }, MAX(annotated_data.inc_col): Ok(Field { name: \"MAX(annotated_data.inc_col)\", data_type: Int32, nullable: true, dict_id: 0, dict_is_ordered: false, metadata: {} }), frame: WindowFrame { units: Rows, start_bound: Preceding(UInt64(10)), end_bound: Following(UInt64(1)) }, COUNT(UInt8(1)): Ok(Field { name: \"COUNT(UInt8(1))\", data_type: Int64, nullable: true, dict_id: 0, dict_is_ordered: false, metadata: {} }), frame: WindowFrame { units: Range, start_bound: Preceding(Int32(2)), end_bound: Following(Int32(6)) }, COUNT(UInt8(1)): Ok(Field { name: \"COUNT(UInt8(1))\", data_type: Int64, nullable: true, dict_id: 0, dict_is_ordered: false, metadata: {} }), frame: WindowFrame { units: Rows, start_bound: Preceding(UInt64(1)), end_bound: Following(UInt64(8)) }], mode=[Sorted]",
@@ -340,12 +143,8 @@
     #[tokio::test]
     async fn test_source_sorted_builtin() -> Result<()> {
         let tmpdir = TempDir::new()?;
-<<<<<<< HEAD
-        let ctx = get_test_context(&tmpdir, 1).await?;
-=======
         let session_config = SessionConfig::new().with_target_partitions(1);
         let ctx = get_test_context(&tmpdir, false, session_config).await?;
->>>>>>> f0d544f6
 
         let sql = "SELECT
             FIRST_VALUE(inc_col) OVER(ORDER BY ts RANGE BETWEEN 10 PRECEDING and 1 FOLLOWING) as fv1,
@@ -386,7 +185,7 @@
                 "ProjectionExec: expr=[fv1@0 as fv1, fv2@1 as fv2, lv1@2 as lv1, lv2@3 as lv2, nv1@4 as nv1, nv2@5 as nv2, rn1@6 as rn1, rn2@7 as rn2, rank1@8 as rank1, rank2@9 as rank2, dense_rank1@10 as dense_rank1, dense_rank2@11 as dense_rank2, lag1@12 as lag1, lag2@13 as lag2, lead1@14 as lead1, lead2@15 as lead2, fvr1@16 as fvr1, fvr2@17 as fvr2, lvr1@18 as lvr1, lvr2@19 as lvr2, lagr1@20 as lagr1, lagr2@21 as lagr2, leadr1@22 as leadr1, leadr2@23 as leadr2]",
                 "  GlobalLimitExec: skip=0, fetch=5",
                 "    SortExec: fetch=5, expr=[ts@24 DESC]",
-                "      ProjectionExec: expr=[FIRST_VALUE(annotated_data.inc_col) ORDER BY [annotated_data.ts ASC NULLS LAST] RANGE BETWEEN 10 PRECEDING AND 1 FOLLOWING@12 as fv1, FIRST_VALUE(annotated_data.inc_col) ORDER BY [annotated_data.ts ASC NULLS LAST] ROWS BETWEEN 10 PRECEDING AND 1 FOLLOWING@13 as fv2, LAST_VALUE(annotated_data.inc_col) ORDER BY [annotated_data.ts ASC NULLS LAST] RANGE BETWEEN 10 PRECEDING AND 1 FOLLOWING@14 as lv1, LAST_VALUE(annotated_data.inc_col) ORDER BY [annotated_data.ts ASC NULLS LAST] ROWS BETWEEN 10 PRECEDING AND 1 FOLLOWING@15 as lv2, NTH_VALUE(annotated_data.inc_col,Int64(5)) ORDER BY [annotated_data.ts ASC NULLS LAST] RANGE BETWEEN 10 PRECEDING AND 1 FOLLOWING@16 as nv1, NTH_VALUE(annotated_data.inc_col,Int64(5)) ORDER BY [annotated_data.ts ASC NULLS LAST] ROWS BETWEEN 10 PRECEDING AND 1 FOLLOWING@17 as nv2, ROW_NUMBER() ORDER BY [annotated_data.ts ASC NULLS LAST] RANGE BETWEEN 1 PRECEDING AND 10 FOLLOWING@18 as rn1, ROW_NUMBER() ORDER BY [annotated_data.ts ASC NULLS LAST] ROWS BETWEEN 10 PRECEDING AND 1 FOLLOWING@19 as rn2, RANK() ORDER BY [annotated_data.ts ASC NULLS LAST] RANGE BETWEEN 1 PRECEDING AND 10 FOLLOWING@20 as rank1, RANK() ORDER BY [annotated_data.ts ASC NULLS LAST] ROWS BETWEEN 10 PRECEDING AND 1 FOLLOWING@21 as rank2, DENSE_RANK() ORDER BY [annotated_data.ts ASC NULLS LAST] RANGE BETWEEN 1 PRECEDING AND 10 FOLLOWING@22 as dense_rank1, DENSE_RANK() ORDER BY [annotated_data.ts ASC NULLS LAST] ROWS BETWEEN 10 PRECEDING AND 1 FOLLOWING@23 as dense_rank2, LAG(annotated_data.inc_col,Int64(1),Int64(1001)) ORDER BY [annotated_data.ts ASC NULLS LAST] RANGE BETWEEN 1 PRECEDING AND 10 FOLLOWING@24 as lag1, LAG(annotated_data.inc_col,Int64(2),Int64(1002)) ORDER BY [annotated_data.ts ASC NULLS LAST] ROWS BETWEEN 10 PRECEDING AND 1 FOLLOWING@25 as lag2, LEAD(annotated_data.inc_col,Int64(-1),Int64(1001)) ORDER BY [annotated_data.ts ASC NULLS LAST] RANGE BETWEEN 1 PRECEDING AND 10 FOLLOWING@26 as lead1, LEAD(annotated_data.inc_col,Int64(4),Int64(1004)) ORDER BY [annotated_data.ts ASC NULLS LAST] ROWS BETWEEN 10 PRECEDING AND 1 FOLLOWING@27 as lead2, FIRST_VALUE(annotated_data.inc_col) ORDER BY [annotated_data.ts DESC NULLS FIRST] RANGE BETWEEN 10 PRECEDING AND 1 FOLLOWING@4 as fvr1, FIRST_VALUE(annotated_data.inc_col) ORDER BY [annotated_data.ts DESC NULLS FIRST] ROWS BETWEEN 10 PRECEDING AND 1 FOLLOWING@5 as fvr2, LAST_VALUE(annotated_data.inc_col) ORDER BY [annotated_data.ts DESC NULLS FIRST] RANGE BETWEEN 10 PRECEDING AND 1 FOLLOWING@6 as lvr1, LAST_VALUE(annotated_data.inc_col) ORDER BY [annotated_data.ts DESC NULLS FIRST] ROWS BETWEEN 10 PRECEDING AND 1 FOLLOWING@7 as lvr2, LAG(annotated_data.inc_col,Int64(1),Int64(1001)) ORDER BY [annotated_data.ts DESC NULLS FIRST] RANGE BETWEEN 1 PRECEDING AND 10 FOLLOWING@8 as lagr1, LAG(annotated_data.inc_col,Int64(2),Int64(1002)) ORDER BY [annotated_data.ts DESC NULLS FIRST] ROWS BETWEEN 10 PRECEDING AND 1 FOLLOWING@9 as lagr2, LEAD(annotated_data.inc_col,Int64(-1),Int64(1001)) ORDER BY [annotated_data.ts DESC NULLS FIRST] RANGE BETWEEN 1 PRECEDING AND 10 FOLLOWING@10 as leadr1, LEAD(annotated_data.inc_col,Int64(4),Int64(1004)) ORDER BY [annotated_data.ts DESC NULLS FIRST] ROWS BETWEEN 10 PRECEDING AND 1 FOLLOWING@11 as leadr2, ts@0 as ts]",
+                "      ProjectionExec: expr=[FIRST_VALUE(annotated_data.inc_col) ORDER BY [annotated_data.ts ASC NULLS LAST] RANGE BETWEEN 10 PRECEDING AND 1 FOLLOWING@11 as fv1, FIRST_VALUE(annotated_data.inc_col) ORDER BY [annotated_data.ts ASC NULLS LAST] ROWS BETWEEN 10 PRECEDING AND 1 FOLLOWING@12 as fv2, LAST_VALUE(annotated_data.inc_col) ORDER BY [annotated_data.ts ASC NULLS LAST] RANGE BETWEEN 10 PRECEDING AND 1 FOLLOWING@13 as lv1, LAST_VALUE(annotated_data.inc_col) ORDER BY [annotated_data.ts ASC NULLS LAST] ROWS BETWEEN 10 PRECEDING AND 1 FOLLOWING@14 as lv2, NTH_VALUE(annotated_data.inc_col,Int64(5)) ORDER BY [annotated_data.ts ASC NULLS LAST] RANGE BETWEEN 10 PRECEDING AND 1 FOLLOWING@15 as nv1, NTH_VALUE(annotated_data.inc_col,Int64(5)) ORDER BY [annotated_data.ts ASC NULLS LAST] ROWS BETWEEN 10 PRECEDING AND 1 FOLLOWING@16 as nv2, ROW_NUMBER() ORDER BY [annotated_data.ts ASC NULLS LAST] RANGE BETWEEN 1 PRECEDING AND 10 FOLLOWING@17 as rn1, ROW_NUMBER() ORDER BY [annotated_data.ts ASC NULLS LAST] ROWS BETWEEN 10 PRECEDING AND 1 FOLLOWING@18 as rn2, RANK() ORDER BY [annotated_data.ts ASC NULLS LAST] RANGE BETWEEN 1 PRECEDING AND 10 FOLLOWING@19 as rank1, RANK() ORDER BY [annotated_data.ts ASC NULLS LAST] ROWS BETWEEN 10 PRECEDING AND 1 FOLLOWING@20 as rank2, DENSE_RANK() ORDER BY [annotated_data.ts ASC NULLS LAST] RANGE BETWEEN 1 PRECEDING AND 10 FOLLOWING@21 as dense_rank1, DENSE_RANK() ORDER BY [annotated_data.ts ASC NULLS LAST] ROWS BETWEEN 10 PRECEDING AND 1 FOLLOWING@22 as dense_rank2, LAG(annotated_data.inc_col,Int64(1),Int64(1001)) ORDER BY [annotated_data.ts ASC NULLS LAST] RANGE BETWEEN 1 PRECEDING AND 10 FOLLOWING@23 as lag1, LAG(annotated_data.inc_col,Int64(2),Int64(1002)) ORDER BY [annotated_data.ts ASC NULLS LAST] ROWS BETWEEN 10 PRECEDING AND 1 FOLLOWING@24 as lag2, LEAD(annotated_data.inc_col,Int64(-1),Int64(1001)) ORDER BY [annotated_data.ts ASC NULLS LAST] RANGE BETWEEN 1 PRECEDING AND 10 FOLLOWING@25 as lead1, LEAD(annotated_data.inc_col,Int64(4),Int64(1004)) ORDER BY [annotated_data.ts ASC NULLS LAST] ROWS BETWEEN 10 PRECEDING AND 1 FOLLOWING@26 as lead2, FIRST_VALUE(annotated_data.inc_col) ORDER BY [annotated_data.ts DESC NULLS FIRST] RANGE BETWEEN 10 PRECEDING AND 1 FOLLOWING@3 as fvr1, FIRST_VALUE(annotated_data.inc_col) ORDER BY [annotated_data.ts DESC NULLS FIRST] ROWS BETWEEN 10 PRECEDING AND 1 FOLLOWING@4 as fvr2, LAST_VALUE(annotated_data.inc_col) ORDER BY [annotated_data.ts DESC NULLS FIRST] RANGE BETWEEN 10 PRECEDING AND 1 FOLLOWING@5 as lvr1, LAST_VALUE(annotated_data.inc_col) ORDER BY [annotated_data.ts DESC NULLS FIRST] ROWS BETWEEN 10 PRECEDING AND 1 FOLLOWING@6 as lvr2, LAG(annotated_data.inc_col,Int64(1),Int64(1001)) ORDER BY [annotated_data.ts DESC NULLS FIRST] RANGE BETWEEN 1 PRECEDING AND 10 FOLLOWING@7 as lagr1, LAG(annotated_data.inc_col,Int64(2),Int64(1002)) ORDER BY [annotated_data.ts DESC NULLS FIRST] ROWS BETWEEN 10 PRECEDING AND 1 FOLLOWING@8 as lagr2, LEAD(annotated_data.inc_col,Int64(-1),Int64(1001)) ORDER BY [annotated_data.ts DESC NULLS FIRST] RANGE BETWEEN 1 PRECEDING AND 10 FOLLOWING@9 as leadr1, LEAD(annotated_data.inc_col,Int64(4),Int64(1004)) ORDER BY [annotated_data.ts DESC NULLS FIRST] ROWS BETWEEN 10 PRECEDING AND 1 FOLLOWING@10 as leadr2, ts@0 as ts]",
                 "        BoundedWindowAggExec: wdw=[FIRST_VALUE(annotated_data.inc_col): Ok(Field { name: \"FIRST_VALUE(annotated_data.inc_col)\", data_type: Int32, nullable: true, dict_id: 0, dict_is_ordered: false, metadata: {} }), frame: WindowFrame { units: Range, start_bound: Preceding(Int32(10)), end_bound: Following(Int32(1)) }, FIRST_VALUE(annotated_data.inc_col): Ok(Field { name: \"FIRST_VALUE(annotated_data.inc_col)\", data_type: Int32, nullable: true, dict_id: 0, dict_is_ordered: false, metadata: {} }), frame: WindowFrame { units: Rows, start_bound: Preceding(UInt64(10)), end_bound: Following(UInt64(1)) }, LAST_VALUE(annotated_data.inc_col): Ok(Field { name: \"LAST_VALUE(annotated_data.inc_col)\", data_type: Int32, nullable: true, dict_id: 0, dict_is_ordered: false, metadata: {} }), frame: WindowFrame { units: Range, start_bound: Preceding(Int32(10)), end_bound: Following(Int32(1)) }, LAST_VALUE(annotated_data.inc_col): Ok(Field { name: \"LAST_VALUE(annotated_data.inc_col)\", data_type: Int32, nullable: true, dict_id: 0, dict_is_ordered: false, metadata: {} }), frame: WindowFrame { units: Rows, start_bound: Preceding(UInt64(10)), end_bound: Following(UInt64(1)) }, NTH_VALUE(annotated_data.inc_col,Int64(5)): Ok(Field { name: \"NTH_VALUE(annotated_data.inc_col,Int64(5))\", data_type: Int32, nullable: true, dict_id: 0, dict_is_ordered: false, metadata: {} }), frame: WindowFrame { units: Range, start_bound: Preceding(Int32(10)), end_bound: Following(Int32(1)) }, NTH_VALUE(annotated_data.inc_col,Int64(5)): Ok(Field { name: \"NTH_VALUE(annotated_data.inc_col,Int64(5))\", data_type: Int32, nullable: true, dict_id: 0, dict_is_ordered: false, metadata: {} }), frame: WindowFrame { units: Rows, start_bound: Preceding(UInt64(10)), end_bound: Following(UInt64(1)) }, ROW_NUMBER(): Ok(Field { name: \"ROW_NUMBER()\", data_type: UInt64, nullable: false, dict_id: 0, dict_is_ordered: false, metadata: {} }), frame: WindowFrame { units: Range, start_bound: Preceding(Int32(1)), end_bound: Following(Int32(10)) }, ROW_NUMBER(): Ok(Field { name: \"ROW_NUMBER()\", data_type: UInt64, nullable: false, dict_id: 0, dict_is_ordered: false, metadata: {} }), frame: WindowFrame { units: Rows, start_bound: Preceding(UInt64(10)), end_bound: Following(UInt64(1)) }, RANK(): Ok(Field { name: \"RANK()\", data_type: UInt64, nullable: false, dict_id: 0, dict_is_ordered: false, metadata: {} }), frame: WindowFrame { units: Range, start_bound: Preceding(Int32(1)), end_bound: Following(Int32(10)) }, RANK(): Ok(Field { name: \"RANK()\", data_type: UInt64, nullable: false, dict_id: 0, dict_is_ordered: false, metadata: {} }), frame: WindowFrame { units: Rows, start_bound: Preceding(UInt64(10)), end_bound: Following(UInt64(1)) }, DENSE_RANK(): Ok(Field { name: \"DENSE_RANK()\", data_type: UInt64, nullable: false, dict_id: 0, dict_is_ordered: false, metadata: {} }), frame: WindowFrame { units: Range, start_bound: Preceding(Int32(1)), end_bound: Following(Int32(10)) }, DENSE_RANK(): Ok(Field { name: \"DENSE_RANK()\", data_type: UInt64, nullable: false, dict_id: 0, dict_is_ordered: false, metadata: {} }), frame: WindowFrame { units: Rows, start_bound: Preceding(UInt64(10)), end_bound: Following(UInt64(1)) }, LAG(annotated_data.inc_col,Int64(1),Int64(1001)): Ok(Field { name: \"LAG(annotated_data.inc_col,Int64(1),Int64(1001))\", data_type: Int32, nullable: true, dict_id: 0, dict_is_ordered: false, metadata: {} }), frame: WindowFrame { units: Range, start_bound: Preceding(Int32(1)), end_bound: Following(Int32(10)) }, LAG(annotated_data.inc_col,Int64(2),Int64(1002)): Ok(Field { name: \"LAG(annotated_data.inc_col,Int64(2),Int64(1002))\", data_type: Int32, nullable: true, dict_id: 0, dict_is_ordered: false, metadata: {} }), frame: WindowFrame { units: Rows, start_bound: Preceding(UInt64(10)), end_bound: Following(UInt64(1)) }, LEAD(annotated_data.inc_col,Int64(-1),Int64(1001)): Ok(Field { name: \"LEAD(annotated_data.inc_col,Int64(-1),Int64(1001))\", data_type: Int32, nullable: true, dict_id: 0, dict_is_ordered: false, metadata: {} }), frame: WindowFrame { units: Range, start_bound: Preceding(Int32(1)), end_bound: Following(Int32(10)) }, LEAD(annotated_data.inc_col,Int64(4),Int64(1004)): Ok(Field { name: \"LEAD(annotated_data.inc_col,Int64(4),Int64(1004))\", data_type: Int32, nullable: true, dict_id: 0, dict_is_ordered: false, metadata: {} }), frame: WindowFrame { units: Rows, start_bound: Preceding(UInt64(10)), end_bound: Following(UInt64(1)) }], mode=[Sorted]",
                 "          BoundedWindowAggExec: wdw=[FIRST_VALUE(annotated_data.inc_col): Ok(Field { name: \"FIRST_VALUE(annotated_data.inc_col)\", data_type: Int32, nullable: true, dict_id: 0, dict_is_ordered: false, metadata: {} }), frame: WindowFrame { units: Range, start_bound: Preceding(Int32(1)), end_bound: Following(Int32(10)) }, FIRST_VALUE(annotated_data.inc_col): Ok(Field { name: \"FIRST_VALUE(annotated_data.inc_col)\", data_type: Int32, nullable: true, dict_id: 0, dict_is_ordered: false, metadata: {} }), frame: WindowFrame { units: Rows, start_bound: Preceding(UInt64(1)), end_bound: Following(UInt64(10)) }, LAST_VALUE(annotated_data.inc_col): Ok(Field { name: \"LAST_VALUE(annotated_data.inc_col)\", data_type: Int32, nullable: true, dict_id: 0, dict_is_ordered: false, metadata: {} }), frame: WindowFrame { units: Range, start_bound: Preceding(Int32(1)), end_bound: Following(Int32(10)) }, LAST_VALUE(annotated_data.inc_col): Ok(Field { name: \"LAST_VALUE(annotated_data.inc_col)\", data_type: Int32, nullable: true, dict_id: 0, dict_is_ordered: false, metadata: {} }), frame: WindowFrame { units: Rows, start_bound: Preceding(UInt64(1)), end_bound: Following(UInt64(10)) }, LAG(annotated_data.inc_col,Int64(1),Int64(1001)): Ok(Field { name: \"LAG(annotated_data.inc_col,Int64(1),Int64(1001))\", data_type: Int32, nullable: true, dict_id: 0, dict_is_ordered: false, metadata: {} }), frame: WindowFrame { units: Range, start_bound: Preceding(Int32(10)), end_bound: Following(Int32(1)) }, LAG(annotated_data.inc_col,Int64(2),Int64(1002)): Ok(Field { name: \"LAG(annotated_data.inc_col,Int64(2),Int64(1002))\", data_type: Int32, nullable: true, dict_id: 0, dict_is_ordered: false, metadata: {} }), frame: WindowFrame { units: Rows, start_bound: Preceding(UInt64(1)), end_bound: Following(UInt64(10)) }, LEAD(annotated_data.inc_col,Int64(-1),Int64(1001)): Ok(Field { name: \"LEAD(annotated_data.inc_col,Int64(-1),Int64(1001))\", data_type: Int32, nullable: true, dict_id: 0, dict_is_ordered: false, metadata: {} }), frame: WindowFrame { units: Range, start_bound: Preceding(Int32(10)), end_bound: Following(Int32(1)) }, LEAD(annotated_data.inc_col,Int64(4),Int64(1004)): Ok(Field { name: \"LEAD(annotated_data.inc_col,Int64(4),Int64(1004))\", data_type: Int32, nullable: true, dict_id: 0, dict_is_ordered: false, metadata: {} }), frame: WindowFrame { units: Rows, start_bound: Preceding(UInt64(1)), end_bound: Following(UInt64(10)) }], mode=[Sorted]",
             ]
@@ -419,12 +218,8 @@
     #[tokio::test]
     async fn test_source_sorted_unbounded_preceding() -> Result<()> {
         let tmpdir = TempDir::new()?;
-<<<<<<< HEAD
-        let ctx = get_test_context(&tmpdir, 1).await?;
-=======
         let session_config = SessionConfig::new().with_target_partitions(1);
         let ctx = get_test_context(&tmpdir, false, session_config).await?;
->>>>>>> f0d544f6
 
         let sql = "SELECT
             SUM(inc_col) OVER(ORDER BY ts ASC RANGE BETWEEN UNBOUNDED PRECEDING AND 5 FOLLOWING) as sum1,
@@ -450,7 +245,7 @@
                 "ProjectionExec: expr=[sum1@0 as sum1, sum2@1 as sum2, min1@2 as min1, min2@3 as min2, max1@4 as max1, max2@5 as max2, count1@6 as count1, count2@7 as count2, avg1@8 as avg1, avg2@9 as avg2]",
                 "  GlobalLimitExec: skip=0, fetch=5",
                 "    SortExec: fetch=5, expr=[inc_col@10 ASC NULLS LAST]",
-                "      ProjectionExec: expr=[SUM(annotated_data.inc_col) ORDER BY [annotated_data.ts ASC NULLS LAST] RANGE BETWEEN UNBOUNDED PRECEDING AND 5 FOLLOWING@9 as sum1, SUM(annotated_data.inc_col) ORDER BY [annotated_data.ts DESC NULLS FIRST] RANGE BETWEEN 3 PRECEDING AND UNBOUNDED FOLLOWING@4 as sum2, MIN(annotated_data.inc_col) ORDER BY [annotated_data.ts ASC NULLS LAST] RANGE BETWEEN UNBOUNDED PRECEDING AND 5 FOLLOWING@10 as min1, MIN(annotated_data.inc_col) ORDER BY [annotated_data.ts DESC NULLS FIRST] RANGE BETWEEN 3 PRECEDING AND UNBOUNDED FOLLOWING@5 as min2, MAX(annotated_data.inc_col) ORDER BY [annotated_data.ts ASC NULLS LAST] RANGE BETWEEN UNBOUNDED PRECEDING AND 5 FOLLOWING@11 as max1, MAX(annotated_data.inc_col) ORDER BY [annotated_data.ts DESC NULLS FIRST] RANGE BETWEEN 3 PRECEDING AND UNBOUNDED FOLLOWING@6 as max2, COUNT(annotated_data.inc_col) ORDER BY [annotated_data.ts ASC NULLS LAST] RANGE BETWEEN UNBOUNDED PRECEDING AND 5 FOLLOWING@12 as count1, COUNT(annotated_data.inc_col) ORDER BY [annotated_data.ts DESC NULLS FIRST] RANGE BETWEEN 3 PRECEDING AND UNBOUNDED FOLLOWING@7 as count2, AVG(annotated_data.inc_col) ORDER BY [annotated_data.ts ASC NULLS LAST] RANGE BETWEEN UNBOUNDED PRECEDING AND 5 FOLLOWING@13 as avg1, AVG(annotated_data.inc_col) ORDER BY [annotated_data.ts DESC NULLS FIRST] RANGE BETWEEN 3 PRECEDING AND UNBOUNDED FOLLOWING@8 as avg2, inc_col@1 as inc_col]",
+                "      ProjectionExec: expr=[SUM(annotated_data.inc_col) ORDER BY [annotated_data.ts ASC NULLS LAST] RANGE BETWEEN UNBOUNDED PRECEDING AND 5 FOLLOWING@8 as sum1, SUM(annotated_data.inc_col) ORDER BY [annotated_data.ts DESC NULLS FIRST] RANGE BETWEEN 3 PRECEDING AND UNBOUNDED FOLLOWING@3 as sum2, MIN(annotated_data.inc_col) ORDER BY [annotated_data.ts ASC NULLS LAST] RANGE BETWEEN UNBOUNDED PRECEDING AND 5 FOLLOWING@9 as min1, MIN(annotated_data.inc_col) ORDER BY [annotated_data.ts DESC NULLS FIRST] RANGE BETWEEN 3 PRECEDING AND UNBOUNDED FOLLOWING@4 as min2, MAX(annotated_data.inc_col) ORDER BY [annotated_data.ts ASC NULLS LAST] RANGE BETWEEN UNBOUNDED PRECEDING AND 5 FOLLOWING@10 as max1, MAX(annotated_data.inc_col) ORDER BY [annotated_data.ts DESC NULLS FIRST] RANGE BETWEEN 3 PRECEDING AND UNBOUNDED FOLLOWING@5 as max2, COUNT(annotated_data.inc_col) ORDER BY [annotated_data.ts ASC NULLS LAST] RANGE BETWEEN UNBOUNDED PRECEDING AND 5 FOLLOWING@11 as count1, COUNT(annotated_data.inc_col) ORDER BY [annotated_data.ts DESC NULLS FIRST] RANGE BETWEEN 3 PRECEDING AND UNBOUNDED FOLLOWING@6 as count2, AVG(annotated_data.inc_col) ORDER BY [annotated_data.ts ASC NULLS LAST] RANGE BETWEEN UNBOUNDED PRECEDING AND 5 FOLLOWING@12 as avg1, AVG(annotated_data.inc_col) ORDER BY [annotated_data.ts DESC NULLS FIRST] RANGE BETWEEN 3 PRECEDING AND UNBOUNDED FOLLOWING@7 as avg2, inc_col@1 as inc_col]",
                 "        BoundedWindowAggExec: wdw=[SUM(annotated_data.inc_col): Ok(Field { name: \"SUM(annotated_data.inc_col)\", data_type: Int64, nullable: true, dict_id: 0, dict_is_ordered: false, metadata: {} }), frame: WindowFrame { units: Range, start_bound: Preceding(Int32(NULL)), end_bound: Following(Int32(5)) }, MIN(annotated_data.inc_col): Ok(Field { name: \"MIN(annotated_data.inc_col)\", data_type: Int32, nullable: true, dict_id: 0, dict_is_ordered: false, metadata: {} }), frame: WindowFrame { units: Range, start_bound: Preceding(Int32(NULL)), end_bound: Following(Int32(5)) }, MAX(annotated_data.inc_col): Ok(Field { name: \"MAX(annotated_data.inc_col)\", data_type: Int32, nullable: true, dict_id: 0, dict_is_ordered: false, metadata: {} }), frame: WindowFrame { units: Range, start_bound: Preceding(Int32(NULL)), end_bound: Following(Int32(5)) }, COUNT(annotated_data.inc_col): Ok(Field { name: \"COUNT(annotated_data.inc_col)\", data_type: Int64, nullable: true, dict_id: 0, dict_is_ordered: false, metadata: {} }), frame: WindowFrame { units: Range, start_bound: Preceding(Int32(NULL)), end_bound: Following(Int32(5)) }, AVG(annotated_data.inc_col): Ok(Field { name: \"AVG(annotated_data.inc_col)\", data_type: Float64, nullable: true, dict_id: 0, dict_is_ordered: false, metadata: {} }), frame: WindowFrame { units: Range, start_bound: Preceding(Int32(NULL)), end_bound: Following(Int32(5)) }], mode=[Sorted]",
                 "          BoundedWindowAggExec: wdw=[SUM(annotated_data.inc_col): Ok(Field { name: \"SUM(annotated_data.inc_col)\", data_type: Int64, nullable: true, dict_id: 0, dict_is_ordered: false, metadata: {} }), frame: WindowFrame { units: Range, start_bound: Preceding(Int32(NULL)), end_bound: Following(Int32(3)) }, MIN(annotated_data.inc_col): Ok(Field { name: \"MIN(annotated_data.inc_col)\", data_type: Int32, nullable: true, dict_id: 0, dict_is_ordered: false, metadata: {} }), frame: WindowFrame { units: Range, start_bound: Preceding(Int32(NULL)), end_bound: Following(Int32(3)) }, MAX(annotated_data.inc_col): Ok(Field { name: \"MAX(annotated_data.inc_col)\", data_type: Int32, nullable: true, dict_id: 0, dict_is_ordered: false, metadata: {} }), frame: WindowFrame { units: Range, start_bound: Preceding(Int32(NULL)), end_bound: Following(Int32(3)) }, COUNT(annotated_data.inc_col): Ok(Field { name: \"COUNT(annotated_data.inc_col)\", data_type: Int64, nullable: true, dict_id: 0, dict_is_ordered: false, metadata: {} }), frame: WindowFrame { units: Range, start_bound: Preceding(Int32(NULL)), end_bound: Following(Int32(3)) }, AVG(annotated_data.inc_col): Ok(Field { name: \"AVG(annotated_data.inc_col)\", data_type: Float64, nullable: true, dict_id: 0, dict_is_ordered: false, metadata: {} }), frame: WindowFrame { units: Range, start_bound: Preceding(Int32(NULL)), end_bound: Following(Int32(3)) }], mode=[Sorted]",
             ]
@@ -482,14 +277,9 @@
 
     #[tokio::test]
     async fn test_source_sorted_unbounded_preceding_builtin() -> Result<()> {
-<<<<<<< HEAD
-        let tmpdir = TempDir::new()?;
-        let ctx = get_test_context(&tmpdir, 1).await?;
-=======
         let tmpdir = TempDir::new().unwrap();
         let session_config = SessionConfig::new().with_target_partitions(1);
         let ctx = get_test_context(&tmpdir, false, session_config).await?;
->>>>>>> f0d544f6
 
         let sql = "SELECT
            FIRST_VALUE(inc_col) OVER(ORDER BY ts ASC ROWS BETWEEN UNBOUNDED PRECEDING AND 1 FOLLOWING) as first_value1,
@@ -510,7 +300,7 @@
                 "ProjectionExec: expr=[first_value1@0 as first_value1, first_value2@1 as first_value2, last_value1@2 as last_value1, last_value2@3 as last_value2, nth_value1@4 as nth_value1]",
                 "  GlobalLimitExec: skip=0, fetch=5",
                 "    SortExec: fetch=5, expr=[inc_col@5 ASC NULLS LAST]",
-                "      ProjectionExec: expr=[FIRST_VALUE(annotated_data.inc_col) ORDER BY [annotated_data.ts ASC NULLS LAST] ROWS BETWEEN UNBOUNDED PRECEDING AND 1 FOLLOWING@6 as first_value1, FIRST_VALUE(annotated_data.inc_col) ORDER BY [annotated_data.ts DESC NULLS FIRST] ROWS BETWEEN 3 PRECEDING AND UNBOUNDED FOLLOWING@4 as first_value2, LAST_VALUE(annotated_data.inc_col) ORDER BY [annotated_data.ts ASC NULLS LAST] ROWS BETWEEN UNBOUNDED PRECEDING AND 1 FOLLOWING@7 as last_value1, LAST_VALUE(annotated_data.inc_col) ORDER BY [annotated_data.ts DESC NULLS FIRST] ROWS BETWEEN 3 PRECEDING AND UNBOUNDED FOLLOWING@5 as last_value2, NTH_VALUE(annotated_data.inc_col,Int64(2)) ORDER BY [annotated_data.ts ASC NULLS LAST] ROWS BETWEEN UNBOUNDED PRECEDING AND 1 FOLLOWING@8 as nth_value1, inc_col@1 as inc_col]",
+                "      ProjectionExec: expr=[FIRST_VALUE(annotated_data.inc_col) ORDER BY [annotated_data.ts ASC NULLS LAST] ROWS BETWEEN UNBOUNDED PRECEDING AND 1 FOLLOWING@5 as first_value1, FIRST_VALUE(annotated_data.inc_col) ORDER BY [annotated_data.ts DESC NULLS FIRST] ROWS BETWEEN 3 PRECEDING AND UNBOUNDED FOLLOWING@3 as first_value2, LAST_VALUE(annotated_data.inc_col) ORDER BY [annotated_data.ts ASC NULLS LAST] ROWS BETWEEN UNBOUNDED PRECEDING AND 1 FOLLOWING@6 as last_value1, LAST_VALUE(annotated_data.inc_col) ORDER BY [annotated_data.ts DESC NULLS FIRST] ROWS BETWEEN 3 PRECEDING AND UNBOUNDED FOLLOWING@4 as last_value2, NTH_VALUE(annotated_data.inc_col,Int64(2)) ORDER BY [annotated_data.ts ASC NULLS LAST] ROWS BETWEEN UNBOUNDED PRECEDING AND 1 FOLLOWING@7 as nth_value1, inc_col@1 as inc_col]",
                 "        BoundedWindowAggExec: wdw=[FIRST_VALUE(annotated_data.inc_col): Ok(Field { name: \"FIRST_VALUE(annotated_data.inc_col)\", data_type: Int32, nullable: true, dict_id: 0, dict_is_ordered: false, metadata: {} }), frame: WindowFrame { units: Rows, start_bound: Preceding(UInt64(NULL)), end_bound: Following(UInt64(1)) }, LAST_VALUE(annotated_data.inc_col): Ok(Field { name: \"LAST_VALUE(annotated_data.inc_col)\", data_type: Int32, nullable: true, dict_id: 0, dict_is_ordered: false, metadata: {} }), frame: WindowFrame { units: Rows, start_bound: Preceding(UInt64(NULL)), end_bound: Following(UInt64(1)) }, NTH_VALUE(annotated_data.inc_col,Int64(2)): Ok(Field { name: \"NTH_VALUE(annotated_data.inc_col,Int64(2))\", data_type: Int32, nullable: true, dict_id: 0, dict_is_ordered: false, metadata: {} }), frame: WindowFrame { units: Rows, start_bound: Preceding(UInt64(NULL)), end_bound: Following(UInt64(1)) }], mode=[Sorted]",
                 "          BoundedWindowAggExec: wdw=[FIRST_VALUE(annotated_data.inc_col): Ok(Field { name: \"FIRST_VALUE(annotated_data.inc_col)\", data_type: Int32, nullable: true, dict_id: 0, dict_is_ordered: false, metadata: {} }), frame: WindowFrame { units: Rows, start_bound: Preceding(UInt64(NULL)), end_bound: Following(UInt64(3)) }, LAST_VALUE(annotated_data.inc_col): Ok(Field { name: \"LAST_VALUE(annotated_data.inc_col)\", data_type: Int32, nullable: true, dict_id: 0, dict_is_ordered: false, metadata: {} }), frame: WindowFrame { units: Rows, start_bound: Preceding(UInt64(NULL)), end_bound: Following(UInt64(3)) }], mode=[Sorted]",
             ]
@@ -541,27 +331,6 @@
     }
 
     #[tokio::test]
-<<<<<<< HEAD
-    async fn test_infinite_source_partition_by() -> Result<()> {
-        let tmpdir = TempDir::new()?;
-        // Source is ordered by low_card_col1, low_card_col2, inc_col
-        let ctx = get_test_context2(&tmpdir, 1, true).await?;
-
-        let sql = "SELECT low_card_col1, low_card_col2, inc_col,
-        SUM(inc_col) OVER(PARTITION BY low_card_col1, unsorted_col ORDER BY low_card_col2, inc_col ASC ROWS BETWEEN 2 PRECEDING AND 1 FOLLOWING) as sum1,
-        SUM(inc_col) OVER(PARTITION BY low_card_col1, unsorted_col ORDER BY low_card_col2, inc_col ASC ROWS BETWEEN 1 FOLLOWING AND 5 FOLLOWING) as sum2,
-        SUM(inc_col) OVER(PARTITION BY unsorted_col ORDER BY low_card_col1, low_card_col2, inc_col ASC ROWS BETWEEN 2 PRECEDING AND 1 FOLLOWING) as sum3,
-        SUM(inc_col) OVER(PARTITION BY unsorted_col ORDER BY low_card_col1, low_card_col2, inc_col ASC ROWS BETWEEN 5 PRECEDING AND 1 PRECEDING) as sum4,
-        SUM(inc_col) OVER(PARTITION BY low_card_col1, low_card_col2 ORDER BY inc_col ASC ROWS BETWEEN 2 PRECEDING AND 1 FOLLOWING) as sum5,
-        SUM(inc_col) OVER(PARTITION BY low_card_col1, low_card_col2 ORDER BY inc_col ASC ROWS BETWEEN 5 PRECEDING AND 5 FOLLOWING) as sum6,
-        SUM(inc_col) OVER(PARTITION BY low_card_col2, low_card_col1 ORDER BY inc_col ASC ROWS BETWEEN 2 PRECEDING AND 1 FOLLOWING) as sum7,
-        SUM(inc_col) OVER(PARTITION BY low_card_col2, low_card_col1 ORDER BY inc_col ASC ROWS BETWEEN 5 PRECEDING AND 5 FOLLOWING) as sum8,
-        SUM(inc_col) OVER(PARTITION BY low_card_col1, low_card_col2, unsorted_col ORDER BY inc_col ASC ROWS BETWEEN 2 PRECEDING AND 1 FOLLOWING) as sum9,
-        SUM(inc_col) OVER(PARTITION BY low_card_col1, low_card_col2, unsorted_col ORDER BY inc_col ASC ROWS BETWEEN 5 PRECEDING AND CURRENT ROW) as sum10,
-        SUM(inc_col) OVER(PARTITION BY low_card_col2, low_card_col1, unsorted_col ORDER BY inc_col ASC ROWS BETWEEN 2 PRECEDING AND 1 FOLLOWING) as sum11,
-        SUM(inc_col) OVER(PARTITION BY low_card_col2, low_card_col1, unsorted_col ORDER BY inc_col ASC ROWS BETWEEN CURRENT ROW  AND 1 FOLLOWING) as sum12
-           FROM annotated_data2
-=======
     async fn test_source_sorted_unbounded_source() -> Result<()> {
         let tmpdir = TempDir::new().unwrap();
         let session_config = SessionConfig::new().with_target_partitions(1);
@@ -575,7 +344,6 @@
            COUNT(inc_col) OVER(ORDER BY ts DESC ROWS BETWEEN 3 PRECEDING AND UNBOUNDED FOLLOWING) as count2
            FROM annotated_data
            ORDER BY ts ASC
->>>>>>> f0d544f6
            LIMIT 5";
 
         let msg = format!("Creating logical plan for '{sql}'");
@@ -584,119 +352,21 @@
         let formatted = displayable(physical_plan.as_ref()).indent().to_string();
         let expected = {
             vec![
-<<<<<<< HEAD
-                "ProjectionExec: expr=[low_card_col1@0 as low_card_col1, low_card_col2@1 as low_card_col2, inc_col@2 as inc_col, SUM(annotated_data2.inc_col) PARTITION BY [annotated_data2.low_card_col1, annotated_data2.unsorted_col] ORDER BY [annotated_data2.low_card_col2 ASC NULLS LAST, annotated_data2.inc_col ASC NULLS LAST] ROWS BETWEEN 2 PRECEDING AND 1 FOLLOWING@8 as sum1, SUM(annotated_data2.inc_col) PARTITION BY [annotated_data2.low_card_col1, annotated_data2.unsorted_col] ORDER BY [annotated_data2.low_card_col2 ASC NULLS LAST, annotated_data2.inc_col ASC NULLS LAST] ROWS BETWEEN 1 FOLLOWING AND 5 FOLLOWING@9 as sum2, SUM(annotated_data2.inc_col) PARTITION BY [annotated_data2.unsorted_col] ORDER BY [annotated_data2.low_card_col1 ASC NULLS LAST, annotated_data2.low_card_col2 ASC NULLS LAST, annotated_data2.inc_col ASC NULLS LAST] ROWS BETWEEN 2 PRECEDING AND 1 FOLLOWING@14 as sum3, SUM(annotated_data2.inc_col) PARTITION BY [annotated_data2.unsorted_col] ORDER BY [annotated_data2.low_card_col1 ASC NULLS LAST, annotated_data2.low_card_col2 ASC NULLS LAST, annotated_data2.inc_col ASC NULLS LAST] ROWS BETWEEN 5 PRECEDING AND 1 PRECEDING@15 as sum4, SUM(annotated_data2.inc_col) PARTITION BY [annotated_data2.low_card_col1, annotated_data2.low_card_col2] ORDER BY [annotated_data2.inc_col ASC NULLS LAST] ROWS BETWEEN 2 PRECEDING AND 1 FOLLOWING@4 as sum5, SUM(annotated_data2.inc_col) PARTITION BY [annotated_data2.low_card_col1, annotated_data2.low_card_col2] ORDER BY [annotated_data2.inc_col ASC NULLS LAST] ROWS BETWEEN 5 PRECEDING AND 5 FOLLOWING@5 as sum6, SUM(annotated_data2.inc_col) PARTITION BY [annotated_data2.low_card_col2, annotated_data2.low_card_col1] ORDER BY [annotated_data2.inc_col ASC NULLS LAST] ROWS BETWEEN 2 PRECEDING AND 1 FOLLOWING@10 as sum7, SUM(annotated_data2.inc_col) PARTITION BY [annotated_data2.low_card_col2, annotated_data2.low_card_col1] ORDER BY [annotated_data2.inc_col ASC NULLS LAST] ROWS BETWEEN 5 PRECEDING AND 5 FOLLOWING@11 as sum8, SUM(annotated_data2.inc_col) PARTITION BY [annotated_data2.low_card_col1, annotated_data2.low_card_col2, annotated_data2.unsorted_col] ORDER BY [annotated_data2.inc_col ASC NULLS LAST] ROWS BETWEEN 2 PRECEDING AND 1 FOLLOWING@6 as sum9, SUM(annotated_data2.inc_col) PARTITION BY [annotated_data2.low_card_col1, annotated_data2.low_card_col2, annotated_data2.unsorted_col] ORDER BY [annotated_data2.inc_col ASC NULLS LAST] ROWS BETWEEN 5 PRECEDING AND CURRENT ROW@7 as sum10, SUM(annotated_data2.inc_col) PARTITION BY [annotated_data2.low_card_col2, annotated_data2.low_card_col1, annotated_data2.unsorted_col] ORDER BY [annotated_data2.inc_col ASC NULLS LAST] ROWS BETWEEN 2 PRECEDING AND 1 FOLLOWING@12 as sum11, SUM(annotated_data2.inc_col) PARTITION BY [annotated_data2.low_card_col2, annotated_data2.low_card_col1, annotated_data2.unsorted_col] ORDER BY [annotated_data2.inc_col ASC NULLS LAST] ROWS BETWEEN CURRENT ROW AND 1 FOLLOWING@13 as sum12]",
-                "  GlobalLimitExec: skip=0, fetch=5",
-                "    BoundedWindowAggExec: wdw=[SUM(annotated_data2.inc_col): Ok(Field { name: \"SUM(annotated_data2.inc_col)\", data_type: Int64, nullable: true, dict_id: 0, dict_is_ordered: false, metadata: {} }), frame: WindowFrame { units: Rows, start_bound: Preceding(UInt64(2)), end_bound: Following(UInt64(1)) }, SUM(annotated_data2.inc_col): Ok(Field { name: \"SUM(annotated_data2.inc_col)\", data_type: Int64, nullable: true, dict_id: 0, dict_is_ordered: false, metadata: {} }), frame: WindowFrame { units: Rows, start_bound: Preceding(UInt64(5)), end_bound: Preceding(UInt64(1)) }], mode=[Linear]",
-                "      BoundedWindowAggExec: wdw=[SUM(annotated_data2.inc_col): Ok(Field { name: \"SUM(annotated_data2.inc_col)\", data_type: Int64, nullable: true, dict_id: 0, dict_is_ordered: false, metadata: {} }), frame: WindowFrame { units: Rows, start_bound: Preceding(UInt64(2)), end_bound: Following(UInt64(1)) }, SUM(annotated_data2.inc_col): Ok(Field { name: \"SUM(annotated_data2.inc_col)\", data_type: Int64, nullable: true, dict_id: 0, dict_is_ordered: false, metadata: {} }), frame: WindowFrame { units: Rows, start_bound: CurrentRow, end_bound: Following(UInt64(1)) }], mode=[PartiallySorted([1, 0])]",
-                "        BoundedWindowAggExec: wdw=[SUM(annotated_data2.inc_col): Ok(Field { name: \"SUM(annotated_data2.inc_col)\", data_type: Int64, nullable: true, dict_id: 0, dict_is_ordered: false, metadata: {} }), frame: WindowFrame { units: Rows, start_bound: Preceding(UInt64(2)), end_bound: Following(UInt64(1)) }, SUM(annotated_data2.inc_col): Ok(Field { name: \"SUM(annotated_data2.inc_col)\", data_type: Int64, nullable: true, dict_id: 0, dict_is_ordered: false, metadata: {} }), frame: WindowFrame { units: Rows, start_bound: Preceding(UInt64(5)), end_bound: Following(UInt64(5)) }], mode=[Sorted]",
-                "          BoundedWindowAggExec: wdw=[SUM(annotated_data2.inc_col): Ok(Field { name: \"SUM(annotated_data2.inc_col)\", data_type: Int64, nullable: true, dict_id: 0, dict_is_ordered: false, metadata: {} }), frame: WindowFrame { units: Rows, start_bound: Preceding(UInt64(2)), end_bound: Following(UInt64(1)) }, SUM(annotated_data2.inc_col): Ok(Field { name: \"SUM(annotated_data2.inc_col)\", data_type: Int64, nullable: true, dict_id: 0, dict_is_ordered: false, metadata: {} }), frame: WindowFrame { units: Rows, start_bound: Following(UInt64(1)), end_bound: Following(UInt64(5)) }], mode=[PartiallySorted([0])]",
-                "            BoundedWindowAggExec: wdw=[SUM(annotated_data2.inc_col): Ok(Field { name: \"SUM(annotated_data2.inc_col)\", data_type: Int64, nullable: true, dict_id: 0, dict_is_ordered: false, metadata: {} }), frame: WindowFrame { units: Rows, start_bound: Preceding(UInt64(2)), end_bound: Following(UInt64(1)) }, SUM(annotated_data2.inc_col): Ok(Field { name: \"SUM(annotated_data2.inc_col)\", data_type: Int64, nullable: true, dict_id: 0, dict_is_ordered: false, metadata: {} }), frame: WindowFrame { units: Rows, start_bound: Preceding(UInt64(5)), end_bound: CurrentRow }], mode=[PartiallySorted([0, 1])]",
-                "              BoundedWindowAggExec: wdw=[SUM(annotated_data2.inc_col): Ok(Field { name: \"SUM(annotated_data2.inc_col)\", data_type: Int64, nullable: true, dict_id: 0, dict_is_ordered: false, metadata: {} }), frame: WindowFrame { units: Rows, start_bound: Preceding(UInt64(2)), end_bound: Following(UInt64(1)) }, SUM(annotated_data2.inc_col): Ok(Field { name: \"SUM(annotated_data2.inc_col)\", data_type: Int64, nullable: true, dict_id: 0, dict_is_ordered: false, metadata: {} }), frame: WindowFrame { units: Rows, start_bound: Preceding(UInt64(5)), end_bound: Following(UInt64(5)) }], mode=[Sorted]",
-=======
                 "ProjectionExec: expr=[sum1@0 as sum1, sum2@1 as sum2, count1@2 as count1, count2@3 as count2]",
                 "  GlobalLimitExec: skip=0, fetch=5",
                 "    ProjectionExec: expr=[SUM(annotated_data.inc_col) ORDER BY [annotated_data.ts ASC NULLS LAST] ROWS BETWEEN UNBOUNDED PRECEDING AND 1 FOLLOWING@5 as sum1, SUM(annotated_data.inc_col) ORDER BY [annotated_data.ts DESC NULLS FIRST] ROWS BETWEEN 3 PRECEDING AND UNBOUNDED FOLLOWING@3 as sum2, COUNT(annotated_data.inc_col) ORDER BY [annotated_data.ts ASC NULLS LAST] ROWS BETWEEN UNBOUNDED PRECEDING AND 1 FOLLOWING@6 as count1, COUNT(annotated_data.inc_col) ORDER BY [annotated_data.ts DESC NULLS FIRST] ROWS BETWEEN 3 PRECEDING AND UNBOUNDED FOLLOWING@4 as count2, ts@0 as ts]",
-                "      BoundedWindowAggExec: wdw=[SUM(annotated_data.inc_col): Ok(Field { name: \"SUM(annotated_data.inc_col)\", data_type: Int64, nullable: true, dict_id: 0, dict_is_ordered: false, metadata: {} }), frame: WindowFrame { units: Rows, start_bound: Preceding(UInt64(NULL)), end_bound: Following(UInt64(1)) }, COUNT(annotated_data.inc_col): Ok(Field { name: \"COUNT(annotated_data.inc_col)\", data_type: Int64, nullable: true, dict_id: 0, dict_is_ordered: false, metadata: {} }), frame: WindowFrame { units: Rows, start_bound: Preceding(UInt64(NULL)), end_bound: Following(UInt64(1)) }]",
-                "        BoundedWindowAggExec: wdw=[SUM(annotated_data.inc_col): Ok(Field { name: \"SUM(annotated_data.inc_col)\", data_type: Int64, nullable: true, dict_id: 0, dict_is_ordered: false, metadata: {} }), frame: WindowFrame { units: Rows, start_bound: Preceding(UInt64(NULL)), end_bound: Following(UInt64(3)) }, COUNT(annotated_data.inc_col): Ok(Field { name: \"COUNT(annotated_data.inc_col)\", data_type: Int64, nullable: true, dict_id: 0, dict_is_ordered: false, metadata: {} }), frame: WindowFrame { units: Rows, start_bound: Preceding(UInt64(NULL)), end_bound: Following(UInt64(3)) }]",
->>>>>>> f0d544f6
-            ]
-        };
-
-        let actual: Vec<&str> = formatted.trim().lines().collect();
-        let actual_len = actual.len();
-        let actual_trim_last = &actual[..actual_len - 1];
-        assert_eq!(
-            expected, actual_trim_last,
-            "\n\nexpected:\n\n{expected:#?}\nactual:\n\n{actual:#?}\n\n"
-        );
-<<<<<<< HEAD
-        let actual = execute_to_batches(&ctx, sql).await;
-
-        let expected = vec![
-            "+---------------+---------------+---------+------+------+------+------+------+------+------+------+------+-------+-------+-------+",
-            "| low_card_col1 | low_card_col2 | inc_col | sum1 | sum2 | sum3 | sum4 | sum5 | sum6 | sum7 | sum8 | sum9 | sum10 | sum11 | sum12 |",
-            "+---------------+---------------+---------+------+------+------+------+------+------+------+------+------+-------+-------+-------+",
-            "| 0             | 0             | 0       | 2    | 53   | 2    |      | 1    | 15   | 1    | 15   | 2    | 0     | 2     | 2     |",
-            "| 0             | 0             | 1       | 8    | 61   | 8    |      | 3    | 21   | 3    | 21   | 8    | 1     | 8     | 8     |",
-            "| 0             | 0             | 2       | 5    | 74   | 5    | 0    | 6    | 28   | 6    | 28   | 5    | 2     | 5     | 5     |",
-            "| 0             | 0             | 3       | 11   | 96   | 11   | 2    | 10   | 36   | 10   | 36   | 11   | 5     | 11    | 9     |",
-            "| 0             | 0             | 4       | 9    | 72   | 9    |      | 14   | 45   | 14   | 45   | 9    | 4     | 9     | 9     |",
-            "+---------------+---------------+---------+------+------+------+------+------+------+------+------+------+-------+-------+-------+",
-        ];
-        assert_batches_eq!(expected, &actual);
-        Ok(())
-    }
-
-    #[tokio::test]
-    async fn test_finite_source_partition_by() -> Result<()> {
-        let tmpdir = TempDir::new()?;
-        // Source is ordered by low_card_col1, low_card_col2, inc_col
-        // Source is finite.
-        let ctx = get_test_context2(&tmpdir, 1, false).await?;
-
-        let sql = "SELECT low_card_col1, low_card_col2, inc_col,
-        SUM(inc_col) OVER(PARTITION BY low_card_col1, unsorted_col ORDER BY low_card_col2, inc_col ASC ROWS BETWEEN 2 PRECEDING AND 1 FOLLOWING) as sum1,
-        SUM(inc_col) OVER(PARTITION BY low_card_col1, unsorted_col ORDER BY low_card_col2, inc_col ASC ROWS BETWEEN 1 FOLLOWING AND 5 FOLLOWING) as sum2,
-        SUM(inc_col) OVER(PARTITION BY unsorted_col ORDER BY low_card_col1, low_card_col2, inc_col ASC ROWS BETWEEN 2 PRECEDING AND 1 FOLLOWING) as sum3,
-        SUM(inc_col) OVER(PARTITION BY unsorted_col ORDER BY low_card_col1, low_card_col2, inc_col ASC ROWS BETWEEN 5 PRECEDING AND 1 PRECEDING) as sum4,
-        SUM(inc_col) OVER(PARTITION BY low_card_col1, low_card_col2 ORDER BY inc_col ASC ROWS BETWEEN 2 PRECEDING AND 1 FOLLOWING) as sum5,
-        SUM(inc_col) OVER(PARTITION BY low_card_col1, low_card_col2 ORDER BY inc_col ASC ROWS BETWEEN 5 PRECEDING AND 5 FOLLOWING) as sum6,
-        SUM(inc_col) OVER(PARTITION BY low_card_col2, low_card_col1 ORDER BY inc_col ASC ROWS BETWEEN 2 PRECEDING AND 1 FOLLOWING) as sum7,
-        SUM(inc_col) OVER(PARTITION BY low_card_col2, low_card_col1 ORDER BY inc_col ASC ROWS BETWEEN 5 PRECEDING AND 5 FOLLOWING) as sum8,
-        SUM(inc_col) OVER(PARTITION BY low_card_col1, low_card_col2, unsorted_col ORDER BY inc_col ASC ROWS BETWEEN 2 PRECEDING AND 1 FOLLOWING) as sum9,
-        SUM(inc_col) OVER(PARTITION BY low_card_col1, low_card_col2, unsorted_col ORDER BY inc_col ASC ROWS BETWEEN 5 PRECEDING AND CURRENT ROW) as sum10,
-        SUM(inc_col) OVER(PARTITION BY low_card_col2, low_card_col1, unsorted_col ORDER BY inc_col ASC ROWS BETWEEN 2 PRECEDING AND 1 FOLLOWING) as sum11,
-        SUM(inc_col) OVER(PARTITION BY low_card_col2, low_card_col1, unsorted_col ORDER BY inc_col ASC ROWS BETWEEN CURRENT ROW  AND 1 FOLLOWING) as sum12
-           FROM annotated_data2
-           ORDER BY inc_col
-           LIMIT 5";
-
-        let msg = format!("Creating logical plan for '{sql}'");
-        let dataframe = ctx.sql(sql).await.expect(&msg);
-        let physical_plan = dataframe.create_physical_plan().await?;
-        let formatted = displayable(physical_plan.as_ref()).indent().to_string();
-        // We should produce `BoundedWindowAggExec`s that only works in Sorted mode, since source is finite.
-        // To satisfy, requirements for Sorted mode. We should introduce `SortExec`s through physical plan.
-        let expected = {
-            vec![
-                "GlobalLimitExec: skip=0, fetch=5",
-                "  SortExec: fetch=5, expr=[inc_col@2 ASC NULLS LAST]",
-                "    ProjectionExec: expr=[low_card_col1@0 as low_card_col1, low_card_col2@1 as low_card_col2, inc_col@2 as inc_col, SUM(annotated_data2.inc_col) PARTITION BY [annotated_data2.low_card_col1, annotated_data2.unsorted_col] ORDER BY [annotated_data2.low_card_col2 ASC NULLS LAST, annotated_data2.inc_col ASC NULLS LAST] ROWS BETWEEN 2 PRECEDING AND 1 FOLLOWING@8 as sum1, SUM(annotated_data2.inc_col) PARTITION BY [annotated_data2.low_card_col1, annotated_data2.unsorted_col] ORDER BY [annotated_data2.low_card_col2 ASC NULLS LAST, annotated_data2.inc_col ASC NULLS LAST] ROWS BETWEEN 1 FOLLOWING AND 5 FOLLOWING@9 as sum2, SUM(annotated_data2.inc_col) PARTITION BY [annotated_data2.unsorted_col] ORDER BY [annotated_data2.low_card_col1 ASC NULLS LAST, annotated_data2.low_card_col2 ASC NULLS LAST, annotated_data2.inc_col ASC NULLS LAST] ROWS BETWEEN 2 PRECEDING AND 1 FOLLOWING@14 as sum3, SUM(annotated_data2.inc_col) PARTITION BY [annotated_data2.unsorted_col] ORDER BY [annotated_data2.low_card_col1 ASC NULLS LAST, annotated_data2.low_card_col2 ASC NULLS LAST, annotated_data2.inc_col ASC NULLS LAST] ROWS BETWEEN 5 PRECEDING AND 1 PRECEDING@15 as sum4, SUM(annotated_data2.inc_col) PARTITION BY [annotated_data2.low_card_col1, annotated_data2.low_card_col2] ORDER BY [annotated_data2.inc_col ASC NULLS LAST] ROWS BETWEEN 2 PRECEDING AND 1 FOLLOWING@4 as sum5, SUM(annotated_data2.inc_col) PARTITION BY [annotated_data2.low_card_col1, annotated_data2.low_card_col2] ORDER BY [annotated_data2.inc_col ASC NULLS LAST] ROWS BETWEEN 5 PRECEDING AND 5 FOLLOWING@5 as sum6, SUM(annotated_data2.inc_col) PARTITION BY [annotated_data2.low_card_col2, annotated_data2.low_card_col1] ORDER BY [annotated_data2.inc_col ASC NULLS LAST] ROWS BETWEEN 2 PRECEDING AND 1 FOLLOWING@10 as sum7, SUM(annotated_data2.inc_col) PARTITION BY [annotated_data2.low_card_col2, annotated_data2.low_card_col1] ORDER BY [annotated_data2.inc_col ASC NULLS LAST] ROWS BETWEEN 5 PRECEDING AND 5 FOLLOWING@11 as sum8, SUM(annotated_data2.inc_col) PARTITION BY [annotated_data2.low_card_col1, annotated_data2.low_card_col2, annotated_data2.unsorted_col] ORDER BY [annotated_data2.inc_col ASC NULLS LAST] ROWS BETWEEN 2 PRECEDING AND 1 FOLLOWING@6 as sum9, SUM(annotated_data2.inc_col) PARTITION BY [annotated_data2.low_card_col1, annotated_data2.low_card_col2, annotated_data2.unsorted_col] ORDER BY [annotated_data2.inc_col ASC NULLS LAST] ROWS BETWEEN 5 PRECEDING AND CURRENT ROW@7 as sum10, SUM(annotated_data2.inc_col) PARTITION BY [annotated_data2.low_card_col2, annotated_data2.low_card_col1, annotated_data2.unsorted_col] ORDER BY [annotated_data2.inc_col ASC NULLS LAST] ROWS BETWEEN 2 PRECEDING AND 1 FOLLOWING@12 as sum11, SUM(annotated_data2.inc_col) PARTITION BY [annotated_data2.low_card_col2, annotated_data2.low_card_col1, annotated_data2.unsorted_col] ORDER BY [annotated_data2.inc_col ASC NULLS LAST] ROWS BETWEEN CURRENT ROW AND 1 FOLLOWING@13 as sum12]",
-                "      BoundedWindowAggExec: wdw=[SUM(annotated_data2.inc_col): Ok(Field { name: \"SUM(annotated_data2.inc_col)\", data_type: Int64, nullable: true, dict_id: 0, dict_is_ordered: false, metadata: {} }), frame: WindowFrame { units: Rows, start_bound: Preceding(UInt64(2)), end_bound: Following(UInt64(1)) }, SUM(annotated_data2.inc_col): Ok(Field { name: \"SUM(annotated_data2.inc_col)\", data_type: Int64, nullable: true, dict_id: 0, dict_is_ordered: false, metadata: {} }), frame: WindowFrame { units: Rows, start_bound: Preceding(UInt64(5)), end_bound: Preceding(UInt64(1)) }], mode=[Sorted]",
-                "        SortExec: expr=[unsorted_col@3 ASC NULLS LAST,low_card_col1@0 ASC NULLS LAST,low_card_col2@1 ASC NULLS LAST,inc_col@2 ASC NULLS LAST]",
-                "          BoundedWindowAggExec: wdw=[SUM(annotated_data2.inc_col): Ok(Field { name: \"SUM(annotated_data2.inc_col)\", data_type: Int64, nullable: true, dict_id: 0, dict_is_ordered: false, metadata: {} }), frame: WindowFrame { units: Rows, start_bound: Preceding(UInt64(2)), end_bound: Following(UInt64(1)) }, SUM(annotated_data2.inc_col): Ok(Field { name: \"SUM(annotated_data2.inc_col)\", data_type: Int64, nullable: true, dict_id: 0, dict_is_ordered: false, metadata: {} }), frame: WindowFrame { units: Rows, start_bound: CurrentRow, end_bound: Following(UInt64(1)) }], mode=[Sorted]",
-                "            SortExec: expr=[low_card_col2@1 ASC NULLS LAST,low_card_col1@0 ASC NULLS LAST,unsorted_col@3 ASC NULLS LAST,inc_col@2 ASC NULLS LAST]",
-                "              BoundedWindowAggExec: wdw=[SUM(annotated_data2.inc_col): Ok(Field { name: \"SUM(annotated_data2.inc_col)\", data_type: Int64, nullable: true, dict_id: 0, dict_is_ordered: false, metadata: {} }), frame: WindowFrame { units: Rows, start_bound: Preceding(UInt64(2)), end_bound: Following(UInt64(1)) }, SUM(annotated_data2.inc_col): Ok(Field { name: \"SUM(annotated_data2.inc_col)\", data_type: Int64, nullable: true, dict_id: 0, dict_is_ordered: false, metadata: {} }), frame: WindowFrame { units: Rows, start_bound: Preceding(UInt64(5)), end_bound: Following(UInt64(5)) }], mode=[Sorted]",
-                "                SortExec: expr=[low_card_col2@1 ASC NULLS LAST,low_card_col1@0 ASC NULLS LAST,inc_col@2 ASC NULLS LAST]",
-                "                  BoundedWindowAggExec: wdw=[SUM(annotated_data2.inc_col): Ok(Field { name: \"SUM(annotated_data2.inc_col)\", data_type: Int64, nullable: true, dict_id: 0, dict_is_ordered: false, metadata: {} }), frame: WindowFrame { units: Rows, start_bound: Preceding(UInt64(2)), end_bound: Following(UInt64(1)) }, SUM(annotated_data2.inc_col): Ok(Field { name: \"SUM(annotated_data2.inc_col)\", data_type: Int64, nullable: true, dict_id: 0, dict_is_ordered: false, metadata: {} }), frame: WindowFrame { units: Rows, start_bound: Following(UInt64(1)), end_bound: Following(UInt64(5)) }], mode=[Sorted]",
-                "                    SortExec: expr=[low_card_col1@0 ASC NULLS LAST,unsorted_col@3 ASC NULLS LAST,low_card_col2@1 ASC NULLS LAST,inc_col@2 ASC NULLS LAST]",
-                "                      BoundedWindowAggExec: wdw=[SUM(annotated_data2.inc_col): Ok(Field { name: \"SUM(annotated_data2.inc_col)\", data_type: Int64, nullable: true, dict_id: 0, dict_is_ordered: false, metadata: {} }), frame: WindowFrame { units: Rows, start_bound: Preceding(UInt64(2)), end_bound: Following(UInt64(1)) }, SUM(annotated_data2.inc_col): Ok(Field { name: \"SUM(annotated_data2.inc_col)\", data_type: Int64, nullable: true, dict_id: 0, dict_is_ordered: false, metadata: {} }), frame: WindowFrame { units: Rows, start_bound: Preceding(UInt64(5)), end_bound: CurrentRow }], mode=[Sorted]",
-                "                        SortExec: expr=[low_card_col1@0 ASC NULLS LAST,low_card_col2@1 ASC NULLS LAST,unsorted_col@3 ASC NULLS LAST,inc_col@2 ASC NULLS LAST]",
-                "                          BoundedWindowAggExec: wdw=[SUM(annotated_data2.inc_col): Ok(Field { name: \"SUM(annotated_data2.inc_col)\", data_type: Int64, nullable: true, dict_id: 0, dict_is_ordered: false, metadata: {} }), frame: WindowFrame { units: Rows, start_bound: Preceding(UInt64(2)), end_bound: Following(UInt64(1)) }, SUM(annotated_data2.inc_col): Ok(Field { name: \"SUM(annotated_data2.inc_col)\", data_type: Int64, nullable: true, dict_id: 0, dict_is_ordered: false, metadata: {} }), frame: WindowFrame { units: Rows, start_bound: Preceding(UInt64(5)), end_bound: Following(UInt64(5)) }], mode=[Sorted]",
-            ]
-        };
-
-        let actual: Vec<&str> = formatted.trim().lines().collect();
-        let actual_len = actual.len();
-        let actual_trim_last = &actual[..actual_len - 1];
-        assert_eq!(
-            expected, actual_trim_last,
-            "\n\nexpected:\n\n{expected:#?}\nactual:\n\n{actual:#?}\n\n"
-        );
-        let actual = execute_to_batches(&ctx, sql).await;
-
-        let expected = vec![
-            "+---------------+---------------+---------+------+------+------+------+------+------+------+------+------+-------+-------+-------+",
-            "| low_card_col1 | low_card_col2 | inc_col | sum1 | sum2 | sum3 | sum4 | sum5 | sum6 | sum7 | sum8 | sum9 | sum10 | sum11 | sum12 |",
-            "+---------------+---------------+---------+------+------+------+------+------+------+------+------+------+-------+-------+-------+",
-            "| 0             | 0             | 0       | 2    | 53   | 2    |      | 1    | 15   | 1    | 15   | 2    | 0     | 2     | 2     |",
-            "| 0             | 0             | 1       | 8    | 61   | 8    |      | 3    | 21   | 3    | 21   | 8    | 1     | 8     | 8     |",
-            "| 0             | 0             | 2       | 5    | 74   | 5    | 0    | 6    | 28   | 6    | 28   | 5    | 2     | 5     | 5     |",
-            "| 0             | 0             | 3       | 11   | 96   | 11   | 2    | 10   | 36   | 10   | 36   | 11   | 5     | 11    | 9     |",
-            "| 0             | 0             | 4       | 9    | 72   | 9    |      | 14   | 45   | 14   | 45   | 9    | 4     | 9     | 9     |",
-            "+---------------+---------------+---------+------+------+------+------+------+------+------+------+------+-------+-------+-------+",
-=======
+                "      BoundedWindowAggExec: wdw=[SUM(annotated_data.inc_col): Ok(Field { name: \"SUM(annotated_data.inc_col)\", data_type: Int64, nullable: true, dict_id: 0, dict_is_ordered: false, metadata: {} }), frame: WindowFrame { units: Rows, start_bound: Preceding(UInt64(NULL)), end_bound: Following(UInt64(1)) }, COUNT(annotated_data.inc_col): Ok(Field { name: \"COUNT(annotated_data.inc_col)\", data_type: Int64, nullable: true, dict_id: 0, dict_is_ordered: false, metadata: {} }), frame: WindowFrame { units: Rows, start_bound: Preceding(UInt64(NULL)), end_bound: Following(UInt64(1)) }], mode=[Sorted]",
+                "        BoundedWindowAggExec: wdw=[SUM(annotated_data.inc_col): Ok(Field { name: \"SUM(annotated_data.inc_col)\", data_type: Int64, nullable: true, dict_id: 0, dict_is_ordered: false, metadata: {} }), frame: WindowFrame { units: Rows, start_bound: Preceding(UInt64(NULL)), end_bound: Following(UInt64(3)) }, COUNT(annotated_data.inc_col): Ok(Field { name: \"COUNT(annotated_data.inc_col)\", data_type: Int64, nullable: true, dict_id: 0, dict_is_ordered: false, metadata: {} }), frame: WindowFrame { units: Rows, start_bound: Preceding(UInt64(NULL)), end_bound: Following(UInt64(3)) }], mode=[Sorted]",
+            ]
+        };
+
+        let actual: Vec<&str> = formatted.trim().lines().collect();
+        let actual_len = actual.len();
+        let actual_trim_last = &actual[..actual_len - 1];
+        assert_eq!(
+            expected, actual_trim_last,
+            "\n\nexpected:\n\n{expected:#?}\nactual:\n\n{actual:#?}\n\n"
+        );
 
         let actual = execute_to_batches(&ctx, sql).await;
         let expected = vec![
@@ -709,7 +379,144 @@
             "| 51   | 98   | 5      | 7      |",
             "| 72   | 127  | 6      | 8      |",
             "+------+------+--------+--------+",
->>>>>>> f0d544f6
+        ];
+        assert_batches_eq!(expected, &actual);
+        Ok(())
+    }
+
+    #[tokio::test]
+    async fn test_infinite_source_partition_by() -> Result<()> {
+        let tmpdir = TempDir::new()?;
+        let session_config = SessionConfig::new().with_target_partitions(1);
+        // Source is ordered by a, b, c
+        let ctx = get_test_context2(&tmpdir, true, session_config).await?;
+
+        let sql = "SELECT a, b, c,
+        SUM(c) OVER(PARTITION BY a, d ORDER BY b, c ASC ROWS BETWEEN 2 PRECEDING AND 1 FOLLOWING) as sum1,
+        SUM(c) OVER(PARTITION BY a, d ORDER BY b, c ASC ROWS BETWEEN 1 FOLLOWING AND 5 FOLLOWING) as sum2,
+        SUM(c) OVER(PARTITION BY d ORDER BY a, b, c ASC ROWS BETWEEN 2 PRECEDING AND 1 FOLLOWING) as sum3,
+        SUM(c) OVER(PARTITION BY d ORDER BY a, b, c ASC ROWS BETWEEN 5 PRECEDING AND 1 PRECEDING) as sum4,
+        SUM(c) OVER(PARTITION BY a, b ORDER BY c ASC ROWS BETWEEN 2 PRECEDING AND 1 FOLLOWING) as sum5,
+        SUM(c) OVER(PARTITION BY a, b ORDER BY c ASC ROWS BETWEEN 5 PRECEDING AND 5 FOLLOWING) as sum6,
+        SUM(c) OVER(PARTITION BY b, a ORDER BY c ASC ROWS BETWEEN 2 PRECEDING AND 1 FOLLOWING) as sum7,
+        SUM(c) OVER(PARTITION BY b, a ORDER BY c ASC ROWS BETWEEN 5 PRECEDING AND 5 FOLLOWING) as sum8,
+        SUM(c) OVER(PARTITION BY a, b, d ORDER BY c ASC ROWS BETWEEN 2 PRECEDING AND 1 FOLLOWING) as sum9,
+        SUM(c) OVER(PARTITION BY a, b, d ORDER BY c ASC ROWS BETWEEN 5 PRECEDING AND CURRENT ROW) as sum10,
+        SUM(c) OVER(PARTITION BY b, a, d ORDER BY c ASC ROWS BETWEEN 2 PRECEDING AND 1 FOLLOWING) as sum11,
+        SUM(c) OVER(PARTITION BY b, a, d ORDER BY c ASC ROWS BETWEEN CURRENT ROW  AND 1 FOLLOWING) as sum12
+           FROM annotated_data
+           LIMIT 5";
+
+        let msg = format!("Creating logical plan for '{sql}'");
+        let dataframe = ctx.sql(sql).await.expect(&msg);
+        let physical_plan = dataframe.create_physical_plan().await?;
+        let formatted = displayable(physical_plan.as_ref()).indent().to_string();
+        let expected = {
+            vec![
+                "ProjectionExec: expr=[a@0 as a, b@1 as b, c@2 as c, SUM(annotated_data.c) PARTITION BY [annotated_data.a, annotated_data.d] ORDER BY [annotated_data.b ASC NULLS LAST, annotated_data.c ASC NULLS LAST] ROWS BETWEEN 2 PRECEDING AND 1 FOLLOWING@8 as sum1, SUM(annotated_data.c) PARTITION BY [annotated_data.a, annotated_data.d] ORDER BY [annotated_data.b ASC NULLS LAST, annotated_data.c ASC NULLS LAST] ROWS BETWEEN 1 FOLLOWING AND 5 FOLLOWING@9 as sum2, SUM(annotated_data.c) PARTITION BY [annotated_data.d] ORDER BY [annotated_data.a ASC NULLS LAST, annotated_data.b ASC NULLS LAST, annotated_data.c ASC NULLS LAST] ROWS BETWEEN 2 PRECEDING AND 1 FOLLOWING@14 as sum3, SUM(annotated_data.c) PARTITION BY [annotated_data.d] ORDER BY [annotated_data.a ASC NULLS LAST, annotated_data.b ASC NULLS LAST, annotated_data.c ASC NULLS LAST] ROWS BETWEEN 5 PRECEDING AND 1 PRECEDING@15 as sum4, SUM(annotated_data.c) PARTITION BY [annotated_data.a, annotated_data.b] ORDER BY [annotated_data.c ASC NULLS LAST] ROWS BETWEEN 2 PRECEDING AND 1 FOLLOWING@4 as sum5, SUM(annotated_data.c) PARTITION BY [annotated_data.a, annotated_data.b] ORDER BY [annotated_data.c ASC NULLS LAST] ROWS BETWEEN 5 PRECEDING AND 5 FOLLOWING@5 as sum6, SUM(annotated_data.c) PARTITION BY [annotated_data.b, annotated_data.a] ORDER BY [annotated_data.c ASC NULLS LAST] ROWS BETWEEN 2 PRECEDING AND 1 FOLLOWING@10 as sum7, SUM(annotated_data.c) PARTITION BY [annotated_data.b, annotated_data.a] ORDER BY [annotated_data.c ASC NULLS LAST] ROWS BETWEEN 5 PRECEDING AND 5 FOLLOWING@11 as sum8, SUM(annotated_data.c) PARTITION BY [annotated_data.a, annotated_data.b, annotated_data.d] ORDER BY [annotated_data.c ASC NULLS LAST] ROWS BETWEEN 2 PRECEDING AND 1 FOLLOWING@6 as sum9, SUM(annotated_data.c) PARTITION BY [annotated_data.a, annotated_data.b, annotated_data.d] ORDER BY [annotated_data.c ASC NULLS LAST] ROWS BETWEEN 5 PRECEDING AND CURRENT ROW@7 as sum10, SUM(annotated_data.c) PARTITION BY [annotated_data.b, annotated_data.a, annotated_data.d] ORDER BY [annotated_data.c ASC NULLS LAST] ROWS BETWEEN 2 PRECEDING AND 1 FOLLOWING@12 as sum11, SUM(annotated_data.c) PARTITION BY [annotated_data.b, annotated_data.a, annotated_data.d] ORDER BY [annotated_data.c ASC NULLS LAST] ROWS BETWEEN CURRENT ROW AND 1 FOLLOWING@13 as sum12]",
+                "  GlobalLimitExec: skip=0, fetch=5",
+                "    BoundedWindowAggExec: wdw=[SUM(annotated_data.c): Ok(Field { name: \"SUM(annotated_data.c)\", data_type: Int64, nullable: true, dict_id: 0, dict_is_ordered: false, metadata: {} }), frame: WindowFrame { units: Rows, start_bound: Preceding(UInt64(2)), end_bound: Following(UInt64(1)) }, SUM(annotated_data.c): Ok(Field { name: \"SUM(annotated_data.c)\", data_type: Int64, nullable: true, dict_id: 0, dict_is_ordered: false, metadata: {} }), frame: WindowFrame { units: Rows, start_bound: Preceding(UInt64(5)), end_bound: Preceding(UInt64(1)) }], mode=[Linear]",
+                "      BoundedWindowAggExec: wdw=[SUM(annotated_data.c): Ok(Field { name: \"SUM(annotated_data.c)\", data_type: Int64, nullable: true, dict_id: 0, dict_is_ordered: false, metadata: {} }), frame: WindowFrame { units: Rows, start_bound: Preceding(UInt64(2)), end_bound: Following(UInt64(1)) }, SUM(annotated_data.c): Ok(Field { name: \"SUM(annotated_data.c)\", data_type: Int64, nullable: true, dict_id: 0, dict_is_ordered: false, metadata: {} }), frame: WindowFrame { units: Rows, start_bound: CurrentRow, end_bound: Following(UInt64(1)) }], mode=[PartiallySorted([1, 0])]",
+                "        BoundedWindowAggExec: wdw=[SUM(annotated_data.c): Ok(Field { name: \"SUM(annotated_data.c)\", data_type: Int64, nullable: true, dict_id: 0, dict_is_ordered: false, metadata: {} }), frame: WindowFrame { units: Rows, start_bound: Preceding(UInt64(2)), end_bound: Following(UInt64(1)) }, SUM(annotated_data.c): Ok(Field { name: \"SUM(annotated_data.c)\", data_type: Int64, nullable: true, dict_id: 0, dict_is_ordered: false, metadata: {} }), frame: WindowFrame { units: Rows, start_bound: Preceding(UInt64(5)), end_bound: Following(UInt64(5)) }], mode=[Sorted]",
+                "          BoundedWindowAggExec: wdw=[SUM(annotated_data.c): Ok(Field { name: \"SUM(annotated_data.c)\", data_type: Int64, nullable: true, dict_id: 0, dict_is_ordered: false, metadata: {} }), frame: WindowFrame { units: Rows, start_bound: Preceding(UInt64(2)), end_bound: Following(UInt64(1)) }, SUM(annotated_data.c): Ok(Field { name: \"SUM(annotated_data.c)\", data_type: Int64, nullable: true, dict_id: 0, dict_is_ordered: false, metadata: {} }), frame: WindowFrame { units: Rows, start_bound: Following(UInt64(1)), end_bound: Following(UInt64(5)) }], mode=[PartiallySorted([0])]",
+                "            BoundedWindowAggExec: wdw=[SUM(annotated_data.c): Ok(Field { name: \"SUM(annotated_data.c)\", data_type: Int64, nullable: true, dict_id: 0, dict_is_ordered: false, metadata: {} }), frame: WindowFrame { units: Rows, start_bound: Preceding(UInt64(2)), end_bound: Following(UInt64(1)) }, SUM(annotated_data.c): Ok(Field { name: \"SUM(annotated_data.c)\", data_type: Int64, nullable: true, dict_id: 0, dict_is_ordered: false, metadata: {} }), frame: WindowFrame { units: Rows, start_bound: Preceding(UInt64(5)), end_bound: CurrentRow }], mode=[PartiallySorted([0, 1])]",
+                "              BoundedWindowAggExec: wdw=[SUM(annotated_data.c): Ok(Field { name: \"SUM(annotated_data.c)\", data_type: Int64, nullable: true, dict_id: 0, dict_is_ordered: false, metadata: {} }), frame: WindowFrame { units: Rows, start_bound: Preceding(UInt64(2)), end_bound: Following(UInt64(1)) }, SUM(annotated_data.c): Ok(Field { name: \"SUM(annotated_data.c)\", data_type: Int64, nullable: true, dict_id: 0, dict_is_ordered: false, metadata: {} }), frame: WindowFrame { units: Rows, start_bound: Preceding(UInt64(5)), end_bound: Following(UInt64(5)) }], mode=[Sorted]",
+            ]
+        };
+
+        let actual: Vec<&str> = formatted.trim().lines().collect();
+        let actual_len = actual.len();
+        let actual_trim_last = &actual[..actual_len - 1];
+        assert_eq!(
+            expected, actual_trim_last,
+            "\n\nexpected:\n\n{expected:#?}\nactual:\n\n{actual:#?}\n\n"
+        );
+        let actual = execute_to_batches(&ctx, sql).await;
+
+        let expected = vec![
+            "+---+---+---+------+------+------+------+------+------+------+------+------+-------+-------+-------+",
+            "| a | b | c | sum1 | sum2 | sum3 | sum4 | sum5 | sum6 | sum7 | sum8 | sum9 | sum10 | sum11 | sum12 |",
+            "+---+---+---+------+------+------+------+------+------+------+------+------+-------+-------+-------+",
+            "| 0 | 0 | 0 | 2    | 53   | 2    |      | 1    | 15   | 1    | 15   | 2    | 0     | 2     | 2     |",
+            "| 0 | 0 | 1 | 8    | 61   | 8    |      | 3    | 21   | 3    | 21   | 8    | 1     | 8     | 8     |",
+            "| 0 | 0 | 2 | 5    | 74   | 5    | 0    | 6    | 28   | 6    | 28   | 5    | 2     | 5     | 5     |",
+            "| 0 | 0 | 3 | 11   | 96   | 11   | 2    | 10   | 36   | 10   | 36   | 11   | 5     | 11    | 9     |",
+            "| 0 | 0 | 4 | 9    | 72   | 9    |      | 14   | 45   | 14   | 45   | 9    | 4     | 9     | 9     |",
+            "+---+---+---+------+------+------+------+------+------+------+------+------+-------+-------+-------+",
+        ];
+        assert_batches_eq!(expected, &actual);
+        Ok(())
+    }
+
+    #[tokio::test]
+    async fn test_finite_source_partition_by() -> Result<()> {
+        let tmpdir = TempDir::new()?;
+        let session_config = SessionConfig::new().with_target_partitions(1);
+        // Source is ordered by a, b, c
+        // Source is finite.
+        let ctx = get_test_context2(&tmpdir, false, session_config).await?;
+
+        let sql = "SELECT a, b, c,
+        SUM(c) OVER(PARTITION BY a, d ORDER BY b, c ASC ROWS BETWEEN 2 PRECEDING AND 1 FOLLOWING) as sum1,
+        SUM(c) OVER(PARTITION BY a, d ORDER BY b, c ASC ROWS BETWEEN 1 FOLLOWING AND 5 FOLLOWING) as sum2,
+        SUM(c) OVER(PARTITION BY d ORDER BY a, b, c ASC ROWS BETWEEN 2 PRECEDING AND 1 FOLLOWING) as sum3,
+        SUM(c) OVER(PARTITION BY d ORDER BY a, b, c ASC ROWS BETWEEN 5 PRECEDING AND 1 PRECEDING) as sum4,
+        SUM(c) OVER(PARTITION BY a, b ORDER BY c ASC ROWS BETWEEN 2 PRECEDING AND 1 FOLLOWING) as sum5,
+        SUM(c) OVER(PARTITION BY a, b ORDER BY c ASC ROWS BETWEEN 5 PRECEDING AND 5 FOLLOWING) as sum6,
+        SUM(c) OVER(PARTITION BY b, a ORDER BY c ASC ROWS BETWEEN 2 PRECEDING AND 1 FOLLOWING) as sum7,
+        SUM(c) OVER(PARTITION BY b, a ORDER BY c ASC ROWS BETWEEN 5 PRECEDING AND 5 FOLLOWING) as sum8,
+        SUM(c) OVER(PARTITION BY a, b, d ORDER BY c ASC ROWS BETWEEN 2 PRECEDING AND 1 FOLLOWING) as sum9,
+        SUM(c) OVER(PARTITION BY a, b, d ORDER BY c ASC ROWS BETWEEN 5 PRECEDING AND CURRENT ROW) as sum10,
+        SUM(c) OVER(PARTITION BY b, a, d ORDER BY c ASC ROWS BETWEEN 2 PRECEDING AND 1 FOLLOWING) as sum11,
+        SUM(c) OVER(PARTITION BY b, a, d ORDER BY c ASC ROWS BETWEEN CURRENT ROW  AND 1 FOLLOWING) as sum12
+           FROM annotated_data
+           ORDER BY c
+           LIMIT 5";
+
+        let msg = format!("Creating logical plan for '{sql}'");
+        let dataframe = ctx.sql(sql).await.expect(&msg);
+        let physical_plan = dataframe.create_physical_plan().await?;
+        let formatted = displayable(physical_plan.as_ref()).indent().to_string();
+        // We should produce `BoundedWindowAggExec`s that only works in Sorted mode, since source is finite.
+        // To satisfy, requirements for Sorted mode. We should introduce `SortExec`s through physical plan.
+        let expected = {
+            vec![
+                "GlobalLimitExec: skip=0, fetch=5",
+                "  SortExec: fetch=5, expr=[c@2 ASC NULLS LAST]",
+                "    ProjectionExec: expr=[a@0 as a, b@1 as b, c@2 as c, SUM(annotated_data.c) PARTITION BY [annotated_data.a, annotated_data.d] ORDER BY [annotated_data.b ASC NULLS LAST, annotated_data.c ASC NULLS LAST] ROWS BETWEEN 2 PRECEDING AND 1 FOLLOWING@8 as sum1, SUM(annotated_data.c) PARTITION BY [annotated_data.a, annotated_data.d] ORDER BY [annotated_data.b ASC NULLS LAST, annotated_data.c ASC NULLS LAST] ROWS BETWEEN 1 FOLLOWING AND 5 FOLLOWING@9 as sum2, SUM(annotated_data.c) PARTITION BY [annotated_data.d] ORDER BY [annotated_data.a ASC NULLS LAST, annotated_data.b ASC NULLS LAST, annotated_data.c ASC NULLS LAST] ROWS BETWEEN 2 PRECEDING AND 1 FOLLOWING@14 as sum3, SUM(annotated_data.c) PARTITION BY [annotated_data.d] ORDER BY [annotated_data.a ASC NULLS LAST, annotated_data.b ASC NULLS LAST, annotated_data.c ASC NULLS LAST] ROWS BETWEEN 5 PRECEDING AND 1 PRECEDING@15 as sum4, SUM(annotated_data.c) PARTITION BY [annotated_data.a, annotated_data.b] ORDER BY [annotated_data.c ASC NULLS LAST] ROWS BETWEEN 2 PRECEDING AND 1 FOLLOWING@4 as sum5, SUM(annotated_data.c) PARTITION BY [annotated_data.a, annotated_data.b] ORDER BY [annotated_data.c ASC NULLS LAST] ROWS BETWEEN 5 PRECEDING AND 5 FOLLOWING@5 as sum6, SUM(annotated_data.c) PARTITION BY [annotated_data.b, annotated_data.a] ORDER BY [annotated_data.c ASC NULLS LAST] ROWS BETWEEN 2 PRECEDING AND 1 FOLLOWING@10 as sum7, SUM(annotated_data.c) PARTITION BY [annotated_data.b, annotated_data.a] ORDER BY [annotated_data.c ASC NULLS LAST] ROWS BETWEEN 5 PRECEDING AND 5 FOLLOWING@11 as sum8, SUM(annotated_data.c) PARTITION BY [annotated_data.a, annotated_data.b, annotated_data.d] ORDER BY [annotated_data.c ASC NULLS LAST] ROWS BETWEEN 2 PRECEDING AND 1 FOLLOWING@6 as sum9, SUM(annotated_data.c) PARTITION BY [annotated_data.a, annotated_data.b, annotated_data.d] ORDER BY [annotated_data.c ASC NULLS LAST] ROWS BETWEEN 5 PRECEDING AND CURRENT ROW@7 as sum10, SUM(annotated_data.c) PARTITION BY [annotated_data.b, annotated_data.a, annotated_data.d] ORDER BY [annotated_data.c ASC NULLS LAST] ROWS BETWEEN 2 PRECEDING AND 1 FOLLOWING@12 as sum11, SUM(annotated_data.c) PARTITION BY [annotated_data.b, annotated_data.a, annotated_data.d] ORDER BY [annotated_data.c ASC NULLS LAST] ROWS BETWEEN CURRENT ROW AND 1 FOLLOWING@13 as sum12]",
+                "      BoundedWindowAggExec: wdw=[SUM(annotated_data.c): Ok(Field { name: \"SUM(annotated_data.c)\", data_type: Int64, nullable: true, dict_id: 0, dict_is_ordered: false, metadata: {} }), frame: WindowFrame { units: Rows, start_bound: Preceding(UInt64(2)), end_bound: Following(UInt64(1)) }, SUM(annotated_data.c): Ok(Field { name: \"SUM(annotated_data.c)\", data_type: Int64, nullable: true, dict_id: 0, dict_is_ordered: false, metadata: {} }), frame: WindowFrame { units: Rows, start_bound: Preceding(UInt64(5)), end_bound: Preceding(UInt64(1)) }], mode=[Sorted]",
+                "        SortExec: expr=[d@3 ASC NULLS LAST,a@0 ASC NULLS LAST,b@1 ASC NULLS LAST,c@2 ASC NULLS LAST]",
+                "          BoundedWindowAggExec: wdw=[SUM(annotated_data.c): Ok(Field { name: \"SUM(annotated_data.c)\", data_type: Int64, nullable: true, dict_id: 0, dict_is_ordered: false, metadata: {} }), frame: WindowFrame { units: Rows, start_bound: Preceding(UInt64(2)), end_bound: Following(UInt64(1)) }, SUM(annotated_data.c): Ok(Field { name: \"SUM(annotated_data.c)\", data_type: Int64, nullable: true, dict_id: 0, dict_is_ordered: false, metadata: {} }), frame: WindowFrame { units: Rows, start_bound: CurrentRow, end_bound: Following(UInt64(1)) }], mode=[Sorted]",
+                "            SortExec: expr=[b@1 ASC NULLS LAST,a@0 ASC NULLS LAST,d@3 ASC NULLS LAST,c@2 ASC NULLS LAST]",
+                "              BoundedWindowAggExec: wdw=[SUM(annotated_data.c): Ok(Field { name: \"SUM(annotated_data.c)\", data_type: Int64, nullable: true, dict_id: 0, dict_is_ordered: false, metadata: {} }), frame: WindowFrame { units: Rows, start_bound: Preceding(UInt64(2)), end_bound: Following(UInt64(1)) }, SUM(annotated_data.c): Ok(Field { name: \"SUM(annotated_data.c)\", data_type: Int64, nullable: true, dict_id: 0, dict_is_ordered: false, metadata: {} }), frame: WindowFrame { units: Rows, start_bound: Preceding(UInt64(5)), end_bound: Following(UInt64(5)) }], mode=[Sorted]",
+                "                SortExec: expr=[b@1 ASC NULLS LAST,a@0 ASC NULLS LAST,c@2 ASC NULLS LAST]",
+                "                  BoundedWindowAggExec: wdw=[SUM(annotated_data.c): Ok(Field { name: \"SUM(annotated_data.c)\", data_type: Int64, nullable: true, dict_id: 0, dict_is_ordered: false, metadata: {} }), frame: WindowFrame { units: Rows, start_bound: Preceding(UInt64(2)), end_bound: Following(UInt64(1)) }, SUM(annotated_data.c): Ok(Field { name: \"SUM(annotated_data.c)\", data_type: Int64, nullable: true, dict_id: 0, dict_is_ordered: false, metadata: {} }), frame: WindowFrame { units: Rows, start_bound: Following(UInt64(1)), end_bound: Following(UInt64(5)) }], mode=[Sorted]",
+                "                    SortExec: expr=[a@0 ASC NULLS LAST,d@3 ASC NULLS LAST,b@1 ASC NULLS LAST,c@2 ASC NULLS LAST]",
+                "                      BoundedWindowAggExec: wdw=[SUM(annotated_data.c): Ok(Field { name: \"SUM(annotated_data.c)\", data_type: Int64, nullable: true, dict_id: 0, dict_is_ordered: false, metadata: {} }), frame: WindowFrame { units: Rows, start_bound: Preceding(UInt64(2)), end_bound: Following(UInt64(1)) }, SUM(annotated_data.c): Ok(Field { name: \"SUM(annotated_data.c)\", data_type: Int64, nullable: true, dict_id: 0, dict_is_ordered: false, metadata: {} }), frame: WindowFrame { units: Rows, start_bound: Preceding(UInt64(5)), end_bound: CurrentRow }], mode=[Sorted]",
+                "                        SortExec: expr=[a@0 ASC NULLS LAST,b@1 ASC NULLS LAST,d@3 ASC NULLS LAST,c@2 ASC NULLS LAST]",
+                "                          BoundedWindowAggExec: wdw=[SUM(annotated_data.c): Ok(Field { name: \"SUM(annotated_data.c)\", data_type: Int64, nullable: true, dict_id: 0, dict_is_ordered: false, metadata: {} }), frame: WindowFrame { units: Rows, start_bound: Preceding(UInt64(2)), end_bound: Following(UInt64(1)) }, SUM(annotated_data.c): Ok(Field { name: \"SUM(annotated_data.c)\", data_type: Int64, nullable: true, dict_id: 0, dict_is_ordered: false, metadata: {} }), frame: WindowFrame { units: Rows, start_bound: Preceding(UInt64(5)), end_bound: Following(UInt64(5)) }], mode=[Sorted]",
+            ]
+        };
+
+        let actual: Vec<&str> = formatted.trim().lines().collect();
+        let actual_len = actual.len();
+        let actual_trim_last = &actual[..actual_len - 1];
+        assert_eq!(
+            expected, actual_trim_last,
+            "\n\nexpected:\n\n{expected:#?}\nactual:\n\n{actual:#?}\n\n"
+        );
+        let actual = execute_to_batches(&ctx, sql).await;
+
+        let expected = vec![
+            "+---+---+---+------+------+------+------+------+------+------+------+------+-------+-------+-------+",
+            "| a | b | c | sum1 | sum2 | sum3 | sum4 | sum5 | sum6 | sum7 | sum8 | sum9 | sum10 | sum11 | sum12 |",
+            "+---+---+---+------+------+------+------+------+------+------+------+------+-------+-------+-------+",
+            "| 0 | 0 | 0 | 2    | 53   | 2    |      | 1    | 15   | 1    | 15   | 2    | 0     | 2     | 2     |",
+            "| 0 | 0 | 1 | 8    | 61   | 8    |      | 3    | 21   | 3    | 21   | 8    | 1     | 8     | 8     |",
+            "| 0 | 0 | 2 | 5    | 74   | 5    | 0    | 6    | 28   | 6    | 28   | 5    | 2     | 5     | 5     |",
+            "| 0 | 0 | 3 | 11   | 96   | 11   | 2    | 10   | 36   | 10   | 36   | 11   | 5     | 11    | 9     |",
+            "| 0 | 0 | 4 | 9    | 72   | 9    |      | 14   | 45   | 14   | 45   | 9    | 4     | 9     | 9     |",
+            "+---+---+---+------+------+------+------+------+------+------+------+------+-------+-------+-------+",
         ];
         assert_batches_eq!(expected, &actual);
         Ok(())
