--- conflicted
+++ resolved
@@ -386,19 +386,6 @@
     }
 
     #[tokio::test]
-<<<<<<< HEAD
-    async fn test_source_rn_ordered() -> Result<()> {
-        let tmpdir = TempDir::new().unwrap();
-        let session_config = SessionConfig::new().with_target_partitions(1);
-        // Use an unbounded source
-        let ctx = get_test_context(&tmpdir, true, session_config).await?;
-
-        let sql = "SELECT ts, rn1 FROM (SELECT ts, inc_col,
-           ROW_NUMBER() OVER() as rn1
-           FROM annotated_data
-           ORDER BY ts ASC)
-           ORDER BY rn1
-=======
     async fn test_infinite_source_partition_by() -> Result<()> {
         let tmpdir = TempDir::new()?;
         let session_config = SessionConfig::new().with_target_partitions(1);
@@ -419,7 +406,6 @@
         SUM(c) OVER(PARTITION BY b, a, d ORDER BY c ASC ROWS BETWEEN 2 PRECEDING AND 1 FOLLOWING) as sum11,
         SUM(c) OVER(PARTITION BY b, a, d ORDER BY c ASC ROWS BETWEEN CURRENT ROW  AND 1 FOLLOWING) as sum12
            FROM annotated_data
->>>>>>> 03713d60
            LIMIT 5";
 
         let msg = format!("Creating logical plan for '{sql}'");
@@ -428,11 +414,6 @@
         let formatted = displayable(physical_plan.as_ref()).indent().to_string();
         let expected = {
             vec![
-<<<<<<< HEAD
-                "GlobalLimitExec: skip=0, fetch=5",
-                "  ProjectionExec: expr=[ts@0 as ts, ROW_NUMBER() ROWS BETWEEN UNBOUNDED PRECEDING AND UNBOUNDED FOLLOWING@1 as rn1]",
-                "    BoundedWindowAggExec: wdw=[ROW_NUMBER(): Ok(Field { name: \"ROW_NUMBER()\", data_type: UInt64, nullable: false, dict_id: 0, dict_is_ordered: false, metadata: {} }), frame: WindowFrame { units: Rows, start_bound: Preceding(UInt64(NULL)), end_bound: Following(UInt64(NULL)) }]",
-=======
                 "ProjectionExec: expr=[a@0 as a, b@1 as b, c@2 as c, SUM(annotated_data.c) PARTITION BY [annotated_data.a, annotated_data.d] ORDER BY [annotated_data.b ASC NULLS LAST, annotated_data.c ASC NULLS LAST] ROWS BETWEEN 2 PRECEDING AND 1 FOLLOWING@8 as sum1, SUM(annotated_data.c) PARTITION BY [annotated_data.a, annotated_data.d] ORDER BY [annotated_data.b ASC NULLS LAST, annotated_data.c ASC NULLS LAST] ROWS BETWEEN 1 FOLLOWING AND 5 FOLLOWING@9 as sum2, SUM(annotated_data.c) PARTITION BY [annotated_data.d] ORDER BY [annotated_data.a ASC NULLS LAST, annotated_data.b ASC NULLS LAST, annotated_data.c ASC NULLS LAST] ROWS BETWEEN 2 PRECEDING AND 1 FOLLOWING@14 as sum3, SUM(annotated_data.c) PARTITION BY [annotated_data.d] ORDER BY [annotated_data.a ASC NULLS LAST, annotated_data.b ASC NULLS LAST, annotated_data.c ASC NULLS LAST] ROWS BETWEEN 5 PRECEDING AND 1 PRECEDING@15 as sum4, SUM(annotated_data.c) PARTITION BY [annotated_data.a, annotated_data.b] ORDER BY [annotated_data.c ASC NULLS LAST] ROWS BETWEEN 2 PRECEDING AND 1 FOLLOWING@4 as sum5, SUM(annotated_data.c) PARTITION BY [annotated_data.a, annotated_data.b] ORDER BY [annotated_data.c ASC NULLS LAST] ROWS BETWEEN 5 PRECEDING AND 5 FOLLOWING@5 as sum6, SUM(annotated_data.c) PARTITION BY [annotated_data.b, annotated_data.a] ORDER BY [annotated_data.c ASC NULLS LAST] ROWS BETWEEN 2 PRECEDING AND 1 FOLLOWING@10 as sum7, SUM(annotated_data.c) PARTITION BY [annotated_data.b, annotated_data.a] ORDER BY [annotated_data.c ASC NULLS LAST] ROWS BETWEEN 5 PRECEDING AND 5 FOLLOWING@11 as sum8, SUM(annotated_data.c) PARTITION BY [annotated_data.a, annotated_data.b, annotated_data.d] ORDER BY [annotated_data.c ASC NULLS LAST] ROWS BETWEEN 2 PRECEDING AND 1 FOLLOWING@6 as sum9, SUM(annotated_data.c) PARTITION BY [annotated_data.a, annotated_data.b, annotated_data.d] ORDER BY [annotated_data.c ASC NULLS LAST] ROWS BETWEEN 5 PRECEDING AND CURRENT ROW@7 as sum10, SUM(annotated_data.c) PARTITION BY [annotated_data.b, annotated_data.a, annotated_data.d] ORDER BY [annotated_data.c ASC NULLS LAST] ROWS BETWEEN 2 PRECEDING AND 1 FOLLOWING@12 as sum11, SUM(annotated_data.c) PARTITION BY [annotated_data.b, annotated_data.a, annotated_data.d] ORDER BY [annotated_data.c ASC NULLS LAST] ROWS BETWEEN CURRENT ROW AND 1 FOLLOWING@13 as sum12]",
                 "  GlobalLimitExec: skip=0, fetch=5",
                 "    BoundedWindowAggExec: wdw=[SUM(annotated_data.c): Ok(Field { name: \"SUM(annotated_data.c)\", data_type: Int64, nullable: true, dict_id: 0, dict_is_ordered: false, metadata: {} }), frame: WindowFrame { units: Rows, start_bound: Preceding(UInt64(2)), end_bound: Following(UInt64(1)) }, SUM(annotated_data.c): Ok(Field { name: \"SUM(annotated_data.c)\", data_type: Int64, nullable: true, dict_id: 0, dict_is_ordered: false, metadata: {} }), frame: WindowFrame { units: Rows, start_bound: Preceding(UInt64(5)), end_bound: Preceding(UInt64(1)) }], mode=[Linear]",
@@ -441,31 +422,16 @@
                 "          BoundedWindowAggExec: wdw=[SUM(annotated_data.c): Ok(Field { name: \"SUM(annotated_data.c)\", data_type: Int64, nullable: true, dict_id: 0, dict_is_ordered: false, metadata: {} }), frame: WindowFrame { units: Rows, start_bound: Preceding(UInt64(2)), end_bound: Following(UInt64(1)) }, SUM(annotated_data.c): Ok(Field { name: \"SUM(annotated_data.c)\", data_type: Int64, nullable: true, dict_id: 0, dict_is_ordered: false, metadata: {} }), frame: WindowFrame { units: Rows, start_bound: Following(UInt64(1)), end_bound: Following(UInt64(5)) }], mode=[PartiallySorted([0])]",
                 "            BoundedWindowAggExec: wdw=[SUM(annotated_data.c): Ok(Field { name: \"SUM(annotated_data.c)\", data_type: Int64, nullable: true, dict_id: 0, dict_is_ordered: false, metadata: {} }), frame: WindowFrame { units: Rows, start_bound: Preceding(UInt64(2)), end_bound: Following(UInt64(1)) }, SUM(annotated_data.c): Ok(Field { name: \"SUM(annotated_data.c)\", data_type: Int64, nullable: true, dict_id: 0, dict_is_ordered: false, metadata: {} }), frame: WindowFrame { units: Rows, start_bound: Preceding(UInt64(5)), end_bound: CurrentRow }], mode=[PartiallySorted([0, 1])]",
                 "              BoundedWindowAggExec: wdw=[SUM(annotated_data.c): Ok(Field { name: \"SUM(annotated_data.c)\", data_type: Int64, nullable: true, dict_id: 0, dict_is_ordered: false, metadata: {} }), frame: WindowFrame { units: Rows, start_bound: Preceding(UInt64(2)), end_bound: Following(UInt64(1)) }, SUM(annotated_data.c): Ok(Field { name: \"SUM(annotated_data.c)\", data_type: Int64, nullable: true, dict_id: 0, dict_is_ordered: false, metadata: {} }), frame: WindowFrame { units: Rows, start_bound: Preceding(UInt64(5)), end_bound: Following(UInt64(5)) }], mode=[Sorted]",
->>>>>>> 03713d60
-            ]
-        };
-
-        let actual: Vec<&str> = formatted.trim().lines().collect();
-        let actual_len = actual.len();
-        let actual_trim_last = &actual[..actual_len - 1];
-        assert_eq!(
-            expected, actual_trim_last,
-            "\n\nexpected:\n\n{expected:#?}\nactual:\n\n{actual:#?}\n\n"
-        );
-<<<<<<< HEAD
-
-        let actual = execute_to_batches(&ctx, sql).await;
-        let expected = vec![
-            "+----+-----+",
-            "| ts | rn1 |",
-            "+----+-----+",
-            "| 1  | 1   |",
-            "| 1  | 2   |",
-            "| 5  | 3   |",
-            "| 9  | 4   |",
-            "| 10 | 5   |",
-            "+----+-----+",
-=======
+            ]
+        };
+
+        let actual: Vec<&str> = formatted.trim().lines().collect();
+        let actual_len = actual.len();
+        let actual_trim_last = &actual[..actual_len - 1];
+        assert_eq!(
+            expected, actual_trim_last,
+            "\n\nexpected:\n\n{expected:#?}\nactual:\n\n{actual:#?}\n\n"
+        );
         let actual = execute_to_batches(&ctx, sql).await;
 
         let expected = vec![
@@ -478,26 +444,12 @@
             "| 0 | 0 | 3 | 11   | 96   | 11   | 2    | 10   | 36   | 10   | 36   | 11   | 5     | 11    | 9     |",
             "| 0 | 0 | 4 | 9    | 72   | 9    |      | 14   | 45   | 14   | 45   | 9    | 4     | 9     | 9     |",
             "+---+---+---+------+------+------+------+------+------+------+------+------+-------+-------+-------+",
->>>>>>> 03713d60
-        ];
-        assert_batches_eq!(expected, &actual);
-        Ok(())
-    }
-
-    #[tokio::test]
-<<<<<<< HEAD
-    async fn test_source_rn_ordered2() -> Result<()> {
-        let tmpdir = TempDir::new().unwrap();
-        let session_config = SessionConfig::new().with_target_partitions(1);
-        // Use a bounded source, since final plan contains SortExec
-        let ctx = get_test_context(&tmpdir, false, session_config).await?;
-
-        let sql = "SELECT ts, rn1 FROM (SELECT ts, inc_col,
-           ROW_NUMBER() OVER(ORDER BY ts DESC ROWS BETWEEN UNBOUNDED PRECEDING AND 1 FOLLOWING) as rn1
-           FROM annotated_data
-           ORDER BY ts DESC)
-           ORDER BY rn1 ASC
-=======
+        ];
+        assert_batches_eq!(expected, &actual);
+        Ok(())
+    }
+
+    #[tokio::test]
     async fn test_finite_source_partition_by() -> Result<()> {
         let tmpdir = TempDir::new()?;
         let session_config = SessionConfig::new().with_target_partitions(1);
@@ -520,21 +472,12 @@
         SUM(c) OVER(PARTITION BY b, a, d ORDER BY c ASC ROWS BETWEEN CURRENT ROW  AND 1 FOLLOWING) as sum12
            FROM annotated_data
            ORDER BY c
->>>>>>> 03713d60
            LIMIT 5";
 
         let msg = format!("Creating logical plan for '{sql}'");
         let dataframe = ctx.sql(sql).await.expect(&msg);
         let physical_plan = dataframe.create_physical_plan().await?;
         let formatted = displayable(physical_plan.as_ref()).indent().to_string();
-<<<<<<< HEAD
-        let expected = {
-            vec![
-                "GlobalLimitExec: skip=0, fetch=5",
-                "  ProjectionExec: expr=[ts@0 as ts, ROW_NUMBER() ORDER BY [annotated_data.ts DESC NULLS FIRST] ROWS BETWEEN UNBOUNDED PRECEDING AND 1 FOLLOWING@1 as rn1]",
-                "    BoundedWindowAggExec: wdw=[ROW_NUMBER(): Ok(Field { name: \"ROW_NUMBER()\", data_type: UInt64, nullable: false, dict_id: 0, dict_is_ordered: false, metadata: {} }), frame: WindowFrame { units: Rows, start_bound: Preceding(UInt64(NULL)), end_bound: Following(UInt64(1)) }]",
-                "      SortExec: expr=[ts@0 DESC]",
-=======
         // We should produce `BoundedWindowAggExec`s that only works in Sorted mode, since source is finite.
         // To satisfy, requirements for Sorted mode. We should introduce `SortExec`s through physical plan.
         let expected = {
@@ -553,18 +496,117 @@
                 "                      BoundedWindowAggExec: wdw=[SUM(annotated_data.c): Ok(Field { name: \"SUM(annotated_data.c)\", data_type: Int64, nullable: true, dict_id: 0, dict_is_ordered: false, metadata: {} }), frame: WindowFrame { units: Rows, start_bound: Preceding(UInt64(2)), end_bound: Following(UInt64(1)) }, SUM(annotated_data.c): Ok(Field { name: \"SUM(annotated_data.c)\", data_type: Int64, nullable: true, dict_id: 0, dict_is_ordered: false, metadata: {} }), frame: WindowFrame { units: Rows, start_bound: Preceding(UInt64(5)), end_bound: CurrentRow }], mode=[Sorted]",
                 "                        SortExec: expr=[a@0 ASC NULLS LAST,b@1 ASC NULLS LAST,d@3 ASC NULLS LAST,c@2 ASC NULLS LAST]",
                 "                          BoundedWindowAggExec: wdw=[SUM(annotated_data.c): Ok(Field { name: \"SUM(annotated_data.c)\", data_type: Int64, nullable: true, dict_id: 0, dict_is_ordered: false, metadata: {} }), frame: WindowFrame { units: Rows, start_bound: Preceding(UInt64(2)), end_bound: Following(UInt64(1)) }, SUM(annotated_data.c): Ok(Field { name: \"SUM(annotated_data.c)\", data_type: Int64, nullable: true, dict_id: 0, dict_is_ordered: false, metadata: {} }), frame: WindowFrame { units: Rows, start_bound: Preceding(UInt64(5)), end_bound: Following(UInt64(5)) }], mode=[Sorted]",
->>>>>>> 03713d60
-            ]
-        };
-
-        let actual: Vec<&str> = formatted.trim().lines().collect();
-        let actual_len = actual.len();
-        let actual_trim_last = &actual[..actual_len - 1];
-        assert_eq!(
-            expected, actual_trim_last,
-            "\n\nexpected:\n\n{expected:#?}\nactual:\n\n{actual:#?}\n\n"
-        );
-<<<<<<< HEAD
+            ]
+        };
+
+        let actual: Vec<&str> = formatted.trim().lines().collect();
+        let actual_len = actual.len();
+        let actual_trim_last = &actual[..actual_len - 1];
+        assert_eq!(
+            expected, actual_trim_last,
+            "\n\nexpected:\n\n{expected:#?}\nactual:\n\n{actual:#?}\n\n"
+        );
+        let actual = execute_to_batches(&ctx, sql).await;
+
+        let expected = vec![
+            "+---+---+---+------+------+------+------+------+------+------+------+------+-------+-------+-------+",
+            "| a | b | c | sum1 | sum2 | sum3 | sum4 | sum5 | sum6 | sum7 | sum8 | sum9 | sum10 | sum11 | sum12 |",
+            "+---+---+---+------+------+------+------+------+------+------+------+------+-------+-------+-------+",
+            "| 0 | 0 | 0 | 2    | 53   | 2    |      | 1    | 15   | 1    | 15   | 2    | 0     | 2     | 2     |",
+            "| 0 | 0 | 1 | 8    | 61   | 8    |      | 3    | 21   | 3    | 21   | 8    | 1     | 8     | 8     |",
+            "| 0 | 0 | 2 | 5    | 74   | 5    | 0    | 6    | 28   | 6    | 28   | 5    | 2     | 5     | 5     |",
+            "| 0 | 0 | 3 | 11   | 96   | 11   | 2    | 10   | 36   | 10   | 36   | 11   | 5     | 11    | 9     |",
+            "| 0 | 0 | 4 | 9    | 72   | 9    |      | 14   | 45   | 14   | 45   | 9    | 4     | 9     | 9     |",
+            "+---+---+---+------+------+------+------+------+------+------+------+------+-------+-------+-------+",
+        ];
+        assert_batches_eq!(expected, &actual);
+        Ok(())
+    }
+
+    #[tokio::test]
+    async fn test_source_rn_ordered() -> Result<()> {
+        let tmpdir = TempDir::new().unwrap();
+        let session_config = SessionConfig::new().with_target_partitions(1);
+        // Use an unbounded source
+        let ctx = get_test_context(&tmpdir, true, session_config).await?;
+
+        let sql = "SELECT ts, rn1 FROM (SELECT ts, inc_col,
+           ROW_NUMBER() OVER() as rn1
+           FROM annotated_data
+           ORDER BY ts ASC)
+           ORDER BY rn1
+           LIMIT 5";
+
+        let msg = format!("Creating logical plan for '{sql}'");
+        let dataframe = ctx.sql(sql).await.expect(&msg);
+        let physical_plan = dataframe.create_physical_plan().await?;
+        let formatted = displayable(physical_plan.as_ref()).indent().to_string();
+        let expected = {
+            vec![
+                "GlobalLimitExec: skip=0, fetch=5",
+                "  ProjectionExec: expr=[ts@0 as ts, ROW_NUMBER() ROWS BETWEEN UNBOUNDED PRECEDING AND UNBOUNDED FOLLOWING@1 as rn1]",
+                "    BoundedWindowAggExec: wdw=[ROW_NUMBER(): Ok(Field { name: \"ROW_NUMBER()\", data_type: UInt64, nullable: false, dict_id: 0, dict_is_ordered: false, metadata: {} }), frame: WindowFrame { units: Rows, start_bound: Preceding(UInt64(NULL)), end_bound: Following(UInt64(NULL)) }]",
+            ]
+        };
+
+        let actual: Vec<&str> = formatted.trim().lines().collect();
+        let actual_len = actual.len();
+        let actual_trim_last = &actual[..actual_len - 1];
+        assert_eq!(
+            expected, actual_trim_last,
+            "\n\nexpected:\n\n{expected:#?}\nactual:\n\n{actual:#?}\n\n"
+        );
+
+        let actual = execute_to_batches(&ctx, sql).await;
+        let expected = vec![
+            "+----+-----+",
+            "| ts | rn1 |",
+            "+----+-----+",
+            "| 1  | 1   |",
+            "| 1  | 2   |",
+            "| 5  | 3   |",
+            "| 9  | 4   |",
+            "| 10 | 5   |",
+            "+----+-----+",
+        ];
+        assert_batches_eq!(expected, &actual);
+        Ok(())
+    }
+
+    #[tokio::test]
+    async fn test_source_rn_ordered2() -> Result<()> {
+        let tmpdir = TempDir::new().unwrap();
+        let session_config = SessionConfig::new().with_target_partitions(1);
+        // Use a bounded source, since final plan contains SortExec
+        let ctx = get_test_context(&tmpdir, false, session_config).await?;
+
+        let sql = "SELECT ts, rn1 FROM (SELECT ts, inc_col,
+           ROW_NUMBER() OVER(ORDER BY ts DESC ROWS BETWEEN UNBOUNDED PRECEDING AND 1 FOLLOWING) as rn1
+           FROM annotated_data
+           ORDER BY ts DESC)
+           ORDER BY rn1 ASC
+           LIMIT 5";
+
+        let msg = format!("Creating logical plan for '{sql}'");
+        let dataframe = ctx.sql(sql).await.expect(&msg);
+        let physical_plan = dataframe.create_physical_plan().await?;
+        let formatted = displayable(physical_plan.as_ref()).indent().to_string();
+        let expected = {
+            vec![
+                "GlobalLimitExec: skip=0, fetch=5",
+                "  ProjectionExec: expr=[ts@0 as ts, ROW_NUMBER() ORDER BY [annotated_data.ts DESC NULLS FIRST] ROWS BETWEEN UNBOUNDED PRECEDING AND 1 FOLLOWING@1 as rn1]",
+                "    BoundedWindowAggExec: wdw=[ROW_NUMBER(): Ok(Field { name: \"ROW_NUMBER()\", data_type: UInt64, nullable: false, dict_id: 0, dict_is_ordered: false, metadata: {} }), frame: WindowFrame { units: Rows, start_bound: Preceding(UInt64(NULL)), end_bound: Following(UInt64(1)) }]",
+                "      SortExec: expr=[ts@0 DESC]",
+            ]
+        };
+
+        let actual: Vec<&str> = formatted.trim().lines().collect();
+        let actual_len = actual.len();
+        let actual_trim_last = &actual[..actual_len - 1];
+        assert_eq!(
+            expected, actual_trim_last,
+            "\n\nexpected:\n\n{expected:#?}\nactual:\n\n{actual:#?}\n\n"
+        );
 
         let actual = execute_to_batches(&ctx, sql).await;
         let expected = vec![
@@ -577,20 +619,6 @@
             "| 258 | 4   |",
             "| 254 | 5   |",
             "+-----+-----+",
-=======
-        let actual = execute_to_batches(&ctx, sql).await;
-
-        let expected = vec![
-            "+---+---+---+------+------+------+------+------+------+------+------+------+-------+-------+-------+",
-            "| a | b | c | sum1 | sum2 | sum3 | sum4 | sum5 | sum6 | sum7 | sum8 | sum9 | sum10 | sum11 | sum12 |",
-            "+---+---+---+------+------+------+------+------+------+------+------+------+-------+-------+-------+",
-            "| 0 | 0 | 0 | 2    | 53   | 2    |      | 1    | 15   | 1    | 15   | 2    | 0     | 2     | 2     |",
-            "| 0 | 0 | 1 | 8    | 61   | 8    |      | 3    | 21   | 3    | 21   | 8    | 1     | 8     | 8     |",
-            "| 0 | 0 | 2 | 5    | 74   | 5    | 0    | 6    | 28   | 6    | 28   | 5    | 2     | 5     | 5     |",
-            "| 0 | 0 | 3 | 11   | 96   | 11   | 2    | 10   | 36   | 10   | 36   | 11   | 5     | 11    | 9     |",
-            "| 0 | 0 | 4 | 9    | 72   | 9    |      | 14   | 45   | 14   | 45   | 9    | 4     | 9     | 9     |",
-            "+---+---+---+------+------+------+------+------+------+------+------+------+-------+-------+-------+",
->>>>>>> 03713d60
         ];
         assert_batches_eq!(expected, &actual);
         Ok(())
