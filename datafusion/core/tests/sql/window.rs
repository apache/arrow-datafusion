// Licensed to the Apache Software Foundation (ASF) under one
// or more contributor license agreements.  See the NOTICE file
// distributed with this work for additional information
// regarding copyright ownership.  The ASF licenses this file
// to you under the Apache License, Version 2.0 (the
// "License"); you may not use this file except in compliance
// with the License.  You may obtain a copy of the License at
//
//   http://www.apache.org/licenses/LICENSE-2.0
//
// Unless required by applicable law or agreed to in writing,
// software distributed under the License is distributed on an
// "AS IS" BASIS, WITHOUT WARRANTIES OR CONDITIONS OF ANY
// KIND, either express or implied.  See the License for the
// specific language governing permissions and limitations
// under the License.

use super::*;
use ::parquet::arrow::arrow_writer::ArrowWriter;
use ::parquet::file::properties::WriterProperties;
use datafusion::execution::options::ReadOptions;

#[tokio::test]
<<<<<<< HEAD
=======
async fn window_in_expression() -> Result<()> {
    let ctx = SessionContext::new();
    let sql = "select 1 - lag(amount, 1) over (order by idx) as column1 from (values ('a', 1, 100), ('a', 2, 150)) as t (col1, idx, amount)";
    let actual = execute_to_batches(&ctx, sql).await;
    let expected = vec![
        "+---------+",
        "| column1 |",
        "+---------+",
        "|         |",
        "| -99     |",
        "+---------+",
    ];
    assert_batches_eq!(expected, &actual);
    Ok(())
}

#[tokio::test]
async fn window_with_agg_in_expression() -> Result<()> {
    let ctx = SessionContext::new();
    let sql = "select col1, idx, count(*), sum(amount), lag(sum(amount), 1) over (order by idx) as prev_amount,
        sum(amount) - lag(sum(amount), 1) over (order by idx) as difference from (
        select * from (values ('a', 1, 100), ('a', 2, 150)) as t (col1, idx, amount)
        ) a
        group by col1, idx;";
    let actual = execute_to_batches(&ctx, sql).await;
    let expected = vec![
        "+------+-----+-----------------+---------------+-------------+------------+",
        "| col1 | idx | COUNT(UInt8(1)) | SUM(a.amount) | prev_amount | difference |",
        "+------+-----+-----------------+---------------+-------------+------------+",
        "| a    | 1   | 1               | 100           |             |            |",
        "| a    | 2   | 1               | 150           | 100         | 50         |",
        "+------+-----+-----------------+---------------+-------------+------------+",
    ];
    assert_batches_eq!(expected, &actual);
    Ok(())
}

#[tokio::test]
async fn window_frame_empty() -> Result<()> {
    let ctx = SessionContext::new();
    register_aggregate_csv(&ctx).await?;
    let sql = "SELECT \
               SUM(c3) OVER() as sum1, \
               COUNT(*) OVER () as count1 \
               FROM aggregate_test_100 \
               ORDER BY c9 \
               LIMIT 5";
    let actual = execute_to_batches(&ctx, sql).await;
    let expected = vec![
        "+------+--------+",
        "| sum1 | count1 |",
        "+------+--------+",
        "| 781  | 100    |",
        "| 781  | 100    |",
        "| 781  | 100    |",
        "| 781  | 100    |",
        "| 781  | 100    |",
        "+------+--------+",
    ];
    assert_batches_eq!(expected, &actual);
    Ok(())
}

#[tokio::test]
async fn window_frame_rows_preceding() -> Result<()> {
    let ctx = SessionContext::new();
    register_aggregate_csv(&ctx).await?;
    let sql = "SELECT \
               SUM(c4) OVER(ORDER BY c4 ROWS BETWEEN 1 PRECEDING AND 1 FOLLOWING),\
               AVG(c4) OVER(ORDER BY c4 ROWS BETWEEN 1 PRECEDING AND 1 FOLLOWING),\
               COUNT(*) OVER(ORDER BY c4 ROWS BETWEEN 1 PRECEDING AND 1 FOLLOWING)\
               FROM aggregate_test_100 \
               ORDER BY c9 \
               LIMIT 5";
    let actual = execute_to_batches(&ctx, sql).await;
    let expected = vec![
        "+----------------------------+----------------------------+-----------------+",
        "| SUM(aggregate_test_100.c4) | AVG(aggregate_test_100.c4) | COUNT(UInt8(1)) |",
        "+----------------------------+----------------------------+-----------------+",
        "| -48302                     | -16100.666666666666        | 3               |",
        "| 11243                      | 3747.6666666666665         | 3               |",
        "| -51311                     | -17103.666666666668        | 3               |",
        "| -2391                      | -797.0                     | 3               |",
        "| 46756                      | 15585.333333333334         | 3               |",
        "+----------------------------+----------------------------+-----------------+",
    ];
    assert_batches_eq!(expected, &actual);
    Ok(())
}

#[tokio::test]
async fn window_frame_rows_preceding_stddev_variance() -> Result<()> {
    let ctx = SessionContext::new();
    register_aggregate_csv(&ctx).await?;
    let sql = "SELECT \
               VAR(c4) OVER(ORDER BY c4 ROWS BETWEEN 1 PRECEDING AND 1 FOLLOWING),\
               VAR_POP(c4) OVER(ORDER BY c4 ROWS BETWEEN 1 PRECEDING AND 1 FOLLOWING),\
               STDDEV(c4) OVER(ORDER BY c4 ROWS BETWEEN 1 PRECEDING AND 1 FOLLOWING),\
               STDDEV_POP(c4) OVER(ORDER BY c4 ROWS BETWEEN 1 PRECEDING AND 1 FOLLOWING)\
               FROM aggregate_test_100 \
               ORDER BY c9 \
               LIMIT 5";
    let actual = execute_to_batches(&ctx, sql).await;
    let expected = vec![
        "+---------------------------------+------------------------------------+-------------------------------+----------------------------------+",
        "| VARIANCE(aggregate_test_100.c4) | VARIANCEPOP(aggregate_test_100.c4) | STDDEV(aggregate_test_100.c4) | STDDEVPOP(aggregate_test_100.c4) |",
        "+---------------------------------+------------------------------------+-------------------------------+----------------------------------+",
        "| 46721.33333333174               | 31147.555555554496                 | 216.15118166073427            | 176.4867007894773                |",
        "| 2639429.333333332               | 1759619.5555555548                 | 1624.6320609089714            | 1326.5065229977404               |",
        "| 746202.3333333324               | 497468.2222222216                  | 863.8300372951455             | 705.3142719541563                |",
        "| 768422.9999999981               | 512281.9999999988                  | 876.5973990378925             | 715.7387791645767                |",
        "| 66526.3333333288                | 44350.88888888587                  | 257.9269922542594             | 210.5965073045749                |",
        "+---------------------------------+------------------------------------+-------------------------------+----------------------------------+",
    ];
    assert_batches_eq!(expected, &actual);
    Ok(())
}

#[tokio::test]
async fn window_frame_rows_preceding_with_partition_unique_order_by() -> Result<()> {
    let ctx = SessionContext::new();
    register_aggregate_csv(&ctx).await?;
    let sql = "SELECT \
               SUM(c4) OVER(PARTITION BY c1 ORDER BY c9 ROWS BETWEEN 1 PRECEDING AND 1 FOLLOWING),\
               AVG(c4) OVER(PARTITION BY c1 ORDER BY c9 ROWS BETWEEN 1 PRECEDING AND 1 FOLLOWING),\
               COUNT(*) OVER(PARTITION BY c2 ORDER BY c9 ROWS BETWEEN 1 PRECEDING AND 1 FOLLOWING)\
               FROM aggregate_test_100 \
               ORDER BY c9 \
               LIMIT 5";
    let actual = execute_to_batches(&ctx, sql).await;
    let expected = vec![
        "+----------------------------+----------------------------+-----------------+",
        "| SUM(aggregate_test_100.c4) | AVG(aggregate_test_100.c4) | COUNT(UInt8(1)) |",
        "+----------------------------+----------------------------+-----------------+",
        "| -38611                     | -19305.5                   | 2               |",
        "| 17547                      | 8773.5                     | 2               |",
        "| -1301                      | -650.5                     | 2               |",
        "| 26638                      | 13319.0                    | 3               |",
        "| 26861                      | 8953.666666666666          | 3               |",
        "+----------------------------+----------------------------+-----------------+",
    ];
    assert_batches_eq!(expected, &actual);
    Ok(())
}
/// The partition by clause conducts sorting according to given partition column by default. If the
/// sorting columns have non unique values, the unstable sorting may produce indeterminate results.
/// Therefore, we are commenting out the following test for now.

// #[tokio::test]
// async fn window_frame_rows_preceding_with_non_unique_partition() -> Result<()> {
//     let ctx = SessionContext::new();
//     register_aggregate_csv(&ctx).await?;
//     let sql = "SELECT \
//                SUM(c4) OVER(PARTITION BY c1 ROWS BETWEEN 1 PRECEDING AND 1 FOLLOWING),\
//                COUNT(*) OVER(PARTITION BY c2 ROWS BETWEEN 1 PRECEDING AND 1 FOLLOWING)\
//                FROM aggregate_test_100 \
//                ORDER BY c9 \
//                LIMIT 5";
//     let actual = execute_to_batches(&ctx, sql).await;
//     let expected = vec![
//         "+----------------------------+-----------------+",
//         "| SUM(aggregate_test_100.c4) | COUNT(UInt8(1)) |",
//         "+----------------------------+-----------------+",
//         "| -33822                     | 3               |",
//         "| 20808                      | 3               |",
//         "| -29881                     | 3               |",
//         "| -47613                     | 3               |",
//         "| -13474                     | 3               |",
//         "+----------------------------+-----------------+",
//     ];
//     assert_batches_eq!(expected, &actual);
//     Ok(())
// }

#[tokio::test]
async fn window_frame_ranges_preceding_following_desc() -> Result<()> {
    let ctx = SessionContext::new();
    register_aggregate_csv(&ctx).await?;
    let sql = "SELECT \
               SUM(c4) OVER(ORDER BY c2 DESC RANGE BETWEEN 1 PRECEDING AND 1 FOLLOWING),\
               SUM(c3) OVER(ORDER BY c2 DESC RANGE BETWEEN 10000 PRECEDING AND 10000 FOLLOWING),\
               COUNT(*) OVER(ORDER BY c2 DESC RANGE BETWEEN 1 PRECEDING AND 1 FOLLOWING) \
               FROM aggregate_test_100 \
               ORDER BY c9 \
               LIMIT 5";
    let actual = execute_to_batches(&ctx, sql).await;
    let expected = vec![
        "+----------------------------+----------------------------+-----------------+",
        "| SUM(aggregate_test_100.c4) | SUM(aggregate_test_100.c3) | COUNT(UInt8(1)) |",
        "+----------------------------+----------------------------+-----------------+",
        "| 52276                      | 781                        | 56              |",
        "| 260620                     | 781                        | 63              |",
        "| -28623                     | 781                        | 37              |",
        "| 260620                     | 781                        | 63              |",
        "| 260620                     | 781                        | 63              |",
        "+----------------------------+----------------------------+-----------------+",
    ];
    assert_batches_eq!(expected, &actual);
    Ok(())
}

#[tokio::test]
async fn window_frame_order_by_asc_desc_large() -> Result<()> {
    let ctx = SessionContext::new();
    register_aggregate_csv(&ctx).await?;
    let sql = "SELECT
                SUM(c5) OVER (ORDER BY c2 ASC, c6 DESC) as sum1
                FROM aggregate_test_100
                LIMIT 5";
    let actual = execute_to_batches(&ctx, sql).await;
    let expected = vec![
        "+-------------+",
        "| sum1        |",
        "+-------------+",
        "| -1383162419 |",
        "| -3265456275 |",
        "| -3909681744 |",
        "| -5241214934 |",
        "| -4246910946 |",
        "+-------------+",
    ];
    assert_batches_eq!(expected, &actual);
    Ok(())
}

#[tokio::test]
async fn window_frame_order_by_desc_large() -> Result<()> {
    let ctx = SessionContext::new();
    register_aggregate_csv(&ctx).await?;
    let sql = "SELECT
                SUM(c5) OVER (ORDER BY c2 DESC, c6 ASC) as sum1
                FROM aggregate_test_100
                ORDER BY c9
                LIMIT 5";
    let actual = execute_to_batches(&ctx, sql).await;
    let expected = vec![
        "+-------------+",
        "| sum1        |",
        "+-------------+",
        "| 11212193439 |",
        "| 22799733943 |",
        "| 2935356871  |",
        "| 15810962683 |",
        "| 18035025006 |",
        "+-------------+",
    ];
    assert_batches_eq!(expected, &actual);
    Ok(())
}

#[tokio::test]
async fn window_frame_order_by_null_timestamp_order_by() -> Result<()> {
    let ctx = SessionContext::new();
    register_aggregate_null_cases_csv(&ctx).await?;
    let sql = "SELECT
                SUM(c1) OVER (ORDER BY c2 DESC) as summation1
                FROM null_cases
                LIMIT 5";
    let actual = execute_to_batches(&ctx, sql).await;
    let expected = vec![
        "+------------+",
        "| summation1 |",
        "+------------+",
        "| 962        |",
        "| 962        |",
        "| 962        |",
        "| 962        |",
        "| 962        |",
        "+------------+",
    ];
    assert_batches_eq!(expected, &actual);
    Ok(())
}

#[tokio::test]
async fn window_frame_order_by_null_desc() -> Result<()> {
    let ctx = SessionContext::new();
    register_aggregate_null_cases_csv(&ctx).await?;
    let sql = "SELECT
                COUNT(c2) OVER (ORDER BY c1 DESC RANGE BETWEEN 5 PRECEDING AND 3 FOLLOWING)
                FROM null_cases
                LIMIT 5";
    let actual = execute_to_batches(&ctx, sql).await;
    let expected = vec![
        "+----------------------+",
        "| COUNT(null_cases.c2) |",
        "+----------------------+",
        "| 9                    |",
        "| 9                    |",
        "| 9                    |",
        "| 9                    |",
        "| 9                    |",
        "+----------------------+",
    ];
    assert_batches_eq!(expected, &actual);
    Ok(())
}

#[tokio::test]
async fn window_frame_order_by_null_asc() -> Result<()> {
    let ctx = SessionContext::new();
    register_aggregate_null_cases_csv(&ctx).await?;
    let sql = "SELECT
                COUNT(c2) OVER (ORDER BY c1 RANGE BETWEEN 5 PRECEDING AND 3 FOLLOWING)
                FROM null_cases
                ORDER BY c1
                LIMIT 5";
    let actual = execute_to_batches(&ctx, sql).await;
    let expected = vec![
        "+----------------------+",
        "| COUNT(null_cases.c2) |",
        "+----------------------+",
        "| 2                    |",
        "| 2                    |",
        "| 2                    |",
        "| 2                    |",
        "| 5                    |",
        "+----------------------+",
    ];
    assert_batches_eq!(expected, &actual);
    Ok(())
}

#[tokio::test]
async fn window_frame_order_by_null_asc_null_first() -> Result<()> {
    let ctx = SessionContext::new();
    register_aggregate_null_cases_csv(&ctx).await?;
    let sql = "SELECT
                COUNT(c2) OVER (ORDER BY c1 NULLS FIRST RANGE BETWEEN 5 PRECEDING AND 3 FOLLOWING)
                FROM null_cases
                LIMIT 5";
    let actual = execute_to_batches(&ctx, sql).await;
    let expected = vec![
        "+----------------------+",
        "| COUNT(null_cases.c2) |",
        "+----------------------+",
        "| 9                    |",
        "| 9                    |",
        "| 9                    |",
        "| 9                    |",
        "| 9                    |",
        "+----------------------+",
    ];
    assert_batches_eq!(expected, &actual);
    Ok(())
}

#[tokio::test]
async fn window_frame_order_by_null_desc_null_last() -> Result<()> {
    let ctx = SessionContext::new();
    register_aggregate_null_cases_csv(&ctx).await?;
    let sql = "SELECT
                COUNT(c2) OVER (ORDER BY c1 DESC NULLS LAST RANGE BETWEEN 5 PRECEDING AND 3 FOLLOWING)
                FROM null_cases
                LIMIT 5";
    let actual = execute_to_batches(&ctx, sql).await;
    let expected = vec![
        "+----------------------+",
        "| COUNT(null_cases.c2) |",
        "+----------------------+",
        "| 5                    |",
        "| 5                    |",
        "| 5                    |",
        "| 6                    |",
        "| 6                    |",
        "+----------------------+",
    ];
    assert_batches_eq!(expected, &actual);
    Ok(())
}

#[tokio::test]
async fn window_frame_rows_order_by_null() -> Result<()> {
    let ctx = SessionContext::new();
    register_aggregate_null_cases_csv(&ctx).await?;
    let sql = "SELECT
        SUM(c1) OVER (ORDER BY c3 RANGE BETWEEN 10 PRECEDING AND 11 FOLLOWING) as a,
        SUM(c1) OVER (ORDER BY c3 RANGE BETWEEN 10 PRECEDING AND 11 FOLLOWING) as b,
        SUM(c1) OVER (ORDER BY c3 DESC RANGE BETWEEN 10 PRECEDING AND 11 FOLLOWING) as c,
        SUM(c1) OVER (ORDER BY c3 NULLS first RANGE BETWEEN 10 PRECEDING AND 11 FOLLOWING) as d,
        SUM(c1) OVER (ORDER BY c3 DESC NULLS last RANGE BETWEEN 10 PRECEDING AND 11 FOLLOWING) as e,
        SUM(c1) OVER (ORDER BY c3 DESC NULLS first RANGE BETWEEN 10 PRECEDING AND 11 FOLLOWING) as f,
        SUM(c1) OVER (ORDER BY c3 NULLS first RANGE BETWEEN 10 PRECEDING AND 11 FOLLOWING) as g,
        SUM(c1) OVER (ORDER BY c3) as h,
        SUM(c1) OVER (ORDER BY c3 DESC) as i,
        SUM(c1) OVER (ORDER BY c3 NULLS first) as j,
        SUM(c1) OVER (ORDER BY c3 DESC NULLS first) as k,
        SUM(c1) OVER (ORDER BY c3 DESC NULLS last) as l,
        SUM(c1) OVER (ORDER BY c3, c2) as m,
        SUM(c1) OVER (ORDER BY c3, c1 DESC) as n,
        SUM(c1) OVER (ORDER BY c3 DESC, c1) as o,
        SUM(c1) OVER (ORDER BY c3, c1 NULLs first) as p,
        SUM(c1) OVER (ORDER BY c3 RANGE BETWEEN UNBOUNDED PRECEDING AND 11 FOLLOWING) as a1,
        SUM(c1) OVER (ORDER BY c3 RANGE BETWEEN UNBOUNDED PRECEDING AND 11 FOLLOWING) as b1,
        SUM(c1) OVER (ORDER BY c3 DESC RANGE BETWEEN UNBOUNDED PRECEDING AND 11 FOLLOWING) as c1,
        SUM(c1) OVER (ORDER BY c3 NULLS first RANGE BETWEEN UNBOUNDED PRECEDING AND 11 FOLLOWING) as d1,
        SUM(c1) OVER (ORDER BY c3 DESC NULLS last RANGE BETWEEN UNBOUNDED PRECEDING AND 11 FOLLOWING) as e1,
        SUM(c1) OVER (ORDER BY c3 DESC NULLS first RANGE BETWEEN UNBOUNDED PRECEDING AND 11 FOLLOWING) as f1,
        SUM(c1) OVER (ORDER BY c3 NULLS first RANGE BETWEEN UNBOUNDED PRECEDING AND 11 FOLLOWING) as g1,
        SUM(c1) OVER (ORDER BY c3 RANGE BETWEEN UNBOUNDED PRECEDING AND current row) as h1,
        SUM(c1) OVER (ORDER BY c3 RANGE BETWEEN UNBOUNDED PRECEDING AND current row) as j1,
        SUM(c1) OVER (ORDER BY c3 DESC RANGE BETWEEN UNBOUNDED PRECEDING AND current row) as k1,
        SUM(c1) OVER (ORDER BY c3 NULLS first RANGE BETWEEN UNBOUNDED PRECEDING AND current row) as l1,
        SUM(c1) OVER (ORDER BY c3 DESC NULLS last RANGE BETWEEN UNBOUNDED PRECEDING AND current row) as m1,
        SUM(c1) OVER (ORDER BY c3 DESC NULLS first RANGE BETWEEN UNBOUNDED PRECEDING AND current row) as n1,
        SUM(c1) OVER (ORDER BY c3 NULLS first RANGE BETWEEN UNBOUNDED PRECEDING AND current row) as o1,
        SUM(c1) OVER (ORDER BY c3 RANGE BETWEEN current row AND UNBOUNDED FOLLOWING) as h11,
        SUM(c1) OVER (ORDER BY c3 RANGE BETWEEN current row AND UNBOUNDED FOLLOWING) as j11,
        SUM(c1) OVER (ORDER BY c3 DESC RANGE BETWEEN current row AND UNBOUNDED FOLLOWING) as k11,
        SUM(c1) OVER (ORDER BY c3 NULLS first RANGE BETWEEN current row AND UNBOUNDED FOLLOWING) as l11,
        SUM(c1) OVER (ORDER BY c3 DESC NULLS last RANGE BETWEEN current row AND UNBOUNDED FOLLOWING) as m11,
        SUM(c1) OVER (ORDER BY c3 DESC NULLS first RANGE BETWEEN current row AND UNBOUNDED FOLLOWING) as n11,
        SUM(c1) OVER (ORDER BY c3 NULLS first RANGE BETWEEN current row AND UNBOUNDED FOLLOWING) as o11
        FROM null_cases
        ORDER BY c3
        LIMIT 5";
    let actual = execute_to_batches(&ctx, sql).await;
    let expected = vec![
        "+-----+-----+-----+-----+-----+-----+-----+-----+------+-----+------+------+-----+-----+------+-----+-----+-----+------+-----+------+------+-----+-----+-----+------+-----+------+------+-----+------+------+-----+------+-----+-----+------+",
        "| a   | b   | c   | d   | e   | f   | g   | h   | i    | j   | k    | l    | m   | n   | o    | p   | a1  | b1  | c1   | d1  | e1   | f1   | g1  | h1  | j1  | k1   | l1  | m1   | n1   | o1  | h11  | j11  | k11 | l11  | m11 | n11 | o11  |",
        "+-----+-----+-----+-----+-----+-----+-----+-----+------+-----+------+------+-----+-----+------+-----+-----+-----+------+-----+------+------+-----+-----+-----+------+-----+------+------+-----+------+------+-----+------+-----+-----+------+",
        "| 412 | 412 | 339 | 412 | 339 | 339 | 412 |     | 4627 |     | 4627 | 4627 |     |     | 4627 |     | 412 | 412 | 4627 | 412 | 4627 | 4627 | 412 |     |     | 4627 |     | 4627 | 4627 |     | 4627 | 4627 |     | 4627 |     |     | 4627 |",
        "| 488 | 488 | 412 | 488 | 412 | 412 | 488 | 72  | 4627 | 72  | 4627 | 4627 | 72  | 72  | 4627 | 72  | 488 | 488 | 4627 | 488 | 4627 | 4627 | 488 | 72  | 72  | 4627 | 72  | 4627 | 4627 | 72  | 4627 | 4627 | 72  | 4627 | 72  | 72  | 4627 |",
        "| 543 | 543 | 488 | 543 | 488 | 488 | 543 | 96  | 4555 | 96  | 4555 | 4555 | 96  | 96  | 4555 | 96  | 543 | 543 | 4627 | 543 | 4627 | 4627 | 543 | 96  | 96  | 4555 | 96  | 4555 | 4555 | 96  | 4555 | 4555 | 96  | 4555 | 96  | 96  | 4555 |",
        "| 553 | 553 | 543 | 553 | 543 | 543 | 553 | 115 | 4531 | 115 | 4531 | 4531 | 115 | 115 | 4531 | 115 | 553 | 553 | 4627 | 553 | 4627 | 4627 | 553 | 115 | 115 | 4531 | 115 | 4531 | 4531 | 115 | 4531 | 4531 | 115 | 4531 | 115 | 115 | 4531 |",
        "| 553 | 553 | 553 | 553 | 553 | 553 | 553 | 140 | 4512 | 140 | 4512 | 4512 | 140 | 140 | 4512 | 140 | 553 | 553 | 4627 | 553 | 4627 | 4627 | 553 | 140 | 140 | 4512 | 140 | 4512 | 4512 | 140 | 4512 | 4512 | 140 | 4512 | 140 | 140 | 4512 |",
        "+-----+-----+-----+-----+-----+-----+-----+-----+------+-----+------+------+-----+-----+------+-----+-----+-----+------+-----+------+------+-----+-----+-----+------+-----+------+------+-----+------+------+-----+------+-----+-----+------+",
    ];
    assert_batches_eq!(expected, &actual);
    Ok(())
}

#[tokio::test]
>>>>>>> f6e49ac7
async fn window_frame_rows_preceding_with_unique_partition() -> Result<()> {
    let ctx = SessionContext::new();
    register_aggregate_csv(&ctx).await?;
    let sql = "SELECT \
               SUM(c4) OVER(PARTITION BY c1 ORDER BY c9 ROWS BETWEEN 1 PRECEDING AND 1 FOLLOWING),\
               COUNT(*) OVER(PARTITION BY c1 ORDER BY c9 ROWS BETWEEN 1 PRECEDING AND 1 FOLLOWING)\
               FROM aggregate_test_100 \
               ORDER BY c9 \
               LIMIT 5";
    let actual = execute_to_batches(&ctx, sql).await;
    let expected = vec![
        "+----------------------------+-----------------+",
        "| SUM(aggregate_test_100.c4) | COUNT(UInt8(1)) |",
        "+----------------------------+-----------------+",
        "| -38611                     | 2               |",
        "| 17547                      | 2               |",
        "| -1301                      | 2               |",
        "| 26638                      | 2               |",
        "| 26861                      | 3               |",
        "+----------------------------+-----------------+",
    ];
    assert_batches_eq!(expected, &actual);
    Ok(())
}

#[tokio::test]
async fn window_frame_ranges_preceding_following() -> Result<()> {
    let ctx = SessionContext::new();
    register_aggregate_csv(&ctx).await?;
    let sql = "SELECT \
               SUM(c4) OVER(ORDER BY c2 RANGE BETWEEN 1 PRECEDING AND 1 FOLLOWING),\
               SUM(c3) OVER(ORDER BY c2 RANGE BETWEEN 10000 PRECEDING AND 10000 FOLLOWING),\
               COUNT(*) OVER(ORDER BY c2 RANGE BETWEEN 1 PRECEDING AND 1 FOLLOWING) \
               FROM aggregate_test_100 \
               ORDER BY c9 \
               LIMIT 5";
    let actual = execute_to_batches(&ctx, sql).await;
    let expected = vec![
        "+----------------------------+----------------------------+-----------------+",
        "| SUM(aggregate_test_100.c4) | SUM(aggregate_test_100.c3) | COUNT(UInt8(1)) |",
        "+----------------------------+----------------------------+-----------------+",
        "| 52276                      | 781                        | 56              |",
        "| 260620                     | 781                        | 63              |",
        "| -28623                     | 781                        | 37              |",
        "| 260620                     | 781                        | 63              |",
        "| 260620                     | 781                        | 63              |",
        "+----------------------------+----------------------------+-----------------+",
    ];
    assert_batches_eq!(expected, &actual);
    Ok(())
}

#[tokio::test]
async fn window_frame_ranges_ntile() -> Result<()> {
    let ctx = SessionContext::new();
    register_aggregate_csv(&ctx).await?;
    let sql = "SELECT \
               NTILE(8) OVER (ORDER BY C4) as ntile1,\
               NTILE(12) OVER (ORDER BY C12 DESC) as ntile2 \
               FROM aggregate_test_100 \
               ORDER BY c7 \
               LIMIT 5";
    let actual = execute_to_batches(&ctx, sql).await;
    let expected = vec![
        "+--------+--------+",
        "| ntile1 | ntile2 |",
        "+--------+--------+",
        "| 8      | 12     |",
        "| 5      | 11     |",
        "| 3      | 11     |",
        "| 2      | 7      |",
        "| 7      | 12     |",
        "+--------+--------+",
    ];
    assert_batches_eq!(expected, &actual);
    Ok(())
}

#[tokio::test]
async fn window_frame_ranges_string_check() -> Result<()> {
    let ctx = SessionContext::new();
    register_aggregate_csv(&ctx).await?;
    let sql = "SELECT \
               SUM(LENGTH(c13)) OVER(ORDER BY c13), \
               SUM(LENGTH(c1)) OVER(ORDER BY c1) \
               FROM aggregate_test_100 \
               ORDER BY c9 \
               LIMIT 5";
    let actual = execute_to_batches(&ctx, sql).await;
    let expected = vec![
        "+----------------------------------------------+---------------------------------------------+",
        "| SUM(characterlength(aggregate_test_100.c13)) | SUM(characterlength(aggregate_test_100.c1)) |",
        "+----------------------------------------------+---------------------------------------------+",
        "| 2100                                         | 100                                         |",
        "| 510                                          | 79                                          |",
        "| 1440                                         | 21                                          |",
        "| 1830                                         | 61                                          |",
        "| 2010                                         | 21                                          |",
        "+----------------------------------------------+---------------------------------------------+",
    ];
    assert_batches_eq!(expected, &actual);
    Ok(())
}

#[tokio::test]
async fn window_frame_order_by_unique() -> Result<()> {
    let ctx = SessionContext::new();
    register_aggregate_csv(&ctx).await?;
    let sql = "SELECT \
               SUM(c5) OVER (ORDER BY c5) as sum1, \
               COUNT(*) OVER (ORDER BY c9) as count1 \
               FROM aggregate_test_100 \
               ORDER BY c9 \
               LIMIT 5";
    let actual = execute_to_batches(&ctx, sql).await;
    let expected = vec![
        "+--------------+--------+",
        "| sum1         | count1 |",
        "+--------------+--------+",
        "| -49877765574 | 1      |",
        "| -50025861694 | 2      |",
        "| -45402230071 | 3      |",
        "| -14557735645 | 4      |",
        "| -18365391649 | 5      |",
        "+--------------+--------+",
    ];
    assert_batches_eq!(expected, &actual);
    Ok(())
}

/// If the sorting columns have non unique values, the unstable sorting may produce
/// indeterminate results. Therefore, we are commenting out the following test for now.
///
// #[tokio::test]
// async fn window_frame_order_by_non_unique() -> Result<()> {
//     let ctx = SessionContext::new();
//     register_aggregate_csv(&ctx).await?;
//     let sql = "SELECT \
//                c2, \
//                c9, \
//                SUM(c5) OVER (ORDER BY c2), \
//                COUNT(*) OVER (ORDER BY c2) \
//                FROM aggregate_test_100 \
//                ORDER BY c2 \
//                LIMIT 5";
//     let actual = execute_to_batches(&ctx, sql).await;
//     let expected = vec![
//         "+----+------------+----------------------------+-----------------+",
//         "| c2 | c9         | SUM(aggregate_test_100.c5) | COUNT(UInt8(1)) |",
//         "+----+------------+----------------------------+-----------------+",
//         "| 1  | 879082834  | -438598674                 | 22              |",
//         "| 1  | 3542840110 | -438598674                 | 22              |",
//         "| 1  | 3275293996 | -438598674                 | 22              |",
//         "| 1  | 774637006  | -438598674                 | 22              |",
//         "| 1  | 4015442341 | -438598674                 | 22              |",
//         "+----+------------+----------------------------+-----------------+",
//     ];
//     assert_batches_eq!(expected, &actual);
//     Ok(())
// }

#[tokio::test]
async fn window_frame_ranges_unbounded_preceding_following() -> Result<()> {
    let ctx = SessionContext::new();
    register_aggregate_csv(&ctx).await?;
    let sql = "SELECT \
               SUM(c2) OVER (ORDER BY c2 RANGE BETWEEN UNBOUNDED PRECEDING AND 1 FOLLOWING) as sum1, \
               COUNT(*) OVER (ORDER BY c2 RANGE BETWEEN UNBOUNDED PRECEDING AND 1 FOLLOWING) as cnt1 \
               FROM aggregate_test_100 \
               ORDER BY c9 \
               LIMIT 5";
    let actual = execute_to_batches(&ctx, sql).await;
    let expected = vec![
        "+------+------+",
        "| sum1 | cnt1 |",
        "+------+------+",
        "| 285  | 100  |",
        "| 123  | 63   |",
        "| 285  | 100  |",
        "| 123  | 63   |",
        "| 123  | 63   |",
        "+------+------+",
    ];
    assert_batches_eq!(expected, &actual);
    Ok(())
}

#[tokio::test]
async fn window_frame_ranges_preceding_and_preceding() -> Result<()> {
    let ctx = SessionContext::new();
    register_aggregate_csv(&ctx).await?;
    let sql = "SELECT \
               SUM(c2) OVER (ORDER BY c2 RANGE BETWEEN 3 PRECEDING AND 1 PRECEDING), \
               COUNT(*) OVER (ORDER BY c2 RANGE BETWEEN 3 PRECEDING AND 1 PRECEDING) \
               FROM aggregate_test_100 \
               ORDER BY c9 \
               LIMIT 5";
    let actual = execute_to_batches(&ctx, sql).await;
    let expected = vec![
        "+----------------------------+-----------------+",
        "| SUM(aggregate_test_100.c2) | COUNT(UInt8(1)) |",
        "+----------------------------+-----------------+",
        "| 123                        | 63              |",
        "| 22                         | 22              |",
        "| 193                        | 64              |",
        "| 22                         | 22              |",
        "| 22                         | 22              |",
        "+----------------------------+-----------------+",
    ];
    assert_batches_eq!(expected, &actual);
    Ok(())
}

#[tokio::test]
async fn window_frame_ranges_unbounded_preceding_following_diff_col() -> Result<()> {
    let ctx = SessionContext::new();
    register_aggregate_csv(&ctx).await?;
    let sql = "SELECT \
               SUM(c2) OVER (ORDER BY c2 RANGE BETWEEN CURRENT ROW AND 1 FOLLOWING), \
               COUNT(*) OVER (ORDER BY c2 RANGE BETWEEN CURRENT ROW AND 1 FOLLOWING) \
               FROM aggregate_test_100 \
               ORDER BY c9 \
               LIMIT 5";
    let actual = execute_to_batches(&ctx, sql).await;
    let expected = vec![
        "+----------------------------+-----------------+",
        "| SUM(aggregate_test_100.c2) | COUNT(UInt8(1)) |",
        "+----------------------------+-----------------+",
        "| 162                        | 37              |",
        "| 101                        | 41              |",
        "| 70                         | 14              |",
        "| 101                        | 41              |",
        "| 101                        | 41              |",
        "+----------------------------+-----------------+",
    ];
    assert_batches_eq!(expected, &actual);
    Ok(())
}

#[tokio::test]
async fn window_frame_partition_by_order_by_desc() -> Result<()> {
    let ctx = SessionContext::new();
    register_aggregate_csv(&ctx).await?;
    let sql = "SELECT
               SUM(c4) OVER(PARTITION BY c1 ORDER BY c2 DESC RANGE BETWEEN 1 PRECEDING AND 1 FOLLOWING)
               FROM aggregate_test_100
               ORDER BY c9
               LIMIT 5";
    let actual = execute_to_batches(&ctx, sql).await;
    let expected = vec![
        "+----------------------------+",
        "| SUM(aggregate_test_100.c4) |",
        "+----------------------------+",
        "| -124618                    |",
        "| 205080                     |",
        "| -40819                     |",
        "| -19517                     |",
        "| 47246                      |",
        "+----------------------------+",
    ];
    assert_batches_eq!(expected, &actual);
    Ok(())
}

#[tokio::test]
async fn window_frame_range_float() -> Result<()> {
    let ctx = SessionContext::new();
    register_aggregate_csv(&ctx).await?;
    let sql = "SELECT
                SUM(c12) OVER (ORDER BY C12 RANGE BETWEEN 0.2 PRECEDING AND 0.2 FOLLOWING)
                FROM aggregate_test_100
                ORDER BY C9
                LIMIT 5";
    let actual = execute_to_batches(&ctx, sql).await;
    let expected = vec![
        "+-----------------------------+",
        "| SUM(aggregate_test_100.c12) |",
        "+-----------------------------+",
        "| 2.5476701803634296          |",
        "| 10.6299412548214            |",
        "| 2.5476701803634296          |",
        "| 20.349518503437288          |",
        "| 21.408674363507753          |",
        "+-----------------------------+",
    ];
    assert_batches_eq!(expected, &actual);
    Ok(())
}

#[tokio::test]
async fn window_frame_ranges_timestamp() -> Result<()> {
    // define a schema.
    let schema = Arc::new(Schema::new(vec![Field::new(
        "ts",
        DataType::Timestamp(TimeUnit::Nanosecond, None),
        false,
    )]));

    // define data in two partitions
    let batch = RecordBatch::try_new(
        schema.clone(),
        vec![Arc::new(TimestampNanosecondArray::from_slice([
            1664264591000000000,
            1664264592000000000,
            1664264592000000000,
            1664264593000000000,
            1664264594000000000,
            1664364594000000000,
            1664464594000000000,
            1664564594000000000,
        ]))],
    )
    .unwrap();

    let ctx = SessionContext::new();
    // declare a new context. In spark API, this corresponds to a new spark SQLsession
    // declare a table in memory. In spark API, this corresponds to createDataFrame(...).
    let provider = MemTable::try_new(schema, vec![vec![batch]]).unwrap();
    // Register table
    ctx.register_table("t", Arc::new(provider)).unwrap();

    // execute the query
    let df = ctx
        .sql(
            "SELECT
                ts,
                COUNT(*) OVER (ORDER BY ts RANGE BETWEEN INTERVAL '1' DAY PRECEDING AND INTERVAL '2 DAY' FOLLOWING) AS cnt1,
                COUNT(*) OVER (ORDER BY ts RANGE BETWEEN '0 DAY' PRECEDING AND '0' DAY FOLLOWING) as cnt2,
                COUNT(*) OVER (ORDER BY ts RANGE BETWEEN '5' SECOND PRECEDING AND CURRENT ROW) as cnt3
                FROM t
                ORDER BY ts"
        )
        .await?;

    let actual = df.collect().await?;
    let expected = vec![
        "+---------------------+------+------+------+",
        "| ts                  | cnt1 | cnt2 | cnt3 |",
        "+---------------------+------+------+------+",
        "| 2022-09-27T07:43:11 | 6    | 1    | 1    |",
        "| 2022-09-27T07:43:12 | 6    | 2    | 3    |",
        "| 2022-09-27T07:43:12 | 6    | 2    | 3    |",
        "| 2022-09-27T07:43:13 | 6    | 1    | 4    |",
        "| 2022-09-27T07:43:14 | 6    | 1    | 5    |",
        "| 2022-09-28T11:29:54 | 2    | 1    | 1    |",
        "| 2022-09-29T15:16:34 | 2    | 1    | 1    |",
        "| 2022-09-30T19:03:14 | 1    | 1    | 1    |",
        "+---------------------+------+------+------+",
    ];
    assert_batches_eq!(expected, &actual);
    Ok(())
}

#[tokio::test]
async fn window_frame_ranges_unbounded_preceding_err() -> Result<()> {
    let ctx = SessionContext::new();
    register_aggregate_csv(&ctx).await?;
    // execute the query
    let df = ctx
        .sql(
            "SELECT \
               SUM(c2) OVER (ORDER BY c2 RANGE BETWEEN UNBOUNDED PRECEDING AND UNBOUNDED PRECEDING), \
               COUNT(*) OVER (ORDER BY c2 RANGE BETWEEN UNBOUNDED PRECEDING AND UNBOUNDED PRECEDING) \
               FROM aggregate_test_100 \
               ORDER BY c9 \
               LIMIT 5",
        )
        .await;
    assert_eq!(
        df.err().unwrap().to_string(),
        "Execution error: Invalid window frame: end bound cannot be unbounded preceding"
            .to_owned()
    );
    Ok(())
}

#[tokio::test]
async fn window_frame_groups_preceding_following_desc() -> Result<()> {
    let ctx = SessionContext::new();
    register_aggregate_csv(&ctx).await?;
    let sql = "SELECT
        SUM(c4) OVER(ORDER BY c2 DESC GROUPS BETWEEN 1 PRECEDING AND 1 FOLLOWING),
        SUM(c3) OVER(ORDER BY c2 DESC GROUPS BETWEEN 10000 PRECEDING AND 10000 FOLLOWING),
        COUNT(*) OVER(ORDER BY c2 DESC GROUPS BETWEEN 1 PRECEDING AND 1 FOLLOWING)
        FROM aggregate_test_100
        ORDER BY c9
        LIMIT 5";
    let actual = execute_to_batches(&ctx, sql).await;
    let expected = vec![
        "+----------------------------+----------------------------+-----------------+",
        "| SUM(aggregate_test_100.c4) | SUM(aggregate_test_100.c3) | COUNT(UInt8(1)) |",
        "+----------------------------+----------------------------+-----------------+",
        "| 52276                      | 781                        | 56              |",
        "| 260620                     | 781                        | 63              |",
        "| -28623                     | 781                        | 37              |",
        "| 260620                     | 781                        | 63              |",
        "| 260620                     | 781                        | 63              |",
        "+----------------------------+----------------------------+-----------------+",
    ];
    assert_batches_eq!(expected, &actual);
    Ok(())
}

#[tokio::test]
async fn window_frame_groups_order_by_null_desc() -> Result<()> {
    let ctx = SessionContext::new();
    register_aggregate_null_cases_csv(&ctx).await?;
    let sql = "SELECT
        COUNT(c2) OVER (ORDER BY c1 DESC GROUPS BETWEEN 5 PRECEDING AND 3 FOLLOWING)
        FROM null_cases
        LIMIT 5";
    let actual = execute_to_batches(&ctx, sql).await;
    let expected = vec![
        "+----------------------+",
        "| COUNT(null_cases.c2) |",
        "+----------------------+",
        "| 12                   |",
        "| 12                   |",
        "| 12                   |",
        "| 12                   |",
        "| 12                   |",
        "+----------------------+",
    ];
    assert_batches_eq!(expected, &actual);
    Ok(())
}

#[tokio::test]
async fn window_frame_groups() -> Result<()> {
    let ctx = SessionContext::new();
    register_aggregate_null_cases_csv(&ctx).await?;
    let sql = "SELECT
        SUM(c1) OVER (ORDER BY c3 GROUPS BETWEEN 9 PRECEDING AND 11 FOLLOWING) as a,
        SUM(c1) OVER (ORDER BY c3 DESC GROUPS BETWEEN 9 PRECEDING AND 11 FOLLOWING) as b,
        SUM(c1) OVER (ORDER BY c3 NULLS first GROUPS BETWEEN 9 PRECEDING AND 11 FOLLOWING) as c,
        SUM(c1) OVER (ORDER BY c3 DESC NULLS last GROUPS BETWEEN 9 PRECEDING AND 11 FOLLOWING) as d,
        SUM(c1) OVER (ORDER BY c3 DESC NULLS first GROUPS BETWEEN 9 PRECEDING AND 11 FOLLOWING) as e,
        SUM(c1) OVER (ORDER BY c3 NULLS first GROUPS BETWEEN 9 PRECEDING AND 11 FOLLOWING) as f,
        SUM(c1) OVER (ORDER BY c3 GROUPS current row) as a1,
        SUM(c1) OVER (ORDER BY c3 GROUPS BETWEEN 9 PRECEDING AND 5 PRECEDING) as a2,
        SUM(c1) OVER (ORDER BY c3 GROUPS BETWEEN UNBOUNDED PRECEDING AND 5 PRECEDING) as a3,
        SUM(c1) OVER (ORDER BY c3 GROUPS BETWEEN UNBOUNDED PRECEDING AND 11 FOLLOWING) as a4,
        SUM(c1) OVER (ORDER BY c3 GROUPS BETWEEN UNBOUNDED PRECEDING AND current row) as a5,
        SUM(c1) OVER (ORDER BY c3 GROUPS BETWEEN UNBOUNDED PRECEDING AND UNBOUNDED FOLLOWING) as a6,
        SUM(c1) OVER (ORDER BY c3 GROUPS BETWEEN 1 PRECEDING AND UNBOUNDED FOLLOWING) as a7,
        SUM(c1) OVER (ORDER BY c3 GROUPS BETWEEN 3 FOLLOWING AND UNBOUNDED FOLLOWING) as a8,
        SUM(c1) OVER (ORDER BY c3 GROUPS BETWEEN current row AND UNBOUNDED FOLLOWING) as a9,
        SUM(c1) OVER (ORDER BY c3 GROUPS BETWEEN current row AND 3 FOLLOWING) as a10,
        SUM(c1) OVER (ORDER BY c3 GROUPS BETWEEN 5 FOLLOWING AND 7 FOLLOWING) as a11,
        SUM(c1) OVER (ORDER BY c3 DESC GROUPS current row) as a21,
        SUM(c1) OVER (ORDER BY c3 NULLS first GROUPS BETWEEN 9 PRECEDING AND 5 PRECEDING) as a22,
        SUM(c1) OVER (ORDER BY c3 DESC NULLS last GROUPS BETWEEN UNBOUNDED PRECEDING AND 5 PRECEDING) as a23,
        SUM(c1) OVER (ORDER BY c3 NULLS last GROUPS BETWEEN UNBOUNDED PRECEDING AND 11 FOLLOWING) as a24,
        SUM(c1) OVER (ORDER BY c3 DESC NULLS first GROUPS BETWEEN UNBOUNDED PRECEDING AND current row) as a25
        FROM null_cases
        ORDER BY c3
        LIMIT 10";
    let actual = execute_to_batches(&ctx, sql).await;
    let expected = vec![
        "+-----+-----+-----+-----+-----+-----+----+-----+-----+-----+-----+------+------+------+------+-----+-----+-----+-----+------+-----+------+",
        "| a   | b   | c   | d   | e   | f   | a1 | a2  | a3  | a4  | a5  | a6   | a7   | a8   | a9   | a10 | a11 | a21 | a22 | a23  | a24 | a25  |",
        "+-----+-----+-----+-----+-----+-----+----+-----+-----+-----+-----+------+------+------+------+-----+-----+-----+-----+------+-----+------+",
        "| 412 | 307 | 412 | 307 | 307 | 412 |    |     |     | 412 |     | 4627 | 4627 | 4531 | 4627 | 115 | 85  |     |     | 4487 | 412 | 4627 |",
        "| 488 | 339 | 488 | 339 | 339 | 488 | 72 |     |     | 488 | 72  | 4627 | 4627 | 4512 | 4627 | 140 | 153 | 72  |     | 4473 | 488 | 4627 |",
        "| 543 | 412 | 543 | 412 | 412 | 543 | 24 |     |     | 543 | 96  | 4627 | 4627 | 4487 | 4555 | 82  | 122 | 24  |     | 4442 | 543 | 4555 |",
        "| 553 | 488 | 553 | 488 | 488 | 553 | 19 |     |     | 553 | 115 | 4627 | 4555 | 4473 | 4531 | 89  | 114 | 19  |     | 4402 | 553 | 4531 |",
        "| 553 | 543 | 553 | 543 | 543 | 553 | 25 |     |     | 553 | 140 | 4627 | 4531 | 4442 | 4512 | 110 | 105 | 25  |     | 4320 | 553 | 4512 |",
        "| 591 | 553 | 591 | 553 | 553 | 591 | 14 |     |     | 591 | 154 | 4627 | 4512 | 4402 | 4487 | 167 | 181 | 14  |     | 4320 | 591 | 4487 |",
        "| 651 | 553 | 651 | 553 | 553 | 651 | 31 | 72  | 72  | 651 | 185 | 4627 | 4487 | 4320 | 4473 | 153 | 204 | 31  | 72  | 4288 | 651 | 4473 |",
        "| 662 | 591 | 662 | 591 | 591 | 662 | 40 | 96  | 96  | 662 | 225 | 4627 | 4473 | 4320 | 4442 | 154 | 141 | 40  | 96  | 4215 | 662 | 4442 |",
        "| 697 | 651 | 697 | 651 | 651 | 697 | 82 | 115 | 115 | 697 | 307 | 4627 | 4442 | 4288 | 4402 | 187 | 65  | 82  | 115 | 4139 | 697 | 4402 |",
        "| 758 | 662 | 758 | 662 | 662 | 758 |    | 140 | 140 | 758 | 307 | 4627 | 4402 | 4215 | 4320 | 181 | 48  |     | 140 | 4084 | 758 | 4320 |",
        "+-----+-----+-----+-----+-----+-----+----+-----+-----+-----+-----+------+------+------+------+-----+-----+-----+-----+------+-----+------+",
    ];
    assert_batches_eq!(expected, &actual);
    Ok(())
}

#[tokio::test]
async fn window_frame_groups_multiple_order_columns() -> Result<()> {
    let ctx = SessionContext::new();
    register_aggregate_null_cases_csv(&ctx).await?;
    let sql = "SELECT
        SUM(c1) OVER (ORDER BY c2, c3 GROUPS BETWEEN 9 PRECEDING AND 11 FOLLOWING) as a,
        SUM(c1) OVER (ORDER BY c2, c3 DESC GROUPS BETWEEN 9 PRECEDING AND 11 FOLLOWING) as b,
        SUM(c1) OVER (ORDER BY c2, c3 NULLS first GROUPS BETWEEN 9 PRECEDING AND 11 FOLLOWING) as c,
        SUM(c1) OVER (ORDER BY c2, c3 DESC NULLS last GROUPS BETWEEN 9 PRECEDING AND 11 FOLLOWING) as d,
        SUM(c1) OVER (ORDER BY c2, c3 DESC NULLS first GROUPS BETWEEN 9 PRECEDING AND 11 FOLLOWING) as e,
        SUM(c1) OVER (ORDER BY c2, c3 NULLS first GROUPS BETWEEN 9 PRECEDING AND 11 FOLLOWING) as f,
        SUM(c1) OVER (ORDER BY c2, c3 GROUPS current row) as a1,
        SUM(c1) OVER (ORDER BY c2, c3 GROUPS BETWEEN 9 PRECEDING AND 5 PRECEDING) as a2,
        SUM(c1) OVER (ORDER BY c2, c3 GROUPS BETWEEN UNBOUNDED PRECEDING AND 5 PRECEDING) as a3,
        SUM(c1) OVER (ORDER BY c2, c3 GROUPS BETWEEN UNBOUNDED PRECEDING AND 11 FOLLOWING) as a4,
        SUM(c1) OVER (ORDER BY c2, c3 GROUPS BETWEEN UNBOUNDED PRECEDING AND current row) as a5,
        SUM(c1) OVER (ORDER BY c2, c3 GROUPS BETWEEN UNBOUNDED PRECEDING AND UNBOUNDED FOLLOWING) as a6,
        SUM(c1) OVER (ORDER BY c2, c3 GROUPS BETWEEN 1 PRECEDING AND UNBOUNDED FOLLOWING) as a7,
        SUM(c1) OVER (ORDER BY c2, c3 GROUPS BETWEEN 3 FOLLOWING AND UNBOUNDED FOLLOWING) as a8,
        SUM(c1) OVER (ORDER BY c2, c3 GROUPS BETWEEN current row AND UNBOUNDED FOLLOWING) as a9,
        SUM(c1) OVER (ORDER BY c2, c3 GROUPS BETWEEN current row AND 3 FOLLOWING) as a10,
        SUM(c1) OVER (ORDER BY c2, c3 GROUPS BETWEEN 5 FOLLOWING AND 7 FOLLOWING) as a11
        FROM null_cases
        ORDER BY c3
        LIMIT 10";
    let actual = execute_to_batches(&ctx, sql).await;
    let expected = vec![
        "+------+-----+------+-----+-----+------+----+-----+------+------+------+------+------+------+------+-----+-----+",
        "| a    | b   | c    | d   | e   | f    | a1 | a2  | a3   | a4   | a5   | a6   | a7   | a8   | a9   | a10 | a11 |",
        "+------+-----+------+-----+-----+------+----+-----+------+------+------+------+------+------+------+-----+-----+",
        "| 818  | 910 | 818  | 910 | 910 | 818  |    | 249 | 249  | 818  | 432  | 4627 | 4234 | 4157 | 4195 | 98  | 82  |",
        "| 537  | 979 | 537  | 979 | 979 | 537  | 72 |     |      | 537  | 210  | 4627 | 4569 | 4378 | 4489 | 169 | 55  |",
        "| 811  | 838 | 811  | 838 | 838 | 811  | 24 | 221 | 3075 | 3665 | 3311 | 4627 | 1390 | 1276 | 1340 | 117 | 144 |",
        "| 763  | 464 | 763  | 464 | 464 | 763  | 19 | 168 | 3572 | 4167 | 3684 | 4627 | 962  | 829  | 962  | 194 | 80  |",
        "| 552  | 964 | 552  | 964 | 964 | 552  | 25 |     |      | 552  | 235  | 4627 | 4489 | 4320 | 4417 | 167 | 39  |",
        "| 963  | 930 | 963  | 930 | 930 | 963  | 14 | 201 | 818  | 1580 | 1098 | 4627 | 3638 | 3455 | 3543 | 177 | 224 |",
        "| 1113 | 814 | 1113 | 814 | 814 | 1113 | 31 | 415 | 2653 | 3351 | 2885 | 4627 | 1798 | 1694 | 1773 | 165 | 162 |",
        "| 780  | 868 | 780  | 868 | 868 | 780  | 40 | 258 | 3143 | 3665 | 3351 | 4627 | 1340 | 1223 | 1316 | 117 | 102 |",
        "| 740  | 466 | 740  | 466 | 466 | 740  | 82 | 164 | 3592 | 4168 | 3766 | 4627 | 962  | 768  | 943  | 244 | 122 |",
        "| 772  | 832 | 772  | 832 | 832 | 772  |    | 277 | 3189 | 3684 | 3351 | 4627 | 1316 | 1199 | 1276 | 119 | 64  |",
        "+------+-----+------+-----+-----+------+----+-----+------+------+------+------+------+------+------+-----+-----+",
    ];
    assert_batches_eq!(expected, &actual);
    Ok(())
}

#[tokio::test]
async fn window_frame_groups_without_order_by() -> Result<()> {
    let ctx = SessionContext::new();
    register_aggregate_csv(&ctx).await?;
    // Try executing an erroneous query (the ORDER BY clause is missing in the
    // window frame):
    let err = ctx
        .sql(
            "SELECT
            SUM(c4) OVER(PARTITION BY c2 GROUPS BETWEEN 1 PRECEDING AND 1 FOLLOWING)
            FROM aggregate_test_100
            ORDER BY c9;",
        )
        .await
        .unwrap_err();
    assert_contains!(
        err.to_string(),
        "Error during planning: GROUPS mode requires an ORDER BY clause".to_owned()
    );
    Ok(())
}

#[tokio::test]
async fn window_frame_lag() -> Result<()> {
    let ctx = SessionContext::new();
    register_aggregate_csv(&ctx).await?;
    // execute the query
    let df = ctx
        .sql(
            "SELECT c2,
                lag(c2, c2, c2) OVER () as lag1
                FROM aggregate_test_100;",
        )
        .await?;
    let err = df.collect().await.unwrap_err();
    assert_eq!(
        err.to_string(),
        "This feature is not implemented: There is only support Literal types for field at idx: 1 in Window Function".to_owned()
    );
    Ok(())
}

#[tokio::test]
async fn window_frame_creation() -> Result<()> {
    let ctx = SessionContext::new();
    register_aggregate_csv(&ctx).await?;
    // execute the query
    let df = ctx
        .sql(
            "SELECT
                COUNT(c1) OVER (ORDER BY c2 RANGE BETWEEN 1 PRECEDING AND 2 PRECEDING)
                FROM aggregate_test_100;",
        )
        .await?;
    let results = df.collect().await;
    assert_eq!(
        results.err().unwrap().to_string(),
        "Error during planning: Invalid window frame: start bound (1 PRECEDING) cannot be larger than end bound (2 PRECEDING)"
    );

    let df = ctx
        .sql(
            "SELECT
                COUNT(c1) OVER (ORDER BY c2 RANGE BETWEEN 2 FOLLOWING AND 1 FOLLOWING)
                FROM aggregate_test_100;",
        )
        .await?;
    let results = df.collect().await;
    assert_eq!(
        results.err().unwrap().to_string(),
        "Error during planning: Invalid window frame: start bound (2 FOLLOWING) cannot be larger than end bound (1 FOLLOWING)"
    );

    let err = ctx
        .sql(
            "SELECT
                COUNT(c1) OVER(GROUPS BETWEEN CURRENT ROW AND UNBOUNDED FOLLOWING)
                FROM aggregate_test_100;",
        )
        .await
        .unwrap_err();
    assert_contains!(
        err.to_string(),
        "Error during planning: GROUPS mode requires an ORDER BY clause"
    );

    Ok(())
}

#[tokio::test]
async fn window_frame_creation_type_checking() -> Result<()> {
    // The following query has type error. We should test the error could be detected
    // from either the logical plan (when `skip_failed_rules` is set to `false`) or
    // the physical plan (when `skip_failed_rules` is set to `true`).

    // We should remove the type checking in physical plan after we don't skip
    // the failed optimizing rules by default. (see more in https://github.com/apache/arrow-datafusion/issues/4615)
    async fn check_query(skip_failed_rules: bool, err_msg: &str) -> Result<()> {
        use datafusion_common::ScalarValue::Boolean;
        let config = SessionConfig::new().set(
            "datafusion.optimizer.skip_failed_rules",
            Boolean(Some(skip_failed_rules)),
        );
        let ctx = SessionContext::with_config(config);
        register_aggregate_csv(&ctx).await?;
        let df = ctx
            .sql(
                "SELECT
                    COUNT(c1) OVER (ORDER BY c2 RANGE BETWEEN '1 DAY' PRECEDING AND '2 DAY' FOLLOWING)
                    FROM aggregate_test_100;",
            )
            .await?;
        let results = df.collect().await;
        assert_contains!(results.err().unwrap().to_string(), err_msg);
        Ok(())
    }

    // Error is returned from the physical plan.
    check_query(
        true,
        "Internal error: Operator - is not implemented for types UInt32(1) and Utf8(\"1 DAY\")."
    ).await?;

    // Error is returned from the logical plan.
    check_query(
        false,
        "Internal error: Optimizer rule 'type_coercion' failed due to unexpected error: Arrow error: Cast error: Cannot cast string '1 DAY' to value of UInt32 type"
    ).await
}

#[tokio::test]
async fn test_window_row_number_aggregate() -> Result<()> {
    let config = SessionConfig::new();
    let ctx = SessionContext::with_config(config);
    register_aggregate_csv(&ctx).await?;
    let sql = "SELECT
          c8,
          ROW_NUMBER() OVER(ORDER BY c9) AS rn1,
          ROW_NUMBER() OVER(ORDER BY c9 ROWS BETWEEN 10 PRECEDING and 1 FOLLOWING) as rn2
          FROM aggregate_test_100
          ORDER BY c8
          LIMIT 5";

    let actual = execute_to_batches(&ctx, sql).await;
    let expected = vec![
        "+-----+-----+-----+",
        "| c8  | rn1 | rn2 |",
        "+-----+-----+-----+",
        "| 102 | 73  | 73  |",
        "| 299 | 1   | 1   |",
        "| 363 | 41  | 41  |",
        "| 417 | 14  | 14  |",
        "| 794 | 95  | 95  |",
        "+-----+-----+-----+",
    ];
    assert_batches_eq!(expected, &actual);
    Ok(())
}

#[tokio::test]
async fn test_window_range_equivalent_frames() -> Result<()> {
    let config = SessionConfig::new();
    let ctx = SessionContext::with_config(config);
    register_aggregate_csv(&ctx).await?;
    let sql = "SELECT
          c9,
          COUNT(*) OVER(ORDER BY c9, c1 RANGE BETWEEN CURRENT ROW AND CURRENT ROW) AS cnt1,
          COUNT(*) OVER(ORDER BY c9, c1 RANGE UNBOUNDED PRECEDING) AS cnt2,
          COUNT(*) OVER(ORDER BY c9, c1 RANGE CURRENT ROW) AS cnt3,
          COUNT(*) OVER(RANGE BETWEEN CURRENT ROW AND CURRENT ROW) AS cnt4,
          COUNT(*) OVER(RANGE BETWEEN UNBOUNDED PRECEDING AND CURRENT ROW) AS cnt5,
          COUNT(*) OVER(RANGE BETWEEN CURRENT ROW AND UNBOUNDED FOLLOWING) AS cnt6
          FROM aggregate_test_100
          ORDER BY c9
          LIMIT 5";

    let actual = execute_to_batches(&ctx, sql).await;
    let expected = vec![
        "+-----------+------+------+------+------+------+------+",
        "| c9        | cnt1 | cnt2 | cnt3 | cnt4 | cnt5 | cnt6 |",
        "+-----------+------+------+------+------+------+------+",
        "| 28774375  | 1    | 1    | 1    | 100  | 100  | 100  |",
        "| 63044568  | 1    | 2    | 1    | 100  | 100  | 100  |",
        "| 141047417 | 1    | 3    | 1    | 100  | 100  | 100  |",
        "| 141680161 | 1    | 4    | 1    | 100  | 100  | 100  |",
        "| 145294611 | 1    | 5    | 1    | 100  | 100  | 100  |",
        "+-----------+------+------+------+------+------+------+",
    ];
    assert_batches_eq!(expected, &actual);
    Ok(())
}

#[tokio::test]
async fn test_window_cume_dist() -> Result<()> {
    let config = SessionConfig::new();
    let ctx = SessionContext::with_config(config);
    register_aggregate_csv(&ctx).await?;
    let sql = "SELECT
          c8,
          CUME_DIST() OVER(ORDER BY c9) as cd1,
          CUME_DIST() OVER(ORDER BY c9 ROWS BETWEEN 10 PRECEDING and 1 FOLLOWING) as cd2
          FROM aggregate_test_100
          ORDER BY c8
          LIMIT 5";

    let actual = execute_to_batches(&ctx, sql).await;
    let expected = vec![
        "+-----+------+------+",
        "| c8  | cd1  | cd2  |",
        "+-----+------+------+",
        "| 102 | 0.73 | 0.73 |",
        "| 299 | 0.01 | 0.01 |",
        "| 363 | 0.41 | 0.41 |",
        "| 417 | 0.14 | 0.14 |",
        "| 794 | 0.95 | 0.95 |",
        "+-----+------+------+",
    ];
    assert_batches_eq!(expected, &actual);
    Ok(())
}

#[tokio::test]
async fn test_window_rank() -> Result<()> {
    let config = SessionConfig::new();
    let ctx = SessionContext::with_config(config);
    register_aggregate_csv(&ctx).await?;
    let sql = "SELECT
          c9,
          RANK() OVER(ORDER BY c1) AS rank1,
          RANK() OVER(ORDER BY c1 ROWS BETWEEN 10 PRECEDING and 1 FOLLOWING) as rank2,
          DENSE_RANK() OVER(ORDER BY c1) as dense_rank1,
          DENSE_RANK() OVER(ORDER BY c1 ROWS BETWEEN 10 PRECEDING and 1 FOLLOWING) as dense_rank2,
          PERCENT_RANK() OVER(ORDER BY c1) as percent_rank1,
          PERCENT_RANK() OVER(ORDER BY c1 ROWS BETWEEN 10 PRECEDING and 1 FOLLOWING) as percent_rank2
          FROM aggregate_test_100
          ORDER BY c9
          LIMIT 5";

    let actual = execute_to_batches(&ctx, sql).await;
    let expected = vec![
        "+-----------+-------+-------+-------------+-------------+---------------------+---------------------+",
        "| c9        | rank1 | rank2 | dense_rank1 | dense_rank2 | percent_rank1       | percent_rank2       |",
        "+-----------+-------+-------+-------------+-------------+---------------------+---------------------+",
        "| 28774375  | 80    | 80    | 5           | 5           | 0.797979797979798   | 0.797979797979798   |",
        "| 63044568  | 62    | 62    | 4           | 4           | 0.6161616161616161  | 0.6161616161616161  |",
        "| 141047417 | 1     | 1     | 1           | 1           | 0.0                 | 0.0                 |",
        "| 141680161 | 41    | 41    | 3           | 3           | 0.40404040404040403 | 0.40404040404040403 |",
        "| 145294611 | 1     | 1     | 1           | 1           | 0.0                 | 0.0                 |",
        "+-----------+-------+-------+-------------+-------------+---------------------+---------------------+",
    ];
    assert_batches_eq!(expected, &actual);
    Ok(())
}

#[tokio::test]
async fn test_lag_lead() -> Result<()> {
    let config = SessionConfig::new();
    let ctx = SessionContext::with_config(config);
    register_aggregate_csv(&ctx).await?;
    let sql = "SELECT
          c9,
          LAG(c9, 2, 10101) OVER(ORDER BY c9) as lag1,
          LAG(c9, 2, 10101) OVER(ORDER BY c9 ROWS BETWEEN 10 PRECEDING and 1 FOLLOWING) as lag2,
          LEAD(c9, 2, 10101) OVER(ORDER BY c9) as lead1,
          LEAD(c9, 2, 10101) OVER(ORDER BY c9 ROWS BETWEEN 10 PRECEDING and 1 FOLLOWING) as lead2
          FROM aggregate_test_100
          ORDER BY c9
          LIMIT 5";

    let actual = execute_to_batches(&ctx, sql).await;
    let expected = vec![
        "+-----------+-----------+-----------+-----------+-----------+",
        "| c9        | lag1      | lag2      | lead1     | lead2     |",
        "+-----------+-----------+-----------+-----------+-----------+",
        "| 28774375  | 10101     | 10101     | 141047417 | 141047417 |",
        "| 63044568  | 10101     | 10101     | 141680161 | 141680161 |",
        "| 141047417 | 28774375  | 28774375  | 145294611 | 145294611 |",
        "| 141680161 | 63044568  | 63044568  | 225513085 | 225513085 |",
        "| 145294611 | 141047417 | 141047417 | 243203849 | 243203849 |",
        "+-----------+-----------+-----------+-----------+-----------+",
    ];
    assert_batches_eq!(expected, &actual);
    Ok(())
}

#[tokio::test]
async fn test_window_frame_first_value_last_value_aggregate() -> Result<()> {
    let config = SessionConfig::new();
    let ctx = SessionContext::with_config(config);
    register_aggregate_csv(&ctx).await?;

    let sql = "SELECT
           FIRST_VALUE(c4) OVER(ORDER BY c9 ASC ROWS BETWEEN 10 PRECEDING AND 1 FOLLOWING) as first_value1,
           FIRST_VALUE(c4) OVER(ORDER BY c9 ASC ROWS BETWEEN 2 PRECEDING AND 3 FOLLOWING) as first_value2,
           LAST_VALUE(c4) OVER(ORDER BY c9 ASC ROWS BETWEEN 10 PRECEDING AND 1 FOLLOWING) as last_value1,
           LAST_VALUE(c4) OVER(ORDER BY c9 ASC ROWS BETWEEN 2 PRECEDING AND 3 FOLLOWING) as last_value2
           FROM aggregate_test_100
           ORDER BY c9
           LIMIT 5";

    let actual = execute_to_batches(&ctx, sql).await;
    let expected = vec![
        "+--------------+--------------+-------------+-------------+",
        "| first_value1 | first_value2 | last_value1 | last_value2 |",
        "+--------------+--------------+-------------+-------------+",
        "| -16110       | -16110       | 3917        | -1114       |",
        "| -16110       | -16110       | -16974      | 15673       |",
        "| -16110       | -16110       | -1114       | 13630       |",
        "| -16110       | 3917         | 15673       | -13217      |",
        "| -16110       | -16974       | 13630       | 20690       |",
        "+--------------+--------------+-------------+-------------+",
    ];
    assert_batches_eq!(expected, &actual);
    Ok(())
}

#[tokio::test]
async fn test_window_frame_nth_value_aggregate() -> Result<()> {
    let config = SessionConfig::new();
    let ctx = SessionContext::with_config(config);
    register_aggregate_csv(&ctx).await?;

    let sql = "SELECT
           NTH_VALUE(c4, 3) OVER(ORDER BY c9 ASC ROWS BETWEEN 2 PRECEDING AND 1 FOLLOWING) as nth_value1,
           NTH_VALUE(c4, 2) OVER(ORDER BY c9 ASC ROWS BETWEEN 1 PRECEDING AND 3 FOLLOWING) as nth_value2
           FROM aggregate_test_100
           ORDER BY c9
           LIMIT 5";

    let actual = execute_to_batches(&ctx, sql).await;
    let expected = vec![
        "+------------+------------+",
        "| nth_value1 | nth_value2 |",
        "+------------+------------+",
        "|            | 3917       |",
        "| -16974     | 3917       |",
        "| -16974     | -16974     |",
        "| -1114      | -1114      |",
        "| 15673      | 15673      |",
        "+------------+------------+",
    ];
    assert_batches_eq!(expected, &actual);
    Ok(())
}

#[tokio::test]
async fn test_window_agg_sort() -> Result<()> {
    // We need to specify the target partition number.
    // Otherwise, the default value used may vary on different environment
    // with different cpu core number, which may cause the UT failure.
    let ctx = SessionContext::with_config(SessionConfig::new().with_target_partitions(2));
    register_aggregate_csv(&ctx).await?;
    let sql = "SELECT
      c9,
      SUM(c9) OVER(ORDER BY c9) as sum1,
      SUM(c9) OVER(ORDER BY c9, c8) as sum2
      FROM aggregate_test_100";

    let msg = format!("Creating logical plan for '{sql}'");
    let dataframe = ctx.sql(sql).await.expect(&msg);
    let physical_plan = dataframe.create_physical_plan().await?;
    let formatted = displayable(physical_plan.as_ref()).indent().to_string();
    // Only 1 SortExec was added
    let expected = {
        vec![
            "ProjectionExec: expr=[c9@1 as c9, SUM(aggregate_test_100.c9) ORDER BY [aggregate_test_100.c9 ASC NULLS LAST] RANGE BETWEEN UNBOUNDED PRECEDING AND CURRENT ROW@3 as sum1, SUM(aggregate_test_100.c9) ORDER BY [aggregate_test_100.c9 ASC NULLS LAST, aggregate_test_100.c8 ASC NULLS LAST] RANGE BETWEEN UNBOUNDED PRECEDING AND CURRENT ROW@2 as sum2]",
            "  BoundedWindowAggExec: wdw=[SUM(aggregate_test_100.c9): Ok(Field { name: \"SUM(aggregate_test_100.c9)\", data_type: UInt64, nullable: true, dict_id: 0, dict_is_ordered: false, metadata: {} }), frame: WindowFrame { units: Range, start_bound: Preceding(UInt32(NULL)), end_bound: CurrentRow }]",
            "    BoundedWindowAggExec: wdw=[SUM(aggregate_test_100.c9): Ok(Field { name: \"SUM(aggregate_test_100.c9)\", data_type: UInt64, nullable: true, dict_id: 0, dict_is_ordered: false, metadata: {} }), frame: WindowFrame { units: Range, start_bound: Preceding(UInt32(NULL)), end_bound: CurrentRow }]",
            "      SortExec: expr=[c9@1 ASC NULLS LAST,c8@0 ASC NULLS LAST]",
        ]
    };

    let actual: Vec<&str> = formatted.trim().lines().collect();
    let actual_len = actual.len();
    let actual_trim_last = &actual[..actual_len - 1];
    assert_eq!(
        expected, actual_trim_last,
        "\n\nexpected:\n\n{expected:#?}\nactual:\n\n{actual_trim_last:#?}\n\n"
    );
    Ok(())
}

#[tokio::test]
async fn over_order_by_sort_keys_sorting_prefix_compacting() -> Result<()> {
    let ctx = SessionContext::with_config(SessionConfig::new().with_target_partitions(2));
    register_aggregate_csv(&ctx).await?;

    let sql = "SELECT c2, MAX(c9) OVER (ORDER BY c2), SUM(c9) OVER (), MIN(c9) OVER (ORDER BY c2, c9) from aggregate_test_100";

    let msg = format!("Creating logical plan for '{sql}'");
    let dataframe = ctx.sql(sql).await.expect(&msg);
    let physical_plan = dataframe.create_physical_plan().await?;
    let formatted = displayable(physical_plan.as_ref()).indent().to_string();
    // Only 1 SortExec was added
    let expected = {
        vec![
            "ProjectionExec: expr=[c2@0 as c2, MAX(aggregate_test_100.c9) ORDER BY [aggregate_test_100.c2 ASC NULLS LAST] RANGE BETWEEN UNBOUNDED PRECEDING AND CURRENT ROW@3 as MAX(aggregate_test_100.c9), SUM(aggregate_test_100.c9) ROWS BETWEEN UNBOUNDED PRECEDING AND UNBOUNDED FOLLOWING@4 as SUM(aggregate_test_100.c9), MIN(aggregate_test_100.c9) ORDER BY [aggregate_test_100.c2 ASC NULLS LAST, aggregate_test_100.c9 ASC NULLS LAST] RANGE BETWEEN UNBOUNDED PRECEDING AND CURRENT ROW@2 as MIN(aggregate_test_100.c9)]",
            "  WindowAggExec: wdw=[SUM(aggregate_test_100.c9): Ok(Field { name: \"SUM(aggregate_test_100.c9)\", data_type: UInt64, nullable: true, dict_id: 0, dict_is_ordered: false, metadata: {} }), frame: WindowFrame { units: Rows, start_bound: Preceding(UInt64(NULL)), end_bound: Following(UInt64(NULL)) }]",
            "    BoundedWindowAggExec: wdw=[MAX(aggregate_test_100.c9): Ok(Field { name: \"MAX(aggregate_test_100.c9)\", data_type: UInt32, nullable: true, dict_id: 0, dict_is_ordered: false, metadata: {} }), frame: WindowFrame { units: Range, start_bound: Preceding(UInt32(NULL)), end_bound: CurrentRow }]",
            "      BoundedWindowAggExec: wdw=[MIN(aggregate_test_100.c9): Ok(Field { name: \"MIN(aggregate_test_100.c9)\", data_type: UInt32, nullable: true, dict_id: 0, dict_is_ordered: false, metadata: {} }), frame: WindowFrame { units: Range, start_bound: Preceding(UInt32(NULL)), end_bound: CurrentRow }]",
            "        SortExec: expr=[c2@0 ASC NULLS LAST,c9@1 ASC NULLS LAST]",
        ]
    };

    let actual: Vec<&str> = formatted.trim().lines().collect();
    let actual_len = actual.len();
    let actual_trim_last = &actual[..actual_len - 1];
    assert_eq!(
        expected, actual_trim_last,
        "\n\nexpected:\n\n{expected:#?}\nactual:\n\n{actual_trim_last:#?}\n\n"
    );
    Ok(())
}

/// FIXME: for now we are not detecting prefix of sorting keys in order to re-arrange with global and save one SortExec
#[tokio::test]
async fn over_order_by_sort_keys_sorting_global_order_compacting() -> Result<()> {
    let ctx = SessionContext::with_config(SessionConfig::new().with_target_partitions(2));
    register_aggregate_csv(&ctx).await?;

    let sql = "SELECT c2, MAX(c9) OVER (ORDER BY c9, c2), SUM(c9) OVER (), MIN(c9) OVER (ORDER BY c2, c9) from aggregate_test_100 ORDER BY c2";
    let msg = format!("Creating logical plan for '{sql}'");
    let dataframe = ctx.sql(sql).await.expect(&msg);
    let physical_plan = dataframe.create_physical_plan().await?;
    let formatted = displayable(physical_plan.as_ref()).indent().to_string();
    // 3 SortExec are added
    let expected = {
        vec![
            "SortExec: expr=[c2@0 ASC NULLS LAST]",
            "  ProjectionExec: expr=[c2@0 as c2, MAX(aggregate_test_100.c9) ORDER BY [aggregate_test_100.c9 ASC NULLS LAST, aggregate_test_100.c2 ASC NULLS LAST] RANGE BETWEEN UNBOUNDED PRECEDING AND CURRENT ROW@3 as MAX(aggregate_test_100.c9), SUM(aggregate_test_100.c9) ROWS BETWEEN UNBOUNDED PRECEDING AND UNBOUNDED FOLLOWING@4 as SUM(aggregate_test_100.c9), MIN(aggregate_test_100.c9) ORDER BY [aggregate_test_100.c2 ASC NULLS LAST, aggregate_test_100.c9 ASC NULLS LAST] RANGE BETWEEN UNBOUNDED PRECEDING AND CURRENT ROW@2 as MIN(aggregate_test_100.c9)]",
            "    WindowAggExec: wdw=[SUM(aggregate_test_100.c9): Ok(Field { name: \"SUM(aggregate_test_100.c9)\", data_type: UInt64, nullable: true, dict_id: 0, dict_is_ordered: false, metadata: {} }), frame: WindowFrame { units: Rows, start_bound: Preceding(UInt64(NULL)), end_bound: Following(UInt64(NULL)) }]",
            "      BoundedWindowAggExec: wdw=[MAX(aggregate_test_100.c9): Ok(Field { name: \"MAX(aggregate_test_100.c9)\", data_type: UInt32, nullable: true, dict_id: 0, dict_is_ordered: false, metadata: {} }), frame: WindowFrame { units: Range, start_bound: Preceding(UInt32(NULL)), end_bound: CurrentRow }]",
            "        SortExec: expr=[c9@1 ASC NULLS LAST,c2@0 ASC NULLS LAST]",
            "          BoundedWindowAggExec: wdw=[MIN(aggregate_test_100.c9): Ok(Field { name: \"MIN(aggregate_test_100.c9)\", data_type: UInt32, nullable: true, dict_id: 0, dict_is_ordered: false, metadata: {} }), frame: WindowFrame { units: Range, start_bound: Preceding(UInt32(NULL)), end_bound: CurrentRow }]",
            "            SortExec: expr=[c2@0 ASC NULLS LAST,c9@1 ASC NULLS LAST]",
        ]
    };

    let actual: Vec<&str> = formatted.trim().lines().collect();
    let actual_len = actual.len();
    let actual_trim_last = &actual[..actual_len - 1];
    assert_eq!(
        expected, actual_trim_last,
        "\n\nexpected:\n\n{expected:#?}\nactual:\n\n{actual_trim_last:#?}\n\n"
    );
    Ok(())
}

#[tokio::test]
async fn test_window_partition_by_order_by() -> Result<()> {
    let ctx = SessionContext::with_config(
        SessionConfig::new()
            .with_target_partitions(2)
            .with_batch_size(4096),
    );
    register_aggregate_csv(&ctx).await?;

    let sql = "SELECT \
               SUM(c4) OVER(PARTITION BY c1, c2 ORDER BY c2 ROWS BETWEEN 1 PRECEDING AND 1 FOLLOWING),\
               COUNT(*) OVER(PARTITION BY c1 ORDER BY c2 ROWS BETWEEN 1 PRECEDING AND 1 FOLLOWING) \
               FROM aggregate_test_100";

    let msg = format!("Creating logical plan for '{sql}'");
    let dataframe = ctx.sql(sql).await.expect(&msg);
    let physical_plan = dataframe.create_physical_plan().await?;
    let formatted = displayable(physical_plan.as_ref()).indent().to_string();
    let expected = {
        vec![
            "ProjectionExec: expr=[SUM(aggregate_test_100.c4) PARTITION BY [aggregate_test_100.c1, aggregate_test_100.c2] ORDER BY [aggregate_test_100.c2 ASC NULLS LAST] ROWS BETWEEN 1 PRECEDING AND 1 FOLLOWING@3 as SUM(aggregate_test_100.c4), COUNT(UInt8(1)) PARTITION BY [aggregate_test_100.c1] ORDER BY [aggregate_test_100.c2 ASC NULLS LAST] ROWS BETWEEN 1 PRECEDING AND 1 FOLLOWING@4 as COUNT(UInt8(1))]",
            "  BoundedWindowAggExec: wdw=[COUNT(UInt8(1)): Ok(Field { name: \"COUNT(UInt8(1))\", data_type: Int64, nullable: true, dict_id: 0, dict_is_ordered: false, metadata: {} }), frame: WindowFrame { units: Rows, start_bound: Preceding(UInt64(1)), end_bound: Following(UInt64(1)) }]",
            "    SortExec: expr=[c1@0 ASC NULLS LAST,c2@1 ASC NULLS LAST]",
            "      CoalesceBatchesExec: target_batch_size=4096",
            "        RepartitionExec: partitioning=Hash([Column { name: \"c1\", index: 0 }], 2), input_partitions=2",
            "          BoundedWindowAggExec: wdw=[SUM(aggregate_test_100.c4): Ok(Field { name: \"SUM(aggregate_test_100.c4)\", data_type: Int64, nullable: true, dict_id: 0, dict_is_ordered: false, metadata: {} }), frame: WindowFrame { units: Rows, start_bound: Preceding(UInt64(1)), end_bound: Following(UInt64(1)) }]",
            "            SortExec: expr=[c1@0 ASC NULLS LAST,c2@1 ASC NULLS LAST]",
            "              CoalesceBatchesExec: target_batch_size=4096",
            "                RepartitionExec: partitioning=Hash([Column { name: \"c1\", index: 0 }, Column { name: \"c2\", index: 1 }], 2), input_partitions=2",
            "                  RepartitionExec: partitioning=RoundRobinBatch(2), input_partitions=1",
        ]
    };

    let actual: Vec<&str> = formatted.trim().lines().collect();
    let actual_len = actual.len();
    let actual_trim_last = &actual[..actual_len - 1];
    assert_eq!(
        expected, actual_trim_last,
        "\n\nexpected:\n\n{expected:#?}\nactual:\n\n{actual_trim_last:#?}\n\n"
    );
    Ok(())
}

#[tokio::test]
async fn test_window_agg_sort_reversed_plan() -> Result<()> {
    let ctx = SessionContext::with_config(SessionConfig::new().with_target_partitions(2));
    register_aggregate_csv(&ctx).await?;
    let sql = "SELECT
    c9,
    SUM(c9) OVER(ORDER BY c9 ASC ROWS BETWEEN 1 PRECEDING AND 5 FOLLOWING) as sum1,
    SUM(c9) OVER(ORDER BY c9 DESC ROWS BETWEEN 1 PRECEDING AND 5 FOLLOWING) as sum2
    FROM aggregate_test_100
    LIMIT 5";

    let msg = format!("Creating logical plan for '{sql}'");
    let dataframe = ctx.sql(sql).await.expect(&msg);
    let physical_plan = dataframe.create_physical_plan().await?;
    let formatted = displayable(physical_plan.as_ref()).indent().to_string();
    // Only 1 SortExec was added
    let expected = {
        vec![
            "ProjectionExec: expr=[c9@0 as c9, SUM(aggregate_test_100.c9) ORDER BY [aggregate_test_100.c9 ASC NULLS LAST] ROWS BETWEEN 1 PRECEDING AND 5 FOLLOWING@2 as sum1, SUM(aggregate_test_100.c9) ORDER BY [aggregate_test_100.c9 DESC NULLS FIRST] ROWS BETWEEN 1 PRECEDING AND 5 FOLLOWING@1 as sum2]",
            "  GlobalLimitExec: skip=0, fetch=5",
            "    BoundedWindowAggExec: wdw=[SUM(aggregate_test_100.c9): Ok(Field { name: \"SUM(aggregate_test_100.c9)\", data_type: UInt64, nullable: true, dict_id: 0, dict_is_ordered: false, metadata: {} }), frame: WindowFrame { units: Rows, start_bound: Preceding(UInt64(5)), end_bound: Following(UInt64(1)) }]",
            "      BoundedWindowAggExec: wdw=[SUM(aggregate_test_100.c9): Ok(Field { name: \"SUM(aggregate_test_100.c9)\", data_type: UInt64, nullable: true, dict_id: 0, dict_is_ordered: false, metadata: {} }), frame: WindowFrame { units: Rows, start_bound: Preceding(UInt64(1)), end_bound: Following(UInt64(5)) }]",
            "        SortExec: expr=[c9@0 DESC]",
        ]
    };

    let actual: Vec<&str> = formatted.trim().lines().collect();
    let actual_len = actual.len();
    let actual_trim_last = &actual[..actual_len - 1];
    assert_eq!(
        expected, actual_trim_last,
        "\n\nexpected:\n\n{expected:#?}\nactual:\n\n{actual:#?}\n\n"
    );

    let actual = execute_to_batches(&ctx, sql).await;
    let expected = vec![
        "+------------+-------------+-------------+",
        "| c9         | sum1        | sum2        |",
        "+------------+-------------+-------------+",
        "| 4268716378 | 8498370520  | 24997484146 |",
        "| 4229654142 | 12714811027 | 29012926487 |",
        "| 4216440507 | 16858984380 | 28743001064 |",
        "| 4144173353 | 20935849039 | 28472563256 |",
        "| 4076864659 | 24997484146 | 28118515915 |",
        "+------------+-------------+-------------+",
    ];
    assert_batches_eq!(expected, &actual);

    Ok(())
}

#[tokio::test]
async fn test_window_agg_sort_reversed_plan_builtin() -> Result<()> {
    let ctx = SessionContext::with_config(SessionConfig::new().with_target_partitions(2));
    register_aggregate_csv(&ctx).await?;
    let sql = "SELECT
    c9,
    FIRST_VALUE(c9) OVER(ORDER BY c9 ASC ROWS BETWEEN 1 PRECEDING AND 5 FOLLOWING) as fv1,
    FIRST_VALUE(c9) OVER(ORDER BY c9 DESC ROWS BETWEEN 1 PRECEDING AND 5 FOLLOWING) as fv2,
    LAG(c9, 2, 10101) OVER(ORDER BY c9 ASC) as lag1,
    LAG(c9, 2, 10101) OVER(ORDER BY c9 DESC ROWS BETWEEN 10 PRECEDING and 1 FOLLOWING) as lag2,
    LEAD(c9, 2, 10101) OVER(ORDER BY c9 ASC) as lead1,
    LEAD(c9, 2, 10101) OVER(ORDER BY c9 DESC ROWS BETWEEN 10 PRECEDING and 1 FOLLOWING) as lead2
    FROM aggregate_test_100
    LIMIT 5";

    let msg = format!("Creating logical plan for '{sql}'");
    let dataframe = ctx.sql(sql).await.expect(&msg);
    let physical_plan = dataframe.create_physical_plan().await?;
    let formatted = displayable(physical_plan.as_ref()).indent().to_string();
    // Only 1 SortExec was added
    let expected = {
        vec![
            "ProjectionExec: expr=[c9@0 as c9, FIRST_VALUE(aggregate_test_100.c9) ORDER BY [aggregate_test_100.c9 ASC NULLS LAST] ROWS BETWEEN 1 PRECEDING AND 5 FOLLOWING@4 as fv1, FIRST_VALUE(aggregate_test_100.c9) ORDER BY [aggregate_test_100.c9 DESC NULLS FIRST] ROWS BETWEEN 1 PRECEDING AND 5 FOLLOWING@1 as fv2, LAG(aggregate_test_100.c9,Int64(2),Int64(10101)) ORDER BY [aggregate_test_100.c9 ASC NULLS LAST] RANGE BETWEEN UNBOUNDED PRECEDING AND CURRENT ROW@5 as lag1, LAG(aggregate_test_100.c9,Int64(2),Int64(10101)) ORDER BY [aggregate_test_100.c9 DESC NULLS FIRST] ROWS BETWEEN 10 PRECEDING AND 1 FOLLOWING@2 as lag2, LEAD(aggregate_test_100.c9,Int64(2),Int64(10101)) ORDER BY [aggregate_test_100.c9 ASC NULLS LAST] RANGE BETWEEN UNBOUNDED PRECEDING AND CURRENT ROW@6 as lead1, LEAD(aggregate_test_100.c9,Int64(2),Int64(10101)) ORDER BY [aggregate_test_100.c9 DESC NULLS FIRST] ROWS BETWEEN 10 PRECEDING AND 1 FOLLOWING@3 as lead2]",
            "  GlobalLimitExec: skip=0, fetch=5",
            "    BoundedWindowAggExec: wdw=[FIRST_VALUE(aggregate_test_100.c9): Ok(Field { name: \"FIRST_VALUE(aggregate_test_100.c9)\", data_type: UInt32, nullable: true, dict_id: 0, dict_is_ordered: false, metadata: {} }), frame: WindowFrame { units: Rows, start_bound: Preceding(UInt64(5)), end_bound: Following(UInt64(1)) }, LAG(aggregate_test_100.c9,Int64(2),Int64(10101)): Ok(Field { name: \"LAG(aggregate_test_100.c9,Int64(2),Int64(10101))\", data_type: UInt32, nullable: true, dict_id: 0, dict_is_ordered: false, metadata: {} }), frame: WindowFrame { units: Range, start_bound: CurrentRow, end_bound: Following(UInt32(NULL)) }, LEAD(aggregate_test_100.c9,Int64(2),Int64(10101)): Ok(Field { name: \"LEAD(aggregate_test_100.c9,Int64(2),Int64(10101))\", data_type: UInt32, nullable: true, dict_id: 0, dict_is_ordered: false, metadata: {} }), frame: WindowFrame { units: Range, start_bound: CurrentRow, end_bound: Following(UInt32(NULL)) }]",
            "      BoundedWindowAggExec: wdw=[FIRST_VALUE(aggregate_test_100.c9): Ok(Field { name: \"FIRST_VALUE(aggregate_test_100.c9)\", data_type: UInt32, nullable: true, dict_id: 0, dict_is_ordered: false, metadata: {} }), frame: WindowFrame { units: Rows, start_bound: Preceding(UInt64(1)), end_bound: Following(UInt64(5)) }, LAG(aggregate_test_100.c9,Int64(2),Int64(10101)): Ok(Field { name: \"LAG(aggregate_test_100.c9,Int64(2),Int64(10101))\", data_type: UInt32, nullable: true, dict_id: 0, dict_is_ordered: false, metadata: {} }), frame: WindowFrame { units: Rows, start_bound: Preceding(UInt64(10)), end_bound: Following(UInt64(1)) }, LEAD(aggregate_test_100.c9,Int64(2),Int64(10101)): Ok(Field { name: \"LEAD(aggregate_test_100.c9,Int64(2),Int64(10101))\", data_type: UInt32, nullable: true, dict_id: 0, dict_is_ordered: false, metadata: {} }), frame: WindowFrame { units: Rows, start_bound: Preceding(UInt64(10)), end_bound: Following(UInt64(1)) }]",
            "        SortExec: expr=[c9@0 DESC]",
        ]
    };

    let actual: Vec<&str> = formatted.trim().lines().collect();
    let actual_len = actual.len();
    let actual_trim_last = &actual[..actual_len - 1];
    assert_eq!(
        expected, actual_trim_last,
        "\n\nexpected:\n\n{expected:#?}\nactual:\n\n{actual:#?}\n\n"
    );

    let actual = execute_to_batches(&ctx, sql).await;
    let expected = vec![
        "+------------+------------+------------+------------+------------+------------+------------+",
        "| c9         | fv1        | fv2        | lag1       | lag2       | lead1      | lead2      |",
        "+------------+------------+------------+------------+------------+------------+------------+",
        "| 4268716378 | 4229654142 | 4268716378 | 4216440507 | 10101      | 10101      | 4216440507 |",
        "| 4229654142 | 4216440507 | 4268716378 | 4144173353 | 10101      | 10101      | 4144173353 |",
        "| 4216440507 | 4144173353 | 4229654142 | 4076864659 | 4268716378 | 4268716378 | 4076864659 |",
        "| 4144173353 | 4076864659 | 4216440507 | 4061635107 | 4229654142 | 4229654142 | 4061635107 |",
        "| 4076864659 | 4061635107 | 4144173353 | 4015442341 | 4216440507 | 4216440507 | 4015442341 |",
        "+------------+------------+------------+------------+------------+------------+------------+",
    ];
    assert_batches_eq!(expected, &actual);

    Ok(())
}

#[tokio::test]
async fn test_window_agg_sort_non_reversed_plan() -> Result<()> {
    let ctx = SessionContext::with_config(SessionConfig::new().with_target_partitions(2));
    register_aggregate_csv(&ctx).await?;
    let sql = "SELECT
    c9,
    ROW_NUMBER() OVER(ORDER BY c9 ASC ROWS BETWEEN 1 PRECEDING AND 5 FOLLOWING) as rn1,
    ROW_NUMBER() OVER(ORDER BY c9 DESC ROWS BETWEEN 1 PRECEDING AND 5 FOLLOWING) as rn2
    FROM aggregate_test_100
    LIMIT 5";

    let msg = format!("Creating logical plan for '{sql}'");
    let dataframe = ctx.sql(sql).await.expect(&msg);
    let physical_plan = dataframe.create_physical_plan().await?;
    let formatted = displayable(physical_plan.as_ref()).indent().to_string();
    // We cannot reverse each window function (ROW_NUMBER is not reversible)
    let expected = {
        vec![
            "ProjectionExec: expr=[c9@0 as c9, ROW_NUMBER() ORDER BY [aggregate_test_100.c9 ASC NULLS LAST] ROWS BETWEEN 1 PRECEDING AND 5 FOLLOWING@2 as rn1, ROW_NUMBER() ORDER BY [aggregate_test_100.c9 DESC NULLS FIRST] ROWS BETWEEN 1 PRECEDING AND 5 FOLLOWING@1 as rn2]",
            "  GlobalLimitExec: skip=0, fetch=5",
            "    BoundedWindowAggExec: wdw=[ROW_NUMBER(): Ok(Field { name: \"ROW_NUMBER()\", data_type: UInt64, nullable: false, dict_id: 0, dict_is_ordered: false, metadata: {} }), frame: WindowFrame { units: Rows, start_bound: Preceding(UInt64(1)), end_bound: Following(UInt64(5)) }]",
            "      SortExec: expr=[c9@0 ASC NULLS LAST]",
            "        BoundedWindowAggExec: wdw=[ROW_NUMBER(): Ok(Field { name: \"ROW_NUMBER()\", data_type: UInt64, nullable: false, dict_id: 0, dict_is_ordered: false, metadata: {} }), frame: WindowFrame { units: Rows, start_bound: Preceding(UInt64(1)), end_bound: Following(UInt64(5)) }]",
            "          SortExec: expr=[c9@0 DESC]"
        ]
    };

    let actual: Vec<&str> = formatted.trim().lines().collect();
    let actual_len = actual.len();
    let actual_trim_last = &actual[..actual_len - 1];
    assert_eq!(
        expected, actual_trim_last,
        "\n\nexpected:\n\n{expected:#?}\nactual:\n\n{actual:#?}\n\n"
    );

    let actual = execute_to_batches(&ctx, sql).await;
    let expected = vec![
        "+-----------+-----+-----+",
        "| c9        | rn1 | rn2 |",
        "+-----------+-----+-----+",
        "| 28774375  | 1   | 100 |",
        "| 63044568  | 2   | 99  |",
        "| 141047417 | 3   | 98  |",
        "| 141680161 | 4   | 97  |",
        "| 145294611 | 5   | 96  |",
        "+-----------+-----+-----+",
    ];
    assert_batches_eq!(expected, &actual);

    Ok(())
}

#[tokio::test]
async fn test_window_agg_sort_multi_layer_non_reversed_plan() -> Result<()> {
    let ctx = SessionContext::with_config(SessionConfig::new().with_target_partitions(2));
    register_aggregate_csv(&ctx).await?;
    let sql = "SELECT
    c9,
    SUM(c9) OVER(ORDER BY c9 ASC, c1 ASC, c2 ASC ROWS BETWEEN 1 PRECEDING AND 5 FOLLOWING) as sum1,
    SUM(c9) OVER(ORDER BY c9 DESC, c1 DESC ROWS BETWEEN 1 PRECEDING AND 5 FOLLOWING) as sum2,
    ROW_NUMBER() OVER(ORDER BY c9 DESC ROWS BETWEEN 1 PRECEDING AND 5 FOLLOWING) as rn2
    FROM aggregate_test_100
    LIMIT 5";

    let msg = format!("Creating logical plan for '{sql}'");
    let dataframe = ctx.sql(sql).await.expect(&msg);
    let physical_plan = dataframe.create_physical_plan().await?;
    let formatted = displayable(physical_plan.as_ref()).indent().to_string();
    // We cannot reverse each window function (ROW_NUMBER is not reversible)
    let expected = {
        vec![
            "ProjectionExec: expr=[c9@2 as c9, SUM(aggregate_test_100.c9) ORDER BY [aggregate_test_100.c9 ASC NULLS LAST, aggregate_test_100.c1 ASC NULLS LAST, aggregate_test_100.c2 ASC NULLS LAST] ROWS BETWEEN 1 PRECEDING AND 5 FOLLOWING@5 as sum1, SUM(aggregate_test_100.c9) ORDER BY [aggregate_test_100.c9 DESC NULLS FIRST, aggregate_test_100.c1 DESC NULLS FIRST] ROWS BETWEEN 1 PRECEDING AND 5 FOLLOWING@3 as sum2, ROW_NUMBER() ORDER BY [aggregate_test_100.c9 DESC NULLS FIRST] ROWS BETWEEN 1 PRECEDING AND 5 FOLLOWING@4 as rn2]",
            "  GlobalLimitExec: skip=0, fetch=5",
            "    BoundedWindowAggExec: wdw=[SUM(aggregate_test_100.c9): Ok(Field { name: \"SUM(aggregate_test_100.c9)\", data_type: UInt64, nullable: true, dict_id: 0, dict_is_ordered: false, metadata: {} }), frame: WindowFrame { units: Rows, start_bound: Preceding(UInt64(1)), end_bound: Following(UInt64(5)) }]",
            "      SortExec: expr=[c9@2 ASC NULLS LAST,c1@0 ASC NULLS LAST,c2@1 ASC NULLS LAST]",
            "        BoundedWindowAggExec: wdw=[ROW_NUMBER(): Ok(Field { name: \"ROW_NUMBER()\", data_type: UInt64, nullable: false, dict_id: 0, dict_is_ordered: false, metadata: {} }), frame: WindowFrame { units: Rows, start_bound: Preceding(UInt64(1)), end_bound: Following(UInt64(5)) }]",
            "          BoundedWindowAggExec: wdw=[SUM(aggregate_test_100.c9): Ok(Field { name: \"SUM(aggregate_test_100.c9)\", data_type: UInt64, nullable: true, dict_id: 0, dict_is_ordered: false, metadata: {} }), frame: WindowFrame { units: Rows, start_bound: Preceding(UInt64(1)), end_bound: Following(UInt64(5)) }]",
            "            SortExec: expr=[c9@2 DESC,c1@0 DESC]",
        ]
    };

    let actual: Vec<&str> = formatted.trim().lines().collect();
    let actual_len = actual.len();
    let actual_trim_last = &actual[..actual_len - 1];
    assert_eq!(
        expected, actual_trim_last,
        "\n\nexpected:\n\n{expected:#?}\nactual:\n\n{actual:#?}\n\n"
    );

    let actual = execute_to_batches(&ctx, sql).await;
    let expected = vec![
        "+-----------+------------+-----------+-----+",
        "| c9        | sum1       | sum2      | rn2 |",
        "+-----------+------------+-----------+-----+",
        "| 28774375  | 745354217  | 91818943  | 100 |",
        "| 63044568  | 988558066  | 232866360 | 99  |",
        "| 141047417 | 1285934966 | 374546521 | 98  |",
        "| 141680161 | 1654839259 | 519841132 | 97  |",
        "| 145294611 | 1980231675 | 745354217 | 96  |",
        "+-----------+------------+-----------+-----+",
    ];
    assert_batches_eq!(expected, &actual);

    Ok(())
}

#[tokio::test]
async fn test_window_agg_complex_plan() -> Result<()> {
    let ctx = SessionContext::with_config(SessionConfig::new().with_target_partitions(2));
    register_aggregate_null_cases_csv(&ctx).await?;
    let sql = "SELECT
    SUM(c1) OVER (ORDER BY c3 RANGE BETWEEN 10 PRECEDING AND 11 FOLLOWING) as a,
    SUM(c1) OVER (ORDER BY c3 RANGE BETWEEN 10 PRECEDING AND 11 FOLLOWING) as b,
    SUM(c1) OVER (ORDER BY c3 DESC RANGE BETWEEN 10 PRECEDING AND 11 FOLLOWING) as c,
    SUM(c1) OVER (ORDER BY c3 NULLS first RANGE BETWEEN 10 PRECEDING AND 11 FOLLOWING) as d,
    SUM(c1) OVER (ORDER BY c3 DESC NULLS last RANGE BETWEEN 10 PRECEDING AND 11 FOLLOWING) as e,
    SUM(c1) OVER (ORDER BY c3 DESC NULLS first RANGE BETWEEN 10 PRECEDING AND 11 FOLLOWING) as f,
    SUM(c1) OVER (ORDER BY c3 NULLS first RANGE BETWEEN 10 PRECEDING AND 11 FOLLOWING) as g,
    SUM(c1) OVER (ORDER BY c3) as h,
    SUM(c1) OVER (ORDER BY c3 DESC) as i,
    SUM(c1) OVER (ORDER BY c3 NULLS first) as j,
    SUM(c1) OVER (ORDER BY c3 DESC NULLS first) as k,
    SUM(c1) OVER (ORDER BY c3 DESC NULLS last) as l,
    SUM(c1) OVER (ORDER BY c3, c2) as m,
    SUM(c1) OVER (ORDER BY c3, c1 DESC) as n,
    SUM(c1) OVER (ORDER BY c3 DESC, c1) as o,
    SUM(c1) OVER (ORDER BY c3, c1 NULLs first) as p,
    SUM(c1) OVER (ORDER BY c3 RANGE BETWEEN UNBOUNDED PRECEDING AND 11 FOLLOWING) as a1,
    SUM(c1) OVER (ORDER BY c3 RANGE BETWEEN UNBOUNDED PRECEDING AND 11 FOLLOWING) as b1,
    SUM(c1) OVER (ORDER BY c3 DESC RANGE BETWEEN UNBOUNDED PRECEDING AND 11 FOLLOWING) as c1,
    SUM(c1) OVER (ORDER BY c3 NULLS first RANGE BETWEEN UNBOUNDED PRECEDING AND 11 FOLLOWING) as d1,
    SUM(c1) OVER (ORDER BY c3 DESC NULLS last RANGE BETWEEN UNBOUNDED PRECEDING AND 11 FOLLOWING) as e1,
    SUM(c1) OVER (ORDER BY c3 DESC NULLS first RANGE BETWEEN UNBOUNDED PRECEDING AND 11 FOLLOWING) as f1,
    SUM(c1) OVER (ORDER BY c3 NULLS first RANGE BETWEEN UNBOUNDED PRECEDING AND 11 FOLLOWING) as g1,
    SUM(c1) OVER (ORDER BY c3 RANGE BETWEEN UNBOUNDED PRECEDING AND current row) as h1,
    SUM(c1) OVER (ORDER BY c3 RANGE BETWEEN UNBOUNDED PRECEDING AND current row) as j1,
    SUM(c1) OVER (ORDER BY c3 DESC RANGE BETWEEN UNBOUNDED PRECEDING AND current row) as k1,
    SUM(c1) OVER (ORDER BY c3 NULLS first RANGE BETWEEN UNBOUNDED PRECEDING AND current row) as l1,
    SUM(c1) OVER (ORDER BY c3 DESC NULLS last RANGE BETWEEN UNBOUNDED PRECEDING AND current row) as m1,
    SUM(c1) OVER (ORDER BY c3 DESC NULLS first RANGE BETWEEN UNBOUNDED PRECEDING AND current row) as n1,
    SUM(c1) OVER (ORDER BY c3 NULLS first RANGE BETWEEN UNBOUNDED PRECEDING AND current row) as o1,
    SUM(c1) OVER (ORDER BY c3 RANGE BETWEEN current row AND UNBOUNDED FOLLOWING) as h11,
    SUM(c1) OVER (ORDER BY c3 RANGE BETWEEN current row AND UNBOUNDED FOLLOWING) as j11,
    SUM(c1) OVER (ORDER BY c3 DESC RANGE BETWEEN current row AND UNBOUNDED FOLLOWING) as k11,
    SUM(c1) OVER (ORDER BY c3 NULLS first RANGE BETWEEN current row AND UNBOUNDED FOLLOWING) as l11,
    SUM(c1) OVER (ORDER BY c3 DESC NULLS last RANGE BETWEEN current row AND UNBOUNDED FOLLOWING) as m11,
    SUM(c1) OVER (ORDER BY c3 DESC NULLS first RANGE BETWEEN current row AND UNBOUNDED FOLLOWING) as n11,
    SUM(c1) OVER (ORDER BY c3 NULLS first RANGE BETWEEN current row AND UNBOUNDED FOLLOWING) as o11
    FROM null_cases
    LIMIT 5";

    let msg = format!("Creating logical plan for '{sql}'");
    let dataframe = ctx.sql(sql).await.expect(&msg);
    let physical_plan = dataframe.create_physical_plan().await?;
    let formatted = displayable(physical_plan.as_ref()).indent().to_string();
    // Unnecessary SortExecs are removed
    let expected = {
        vec![
            "ProjectionExec: expr=[SUM(null_cases.c1) ORDER BY [null_cases.c3 ASC NULLS LAST] RANGE BETWEEN 10 PRECEDING AND 11 FOLLOWING@19 as a, SUM(null_cases.c1) ORDER BY [null_cases.c3 ASC NULLS LAST] RANGE BETWEEN 10 PRECEDING AND 11 FOLLOWING@19 as b, SUM(null_cases.c1) ORDER BY [null_cases.c3 DESC NULLS FIRST] RANGE BETWEEN 10 PRECEDING AND 11 FOLLOWING@4 as c, SUM(null_cases.c1) ORDER BY [null_cases.c3 ASC NULLS FIRST] RANGE BETWEEN 10 PRECEDING AND 11 FOLLOWING@12 as d, SUM(null_cases.c1) ORDER BY [null_cases.c3 DESC NULLS LAST] RANGE BETWEEN 10 PRECEDING AND 11 FOLLOWING@8 as e, SUM(null_cases.c1) ORDER BY [null_cases.c3 DESC NULLS FIRST] RANGE BETWEEN 10 PRECEDING AND 11 FOLLOWING@4 as f, SUM(null_cases.c1) ORDER BY [null_cases.c3 ASC NULLS FIRST] RANGE BETWEEN 10 PRECEDING AND 11 FOLLOWING@12 as g, SUM(null_cases.c1) ORDER BY [null_cases.c3 ASC NULLS LAST] RANGE BETWEEN UNBOUNDED PRECEDING AND CURRENT ROW@20 as h, SUM(null_cases.c1) ORDER BY [null_cases.c3 DESC NULLS FIRST] RANGE BETWEEN UNBOUNDED PRECEDING AND CURRENT ROW@5 as i, SUM(null_cases.c1) ORDER BY [null_cases.c3 ASC NULLS FIRST] RANGE BETWEEN UNBOUNDED PRECEDING AND CURRENT ROW@13 as j, SUM(null_cases.c1) ORDER BY [null_cases.c3 DESC NULLS FIRST] RANGE BETWEEN UNBOUNDED PRECEDING AND CURRENT ROW@5 as k, SUM(null_cases.c1) ORDER BY [null_cases.c3 DESC NULLS LAST] RANGE BETWEEN UNBOUNDED PRECEDING AND CURRENT ROW@9 as l, SUM(null_cases.c1) ORDER BY [null_cases.c3 ASC NULLS LAST, null_cases.c2 ASC NULLS LAST] RANGE BETWEEN UNBOUNDED PRECEDING AND CURRENT ROW@18 as m, SUM(null_cases.c1) ORDER BY [null_cases.c3 ASC NULLS LAST, null_cases.c1 DESC NULLS FIRST] RANGE BETWEEN UNBOUNDED PRECEDING AND CURRENT ROW@16 as n, SUM(null_cases.c1) ORDER BY [null_cases.c3 DESC NULLS FIRST, null_cases.c1 ASC NULLS LAST] RANGE BETWEEN UNBOUNDED PRECEDING AND CURRENT ROW@3 as o, SUM(null_cases.c1) ORDER BY [null_cases.c3 ASC NULLS LAST, null_cases.c1 ASC NULLS FIRST] RANGE BETWEEN UNBOUNDED PRECEDING AND CURRENT ROW@17 as p, SUM(null_cases.c1) ORDER BY [null_cases.c3 ASC NULLS LAST] RANGE BETWEEN UNBOUNDED PRECEDING AND 11 FOLLOWING@21 as a1, SUM(null_cases.c1) ORDER BY [null_cases.c3 ASC NULLS LAST] RANGE BETWEEN UNBOUNDED PRECEDING AND 11 FOLLOWING@21 as b1, SUM(null_cases.c1) ORDER BY [null_cases.c3 DESC NULLS FIRST] RANGE BETWEEN UNBOUNDED PRECEDING AND 11 FOLLOWING@6 as c1, SUM(null_cases.c1) ORDER BY [null_cases.c3 ASC NULLS FIRST] RANGE BETWEEN UNBOUNDED PRECEDING AND 11 FOLLOWING@14 as d1, SUM(null_cases.c1) ORDER BY [null_cases.c3 DESC NULLS LAST] RANGE BETWEEN UNBOUNDED PRECEDING AND 11 FOLLOWING@10 as e1, SUM(null_cases.c1) ORDER BY [null_cases.c3 DESC NULLS FIRST] RANGE BETWEEN UNBOUNDED PRECEDING AND 11 FOLLOWING@6 as f1, SUM(null_cases.c1) ORDER BY [null_cases.c3 ASC NULLS FIRST] RANGE BETWEEN UNBOUNDED PRECEDING AND 11 FOLLOWING@14 as g1, SUM(null_cases.c1) ORDER BY [null_cases.c3 ASC NULLS LAST] RANGE BETWEEN UNBOUNDED PRECEDING AND CURRENT ROW@20 as h1, SUM(null_cases.c1) ORDER BY [null_cases.c3 ASC NULLS LAST] RANGE BETWEEN UNBOUNDED PRECEDING AND CURRENT ROW@20 as j1, SUM(null_cases.c1) ORDER BY [null_cases.c3 DESC NULLS FIRST] RANGE BETWEEN UNBOUNDED PRECEDING AND CURRENT ROW@5 as k1, SUM(null_cases.c1) ORDER BY [null_cases.c3 ASC NULLS FIRST] RANGE BETWEEN UNBOUNDED PRECEDING AND CURRENT ROW@13 as l1, SUM(null_cases.c1) ORDER BY [null_cases.c3 DESC NULLS LAST] RANGE BETWEEN UNBOUNDED PRECEDING AND CURRENT ROW@9 as m1, SUM(null_cases.c1) ORDER BY [null_cases.c3 DESC NULLS FIRST] RANGE BETWEEN UNBOUNDED PRECEDING AND CURRENT ROW@5 as n1, SUM(null_cases.c1) ORDER BY [null_cases.c3 ASC NULLS FIRST] RANGE BETWEEN UNBOUNDED PRECEDING AND CURRENT ROW@13 as o1, SUM(null_cases.c1) ORDER BY [null_cases.c3 ASC NULLS LAST] RANGE BETWEEN CURRENT ROW AND UNBOUNDED FOLLOWING@22 as h11, SUM(null_cases.c1) ORDER BY [null_cases.c3 ASC NULLS LAST] RANGE BETWEEN CURRENT ROW AND UNBOUNDED FOLLOWING@22 as j11, SUM(null_cases.c1) ORDER BY [null_cases.c3 DESC NULLS FIRST] RANGE BETWEEN CURRENT ROW AND UNBOUNDED FOLLOWING@7 as k11, SUM(null_cases.c1) ORDER BY [null_cases.c3 ASC NULLS FIRST] RANGE BETWEEN CURRENT ROW AND UNBOUNDED FOLLOWING@15 as l11, SUM(null_cases.c1) ORDER BY [null_cases.c3 DESC NULLS LAST] RANGE BETWEEN CURRENT ROW AND UNBOUNDED FOLLOWING@11 as m11, SUM(null_cases.c1) ORDER BY [null_cases.c3 DESC NULLS FIRST] RANGE BETWEEN CURRENT ROW AND UNBOUNDED FOLLOWING@7 as n11, SUM(null_cases.c1) ORDER BY [null_cases.c3 ASC NULLS FIRST] RANGE BETWEEN CURRENT ROW AND UNBOUNDED FOLLOWING@15 as o11]",
            "  GlobalLimitExec: skip=0, fetch=5",
            "    WindowAggExec: wdw=[SUM(null_cases.c1): Ok(Field { name: \"SUM(null_cases.c1)\", data_type: Int64, nullable: true, dict_id: 0, dict_is_ordered: false, metadata: {} }), frame: WindowFrame { units: Range, start_bound: Preceding(Int64(10)), end_bound: Following(Int64(11)) }, SUM(null_cases.c1): Ok(Field { name: \"SUM(null_cases.c1)\", data_type: Int64, nullable: true, dict_id: 0, dict_is_ordered: false, metadata: {} }), frame: WindowFrame { units: Range, start_bound: Preceding(Int64(NULL)), end_bound: CurrentRow }, SUM(null_cases.c1): Ok(Field { name: \"SUM(null_cases.c1)\", data_type: Int64, nullable: true, dict_id: 0, dict_is_ordered: false, metadata: {} }), frame: WindowFrame { units: Range, start_bound: Preceding(Int64(NULL)), end_bound: Following(Int64(11)) }, SUM(null_cases.c1): Ok(Field { name: \"SUM(null_cases.c1)\", data_type: Int64, nullable: true, dict_id: 0, dict_is_ordered: false, metadata: {} }), frame: WindowFrame { units: Range, start_bound: CurrentRow, end_bound: Following(Int64(NULL)) }]",
            "      BoundedWindowAggExec: wdw=[SUM(null_cases.c1): Ok(Field { name: \"SUM(null_cases.c1)\", data_type: Int64, nullable: true, dict_id: 0, dict_is_ordered: false, metadata: {} }), frame: WindowFrame { units: Range, start_bound: Preceding(Int64(NULL)), end_bound: CurrentRow }]",
            "        SortExec: expr=[c3@2 ASC NULLS LAST,c2@1 ASC NULLS LAST]",
            "          BoundedWindowAggExec: wdw=[SUM(null_cases.c1): Ok(Field { name: \"SUM(null_cases.c1)\", data_type: Int64, nullable: true, dict_id: 0, dict_is_ordered: false, metadata: {} }), frame: WindowFrame { units: Range, start_bound: Preceding(Int64(NULL)), end_bound: CurrentRow }]",
            "            SortExec: expr=[c3@2 ASC NULLS LAST,c1@0 ASC]",
            "              WindowAggExec: wdw=[SUM(null_cases.c1): Ok(Field { name: \"SUM(null_cases.c1)\", data_type: Int64, nullable: true, dict_id: 0, dict_is_ordered: false, metadata: {} }), frame: WindowFrame { units: Range, start_bound: CurrentRow, end_bound: Following(Int64(NULL)) }]",
            "                WindowAggExec: wdw=[SUM(null_cases.c1): Ok(Field { name: \"SUM(null_cases.c1)\", data_type: Int64, nullable: true, dict_id: 0, dict_is_ordered: false, metadata: {} }), frame: WindowFrame { units: Range, start_bound: Preceding(Int64(11)), end_bound: Following(Int64(10)) }, SUM(null_cases.c1): Ok(Field { name: \"SUM(null_cases.c1)\", data_type: Int64, nullable: true, dict_id: 0, dict_is_ordered: false, metadata: {} }), frame: WindowFrame { units: Range, start_bound: CurrentRow, end_bound: Following(Int64(NULL)) }, SUM(null_cases.c1): Ok(Field { name: \"SUM(null_cases.c1)\", data_type: Int64, nullable: true, dict_id: 0, dict_is_ordered: false, metadata: {} }), frame: WindowFrame { units: Range, start_bound: Preceding(Int64(11)), end_bound: Following(Int64(NULL)) }, SUM(null_cases.c1): Ok(Field { name: \"SUM(null_cases.c1)\", data_type: Int64, nullable: true, dict_id: 0, dict_is_ordered: false, metadata: {} }), frame: WindowFrame { units: Range, start_bound: Preceding(Int64(NULL)), end_bound: CurrentRow }]",
            "                  WindowAggExec: wdw=[SUM(null_cases.c1): Ok(Field { name: \"SUM(null_cases.c1)\", data_type: Int64, nullable: true, dict_id: 0, dict_is_ordered: false, metadata: {} }), frame: WindowFrame { units: Range, start_bound: Preceding(Int64(10)), end_bound: Following(Int64(11)) }, SUM(null_cases.c1): Ok(Field { name: \"SUM(null_cases.c1)\", data_type: Int64, nullable: true, dict_id: 0, dict_is_ordered: false, metadata: {} }), frame: WindowFrame { units: Range, start_bound: Preceding(Int64(NULL)), end_bound: CurrentRow }, SUM(null_cases.c1): Ok(Field { name: \"SUM(null_cases.c1)\", data_type: Int64, nullable: true, dict_id: 0, dict_is_ordered: false, metadata: {} }), frame: WindowFrame { units: Range, start_bound: Preceding(Int64(NULL)), end_bound: Following(Int64(11)) }, SUM(null_cases.c1): Ok(Field { name: \"SUM(null_cases.c1)\", data_type: Int64, nullable: true, dict_id: 0, dict_is_ordered: false, metadata: {} }), frame: WindowFrame { units: Range, start_bound: CurrentRow, end_bound: Following(Int64(NULL)) }]",
            "                    WindowAggExec: wdw=[SUM(null_cases.c1): Ok(Field { name: \"SUM(null_cases.c1)\", data_type: Int64, nullable: true, dict_id: 0, dict_is_ordered: false, metadata: {} }), frame: WindowFrame { units: Range, start_bound: Preceding(Int64(10)), end_bound: Following(Int64(11)) }, SUM(null_cases.c1): Ok(Field { name: \"SUM(null_cases.c1)\", data_type: Int64, nullable: true, dict_id: 0, dict_is_ordered: false, metadata: {} }), frame: WindowFrame { units: Range, start_bound: Preceding(Int64(NULL)), end_bound: CurrentRow }, SUM(null_cases.c1): Ok(Field { name: \"SUM(null_cases.c1)\", data_type: Int64, nullable: true, dict_id: 0, dict_is_ordered: false, metadata: {} }), frame: WindowFrame { units: Range, start_bound: Preceding(Int64(NULL)), end_bound: Following(Int64(11)) }, SUM(null_cases.c1): Ok(Field { name: \"SUM(null_cases.c1)\", data_type: Int64, nullable: true, dict_id: 0, dict_is_ordered: false, metadata: {} }), frame: WindowFrame { units: Range, start_bound: CurrentRow, end_bound: Following(Int64(NULL)) }]",
            "                      BoundedWindowAggExec: wdw=[SUM(null_cases.c1): Ok(Field { name: \"SUM(null_cases.c1)\", data_type: Int64, nullable: true, dict_id: 0, dict_is_ordered: false, metadata: {} }), frame: WindowFrame { units: Range, start_bound: Preceding(Int64(NULL)), end_bound: CurrentRow }]",
            "                        SortExec: expr=[c3@2 DESC,c1@0 ASC NULLS LAST]",
        ]
    };

    let actual: Vec<&str> = formatted.trim().lines().collect();
    let actual_len = actual.len();
    let actual_trim_last = &actual[..actual_len - 1];
    assert_eq!(
        expected, actual_trim_last,
        "\n\nexpected:\n\n{expected:#?}\nactual:\n\n{actual:#?}\n\n"
    );

    Ok(())
}

#[tokio::test]
async fn test_window_agg_sort_orderby_reversed_partitionby_plan() -> Result<()> {
    let config = SessionConfig::new()
        .with_repartition_windows(false)
        .with_target_partitions(2);
    let ctx = SessionContext::with_config(config);
    register_aggregate_csv(&ctx).await?;
    let sql = "SELECT
    c9,
    SUM(c9) OVER(ORDER BY c1, c9 DESC ROWS BETWEEN 1 PRECEDING AND 5 FOLLOWING) as sum1,
    SUM(c9) OVER(PARTITION BY c1 ORDER BY c9 DESC ROWS BETWEEN 1 PRECEDING AND 5 FOLLOWING) as sum2
    FROM aggregate_test_100
    LIMIT 5";

    let msg = format!("Creating logical plan for '{sql}'");
    let dataframe = ctx.sql(sql).await.expect(&msg);
    let physical_plan = dataframe.create_physical_plan().await?;
    let formatted = displayable(physical_plan.as_ref()).indent().to_string();
    // Only 1 SortExec was added
    let expected = {
        vec![
            "ProjectionExec: expr=[c9@1 as c9, SUM(aggregate_test_100.c9) ORDER BY [aggregate_test_100.c1 ASC NULLS LAST, aggregate_test_100.c9 DESC NULLS FIRST] ROWS BETWEEN 1 PRECEDING AND 5 FOLLOWING@2 as sum1, SUM(aggregate_test_100.c9) PARTITION BY [aggregate_test_100.c1] ORDER BY [aggregate_test_100.c9 DESC NULLS FIRST] ROWS BETWEEN 1 PRECEDING AND 5 FOLLOWING@3 as sum2]",
            "  GlobalLimitExec: skip=0, fetch=5",
            "    BoundedWindowAggExec: wdw=[SUM(aggregate_test_100.c9): Ok(Field { name: \"SUM(aggregate_test_100.c9)\", data_type: UInt64, nullable: true, dict_id: 0, dict_is_ordered: false, metadata: {} }), frame: WindowFrame { units: Rows, start_bound: Preceding(UInt64(1)), end_bound: Following(UInt64(5)) }]",
            "      BoundedWindowAggExec: wdw=[SUM(aggregate_test_100.c9): Ok(Field { name: \"SUM(aggregate_test_100.c9)\", data_type: UInt64, nullable: true, dict_id: 0, dict_is_ordered: false, metadata: {} }), frame: WindowFrame { units: Rows, start_bound: Preceding(UInt64(1)), end_bound: Following(UInt64(5)) }]",
            "        SortExec: expr=[c1@0 ASC NULLS LAST,c9@1 DESC]",
        ]
    };

    let actual: Vec<&str> = formatted.trim().lines().collect();
    let actual_len = actual.len();
    let actual_trim_last = &actual[..actual_len - 1];
    assert_eq!(
        expected, actual_trim_last,
        "\n\nexpected:\n\n{expected:#?}\nactual:\n\n{actual:#?}\n\n"
    );

    let actual = execute_to_batches(&ctx, sql).await;
    let expected = vec![
        "+------------+-------------+-------------+",
        "| c9         | sum1        | sum2        |",
        "+------------+-------------+-------------+",
        "| 4015442341 | 21907044499 | 21907044499 |",
        "| 3998790955 | 24576419362 | 24576419362 |",
        "| 3959216334 | 23063303501 | 23063303501 |",
        "| 3717551163 | 21560567246 | 21560567246 |",
        "| 3276123488 | 19815386638 | 19815386638 |",
        "+------------+-------------+-------------+",
    ];
    assert_batches_eq!(expected, &actual);

    Ok(())
}

#[tokio::test]
async fn test_window_agg_sort_partitionby_reversed_plan() -> Result<()> {
    let config = SessionConfig::new()
        .with_repartition_windows(false)
        .with_target_partitions(2);
    let ctx = SessionContext::with_config(config);
    register_aggregate_csv(&ctx).await?;
    let sql = "SELECT
    c9,
    SUM(c9) OVER(PARTITION BY c1 ORDER BY c9 ASC ROWS BETWEEN 1 PRECEDING AND 5 FOLLOWING) as sum1,
    SUM(c9) OVER(PARTITION BY c1 ORDER BY c9 DESC ROWS BETWEEN 1 PRECEDING AND 5 FOLLOWING) as sum2
    FROM aggregate_test_100
    LIMIT 5";

    let msg = format!("Creating logical plan for '{sql}'");
    let dataframe = ctx.sql(sql).await.expect(&msg);
    let physical_plan = dataframe.create_physical_plan().await?;
    let formatted = displayable(physical_plan.as_ref()).indent().to_string();
    // Only 1 SortExec was added
    let expected = {
        vec![
            "ProjectionExec: expr=[c9@1 as c9, SUM(aggregate_test_100.c9) PARTITION BY [aggregate_test_100.c1] ORDER BY [aggregate_test_100.c9 ASC NULLS LAST] ROWS BETWEEN 1 PRECEDING AND 5 FOLLOWING@3 as sum1, SUM(aggregate_test_100.c9) PARTITION BY [aggregate_test_100.c1] ORDER BY [aggregate_test_100.c9 DESC NULLS FIRST] ROWS BETWEEN 1 PRECEDING AND 5 FOLLOWING@2 as sum2]",
            "  GlobalLimitExec: skip=0, fetch=5",
            "    BoundedWindowAggExec: wdw=[SUM(aggregate_test_100.c9): Ok(Field { name: \"SUM(aggregate_test_100.c9)\", data_type: UInt64, nullable: true, dict_id: 0, dict_is_ordered: false, metadata: {} }), frame: WindowFrame { units: Rows, start_bound: Preceding(UInt64(5)), end_bound: Following(UInt64(1)) }]",
            "      BoundedWindowAggExec: wdw=[SUM(aggregate_test_100.c9): Ok(Field { name: \"SUM(aggregate_test_100.c9)\", data_type: UInt64, nullable: true, dict_id: 0, dict_is_ordered: false, metadata: {} }), frame: WindowFrame { units: Rows, start_bound: Preceding(UInt64(1)), end_bound: Following(UInt64(5)) }]",
            "        SortExec: expr=[c1@0 ASC NULLS LAST,c9@1 DESC]",
        ]
    };

    let actual: Vec<&str> = formatted.trim().lines().collect();
    let actual_len = actual.len();
    let actual_trim_last = &actual[..actual_len - 1];
    assert_eq!(
        expected, actual_trim_last,
        "\n\nexpected:\n\n{expected:#?}\nactual:\n\n{actual:#?}\n\n"
    );

    let actual = execute_to_batches(&ctx, sql).await;
    let expected = vec![
        "+------------+-------------+-------------+",
        "| c9         | sum1        | sum2        |",
        "+------------+-------------+-------------+",
        "| 4015442341 | 8014233296  | 21907044499 |",
        "| 3998790955 | 11973449630 | 24576419362 |",
        "| 3959216334 | 15691000793 | 23063303501 |",
        "| 3717551163 | 18967124281 | 21560567246 |",
        "| 3276123488 | 21907044499 | 19815386638 |",
        "+------------+-------------+-------------+",
    ];
    assert_batches_eq!(expected, &actual);

    Ok(())
}

#[tokio::test]
async fn test_window_agg_sort_orderby_reversed_binary_expr() -> Result<()> {
    let config = SessionConfig::new()
        .with_repartition_windows(false)
        .with_target_partitions(2);
    let ctx = SessionContext::with_config(config);
    register_aggregate_csv(&ctx).await?;
    let sql = "SELECT c3,
    SUM(c9) OVER(ORDER BY c3+c4 DESC, c9 DESC, c2 ASC) as sum1,
    SUM(c9) OVER(ORDER BY c3+c4 ASC, c9 ASC ) as sum2
    FROM aggregate_test_100
    LIMIT 5";

    let msg = format!("Creating logical plan for '{sql}'");
    let dataframe = ctx.sql(sql).await.expect(&msg);
    let physical_plan = dataframe.create_physical_plan().await?;
    let formatted = displayable(physical_plan.as_ref()).indent().to_string();
    // Only 1 SortExec was added
    let expected = {
        vec![
            "ProjectionExec: expr=[c3@1 as c3, SUM(aggregate_test_100.c9) ORDER BY [aggregate_test_100.c3 + aggregate_test_100.c4 DESC NULLS FIRST, aggregate_test_100.c9 DESC NULLS FIRST, aggregate_test_100.c2 ASC NULLS LAST] RANGE BETWEEN UNBOUNDED PRECEDING AND CURRENT ROW@4 as sum1, SUM(aggregate_test_100.c9) ORDER BY [aggregate_test_100.c3 + aggregate_test_100.c4 ASC NULLS LAST, aggregate_test_100.c9 ASC NULLS LAST] RANGE BETWEEN UNBOUNDED PRECEDING AND CURRENT ROW@5 as sum2]",
            "  GlobalLimitExec: skip=0, fetch=5",
            "    WindowAggExec: wdw=[SUM(aggregate_test_100.c9) ORDER BY [aggregate_test_100.c3 + aggregate_test_100.c4 ASC NULLS LAST, aggregate_test_100.c9 ASC NULLS LAST] RANGE BETWEEN UNBOUNDED PRECEDING AND CURRENT ROW: Ok(Field { name: \"SUM(aggregate_test_100.c9) ORDER BY [aggregate_test_100.c3 + aggregate_test_100.c4 ASC NULLS LAST, aggregate_test_100.c9 ASC NULLS LAST] RANGE BETWEEN UNBOUNDED PRECEDING AND CURRENT ROW\", data_type: UInt64, nullable: true, dict_id: 0, dict_is_ordered: false, metadata: {} }), frame: WindowFrame { units: Range, start_bound: CurrentRow, end_bound: Following(Int16(NULL)) }]",
            "      BoundedWindowAggExec: wdw=[SUM(aggregate_test_100.c9) ORDER BY [aggregate_test_100.c3 + aggregate_test_100.c4 DESC NULLS FIRST, aggregate_test_100.c9 DESC NULLS FIRST, aggregate_test_100.c2 ASC NULLS LAST] RANGE BETWEEN UNBOUNDED PRECEDING AND CURRENT ROW: Ok(Field { name: \"SUM(aggregate_test_100.c9) ORDER BY [aggregate_test_100.c3 + aggregate_test_100.c4 DESC NULLS FIRST, aggregate_test_100.c9 DESC NULLS FIRST, aggregate_test_100.c2 ASC NULLS LAST] RANGE BETWEEN UNBOUNDED PRECEDING AND CURRENT ROW\", data_type: UInt64, nullable: true, dict_id: 0, dict_is_ordered: false, metadata: {} }), frame: WindowFrame { units: Range, start_bound: Preceding(Int16(NULL)), end_bound: CurrentRow }]",
            "        SortExec: expr=[CAST(c3@1 AS Int16) + c4@2 DESC,c9@3 DESC,c2@0 ASC NULLS LAST]",
        ]
    };

    let actual: Vec<&str> = formatted.trim().lines().collect();
    let actual_len = actual.len();
    let actual_trim_last = &actual[..actual_len - 1];
    assert_eq!(
        expected, actual_trim_last,
        "\n\nexpected:\n\n{expected:#?}\nactual:\n\n{actual:#?}\n\n"
    );

    let actual = execute_to_batches(&ctx, sql).await;
    let expected = vec![
        "+-----+-------------+--------------+",
        "| c3  | sum1        | sum2         |",
        "+-----+-------------+--------------+",
        "| -86 | 2861911482  | 222089770060 |",
        "| 13  | 5075947208  | 219227858578 |",
        "| 125 | 8701233618  | 217013822852 |",
        "| 123 | 11293564174 | 213388536442 |",
        "| 97  | 14767488750 | 210796205886 |",
        "+-----+-------------+--------------+",
    ];
    assert_batches_eq!(expected, &actual);

    Ok(())
}

#[tokio::test]
async fn test_remove_unnecessary_sort_in_sub_query() -> Result<()> {
    let config = SessionConfig::new()
        .with_target_partitions(8)
        .with_batch_size(4096)
        .with_repartition_windows(true);
    let ctx = SessionContext::with_config(config);
    register_aggregate_csv(&ctx).await?;
    let sql = "SELECT count(*) as global_count FROM
                 (SELECT count(*), c1
                  FROM aggregate_test_100
                  WHERE c13 != 'C2GT5KVyOPZpgKVl110TyZO0NcJ434'
                  GROUP BY c1
                  ORDER BY c1 ) AS a ";

    let msg = format!("Creating logical plan for '{sql}'");
    let dataframe = ctx.sql(sql).await.expect(&msg);
    let physical_plan = dataframe.create_physical_plan().await?;
    let formatted = displayable(physical_plan.as_ref()).indent().to_string();
    // Unnecessary Sort in the sub query is removed
    let expected = {
        vec![
            "ProjectionExec: expr=[COUNT(UInt8(1))@0 as global_count]",
            "  AggregateExec: mode=Final, gby=[], aggr=[COUNT(UInt8(1))]",
            "    CoalescePartitionsExec",
            "      AggregateExec: mode=Partial, gby=[], aggr=[COUNT(UInt8(1))]",
            "        RepartitionExec: partitioning=RoundRobinBatch(8), input_partitions=8",
            "          AggregateExec: mode=FinalPartitioned, gby=[c1@0 as c1], aggr=[COUNT(UInt8(1))]",
            "            CoalesceBatchesExec: target_batch_size=4096",
            "              RepartitionExec: partitioning=Hash([Column { name: \"c1\", index: 0 }], 8), input_partitions=8",
            "                AggregateExec: mode=Partial, gby=[c1@0 as c1], aggr=[COUNT(UInt8(1))]",
            "                  CoalesceBatchesExec: target_batch_size=4096",
            "                    FilterExec: c13@1 != C2GT5KVyOPZpgKVl110TyZO0NcJ434",
            "                      RepartitionExec: partitioning=RoundRobinBatch(8), input_partitions=1",
        ]
    };

    let actual: Vec<&str> = formatted.trim().lines().collect();
    let actual_len = actual.len();
    let actual_trim_last = &actual[..actual_len - 1];
    assert_eq!(
        expected, actual_trim_last,
        "\n\nexpected:\n\n{expected:#?}\nactual:\n\n{actual:#?}\n\n"
    );

    let actual = execute_to_batches(&ctx, sql).await;
    let expected = vec![
        "+--------------+",
        "| global_count |",
        "+--------------+",
        "| 5            |",
        "+--------------+",
    ];
    assert_batches_eq!(expected, &actual);

    Ok(())
}

#[tokio::test]
async fn test_window_agg_sort_orderby_reversed_partitionby_reversed_plan() -> Result<()> {
    let config = SessionConfig::new()
        .with_repartition_windows(false)
        .with_target_partitions(2);
    let ctx = SessionContext::with_config(config);
    register_aggregate_csv(&ctx).await?;
    let sql = "SELECT c3,
    SUM(c9) OVER(ORDER BY c3 DESC, c9 DESC, c2 ASC) as sum1,
    SUM(c9) OVER(PARTITION BY c3 ORDER BY c9 DESC ) as sum2
    FROM aggregate_test_100
    LIMIT 5";

    let msg = format!("Creating logical plan for '{sql}'");
    let dataframe = ctx.sql(sql).await.expect(&msg);
    let physical_plan = dataframe.create_physical_plan().await?;
    let formatted = displayable(physical_plan.as_ref()).indent().to_string();
    // Only 1 SortExec was added
    let expected = {
        vec![
            "ProjectionExec: expr=[c3@1 as c3, SUM(aggregate_test_100.c9) ORDER BY [aggregate_test_100.c3 DESC NULLS FIRST, aggregate_test_100.c9 DESC NULLS FIRST, aggregate_test_100.c2 ASC NULLS LAST] RANGE BETWEEN UNBOUNDED PRECEDING AND CURRENT ROW@3 as sum1, SUM(aggregate_test_100.c9) PARTITION BY [aggregate_test_100.c3] ORDER BY [aggregate_test_100.c9 DESC NULLS FIRST] RANGE BETWEEN UNBOUNDED PRECEDING AND CURRENT ROW@4 as sum2]",
            "  GlobalLimitExec: skip=0, fetch=5",
            "    BoundedWindowAggExec: wdw=[SUM(aggregate_test_100.c9): Ok(Field { name: \"SUM(aggregate_test_100.c9)\", data_type: UInt64, nullable: true, dict_id: 0, dict_is_ordered: false, metadata: {} }), frame: WindowFrame { units: Range, start_bound: Preceding(UInt32(NULL)), end_bound: CurrentRow }]",
            "      BoundedWindowAggExec: wdw=[SUM(aggregate_test_100.c9): Ok(Field { name: \"SUM(aggregate_test_100.c9)\", data_type: UInt64, nullable: true, dict_id: 0, dict_is_ordered: false, metadata: {} }), frame: WindowFrame { units: Range, start_bound: Preceding(Int8(NULL)), end_bound: CurrentRow }]",
            "        SortExec: expr=[c3@1 DESC,c9@2 DESC,c2@0 ASC NULLS LAST]",
        ]
    };

    let actual: Vec<&str> = formatted.trim().lines().collect();
    let actual_len = actual.len();
    let actual_trim_last = &actual[..actual_len - 1];
    assert_eq!(
        expected, actual_trim_last,
        "\n\nexpected:\n\n{expected:#?}\nactual:\n\n{actual:#?}\n\n"
    );

    let actual = execute_to_batches(&ctx, sql).await;
    let expected = vec![
        "+-----+-------------+------------+",
        "| c3  | sum1        | sum2       |",
        "+-----+-------------+------------+",
        "| 125 | 3625286410  | 3625286410 |",
        "| 123 | 7192027599  | 3566741189 |",
        "| 123 | 9784358155  | 6159071745 |",
        "| 122 | 13845993262 | 4061635107 |",
        "| 120 | 16676974334 | 2830981072 |",
        "+-----+-------------+------------+",
    ];
    assert_batches_eq!(expected, &actual);

    Ok(())
}

#[tokio::test]
async fn test_window_agg_global_sort() -> Result<()> {
    let config = SessionConfig::new()
        .with_repartition_windows(true)
        .with_target_partitions(2)
        .with_repartition_sorts(true);
    let ctx = SessionContext::with_config(config);
    register_aggregate_csv(&ctx).await?;
    let sql = "SELECT c1, ROW_NUMBER() OVER (PARTITION BY c1) as rn1 FROM aggregate_test_100 ORDER BY c1 ASC";

    let msg = format!("Creating logical plan for '{sql}'");
    let dataframe = ctx.sql(sql).await.expect(&msg);
    let physical_plan = dataframe.create_physical_plan().await?;
    let formatted = displayable(physical_plan.as_ref()).indent().to_string();
    // Only 1 SortExec was added
    let expected = {
        vec![
            "SortPreservingMergeExec: [c1@0 ASC NULLS LAST]",
            "  ProjectionExec: expr=[c1@0 as c1, ROW_NUMBER() PARTITION BY [aggregate_test_100.c1] ROWS BETWEEN UNBOUNDED PRECEDING AND UNBOUNDED FOLLOWING@1 as rn1]",
            "    BoundedWindowAggExec: wdw=[ROW_NUMBER(): Ok(Field { name: \"ROW_NUMBER()\", data_type: UInt64, nullable: false, dict_id: 0, dict_is_ordered: false, metadata: {} }), frame: WindowFrame { units: Rows, start_bound: Preceding(UInt64(NULL)), end_bound: Following(UInt64(NULL)) }]",
            "      SortExec: expr=[c1@0 ASC NULLS LAST]",
            "        CoalesceBatchesExec: target_batch_size=8192",
            "          RepartitionExec: partitioning=Hash([Column { name: \"c1\", index: 0 }], 2), input_partitions=2",
            "            RepartitionExec: partitioning=RoundRobinBatch(2), input_partitions=1",
        ]
    };

    let actual: Vec<&str> = formatted.trim().lines().collect();
    let actual_len = actual.len();
    let actual_trim_last = &actual[..actual_len - 1];
    assert_eq!(
        expected, actual_trim_last,
        "\n\nexpected:\n\n{expected:#?}\nactual:\n\n{actual:#?}\n\n"
    );

    Ok(())
}

#[tokio::test]
async fn test_window_agg_global_sort_parallelize_sort_disabled() -> Result<()> {
    let config = SessionConfig::new()
        .with_repartition_windows(true)
        .with_target_partitions(2)
        .with_repartition_sorts(false);
    let ctx = SessionContext::with_config(config);
    register_aggregate_csv(&ctx).await?;
    let sql = "SELECT c1, ROW_NUMBER() OVER (PARTITION BY c1) as rn1 FROM aggregate_test_100 ORDER BY c1 ASC";

    let msg = format!("Creating logical plan for '{sql}'");
    let dataframe = ctx.sql(sql).await.expect(&msg);
    let physical_plan = dataframe.create_physical_plan().await?;
    let formatted = displayable(physical_plan.as_ref()).indent().to_string();
    // Only 1 SortExec was added
    let expected = {
        vec![
            "SortExec: expr=[c1@0 ASC NULLS LAST]",
            "  CoalescePartitionsExec",
            "    ProjectionExec: expr=[c1@0 as c1, ROW_NUMBER() PARTITION BY [aggregate_test_100.c1] ROWS BETWEEN UNBOUNDED PRECEDING AND UNBOUNDED FOLLOWING@1 as rn1]",
            "      BoundedWindowAggExec: wdw=[ROW_NUMBER(): Ok(Field { name: \"ROW_NUMBER()\", data_type: UInt64, nullable: false, dict_id: 0, dict_is_ordered: false, metadata: {} }), frame: WindowFrame { units: Rows, start_bound: Preceding(UInt64(NULL)), end_bound: Following(UInt64(NULL)) }]",
            "        SortExec: expr=[c1@0 ASC NULLS LAST]",
            "          CoalesceBatchesExec: target_batch_size=8192",
            "            RepartitionExec: partitioning=Hash([Column { name: \"c1\", index: 0 }], 2), input_partitions=2",
            "              RepartitionExec: partitioning=RoundRobinBatch(2), input_partitions=1",
        ]
    };

    let actual: Vec<&str> = formatted.trim().lines().collect();
    let actual_len = actual.len();
    let actual_trim_last = &actual[..actual_len - 1];
    assert_eq!(
        expected, actual_trim_last,
        "\n\nexpected:\n\n{expected:#?}\nactual:\n\n{actual:#?}\n\n"
    );

    Ok(())
}

#[tokio::test]
async fn test_window_agg_global_sort_intermediate_parallel_sort() -> Result<()> {
    let config = SessionConfig::new()
        .with_repartition_windows(true)
        .with_target_partitions(2)
        .with_repartition_sorts(true);
    let ctx = SessionContext::with_config(config);
    register_aggregate_csv(&ctx).await?;
    let sql = "SELECT c1, \
    SUM(C9) OVER (PARTITION BY C1 ORDER BY c9 ASC ROWS BETWEEN 1 PRECEDING AND 3 FOLLOWING) as sum1, \
    SUM(C9) OVER (ORDER BY c9 ASC ROWS BETWEEN 1 PRECEDING AND 5 FOLLOWING) as sum2 \
    FROM aggregate_test_100 ORDER BY c1 ASC";

    let msg = format!("Creating logical plan for '{sql}'");
    let dataframe = ctx.sql(sql).await.expect(&msg);
    let physical_plan = dataframe.create_physical_plan().await?;
    let formatted = displayable(physical_plan.as_ref()).indent().to_string();
    // Only 1 SortExec was added
    let expected = {
        vec![
            "SortExec: expr=[c1@0 ASC NULLS LAST]",
            "  ProjectionExec: expr=[c1@0 as c1, SUM(aggregate_test_100.c9) PARTITION BY [aggregate_test_100.c1] ORDER BY [aggregate_test_100.c9 ASC NULLS LAST] ROWS BETWEEN 1 PRECEDING AND 3 FOLLOWING@2 as sum1, SUM(aggregate_test_100.c9) ORDER BY [aggregate_test_100.c9 ASC NULLS LAST] ROWS BETWEEN 1 PRECEDING AND 5 FOLLOWING@3 as sum2]",
            "    BoundedWindowAggExec: wdw=[SUM(aggregate_test_100.c9): Ok(Field { name: \"SUM(aggregate_test_100.c9)\", data_type: UInt64, nullable: true, dict_id: 0, dict_is_ordered: false, metadata: {} }), frame: WindowFrame { units: Rows, start_bound: Preceding(UInt64(1)), end_bound: Following(UInt64(5)) }]",
            "      SortPreservingMergeExec: [c9@1 ASC NULLS LAST]",
            "        SortExec: expr=[c9@1 ASC NULLS LAST]",
            "          BoundedWindowAggExec: wdw=[SUM(aggregate_test_100.c9): Ok(Field { name: \"SUM(aggregate_test_100.c9)\", data_type: UInt64, nullable: true, dict_id: 0, dict_is_ordered: false, metadata: {} }), frame: WindowFrame { units: Rows, start_bound: Preceding(UInt64(1)), end_bound: Following(UInt64(3)) }]",
            "            SortExec: expr=[c1@0 ASC NULLS LAST,c9@1 ASC NULLS LAST]",
            "              CoalesceBatchesExec: target_batch_size=8192",
            "                RepartitionExec: partitioning=Hash([Column { name: \"c1\", index: 0 }], 2), input_partitions=2",
            "                  RepartitionExec: partitioning=RoundRobinBatch(2), input_partitions=1",
        ]
    };

    let actual: Vec<&str> = formatted.trim().lines().collect();
    let actual_len = actual.len();
    let actual_trim_last = &actual[..actual_len - 1];
    assert_eq!(
        expected, actual_trim_last,
        "\n\nexpected:\n\n{expected:#?}\nactual:\n\n{actual:#?}\n\n"
    );

    Ok(())
}

#[tokio::test]
async fn test_window_agg_with_global_limit() -> Result<()> {
    let config = SessionConfig::new()
        .with_repartition_windows(false)
        .with_target_partitions(1);
    let ctx = SessionContext::with_config(config);
    register_aggregate_csv(&ctx).await?;
    let sql = "SELECT ARRAY_AGG(c13) as array_agg1 FROM (SELECT * FROM aggregate_test_100 ORDER BY c13 LIMIT 1)";

    let msg = format!("Creating logical plan for '{sql}'");
    let dataframe = ctx.sql(sql).await.expect(&msg);
    let physical_plan = dataframe.create_physical_plan().await?;
    let formatted = displayable(physical_plan.as_ref()).indent().to_string();
    // Only 1 SortExec was added
    let expected = {
        vec![
            "ProjectionExec: expr=[ARRAYAGG(aggregate_test_100.c13)@0 as array_agg1]",
            "  AggregateExec: mode=Final, gby=[], aggr=[ARRAYAGG(aggregate_test_100.c13)]",
            "    AggregateExec: mode=Partial, gby=[], aggr=[ARRAYAGG(aggregate_test_100.c13)]",
            "      GlobalLimitExec: skip=0, fetch=1",
            "        SortExec: fetch=1, expr=[c13@0 ASC NULLS LAST]",
            "          ProjectionExec: expr=[c13@0 as c13]",
        ]
    };

    let actual: Vec<&str> = formatted.trim().lines().collect();
    let actual_len = actual.len();
    let actual_trim_last = &actual[..actual_len - 1];
    assert_eq!(
        expected, actual_trim_last,
        "\n\nexpected:\n\n{expected:#?}\nactual:\n\n{actual:#?}\n\n"
    );

    let actual = execute_to_batches(&ctx, sql).await;
    let expected = vec![
        "+----------------------------------+",
        "| array_agg1                       |",
        "+----------------------------------+",
        "| [0VVIHzxWtNOFLtnhjHEKjXaJOSLJfm] |",
        "+----------------------------------+",
    ];
    assert_batches_eq!(expected, &actual);

    Ok(())
}

#[tokio::test]
async fn test_window_agg_low_cardinality() -> Result<()> {
    let config = SessionConfig::new().with_target_partitions(32);
    let ctx = SessionContext::with_config(config);
    register_aggregate_csv(&ctx).await?;
    let sql = "SELECT
        SUM(c4) OVER(PARTITION BY c4 ORDER BY c3 GROUPS BETWEEN 1 PRECEDING AND 3 FOLLOWING) as summation1,
        SUM(c5) OVER(PARTITION BY c4 ORDER BY c4 GROUPS BETWEEN UNBOUNDED PRECEDING AND UNBOUNDED FOLLOWING) as summation2
    FROM aggregate_test_100
    ORDER BY c9
    LIMIT 5";

    let actual = execute_to_batches(&ctx, sql).await;
    let expected = vec![
        "+------------+-------------+",
        "| summation1 | summation2  |",
        "+------------+-------------+",
        "| -16110     | 61035129    |",
        "| 3917       | -108973366  |",
        "| -16974     | 623103518   |",
        "| -1114      | -1927628110 |",
        "| 15673      | -1899175111 |",
        "+------------+-------------+",
    ];
    assert_batches_eq!(expected, &actual);

    Ok(())
}

fn write_test_data_to_parquet(tmpdir: &TempDir, n_file: usize) -> Result<()> {
    let ts_field = Field::new("ts", DataType::Int32, false);
    let inc_field = Field::new("inc_col", DataType::Int32, false);
    let desc_field = Field::new("desc_col", DataType::Int32, false);

    let schema = Arc::new(Schema::new(vec![ts_field, inc_field, desc_field]));

    let batch = RecordBatch::try_new(
        schema,
        vec![
            Arc::new(Int32Array::from_slice([
                1, 1, 5, 9, 10, 11, 16, 21, 22, 26, 26, 28, 31, 33, 38, 42, 47, 51, 53,
                53, 58, 63, 67, 68, 70, 72, 72, 76, 81, 85, 86, 88, 91, 96, 97, 98, 100,
                101, 102, 104, 104, 108, 112, 113, 113, 114, 114, 117, 122, 126, 131,
                131, 136, 136, 136, 139, 141, 146, 147, 147, 152, 154, 159, 161, 163,
                164, 167, 172, 173, 177, 180, 185, 186, 191, 195, 195, 199, 203, 207,
                210, 213, 218, 221, 224, 226, 230, 232, 235, 238, 238, 239, 244, 245,
                247, 250, 254, 258, 262, 264, 264,
            ])),
            Arc::new(Int32Array::from_slice([
                1, 5, 10, 15, 20, 21, 26, 29, 30, 33, 37, 40, 43, 44, 45, 49, 51, 53, 58,
                61, 65, 70, 75, 78, 83, 88, 90, 91, 95, 97, 100, 105, 109, 111, 115, 119,
                120, 124, 126, 129, 131, 135, 140, 143, 144, 147, 148, 149, 151, 155,
                156, 159, 160, 163, 165, 170, 172, 177, 181, 182, 186, 187, 192, 196,
                197, 199, 203, 207, 209, 213, 214, 216, 219, 221, 222, 225, 226, 231,
                236, 237, 242, 245, 247, 248, 253, 254, 259, 261, 266, 269, 272, 275,
                278, 283, 286, 289, 291, 296, 301, 305,
            ])),
            Arc::new(Int32Array::from_slice([
                100, 98, 93, 91, 86, 84, 81, 77, 75, 71, 70, 69, 64, 62, 59, 55, 50, 45,
                41, 40, 39, 36, 31, 28, 23, 22, 17, 13, 10, 6, 5, 2, 1, -1, -4, -5, -6,
                -8, -12, -16, -17, -19, -24, -25, -29, -34, -37, -42, -47, -48, -49, -53,
                -57, -58, -61, -65, -67, -68, -71, -73, -75, -76, -78, -83, -87, -91,
                -95, -98, -101, -105, -106, -111, -114, -116, -120, -125, -128, -129,
                -134, -139, -142, -143, -146, -150, -154, -158, -163, -168, -172, -176,
                -181, -184, -189, -193, -196, -201, -203, -208, -210, -213,
            ])),
        ],
    )?;
    let n_chunk = batch.num_rows() / n_file;
    for i in 0..n_file {
        let target_file = tmpdir.path().join(format!("{i}.parquet"));
        let file = File::create(target_file).unwrap();
        // Default writer properties
        let props = WriterProperties::builder().build();
        let chunks_start = i * n_chunk;
        let cur_batch = batch.slice(chunks_start, n_chunk);
        // let chunks_end = chunks_start + n_chunk;
        let mut writer =
            ArrowWriter::try_new(file, cur_batch.schema(), Some(props)).unwrap();

        writer.write(&cur_batch).expect("Writing batch");

        // writer must be closed to write footer
        writer.close().unwrap();
    }
    Ok(())
}

async fn get_test_context(tmpdir: &TempDir) -> Result<SessionContext> {
    let session_config = SessionConfig::new().with_target_partitions(1);
    let ctx = SessionContext::with_config(session_config);

    let parquet_read_options = ParquetReadOptions::default();
    // The sort order is specified (not actually correct in this case)
    let file_sort_order = [col("ts")]
        .into_iter()
        .map(|e| {
            let ascending = true;
            let nulls_first = false;
            e.sort(ascending, nulls_first)
        })
        .collect::<Vec<_>>();

    let options_sort = parquet_read_options
        .to_listing_options(&ctx.copied_config())
        .with_file_sort_order(Some(file_sort_order));

    write_test_data_to_parquet(tmpdir, 1)?;
    let provided_schema = None;
    let sql_definition = None;
    ctx.register_listing_table(
        "annotated_data",
        tmpdir.path().to_string_lossy(),
        options_sort.clone(),
        provided_schema,
        sql_definition,
    )
    .await
    .unwrap();
    Ok(ctx)
}

mod tests {
    use super::*;

    #[tokio::test]
    async fn test_source_sorted_aggregate() -> Result<()> {
        let tmpdir = TempDir::new().unwrap();
        let ctx = get_test_context(&tmpdir).await?;

        let sql = "SELECT
            SUM(inc_col) OVER(ORDER BY ts RANGE BETWEEN 10 PRECEDING AND 1 FOLLOWING) as sum1,
            SUM(desc_col) OVER(ORDER BY ts RANGE BETWEEN 5 PRECEDING AND 1 FOLLOWING) as sum2,
            SUM(inc_col) OVER(ORDER BY ts ROWS BETWEEN 1 PRECEDING AND 10 FOLLOWING) as sum3,
            MIN(inc_col) OVER(ORDER BY ts RANGE BETWEEN 10 PRECEDING AND 1 FOLLOWING) as min1,
            MIN(desc_col) OVER(ORDER BY ts RANGE BETWEEN 5 PRECEDING AND 1 FOLLOWING) as min2,
            MIN(inc_col) OVER(ORDER BY ts ROWS BETWEEN 1 PRECEDING AND 10 FOLLOWING) as min3,
            MAX(inc_col) OVER(ORDER BY ts RANGE BETWEEN 10 PRECEDING AND 1 FOLLOWING) as max1,
            MAX(desc_col) OVER(ORDER BY ts RANGE BETWEEN 5 PRECEDING AND 1 FOLLOWING) as max2,
            MAX(inc_col) OVER(ORDER BY ts ROWS BETWEEN 1 PRECEDING AND 10 FOLLOWING) as max3,
            COUNT(*) OVER(ORDER BY ts RANGE BETWEEN 4 PRECEDING AND 8 FOLLOWING) as cnt1,
            COUNT(*) OVER(ORDER BY ts ROWS BETWEEN 8 PRECEDING AND 1 FOLLOWING) as cnt2,
            SUM(inc_col) OVER(ORDER BY ts DESC RANGE BETWEEN 1 PRECEDING AND 4 FOLLOWING) as sumr1,
            SUM(desc_col) OVER(ORDER BY ts DESC RANGE BETWEEN 1 PRECEDING AND 8 FOLLOWING) as sumr2,
            SUM(desc_col) OVER(ORDER BY ts DESC ROWS BETWEEN 1 PRECEDING AND 5 FOLLOWING) as sumr3,
            MIN(inc_col) OVER(ORDER BY ts DESC RANGE BETWEEN 10 PRECEDING AND 1 FOLLOWING) as minr1,
            MIN(desc_col) OVER(ORDER BY ts DESC RANGE BETWEEN 5 PRECEDING AND 1 FOLLOWING) as minr2,
            MIN(inc_col) OVER(ORDER BY ts DESC ROWS BETWEEN 1 PRECEDING AND 10 FOLLOWING) as minr3,
            MAX(inc_col) OVER(ORDER BY ts DESC RANGE BETWEEN 10 PRECEDING AND 1 FOLLOWING) as maxr1,
            MAX(desc_col) OVER(ORDER BY ts DESC RANGE BETWEEN 5 PRECEDING AND 1 FOLLOWING) as maxr2,
            MAX(inc_col) OVER(ORDER BY ts DESC ROWS BETWEEN 1 PRECEDING AND 10 FOLLOWING) as maxr3,
            COUNT(*) OVER(ORDER BY ts DESC RANGE BETWEEN 6 PRECEDING AND 2 FOLLOWING) as cntr1,
            COUNT(*) OVER(ORDER BY ts DESC ROWS BETWEEN 8 PRECEDING AND 1 FOLLOWING) as cntr2,
            SUM(desc_col) OVER(ROWS BETWEEN 8 PRECEDING AND 1 FOLLOWING) as sum4,
            COUNT(*) OVER(ROWS BETWEEN 8 PRECEDING AND 1 FOLLOWING) as cnt3
            FROM annotated_data
            ORDER BY inc_col DESC
            LIMIT 5
            ";

        let msg = format!("Creating logical plan for '{sql}'");
        let dataframe = ctx.sql(sql).await.expect(&msg);
        let physical_plan = dataframe.create_physical_plan().await?;
        let formatted = displayable(physical_plan.as_ref()).indent().to_string();
        let expected = {
            vec![
                "ProjectionExec: expr=[sum1@0 as sum1, sum2@1 as sum2, sum3@2 as sum3, min1@3 as min1, min2@4 as min2, min3@5 as min3, max1@6 as max1, max2@7 as max2, max3@8 as max3, cnt1@9 as cnt1, cnt2@10 as cnt2, sumr1@11 as sumr1, sumr2@12 as sumr2, sumr3@13 as sumr3, minr1@14 as minr1, minr2@15 as minr2, minr3@16 as minr3, maxr1@17 as maxr1, maxr2@18 as maxr2, maxr3@19 as maxr3, cntr1@20 as cntr1, cntr2@21 as cntr2, sum4@22 as sum4, cnt3@23 as cnt3]",
                "  GlobalLimitExec: skip=0, fetch=5",
                "    SortExec: fetch=5, expr=[inc_col@24 DESC]",
                "      ProjectionExec: expr=[SUM(annotated_data.inc_col) ORDER BY [annotated_data.ts ASC NULLS LAST] RANGE BETWEEN 10 PRECEDING AND 1 FOLLOWING@14 as sum1, SUM(annotated_data.desc_col) ORDER BY [annotated_data.ts ASC NULLS LAST] RANGE BETWEEN 5 PRECEDING AND 1 FOLLOWING@15 as sum2, SUM(annotated_data.inc_col) ORDER BY [annotated_data.ts ASC NULLS LAST] ROWS BETWEEN 1 PRECEDING AND 10 FOLLOWING@16 as sum3, MIN(annotated_data.inc_col) ORDER BY [annotated_data.ts ASC NULLS LAST] RANGE BETWEEN 10 PRECEDING AND 1 FOLLOWING@17 as min1, MIN(annotated_data.desc_col) ORDER BY [annotated_data.ts ASC NULLS LAST] RANGE BETWEEN 5 PRECEDING AND 1 FOLLOWING@18 as min2, MIN(annotated_data.inc_col) ORDER BY [annotated_data.ts ASC NULLS LAST] ROWS BETWEEN 1 PRECEDING AND 10 FOLLOWING@19 as min3, MAX(annotated_data.inc_col) ORDER BY [annotated_data.ts ASC NULLS LAST] RANGE BETWEEN 10 PRECEDING AND 1 FOLLOWING@20 as max1, MAX(annotated_data.desc_col) ORDER BY [annotated_data.ts ASC NULLS LAST] RANGE BETWEEN 5 PRECEDING AND 1 FOLLOWING@21 as max2, MAX(annotated_data.inc_col) ORDER BY [annotated_data.ts ASC NULLS LAST] ROWS BETWEEN 1 PRECEDING AND 10 FOLLOWING@22 as max3, COUNT(UInt8(1)) ORDER BY [annotated_data.ts ASC NULLS LAST] RANGE BETWEEN 4 PRECEDING AND 8 FOLLOWING@23 as cnt1, COUNT(UInt8(1)) ORDER BY [annotated_data.ts ASC NULLS LAST] ROWS BETWEEN 8 PRECEDING AND 1 FOLLOWING@24 as cnt2, SUM(annotated_data.inc_col) ORDER BY [annotated_data.ts DESC NULLS FIRST] RANGE BETWEEN 1 PRECEDING AND 4 FOLLOWING@3 as sumr1, SUM(annotated_data.desc_col) ORDER BY [annotated_data.ts DESC NULLS FIRST] RANGE BETWEEN 1 PRECEDING AND 8 FOLLOWING@4 as sumr2, SUM(annotated_data.desc_col) ORDER BY [annotated_data.ts DESC NULLS FIRST] ROWS BETWEEN 1 PRECEDING AND 5 FOLLOWING@5 as sumr3, MIN(annotated_data.inc_col) ORDER BY [annotated_data.ts DESC NULLS FIRST] RANGE BETWEEN 10 PRECEDING AND 1 FOLLOWING@6 as minr1, MIN(annotated_data.desc_col) ORDER BY [annotated_data.ts DESC NULLS FIRST] RANGE BETWEEN 5 PRECEDING AND 1 FOLLOWING@7 as minr2, MIN(annotated_data.inc_col) ORDER BY [annotated_data.ts DESC NULLS FIRST] ROWS BETWEEN 1 PRECEDING AND 10 FOLLOWING@8 as minr3, MAX(annotated_data.inc_col) ORDER BY [annotated_data.ts DESC NULLS FIRST] RANGE BETWEEN 10 PRECEDING AND 1 FOLLOWING@9 as maxr1, MAX(annotated_data.desc_col) ORDER BY [annotated_data.ts DESC NULLS FIRST] RANGE BETWEEN 5 PRECEDING AND 1 FOLLOWING@10 as maxr2, MAX(annotated_data.inc_col) ORDER BY [annotated_data.ts DESC NULLS FIRST] ROWS BETWEEN 1 PRECEDING AND 10 FOLLOWING@11 as maxr3, COUNT(UInt8(1)) ORDER BY [annotated_data.ts DESC NULLS FIRST] RANGE BETWEEN 6 PRECEDING AND 2 FOLLOWING@12 as cntr1, COUNT(UInt8(1)) ORDER BY [annotated_data.ts DESC NULLS FIRST] ROWS BETWEEN 8 PRECEDING AND 1 FOLLOWING@13 as cntr2, SUM(annotated_data.desc_col) ROWS BETWEEN 8 PRECEDING AND 1 FOLLOWING@25 as sum4, COUNT(UInt8(1)) ROWS BETWEEN 8 PRECEDING AND 1 FOLLOWING@26 as cnt3, inc_col@1 as inc_col]",
                "        BoundedWindowAggExec: wdw=[SUM(annotated_data.desc_col): Ok(Field { name: \"SUM(annotated_data.desc_col)\", data_type: Int64, nullable: true, dict_id: 0, dict_is_ordered: false, metadata: {} }), frame: WindowFrame { units: Rows, start_bound: Preceding(UInt64(8)), end_bound: Following(UInt64(1)) }, COUNT(UInt8(1)): Ok(Field { name: \"COUNT(UInt8(1))\", data_type: Int64, nullable: true, dict_id: 0, dict_is_ordered: false, metadata: {} }), frame: WindowFrame { units: Rows, start_bound: Preceding(UInt64(8)), end_bound: Following(UInt64(1)) }]",
                "          BoundedWindowAggExec: wdw=[SUM(annotated_data.inc_col): Ok(Field { name: \"SUM(annotated_data.inc_col)\", data_type: Int64, nullable: true, dict_id: 0, dict_is_ordered: false, metadata: {} }), frame: WindowFrame { units: Range, start_bound: Preceding(Int32(10)), end_bound: Following(Int32(1)) }, SUM(annotated_data.desc_col): Ok(Field { name: \"SUM(annotated_data.desc_col)\", data_type: Int64, nullable: true, dict_id: 0, dict_is_ordered: false, metadata: {} }), frame: WindowFrame { units: Range, start_bound: Preceding(Int32(5)), end_bound: Following(Int32(1)) }, SUM(annotated_data.inc_col): Ok(Field { name: \"SUM(annotated_data.inc_col)\", data_type: Int64, nullable: true, dict_id: 0, dict_is_ordered: false, metadata: {} }), frame: WindowFrame { units: Rows, start_bound: Preceding(UInt64(1)), end_bound: Following(UInt64(10)) }, MIN(annotated_data.inc_col): Ok(Field { name: \"MIN(annotated_data.inc_col)\", data_type: Int32, nullable: true, dict_id: 0, dict_is_ordered: false, metadata: {} }), frame: WindowFrame { units: Range, start_bound: Preceding(Int32(10)), end_bound: Following(Int32(1)) }, MIN(annotated_data.desc_col): Ok(Field { name: \"MIN(annotated_data.desc_col)\", data_type: Int32, nullable: true, dict_id: 0, dict_is_ordered: false, metadata: {} }), frame: WindowFrame { units: Range, start_bound: Preceding(Int32(5)), end_bound: Following(Int32(1)) }, MIN(annotated_data.inc_col): Ok(Field { name: \"MIN(annotated_data.inc_col)\", data_type: Int32, nullable: true, dict_id: 0, dict_is_ordered: false, metadata: {} }), frame: WindowFrame { units: Rows, start_bound: Preceding(UInt64(1)), end_bound: Following(UInt64(10)) }, MAX(annotated_data.inc_col): Ok(Field { name: \"MAX(annotated_data.inc_col)\", data_type: Int32, nullable: true, dict_id: 0, dict_is_ordered: false, metadata: {} }), frame: WindowFrame { units: Range, start_bound: Preceding(Int32(10)), end_bound: Following(Int32(1)) }, MAX(annotated_data.desc_col): Ok(Field { name: \"MAX(annotated_data.desc_col)\", data_type: Int32, nullable: true, dict_id: 0, dict_is_ordered: false, metadata: {} }), frame: WindowFrame { units: Range, start_bound: Preceding(Int32(5)), end_bound: Following(Int32(1)) }, MAX(annotated_data.inc_col): Ok(Field { name: \"MAX(annotated_data.inc_col)\", data_type: Int32, nullable: true, dict_id: 0, dict_is_ordered: false, metadata: {} }), frame: WindowFrame { units: Rows, start_bound: Preceding(UInt64(1)), end_bound: Following(UInt64(10)) }, COUNT(UInt8(1)): Ok(Field { name: \"COUNT(UInt8(1))\", data_type: Int64, nullable: true, dict_id: 0, dict_is_ordered: false, metadata: {} }), frame: WindowFrame { units: Range, start_bound: Preceding(Int32(4)), end_bound: Following(Int32(8)) }, COUNT(UInt8(1)): Ok(Field { name: \"COUNT(UInt8(1))\", data_type: Int64, nullable: true, dict_id: 0, dict_is_ordered: false, metadata: {} }), frame: WindowFrame { units: Rows, start_bound: Preceding(UInt64(8)), end_bound: Following(UInt64(1)) }]",
                "            BoundedWindowAggExec: wdw=[SUM(annotated_data.inc_col): Ok(Field { name: \"SUM(annotated_data.inc_col)\", data_type: Int64, nullable: true, dict_id: 0, dict_is_ordered: false, metadata: {} }), frame: WindowFrame { units: Range, start_bound: Preceding(Int32(4)), end_bound: Following(Int32(1)) }, SUM(annotated_data.desc_col): Ok(Field { name: \"SUM(annotated_data.desc_col)\", data_type: Int64, nullable: true, dict_id: 0, dict_is_ordered: false, metadata: {} }), frame: WindowFrame { units: Range, start_bound: Preceding(Int32(8)), end_bound: Following(Int32(1)) }, SUM(annotated_data.desc_col): Ok(Field { name: \"SUM(annotated_data.desc_col)\", data_type: Int64, nullable: true, dict_id: 0, dict_is_ordered: false, metadata: {} }), frame: WindowFrame { units: Rows, start_bound: Preceding(UInt64(5)), end_bound: Following(UInt64(1)) }, MIN(annotated_data.inc_col): Ok(Field { name: \"MIN(annotated_data.inc_col)\", data_type: Int32, nullable: true, dict_id: 0, dict_is_ordered: false, metadata: {} }), frame: WindowFrame { units: Range, start_bound: Preceding(Int32(1)), end_bound: Following(Int32(10)) }, MIN(annotated_data.desc_col): Ok(Field { name: \"MIN(annotated_data.desc_col)\", data_type: Int32, nullable: true, dict_id: 0, dict_is_ordered: false, metadata: {} }), frame: WindowFrame { units: Range, start_bound: Preceding(Int32(1)), end_bound: Following(Int32(5)) }, MIN(annotated_data.inc_col): Ok(Field { name: \"MIN(annotated_data.inc_col)\", data_type: Int32, nullable: true, dict_id: 0, dict_is_ordered: false, metadata: {} }), frame: WindowFrame { units: Rows, start_bound: Preceding(UInt64(10)), end_bound: Following(UInt64(1)) }, MAX(annotated_data.inc_col): Ok(Field { name: \"MAX(annotated_data.inc_col)\", data_type: Int32, nullable: true, dict_id: 0, dict_is_ordered: false, metadata: {} }), frame: WindowFrame { units: Range, start_bound: Preceding(Int32(1)), end_bound: Following(Int32(10)) }, MAX(annotated_data.desc_col): Ok(Field { name: \"MAX(annotated_data.desc_col)\", data_type: Int32, nullable: true, dict_id: 0, dict_is_ordered: false, metadata: {} }), frame: WindowFrame { units: Range, start_bound: Preceding(Int32(1)), end_bound: Following(Int32(5)) }, MAX(annotated_data.inc_col): Ok(Field { name: \"MAX(annotated_data.inc_col)\", data_type: Int32, nullable: true, dict_id: 0, dict_is_ordered: false, metadata: {} }), frame: WindowFrame { units: Rows, start_bound: Preceding(UInt64(10)), end_bound: Following(UInt64(1)) }, COUNT(UInt8(1)): Ok(Field { name: \"COUNT(UInt8(1))\", data_type: Int64, nullable: true, dict_id: 0, dict_is_ordered: false, metadata: {} }), frame: WindowFrame { units: Range, start_bound: Preceding(Int32(2)), end_bound: Following(Int32(6)) }, COUNT(UInt8(1)): Ok(Field { name: \"COUNT(UInt8(1))\", data_type: Int64, nullable: true, dict_id: 0, dict_is_ordered: false, metadata: {} }), frame: WindowFrame { units: Rows, start_bound: Preceding(UInt64(1)), end_bound: Following(UInt64(8)) }]",
            ]
        };

        let actual: Vec<&str> = formatted.trim().lines().collect();
        let actual_len = actual.len();
        let actual_trim_last = &actual[..actual_len - 1];
        assert_eq!(
            expected, actual_trim_last,
            "\n\nexpected:\n\n{expected:#?}\nactual:\n\n{actual:#?}\n\n"
        );

        let actual = execute_to_batches(&ctx, sql).await;
        let expected = vec![
            "+------+------+------+------+------+------+------+------+------+------+------+-------+-------+-------+-------+-------+-------+-------+-------+-------+-------+-------+-------+------+",
            "| sum1 | sum2 | sum3 | min1 | min2 | min3 | max1 | max2 | max3 | cnt1 | cnt2 | sumr1 | sumr2 | sumr3 | minr1 | minr2 | minr3 | maxr1 | maxr2 | maxr3 | cntr1 | cntr2 | sum4  | cnt3 |",
            "+------+------+------+------+------+------+------+------+------+------+------+-------+-------+-------+-------+-------+-------+-------+-------+-------+-------+-------+-------+------+",
            "| 1482 | -631 | 606  | 289  | -213 | 301  | 305  | -208 | 305  | 3    | 9    | 902   | -834  | -1231 | 301   | -213  | 269   | 305   | -210  | 305   | 3     | 2     | -1797 | 9    |",
            "| 1482 | -631 | 902  | 289  | -213 | 296  | 305  | -208 | 305  | 3    | 10   | 902   | -834  | -1424 | 301   | -213  | 266   | 305   | -210  | 305   | 3     | 3     | -1978 | 10   |",
            "| 876  | -411 | 1193 | 289  | -208 | 291  | 296  | -203 | 305  | 4    | 10   | 587   | -612  | -1400 | 296   | -213  | 261   | 305   | -208  | 301   | 3     | 4     | -1941 | 10   |",
            "| 866  | -404 | 1482 | 286  | -203 | 289  | 291  | -201 | 305  | 5    | 10   | 580   | -600  | -1374 | 291   | -208  | 259   | 305   | -203  | 296   | 4     | 5     | -1903 | 10   |",
            "| 1411 | -397 | 1768 | 275  | -201 | 286  | 289  | -196 | 305  | 4    | 10   | 575   | -590  | -1347 | 289   | -203  | 254   | 305   | -201  | 291   | 2     | 6     | -1863 | 10   |",
            "+------+------+------+------+------+------+------+------+------+------+------+-------+-------+-------+-------+-------+-------+-------+-------+-------+-------+-------+-------+------+",
        ];
        assert_batches_eq!(expected, &actual);
        Ok(())
    }

    #[tokio::test]
    async fn test_source_sorted_builtin() -> Result<()> {
        let tmpdir = TempDir::new().unwrap();
        let ctx = get_test_context(&tmpdir).await?;

        let sql = "SELECT
            FIRST_VALUE(inc_col) OVER(ORDER BY ts RANGE BETWEEN 10 PRECEDING and 1 FOLLOWING) as fv1,
            FIRST_VALUE(inc_col) OVER(ORDER BY ts ROWS BETWEEN 10 PRECEDING and 1 FOLLOWING) as fv2,
            LAST_VALUE(inc_col) OVER(ORDER BY ts RANGE BETWEEN 10 PRECEDING and 1 FOLLOWING) as lv1,
            LAST_VALUE(inc_col) OVER(ORDER BY ts ROWS BETWEEN 10 PRECEDING and 1 FOLLOWING) as lv2,
            NTH_VALUE(inc_col, 5) OVER(ORDER BY ts RANGE BETWEEN 10 PRECEDING and 1 FOLLOWING) as nv1,
            NTH_VALUE(inc_col, 5) OVER(ORDER BY ts ROWS BETWEEN 10 PRECEDING and 1 FOLLOWING) as nv2,
            ROW_NUMBER() OVER(ORDER BY ts RANGE BETWEEN 1 PRECEDING and 10 FOLLOWING) AS rn1,
            ROW_NUMBER() OVER(ORDER BY ts ROWS BETWEEN 10 PRECEDING and 1 FOLLOWING) as rn2,
            RANK() OVER(ORDER BY ts RANGE BETWEEN 1 PRECEDING and 10 FOLLOWING) AS rank1,
            RANK() OVER(ORDER BY ts ROWS BETWEEN 10 PRECEDING and 1 FOLLOWING) as rank2,
            DENSE_RANK() OVER(ORDER BY ts RANGE BETWEEN 1 PRECEDING and 10 FOLLOWING) AS dense_rank1,
            DENSE_RANK() OVER(ORDER BY ts ROWS BETWEEN 10 PRECEDING and 1 FOLLOWING) as dense_rank2,
            LAG(inc_col, 1, 1001) OVER(ORDER BY ts RANGE BETWEEN 1 PRECEDING and 10 FOLLOWING) AS lag1,
            LAG(inc_col, 2, 1002) OVER(ORDER BY ts ROWS BETWEEN 10 PRECEDING and 1 FOLLOWING) as lag2,
            LEAD(inc_col, -1, 1001) OVER(ORDER BY ts RANGE BETWEEN 1 PRECEDING and 10 FOLLOWING) AS lead1,
            LEAD(inc_col, 4, 1004) OVER(ORDER BY ts ROWS BETWEEN 10 PRECEDING and 1 FOLLOWING) as lead2,
            FIRST_VALUE(inc_col) OVER(ORDER BY ts DESC RANGE BETWEEN 10 PRECEDING and 1 FOLLOWING) as fvr1,
            FIRST_VALUE(inc_col) OVER(ORDER BY ts DESC ROWS BETWEEN 10 PRECEDING and 1 FOLLOWING) as fvr2,
            LAST_VALUE(inc_col) OVER(ORDER BY ts DESC RANGE BETWEEN 10 PRECEDING and 1 FOLLOWING) as lvr1,
            LAST_VALUE(inc_col) OVER(ORDER BY ts DESC ROWS BETWEEN 10 PRECEDING and 1 FOLLOWING) as lvr2,
            LAG(inc_col, 1, 1001) OVER(ORDER BY ts DESC RANGE BETWEEN 1 PRECEDING and 10 FOLLOWING) AS lagr1,
            LAG(inc_col, 2, 1002) OVER(ORDER BY ts DESC ROWS BETWEEN 10 PRECEDING and 1 FOLLOWING) as lagr2,
            LEAD(inc_col, -1, 1001) OVER(ORDER BY ts DESC RANGE BETWEEN 1 PRECEDING and 10 FOLLOWING) AS leadr1,
            LEAD(inc_col, 4, 1004) OVER(ORDER BY ts DESC ROWS BETWEEN 10 PRECEDING and 1 FOLLOWING) as leadr2
            FROM annotated_data
            ORDER BY ts DESC
            LIMIT 5
            ";

        let msg = format!("Creating logical plan for '{sql}'");
        let dataframe = ctx.sql(sql).await.expect(&msg);
        let physical_plan = dataframe.create_physical_plan().await?;
        let formatted = displayable(physical_plan.as_ref()).indent().to_string();
        let expected = {
            vec![
                "ProjectionExec: expr=[fv1@0 as fv1, fv2@1 as fv2, lv1@2 as lv1, lv2@3 as lv2, nv1@4 as nv1, nv2@5 as nv2, rn1@6 as rn1, rn2@7 as rn2, rank1@8 as rank1, rank2@9 as rank2, dense_rank1@10 as dense_rank1, dense_rank2@11 as dense_rank2, lag1@12 as lag1, lag2@13 as lag2, lead1@14 as lead1, lead2@15 as lead2, fvr1@16 as fvr1, fvr2@17 as fvr2, lvr1@18 as lvr1, lvr2@19 as lvr2, lagr1@20 as lagr1, lagr2@21 as lagr2, leadr1@22 as leadr1, leadr2@23 as leadr2]",
                "  GlobalLimitExec: skip=0, fetch=5",
                "    SortExec: fetch=5, expr=[ts@24 DESC]",
                "      ProjectionExec: expr=[FIRST_VALUE(annotated_data.inc_col) ORDER BY [annotated_data.ts ASC NULLS LAST] RANGE BETWEEN 10 PRECEDING AND 1 FOLLOWING@10 as fv1, FIRST_VALUE(annotated_data.inc_col) ORDER BY [annotated_data.ts ASC NULLS LAST] ROWS BETWEEN 10 PRECEDING AND 1 FOLLOWING@11 as fv2, LAST_VALUE(annotated_data.inc_col) ORDER BY [annotated_data.ts ASC NULLS LAST] RANGE BETWEEN 10 PRECEDING AND 1 FOLLOWING@12 as lv1, LAST_VALUE(annotated_data.inc_col) ORDER BY [annotated_data.ts ASC NULLS LAST] ROWS BETWEEN 10 PRECEDING AND 1 FOLLOWING@13 as lv2, NTH_VALUE(annotated_data.inc_col,Int64(5)) ORDER BY [annotated_data.ts ASC NULLS LAST] RANGE BETWEEN 10 PRECEDING AND 1 FOLLOWING@14 as nv1, NTH_VALUE(annotated_data.inc_col,Int64(5)) ORDER BY [annotated_data.ts ASC NULLS LAST] ROWS BETWEEN 10 PRECEDING AND 1 FOLLOWING@15 as nv2, ROW_NUMBER() ORDER BY [annotated_data.ts ASC NULLS LAST] RANGE BETWEEN 1 PRECEDING AND 10 FOLLOWING@16 as rn1, ROW_NUMBER() ORDER BY [annotated_data.ts ASC NULLS LAST] ROWS BETWEEN 10 PRECEDING AND 1 FOLLOWING@17 as rn2, RANK() ORDER BY [annotated_data.ts ASC NULLS LAST] RANGE BETWEEN 1 PRECEDING AND 10 FOLLOWING@18 as rank1, RANK() ORDER BY [annotated_data.ts ASC NULLS LAST] ROWS BETWEEN 10 PRECEDING AND 1 FOLLOWING@19 as rank2, DENSE_RANK() ORDER BY [annotated_data.ts ASC NULLS LAST] RANGE BETWEEN 1 PRECEDING AND 10 FOLLOWING@20 as dense_rank1, DENSE_RANK() ORDER BY [annotated_data.ts ASC NULLS LAST] ROWS BETWEEN 10 PRECEDING AND 1 FOLLOWING@21 as dense_rank2, LAG(annotated_data.inc_col,Int64(1),Int64(1001)) ORDER BY [annotated_data.ts ASC NULLS LAST] RANGE BETWEEN 1 PRECEDING AND 10 FOLLOWING@22 as lag1, LAG(annotated_data.inc_col,Int64(2),Int64(1002)) ORDER BY [annotated_data.ts ASC NULLS LAST] ROWS BETWEEN 10 PRECEDING AND 1 FOLLOWING@23 as lag2, LEAD(annotated_data.inc_col,Int64(-1),Int64(1001)) ORDER BY [annotated_data.ts ASC NULLS LAST] RANGE BETWEEN 1 PRECEDING AND 10 FOLLOWING@24 as lead1, LEAD(annotated_data.inc_col,Int64(4),Int64(1004)) ORDER BY [annotated_data.ts ASC NULLS LAST] ROWS BETWEEN 10 PRECEDING AND 1 FOLLOWING@25 as lead2, FIRST_VALUE(annotated_data.inc_col) ORDER BY [annotated_data.ts DESC NULLS FIRST] RANGE BETWEEN 10 PRECEDING AND 1 FOLLOWING@2 as fvr1, FIRST_VALUE(annotated_data.inc_col) ORDER BY [annotated_data.ts DESC NULLS FIRST] ROWS BETWEEN 10 PRECEDING AND 1 FOLLOWING@3 as fvr2, LAST_VALUE(annotated_data.inc_col) ORDER BY [annotated_data.ts DESC NULLS FIRST] RANGE BETWEEN 10 PRECEDING AND 1 FOLLOWING@4 as lvr1, LAST_VALUE(annotated_data.inc_col) ORDER BY [annotated_data.ts DESC NULLS FIRST] ROWS BETWEEN 10 PRECEDING AND 1 FOLLOWING@5 as lvr2, LAG(annotated_data.inc_col,Int64(1),Int64(1001)) ORDER BY [annotated_data.ts DESC NULLS FIRST] RANGE BETWEEN 1 PRECEDING AND 10 FOLLOWING@6 as lagr1, LAG(annotated_data.inc_col,Int64(2),Int64(1002)) ORDER BY [annotated_data.ts DESC NULLS FIRST] ROWS BETWEEN 10 PRECEDING AND 1 FOLLOWING@7 as lagr2, LEAD(annotated_data.inc_col,Int64(-1),Int64(1001)) ORDER BY [annotated_data.ts DESC NULLS FIRST] RANGE BETWEEN 1 PRECEDING AND 10 FOLLOWING@8 as leadr1, LEAD(annotated_data.inc_col,Int64(4),Int64(1004)) ORDER BY [annotated_data.ts DESC NULLS FIRST] ROWS BETWEEN 10 PRECEDING AND 1 FOLLOWING@9 as leadr2, ts@0 as ts]",
                "        BoundedWindowAggExec: wdw=[FIRST_VALUE(annotated_data.inc_col): Ok(Field { name: \"FIRST_VALUE(annotated_data.inc_col)\", data_type: Int32, nullable: true, dict_id: 0, dict_is_ordered: false, metadata: {} }), frame: WindowFrame { units: Range, start_bound: Preceding(Int32(10)), end_bound: Following(Int32(1)) }, FIRST_VALUE(annotated_data.inc_col): Ok(Field { name: \"FIRST_VALUE(annotated_data.inc_col)\", data_type: Int32, nullable: true, dict_id: 0, dict_is_ordered: false, metadata: {} }), frame: WindowFrame { units: Rows, start_bound: Preceding(UInt64(10)), end_bound: Following(UInt64(1)) }, LAST_VALUE(annotated_data.inc_col): Ok(Field { name: \"LAST_VALUE(annotated_data.inc_col)\", data_type: Int32, nullable: true, dict_id: 0, dict_is_ordered: false, metadata: {} }), frame: WindowFrame { units: Range, start_bound: Preceding(Int32(10)), end_bound: Following(Int32(1)) }, LAST_VALUE(annotated_data.inc_col): Ok(Field { name: \"LAST_VALUE(annotated_data.inc_col)\", data_type: Int32, nullable: true, dict_id: 0, dict_is_ordered: false, metadata: {} }), frame: WindowFrame { units: Rows, start_bound: Preceding(UInt64(10)), end_bound: Following(UInt64(1)) }, NTH_VALUE(annotated_data.inc_col,Int64(5)): Ok(Field { name: \"NTH_VALUE(annotated_data.inc_col,Int64(5))\", data_type: Int32, nullable: true, dict_id: 0, dict_is_ordered: false, metadata: {} }), frame: WindowFrame { units: Range, start_bound: Preceding(Int32(10)), end_bound: Following(Int32(1)) }, NTH_VALUE(annotated_data.inc_col,Int64(5)): Ok(Field { name: \"NTH_VALUE(annotated_data.inc_col,Int64(5))\", data_type: Int32, nullable: true, dict_id: 0, dict_is_ordered: false, metadata: {} }), frame: WindowFrame { units: Rows, start_bound: Preceding(UInt64(10)), end_bound: Following(UInt64(1)) }, ROW_NUMBER(): Ok(Field { name: \"ROW_NUMBER()\", data_type: UInt64, nullable: false, dict_id: 0, dict_is_ordered: false, metadata: {} }), frame: WindowFrame { units: Range, start_bound: Preceding(Int32(1)), end_bound: Following(Int32(10)) }, ROW_NUMBER(): Ok(Field { name: \"ROW_NUMBER()\", data_type: UInt64, nullable: false, dict_id: 0, dict_is_ordered: false, metadata: {} }), frame: WindowFrame { units: Rows, start_bound: Preceding(UInt64(10)), end_bound: Following(UInt64(1)) }, RANK(): Ok(Field { name: \"RANK()\", data_type: UInt64, nullable: false, dict_id: 0, dict_is_ordered: false, metadata: {} }), frame: WindowFrame { units: Range, start_bound: Preceding(Int32(1)), end_bound: Following(Int32(10)) }, RANK(): Ok(Field { name: \"RANK()\", data_type: UInt64, nullable: false, dict_id: 0, dict_is_ordered: false, metadata: {} }), frame: WindowFrame { units: Rows, start_bound: Preceding(UInt64(10)), end_bound: Following(UInt64(1)) }, DENSE_RANK(): Ok(Field { name: \"DENSE_RANK()\", data_type: UInt64, nullable: false, dict_id: 0, dict_is_ordered: false, metadata: {} }), frame: WindowFrame { units: Range, start_bound: Preceding(Int32(1)), end_bound: Following(Int32(10)) }, DENSE_RANK(): Ok(Field { name: \"DENSE_RANK()\", data_type: UInt64, nullable: false, dict_id: 0, dict_is_ordered: false, metadata: {} }), frame: WindowFrame { units: Rows, start_bound: Preceding(UInt64(10)), end_bound: Following(UInt64(1)) }, LAG(annotated_data.inc_col,Int64(1),Int64(1001)): Ok(Field { name: \"LAG(annotated_data.inc_col,Int64(1),Int64(1001))\", data_type: Int32, nullable: true, dict_id: 0, dict_is_ordered: false, metadata: {} }), frame: WindowFrame { units: Range, start_bound: Preceding(Int32(1)), end_bound: Following(Int32(10)) }, LAG(annotated_data.inc_col,Int64(2),Int64(1002)): Ok(Field { name: \"LAG(annotated_data.inc_col,Int64(2),Int64(1002))\", data_type: Int32, nullable: true, dict_id: 0, dict_is_ordered: false, metadata: {} }), frame: WindowFrame { units: Rows, start_bound: Preceding(UInt64(10)), end_bound: Following(UInt64(1)) }, LEAD(annotated_data.inc_col,Int64(-1),Int64(1001)): Ok(Field { name: \"LEAD(annotated_data.inc_col,Int64(-1),Int64(1001))\", data_type: Int32, nullable: true, dict_id: 0, dict_is_ordered: false, metadata: {} }), frame: WindowFrame { units: Range, start_bound: Preceding(Int32(1)), end_bound: Following(Int32(10)) }, LEAD(annotated_data.inc_col,Int64(4),Int64(1004)): Ok(Field { name: \"LEAD(annotated_data.inc_col,Int64(4),Int64(1004))\", data_type: Int32, nullable: true, dict_id: 0, dict_is_ordered: false, metadata: {} }), frame: WindowFrame { units: Rows, start_bound: Preceding(UInt64(10)), end_bound: Following(UInt64(1)) }]",
                "          BoundedWindowAggExec: wdw=[FIRST_VALUE(annotated_data.inc_col): Ok(Field { name: \"FIRST_VALUE(annotated_data.inc_col)\", data_type: Int32, nullable: true, dict_id: 0, dict_is_ordered: false, metadata: {} }), frame: WindowFrame { units: Range, start_bound: Preceding(Int32(1)), end_bound: Following(Int32(10)) }, FIRST_VALUE(annotated_data.inc_col): Ok(Field { name: \"FIRST_VALUE(annotated_data.inc_col)\", data_type: Int32, nullable: true, dict_id: 0, dict_is_ordered: false, metadata: {} }), frame: WindowFrame { units: Rows, start_bound: Preceding(UInt64(1)), end_bound: Following(UInt64(10)) }, LAST_VALUE(annotated_data.inc_col): Ok(Field { name: \"LAST_VALUE(annotated_data.inc_col)\", data_type: Int32, nullable: true, dict_id: 0, dict_is_ordered: false, metadata: {} }), frame: WindowFrame { units: Range, start_bound: Preceding(Int32(1)), end_bound: Following(Int32(10)) }, LAST_VALUE(annotated_data.inc_col): Ok(Field { name: \"LAST_VALUE(annotated_data.inc_col)\", data_type: Int32, nullable: true, dict_id: 0, dict_is_ordered: false, metadata: {} }), frame: WindowFrame { units: Rows, start_bound: Preceding(UInt64(1)), end_bound: Following(UInt64(10)) }, LAG(annotated_data.inc_col,Int64(1),Int64(1001)): Ok(Field { name: \"LAG(annotated_data.inc_col,Int64(1),Int64(1001))\", data_type: Int32, nullable: true, dict_id: 0, dict_is_ordered: false, metadata: {} }), frame: WindowFrame { units: Range, start_bound: Preceding(Int32(10)), end_bound: Following(Int32(1)) }, LAG(annotated_data.inc_col,Int64(2),Int64(1002)): Ok(Field { name: \"LAG(annotated_data.inc_col,Int64(2),Int64(1002))\", data_type: Int32, nullable: true, dict_id: 0, dict_is_ordered: false, metadata: {} }), frame: WindowFrame { units: Rows, start_bound: Preceding(UInt64(1)), end_bound: Following(UInt64(10)) }, LEAD(annotated_data.inc_col,Int64(-1),Int64(1001)): Ok(Field { name: \"LEAD(annotated_data.inc_col,Int64(-1),Int64(1001))\", data_type: Int32, nullable: true, dict_id: 0, dict_is_ordered: false, metadata: {} }), frame: WindowFrame { units: Range, start_bound: Preceding(Int32(10)), end_bound: Following(Int32(1)) }, LEAD(annotated_data.inc_col,Int64(4),Int64(1004)): Ok(Field { name: \"LEAD(annotated_data.inc_col,Int64(4),Int64(1004))\", data_type: Int32, nullable: true, dict_id: 0, dict_is_ordered: false, metadata: {} }), frame: WindowFrame { units: Rows, start_bound: Preceding(UInt64(1)), end_bound: Following(UInt64(10)) }]",
            ]
        };

        let actual: Vec<&str> = formatted.trim().lines().collect();
        let actual_len = actual.len();
        let actual_trim_last = &actual[..actual_len - 1];
        assert_eq!(
            expected, actual_trim_last,
            "\n\nexpected:\n\n{expected:#?}\nactual:\n\n{actual:#?}\n\n"
        );

        let actual = execute_to_batches(&ctx, sql).await;
        let expected = vec![
            "+-----+-----+-----+-----+-----+-----+-----+-----+-------+-------+-------------+-------------+------+------+-------+-------+------+------+------+------+-------+-------+--------+--------+",
            "| fv1 | fv2 | lv1 | lv2 | nv1 | nv2 | rn1 | rn2 | rank1 | rank2 | dense_rank1 | dense_rank2 | lag1 | lag2 | lead1 | lead2 | fvr1 | fvr2 | lvr1 | lvr2 | lagr1 | lagr2 | leadr1 | leadr2 |",
            "+-----+-----+-----+-----+-----+-----+-----+-----+-------+-------+-------------+-------------+------+------+-------+-------+------+------+------+------+-------+-------+--------+--------+",
            "| 289 | 266 | 305 | 305 | 305 | 278 | 99  | 99  | 99    | 99    | 86          | 86          | 296  | 291  | 296   | 1004  | 305  | 305  | 301  | 296  | 305   | 1002  | 305    | 286    |",
            "| 289 | 269 | 305 | 305 | 305 | 283 | 100 | 100 | 99    | 99    | 86          | 86          | 301  | 296  | 301   | 1004  | 305  | 305  | 301  | 301  | 1001  | 1002  | 1001   | 289    |",
            "| 289 | 261 | 296 | 301 |     | 275 | 98  | 98  | 98    | 98    | 85          | 85          | 291  | 289  | 291   | 1004  | 305  | 305  | 296  | 291  | 301   | 305   | 301    | 283    |",
            "| 286 | 259 | 291 | 296 |     | 272 | 97  | 97  | 97    | 97    | 84          | 84          | 289  | 286  | 289   | 1004  | 305  | 305  | 291  | 289  | 296   | 301   | 296    | 278    |",
            "| 275 | 254 | 289 | 291 | 289 | 269 | 96  | 96  | 96    | 96    | 83          | 83          | 286  | 283  | 286   | 305   | 305  | 305  | 289  | 286  | 291   | 296   | 291    | 275    |",
            "+-----+-----+-----+-----+-----+-----+-----+-----+-------+-------+-------------+-------------+------+------+-------+-------+------+------+------+------+-------+-------+--------+--------+",
        ];
        assert_batches_eq!(expected, &actual);
        Ok(())
    }

    #[tokio::test]
    async fn test_source_sorted_unbounded_preceding() -> Result<()> {
        let tmpdir = TempDir::new().unwrap();
        let ctx = get_test_context(&tmpdir).await?;

        let sql = "SELECT
            SUM(inc_col) OVER(ORDER BY ts ASC RANGE BETWEEN UNBOUNDED PRECEDING AND 5 FOLLOWING) as sum1,
            SUM(inc_col) OVER(ORDER BY ts DESC RANGE BETWEEN 3 PRECEDING AND UNBOUNDED FOLLOWING) as sum2,
            MIN(inc_col) OVER(ORDER BY ts ASC RANGE BETWEEN UNBOUNDED PRECEDING AND 5 FOLLOWING) as min1,
            MIN(inc_col) OVER(ORDER BY ts DESC RANGE BETWEEN 3 PRECEDING AND UNBOUNDED FOLLOWING) as min2,
            MAX(inc_col) OVER(ORDER BY ts ASC RANGE BETWEEN UNBOUNDED PRECEDING AND 5 FOLLOWING) as max1,
            MAX(inc_col) OVER(ORDER BY ts DESC RANGE BETWEEN 3 PRECEDING AND UNBOUNDED FOLLOWING) as max2,
            COUNT(inc_col) OVER(ORDER BY ts ASC RANGE BETWEEN UNBOUNDED PRECEDING AND 5 FOLLOWING) as count1,
            COUNT(inc_col) OVER(ORDER BY ts DESC RANGE BETWEEN 3 PRECEDING AND UNBOUNDED FOLLOWING) as count2,
            AVG(inc_col) OVER(ORDER BY ts ASC RANGE BETWEEN UNBOUNDED PRECEDING AND 5 FOLLOWING) as avg1,
            AVG(inc_col) OVER(ORDER BY ts DESC RANGE BETWEEN 3 PRECEDING AND UNBOUNDED FOLLOWING) as avg2
            FROM annotated_data
            ORDER BY inc_col ASC
            LIMIT 5";

        let msg = format!("Creating logical plan for '{sql}'");
        let dataframe = ctx.sql(sql).await.expect(&msg);
        let physical_plan = dataframe.create_physical_plan().await?;
        let formatted = displayable(physical_plan.as_ref()).indent().to_string();
        let expected = {
            vec![
                "ProjectionExec: expr=[sum1@0 as sum1, sum2@1 as sum2, min1@2 as min1, min2@3 as min2, max1@4 as max1, max2@5 as max2, count1@6 as count1, count2@7 as count2, avg1@8 as avg1, avg2@9 as avg2]",
                "  GlobalLimitExec: skip=0, fetch=5",
                "    SortExec: fetch=5, expr=[inc_col@10 ASC NULLS LAST]",
                "      ProjectionExec: expr=[SUM(annotated_data.inc_col) ORDER BY [annotated_data.ts ASC NULLS LAST] RANGE BETWEEN UNBOUNDED PRECEDING AND 5 FOLLOWING@7 as sum1, SUM(annotated_data.inc_col) ORDER BY [annotated_data.ts DESC NULLS FIRST] RANGE BETWEEN 3 PRECEDING AND UNBOUNDED FOLLOWING@2 as sum2, MIN(annotated_data.inc_col) ORDER BY [annotated_data.ts ASC NULLS LAST] RANGE BETWEEN UNBOUNDED PRECEDING AND 5 FOLLOWING@8 as min1, MIN(annotated_data.inc_col) ORDER BY [annotated_data.ts DESC NULLS FIRST] RANGE BETWEEN 3 PRECEDING AND UNBOUNDED FOLLOWING@3 as min2, MAX(annotated_data.inc_col) ORDER BY [annotated_data.ts ASC NULLS LAST] RANGE BETWEEN UNBOUNDED PRECEDING AND 5 FOLLOWING@9 as max1, MAX(annotated_data.inc_col) ORDER BY [annotated_data.ts DESC NULLS FIRST] RANGE BETWEEN 3 PRECEDING AND UNBOUNDED FOLLOWING@4 as max2, COUNT(annotated_data.inc_col) ORDER BY [annotated_data.ts ASC NULLS LAST] RANGE BETWEEN UNBOUNDED PRECEDING AND 5 FOLLOWING@10 as count1, COUNT(annotated_data.inc_col) ORDER BY [annotated_data.ts DESC NULLS FIRST] RANGE BETWEEN 3 PRECEDING AND UNBOUNDED FOLLOWING@5 as count2, AVG(annotated_data.inc_col) ORDER BY [annotated_data.ts ASC NULLS LAST] RANGE BETWEEN UNBOUNDED PRECEDING AND 5 FOLLOWING@11 as avg1, AVG(annotated_data.inc_col) ORDER BY [annotated_data.ts DESC NULLS FIRST] RANGE BETWEEN 3 PRECEDING AND UNBOUNDED FOLLOWING@6 as avg2, inc_col@1 as inc_col]",
                "        BoundedWindowAggExec: wdw=[SUM(annotated_data.inc_col): Ok(Field { name: \"SUM(annotated_data.inc_col)\", data_type: Int64, nullable: true, dict_id: 0, dict_is_ordered: false, metadata: {} }), frame: WindowFrame { units: Range, start_bound: Preceding(Int32(NULL)), end_bound: Following(Int32(5)) }, MIN(annotated_data.inc_col): Ok(Field { name: \"MIN(annotated_data.inc_col)\", data_type: Int32, nullable: true, dict_id: 0, dict_is_ordered: false, metadata: {} }), frame: WindowFrame { units: Range, start_bound: Preceding(Int32(NULL)), end_bound: Following(Int32(5)) }, MAX(annotated_data.inc_col): Ok(Field { name: \"MAX(annotated_data.inc_col)\", data_type: Int32, nullable: true, dict_id: 0, dict_is_ordered: false, metadata: {} }), frame: WindowFrame { units: Range, start_bound: Preceding(Int32(NULL)), end_bound: Following(Int32(5)) }, COUNT(annotated_data.inc_col): Ok(Field { name: \"COUNT(annotated_data.inc_col)\", data_type: Int64, nullable: true, dict_id: 0, dict_is_ordered: false, metadata: {} }), frame: WindowFrame { units: Range, start_bound: Preceding(Int32(NULL)), end_bound: Following(Int32(5)) }, AVG(annotated_data.inc_col): Ok(Field { name: \"AVG(annotated_data.inc_col)\", data_type: Float64, nullable: true, dict_id: 0, dict_is_ordered: false, metadata: {} }), frame: WindowFrame { units: Range, start_bound: Preceding(Int32(NULL)), end_bound: Following(Int32(5)) }]",
                "          BoundedWindowAggExec: wdw=[SUM(annotated_data.inc_col): Ok(Field { name: \"SUM(annotated_data.inc_col)\", data_type: Int64, nullable: true, dict_id: 0, dict_is_ordered: false, metadata: {} }), frame: WindowFrame { units: Range, start_bound: Preceding(Int32(NULL)), end_bound: Following(Int32(3)) }, MIN(annotated_data.inc_col): Ok(Field { name: \"MIN(annotated_data.inc_col)\", data_type: Int32, nullable: true, dict_id: 0, dict_is_ordered: false, metadata: {} }), frame: WindowFrame { units: Range, start_bound: Preceding(Int32(NULL)), end_bound: Following(Int32(3)) }, MAX(annotated_data.inc_col): Ok(Field { name: \"MAX(annotated_data.inc_col)\", data_type: Int32, nullable: true, dict_id: 0, dict_is_ordered: false, metadata: {} }), frame: WindowFrame { units: Range, start_bound: Preceding(Int32(NULL)), end_bound: Following(Int32(3)) }, COUNT(annotated_data.inc_col): Ok(Field { name: \"COUNT(annotated_data.inc_col)\", data_type: Int64, nullable: true, dict_id: 0, dict_is_ordered: false, metadata: {} }), frame: WindowFrame { units: Range, start_bound: Preceding(Int32(NULL)), end_bound: Following(Int32(3)) }, AVG(annotated_data.inc_col): Ok(Field { name: \"AVG(annotated_data.inc_col)\", data_type: Float64, nullable: true, dict_id: 0, dict_is_ordered: false, metadata: {} }), frame: WindowFrame { units: Range, start_bound: Preceding(Int32(NULL)), end_bound: Following(Int32(3)) }]",
            ]
        };

        let actual: Vec<&str> = formatted.trim().lines().collect();
        let actual_len = actual.len();
        let actual_trim_last = &actual[..actual_len - 1];
        assert_eq!(
            expected, actual_trim_last,
            "\n\nexpected:\n\n{expected:#?}\nactual:\n\n{actual:#?}\n\n"
        );

        let actual = execute_to_batches(&ctx, sql).await;
        let expected = vec![
            "+------+------+------+------+------+------+--------+--------+-------------------+-------------------+",
            "| sum1 | sum2 | min1 | min2 | max1 | max2 | count1 | count2 | avg1              | avg2              |",
            "+------+------+------+------+------+------+--------+--------+-------------------+-------------------+",
            "| 16   | 6    | 1    | 1    | 10   | 5    | 3      | 2      | 5.333333333333333 | 3.0               |",
            "| 16   | 6    | 1    | 1    | 10   | 5    | 3      | 2      | 5.333333333333333 | 3.0               |",
            "| 51   | 16   | 1    | 1    | 20   | 10   | 5      | 3      | 10.2              | 5.333333333333333 |",
            "| 72   | 72   | 1    | 1    | 21   | 21   | 6      | 6      | 12.0              | 12.0              |",
            "| 72   | 72   | 1    | 1    | 21   | 21   | 6      | 6      | 12.0              | 12.0              |",
            "+------+------+------+------+------+------+--------+--------+-------------------+-------------------+",
        ];
        assert_batches_eq!(expected, &actual);
        Ok(())
    }

    #[tokio::test]
    async fn test_source_sorted_unbounded_preceding_builtin() -> Result<()> {
        let tmpdir = TempDir::new().unwrap();
        let ctx = get_test_context(&tmpdir).await?;

        let sql = "SELECT
           FIRST_VALUE(inc_col) OVER(ORDER BY ts ASC ROWS BETWEEN UNBOUNDED PRECEDING AND 1 FOLLOWING) as first_value1,
           FIRST_VALUE(inc_col) OVER(ORDER BY ts DESC ROWS BETWEEN 3 PRECEDING AND UNBOUNDED FOLLOWING) as first_value2,
           LAST_VALUE(inc_col) OVER(ORDER BY ts ASC ROWS BETWEEN UNBOUNDED PRECEDING AND 1 FOLLOWING) as last_value1,
           LAST_VALUE(inc_col) OVER(ORDER BY ts DESC ROWS BETWEEN 3 PRECEDING AND UNBOUNDED FOLLOWING) as last_value2,
           NTH_VALUE(inc_col, 2) OVER(ORDER BY ts ASC ROWS BETWEEN UNBOUNDED PRECEDING AND 1 FOLLOWING) as nth_value1
           FROM annotated_data
           ORDER BY inc_col ASC
           LIMIT 5";

        let msg = format!("Creating logical plan for '{sql}'");
        let dataframe = ctx.sql(sql).await.expect(&msg);
        let physical_plan = dataframe.create_physical_plan().await?;
        let formatted = displayable(physical_plan.as_ref()).indent().to_string();
        let expected = {
            vec![
                "ProjectionExec: expr=[first_value1@0 as first_value1, first_value2@1 as first_value2, last_value1@2 as last_value1, last_value2@3 as last_value2, nth_value1@4 as nth_value1]",
                "  GlobalLimitExec: skip=0, fetch=5",
                "    SortExec: fetch=5, expr=[inc_col@5 ASC NULLS LAST]",
                "      ProjectionExec: expr=[FIRST_VALUE(annotated_data.inc_col) ORDER BY [annotated_data.ts ASC NULLS LAST] ROWS BETWEEN UNBOUNDED PRECEDING AND 1 FOLLOWING@4 as first_value1, FIRST_VALUE(annotated_data.inc_col) ORDER BY [annotated_data.ts DESC NULLS FIRST] ROWS BETWEEN 3 PRECEDING AND UNBOUNDED FOLLOWING@2 as first_value2, LAST_VALUE(annotated_data.inc_col) ORDER BY [annotated_data.ts ASC NULLS LAST] ROWS BETWEEN UNBOUNDED PRECEDING AND 1 FOLLOWING@5 as last_value1, LAST_VALUE(annotated_data.inc_col) ORDER BY [annotated_data.ts DESC NULLS FIRST] ROWS BETWEEN 3 PRECEDING AND UNBOUNDED FOLLOWING@3 as last_value2, NTH_VALUE(annotated_data.inc_col,Int64(2)) ORDER BY [annotated_data.ts ASC NULLS LAST] ROWS BETWEEN UNBOUNDED PRECEDING AND 1 FOLLOWING@6 as nth_value1, inc_col@1 as inc_col]",
                "        BoundedWindowAggExec: wdw=[FIRST_VALUE(annotated_data.inc_col): Ok(Field { name: \"FIRST_VALUE(annotated_data.inc_col)\", data_type: Int32, nullable: true, dict_id: 0, dict_is_ordered: false, metadata: {} }), frame: WindowFrame { units: Rows, start_bound: Preceding(UInt64(NULL)), end_bound: Following(UInt64(1)) }, LAST_VALUE(annotated_data.inc_col): Ok(Field { name: \"LAST_VALUE(annotated_data.inc_col)\", data_type: Int32, nullable: true, dict_id: 0, dict_is_ordered: false, metadata: {} }), frame: WindowFrame { units: Rows, start_bound: Preceding(UInt64(NULL)), end_bound: Following(UInt64(1)) }, NTH_VALUE(annotated_data.inc_col,Int64(2)): Ok(Field { name: \"NTH_VALUE(annotated_data.inc_col,Int64(2))\", data_type: Int32, nullable: true, dict_id: 0, dict_is_ordered: false, metadata: {} }), frame: WindowFrame { units: Rows, start_bound: Preceding(UInt64(NULL)), end_bound: Following(UInt64(1)) }]",
                "          BoundedWindowAggExec: wdw=[FIRST_VALUE(annotated_data.inc_col): Ok(Field { name: \"FIRST_VALUE(annotated_data.inc_col)\", data_type: Int32, nullable: true, dict_id: 0, dict_is_ordered: false, metadata: {} }), frame: WindowFrame { units: Rows, start_bound: Preceding(UInt64(NULL)), end_bound: Following(UInt64(3)) }, LAST_VALUE(annotated_data.inc_col): Ok(Field { name: \"LAST_VALUE(annotated_data.inc_col)\", data_type: Int32, nullable: true, dict_id: 0, dict_is_ordered: false, metadata: {} }), frame: WindowFrame { units: Rows, start_bound: Preceding(UInt64(NULL)), end_bound: Following(UInt64(3)) }]",
            ]
        };

        let actual: Vec<&str> = formatted.trim().lines().collect();
        let actual_len = actual.len();
        let actual_trim_last = &actual[..actual_len - 1];
        assert_eq!(
            expected, actual_trim_last,
            "\n\nexpected:\n\n{expected:#?}\nactual:\n\n{actual:#?}\n\n"
        );

        let actual = execute_to_batches(&ctx, sql).await;
        let expected = vec![
            "+--------------+--------------+-------------+-------------+------------+",
            "| first_value1 | first_value2 | last_value1 | last_value2 | nth_value1 |",
            "+--------------+--------------+-------------+-------------+------------+",
            "| 1            | 15           | 5           | 1           | 5          |",
            "| 1            | 20           | 10          | 1           | 5          |",
            "| 1            | 21           | 15          | 1           | 5          |",
            "| 1            | 26           | 20          | 1           | 5          |",
            "| 1            | 29           | 21          | 1           | 5          |",
            "+--------------+--------------+-------------+-------------+------------+",
        ];
        assert_batches_eq!(expected, &actual);
        Ok(())
    }
}<|MERGE_RESOLUTION|>--- conflicted
+++ resolved
@@ -21,442 +21,6 @@
 use datafusion::execution::options::ReadOptions;
 
 #[tokio::test]
-<<<<<<< HEAD
-=======
-async fn window_in_expression() -> Result<()> {
-    let ctx = SessionContext::new();
-    let sql = "select 1 - lag(amount, 1) over (order by idx) as column1 from (values ('a', 1, 100), ('a', 2, 150)) as t (col1, idx, amount)";
-    let actual = execute_to_batches(&ctx, sql).await;
-    let expected = vec![
-        "+---------+",
-        "| column1 |",
-        "+---------+",
-        "|         |",
-        "| -99     |",
-        "+---------+",
-    ];
-    assert_batches_eq!(expected, &actual);
-    Ok(())
-}
-
-#[tokio::test]
-async fn window_with_agg_in_expression() -> Result<()> {
-    let ctx = SessionContext::new();
-    let sql = "select col1, idx, count(*), sum(amount), lag(sum(amount), 1) over (order by idx) as prev_amount,
-        sum(amount) - lag(sum(amount), 1) over (order by idx) as difference from (
-        select * from (values ('a', 1, 100), ('a', 2, 150)) as t (col1, idx, amount)
-        ) a
-        group by col1, idx;";
-    let actual = execute_to_batches(&ctx, sql).await;
-    let expected = vec![
-        "+------+-----+-----------------+---------------+-------------+------------+",
-        "| col1 | idx | COUNT(UInt8(1)) | SUM(a.amount) | prev_amount | difference |",
-        "+------+-----+-----------------+---------------+-------------+------------+",
-        "| a    | 1   | 1               | 100           |             |            |",
-        "| a    | 2   | 1               | 150           | 100         | 50         |",
-        "+------+-----+-----------------+---------------+-------------+------------+",
-    ];
-    assert_batches_eq!(expected, &actual);
-    Ok(())
-}
-
-#[tokio::test]
-async fn window_frame_empty() -> Result<()> {
-    let ctx = SessionContext::new();
-    register_aggregate_csv(&ctx).await?;
-    let sql = "SELECT \
-               SUM(c3) OVER() as sum1, \
-               COUNT(*) OVER () as count1 \
-               FROM aggregate_test_100 \
-               ORDER BY c9 \
-               LIMIT 5";
-    let actual = execute_to_batches(&ctx, sql).await;
-    let expected = vec![
-        "+------+--------+",
-        "| sum1 | count1 |",
-        "+------+--------+",
-        "| 781  | 100    |",
-        "| 781  | 100    |",
-        "| 781  | 100    |",
-        "| 781  | 100    |",
-        "| 781  | 100    |",
-        "+------+--------+",
-    ];
-    assert_batches_eq!(expected, &actual);
-    Ok(())
-}
-
-#[tokio::test]
-async fn window_frame_rows_preceding() -> Result<()> {
-    let ctx = SessionContext::new();
-    register_aggregate_csv(&ctx).await?;
-    let sql = "SELECT \
-               SUM(c4) OVER(ORDER BY c4 ROWS BETWEEN 1 PRECEDING AND 1 FOLLOWING),\
-               AVG(c4) OVER(ORDER BY c4 ROWS BETWEEN 1 PRECEDING AND 1 FOLLOWING),\
-               COUNT(*) OVER(ORDER BY c4 ROWS BETWEEN 1 PRECEDING AND 1 FOLLOWING)\
-               FROM aggregate_test_100 \
-               ORDER BY c9 \
-               LIMIT 5";
-    let actual = execute_to_batches(&ctx, sql).await;
-    let expected = vec![
-        "+----------------------------+----------------------------+-----------------+",
-        "| SUM(aggregate_test_100.c4) | AVG(aggregate_test_100.c4) | COUNT(UInt8(1)) |",
-        "+----------------------------+----------------------------+-----------------+",
-        "| -48302                     | -16100.666666666666        | 3               |",
-        "| 11243                      | 3747.6666666666665         | 3               |",
-        "| -51311                     | -17103.666666666668        | 3               |",
-        "| -2391                      | -797.0                     | 3               |",
-        "| 46756                      | 15585.333333333334         | 3               |",
-        "+----------------------------+----------------------------+-----------------+",
-    ];
-    assert_batches_eq!(expected, &actual);
-    Ok(())
-}
-
-#[tokio::test]
-async fn window_frame_rows_preceding_stddev_variance() -> Result<()> {
-    let ctx = SessionContext::new();
-    register_aggregate_csv(&ctx).await?;
-    let sql = "SELECT \
-               VAR(c4) OVER(ORDER BY c4 ROWS BETWEEN 1 PRECEDING AND 1 FOLLOWING),\
-               VAR_POP(c4) OVER(ORDER BY c4 ROWS BETWEEN 1 PRECEDING AND 1 FOLLOWING),\
-               STDDEV(c4) OVER(ORDER BY c4 ROWS BETWEEN 1 PRECEDING AND 1 FOLLOWING),\
-               STDDEV_POP(c4) OVER(ORDER BY c4 ROWS BETWEEN 1 PRECEDING AND 1 FOLLOWING)\
-               FROM aggregate_test_100 \
-               ORDER BY c9 \
-               LIMIT 5";
-    let actual = execute_to_batches(&ctx, sql).await;
-    let expected = vec![
-        "+---------------------------------+------------------------------------+-------------------------------+----------------------------------+",
-        "| VARIANCE(aggregate_test_100.c4) | VARIANCEPOP(aggregate_test_100.c4) | STDDEV(aggregate_test_100.c4) | STDDEVPOP(aggregate_test_100.c4) |",
-        "+---------------------------------+------------------------------------+-------------------------------+----------------------------------+",
-        "| 46721.33333333174               | 31147.555555554496                 | 216.15118166073427            | 176.4867007894773                |",
-        "| 2639429.333333332               | 1759619.5555555548                 | 1624.6320609089714            | 1326.5065229977404               |",
-        "| 746202.3333333324               | 497468.2222222216                  | 863.8300372951455             | 705.3142719541563                |",
-        "| 768422.9999999981               | 512281.9999999988                  | 876.5973990378925             | 715.7387791645767                |",
-        "| 66526.3333333288                | 44350.88888888587                  | 257.9269922542594             | 210.5965073045749                |",
-        "+---------------------------------+------------------------------------+-------------------------------+----------------------------------+",
-    ];
-    assert_batches_eq!(expected, &actual);
-    Ok(())
-}
-
-#[tokio::test]
-async fn window_frame_rows_preceding_with_partition_unique_order_by() -> Result<()> {
-    let ctx = SessionContext::new();
-    register_aggregate_csv(&ctx).await?;
-    let sql = "SELECT \
-               SUM(c4) OVER(PARTITION BY c1 ORDER BY c9 ROWS BETWEEN 1 PRECEDING AND 1 FOLLOWING),\
-               AVG(c4) OVER(PARTITION BY c1 ORDER BY c9 ROWS BETWEEN 1 PRECEDING AND 1 FOLLOWING),\
-               COUNT(*) OVER(PARTITION BY c2 ORDER BY c9 ROWS BETWEEN 1 PRECEDING AND 1 FOLLOWING)\
-               FROM aggregate_test_100 \
-               ORDER BY c9 \
-               LIMIT 5";
-    let actual = execute_to_batches(&ctx, sql).await;
-    let expected = vec![
-        "+----------------------------+----------------------------+-----------------+",
-        "| SUM(aggregate_test_100.c4) | AVG(aggregate_test_100.c4) | COUNT(UInt8(1)) |",
-        "+----------------------------+----------------------------+-----------------+",
-        "| -38611                     | -19305.5                   | 2               |",
-        "| 17547                      | 8773.5                     | 2               |",
-        "| -1301                      | -650.5                     | 2               |",
-        "| 26638                      | 13319.0                    | 3               |",
-        "| 26861                      | 8953.666666666666          | 3               |",
-        "+----------------------------+----------------------------+-----------------+",
-    ];
-    assert_batches_eq!(expected, &actual);
-    Ok(())
-}
-/// The partition by clause conducts sorting according to given partition column by default. If the
-/// sorting columns have non unique values, the unstable sorting may produce indeterminate results.
-/// Therefore, we are commenting out the following test for now.
-
-// #[tokio::test]
-// async fn window_frame_rows_preceding_with_non_unique_partition() -> Result<()> {
-//     let ctx = SessionContext::new();
-//     register_aggregate_csv(&ctx).await?;
-//     let sql = "SELECT \
-//                SUM(c4) OVER(PARTITION BY c1 ROWS BETWEEN 1 PRECEDING AND 1 FOLLOWING),\
-//                COUNT(*) OVER(PARTITION BY c2 ROWS BETWEEN 1 PRECEDING AND 1 FOLLOWING)\
-//                FROM aggregate_test_100 \
-//                ORDER BY c9 \
-//                LIMIT 5";
-//     let actual = execute_to_batches(&ctx, sql).await;
-//     let expected = vec![
-//         "+----------------------------+-----------------+",
-//         "| SUM(aggregate_test_100.c4) | COUNT(UInt8(1)) |",
-//         "+----------------------------+-----------------+",
-//         "| -33822                     | 3               |",
-//         "| 20808                      | 3               |",
-//         "| -29881                     | 3               |",
-//         "| -47613                     | 3               |",
-//         "| -13474                     | 3               |",
-//         "+----------------------------+-----------------+",
-//     ];
-//     assert_batches_eq!(expected, &actual);
-//     Ok(())
-// }
-
-#[tokio::test]
-async fn window_frame_ranges_preceding_following_desc() -> Result<()> {
-    let ctx = SessionContext::new();
-    register_aggregate_csv(&ctx).await?;
-    let sql = "SELECT \
-               SUM(c4) OVER(ORDER BY c2 DESC RANGE BETWEEN 1 PRECEDING AND 1 FOLLOWING),\
-               SUM(c3) OVER(ORDER BY c2 DESC RANGE BETWEEN 10000 PRECEDING AND 10000 FOLLOWING),\
-               COUNT(*) OVER(ORDER BY c2 DESC RANGE BETWEEN 1 PRECEDING AND 1 FOLLOWING) \
-               FROM aggregate_test_100 \
-               ORDER BY c9 \
-               LIMIT 5";
-    let actual = execute_to_batches(&ctx, sql).await;
-    let expected = vec![
-        "+----------------------------+----------------------------+-----------------+",
-        "| SUM(aggregate_test_100.c4) | SUM(aggregate_test_100.c3) | COUNT(UInt8(1)) |",
-        "+----------------------------+----------------------------+-----------------+",
-        "| 52276                      | 781                        | 56              |",
-        "| 260620                     | 781                        | 63              |",
-        "| -28623                     | 781                        | 37              |",
-        "| 260620                     | 781                        | 63              |",
-        "| 260620                     | 781                        | 63              |",
-        "+----------------------------+----------------------------+-----------------+",
-    ];
-    assert_batches_eq!(expected, &actual);
-    Ok(())
-}
-
-#[tokio::test]
-async fn window_frame_order_by_asc_desc_large() -> Result<()> {
-    let ctx = SessionContext::new();
-    register_aggregate_csv(&ctx).await?;
-    let sql = "SELECT
-                SUM(c5) OVER (ORDER BY c2 ASC, c6 DESC) as sum1
-                FROM aggregate_test_100
-                LIMIT 5";
-    let actual = execute_to_batches(&ctx, sql).await;
-    let expected = vec![
-        "+-------------+",
-        "| sum1        |",
-        "+-------------+",
-        "| -1383162419 |",
-        "| -3265456275 |",
-        "| -3909681744 |",
-        "| -5241214934 |",
-        "| -4246910946 |",
-        "+-------------+",
-    ];
-    assert_batches_eq!(expected, &actual);
-    Ok(())
-}
-
-#[tokio::test]
-async fn window_frame_order_by_desc_large() -> Result<()> {
-    let ctx = SessionContext::new();
-    register_aggregate_csv(&ctx).await?;
-    let sql = "SELECT
-                SUM(c5) OVER (ORDER BY c2 DESC, c6 ASC) as sum1
-                FROM aggregate_test_100
-                ORDER BY c9
-                LIMIT 5";
-    let actual = execute_to_batches(&ctx, sql).await;
-    let expected = vec![
-        "+-------------+",
-        "| sum1        |",
-        "+-------------+",
-        "| 11212193439 |",
-        "| 22799733943 |",
-        "| 2935356871  |",
-        "| 15810962683 |",
-        "| 18035025006 |",
-        "+-------------+",
-    ];
-    assert_batches_eq!(expected, &actual);
-    Ok(())
-}
-
-#[tokio::test]
-async fn window_frame_order_by_null_timestamp_order_by() -> Result<()> {
-    let ctx = SessionContext::new();
-    register_aggregate_null_cases_csv(&ctx).await?;
-    let sql = "SELECT
-                SUM(c1) OVER (ORDER BY c2 DESC) as summation1
-                FROM null_cases
-                LIMIT 5";
-    let actual = execute_to_batches(&ctx, sql).await;
-    let expected = vec![
-        "+------------+",
-        "| summation1 |",
-        "+------------+",
-        "| 962        |",
-        "| 962        |",
-        "| 962        |",
-        "| 962        |",
-        "| 962        |",
-        "+------------+",
-    ];
-    assert_batches_eq!(expected, &actual);
-    Ok(())
-}
-
-#[tokio::test]
-async fn window_frame_order_by_null_desc() -> Result<()> {
-    let ctx = SessionContext::new();
-    register_aggregate_null_cases_csv(&ctx).await?;
-    let sql = "SELECT
-                COUNT(c2) OVER (ORDER BY c1 DESC RANGE BETWEEN 5 PRECEDING AND 3 FOLLOWING)
-                FROM null_cases
-                LIMIT 5";
-    let actual = execute_to_batches(&ctx, sql).await;
-    let expected = vec![
-        "+----------------------+",
-        "| COUNT(null_cases.c2) |",
-        "+----------------------+",
-        "| 9                    |",
-        "| 9                    |",
-        "| 9                    |",
-        "| 9                    |",
-        "| 9                    |",
-        "+----------------------+",
-    ];
-    assert_batches_eq!(expected, &actual);
-    Ok(())
-}
-
-#[tokio::test]
-async fn window_frame_order_by_null_asc() -> Result<()> {
-    let ctx = SessionContext::new();
-    register_aggregate_null_cases_csv(&ctx).await?;
-    let sql = "SELECT
-                COUNT(c2) OVER (ORDER BY c1 RANGE BETWEEN 5 PRECEDING AND 3 FOLLOWING)
-                FROM null_cases
-                ORDER BY c1
-                LIMIT 5";
-    let actual = execute_to_batches(&ctx, sql).await;
-    let expected = vec![
-        "+----------------------+",
-        "| COUNT(null_cases.c2) |",
-        "+----------------------+",
-        "| 2                    |",
-        "| 2                    |",
-        "| 2                    |",
-        "| 2                    |",
-        "| 5                    |",
-        "+----------------------+",
-    ];
-    assert_batches_eq!(expected, &actual);
-    Ok(())
-}
-
-#[tokio::test]
-async fn window_frame_order_by_null_asc_null_first() -> Result<()> {
-    let ctx = SessionContext::new();
-    register_aggregate_null_cases_csv(&ctx).await?;
-    let sql = "SELECT
-                COUNT(c2) OVER (ORDER BY c1 NULLS FIRST RANGE BETWEEN 5 PRECEDING AND 3 FOLLOWING)
-                FROM null_cases
-                LIMIT 5";
-    let actual = execute_to_batches(&ctx, sql).await;
-    let expected = vec![
-        "+----------------------+",
-        "| COUNT(null_cases.c2) |",
-        "+----------------------+",
-        "| 9                    |",
-        "| 9                    |",
-        "| 9                    |",
-        "| 9                    |",
-        "| 9                    |",
-        "+----------------------+",
-    ];
-    assert_batches_eq!(expected, &actual);
-    Ok(())
-}
-
-#[tokio::test]
-async fn window_frame_order_by_null_desc_null_last() -> Result<()> {
-    let ctx = SessionContext::new();
-    register_aggregate_null_cases_csv(&ctx).await?;
-    let sql = "SELECT
-                COUNT(c2) OVER (ORDER BY c1 DESC NULLS LAST RANGE BETWEEN 5 PRECEDING AND 3 FOLLOWING)
-                FROM null_cases
-                LIMIT 5";
-    let actual = execute_to_batches(&ctx, sql).await;
-    let expected = vec![
-        "+----------------------+",
-        "| COUNT(null_cases.c2) |",
-        "+----------------------+",
-        "| 5                    |",
-        "| 5                    |",
-        "| 5                    |",
-        "| 6                    |",
-        "| 6                    |",
-        "+----------------------+",
-    ];
-    assert_batches_eq!(expected, &actual);
-    Ok(())
-}
-
-#[tokio::test]
-async fn window_frame_rows_order_by_null() -> Result<()> {
-    let ctx = SessionContext::new();
-    register_aggregate_null_cases_csv(&ctx).await?;
-    let sql = "SELECT
-        SUM(c1) OVER (ORDER BY c3 RANGE BETWEEN 10 PRECEDING AND 11 FOLLOWING) as a,
-        SUM(c1) OVER (ORDER BY c3 RANGE BETWEEN 10 PRECEDING AND 11 FOLLOWING) as b,
-        SUM(c1) OVER (ORDER BY c3 DESC RANGE BETWEEN 10 PRECEDING AND 11 FOLLOWING) as c,
-        SUM(c1) OVER (ORDER BY c3 NULLS first RANGE BETWEEN 10 PRECEDING AND 11 FOLLOWING) as d,
-        SUM(c1) OVER (ORDER BY c3 DESC NULLS last RANGE BETWEEN 10 PRECEDING AND 11 FOLLOWING) as e,
-        SUM(c1) OVER (ORDER BY c3 DESC NULLS first RANGE BETWEEN 10 PRECEDING AND 11 FOLLOWING) as f,
-        SUM(c1) OVER (ORDER BY c3 NULLS first RANGE BETWEEN 10 PRECEDING AND 11 FOLLOWING) as g,
-        SUM(c1) OVER (ORDER BY c3) as h,
-        SUM(c1) OVER (ORDER BY c3 DESC) as i,
-        SUM(c1) OVER (ORDER BY c3 NULLS first) as j,
-        SUM(c1) OVER (ORDER BY c3 DESC NULLS first) as k,
-        SUM(c1) OVER (ORDER BY c3 DESC NULLS last) as l,
-        SUM(c1) OVER (ORDER BY c3, c2) as m,
-        SUM(c1) OVER (ORDER BY c3, c1 DESC) as n,
-        SUM(c1) OVER (ORDER BY c3 DESC, c1) as o,
-        SUM(c1) OVER (ORDER BY c3, c1 NULLs first) as p,
-        SUM(c1) OVER (ORDER BY c3 RANGE BETWEEN UNBOUNDED PRECEDING AND 11 FOLLOWING) as a1,
-        SUM(c1) OVER (ORDER BY c3 RANGE BETWEEN UNBOUNDED PRECEDING AND 11 FOLLOWING) as b1,
-        SUM(c1) OVER (ORDER BY c3 DESC RANGE BETWEEN UNBOUNDED PRECEDING AND 11 FOLLOWING) as c1,
-        SUM(c1) OVER (ORDER BY c3 NULLS first RANGE BETWEEN UNBOUNDED PRECEDING AND 11 FOLLOWING) as d1,
-        SUM(c1) OVER (ORDER BY c3 DESC NULLS last RANGE BETWEEN UNBOUNDED PRECEDING AND 11 FOLLOWING) as e1,
-        SUM(c1) OVER (ORDER BY c3 DESC NULLS first RANGE BETWEEN UNBOUNDED PRECEDING AND 11 FOLLOWING) as f1,
-        SUM(c1) OVER (ORDER BY c3 NULLS first RANGE BETWEEN UNBOUNDED PRECEDING AND 11 FOLLOWING) as g1,
-        SUM(c1) OVER (ORDER BY c3 RANGE BETWEEN UNBOUNDED PRECEDING AND current row) as h1,
-        SUM(c1) OVER (ORDER BY c3 RANGE BETWEEN UNBOUNDED PRECEDING AND current row) as j1,
-        SUM(c1) OVER (ORDER BY c3 DESC RANGE BETWEEN UNBOUNDED PRECEDING AND current row) as k1,
-        SUM(c1) OVER (ORDER BY c3 NULLS first RANGE BETWEEN UNBOUNDED PRECEDING AND current row) as l1,
-        SUM(c1) OVER (ORDER BY c3 DESC NULLS last RANGE BETWEEN UNBOUNDED PRECEDING AND current row) as m1,
-        SUM(c1) OVER (ORDER BY c3 DESC NULLS first RANGE BETWEEN UNBOUNDED PRECEDING AND current row) as n1,
-        SUM(c1) OVER (ORDER BY c3 NULLS first RANGE BETWEEN UNBOUNDED PRECEDING AND current row) as o1,
-        SUM(c1) OVER (ORDER BY c3 RANGE BETWEEN current row AND UNBOUNDED FOLLOWING) as h11,
-        SUM(c1) OVER (ORDER BY c3 RANGE BETWEEN current row AND UNBOUNDED FOLLOWING) as j11,
-        SUM(c1) OVER (ORDER BY c3 DESC RANGE BETWEEN current row AND UNBOUNDED FOLLOWING) as k11,
-        SUM(c1) OVER (ORDER BY c3 NULLS first RANGE BETWEEN current row AND UNBOUNDED FOLLOWING) as l11,
-        SUM(c1) OVER (ORDER BY c3 DESC NULLS last RANGE BETWEEN current row AND UNBOUNDED FOLLOWING) as m11,
-        SUM(c1) OVER (ORDER BY c3 DESC NULLS first RANGE BETWEEN current row AND UNBOUNDED FOLLOWING) as n11,
-        SUM(c1) OVER (ORDER BY c3 NULLS first RANGE BETWEEN current row AND UNBOUNDED FOLLOWING) as o11
-        FROM null_cases
-        ORDER BY c3
-        LIMIT 5";
-    let actual = execute_to_batches(&ctx, sql).await;
-    let expected = vec![
-        "+-----+-----+-----+-----+-----+-----+-----+-----+------+-----+------+------+-----+-----+------+-----+-----+-----+------+-----+------+------+-----+-----+-----+------+-----+------+------+-----+------+------+-----+------+-----+-----+------+",
-        "| a   | b   | c   | d   | e   | f   | g   | h   | i    | j   | k    | l    | m   | n   | o    | p   | a1  | b1  | c1   | d1  | e1   | f1   | g1  | h1  | j1  | k1   | l1  | m1   | n1   | o1  | h11  | j11  | k11 | l11  | m11 | n11 | o11  |",
-        "+-----+-----+-----+-----+-----+-----+-----+-----+------+-----+------+------+-----+-----+------+-----+-----+-----+------+-----+------+------+-----+-----+-----+------+-----+------+------+-----+------+------+-----+------+-----+-----+------+",
-        "| 412 | 412 | 339 | 412 | 339 | 339 | 412 |     | 4627 |     | 4627 | 4627 |     |     | 4627 |     | 412 | 412 | 4627 | 412 | 4627 | 4627 | 412 |     |     | 4627 |     | 4627 | 4627 |     | 4627 | 4627 |     | 4627 |     |     | 4627 |",
-        "| 488 | 488 | 412 | 488 | 412 | 412 | 488 | 72  | 4627 | 72  | 4627 | 4627 | 72  | 72  | 4627 | 72  | 488 | 488 | 4627 | 488 | 4627 | 4627 | 488 | 72  | 72  | 4627 | 72  | 4627 | 4627 | 72  | 4627 | 4627 | 72  | 4627 | 72  | 72  | 4627 |",
-        "| 543 | 543 | 488 | 543 | 488 | 488 | 543 | 96  | 4555 | 96  | 4555 | 4555 | 96  | 96  | 4555 | 96  | 543 | 543 | 4627 | 543 | 4627 | 4627 | 543 | 96  | 96  | 4555 | 96  | 4555 | 4555 | 96  | 4555 | 4555 | 96  | 4555 | 96  | 96  | 4555 |",
-        "| 553 | 553 | 543 | 553 | 543 | 543 | 553 | 115 | 4531 | 115 | 4531 | 4531 | 115 | 115 | 4531 | 115 | 553 | 553 | 4627 | 553 | 4627 | 4627 | 553 | 115 | 115 | 4531 | 115 | 4531 | 4531 | 115 | 4531 | 4531 | 115 | 4531 | 115 | 115 | 4531 |",
-        "| 553 | 553 | 553 | 553 | 553 | 553 | 553 | 140 | 4512 | 140 | 4512 | 4512 | 140 | 140 | 4512 | 140 | 553 | 553 | 4627 | 553 | 4627 | 4627 | 553 | 140 | 140 | 4512 | 140 | 4512 | 4512 | 140 | 4512 | 4512 | 140 | 4512 | 140 | 140 | 4512 |",
-        "+-----+-----+-----+-----+-----+-----+-----+-----+------+-----+------+------+-----+-----+------+-----+-----+-----+------+-----+------+------+-----+-----+-----+------+-----+------+------+-----+------+------+-----+------+-----+-----+------+",
-    ];
-    assert_batches_eq!(expected, &actual);
-    Ok(())
-}
-
-#[tokio::test]
->>>>>>> f6e49ac7
 async fn window_frame_rows_preceding_with_unique_partition() -> Result<()> {
     let ctx = SessionContext::new();
     register_aggregate_csv(&ctx).await?;
