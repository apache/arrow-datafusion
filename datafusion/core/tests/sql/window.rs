--- conflicted
+++ resolved
@@ -1682,15 +1682,9 @@
     let expected = {
         vec![
             "ProjectionExec: expr=[c9@1 as c9, SUM(aggregate_test_100.c9) ORDER BY [aggregate_test_100.c9 ASC NULLS LAST] RANGE BETWEEN UNBOUNDED PRECEDING AND CURRENT ROW@3 as sum1, SUM(aggregate_test_100.c9) ORDER BY [aggregate_test_100.c9 ASC NULLS LAST, aggregate_test_100.c8 ASC NULLS LAST] RANGE BETWEEN UNBOUNDED PRECEDING AND CURRENT ROW@2 as sum2]",
-<<<<<<< HEAD
             "  RepartitionExec: partitioning=RoundRobinBatch(2)",
             "    BoundedWindowAggExec: wdw=[SUM(aggregate_test_100.c9): Ok(Field { name: \"SUM(aggregate_test_100.c9)\", data_type: UInt64, nullable: true, dict_id: 0, dict_is_ordered: false, metadata: {} }), frame: WindowFrame { units: Range, start_bound: Preceding(UInt32(NULL)), end_bound: CurrentRow }]",
             "      BoundedWindowAggExec: wdw=[SUM(aggregate_test_100.c9): Ok(Field { name: \"SUM(aggregate_test_100.c9)\", data_type: UInt64, nullable: true, dict_id: 0, dict_is_ordered: false, metadata: {} }), frame: WindowFrame { units: Range, start_bound: Preceding(UInt32(NULL)), end_bound: CurrentRow }]",
-=======
-            "  RepartitionExec: partitioning=RoundRobinBatch(2), input_partitions=1",
-            "    WindowAggExec: wdw=[SUM(aggregate_test_100.c9): Ok(Field { name: \"SUM(aggregate_test_100.c9)\", data_type: UInt64, nullable: true, dict_id: 0, dict_is_ordered: false, metadata: {} }), frame: WindowFrame { units: Range, start_bound: Preceding(UInt32(NULL)), end_bound: CurrentRow }]",
-            "      WindowAggExec: wdw=[SUM(aggregate_test_100.c9): Ok(Field { name: \"SUM(aggregate_test_100.c9)\", data_type: UInt64, nullable: true, dict_id: 0, dict_is_ordered: false, metadata: {} }), frame: WindowFrame { units: Range, start_bound: Preceding(UInt32(NULL)), end_bound: CurrentRow }]",
->>>>>>> 6dce728a
             "        SortExec: [c9@1 ASC NULLS LAST,c8@0 ASC NULLS LAST]",
         ]
     };
