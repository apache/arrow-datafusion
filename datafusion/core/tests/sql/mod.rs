--- conflicted
+++ resolved
@@ -98,11 +98,6 @@
 pub mod select;
 pub mod timestamp;
 pub mod udf;
-<<<<<<< HEAD
-pub mod union;
-=======
-pub mod wildcard;
->>>>>>> 885bdc1e
 pub mod window;
 
 pub mod explain;
