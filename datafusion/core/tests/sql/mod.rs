// Licensed to the Apache Software Foundation (ASF) under one
// or more contributor license agreements.  See the NOTICE file
// distributed with this work for additional information
// regarding copyright ownership.  The ASF licenses this file
// to you under the Apache License, Version 2.0 (the
// "License"); you may not use this file except in compliance
// with the License.  You may obtain a copy of the License at
//
//   http://www.apache.org/licenses/LICENSE-2.0
//
// Unless required by applicable law or agreed to in writing,
// software distributed under the License is distributed on an
// "AS IS" BASIS, WITHOUT WARRANTIES OR CONDITIONS OF ANY
// KIND, either express or implied.  See the License for the
// specific language governing permissions and limitations
// under the License.

use std::convert::TryFrom;
use std::sync::Arc;

use arrow::{
    array::*, datatypes::*, record_batch::RecordBatch,
    util::display::array_value_to_string,
};
use chrono::prelude::*;
use chrono::Duration;

use datafusion::datasource::TableProvider;
use datafusion::error::{DataFusionError, Result};
use datafusion::logical_expr::{Aggregate, LogicalPlan, TableScan};
use datafusion::physical_plan::metrics::MetricValue;
use datafusion::physical_plan::ExecutionPlan;
use datafusion::physical_plan::ExecutionPlanVisitor;
use datafusion::prelude::*;
use datafusion::test_util;
use datafusion::{assert_batches_eq, assert_batches_sorted_eq};
use datafusion::{datasource::MemTable, physical_plan::collect};
use datafusion::{execution::context::SessionContext, physical_plan::displayable};
use datafusion_common::plan_err;
use datafusion_common::{assert_contains, assert_not_contains};
use object_store::path::Path;
use std::fs::File;
use std::io::Write;
use std::ops::Sub;
use std::path::PathBuf;
use tempfile::TempDir;

/// A macro to assert that some particular line contains two substrings
///
/// Usage: `assert_metrics!(actual, operator_name, metrics)`
///
macro_rules! assert_metrics {
    ($ACTUAL: expr, $OPERATOR_NAME: expr, $METRICS: expr) => {
        let found = $ACTUAL
            .lines()
            .any(|line| line.contains($OPERATOR_NAME) && line.contains($METRICS));
        assert!(
            found,
            "Can not find a line with both '{}' and '{}' in\n\n{}",
            $OPERATOR_NAME, $METRICS, $ACTUAL
        );
    };
}

macro_rules! test_expression {
    ($SQL:expr, $EXPECTED:expr) => {
        println!("Input:\n  {}\nExpected:\n  {}\n", $SQL, $EXPECTED);
        let ctx = SessionContext::new();
        let sql = format!("SELECT {}", $SQL);
        let actual = execute(&ctx, sql.as_str()).await;
        assert_eq!(actual[0][0], $EXPECTED);
    };
}

pub mod aggregates;
pub mod create_drop;
<<<<<<< HEAD
pub mod describe;
pub mod displayable;
=======
pub mod csv_files;
>>>>>>> 79e72169
pub mod explain_analyze;
pub mod expr;
pub mod group_by;
pub mod joins;
pub mod limit;
pub mod order;
pub mod parquet;
pub mod parquet_schema;
pub mod partitioned_csv;
pub mod predicates;
pub mod references;
pub mod repartition;
pub mod select;
mod sql_api;
pub mod timestamp;

fn create_join_context(
    column_left: &str,
    column_right: &str,
    repartition_joins: bool,
) -> Result<SessionContext> {
    let ctx = SessionContext::new_with_config(
        SessionConfig::new()
            .with_repartition_joins(repartition_joins)
            .with_target_partitions(2)
            .with_batch_size(4096),
    );

    let t1_schema = Arc::new(Schema::new(vec![
        Field::new(column_left, DataType::UInt32, true),
        Field::new("t1_name", DataType::Utf8, true),
        Field::new("t1_int", DataType::UInt32, true),
    ]));
    let t1_data = RecordBatch::try_new(
        t1_schema,
        vec![
            Arc::new(UInt32Array::from(vec![11, 22, 33, 44])),
            Arc::new(StringArray::from(vec![
                Some("a"),
                Some("b"),
                Some("c"),
                Some("d"),
            ])),
            Arc::new(UInt32Array::from(vec![1, 2, 3, 4])),
        ],
    )?;
    ctx.register_batch("t1", t1_data)?;

    let t2_schema = Arc::new(Schema::new(vec![
        Field::new(column_right, DataType::UInt32, true),
        Field::new("t2_name", DataType::Utf8, true),
        Field::new("t2_int", DataType::UInt32, true),
    ]));
    let t2_data = RecordBatch::try_new(
        t2_schema,
        vec![
            Arc::new(UInt32Array::from(vec![11, 22, 44, 55])),
            Arc::new(StringArray::from(vec![
                Some("z"),
                Some("y"),
                Some("x"),
                Some("w"),
            ])),
            Arc::new(UInt32Array::from(vec![3, 1, 3, 3])),
        ],
    )?;
    ctx.register_batch("t2", t2_data)?;

    Ok(ctx)
}

fn create_left_semi_anti_join_context_with_null_ids(
    column_left: &str,
    column_right: &str,
    repartition_joins: bool,
) -> Result<SessionContext> {
    let ctx = SessionContext::new_with_config(
        SessionConfig::new()
            .with_repartition_joins(repartition_joins)
            .with_target_partitions(2)
            .with_batch_size(4096),
    );

    let t1_schema = Arc::new(Schema::new(vec![
        Field::new(column_left, DataType::UInt32, true),
        Field::new("t1_name", DataType::Utf8, true),
        Field::new("t1_int", DataType::UInt32, true),
    ]));
    let t1_data = RecordBatch::try_new(
        t1_schema,
        vec![
            Arc::new(UInt32Array::from(vec![
                Some(11),
                Some(11),
                Some(22),
                Some(33),
                Some(44),
                None,
            ])),
            Arc::new(StringArray::from(vec![
                Some("a"),
                Some("a"),
                Some("b"),
                Some("c"),
                Some("d"),
                Some("e"),
            ])),
            Arc::new(UInt32Array::from(vec![1, 1, 2, 3, 4, 0])),
        ],
    )?;
    ctx.register_batch("t1", t1_data)?;

    let t2_schema = Arc::new(Schema::new(vec![
        Field::new(column_right, DataType::UInt32, true),
        Field::new("t2_name", DataType::Utf8, true),
        Field::new("t2_int", DataType::UInt32, true),
    ]));
    let t2_data = RecordBatch::try_new(
        t2_schema,
        vec![
            Arc::new(UInt32Array::from(vec![
                Some(11),
                Some(11),
                Some(22),
                Some(44),
                Some(55),
                None,
            ])),
            Arc::new(StringArray::from(vec![
                Some("z"),
                Some("z"),
                Some("y"),
                Some("x"),
                Some("w"),
                Some("v"),
            ])),
            Arc::new(UInt32Array::from(vec![3, 3, 1, 3, 3, 0])),
        ],
    )?;
    ctx.register_batch("t2", t2_data)?;

    Ok(ctx)
}

fn get_tpch_table_schema(table: &str) -> Schema {
    match table {
        "customer" => Schema::new(vec![
            Field::new("c_custkey", DataType::Int64, false),
            Field::new("c_name", DataType::Utf8, false),
            Field::new("c_address", DataType::Utf8, false),
            Field::new("c_nationkey", DataType::Int64, false),
            Field::new("c_phone", DataType::Utf8, false),
            Field::new("c_acctbal", DataType::Decimal128(15, 2), false),
            Field::new("c_mktsegment", DataType::Utf8, false),
            Field::new("c_comment", DataType::Utf8, false),
        ]),

        "orders" => Schema::new(vec![
            Field::new("o_orderkey", DataType::Int64, false),
            Field::new("o_custkey", DataType::Int64, false),
            Field::new("o_orderstatus", DataType::Utf8, false),
            Field::new("o_totalprice", DataType::Decimal128(15, 2), false),
            Field::new("o_orderdate", DataType::Date32, false),
            Field::new("o_orderpriority", DataType::Utf8, false),
            Field::new("o_clerk", DataType::Utf8, false),
            Field::new("o_shippriority", DataType::Int32, false),
            Field::new("o_comment", DataType::Utf8, false),
        ]),

        "lineitem" => Schema::new(vec![
            Field::new("l_orderkey", DataType::Int64, false),
            Field::new("l_partkey", DataType::Int64, false),
            Field::new("l_suppkey", DataType::Int64, false),
            Field::new("l_linenumber", DataType::Int32, false),
            Field::new("l_quantity", DataType::Decimal128(15, 2), false),
            Field::new("l_extendedprice", DataType::Decimal128(15, 2), false),
            Field::new("l_discount", DataType::Decimal128(15, 2), false),
            Field::new("l_tax", DataType::Decimal128(15, 2), false),
            Field::new("l_returnflag", DataType::Utf8, false),
            Field::new("l_linestatus", DataType::Utf8, false),
            Field::new("l_shipdate", DataType::Date32, false),
            Field::new("l_commitdate", DataType::Date32, false),
            Field::new("l_receiptdate", DataType::Date32, false),
            Field::new("l_shipinstruct", DataType::Utf8, false),
            Field::new("l_shipmode", DataType::Utf8, false),
            Field::new("l_comment", DataType::Utf8, false),
        ]),

        "nation" => Schema::new(vec![
            Field::new("n_nationkey", DataType::Int64, false),
            Field::new("n_name", DataType::Utf8, false),
            Field::new("n_regionkey", DataType::Int64, false),
            Field::new("n_comment", DataType::Utf8, false),
        ]),

        "supplier" => Schema::new(vec![
            Field::new("s_suppkey", DataType::Int64, false),
            Field::new("s_name", DataType::Utf8, false),
            Field::new("s_address", DataType::Utf8, false),
            Field::new("s_nationkey", DataType::Int64, false),
            Field::new("s_phone", DataType::Utf8, false),
            Field::new("s_acctbal", DataType::Decimal128(15, 2), false),
            Field::new("s_comment", DataType::Utf8, false),
        ]),

        "partsupp" => Schema::new(vec![
            Field::new("ps_partkey", DataType::Int64, false),
            Field::new("ps_suppkey", DataType::Int64, false),
            Field::new("ps_availqty", DataType::Int32, false),
            Field::new("ps_supplycost", DataType::Decimal128(15, 2), false),
            Field::new("ps_comment", DataType::Utf8, false),
        ]),

        "part" => Schema::new(vec![
            Field::new("p_partkey", DataType::Int64, false),
            Field::new("p_name", DataType::Utf8, false),
            Field::new("p_mfgr", DataType::Utf8, false),
            Field::new("p_brand", DataType::Utf8, false),
            Field::new("p_type", DataType::Utf8, false),
            Field::new("p_size", DataType::Int32, false),
            Field::new("p_container", DataType::Utf8, false),
            Field::new("p_retailprice", DataType::Decimal128(15, 2), false),
            Field::new("p_comment", DataType::Utf8, false),
        ]),

        "region" => Schema::new(vec![
            Field::new("r_regionkey", DataType::Int64, false),
            Field::new("r_name", DataType::Utf8, false),
            Field::new("r_comment", DataType::Utf8, false),
        ]),

        _ => unimplemented!("Table: {}", table),
    }
}

async fn register_tpch_csv(ctx: &SessionContext, table: &str) -> Result<()> {
    let schema = get_tpch_table_schema(table);

    ctx.register_csv(
        table,
        format!("tests/tpch-csv/{table}.csv").as_str(),
        CsvReadOptions::new().schema(&schema),
    )
    .await?;
    Ok(())
}

async fn register_tpch_csv_data(
    ctx: &SessionContext,
    table_name: &str,
    data: &str,
) -> Result<()> {
    let schema = Arc::new(get_tpch_table_schema(table_name));

    let mut reader = ::csv::ReaderBuilder::new()
        .has_headers(false)
        .from_reader(data.as_bytes());
    let records: Vec<_> = reader.records().map(|it| it.unwrap()).collect();

    let mut cols: Vec<Box<dyn ArrayBuilder>> = vec![];
    for field in schema.fields().iter() {
        match field.data_type() {
            DataType::Utf8 => cols.push(Box::new(StringBuilder::new())),
            DataType::Date32 => {
                cols.push(Box::new(Date32Builder::with_capacity(records.len())))
            }
            DataType::Int32 => {
                cols.push(Box::new(Int32Builder::with_capacity(records.len())))
            }
            DataType::Int64 => {
                cols.push(Box::new(Int64Builder::with_capacity(records.len())))
            }
            DataType::Decimal128(_, _) => {
                cols.push(Box::new(Decimal128Builder::with_capacity(records.len())))
            }
            _ => plan_err!("Not implemented: {}", field.data_type())?,
        }
    }

    for record in records.iter() {
        for (idx, val) in record.iter().enumerate() {
            let col = cols.get_mut(idx).unwrap();
            let field = schema.field(idx);
            match field.data_type() {
                DataType::Utf8 => {
                    let sb = col.as_any_mut().downcast_mut::<StringBuilder>().unwrap();
                    sb.append_value(val);
                }
                DataType::Date32 => {
                    let sb = col.as_any_mut().downcast_mut::<Date32Builder>().unwrap();
                    let dt = NaiveDate::parse_from_str(val.trim(), "%Y-%m-%d").unwrap();
                    let dt = dt
                        .sub(NaiveDate::from_ymd_opt(1970, 1, 1).unwrap())
                        .num_days() as i32;
                    sb.append_value(dt);
                }
                DataType::Int32 => {
                    let sb = col.as_any_mut().downcast_mut::<Int32Builder>().unwrap();
                    sb.append_value(val.trim().parse().unwrap());
                }
                DataType::Int64 => {
                    let sb = col.as_any_mut().downcast_mut::<Int64Builder>().unwrap();
                    sb.append_value(val.trim().parse().unwrap());
                }
                DataType::Decimal128(_, _) => {
                    let sb = col
                        .as_any_mut()
                        .downcast_mut::<Decimal128Builder>()
                        .unwrap();
                    let val = val.trim().replace('.', "");
                    let value_i128 = val.parse::<i128>().unwrap();
                    sb.append_value(value_i128);
                }
                _ => plan_err!("Not implemented: {}", field.data_type())?,
            }
        }
    }
    let cols: Vec<ArrayRef> = cols
        .iter_mut()
        .zip(schema.fields())
        .map(|(it, field)| match field.data_type() {
            DataType::Decimal128(p, s) => Arc::new(
                it.as_any_mut()
                    .downcast_mut::<Decimal128Builder>()
                    .unwrap()
                    .finish()
                    .with_precision_and_scale(*p, *s)
                    .unwrap(),
            ),
            _ => it.finish(),
        })
        .collect();

    let batch = RecordBatch::try_new(Arc::clone(&schema), cols)?;

    let _ = ctx.register_batch(table_name, batch).unwrap();

    Ok(())
}

async fn register_aggregate_csv_by_sql(ctx: &SessionContext) {
    let testdata = datafusion::test_util::arrow_test_data();

    let df = ctx
        .sql(&format!(
            "
    CREATE EXTERNAL TABLE aggregate_test_100 (
        c1  VARCHAR NOT NULL,
        c2  TINYINT NOT NULL,
        c3  SMALLINT NOT NULL,
        c4  SMALLINT NOT NULL,
        c5  INTEGER NOT NULL,
        c6  BIGINT NOT NULL,
        c7  SMALLINT NOT NULL,
        c8  INT NOT NULL,
        c9  INT UNSIGNED NOT NULL,
        c10 BIGINT UNSIGNED NOT NULL,
        c11 FLOAT NOT NULL,
        c12 DOUBLE NOT NULL,
        c13 VARCHAR NOT NULL
    )
    STORED AS CSV
    WITH HEADER ROW
    LOCATION '{testdata}/csv/aggregate_test_100.csv'
    "
        ))
        .await
        .expect("Creating dataframe for CREATE EXTERNAL TABLE");

    // Mimic the CLI and execute the resulting plan -- even though it
    // is effectively a no-op (returns zero rows)
    let results = df.collect().await.expect("Executing CREATE EXTERNAL TABLE");
    assert!(
        results.is_empty(),
        "Expected no rows from executing CREATE EXTERNAL TABLE"
    );
}

async fn register_aggregate_csv(ctx: &SessionContext) -> Result<()> {
    let testdata = datafusion::test_util::arrow_test_data();
    let schema = test_util::aggr_test_schema();
    ctx.register_csv(
        "aggregate_test_100",
        &format!("{testdata}/csv/aggregate_test_100.csv"),
        CsvReadOptions::new().schema(&schema),
    )
    .await?;
    Ok(())
}

/// Execute SQL and return results as a RecordBatch
async fn plan_and_collect(ctx: &SessionContext, sql: &str) -> Result<Vec<RecordBatch>> {
    ctx.sql(sql).await?.collect().await
}

/// Execute query and return results as a Vec of RecordBatches
async fn execute_to_batches(ctx: &SessionContext, sql: &str) -> Vec<RecordBatch> {
    let df = ctx.sql(sql).await.unwrap();

    // optimize just for check schema don't change during optimization.
    df.clone().into_optimized_plan().unwrap();

    df.collect().await.unwrap()
}

/// Execute query and return result set as 2-d table of Vecs
/// `result[row][column]`
async fn execute(ctx: &SessionContext, sql: &str) -> Vec<Vec<String>> {
    result_vec(&execute_to_batches(ctx, sql).await)
}

/// Execute SQL and return results
async fn execute_with_partition(
    sql: &str,
    partition_count: usize,
) -> Result<Vec<RecordBatch>> {
    let tmp_dir = TempDir::new()?;
    let ctx = create_ctx_with_partition(&tmp_dir, partition_count).await?;
    plan_and_collect(&ctx, sql).await
}

/// Generate a partitioned CSV file and register it with an execution context
async fn create_ctx_with_partition(
    tmp_dir: &TempDir,
    partition_count: usize,
) -> Result<SessionContext> {
    let ctx =
        SessionContext::new_with_config(SessionConfig::new().with_target_partitions(8));

    let schema = populate_csv_partitions(tmp_dir, partition_count, ".csv")?;

    // register csv file with the execution context
    ctx.register_csv(
        "test",
        tmp_dir.path().to_str().unwrap(),
        CsvReadOptions::new().schema(&schema),
    )
    .await?;

    Ok(ctx)
}

/// Generate CSV partitions within the supplied directory
fn populate_csv_partitions(
    tmp_dir: &TempDir,
    partition_count: usize,
    file_extension: &str,
) -> Result<SchemaRef> {
    // define schema for data source (csv file)
    let schema = Arc::new(Schema::new(vec![
        Field::new("c1", DataType::UInt32, false),
        Field::new("c2", DataType::UInt64, false),
        Field::new("c3", DataType::Boolean, false),
    ]));

    // generate a partitioned file
    for partition in 0..partition_count {
        let filename = format!("partition-{partition}.{file_extension}");
        let file_path = tmp_dir.path().join(filename);
        let mut file = File::create(file_path)?;

        // generate some data
        for i in 0..=10 {
            let data = format!("{},{},{}\n", partition, i, i % 2 == 0);
            file.write_all(data.as_bytes())?;
        }
    }

    Ok(schema)
}

/// Return a RecordBatch with a single Int32 array with values (0..sz)
pub fn make_partition(sz: i32) -> RecordBatch {
    let seq_start = 0;
    let seq_end = sz;
    let values = (seq_start..seq_end).collect::<Vec<_>>();
    let schema = Arc::new(Schema::new(vec![Field::new("i", DataType::Int32, true)]));
    let arr = Arc::new(Int32Array::from(values));
    let arr = arr as ArrayRef;

    RecordBatch::try_new(schema, vec![arr]).unwrap()
}

/// Specialised String representation
fn col_str(column: &ArrayRef, row_index: usize) -> String {
    // NullArray::is_null() does not work on NullArray.
    // can remove check for DataType::Null when
    // https://github.com/apache/arrow-rs/issues/4835 is fixed
    if column.data_type() == &DataType::Null || column.is_null(row_index) {
        return "NULL".to_string();
    }

    array_value_to_string(column, row_index)
        .ok()
        .unwrap_or_else(|| "???".to_string())
}

/// Converts the results into a 2d array of strings, `result[row][column]`
/// Special cases nulls to NULL for testing
fn result_vec(results: &[RecordBatch]) -> Vec<Vec<String>> {
    let mut result = vec![];
    for batch in results {
        for row_index in 0..batch.num_rows() {
            let row_vec = batch
                .columns()
                .iter()
                .map(|column| col_str(column, row_index))
                .collect();
            result.push(row_vec);
        }
    }
    result
}

async fn register_alltypes_parquet(ctx: &SessionContext) {
    let testdata = datafusion::test_util::parquet_test_data();
    ctx.register_parquet(
        "alltypes_plain",
        &format!("{testdata}/alltypes_plain.parquet"),
        ParquetReadOptions::default(),
    )
    .await
    .unwrap();
}

fn make_timestamp_table<A>() -> Result<Arc<MemTable>>
where
    A: ArrowTimestampType<Native = i64>,
{
    make_timestamp_tz_table::<A>(None)
}

fn make_timestamp_tz_table<A>(tz: Option<Arc<str>>) -> Result<Arc<MemTable>>
where
    A: ArrowTimestampType<Native = i64>,
{
    let schema = Arc::new(Schema::new(vec![
        Field::new("ts", DataType::Timestamp(A::UNIT, tz.clone()), false),
        Field::new("value", DataType::Int32, true),
    ]));

    let divisor = match A::UNIT {
        TimeUnit::Nanosecond => 1,
        TimeUnit::Microsecond => 1000,
        TimeUnit::Millisecond => 1_000_000,
        TimeUnit::Second => 1_000_000_000,
    };

    let timestamps = vec![
        1599572549190855000i64 / divisor, // 2020-09-08T13:42:29.190855+00:00
        1599568949190855000 / divisor,    // 2020-09-08T12:42:29.190855+00:00
        1599565349190855000 / divisor,    // 2020-09-08T11:42:29.190855+00:00
    ]; // 2020-09-08T11:42:29.190855+00:00

    let array = PrimitiveArray::<A>::from_iter_values(timestamps).with_timezone_opt(tz);

    let data = RecordBatch::try_new(
        schema.clone(),
        vec![
            Arc::new(array),
            Arc::new(Int32Array::from(vec![Some(1), Some(2), Some(3)])),
        ],
    )?;
    let table = MemTable::try_new(schema, vec![vec![data]])?;
    Ok(Arc::new(table))
}

fn make_timestamp_tz_sub_table<A>(
    tz1: Option<Arc<str>>,
    tz2: Option<Arc<str>>,
) -> Result<Arc<MemTable>>
where
    A: ArrowTimestampType<Native = i64>,
{
    let schema = Arc::new(Schema::new(vec![
        Field::new("ts1", DataType::Timestamp(A::UNIT, tz1.clone()), false),
        Field::new("ts2", DataType::Timestamp(A::UNIT, tz2.clone()), false),
        Field::new("val", DataType::Int32, true),
    ]));

    let divisor = match A::UNIT {
        TimeUnit::Nanosecond => 1,
        TimeUnit::Microsecond => 1000,
        TimeUnit::Millisecond => 1_000_000,
        TimeUnit::Second => 1_000_000_000,
    };

    let timestamps1 = vec![
        1_678_892_420_000_000_000i64 / divisor, //2023-03-15T15:00:20.000_000_000
        1_678_892_410_000_000_000i64 / divisor, //2023-03-15T15:00:10.000_000_000
        1_678_892_430_000_000_000i64 / divisor, //2023-03-15T15:00:30.000_000_000
    ];
    let timestamps2 = vec![
        1_678_892_400_000_000_000i64 / divisor, //2023-03-15T15:00:00.000_000_000
        1_678_892_400_000_000_000i64 / divisor, //2023-03-15T15:00:00.000_000_000
        1_678_892_400_000_000_000i64 / divisor, //2023-03-15T15:00:00.000_000_000
    ];

    let array1 =
        PrimitiveArray::<A>::from_iter_values(timestamps1).with_timezone_opt(tz1);
    let array2 =
        PrimitiveArray::<A>::from_iter_values(timestamps2).with_timezone_opt(tz2);

    let data = RecordBatch::try_new(
        schema.clone(),
        vec![
            Arc::new(array1),
            Arc::new(array2),
            Arc::new(Int32Array::from(vec![Some(1), Some(2), Some(3)])),
        ],
    )?;
    let table = MemTable::try_new(schema, vec![vec![data]])?;
    Ok(Arc::new(table))
}

/// Return a new table provider that has a single Int32 column with
/// values between `seq_start` and `seq_end`
pub fn table_with_sequence(
    seq_start: i32,
    seq_end: i32,
) -> Result<Arc<dyn TableProvider>> {
    let schema = Arc::new(Schema::new(vec![Field::new("i", DataType::Int32, true)]));
    let arr = Arc::new(Int32Array::from((seq_start..=seq_end).collect::<Vec<_>>()));
    let partitions = vec![vec![RecordBatch::try_new(
        schema.clone(),
        vec![arr as ArrayRef],
    )?]];
    Ok(Arc::new(MemTable::try_new(schema, partitions)?))
}

pub struct ExplainNormalizer {
    replacements: Vec<(String, String)>,
}

impl ExplainNormalizer {
    fn new() -> Self {
        let mut replacements = vec![];

        let mut push_path = |path: PathBuf, key: &str| {
            // Push path as is
            replacements.push((path.to_string_lossy().to_string(), key.to_string()));

            // Push URL representation of path
            let path = Path::from_filesystem_path(path).unwrap();
            replacements.push((path.to_string(), key.to_string()));
        };

        push_path(test_util::arrow_test_data().into(), "ARROW_TEST_DATA");
        push_path(std::env::current_dir().unwrap(), "WORKING_DIR");

        // convert things like partitioning=RoundRobinBatch(16)
        // to partitioning=RoundRobinBatch(NUM_CORES)
        let needle = format!("RoundRobinBatch({})", num_cpus::get());
        replacements.push((needle, "RoundRobinBatch(NUM_CORES)".to_string()));

        Self { replacements }
    }

    fn normalize(&self, s: impl Into<String>) -> String {
        let mut s = s.into();
        for (from, to) in &self.replacements {
            s = s.replace(from, to);
        }
        s
    }
}

/// Applies normalize_for_explain to every line
fn normalize_vec_for_explain(v: Vec<Vec<String>>) -> Vec<Vec<String>> {
    let normalizer = ExplainNormalizer::new();
    v.into_iter()
        .map(|l| {
            l.into_iter()
                .map(|s| normalizer.normalize(s))
                .collect::<Vec<_>>()
        })
        .collect::<Vec<_>>()
}

#[tokio::test]
async fn nyc() -> Result<()> {
    // schema for nyxtaxi csv files
    let schema = Schema::new(vec![
        Field::new("VendorID", DataType::Utf8, true),
        Field::new("tpep_pickup_datetime", DataType::Utf8, true),
        Field::new("tpep_dropoff_datetime", DataType::Utf8, true),
        Field::new("passenger_count", DataType::Utf8, true),
        Field::new("trip_distance", DataType::Float64, true),
        Field::new("RatecodeID", DataType::Utf8, true),
        Field::new("store_and_fwd_flag", DataType::Utf8, true),
        Field::new("PULocationID", DataType::Utf8, true),
        Field::new("DOLocationID", DataType::Utf8, true),
        Field::new("payment_type", DataType::Utf8, true),
        Field::new("fare_amount", DataType::Float64, true),
        Field::new("extra", DataType::Float64, true),
        Field::new("mta_tax", DataType::Float64, true),
        Field::new("tip_amount", DataType::Float64, true),
        Field::new("tolls_amount", DataType::Float64, true),
        Field::new("improvement_surcharge", DataType::Float64, true),
        Field::new("total_amount", DataType::Float64, true),
    ]);

    let ctx = SessionContext::new();
    ctx.register_csv(
        "tripdata",
        "file:///file.csv",
        CsvReadOptions::new().schema(&schema),
    )
    .await?;

    let dataframe = ctx
        .sql(
            "SELECT passenger_count, MIN(fare_amount), MAX(fare_amount) \
         FROM tripdata GROUP BY passenger_count",
        )
        .await?;
    let optimized_plan = dataframe.into_optimized_plan().unwrap();

    match &optimized_plan {
        LogicalPlan::Aggregate(Aggregate { input, .. }) => match input.as_ref() {
            LogicalPlan::TableScan(TableScan {
                ref projected_schema,
                ..
            }) => {
                assert_eq!(2, projected_schema.fields().len());
                assert_eq!(projected_schema.field(0).name(), "passenger_count");
                assert_eq!(projected_schema.field(1).name(), "fare_amount");
            }
            _ => unreachable!(),
        },
        _ => unreachable!(),
    }

    Ok(())
}<|MERGE_RESOLUTION|>--- conflicted
+++ resolved
@@ -74,12 +74,7 @@
 
 pub mod aggregates;
 pub mod create_drop;
-<<<<<<< HEAD
-pub mod describe;
 pub mod displayable;
-=======
-pub mod csv_files;
->>>>>>> 79e72169
 pub mod explain_analyze;
 pub mod expr;
 pub mod group_by;
