// Licensed to the Apache Software Foundation (ASF) under one
// or more contributor license agreements.  See the NOTICE file
// distributed with this work for additional information
// regarding copyright ownership.  The ASF licenses this file
// to you under the Apache License, Version 2.0 (the
// "License"); you may not use this file except in compliance
// with the License.  You may obtain a copy of the License at
//
//   http://www.apache.org/licenses/LICENSE-2.0
//
// Unless required by applicable law or agreed to in writing,
// software distributed under the License is distributed on an
// "AS IS" BASIS, WITHOUT WARRANTIES OR CONDITIONS OF ANY
// KIND, either express or implied.  See the License for the
// specific language governing permissions and limitations
// under the License.

use super::*;
use datafusion::scalar::ScalarValue;
use datafusion::test_util::scan_empty;

#[tokio::test]
async fn csv_query_avg_multi_batch() -> Result<()> {
    let ctx = SessionContext::new();
    register_aggregate_csv(&ctx).await?;
    let sql = "SELECT avg(c12) FROM aggregate_test_100";
    let plan = ctx.create_logical_plan(sql).unwrap();
    let plan = ctx.optimize(&plan).unwrap();
    let plan = ctx.create_physical_plan(&plan).await.unwrap();
    let task_ctx = ctx.task_ctx();
    let results = collect(plan, task_ctx).await.unwrap();
    let batch = &results[0];
    let column = batch.column(0);
    let array = column.as_any().downcast_ref::<Float64Array>().unwrap();
    let actual = array.value(0);
    let expected = 0.5089725;
    // Due to float number's accuracy, different batch size will lead to different
    // answers.
    assert!((expected - actual).abs() < 0.01);
    Ok(())
}

#[tokio::test]
async fn csv_query_avg() -> Result<()> {
    let ctx = SessionContext::new();
    register_aggregate_csv(&ctx).await?;
    let sql = "SELECT avg(c12) FROM aggregate_test_100";
    let mut actual = execute(&ctx, sql).await;
    actual.sort();
    let expected = vec![vec!["0.5089725099127211"]];
    assert_float_eq(&expected, &actual);
    Ok(())
}

#[tokio::test]
async fn csv_query_covariance_1() -> Result<()> {
    let ctx = SessionContext::new();
    register_aggregate_csv(&ctx).await?;
    let sql = "SELECT covar_pop(c2, c12) FROM aggregate_test_100";
    let mut actual = execute(&ctx, sql).await;
    actual.sort();
    let expected = vec![vec!["-0.07916932235380847"]];
    assert_float_eq(&expected, &actual);
    Ok(())
}

#[tokio::test]
async fn csv_query_covariance_2() -> Result<()> {
    let ctx = SessionContext::new();
    register_aggregate_csv(&ctx).await?;
    let sql = "SELECT covar(c2, c12) FROM aggregate_test_100";
    let mut actual = execute(&ctx, sql).await;
    actual.sort();
    let expected = vec![vec!["-0.07996901247859442"]];
    assert_float_eq(&expected, &actual);
    Ok(())
}

#[tokio::test]
async fn csv_query_correlation() -> Result<()> {
    let ctx = SessionContext::new();
    register_aggregate_csv(&ctx).await?;
    let sql = "SELECT corr(c2, c12) FROM aggregate_test_100";
    let mut actual = execute(&ctx, sql).await;
    actual.sort();
    let expected = vec![vec!["-0.19064544190576607"]];
    assert_float_eq(&expected, &actual);
    Ok(())
}

#[tokio::test]
async fn csv_query_variance_1() -> Result<()> {
    let ctx = SessionContext::new();
    register_aggregate_csv(&ctx).await?;
    let sql = "SELECT var_pop(c2) FROM aggregate_test_100";
    let mut actual = execute(&ctx, sql).await;
    actual.sort();
    let expected = vec![vec!["1.8675"]];
    assert_float_eq(&expected, &actual);
    Ok(())
}

#[tokio::test]
async fn csv_query_variance_2() -> Result<()> {
    let ctx = SessionContext::new();
    register_aggregate_csv(&ctx).await?;
    let sql = "SELECT var_pop(c6) FROM aggregate_test_100";
    let mut actual = execute(&ctx, sql).await;
    actual.sort();
    let expected = vec![vec!["26156334342021890000000000000000000000"]];
    assert_float_eq(&expected, &actual);
    Ok(())
}

#[tokio::test]
async fn csv_query_variance_3() -> Result<()> {
    let ctx = SessionContext::new();
    register_aggregate_csv(&ctx).await?;
    let sql = "SELECT var_pop(c12) FROM aggregate_test_100";
    let mut actual = execute(&ctx, sql).await;
    actual.sort();
    let expected = vec![vec!["0.09234223721582163"]];
    assert_float_eq(&expected, &actual);
    Ok(())
}

#[tokio::test]
async fn csv_query_variance_4() -> Result<()> {
    let ctx = SessionContext::new();
    register_aggregate_csv(&ctx).await?;
    let sql = "SELECT var(c2) FROM aggregate_test_100";
    let mut actual = execute(&ctx, sql).await;
    actual.sort();
    let expected = vec![vec!["1.8863636363636365"]];
    assert_float_eq(&expected, &actual);
    Ok(())
}

#[tokio::test]
async fn csv_query_variance_5() -> Result<()> {
    let ctx = SessionContext::new();
    register_aggregate_csv(&ctx).await?;
    let sql = "SELECT var_samp(c2) FROM aggregate_test_100";
    let mut actual = execute(&ctx, sql).await;
    actual.sort();
    let expected = vec![vec!["1.8863636363636365"]];
    assert_float_eq(&expected, &actual);
    Ok(())
}

#[tokio::test]
async fn csv_query_stddev_1() -> Result<()> {
    let ctx = SessionContext::new();
    register_aggregate_csv(&ctx).await?;
    let sql = "SELECT stddev_pop(c2) FROM aggregate_test_100";
    let mut actual = execute(&ctx, sql).await;
    actual.sort();
    let expected = vec![vec!["1.3665650368716449"]];
    assert_float_eq(&expected, &actual);
    Ok(())
}

#[tokio::test]
async fn csv_query_stddev_2() -> Result<()> {
    let ctx = SessionContext::new();
    register_aggregate_csv(&ctx).await?;
    let sql = "SELECT stddev_pop(c6) FROM aggregate_test_100";
    let mut actual = execute(&ctx, sql).await;
    actual.sort();
    let expected = vec![vec!["5114326382039172000"]];
    assert_float_eq(&expected, &actual);
    Ok(())
}

#[tokio::test]
async fn csv_query_stddev_3() -> Result<()> {
    let ctx = SessionContext::new();
    register_aggregate_csv(&ctx).await?;
    let sql = "SELECT stddev_pop(c12) FROM aggregate_test_100";
    let mut actual = execute(&ctx, sql).await;
    actual.sort();
    let expected = vec![vec!["0.30387865541334363"]];
    assert_float_eq(&expected, &actual);
    Ok(())
}

#[tokio::test]
async fn csv_query_stddev_4() -> Result<()> {
    let ctx = SessionContext::new();
    register_aggregate_csv(&ctx).await?;
    let sql = "SELECT stddev(c12) FROM aggregate_test_100";
    let mut actual = execute(&ctx, sql).await;
    actual.sort();
    let expected = vec![vec!["0.3054095399405338"]];
    assert_float_eq(&expected, &actual);
    Ok(())
}

#[tokio::test]
async fn csv_query_stddev_5() -> Result<()> {
    let ctx = SessionContext::new();
    register_aggregate_csv(&ctx).await?;
    let sql = "SELECT stddev_samp(c12) FROM aggregate_test_100";
    let mut actual = execute(&ctx, sql).await;
    actual.sort();
    let expected = vec![vec!["0.3054095399405338"]];
    assert_float_eq(&expected, &actual);
    Ok(())
}

#[tokio::test]
async fn csv_query_stddev_6() -> Result<()> {
    let ctx = SessionContext::new();
    register_aggregate_csv(&ctx).await?;
    let sql = "select stddev(sq.column1) from (values (1.1), (2.0), (3.0)) as sq";
    let mut actual = execute(&ctx, sql).await;
    actual.sort();
    let expected = vec![vec!["0.9504384952922168"]];
    assert_float_eq(&expected, &actual);
    Ok(())
}

#[tokio::test]
async fn csv_query_approx_median_1() -> Result<()> {
    let ctx = SessionContext::new();
    register_aggregate_csv(&ctx).await?;
    let sql = "SELECT approx_median(c2) FROM aggregate_test_100";
    let actual = execute(&ctx, sql).await;
    let expected = vec![vec!["3"]];
    assert_float_eq(&expected, &actual);
    Ok(())
}

#[tokio::test]
async fn csv_query_approx_median_2() -> Result<()> {
    let ctx = SessionContext::new();
    register_aggregate_csv(&ctx).await?;
    let sql = "SELECT approx_median(c6) FROM aggregate_test_100";
    let actual = execute(&ctx, sql).await;
    let expected = vec![vec!["1146409980542786560"]];
    assert_float_eq(&expected, &actual);
    Ok(())
}

#[tokio::test]
async fn csv_query_approx_median_3() -> Result<()> {
    let ctx = SessionContext::new();
    register_aggregate_csv(&ctx).await?;
    let sql = "SELECT approx_median(c12) FROM aggregate_test_100";
    let actual = execute(&ctx, sql).await;
    let expected = vec![vec!["0.5550065410522981"]];
    assert_float_eq(&expected, &actual);
    Ok(())
}

#[tokio::test]
async fn csv_query_median_1() -> Result<()> {
    let ctx = SessionContext::new();
    register_aggregate_csv(&ctx).await?;
    let sql = "SELECT median(c2) FROM aggregate_test_100";
    let actual = execute(&ctx, sql).await;
    let expected = vec![vec!["3"]];
    assert_float_eq(&expected, &actual);
    Ok(())
}

#[tokio::test]
async fn csv_query_median_2() -> Result<()> {
    let ctx = SessionContext::new();
    register_aggregate_csv(&ctx).await?;
    let sql = "SELECT median(c6) FROM aggregate_test_100";
    let actual = execute(&ctx, sql).await;
    let expected = vec![vec!["1125553990140691277"]];
    assert_float_eq(&expected, &actual);
    Ok(())
}

#[tokio::test]
async fn csv_query_median_3() -> Result<()> {
    let ctx = SessionContext::new();
    register_aggregate_csv(&ctx).await?;
    let sql = "SELECT median(c12) FROM aggregate_test_100";
    let actual = execute(&ctx, sql).await;
    let expected = vec![vec!["0.5513900544385053"]];
    assert_float_eq(&expected, &actual);
    Ok(())
}

#[tokio::test]
async fn median_i8() -> Result<()> {
    median_test(
        "median",
        DataType::Int8,
        Arc::new(Int8Array::from(vec![i8::MIN, i8::MIN, 100, i8::MAX])),
        "-14",
    )
    .await
}

#[tokio::test]
async fn median_i16() -> Result<()> {
    median_test(
        "median",
        DataType::Int16,
        Arc::new(Int16Array::from(vec![i16::MIN, i16::MIN, 100, i16::MAX])),
        "-16334",
    )
    .await
}

#[tokio::test]
async fn median_i32() -> Result<()> {
    median_test(
        "median",
        DataType::Int32,
        Arc::new(Int32Array::from(vec![i32::MIN, i32::MIN, 100, i32::MAX])),
        "-1073741774",
    )
    .await
}

#[tokio::test]
async fn median_i64() -> Result<()> {
    median_test(
        "median",
        DataType::Int64,
        Arc::new(Int64Array::from(vec![i64::MIN, i64::MIN, 100, i64::MAX])),
        "-4611686018427388000",
    )
    .await
}

#[tokio::test]
async fn median_u8() -> Result<()> {
    median_test(
        "median",
        DataType::UInt8,
        Arc::new(UInt8Array::from(vec![u8::MIN, u8::MIN, 100, u8::MAX])),
        "50",
    )
    .await
}

#[tokio::test]
async fn median_u16() -> Result<()> {
    median_test(
        "median",
        DataType::UInt16,
        Arc::new(UInt16Array::from(vec![u16::MIN, u16::MIN, 100, u16::MAX])),
        "50",
    )
    .await
}

#[tokio::test]
async fn median_u32() -> Result<()> {
    median_test(
        "median",
        DataType::UInt32,
        Arc::new(UInt32Array::from(vec![u32::MIN, u32::MIN, 100, u32::MAX])),
        "50",
    )
    .await
}

#[tokio::test]
async fn median_u64() -> Result<()> {
    median_test(
        "median",
        DataType::UInt64,
        Arc::new(UInt64Array::from(vec![u64::MIN, u64::MIN, 100, u64::MAX])),
        "50",
    )
    .await
}

#[tokio::test]
async fn median_f32() -> Result<()> {
    median_test(
        "median",
        DataType::Float32,
        Arc::new(Float32Array::from(vec![1.1, 4.4, 5.5, 3.3, 2.2])),
        "3.3",
    )
    .await
}

#[tokio::test]
async fn median_f64() -> Result<()> {
    median_test(
        "median",
        DataType::Float64,
        Arc::new(Float64Array::from(vec![1.1, 4.4, 5.5, 3.3, 2.2])),
        "3.3",
    )
    .await
}

#[tokio::test]
async fn median_f64_nan() -> Result<()> {
    median_test(
        "median",
        DataType::Float64,
        Arc::new(Float64Array::from(vec![1.1, f64::NAN, f64::NAN, f64::NAN])),
        "NaN", // probably not the desired behavior? - see https://github.com/apache/arrow-datafusion/issues/3039
    )
    .await
}

#[tokio::test]
async fn approx_median_f64_nan() -> Result<()> {
    median_test(
        "approx_median",
        DataType::Float64,
        Arc::new(Float64Array::from(vec![1.1, f64::NAN, f64::NAN, f64::NAN])),
        "NaN", // probably not the desired behavior? - see https://github.com/apache/arrow-datafusion/issues/3039
    )
    .await
}

async fn median_test(
    func: &str,
    data_type: DataType,
    values: ArrayRef,
    expected: &str,
) -> Result<()> {
    let ctx = SessionContext::new();
    let schema = Arc::new(Schema::new(vec![Field::new("a", data_type, false)]));
    let batch = RecordBatch::try_new(schema.clone(), vec![values])?;
    ctx.register_batch("t", batch)?;
    let sql = format!("SELECT {}(a) FROM t", func);
    let actual = execute(&ctx, &sql).await;
    let expected = vec![vec![expected.to_owned()]];
    assert_float_eq(&expected, &actual);
    Ok(())
}

#[tokio::test]
async fn csv_query_external_table_count() {
    let ctx = SessionContext::new();
    register_aggregate_csv_by_sql(&ctx).await;
    let sql = "SELECT COUNT(c12) FROM aggregate_test_100";
    let actual = execute_to_batches(&ctx, sql).await;
    let expected = vec![
        "+-------------------------------+",
        "| COUNT(aggregate_test_100.c12) |",
        "+-------------------------------+",
        "| 100                           |",
        "+-------------------------------+",
    ];

    assert_batches_eq!(expected, &actual);
}

#[tokio::test]
async fn csv_query_external_table_sum() {
    let ctx = SessionContext::new();
    // cast smallint and int to bigint to avoid overflow during calculation
    register_aggregate_csv_by_sql(&ctx).await;
    let sql =
        "SELECT SUM(CAST(c7 AS BIGINT)), SUM(CAST(c8 AS BIGINT)) FROM aggregate_test_100";
    let actual = execute_to_batches(&ctx, sql).await;
    let expected = vec![
        "+----------------------------+----------------------------+",
        "| SUM(aggregate_test_100.c7) | SUM(aggregate_test_100.c8) |",
        "+----------------------------+----------------------------+",
        "| 13060                      | 3017641                    |",
        "+----------------------------+----------------------------+",
    ];
    assert_batches_eq!(expected, &actual);
}

#[tokio::test]
async fn csv_query_count() -> Result<()> {
    let ctx = SessionContext::new();
    register_aggregate_csv(&ctx).await?;
    let sql = "SELECT count(c12) FROM aggregate_test_100";
    let actual = execute_to_batches(&ctx, sql).await;
    let expected = vec![
        "+-------------------------------+",
        "| COUNT(aggregate_test_100.c12) |",
        "+-------------------------------+",
        "| 100                           |",
        "+-------------------------------+",
    ];
    assert_batches_eq!(expected, &actual);
    Ok(())
}

#[tokio::test]
async fn csv_query_count_distinct() -> Result<()> {
    let ctx = SessionContext::new();
    register_aggregate_csv(&ctx).await?;
    let sql = "SELECT count(distinct c2) FROM aggregate_test_100";
    let actual = execute_to_batches(&ctx, sql).await;
    let expected = vec![
        "+---------------------------------------+",
        "| COUNT(DISTINCT aggregate_test_100.c2) |",
        "+---------------------------------------+",
        "| 5                                     |",
        "+---------------------------------------+",
    ];
    assert_batches_eq!(expected, &actual);
    Ok(())
}

#[tokio::test]
async fn csv_query_count_distinct_expr() -> Result<()> {
    let ctx = SessionContext::new();
    register_aggregate_csv(&ctx).await?;
    let sql = "SELECT count(distinct c2 % 2) FROM aggregate_test_100";
    let actual = execute_to_batches(&ctx, sql).await;
    let expected = vec![
        "+--------------------------------------------------+",
        "| COUNT(DISTINCT aggregate_test_100.c2 % Int64(2)) |",
        "+--------------------------------------------------+",
        "| 2                                                |",
        "+--------------------------------------------------+",
    ];
    assert_batches_eq!(expected, &actual);
    Ok(())
}

#[tokio::test]
async fn csv_query_count_star() {
    let ctx = SessionContext::new();
    register_aggregate_csv_by_sql(&ctx).await;
    let sql = "SELECT COUNT(*) FROM aggregate_test_100";
    let actual = execute_to_batches(&ctx, sql).await;
    let expected = vec![
        "+-----------------+",
        "| COUNT(UInt8(1)) |",
        "+-----------------+",
        "| 100             |",
        "+-----------------+",
    ];
    assert_batches_eq!(expected, &actual);
}

#[tokio::test]
async fn csv_query_count_literal() {
    let ctx = SessionContext::new();
    register_aggregate_csv_by_sql(&ctx).await;
    let sql = "SELECT COUNT(2) FROM aggregate_test_100";
    let actual = execute_to_batches(&ctx, sql).await;
    let expected = vec![
        "+-----------------+",
        "| COUNT(Int64(2)) |",
        "+-----------------+",
        "| 100             |",
        "+-----------------+",
    ];
    assert_batches_eq!(expected, &actual);
}

#[tokio::test]
#[ignore] // https://github.com/apache/arrow-datafusion/issues/3353
async fn csv_query_approx_count() -> Result<()> {
    let ctx = SessionContext::new();
    register_aggregate_csv(&ctx).await?;
    let sql = "SELECT approx_distinct(c9) count_c9, approx_distinct(cast(c9 as varchar)) count_c9_str FROM aggregate_test_100";
    let actual = execute_to_batches(&ctx, sql).await;
    let expected = vec![
        "+----------+--------------+",
        "| count_c9 | count_c9_str |",
        "+----------+--------------+",
        "| 100      | 99           |",
        "+----------+--------------+",
    ];
    assert_batches_eq!(expected, &actual);
    Ok(())
}

#[tokio::test]
async fn csv_query_approx_count_dupe_expr_aliased() -> Result<()> {
    let ctx = SessionContext::new();
    register_aggregate_csv(&ctx).await?;
    let sql =
        "SELECT approx_distinct(c9) a, approx_distinct(c9) b FROM aggregate_test_100";
    let actual = execute_to_batches(&ctx, sql).await;
    let expected = vec![
        "+-----+-----+",
        "| a   | b   |",
        "+-----+-----+",
        "| 100 | 100 |",
        "+-----+-----+",
    ];
    assert_batches_eq!(expected, &actual);
    Ok(())
}

// This test executes the APPROX_PERCENTILE_CONT aggregation against the test
// data, asserting the estimated quantiles are ±5% their actual values.
//
// Actual quantiles calculated with:
//
// ```r
// read_csv("./testing/data/csv/aggregate_test_100.csv") |>
//     select_if(is.numeric) |>
//     summarise_all(~ quantile(., c(0.1, 0.5, 0.9)))
// ```
//
// Giving:
//
// ```text
//      c2    c3      c4           c5       c6    c7     c8          c9     c10   c11    c12
//   <dbl> <dbl>   <dbl>        <dbl>    <dbl> <dbl>  <dbl>       <dbl>   <dbl> <dbl>  <dbl>
// 1     1 -95.3 -22925. -1882606710  -7.25e18  18.9  2671.  472608672. 1.83e18 0.109 0.0714
// 2     3  15.5   4599    377164262   1.13e18 134.  30634  2365817608. 9.30e18 0.491 0.551
// 3     5 102.   25334.  1991374996.  7.37e18 231   57518. 3776538487. 1.61e19 0.834 0.946
// ```
//
// Column `c12` is omitted due to a large relative error (~10%) due to the small
// float values.
#[tokio::test]
async fn csv_query_approx_percentile_cont() -> Result<()> {
    let ctx = SessionContext::new();
    register_aggregate_csv(&ctx).await?;

    // Generate an assertion that the estimated $percentile value for $column is
    // within 5% of the $actual percentile value.
    macro_rules! percentile_test {
        ($ctx:ident, column=$column:literal, percentile=$percentile:literal, actual=$actual:literal) => {
            let sql = format!("SELECT (ABS(1 - CAST(approx_percentile_cont({}, {}) AS DOUBLE) / {}) < 0.05) AS q FROM aggregate_test_100", $column, $percentile, $actual);
            let actual = execute_to_batches(&ctx, &sql).await;
            let want = [
                "+------+",
                "| q    |",
                "+------+",
                "| true |",
                "+------+"
            ];
            assert_batches_eq!(want, &actual);
        };
    }

    percentile_test!(ctx, column = "c2", percentile = 0.1, actual = 1.0);
    percentile_test!(ctx, column = "c2", percentile = 0.5, actual = 3.0);
    percentile_test!(ctx, column = "c2", percentile = 0.9, actual = 5.0);
    ////////////////////////////////////
    percentile_test!(ctx, column = "c3", percentile = 0.1, actual = -95.3);
    percentile_test!(ctx, column = "c3", percentile = 0.5, actual = 15.5);
    percentile_test!(ctx, column = "c3", percentile = 0.9, actual = 102.0);
    ////////////////////////////////////
    percentile_test!(ctx, column = "c4", percentile = 0.1, actual = -22925.0);
    percentile_test!(ctx, column = "c4", percentile = 0.5, actual = 4599.0);
    percentile_test!(ctx, column = "c4", percentile = 0.9, actual = 25334.0);
    ////////////////////////////////////
    percentile_test!(ctx, column = "c5", percentile = 0.1, actual = -1882606710.0);
    percentile_test!(ctx, column = "c5", percentile = 0.5, actual = 377164262.0);
    percentile_test!(ctx, column = "c5", percentile = 0.9, actual = 1991374996.0);
    ////////////////////////////////////
    percentile_test!(ctx, column = "c6", percentile = 0.1, actual = -7.25e18);
    percentile_test!(ctx, column = "c6", percentile = 0.5, actual = 1.13e18);
    percentile_test!(ctx, column = "c6", percentile = 0.9, actual = 7.37e18);
    ////////////////////////////////////
    percentile_test!(ctx, column = "c7", percentile = 0.1, actual = 18.9);
    percentile_test!(ctx, column = "c7", percentile = 0.5, actual = 134.0);
    percentile_test!(ctx, column = "c7", percentile = 0.9, actual = 231.0);
    ////////////////////////////////////
    percentile_test!(ctx, column = "c8", percentile = 0.1, actual = 2671.0);
    percentile_test!(ctx, column = "c8", percentile = 0.5, actual = 30634.0);
    percentile_test!(ctx, column = "c8", percentile = 0.9, actual = 57518.0);
    ////////////////////////////////////
    percentile_test!(ctx, column = "c9", percentile = 0.1, actual = 472608672.0);
    percentile_test!(ctx, column = "c9", percentile = 0.5, actual = 2365817608.0);
    percentile_test!(ctx, column = "c9", percentile = 0.9, actual = 3776538487.0);
    ////////////////////////////////////
    percentile_test!(ctx, column = "c10", percentile = 0.1, actual = 1.83e18);
    percentile_test!(ctx, column = "c10", percentile = 0.5, actual = 9.30e18);
    percentile_test!(ctx, column = "c10", percentile = 0.9, actual = 1.61e19);
    ////////////////////////////////////
    percentile_test!(ctx, column = "c11", percentile = 0.1, actual = 0.109);
    percentile_test!(ctx, column = "c11", percentile = 0.5, actual = 0.491);
    percentile_test!(ctx, column = "c11", percentile = 0.9, actual = 0.834);

    Ok(())
}

#[tokio::test]
async fn csv_query_cube_avg() -> Result<()> {
    let ctx = SessionContext::new();
    register_aggregate_csv_by_sql(&ctx).await;

    let sql = "SELECT c1, c2, AVG(c3) FROM aggregate_test_100 GROUP BY CUBE (c1, c2) ORDER BY c1, c2";
    let actual = execute_to_batches(&ctx, sql).await;
    let expected = vec![
        "+----+----+----------------------------+",
        "| c1 | c2 | AVG(aggregate_test_100.c3) |",
        "+----+----+----------------------------+",
        "| a  | 1  | -17.6                      |",
        "| a  | 2  | -15.333333333333334        |",
        "| a  | 3  | -4.5                       |",
        "| a  | 4  | -32                        |",
        "| a  | 5  | -32                        |",
        "| a  |    | -18.333333333333332        |",
        "| b  | 1  | 31.666666666666668         |",
        "| b  | 2  | 25.5                       |",
        "| b  | 3  | -42                        |",
        "| b  | 4  | -44.6                      |",
        "| b  | 5  | -0.2                       |",
        "| b  |    | -5.842105263157895         |",
        "| c  | 1  | 47.5                       |",
        "| c  | 2  | -55.57142857142857         |",
        "| c  | 3  | 47.5                       |",
        "| c  | 4  | -10.75                     |",
        "| c  | 5  | 12                         |",
        "| c  |    | -1.3333333333333333        |",
        "| d  | 1  | -8.142857142857142         |",
        "| d  | 2  | 109.33333333333333         |",
        "| d  | 3  | 41.333333333333336         |",
        "| d  | 4  | 54                         |",
        "| d  | 5  | -49.5                      |",
        "| d  |    | 25.444444444444443         |",
        "| e  | 1  | 75.66666666666667          |",
        "| e  | 2  | 37.8                       |",
        "| e  | 3  | 48                         |",
        "| e  | 4  | 37.285714285714285         |",
        "| e  | 5  | -11                        |",
        "| e  |    | 40.333333333333336         |",
        "|    | 1  | 16.681818181818183         |",
        "|    | 2  | 8.363636363636363          |",
        "|    | 3  | 20.789473684210527         |",
        "|    | 4  | 1.2608695652173914         |",
        "|    | 5  | -13.857142857142858        |",
        "|    |    | 7.81                       |",
        "+----+----+----------------------------+",
    ];
    assert_batches_eq!(expected, &actual);
    Ok(())
}

#[tokio::test]
async fn csv_query_rollup_avg() -> Result<()> {
    let ctx = SessionContext::new();
    register_aggregate_csv_by_sql(&ctx).await;

    let sql = "SELECT c1, c2, c3, AVG(c4) FROM aggregate_test_100 GROUP BY ROLLUP (c1, c2, c3) ORDER BY c1, c2, c3";
    let actual = execute_to_batches(&ctx, sql).await;
    let expected = vec![
        "+----+----+------+----------------------------+",
        "| c1 | c2 | c3   | AVG(aggregate_test_100.c4) |",
        "+----+----+------+----------------------------+",
        "| a  | 1  | -85  | -15154                     |",
        "| a  | 1  | -56  | 8692                       |",
        "| a  | 1  | -25  | 15295                      |",
        "| a  | 1  | -5   | 12636                      |",
        "| a  | 1  | 83   | -14704                     |",
        "| a  | 1  |      | 1353                       |",
        "| a  | 2  | -48  | -18025                     |",
        "| a  | 2  | -43  | 13080                      |",
        "| a  | 2  | 45   | 15673                      |",
        "| a  | 2  |      | 3576                       |",
        "| a  | 3  | -72  | -11122                     |",
        "| a  | 3  | -12  | -9168                      |",
        "| a  | 3  | 13   | 22338.5                    |",
        "| a  | 3  | 14   | 28162                      |",
        "| a  | 3  | 17   | -22796                     |",
        "| a  | 3  |      | 4958.833333333333          |",
        "| a  | 4  | -101 | 11640                      |",
        "| a  | 4  | -54  | -2376                      |",
        "| a  | 4  | -38  | 20744                      |",
        "| a  | 4  | 65   | -28462                     |",
        "| a  | 4  |      | 386.5                      |",
        "| a  | 5  | -101 | -12484                     |",
        "| a  | 5  | -31  | -12907                     |",
        "| a  | 5  | 36   | -16974                     |",
        "| a  | 5  |      | -14121.666666666666        |",
        "| a  |    |      | 306.04761904761904         |",
        "| b  | 1  | 12   | 7652                       |",
        "| b  | 1  | 29   | -18218                     |",
        "| b  | 1  | 54   | -18410                     |",
        "| b  | 1  |      | -9658.666666666666         |",
        "| b  | 2  | -60  | -21739                     |",
        "| b  | 2  | 31   | 23127                      |",
        "| b  | 2  | 63   | 21456                      |",
        "| b  | 2  | 68   | 15874                      |",
        "| b  | 2  |      | 9679.5                     |",
        "| b  | 3  | -101 | -13217                     |",
        "| b  | 3  | 17   | 14457                      |",
        "| b  | 3  |      | 620                        |",
        "| b  | 4  | -117 | 19316                      |",
        "| b  | 4  | -111 | -1967                      |",
        "| b  | 4  | -59  | 25286                      |",
        "| b  | 4  | 17   | -28070                     |",
        "| b  | 4  | 47   | 20690                      |",
        "| b  | 4  |      | 7051                       |",
        "| b  | 5  | -82  | 22080                      |",
        "| b  | 5  | -44  | 15788                      |",
        "| b  | 5  | -5   | 24896                      |",
        "| b  | 5  | 62   | 16337                      |",
        "| b  | 5  | 68   | 21576                      |",
        "| b  | 5  |      | 20135.4                    |",
        "| b  |    |      | 7732.315789473684          |",
        "| c  | 1  | -24  | -24085                     |",
        "| c  | 1  | 41   | -4667                      |",
        "| c  | 1  | 70   | 27752                      |",
        "| c  | 1  | 103  | -22186                     |",
        "| c  | 1  |      | -5796.5                    |",
        "| c  | 2  | -117 | -30187                     |",
        "| c  | 2  | -107 | -2904                      |",
        "| c  | 2  | -106 | -1114                      |",
        "| c  | 2  | -60  | -16312                     |",
        "| c  | 2  | -29  | 25305                      |",
        "| c  | 2  | 1    | 18109                      |",
        "| c  | 2  | 29   | -3855                      |",
        "| c  | 2  |      | -1565.4285714285713        |",
        "| c  | 3  | -2   | -18655                     |",
        "| c  | 3  | 22   | 13741                      |",
        "| c  | 3  | 73   | -9565                      |",
        "| c  | 3  | 97   | 29106                      |",
        "| c  | 3  |      | 3656.75                    |",
        "| c  | 4  | -90  | -2935                      |",
        "| c  | 4  | -79  | 5281                       |",
        "| c  | 4  | 3    | -30508                     |",
        "| c  | 4  | 123  | 16620                      |",
        "| c  | 4  |      | -2885.5                    |",
        "| c  | 5  | -94  | -15880                     |",
        "| c  | 5  | 118  | 19208                      |",
        "| c  | 5  |      | 1664                       |",
        "| c  |    |      | -1320.5238095238096        |",
        "| d  | 1  | -99  | 5613                       |",
        "| d  | 1  | -98  | 13630                      |",
        "| d  | 1  | -72  | 25590                      |",
        "| d  | 1  | -8   | 27138                      |",
        "| d  | 1  | 38   | 18384                      |",
        "| d  | 1  | 57   | 28781                      |",
        "| d  | 1  | 125  | 31106                      |",
        "| d  | 1  |      | 21463.14285714286          |",
        "| d  | 2  | 93   | -12642                     |",
        "| d  | 2  | 113  | 3917                       |",
        "| d  | 2  | 122  | 10130                      |",
        "| d  | 2  |      | 468.3333333333333          |",
        "| d  | 3  | -76  | 8809                       |",
        "| d  | 3  | 77   | 15091                      |",
        "| d  | 3  | 123  | 29533                      |",
        "| d  | 3  |      | 17811                      |",
        "| d  | 4  | 5    | -7688                      |",
        "| d  | 4  | 55   | -1471                      |",
        "| d  | 4  | 102  | -24558                     |",
        "| d  | 4  |      | -11239                     |",
        "| d  | 5  | -59  | 2045                       |",
        "| d  | 5  | -40  | 22614                      |",
        "| d  | 5  |      | 12329.5                    |",
        "| d  |    |      | 10890.111111111111         |",
        "| e  | 1  | 36   | -21481                     |",
        "| e  | 1  | 71   | -5479                      |",
        "| e  | 1  | 120  | 10837                      |",
        "| e  | 1  |      | -5374.333333333333         |",
        "| e  | 2  | -61  | -2888                      |",
        "| e  | 2  | 49   | 24495                      |",
        "| e  | 2  | 52   | 5666                       |",
        "| e  | 2  | 97   | 18167                      |",
        "| e  | 2  |      | 10221.2                    |",
        "| e  | 3  | -95  | 13611                      |",
        "| e  | 3  | 71   | 194                        |",
        "| e  | 3  | 104  | -25136                     |",
        "| e  | 3  | 112  | -6823                      |",
        "| e  | 3  |      | -4538.5                    |",
        "| e  | 4  | -56  | -31500                     |",
        "| e  | 4  | -53  | 13788                      |",
        "| e  | 4  | 30   | -16110                     |",
        "| e  | 4  | 73   | -22501                     |",
        "| e  | 4  | 74   | -12612                     |",
        "| e  | 4  | 96   | -30336                     |",
        "| e  | 4  | 97   | -13181                     |",
        "| e  | 4  |      | -16064.57142857143         |",
        "| e  | 5  | -86  | 32514                      |",
        "| e  | 5  | 64   | -26526                     |",
        "| e  | 5  |      | 2994                       |",
        "| e  |    |      | -4268.333333333333         |",
        "|    |    |      | 2319.97                    |",
        "+----+----+------+----------------------------+",
    ];
    assert_batches_eq!(expected, &actual);
    Ok(())
}

#[tokio::test]
async fn csv_query_approx_percentile_cont_with_weight() -> Result<()> {
    let ctx = SessionContext::new();
    register_aggregate_csv(&ctx).await?;

    // compare approx_percentile_cont and approx_percentile_cont_with_weight
    let sql = "SELECT c1, approx_percentile_cont(c3, 0.95) AS c3_p95 FROM aggregate_test_100 GROUP BY 1 ORDER BY 1";
    let actual = execute_to_batches(&ctx, sql).await;
    let expected = vec![
        "+----+--------+",
        "| c1 | c3_p95 |",
        "+----+--------+",
        "| a  | 73     |",
        "| b  | 68     |",
        "| c  | 122    |",
        "| d  | 124    |",
        "| e  | 115    |",
        "+----+--------+",
    ];
    assert_batches_eq!(expected, &actual);

    let sql = "SELECT c1, approx_percentile_cont_with_weight(c3, 1, 0.95) AS c3_p95 FROM aggregate_test_100 GROUP BY 1 ORDER BY 1";
    let actual = execute_to_batches(&ctx, sql).await;
    assert_batches_eq!(expected, &actual);

    let sql = "SELECT c1, approx_percentile_cont_with_weight(c3, c2, 0.95) AS c3_p95 FROM aggregate_test_100 GROUP BY 1 ORDER BY 1";
    let actual = execute_to_batches(&ctx, sql).await;
    let expected = vec![
        "+----+--------+",
        "| c1 | c3_p95 |",
        "+----+--------+",
        "| a  | 74     |",
        "| b  | 68     |",
        "| c  | 123    |",
        "| d  | 124    |",
        "| e  | 115    |",
        "+----+--------+",
    ];
    assert_batches_eq!(expected, &actual);

    let results = plan_and_collect(
        &ctx,
        "SELECT approx_percentile_cont_with_weight(c1, c2, 0.95) FROM aggregate_test_100",
    )
    .await
    .unwrap_err();
    assert_eq!(results.to_string(), "Error during planning: The function ApproxPercentileContWithWeight does not support inputs of type Utf8.");

    let results = plan_and_collect(
        &ctx,
        "SELECT approx_percentile_cont_with_weight(c3, c1, 0.95) FROM aggregate_test_100",
    )
    .await
    .unwrap_err();
    assert_eq!(results.to_string(), "Error during planning: The weight argument for ApproxPercentileContWithWeight does not support inputs of type Utf8.");

    let results = plan_and_collect(
        &ctx,
        "SELECT approx_percentile_cont_with_weight(c3, c2, c1) FROM aggregate_test_100",
    )
    .await
    .unwrap_err();
    assert_eq!(results.to_string(), "Error during planning: The percentile argument for ApproxPercentileContWithWeight must be Float64, not Utf8.");

    Ok(())
}

#[tokio::test]
async fn csv_query_approx_percentile_cont_with_histogram_bins() -> Result<()> {
    let ctx = SessionContext::new();
    register_aggregate_csv(&ctx).await?;

    // compare approx_percentile_cont and approx_percentile_cont_with_weight
    let sql = "SELECT c1, approx_percentile_cont(c3, 0.95, 200) AS c3_p95 FROM aggregate_test_100 GROUP BY 1 ORDER BY 1";
    let actual = execute_to_batches(&ctx, sql).await;
    let expected = vec![
        "+----+--------+",
        "| c1 | c3_p95 |",
        "+----+--------+",
        "| a  | 73     |",
        "| b  | 68     |",
        "| c  | 122    |",
        "| d  | 124    |",
        "| e  | 115    |",
        "+----+--------+",
    ];
    assert_batches_eq!(expected, &actual);

    let results = plan_and_collect(
        &ctx,
        "SELECT c1, approx_percentile_cont(c3, 0.95, -1000) AS c3_p95 FROM aggregate_test_100 GROUP BY 1 ORDER BY 1",
    )
        .await
        .unwrap_err();
    assert_eq!(results.to_string(), "This feature is not implemented: Tdigest max_size value for 'APPROX_PERCENTILE_CONT' must be UInt > 0 literal (got data type Int64).");

    let results = plan_and_collect(
        &ctx,
        "SELECT approx_percentile_cont(c3, 0.95, c1) FROM aggregate_test_100",
    )
    .await
    .unwrap_err();
    assert_eq!(results.to_string(), "Error during planning: The percentile sample points count for ApproxPercentileCont must be integer, not Utf8.");

    let results = plan_and_collect(
        &ctx,
        "SELECT approx_percentile_cont(c3, 0.95, 111.1) FROM aggregate_test_100",
    )
    .await
    .unwrap_err();
    assert_eq!(results.to_string(), "Error during planning: The percentile sample points count for ApproxPercentileCont must be integer, not Float64.");

    Ok(())
}

#[tokio::test]
async fn csv_query_sum_crossjoin() {
    let ctx = SessionContext::new();
    register_aggregate_csv_by_sql(&ctx).await;
    let sql = "SELECT a.c1, b.c1, SUM(a.c2) FROM aggregate_test_100 as a CROSS JOIN aggregate_test_100 as b GROUP BY a.c1, b.c1 ORDER BY a.c1, b.c1";
    let actual = execute_to_batches(&ctx, sql).await;
    let expected = vec![
        "+----+----+-----------+",
        "| c1 | c1 | SUM(a.c2) |",
        "+----+----+-----------+",
        "| a  | a  | 1260      |",
        "| a  | b  | 1140      |",
        "| a  | c  | 1260      |",
        "| a  | d  | 1080      |",
        "| a  | e  | 1260      |",
        "| b  | a  | 1302      |",
        "| b  | b  | 1178      |",
        "| b  | c  | 1302      |",
        "| b  | d  | 1116      |",
        "| b  | e  | 1302      |",
        "| c  | a  | 1176      |",
        "| c  | b  | 1064      |",
        "| c  | c  | 1176      |",
        "| c  | d  | 1008      |",
        "| c  | e  | 1176      |",
        "| d  | a  | 924       |",
        "| d  | b  | 836       |",
        "| d  | c  | 924       |",
        "| d  | d  | 792       |",
        "| d  | e  | 924       |",
        "| e  | a  | 1323      |",
        "| e  | b  | 1197      |",
        "| e  | c  | 1323      |",
        "| e  | d  | 1134      |",
        "| e  | e  | 1323      |",
        "+----+----+-----------+",
    ];
    assert_batches_eq!(expected, &actual);
}

#[tokio::test]
async fn csv_query_cube_sum_crossjoin() {
    let ctx = SessionContext::new();
    register_aggregate_csv_by_sql(&ctx).await;
    let sql = "SELECT a.c1, b.c1, SUM(a.c2) FROM aggregate_test_100 as a CROSS JOIN aggregate_test_100 as b GROUP BY CUBE (a.c1, b.c1) ORDER BY a.c1, b.c1";
    let actual = execute_to_batches(&ctx, sql).await;
    let expected = vec![
        "+----+----+-----------+",
        "| c1 | c1 | SUM(a.c2) |",
        "+----+----+-----------+",
        "| a  | a  | 1260      |",
        "| a  | b  | 1140      |",
        "| a  | c  | 1260      |",
        "| a  | d  | 1080      |",
        "| a  | e  | 1260      |",
        "| a  |    | 6000      |",
        "| b  | a  | 1302      |",
        "| b  | b  | 1178      |",
        "| b  | c  | 1302      |",
        "| b  | d  | 1116      |",
        "| b  | e  | 1302      |",
        "| b  |    | 6200      |",
        "| c  | a  | 1176      |",
        "| c  | b  | 1064      |",
        "| c  | c  | 1176      |",
        "| c  | d  | 1008      |",
        "| c  | e  | 1176      |",
        "| c  |    | 5600      |",
        "| d  | a  | 924       |",
        "| d  | b  | 836       |",
        "| d  | c  | 924       |",
        "| d  | d  | 792       |",
        "| d  | e  | 924       |",
        "| d  |    | 4400      |",
        "| e  | a  | 1323      |",
        "| e  | b  | 1197      |",
        "| e  | c  | 1323      |",
        "| e  | d  | 1134      |",
        "| e  | e  | 1323      |",
        "| e  |    | 6300      |",
        "|    | a  | 5985      |",
        "|    | b  | 5415      |",
        "|    | c  | 5985      |",
        "|    | d  | 5130      |",
        "|    | e  | 5985      |",
        "|    |    | 28500     |",
        "+----+----+-----------+",
    ];
    assert_batches_eq!(expected, &actual);
}

#[tokio::test]
async fn csv_query_cube_distinct_count() {
    let ctx = SessionContext::new();
    register_aggregate_csv_by_sql(&ctx).await;
    let sql = "SELECT c1, c2, COUNT(DISTINCT c3) FROM aggregate_test_100 GROUP BY CUBE (c1,c2) ORDER BY c1,c2";
    let actual = execute_to_batches(&ctx, sql).await;
    let expected = vec![
        "+----+----+---------------------------------------+",
        "| c1 | c2 | COUNT(DISTINCT aggregate_test_100.c3) |",
        "+----+----+---------------------------------------+",
        "| a  | 1  | 5                                     |",
        "| a  | 2  | 3                                     |",
        "| a  | 3  | 5                                     |",
        "| a  | 4  | 4                                     |",
        "| a  | 5  | 3                                     |",
        "| a  |    | 19                                    |",
        "| b  | 1  | 3                                     |",
        "| b  | 2  | 4                                     |",
        "| b  | 3  | 2                                     |",
        "| b  | 4  | 5                                     |",
        "| b  | 5  | 5                                     |",
        "| b  |    | 17                                    |",
        "| c  | 1  | 4                                     |",
        "| c  | 2  | 7                                     |",
        "| c  | 3  | 4                                     |",
        "| c  | 4  | 4                                     |",
        "| c  | 5  | 2                                     |",
        "| c  |    | 21                                    |",
        "| d  | 1  | 7                                     |",
        "| d  | 2  | 3                                     |",
        "| d  | 3  | 3                                     |",
        "| d  | 4  | 3                                     |",
        "| d  | 5  | 2                                     |",
        "| d  |    | 18                                    |",
        "| e  | 1  | 3                                     |",
        "| e  | 2  | 4                                     |",
        "| e  | 3  | 4                                     |",
        "| e  | 4  | 7                                     |",
        "| e  | 5  | 2                                     |",
        "| e  |    | 18                                    |",
        "|    | 1  | 22                                    |",
        "|    | 2  | 20                                    |",
        "|    | 3  | 17                                    |",
        "|    | 4  | 23                                    |",
        "|    | 5  | 14                                    |",
        "|    |    | 80                                    |",
        "+----+----+---------------------------------------+",
    ];
    assert_batches_eq!(expected, &actual);
}

#[tokio::test]
async fn csv_query_rollup_distinct_count() {
    let ctx = SessionContext::new();
    register_aggregate_csv_by_sql(&ctx).await;
    let sql = "SELECT c1, c2, COUNT(DISTINCT c3) FROM aggregate_test_100 GROUP BY ROLLUP (c1,c2) ORDER BY c1,c2";
    let actual = execute_to_batches(&ctx, sql).await;
    let expected = vec![
        "+----+----+---------------------------------------+",
        "| c1 | c2 | COUNT(DISTINCT aggregate_test_100.c3) |",
        "+----+----+---------------------------------------+",
        "| a  | 1  | 5                                     |",
        "| a  | 2  | 3                                     |",
        "| a  | 3  | 5                                     |",
        "| a  | 4  | 4                                     |",
        "| a  | 5  | 3                                     |",
        "| a  |    | 19                                    |",
        "| b  | 1  | 3                                     |",
        "| b  | 2  | 4                                     |",
        "| b  | 3  | 2                                     |",
        "| b  | 4  | 5                                     |",
        "| b  | 5  | 5                                     |",
        "| b  |    | 17                                    |",
        "| c  | 1  | 4                                     |",
        "| c  | 2  | 7                                     |",
        "| c  | 3  | 4                                     |",
        "| c  | 4  | 4                                     |",
        "| c  | 5  | 2                                     |",
        "| c  |    | 21                                    |",
        "| d  | 1  | 7                                     |",
        "| d  | 2  | 3                                     |",
        "| d  | 3  | 3                                     |",
        "| d  | 4  | 3                                     |",
        "| d  | 5  | 2                                     |",
        "| d  |    | 18                                    |",
        "| e  | 1  | 3                                     |",
        "| e  | 2  | 4                                     |",
        "| e  | 3  | 4                                     |",
        "| e  | 4  | 7                                     |",
        "| e  | 5  | 2                                     |",
        "| e  |    | 18                                    |",
        "|    |    | 80                                    |",
        "+----+----+---------------------------------------+",
    ];
    assert_batches_eq!(expected, &actual);
}

#[tokio::test]
async fn csv_query_rollup_sum_crossjoin() {
    let ctx = SessionContext::new();
    register_aggregate_csv_by_sql(&ctx).await;
    let sql = "SELECT a.c1, b.c1, SUM(a.c2) FROM aggregate_test_100 as a CROSS JOIN aggregate_test_100 as b GROUP BY ROLLUP (a.c1, b.c1) ORDER BY a.c1, b.c1";
    let actual = execute_to_batches(&ctx, sql).await;
    let expected = vec![
        "+----+----+-----------+",
        "| c1 | c1 | SUM(a.c2) |",
        "+----+----+-----------+",
        "| a  | a  | 1260      |",
        "| a  | b  | 1140      |",
        "| a  | c  | 1260      |",
        "| a  | d  | 1080      |",
        "| a  | e  | 1260      |",
        "| a  |    | 6000      |",
        "| b  | a  | 1302      |",
        "| b  | b  | 1178      |",
        "| b  | c  | 1302      |",
        "| b  | d  | 1116      |",
        "| b  | e  | 1302      |",
        "| b  |    | 6200      |",
        "| c  | a  | 1176      |",
        "| c  | b  | 1064      |",
        "| c  | c  | 1176      |",
        "| c  | d  | 1008      |",
        "| c  | e  | 1176      |",
        "| c  |    | 5600      |",
        "| d  | a  | 924       |",
        "| d  | b  | 836       |",
        "| d  | c  | 924       |",
        "| d  | d  | 792       |",
        "| d  | e  | 924       |",
        "| d  |    | 4400      |",
        "| e  | a  | 1323      |",
        "| e  | b  | 1197      |",
        "| e  | c  | 1323      |",
        "| e  | d  | 1134      |",
        "| e  | e  | 1323      |",
        "| e  |    | 6300      |",
        "|    |    | 28500     |",
        "+----+----+-----------+",
    ];
    assert_batches_eq!(expected, &actual);
}

#[tokio::test]
async fn query_count_without_from() -> Result<()> {
    let ctx = SessionContext::new();
    let sql = "SELECT count(1 + 1)";
    let actual = execute_to_batches(&ctx, sql).await;
    let expected = vec![
        "+----------------------------+",
        "| COUNT(Int64(1) + Int64(1)) |",
        "+----------------------------+",
        "| 1                          |",
        "+----------------------------+",
    ];
    assert_batches_eq!(expected, &actual);
    Ok(())
}

#[tokio::test]
async fn csv_query_array_agg() -> Result<()> {
    let ctx = SessionContext::new();
    register_aggregate_csv(&ctx).await?;
    let sql =
        "SELECT array_agg(c13) FROM (SELECT * FROM aggregate_test_100 ORDER BY c13 LIMIT 2) test";
    let actual = execute_to_batches(&ctx, sql).await;
    let expected = vec![
        "+------------------------------------------------------------------+",
        "| ARRAYAGG(test.c13)                                               |",
        "+------------------------------------------------------------------+",
        "| [0VVIHzxWtNOFLtnhjHEKjXaJOSLJfm, 0keZ5G8BffGwgF2RwQD59TFzMStxCB] |",
        "+------------------------------------------------------------------+",
    ];
    assert_batches_eq!(expected, &actual);
    Ok(())
}

#[tokio::test]
async fn csv_query_array_agg_empty() -> Result<()> {
    let ctx = SessionContext::new();
    register_aggregate_csv(&ctx).await?;
    let sql =
        "SELECT array_agg(c13) FROM (SELECT * FROM aggregate_test_100 LIMIT 0) test";
    let actual = execute_to_batches(&ctx, sql).await;
    let expected = vec![
        "+--------------------+",
        "| ARRAYAGG(test.c13) |",
        "+--------------------+",
        "| []                 |",
        "+--------------------+",
    ];
    assert_batches_eq!(expected, &actual);
    Ok(())
}

#[tokio::test]
async fn csv_query_array_agg_one() -> Result<()> {
    let ctx = SessionContext::new();
    register_aggregate_csv(&ctx).await?;
    let sql =
        "SELECT array_agg(c13) FROM (SELECT * FROM aggregate_test_100 ORDER BY c13 LIMIT 1) test";
    let actual = execute_to_batches(&ctx, sql).await;
    let expected = vec![
        "+----------------------------------+",
        "| ARRAYAGG(test.c13)               |",
        "+----------------------------------+",
        "| [0VVIHzxWtNOFLtnhjHEKjXaJOSLJfm] |",
        "+----------------------------------+",
    ];
    assert_batches_eq!(expected, &actual);
    Ok(())
}

#[tokio::test]
async fn csv_query_array_agg_with_overflow() -> Result<()> {
    let ctx = SessionContext::new();
    register_aggregate_csv(&ctx).await?;
    let sql =
        "select c2, sum(c3) sum_c3, avg(c3) avg_c3, max(c3) max_c3, min(c3) min_c3, count(c3) count_c3 from aggregate_test_100 group by c2 order by c2";
    let actual = execute_to_batches(&ctx, sql).await;
    let expected = vec![
        "+----+--------+---------------------+--------+--------+----------+",
        "| c2 | sum_c3 | avg_c3              | max_c3 | min_c3 | count_c3 |",
        "+----+--------+---------------------+--------+--------+----------+",
        "| 1  | 367    | 16.681818181818183  | 125    | -99    | 22       |",
        "| 2  | 184    | 8.363636363636363   | 122    | -117   | 22       |",
        "| 3  | 395    | 20.789473684210527  | 123    | -101   | 19       |",
        "| 4  | 29     | 1.2608695652173914  | 123    | -117   | 23       |",
        "| 5  | -194   | -13.857142857142858 | 118    | -101   | 14       |",
        "+----+--------+---------------------+--------+--------+----------+",
    ];
    assert_batches_eq!(expected, &actual);
    Ok(())
}

#[tokio::test]
async fn csv_query_array_cube_agg_with_overflow() -> Result<()> {
    let ctx = SessionContext::new();
    register_aggregate_csv(&ctx).await?;
    let sql =
        "select c1, c2, sum(c3) sum_c3, avg(c3) avg_c3, max(c3) max_c3, min(c3) min_c3, count(c3) count_c3 from aggregate_test_100 group by CUBE (c1,c2) order by c1, c2";
    let actual = execute_to_batches(&ctx, sql).await;
    let expected = vec![
        "+----+----+--------+---------------------+--------+--------+----------+",
        "| c1 | c2 | sum_c3 | avg_c3              | max_c3 | min_c3 | count_c3 |",
        "+----+----+--------+---------------------+--------+--------+----------+",
        "| a  | 1  | -88    | -17.6               | 83     | -85    | 5        |",
        "| a  | 2  | -46    | -15.333333333333334 | 45     | -48    | 3        |",
        "| a  | 3  | -27    | -4.5                | 17     | -72    | 6        |",
        "| a  | 4  | -128   | -32                 | 65     | -101   | 4        |",
        "| a  | 5  | -96    | -32                 | 36     | -101   | 3        |",
        "| a  |    | -385   | -18.333333333333332 | 83     | -101   | 21       |",
        "| b  | 1  | 95     | 31.666666666666668  | 54     | 12     | 3        |",
        "| b  | 2  | 102    | 25.5                | 68     | -60    | 4        |",
        "| b  | 3  | -84    | -42                 | 17     | -101   | 2        |",
        "| b  | 4  | -223   | -44.6               | 47     | -117   | 5        |",
        "| b  | 5  | -1     | -0.2                | 68     | -82    | 5        |",
        "| b  |    | -111   | -5.842105263157895  | 68     | -117   | 19       |",
        "| c  | 1  | 190    | 47.5                | 103    | -24    | 4        |",
        "| c  | 2  | -389   | -55.57142857142857  | 29     | -117   | 7        |",
        "| c  | 3  | 190    | 47.5                | 97     | -2     | 4        |",
        "| c  | 4  | -43    | -10.75              | 123    | -90    | 4        |",
        "| c  | 5  | 24     | 12                  | 118    | -94    | 2        |",
        "| c  |    | -28    | -1.3333333333333333 | 123    | -117   | 21       |",
        "| d  | 1  | -57    | -8.142857142857142  | 125    | -99    | 7        |",
        "| d  | 2  | 328    | 109.33333333333333  | 122    | 93     | 3        |",
        "| d  | 3  | 124    | 41.333333333333336  | 123    | -76    | 3        |",
        "| d  | 4  | 162    | 54                  | 102    | 5      | 3        |",
        "| d  | 5  | -99    | -49.5               | -40    | -59    | 2        |",
        "| d  |    | 458    | 25.444444444444443  | 125    | -99    | 18       |",
        "| e  | 1  | 227    | 75.66666666666667   | 120    | 36     | 3        |",
        "| e  | 2  | 189    | 37.8                | 97     | -61    | 5        |",
        "| e  | 3  | 192    | 48                  | 112    | -95    | 4        |",
        "| e  | 4  | 261    | 37.285714285714285  | 97     | -56    | 7        |",
        "| e  | 5  | -22    | -11                 | 64     | -86    | 2        |",
        "| e  |    | 847    | 40.333333333333336  | 120    | -95    | 21       |",
        "|    | 1  | 367    | 16.681818181818183  | 125    | -99    | 22       |",
        "|    | 2  | 184    | 8.363636363636363   | 122    | -117   | 22       |",
        "|    | 3  | 395    | 20.789473684210527  | 123    | -101   | 19       |",
        "|    | 4  | 29     | 1.2608695652173914  | 123    | -117   | 23       |",
        "|    | 5  | -194   | -13.857142857142858 | 118    | -101   | 14       |",
        "|    |    | 781    | 7.81                | 125    | -117   | 100      |",
        "+----+----+--------+---------------------+--------+--------+----------+",
    ];
    assert_batches_eq!(expected, &actual);
    Ok(())
}

#[tokio::test]
async fn csv_query_array_agg_distinct() -> Result<()> {
    let ctx = SessionContext::new();
    register_aggregate_csv(&ctx).await?;
    let sql = "SELECT array_agg(distinct c2) FROM aggregate_test_100";
    let actual = execute_to_batches(&ctx, sql).await;

    // The results for this query should be something like the following:
    //    +------------------------------------------+
    //    | ARRAYAGG(DISTINCT aggregate_test_100.c2) |
    //    +------------------------------------------+
    //    | [4, 2, 3, 5, 1]                          |
    //    +------------------------------------------+
    // Since ARRAY_AGG(DISTINCT) ordering is nondeterministic, check the schema and contents.
    assert_eq!(
        *actual[0].schema(),
        Schema::new(vec![Field::new(
            "ARRAYAGG(DISTINCT aggregate_test_100.c2)",
            DataType::List(Box::new(Field::new("item", DataType::UInt32, true))),
            false
        ),])
    );

    // We should have 1 row containing a list
    let column = actual[0].column(0);
    assert_eq!(column.len(), 1);

    if let ScalarValue::List(Some(mut v), _) = ScalarValue::try_from_array(column, 0)? {
        // workaround lack of Ord of ScalarValue
        let cmp = |a: &ScalarValue, b: &ScalarValue| {
            a.partial_cmp(b).expect("Can compare ScalarValues")
        };
        v.sort_by(cmp);
        assert_eq!(
            *v,
            vec![
                ScalarValue::UInt32(Some(1)),
                ScalarValue::UInt32(Some(2)),
                ScalarValue::UInt32(Some(3)),
                ScalarValue::UInt32(Some(4)),
                ScalarValue::UInt32(Some(5))
            ]
        );
    } else {
        unreachable!();
    }

    Ok(())
}

#[tokio::test]
async fn aggregate_timestamps_sum() -> Result<()> {
    let ctx = SessionContext::new();
    ctx.register_table("t", table_with_timestamps()).unwrap();

    let results = plan_and_collect(
        &ctx,
        "SELECT sum(nanos), sum(micros), sum(millis), sum(secs) FROM t",
    )
    .await
    .unwrap_err();

    assert_eq!(results.to_string(), "Error during planning: The function Sum does not support inputs of type Timestamp(Nanosecond, None).");

    Ok(())
}

#[tokio::test]
async fn aggregate_timestamps_count() -> Result<()> {
    let ctx = SessionContext::new();
    ctx.register_table("t", table_with_timestamps()).unwrap();

    let results = execute_to_batches(
        &ctx,
        "SELECT count(nanos), count(micros), count(millis), count(secs) FROM t",
    )
    .await;

    let expected = vec![
        "+----------------+-----------------+-----------------+---------------+",
        "| COUNT(t.nanos) | COUNT(t.micros) | COUNT(t.millis) | COUNT(t.secs) |",
        "+----------------+-----------------+-----------------+---------------+",
        "| 3              | 3               | 3               | 3             |",
        "+----------------+-----------------+-----------------+---------------+",
    ];
    assert_batches_sorted_eq!(expected, &results);

    Ok(())
}

#[tokio::test]
async fn aggregate_timestamps_min() -> Result<()> {
    let ctx = SessionContext::new();
    ctx.register_table("t", table_with_timestamps()).unwrap();

    let results = execute_to_batches(
        &ctx,
        "SELECT min(nanos), min(micros), min(millis), min(secs) FROM t",
    )
    .await;

    let expected = vec![
        "+----------------------------+----------------------------+-------------------------+---------------------+",
        "| MIN(t.nanos)               | MIN(t.micros)              | MIN(t.millis)           | MIN(t.secs)         |",
        "+----------------------------+----------------------------+-------------------------+---------------------+",
        "| 2011-12-13T11:13:10.123450 | 2011-12-13T11:13:10.123450 | 2011-12-13T11:13:10.123 | 2011-12-13T11:13:10 |",
        "+----------------------------+----------------------------+-------------------------+---------------------+",
    ];
    assert_batches_sorted_eq!(expected, &results);

    Ok(())
}

#[tokio::test]
async fn aggregate_timestamps_max() -> Result<()> {
    let ctx = SessionContext::new();
    ctx.register_table("t", table_with_timestamps()).unwrap();

    let results = execute_to_batches(
        &ctx,
        "SELECT max(nanos), max(micros), max(millis), max(secs) FROM t",
    )
    .await;

    let expected = vec![
        "+-------------------------+-------------------------+-------------------------+---------------------+",
        "| MAX(t.nanos)            | MAX(t.micros)           | MAX(t.millis)           | MAX(t.secs)         |",
        "+-------------------------+-------------------------+-------------------------+---------------------+",
        "| 2021-01-01T05:11:10.432 | 2021-01-01T05:11:10.432 | 2021-01-01T05:11:10.432 | 2021-01-01T05:11:10 |",
        "+-------------------------+-------------------------+-------------------------+---------------------+",
    ];
    assert_batches_sorted_eq!(expected, &results);

    Ok(())
}

#[tokio::test]
async fn aggregate_timestamps_avg() -> Result<()> {
    let ctx = SessionContext::new();
    ctx.register_table("t", table_with_timestamps()).unwrap();

    let results = plan_and_collect(
        &ctx,
        "SELECT avg(nanos), avg(micros), avg(millis), avg(secs) FROM t",
    )
    .await
    .unwrap_err();

    assert_eq!(results.to_string(), "Error during planning: The function Avg does not support inputs of type Timestamp(Nanosecond, None).");
    Ok(())
}

#[tokio::test]
async fn aggregate_time_min_and_max() -> Result<()> {
    let ctx = SessionContext::new();

    let sql = "select min(t), max(t) from  (select '00:00:00' as t union select '00:00:01' union select '00:00:02');";
    let results = execute_to_batches(&ctx, sql).await;
    let expected = vec![
        "+----------+----------+",
        "| MIN(t)   | MAX(t)   |",
        "+----------+----------+",
        "| 00:00:00 | 00:00:02 |",
        "+----------+----------+",
    ];

    assert_batches_eq!(expected, &results);

    Ok(())
}

#[tokio::test]
async fn aggregate_decimal_min() -> Result<()> {
    let ctx = SessionContext::new();
    // the data type of c1 is decimal(10,3)
    ctx.register_table("d_table", table_with_decimal()).unwrap();
    let result = plan_and_collect(&ctx, "select min(c1) from d_table")
        .await
        .unwrap();
    let expected = vec![
        "+-----------------+",
        "| MIN(d_table.c1) |",
        "+-----------------+",
        "| -100.009        |",
        "+-----------------+",
    ];
    assert_eq!(
        &DataType::Decimal128(10, 3),
        result[0].schema().field(0).data_type()
    );
    assert_batches_sorted_eq!(expected, &result);
    Ok(())
}

#[tokio::test]
async fn aggregate_decimal_max() -> Result<()> {
    let ctx = SessionContext::new();
    // the data type of c1 is decimal(10,3)
    ctx.register_table("d_table", table_with_decimal()).unwrap();

    let result = plan_and_collect(&ctx, "select max(c1) from d_table")
        .await
        .unwrap();
    let expected = vec![
        "+-----------------+",
        "| MAX(d_table.c1) |",
        "+-----------------+",
        "| 110.009         |",
        "+-----------------+",
    ];
    assert_eq!(
        &DataType::Decimal128(10, 3),
        result[0].schema().field(0).data_type()
    );
    assert_batches_sorted_eq!(expected, &result);
    Ok(())
}

#[tokio::test]
async fn aggregate_decimal_sum() -> Result<()> {
    let ctx = SessionContext::new();
    // the data type of c1 is decimal(10,3)
    ctx.register_table("d_table", table_with_decimal()).unwrap();
    let result = plan_and_collect(&ctx, "select sum(c1) from d_table")
        .await
        .unwrap();
    let expected = vec![
        "+-----------------+",
        "| SUM(d_table.c1) |",
        "+-----------------+",
        "| 100.000         |",
        "+-----------------+",
    ];
    assert_eq!(
        &DataType::Decimal128(20, 3),
        result[0].schema().field(0).data_type()
    );
    assert_batches_sorted_eq!(expected, &result);
    Ok(())
}

#[tokio::test]
async fn aggregate_decimal_avg() -> Result<()> {
    let ctx = SessionContext::new();
    // the data type of c1 is decimal(10,3)
    ctx.register_table("d_table", table_with_decimal()).unwrap();
    let result = plan_and_collect(&ctx, "select avg(c1) from d_table")
        .await
        .unwrap();
    let expected = vec![
        "+-----------------+",
        "| AVG(d_table.c1) |",
        "+-----------------+",
        "| 5.0000000       |",
        "+-----------------+",
    ];
    assert_eq!(
        &DataType::Decimal128(14, 7),
        result[0].schema().field(0).data_type()
    );
    assert_batches_sorted_eq!(expected, &result);
    Ok(())
}

#[tokio::test]
async fn aggregate() -> Result<()> {
    let results = execute_with_partition("SELECT SUM(c1), SUM(c2) FROM test", 4).await?;
    assert_eq!(results.len(), 1);

    let expected = vec![
        "+--------------+--------------+",
        "| SUM(test.c1) | SUM(test.c2) |",
        "+--------------+--------------+",
        "| 60           | 220          |",
        "+--------------+--------------+",
    ];
    assert_batches_sorted_eq!(expected, &results);

    Ok(())
}

#[tokio::test]
async fn aggregate_empty() -> Result<()> {
    // The predicate on this query purposely generates no results
    let results =
        execute_with_partition("SELECT SUM(c1), SUM(c2) FROM test where c1 > 100000", 4)
            .await
            .unwrap();

    assert_eq!(results.len(), 1);

    let expected = vec![
        "+--------------+--------------+",
        "| SUM(test.c1) | SUM(test.c2) |",
        "+--------------+--------------+",
        "|              |              |",
        "+--------------+--------------+",
    ];
    assert_batches_sorted_eq!(expected, &results);

    Ok(())
}

#[tokio::test]
async fn aggregate_avg() -> Result<()> {
    let results = execute_with_partition("SELECT AVG(c1), AVG(c2) FROM test", 4).await?;
    assert_eq!(results.len(), 1);

    let expected = vec![
        "+--------------+--------------+",
        "| AVG(test.c1) | AVG(test.c2) |",
        "+--------------+--------------+",
        "| 1.5          | 5.5          |",
        "+--------------+--------------+",
    ];
    assert_batches_sorted_eq!(expected, &results);

    Ok(())
}

#[tokio::test]
async fn aggregate_max() -> Result<()> {
    let results = execute_with_partition("SELECT MAX(c1), MAX(c2) FROM test", 4).await?;
    assert_eq!(results.len(), 1);

    let expected = vec![
        "+--------------+--------------+",
        "| MAX(test.c1) | MAX(test.c2) |",
        "+--------------+--------------+",
        "| 3            | 10           |",
        "+--------------+--------------+",
    ];
    assert_batches_sorted_eq!(expected, &results);

    Ok(())
}

#[tokio::test]
async fn aggregate_min() -> Result<()> {
    let results = execute_with_partition("SELECT MIN(c1), MIN(c2) FROM test", 4).await?;
    assert_eq!(results.len(), 1);

    let expected = vec![
        "+--------------+--------------+",
        "| MIN(test.c1) | MIN(test.c2) |",
        "+--------------+--------------+",
        "| 0            | 1            |",
        "+--------------+--------------+",
    ];
    assert_batches_sorted_eq!(expected, &results);

    Ok(())
}

#[tokio::test]
async fn aggregate_grouped() -> Result<()> {
    let results =
        execute_with_partition("SELECT c1, SUM(c2) FROM test GROUP BY c1", 4).await?;

    let expected = vec![
        "+----+--------------+",
        "| c1 | SUM(test.c2) |",
        "+----+--------------+",
        "| 0  | 55           |",
        "| 1  | 55           |",
        "| 2  | 55           |",
        "| 3  | 55           |",
        "+----+--------------+",
    ];
    assert_batches_sorted_eq!(expected, &results);

    Ok(())
}

#[tokio::test]
async fn aggregate_grouped_avg() -> Result<()> {
    let results =
        execute_with_partition("SELECT c1, AVG(c2) FROM test GROUP BY c1", 4).await?;

    let expected = vec![
        "+----+--------------+",
        "| c1 | AVG(test.c2) |",
        "+----+--------------+",
        "| 0  | 5.5          |",
        "| 1  | 5.5          |",
        "| 2  | 5.5          |",
        "| 3  | 5.5          |",
        "+----+--------------+",
    ];
    assert_batches_sorted_eq!(expected, &results);

    Ok(())
}

#[tokio::test]
async fn aggregate_grouped_empty() -> Result<()> {
    let results = execute_with_partition(
        "SELECT c1, AVG(c2) FROM test WHERE c1 = 123 GROUP BY c1",
        4,
    )
    .await?;

    let expected = vec![
        "+----+--------------+",
        "| c1 | AVG(test.c2) |",
        "+----+--------------+",
        "+----+--------------+",
    ];
    assert_batches_sorted_eq!(expected, &results);

    Ok(())
}

#[tokio::test]
async fn aggregate_grouped_max() -> Result<()> {
    let results =
        execute_with_partition("SELECT c1, MAX(c2) FROM test GROUP BY c1", 4).await?;

    let expected = vec![
        "+----+--------------+",
        "| c1 | MAX(test.c2) |",
        "+----+--------------+",
        "| 0  | 10           |",
        "| 1  | 10           |",
        "| 2  | 10           |",
        "| 3  | 10           |",
        "+----+--------------+",
    ];
    assert_batches_sorted_eq!(expected, &results);

    Ok(())
}

#[tokio::test]
async fn aggregate_grouped_min() -> Result<()> {
    let results =
        execute_with_partition("SELECT c1, MIN(c2) FROM test GROUP BY c1", 4).await?;

    let expected = vec![
        "+----+--------------+",
        "| c1 | MIN(test.c2) |",
        "+----+--------------+",
        "| 0  | 1            |",
        "| 1  | 1            |",
        "| 2  | 1            |",
        "| 3  | 1            |",
        "+----+--------------+",
    ];
    assert_batches_sorted_eq!(expected, &results);

    Ok(())
}

#[tokio::test]
async fn aggregate_avg_add() -> Result<()> {
    let results = execute_with_partition(
        "SELECT AVG(c1), AVG(c1) + 1, AVG(c1) + 2, 1 + AVG(c1) FROM test",
        4,
    )
    .await?;
    assert_eq!(results.len(), 1);

    let expected = vec![
        "+--------------+-------------------------+-------------------------+-------------------------+",
        "| AVG(test.c1) | AVG(test.c1) + Int64(1) | AVG(test.c1) + Int64(2) | Int64(1) + AVG(test.c1) |",
        "+--------------+-------------------------+-------------------------+-------------------------+",
        "| 1.5          | 2.5                     | 3.5                     | 2.5                     |",
        "+--------------+-------------------------+-------------------------+-------------------------+",
    ];
    assert_batches_sorted_eq!(expected, &results);

    Ok(())
}

#[tokio::test]
async fn case_sensitive_identifiers_aggregates() {
    let ctx = SessionContext::new();
    ctx.register_table("t", table_with_sequence(1, 1).unwrap())
        .unwrap();

    let expected = vec![
        "+----------+",
        "| MAX(t.i) |",
        "+----------+",
        "| 1        |",
        "+----------+",
    ];

    let results = plan_and_collect(&ctx, "SELECT max(i) FROM t")
        .await
        .unwrap();

    assert_batches_sorted_eq!(expected, &results);

    let results = plan_and_collect(&ctx, "SELECT MAX(i) FROM t")
        .await
        .unwrap();
    assert_batches_sorted_eq!(expected, &results);

    // Using double quotes allows specifying the function name with capitalization
    let err = plan_and_collect(&ctx, "SELECT \"MAX\"(i) FROM t")
        .await
        .unwrap_err();
    assert_eq!(
        err.to_string(),
        "Error during planning: Invalid function 'MAX'"
    );

    let results = plan_and_collect(&ctx, "SELECT \"max\"(i) FROM t")
        .await
        .unwrap();
    assert_batches_sorted_eq!(expected, &results);
}

#[tokio::test]
async fn count_basic() -> Result<()> {
    let results =
        execute_with_partition("SELECT COUNT(c1), COUNT(c2) FROM test", 1).await?;
    assert_eq!(results.len(), 1);

    let expected = vec![
        "+----------------+----------------+",
        "| COUNT(test.c1) | COUNT(test.c2) |",
        "+----------------+----------------+",
        "| 10             | 10             |",
        "+----------------+----------------+",
    ];
    assert_batches_sorted_eq!(expected, &results);
    Ok(())
}

#[tokio::test]
async fn count_partitioned() -> Result<()> {
    let results =
        execute_with_partition("SELECT COUNT(c1), COUNT(c2) FROM test", 4).await?;
    assert_eq!(results.len(), 1);

    let expected = vec![
        "+----------------+----------------+",
        "| COUNT(test.c1) | COUNT(test.c2) |",
        "+----------------+----------------+",
        "| 40             | 40             |",
        "+----------------+----------------+",
    ];
    assert_batches_sorted_eq!(expected, &results);
    Ok(())
}

#[tokio::test]
async fn count_aggregated() -> Result<()> {
    let results =
        execute_with_partition("SELECT c1, COUNT(c2) FROM test GROUP BY c1", 4).await?;

    let expected = vec![
        "+----+----------------+",
        "| c1 | COUNT(test.c2) |",
        "+----+----------------+",
        "| 0  | 10             |",
        "| 1  | 10             |",
        "| 2  | 10             |",
        "| 3  | 10             |",
        "+----+----------------+",
    ];
    assert_batches_sorted_eq!(expected, &results);
    Ok(())
}

#[tokio::test]
async fn count_aggregated_cube() -> Result<()> {
    let results = execute_with_partition(
        "SELECT c1, c2, COUNT(c3) FROM test GROUP BY CUBE (c1, c2) ORDER BY c1, c2",
        4,
    )
    .await?;

    let expected = vec![
        "+----+----+----------------+",
        "| c1 | c2 | COUNT(test.c3) |",
        "+----+----+----------------+",
        "|    |    | 40             |",
        "|    | 1  | 4              |",
        "|    | 10 | 4              |",
        "|    | 2  | 4              |",
        "|    | 3  | 4              |",
        "|    | 4  | 4              |",
        "|    | 5  | 4              |",
        "|    | 6  | 4              |",
        "|    | 7  | 4              |",
        "|    | 8  | 4              |",
        "|    | 9  | 4              |",
        "| 0  |    | 10             |",
        "| 0  | 1  | 1              |",
        "| 0  | 10 | 1              |",
        "| 0  | 2  | 1              |",
        "| 0  | 3  | 1              |",
        "| 0  | 4  | 1              |",
        "| 0  | 5  | 1              |",
        "| 0  | 6  | 1              |",
        "| 0  | 7  | 1              |",
        "| 0  | 8  | 1              |",
        "| 0  | 9  | 1              |",
        "| 1  |    | 10             |",
        "| 1  | 1  | 1              |",
        "| 1  | 10 | 1              |",
        "| 1  | 2  | 1              |",
        "| 1  | 3  | 1              |",
        "| 1  | 4  | 1              |",
        "| 1  | 5  | 1              |",
        "| 1  | 6  | 1              |",
        "| 1  | 7  | 1              |",
        "| 1  | 8  | 1              |",
        "| 1  | 9  | 1              |",
        "| 2  |    | 10             |",
        "| 2  | 1  | 1              |",
        "| 2  | 10 | 1              |",
        "| 2  | 2  | 1              |",
        "| 2  | 3  | 1              |",
        "| 2  | 4  | 1              |",
        "| 2  | 5  | 1              |",
        "| 2  | 6  | 1              |",
        "| 2  | 7  | 1              |",
        "| 2  | 8  | 1              |",
        "| 2  | 9  | 1              |",
        "| 3  |    | 10             |",
        "| 3  | 1  | 1              |",
        "| 3  | 10 | 1              |",
        "| 3  | 2  | 1              |",
        "| 3  | 3  | 1              |",
        "| 3  | 4  | 1              |",
        "| 3  | 5  | 1              |",
        "| 3  | 6  | 1              |",
        "| 3  | 7  | 1              |",
        "| 3  | 8  | 1              |",
        "| 3  | 9  | 1              |",
        "+----+----+----------------+",
    ];
    assert_batches_sorted_eq!(expected, &results);
    Ok(())
}

#[tokio::test]
async fn simple_avg() -> Result<()> {
    let schema = Schema::new(vec![Field::new("a", DataType::Int32, false)]);

    let batch1 = RecordBatch::try_new(
        Arc::new(schema.clone()),
        vec![Arc::new(Int32Array::from_slice([1, 2, 3]))],
    )?;
    let batch2 = RecordBatch::try_new(
        Arc::new(schema.clone()),
        vec![Arc::new(Int32Array::from_slice([4, 5]))],
    )?;

    let ctx = SessionContext::new();

    let provider = MemTable::try_new(Arc::new(schema), vec![vec![batch1], vec![batch2]])?;
    ctx.register_table("t", Arc::new(provider))?;

    let result = plan_and_collect(&ctx, "SELECT AVG(a) FROM t").await?;

    let batch = &result[0];
    assert_eq!(1, batch.num_columns());
    assert_eq!(1, batch.num_rows());

    let values = batch
        .column(0)
        .as_any()
        .downcast_ref::<Float64Array>()
        .expect("failed to cast version");
    assert_eq!(values.len(), 1);
    // avg(1,2,3,4,5) = 3.0
    assert_eq!(values.value(0), 3.0_f64);
    Ok(())
}

#[tokio::test]
async fn simple_mean() -> Result<()> {
    let schema = Schema::new(vec![Field::new("a", DataType::Int32, false)]);

    let batch1 = RecordBatch::try_new(
        Arc::new(schema.clone()),
        vec![Arc::new(Int32Array::from_slice([1, 2, 3]))],
    )?;
    let batch2 = RecordBatch::try_new(
        Arc::new(schema.clone()),
        vec![Arc::new(Int32Array::from_slice([4, 5]))],
    )?;

    let ctx = SessionContext::new();

    let provider = MemTable::try_new(Arc::new(schema), vec![vec![batch1], vec![batch2]])?;
    ctx.register_table("t", Arc::new(provider))?;

    let result = plan_and_collect(&ctx, "SELECT MEAN(a) FROM t").await?;

    let batch = &result[0];
    assert_eq!(1, batch.num_columns());
    assert_eq!(1, batch.num_rows());

    let values = batch
        .column(0)
        .as_any()
        .downcast_ref::<Float64Array>()
        .expect("failed to cast version");
    assert_eq!(values.len(), 1);
    // mean(1,2,3,4,5) = 3.0
    assert_eq!(values.value(0), 3.0_f64);
    Ok(())
}

#[tokio::test]
async fn query_sum_distinct() -> Result<()> {
    let schema = Arc::new(Schema::new(vec![
        Field::new("c1", DataType::Int64, true),
        Field::new("c2", DataType::Int64, true),
    ]));

    let data = RecordBatch::try_new(
        schema.clone(),
        vec![
            Arc::new(Int64Array::from(vec![
                Some(0),
                Some(1),
                None,
                Some(3),
                Some(3),
            ])),
            Arc::new(Int64Array::from(vec![
                None,
                Some(1),
                Some(1),
                Some(2),
                Some(2),
            ])),
        ],
    )?;

    let ctx = SessionContext::new();
    ctx.register_batch("test", data)?;

    // 2 different aggregate functions: avg and sum(distinct)
    let sql = "SELECT AVG(c1), SUM(DISTINCT c2) FROM test";
    let actual = execute_to_batches(&ctx, sql).await;
    let expected = vec![
        "+--------------+-----------------------+",
        "| AVG(test.c1) | SUM(DISTINCT test.c2) |",
        "+--------------+-----------------------+",
        "| 1.75         | 3                     |",
        "+--------------+-----------------------+",
    ];
    assert_batches_eq!(expected, &actual);

    // 2 sum(distinct) functions
    let sql = "SELECT SUM(DISTINCT c1), SUM(DISTINCT c2) FROM test";
    let actual = execute_to_batches(&ctx, sql).await;
    let expected = vec![
        "+-----------------------+-----------------------+",
        "| SUM(DISTINCT test.c1) | SUM(DISTINCT test.c2) |",
        "+-----------------------+-----------------------+",
        "| 4                     | 3                     |",
        "+-----------------------+-----------------------+",
    ];
    assert_batches_eq!(expected, &actual);
    Ok(())
}

#[tokio::test]
async fn query_count_distinct() -> Result<()> {
    let schema = Arc::new(Schema::new(vec![Field::new("c1", DataType::Int32, true)]));

    let data = RecordBatch::try_new(
        schema.clone(),
        vec![Arc::new(Int32Array::from(vec![
            Some(0),
            Some(1),
            None,
            Some(3),
            Some(3),
        ]))],
    )?;

    let ctx = SessionContext::new();
    ctx.register_batch("test", data)?;
    let sql = "SELECT COUNT(DISTINCT c1) FROM test";
    let actual = execute_to_batches(&ctx, sql).await;
    let expected = vec![
        "+-------------------------+",
        "| COUNT(DISTINCT test.c1) |",
        "+-------------------------+",
        "| 3                       |",
        "+-------------------------+",
    ];
    assert_batches_eq!(expected, &actual);
    Ok(())
}

async fn run_count_distinct_integers_aggregated_scenario(
    partitions: Vec<Vec<(&str, u64)>>,
) -> Result<Vec<RecordBatch>> {
    let tmp_dir = TempDir::new()?;
    let ctx = SessionContext::new();
    let schema = Arc::new(Schema::new(vec![
        Field::new("c_group", DataType::Utf8, false),
        Field::new("c_int8", DataType::Int8, false),
        Field::new("c_int16", DataType::Int16, false),
        Field::new("c_int32", DataType::Int32, false),
        Field::new("c_int64", DataType::Int64, false),
        Field::new("c_uint8", DataType::UInt8, false),
        Field::new("c_uint16", DataType::UInt16, false),
        Field::new("c_uint32", DataType::UInt32, false),
        Field::new("c_uint64", DataType::UInt64, false),
    ]));

    for (i, partition) in partitions.iter().enumerate() {
        let filename = format!("partition-{}.csv", i);
        let file_path = tmp_dir.path().join(filename);
        let mut file = File::create(file_path)?;
        for row in partition {
            let row_str = format!(
                "{},{}\n",
                row.0,
                // Populate values for each of the integer fields in the
                // schema.
                (0..8)
                    .map(|_| { row.1.to_string() })
                    .collect::<Vec<_>>()
                    .join(","),
            );
            file.write_all(row_str.as_bytes())?;
        }
    }
    ctx.register_csv(
        "test",
        tmp_dir.path().to_str().unwrap(),
        CsvReadOptions::new().schema(&schema).has_header(false),
    )
    .await?;

    let results = plan_and_collect(
        &ctx,
        "
          SELECT
            c_group,
            COUNT(c_uint64),
            COUNT(DISTINCT c_int8),
            COUNT(DISTINCT c_int16),
            COUNT(DISTINCT c_int32),
            COUNT(DISTINCT c_int64),
            COUNT(DISTINCT c_uint8),
            COUNT(DISTINCT c_uint16),
            COUNT(DISTINCT c_uint32),
            COUNT(DISTINCT c_uint64)
          FROM test
          GROUP BY c_group
        ",
    )
    .await?;

    Ok(results)
}

#[tokio::test]
async fn count_distinct_integers_aggregated_single_partition() -> Result<()> {
    let partitions = vec![
        // The first member of each tuple will be the value for the
        // `c_group` column, and the second member will be the value for
        // each of the int/uint fields.
        vec![
            ("a", 1),
            ("a", 1),
            ("a", 2),
            ("b", 9),
            ("c", 9),
            ("c", 10),
            ("c", 9),
        ],
    ];

    let results = run_count_distinct_integers_aggregated_scenario(partitions).await?;

    let expected = vec![
        "+---------+----------------------+-----------------------------+------------------------------+------------------------------+------------------------------+------------------------------+-------------------------------+-------------------------------+-------------------------------+",
        "| c_group | COUNT(test.c_uint64) | COUNT(DISTINCT test.c_int8) | COUNT(DISTINCT test.c_int16) | COUNT(DISTINCT test.c_int32) | COUNT(DISTINCT test.c_int64) | COUNT(DISTINCT test.c_uint8) | COUNT(DISTINCT test.c_uint16) | COUNT(DISTINCT test.c_uint32) | COUNT(DISTINCT test.c_uint64) |",
        "+---------+----------------------+-----------------------------+------------------------------+------------------------------+------------------------------+------------------------------+-------------------------------+-------------------------------+-------------------------------+",
        "| a       | 3                    | 2                           | 2                            | 2                            | 2                            | 2                            | 2                             | 2                             | 2                             |",
        "| b       | 1                    | 1                           | 1                            | 1                            | 1                            | 1                            | 1                             | 1                             | 1                             |",
        "| c       | 3                    | 2                           | 2                            | 2                            | 2                            | 2                            | 2                             | 2                             | 2                             |",
        "+---------+----------------------+-----------------------------+------------------------------+------------------------------+------------------------------+------------------------------+-------------------------------+-------------------------------+-------------------------------+",
    ];
    assert_batches_sorted_eq!(expected, &results);

    Ok(())
}

#[tokio::test]
async fn count_distinct_integers_aggregated_multiple_partitions() -> Result<()> {
    let partitions = vec![
        // The first member of each tuple will be the value for the
        // `c_group` column, and the second member will be the value for
        // each of the int/uint fields.
        vec![("a", 1), ("a", 1), ("a", 2), ("b", 9), ("c", 9)],
        vec![("a", 1), ("a", 3), ("b", 8), ("b", 9), ("b", 10), ("b", 11)],
    ];

    let results = run_count_distinct_integers_aggregated_scenario(partitions).await?;

    let expected = vec![
        "+---------+----------------------+-----------------------------+------------------------------+------------------------------+------------------------------+------------------------------+-------------------------------+-------------------------------+-------------------------------+",
        "| c_group | COUNT(test.c_uint64) | COUNT(DISTINCT test.c_int8) | COUNT(DISTINCT test.c_int16) | COUNT(DISTINCT test.c_int32) | COUNT(DISTINCT test.c_int64) | COUNT(DISTINCT test.c_uint8) | COUNT(DISTINCT test.c_uint16) | COUNT(DISTINCT test.c_uint32) | COUNT(DISTINCT test.c_uint64) |",
        "+---------+----------------------+-----------------------------+------------------------------+------------------------------+------------------------------+------------------------------+-------------------------------+-------------------------------+-------------------------------+",
        "| a       | 5                    | 3                           | 3                            | 3                            | 3                            | 3                            | 3                             | 3                             | 3                             |",
        "| b       | 5                    | 4                           | 4                            | 4                            | 4                            | 4                            | 4                             | 4                             | 4                             |",
        "| c       | 1                    | 1                           | 1                            | 1                            | 1                            | 1                            | 1                             | 1                             | 1                             |",
        "+---------+----------------------+-----------------------------+------------------------------+------------------------------+------------------------------+------------------------------+-------------------------------+-------------------------------+-------------------------------+",
    ];
    assert_batches_sorted_eq!(expected, &results);

    Ok(())
}

#[tokio::test]
async fn aggregate_with_alias() -> Result<()> {
    let ctx = SessionContext::new();

    let schema = Arc::new(Schema::new(vec![
        Field::new("c1", DataType::Utf8, false),
        Field::new("c2", DataType::UInt32, false),
    ]));

    let plan = scan_empty(None, schema.as_ref(), None)?
        .aggregate(vec![col("c1")], vec![sum(col("c2"))])?
        .project(vec![col("c1"), sum(col("c2")).alias("total_salary")])?
        .build()?;

    let plan = ctx.optimize(&plan)?;

    let physical_plan = ctx.create_physical_plan(&Arc::new(plan)).await?;
    assert_eq!("c1", physical_plan.schema().field(0).name().as_str());
    assert_eq!(
        "total_salary",
        physical_plan.schema().field(1).name().as_str()
    );
    Ok(())
}

#[tokio::test]
<<<<<<< HEAD
async fn test_approx_percentile_cont_decimal_support() -> Result<()> {
    let ctx = SessionContext::new();
    register_aggregate_csv(&ctx).await?;
    let sql = "SELECT c1, approx_percentile_cont(c2, cast(0.85 as decimal(10,2))) apc FROM aggregate_test_100 GROUP BY 1 ORDER BY 1";
    let actual = execute_to_batches(&ctx, sql).await;
    let expected = vec![
        "+----+-----+",
        "| c1 | apc |",
        "+----+-----+",
        "| a  | 4   |",
        "| b  | 5   |",
        "| c  | 4   |",
        "| d  | 4   |",
        "| e  | 4   |",
        "+----+-----+",
=======
async fn array_agg_zero() -> Result<()> {
    let ctx = SessionContext::new();
    // 2 different aggregate functions: avg and sum(distinct)
    let sql = "SELECT ARRAY_AGG([]);";
    let actual = execute_to_batches(&ctx, sql).await;
    let expected = vec![
        "+------------------------+",
        "| ARRAYAGG(List([NULL])) |",
        "+------------------------+",
        "| []                     |",
        "+------------------------+",
    ];
    assert_batches_eq!(expected, &actual);
    Ok(())
}

#[tokio::test]
async fn array_agg_one() -> Result<()> {
    let ctx = SessionContext::new();
    // 2 different aggregate functions: avg and sum(distinct)
    let sql = "SELECT ARRAY_AGG([1]);";
    let actual = execute_to_batches(&ctx, sql).await;
    let expected = vec![
        "+---------------------+",
        "| ARRAYAGG(List([1])) |",
        "+---------------------+",
        "| [[1]]               |",
        "+---------------------+",
>>>>>>> 5de9709f
    ];
    assert_batches_eq!(expected, &actual);
    Ok(())
}<|MERGE_RESOLUTION|>--- conflicted
+++ resolved
@@ -2316,7 +2316,40 @@
 }
 
 #[tokio::test]
-<<<<<<< HEAD
+async fn array_agg_zero() -> Result<()> {
+    let ctx = SessionContext::new();
+    // 2 different aggregate functions: avg and sum(distinct)
+    let sql = "SELECT ARRAY_AGG([]);";
+    let actual = execute_to_batches(&ctx, sql).await;
+    let expected = vec![
+        "+------------------------+",
+        "| ARRAYAGG(List([NULL])) |",
+        "+------------------------+",
+        "| []                     |",
+        "+------------------------+",
+    ];
+    assert_batches_eq!(expected, &actual);
+    Ok(())
+}
+
+#[tokio::test]
+async fn array_agg_one() -> Result<()> {
+    let ctx = SessionContext::new();
+    // 2 different aggregate functions: avg and sum(distinct)
+    let sql = "SELECT ARRAY_AGG([1]);";
+    let actual = execute_to_batches(&ctx, sql).await;
+    let expected = vec![
+        "+---------------------+",
+        "| ARRAYAGG(List([1])) |",
+        "+---------------------+",
+        "| [[1]]               |",
+        "+---------------------+",
+    ];
+    assert_batches_eq!(expected, &actual);
+    Ok(())
+}
+
+#[tokio::test]
 async fn test_approx_percentile_cont_decimal_support() -> Result<()> {
     let ctx = SessionContext::new();
     register_aggregate_csv(&ctx).await?;
@@ -2332,36 +2365,6 @@
         "| d  | 4   |",
         "| e  | 4   |",
         "+----+-----+",
-=======
-async fn array_agg_zero() -> Result<()> {
-    let ctx = SessionContext::new();
-    // 2 different aggregate functions: avg and sum(distinct)
-    let sql = "SELECT ARRAY_AGG([]);";
-    let actual = execute_to_batches(&ctx, sql).await;
-    let expected = vec![
-        "+------------------------+",
-        "| ARRAYAGG(List([NULL])) |",
-        "+------------------------+",
-        "| []                     |",
-        "+------------------------+",
-    ];
-    assert_batches_eq!(expected, &actual);
-    Ok(())
-}
-
-#[tokio::test]
-async fn array_agg_one() -> Result<()> {
-    let ctx = SessionContext::new();
-    // 2 different aggregate functions: avg and sum(distinct)
-    let sql = "SELECT ARRAY_AGG([1]);";
-    let actual = execute_to_batches(&ctx, sql).await;
-    let expected = vec![
-        "+---------------------+",
-        "| ARRAYAGG(List([1])) |",
-        "+---------------------+",
-        "| [[1]]               |",
-        "+---------------------+",
->>>>>>> 5de9709f
     ];
     assert_batches_eq!(expected, &actual);
     Ok(())
