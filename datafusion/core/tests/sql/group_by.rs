// Licensed to the Apache Software Foundation (ASF) under one
// or more contributor license agreements.  See the NOTICE file
// distributed with this work for additional information
// regarding copyright ownership.  The ASF licenses this file
// to you under the Apache License, Version 2.0 (the
// "License"); you may not use this file except in compliance
// with the License.  You may obtain a copy of the License at
//
//   http://www.apache.org/licenses/LICENSE-2.0
//
// Unless required by applicable law or agreed to in writing,
// software distributed under the License is distributed on an
// "AS IS" BASIS, WITHOUT WARRANTIES OR CONDITIONS OF ANY
// KIND, either express or implied.  See the License for the
// specific language governing permissions and limitations
// under the License.

use super::*;
use datafusion::test_util::get_test_context2;

#[tokio::test]
async fn group_by_date_trunc() -> Result<()> {
    let tmp_dir = TempDir::new()?;
    let ctx = SessionContext::new();
    let schema = Arc::new(Schema::new(vec![
        Field::new("c2", DataType::UInt64, false),
        Field::new(
            "t1",
            DataType::Timestamp(TimeUnit::Microsecond, None),
            false,
        ),
    ]));

    // generate a partitioned file
    for partition in 0..4 {
        let filename = format!("partition-{}.{}", partition, "csv");
        let file_path = tmp_dir.path().join(filename);
        let mut file = File::create(file_path)?;

        // generate some data
        for i in 0..10 {
            let data = format!("{},2020-12-{}T00:00:00.000Z\n", i, i + 10);
            file.write_all(data.as_bytes())?;
        }
    }

    ctx.register_csv(
        "test",
        tmp_dir.path().to_str().unwrap(),
        CsvReadOptions::new().schema(&schema).has_header(false),
    )
    .await?;

    let results = plan_and_collect(
        &ctx,
        "SELECT date_trunc('week', t1) as week, SUM(c2) FROM test GROUP BY date_trunc('week', t1)",
    ).await?;

    let expected = vec![
        "+---------------------+--------------+",
        "| week                | SUM(test.c2) |",
        "+---------------------+--------------+",
        "| 2020-12-07T00:00:00 | 24           |",
        "| 2020-12-14T00:00:00 | 156          |",
        "+---------------------+--------------+",
    ];
    assert_batches_sorted_eq!(expected, &results);

    Ok(())
}

#[tokio::test]
async fn group_by_dictionary() {
    async fn run_test_case<K: ArrowDictionaryKeyType>() {
        let ctx = SessionContext::new();

        // input data looks like:
        // A, 1
        // B, 2
        // A, 2
        // A, 4
        // C, 1
        // A, 1

        let dict_array: DictionaryArray<K> =
            vec!["A", "B", "A", "A", "C", "A"].into_iter().collect();
        let dict_array = Arc::new(dict_array);

        let val_array: Int64Array = vec![1, 2, 2, 4, 1, 1].into();
        let val_array = Arc::new(val_array);

        let schema = Arc::new(Schema::new(vec![
            Field::new("dict", dict_array.data_type().clone(), false),
            Field::new("val", val_array.data_type().clone(), false),
        ]));

        let batch =
            RecordBatch::try_new(schema.clone(), vec![dict_array, val_array]).unwrap();

        ctx.register_batch("t", batch).unwrap();

        let results =
            plan_and_collect(&ctx, "SELECT dict, count(val) FROM t GROUP BY dict")
                .await
                .expect("ran plan correctly");

        let expected = vec![
            "+------+--------------+",
            "| dict | COUNT(t.val) |",
            "+------+--------------+",
            "| A    | 4            |",
            "| B    | 1            |",
            "| C    | 1            |",
            "+------+--------------+",
        ];
        assert_batches_sorted_eq!(expected, &results);

        // Now, use dict as an aggregate
        let results =
            plan_and_collect(&ctx, "SELECT val, count(dict) FROM t GROUP BY val")
                .await
                .expect("ran plan correctly");

        let expected = vec![
            "+-----+---------------+",
            "| val | COUNT(t.dict) |",
            "+-----+---------------+",
            "| 1   | 3             |",
            "| 2   | 2             |",
            "| 4   | 1             |",
            "+-----+---------------+",
        ];
        assert_batches_sorted_eq!(expected, &results);

        // Now, use dict as an aggregate
        let results = plan_and_collect(
            &ctx,
            "SELECT val, count(distinct dict) FROM t GROUP BY val",
        )
        .await
        .expect("ran plan correctly");

        let expected = vec![
            "+-------+------------------------+",
            "| t.val | COUNT(DISTINCT t.dict) |",
            "+-------+------------------------+",
            "| 1     | 2                      |",
            "| 2     | 2                      |",
            "| 4     | 1                      |",
            "+-------+------------------------+",
        ];
        assert_batches_sorted_eq!(expected, &results);
    }

    run_test_case::<Int8Type>().await;
    run_test_case::<Int16Type>().await;
    run_test_case::<Int32Type>().await;
    run_test_case::<Int64Type>().await;
    run_test_case::<UInt8Type>().await;
    run_test_case::<UInt16Type>().await;
    run_test_case::<UInt32Type>().await;
    run_test_case::<UInt64Type>().await;
<<<<<<< HEAD
}

#[tokio::test]
async fn csv_query_group_by_order_by_substr() -> Result<()> {
    let ctx = SessionContext::new();
    register_aggregate_csv(&ctx).await?;
    let sql = "SELECT substr(c1, 1, 1), avg(c12) \
        FROM aggregate_test_100 \
        GROUP BY substr(c1, 1, 1) \
        ORDER BY substr(c1, 1, 1)";
    let actual = execute_to_batches(&ctx, sql).await;
    let expected = vec![
        "+-------------------------------------------------+-----------------------------+",
        "| substr(aggregate_test_100.c1,Int64(1),Int64(1)) | AVG(aggregate_test_100.c12) |",
        "+-------------------------------------------------+-----------------------------+",
        "| a                                               | 0.48754517466109415         |",
        "| b                                               | 0.41040709263815384         |",
        "| c                                               | 0.6600456536439784          |",
        "| d                                               | 0.48855379387549824         |",
        "| e                                               | 0.48600669271341534         |",
        "+-------------------------------------------------+-----------------------------+",
    ];
    assert_batches_sorted_eq!(expected, &actual);
    Ok(())
}

#[tokio::test]
async fn csv_query_group_by_order_by_substr_aliased_projection() -> Result<()> {
    let ctx = SessionContext::new();
    register_aggregate_csv(&ctx).await?;
    let sql = "SELECT substr(c1, 1, 1) as name, avg(c12) as average \
        FROM aggregate_test_100 \
        GROUP BY substr(c1, 1, 1) \
        ORDER BY substr(c1, 1, 1)";
    let actual = execute_to_batches(&ctx, sql).await;
    let expected = vec![
        "+------+---------------------+",
        "| name | average             |",
        "+------+---------------------+",
        "| a    | 0.48754517466109415 |",
        "| b    | 0.41040709263815384 |",
        "| c    | 0.6600456536439784  |",
        "| d    | 0.48855379387549824 |",
        "| e    | 0.48600669271341534 |",
        "+------+---------------------+",
    ];
    assert_batches_sorted_eq!(expected, &actual);
    Ok(())
}

#[tokio::test]
async fn csv_query_group_by_order_by_avg_group_by_substr() -> Result<()> {
    let ctx = SessionContext::new();
    register_aggregate_csv(&ctx).await?;
    let sql = "SELECT substr(c1, 1, 1) as name, avg(c12) as average \
        FROM aggregate_test_100 \
        GROUP BY substr(c1, 1, 1) \
        ORDER BY avg(c12)";
    let actual = execute_to_batches(&ctx, sql).await;
    let expected = vec![
        "+------+---------------------+",
        "| name | average             |",
        "+------+---------------------+",
        "| b    | 0.41040709263815384 |",
        "| e    | 0.48600669271341534 |",
        "| a    | 0.48754517466109415 |",
        "| d    | 0.48855379387549824 |",
        "| c    | 0.6600456536439784  |",
        "+------+---------------------+",
    ];
    assert_batches_sorted_eq!(expected, &actual);
    Ok(())
}

#[tokio::test]
async fn test_source_sorted_groupby() -> Result<()> {
    let tmpdir = TempDir::new().unwrap();
    let session_config = SessionConfig::new().with_target_partitions(1);
    let ctx = get_test_context2(&tmpdir, true, session_config).await?;

    let sql = "SELECT a, b,
           SUM(c) as summation1
           FROM annotated_data
           GROUP BY b, a";

    let msg = format!("Creating logical plan for '{sql}'");
    let dataframe = ctx.sql(sql).await.expect(&msg);
    let physical_plan = dataframe.create_physical_plan().await?;
    let formatted = displayable(physical_plan.as_ref()).indent().to_string();
    let expected = {
        vec![
            "ProjectionExec: expr=[a@1 as a, b@0 as b, SUM(annotated_data.c)@2 as summation1]",
            "  AggregateExec: mode=Single, gby=[b@1 as b, a@0 as a], aggr=[SUM(annotated_data.c)]",
        ]
    };

    let actual: Vec<&str> = formatted.trim().lines().collect();
    let actual_len = actual.len();
    let actual_trim_last = &actual[..actual_len - 1];
    assert_eq!(
        expected, actual_trim_last,
        "\n\nexpected:\n\n{expected:#?}\nactual:\n\n{actual:#?}\n\n"
    );

    let actual = execute_to_batches(&ctx, sql).await;
    let expected = vec![
        "+---+---+------------+",
        "| a | b | summation1 |",
        "+---+---+------------+",
        "| 0 | 0 | 300        |",
        "| 0 | 1 | 925        |",
        "| 1 | 2 | 1550       |",
        "| 1 | 3 | 2175       |",
        "+---+---+------------+",
    ];
    assert_batches_eq!(expected, &actual);
    Ok(())
}

#[tokio::test]
async fn test_source_sorted_groupby2() -> Result<()> {
    let tmpdir = TempDir::new().unwrap();
    let session_config = SessionConfig::new().with_target_partitions(1);
    let ctx = get_test_context2(&tmpdir, true, session_config).await?;

    let sql = "SELECT a, d,
           SUM(c) as summation1
           FROM annotated_data
           GROUP BY d, a";

    let msg = format!("Creating logical plan for '{sql}'");
    let dataframe = ctx.sql(sql).await.expect(&msg);
    let physical_plan = dataframe.create_physical_plan().await?;
    let formatted = displayable(physical_plan.as_ref()).indent().to_string();
    let expected = {
        vec![
            "ProjectionExec: expr=[a@1 as a, d@0 as d, SUM(annotated_data.c)@2 as summation1]",
            "  AggregateExec: mode=Single, gby=[d@2 as d, a@0 as a], aggr=[SUM(annotated_data.c)]",
        ]
    };

    let actual: Vec<&str> = formatted.trim().lines().collect();
    let actual_len = actual.len();
    let actual_trim_last = &actual[..actual_len - 1];
    assert_eq!(
        expected, actual_trim_last,
        "\n\nexpected:\n\n{expected:#?}\nactual:\n\n{actual:#?}\n\n"
    );

    let actual = execute_to_batches(&ctx, sql).await;
    let expected = vec![
        "+---+---+------------+",
        "| a | d | summation1 |",
        "+---+---+------------+",
        "| 0 | 0 | 292        |",
        "| 0 | 2 | 196        |",
        "| 0 | 1 | 315        |",
        "| 0 | 4 | 164        |",
        "| 0 | 3 | 258        |",
        "| 1 | 0 | 622        |",
        "| 1 | 3 | 299        |",
        "| 1 | 1 | 1043       |",
        "| 1 | 4 | 913        |",
        "| 1 | 2 | 848        |",
        "+---+---+------------+",
    ];
    assert_batches_eq!(expected, &actual);
    Ok(())
=======
>>>>>>> 03713d60
}<|MERGE_RESOLUTION|>--- conflicted
+++ resolved
@@ -160,79 +160,6 @@
     run_test_case::<UInt16Type>().await;
     run_test_case::<UInt32Type>().await;
     run_test_case::<UInt64Type>().await;
-<<<<<<< HEAD
-}
-
-#[tokio::test]
-async fn csv_query_group_by_order_by_substr() -> Result<()> {
-    let ctx = SessionContext::new();
-    register_aggregate_csv(&ctx).await?;
-    let sql = "SELECT substr(c1, 1, 1), avg(c12) \
-        FROM aggregate_test_100 \
-        GROUP BY substr(c1, 1, 1) \
-        ORDER BY substr(c1, 1, 1)";
-    let actual = execute_to_batches(&ctx, sql).await;
-    let expected = vec![
-        "+-------------------------------------------------+-----------------------------+",
-        "| substr(aggregate_test_100.c1,Int64(1),Int64(1)) | AVG(aggregate_test_100.c12) |",
-        "+-------------------------------------------------+-----------------------------+",
-        "| a                                               | 0.48754517466109415         |",
-        "| b                                               | 0.41040709263815384         |",
-        "| c                                               | 0.6600456536439784          |",
-        "| d                                               | 0.48855379387549824         |",
-        "| e                                               | 0.48600669271341534         |",
-        "+-------------------------------------------------+-----------------------------+",
-    ];
-    assert_batches_sorted_eq!(expected, &actual);
-    Ok(())
-}
-
-#[tokio::test]
-async fn csv_query_group_by_order_by_substr_aliased_projection() -> Result<()> {
-    let ctx = SessionContext::new();
-    register_aggregate_csv(&ctx).await?;
-    let sql = "SELECT substr(c1, 1, 1) as name, avg(c12) as average \
-        FROM aggregate_test_100 \
-        GROUP BY substr(c1, 1, 1) \
-        ORDER BY substr(c1, 1, 1)";
-    let actual = execute_to_batches(&ctx, sql).await;
-    let expected = vec![
-        "+------+---------------------+",
-        "| name | average             |",
-        "+------+---------------------+",
-        "| a    | 0.48754517466109415 |",
-        "| b    | 0.41040709263815384 |",
-        "| c    | 0.6600456536439784  |",
-        "| d    | 0.48855379387549824 |",
-        "| e    | 0.48600669271341534 |",
-        "+------+---------------------+",
-    ];
-    assert_batches_sorted_eq!(expected, &actual);
-    Ok(())
-}
-
-#[tokio::test]
-async fn csv_query_group_by_order_by_avg_group_by_substr() -> Result<()> {
-    let ctx = SessionContext::new();
-    register_aggregate_csv(&ctx).await?;
-    let sql = "SELECT substr(c1, 1, 1) as name, avg(c12) as average \
-        FROM aggregate_test_100 \
-        GROUP BY substr(c1, 1, 1) \
-        ORDER BY avg(c12)";
-    let actual = execute_to_batches(&ctx, sql).await;
-    let expected = vec![
-        "+------+---------------------+",
-        "| name | average             |",
-        "+------+---------------------+",
-        "| b    | 0.41040709263815384 |",
-        "| e    | 0.48600669271341534 |",
-        "| a    | 0.48754517466109415 |",
-        "| d    | 0.48855379387549824 |",
-        "| c    | 0.6600456536439784  |",
-        "+------+---------------------+",
-    ];
-    assert_batches_sorted_eq!(expected, &actual);
-    Ok(())
 }
 
 #[tokio::test]
@@ -329,6 +256,4 @@
     ];
     assert_batches_eq!(expected, &actual);
     Ok(())
-=======
->>>>>>> 03713d60
 }