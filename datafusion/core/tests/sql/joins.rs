// Licensed to the Apache Software Foundation (ASF) under one
// or more contributor license agreements.  See the NOTICE file
// distributed with this work for additional information
// regarding copyright ownership.  The ASF licenses this file
// to you under the Apache License, Version 2.0 (the
// "License"); you may not use this file except in compliance
// with the License.  You may obtain a copy of the License at
//
//   http://www.apache.org/licenses/LICENSE-2.0
//
// Unless required by applicable law or agreed to in writing,
// software distributed under the License is distributed on an
// "AS IS" BASIS, WITHOUT WARRANTIES OR CONDITIONS OF ANY
// KIND, either express or implied.  See the License for the
// specific language governing permissions and limitations
// under the License.

use super::*;

#[tokio::test]
#[ignore]
/// TODO: need to repair. Wrong Test: ambiguous column name: a
async fn nestedjoin_with_alias() -> Result<()> {
    // repro case for https://github.com/apache/arrow-datafusion/issues/2867
    let sql = "select * from ((select 1 as a, 2 as b) c INNER JOIN (select 1 as a, 3 as d) e on c.a = e.a) f;";
    let expected = vec![
        "+---+---+---+---+",
        "| a | b | a | d |",
        "+---+---+---+---+",
        "| 1 | 2 | 1 | 3 |",
        "+---+---+---+---+",
    ];
    let ctx = SessionContext::new();
    let actual = execute_to_batches(&ctx, sql).await;
    assert_batches_eq!(expected, &actual);

    Ok(())
}

#[tokio::test]
async fn join_partitioned() -> Result<()> {
    // self join on partition id (workaround for duplicate column name)
    let results = execute_with_partition(
        "SELECT 1 FROM test JOIN (SELECT c1 AS id1 FROM test) AS a ON c1=id1",
        4,
    )
    .await?;

    assert_eq!(
        results.iter().map(|b| b.num_rows()).sum::<usize>(),
        4 * 10 * 10
    );

    Ok(())
}

#[tokio::test]
#[ignore = "Test ignored, will be enabled after fixing the NAAJ bug"]
// https://github.com/apache/arrow-datafusion/issues/4211
async fn null_aware_left_anti_join() -> Result<()> {
    let test_repartition_joins = vec![true, false];
    for repartition_joins in test_repartition_joins {
        let ctx = create_left_semi_anti_join_context_with_null_ids(
            "t1_id",
            "t2_id",
            repartition_joins,
        )
        .unwrap();

        let sql = "SELECT t1_id, t1_name FROM t1 WHERE t1_id NOT IN (SELECT t2_id FROM t2) ORDER BY t1_id";
        let actual = execute_to_batches(&ctx, sql).await;
        let expected = vec!["++", "++"];
        assert_batches_eq!(expected, &actual);
    }

    Ok(())
<<<<<<< HEAD
}

#[tokio::test]
async fn right_semi_join() -> Result<()> {
    let test_repartition_joins = vec![true, false];
    for repartition_joins in test_repartition_joins {
        let ctx = create_right_semi_anti_join_context_with_null_ids(
            "t1_id",
            "t2_id",
            repartition_joins,
        )
        .unwrap();

        let sql = "SELECT t1_id, t1_name, t1_int FROM t1 WHERE EXISTS (SELECT * FROM t2 where t2.t2_id = t1.t1_id and t2.t2_name <> t1.t1_name) ORDER BY t1_id";
        let msg = format!("Creating logical plan for '{sql}'");
        let dataframe = ctx.sql(sql).await.expect(&msg);
        let physical_plan = dataframe.create_physical_plan().await?;
        let expected = if repartition_joins {
            vec![
                "SortPreservingMergeExec: [t1_id@0 ASC NULLS LAST]",
                 "  SortExec: expr=[t1_id@0 ASC NULLS LAST]",
                 "    CoalesceBatchesExec: target_batch_size=4096",
                 "      HashJoinExec: mode=Partitioned, join_type=RightSemi, on=[(Column { name: \"t2_id\", index: 0 }, Column { name: \"t1_id\", index: 0 })], filter=t2_name@1 != t1_name@0",
                 "        CoalesceBatchesExec: target_batch_size=4096",
                 "          RepartitionExec: partitioning=Hash([Column { name: \"t2_id\", index: 0 }], 2), input_partitions=2",
                 "            RepartitionExec: partitioning=RoundRobinBatch(2), input_partitions=1",
                 "              MemoryExec: partitions=1, partition_sizes=[1]",
                 "        CoalesceBatchesExec: target_batch_size=4096",
                 "          RepartitionExec: partitioning=Hash([Column { name: \"t1_id\", index: 0 }], 2), input_partitions=2",
                 "            RepartitionExec: partitioning=RoundRobinBatch(2), input_partitions=1",
                 "              MemoryExec: partitions=1, partition_sizes=[1]",
            ]
        } else {
            vec![
                "SortExec: expr=[t1_id@0 ASC NULLS LAST]",
                "  CoalesceBatchesExec: target_batch_size=4096",
                "    HashJoinExec: mode=CollectLeft, join_type=RightSemi, on=[(Column { name: \"t2_id\", index: 0 }, Column { name: \"t1_id\", index: 0 })], filter=t2_name@1 != t1_name@0",
                "      MemoryExec: partitions=1, partition_sizes=[1]",
                "      MemoryExec: partitions=1, partition_sizes=[1]",
            ]
        };
        let formatted = displayable(physical_plan.as_ref()).indent().to_string();
        let actual: Vec<&str> = formatted.trim().lines().collect();
        assert_eq!(
            expected, actual,
            "\n\nexpected:\n\n{expected:#?}\nactual:\n\n{actual:#?}\n\n"
        );

        let actual = execute_to_batches(&ctx, sql).await;
        let expected = vec![
            "+-------+---------+--------+",
            "| t1_id | t1_name | t1_int |",
            "+-------+---------+--------+",
            "| 11    | a       | 1      |",
            "+-------+---------+--------+",
        ];
        assert_batches_eq!(expected, &actual);

        let sql = "SELECT t1_id, t1_name, t1_int FROM t2 RIGHT SEMI JOIN t1 on (t2.t2_id = t1.t1_id and t2.t2_name <> t1.t1_name) ORDER BY t1_id";
        let msg = format!("Creating logical plan for '{sql}'");
        let dataframe = ctx.sql(sql).await.expect(&msg);
        let physical_plan = dataframe.create_physical_plan().await?;
        let expected = if repartition_joins {
            vec![
                "SortPreservingMergeExec: [t1_id@0 ASC NULLS LAST]",
                "  SortExec: expr=[t1_id@0 ASC NULLS LAST]",
                "    CoalesceBatchesExec: target_batch_size=4096",
                "      HashJoinExec: mode=Partitioned, join_type=RightSemi, on=[(Column { name: \"t2_id\", index: 0 }, Column { name: \"t1_id\", index: 0 })], filter=t2_name@0 != t1_name@1",
                "        CoalesceBatchesExec: target_batch_size=4096",
                "          RepartitionExec: partitioning=Hash([Column { name: \"t2_id\", index: 0 }], 2), input_partitions=2",
                "            RepartitionExec: partitioning=RoundRobinBatch(2), input_partitions=1",
                "              MemoryExec: partitions=1, partition_sizes=[1]",
                "        CoalesceBatchesExec: target_batch_size=4096",
                "          RepartitionExec: partitioning=Hash([Column { name: \"t1_id\", index: 0 }], 2), input_partitions=2",
                "            RepartitionExec: partitioning=RoundRobinBatch(2), input_partitions=1",
                "              MemoryExec: partitions=1, partition_sizes=[1]",
            ]
        } else {
            vec![
                "SortExec: expr=[t1_id@0 ASC NULLS LAST]",
                "  CoalesceBatchesExec: target_batch_size=4096",
                "    HashJoinExec: mode=CollectLeft, join_type=RightSemi, on=[(Column { name: \"t2_id\", index: 0 }, Column { name: \"t1_id\", index: 0 })], filter=t2_name@0 != t1_name@1",
                "      MemoryExec: partitions=1, partition_sizes=[1]",
                "      MemoryExec: partitions=1, partition_sizes=[1]",
            ]
        };
        let formatted = displayable(physical_plan.as_ref()).indent().to_string();
        let actual: Vec<&str> = formatted.trim().lines().collect();
        assert_eq!(
            expected, actual,
            "\n\nexpected:\n\n{expected:#?}\nactual:\n\n{actual:#?}\n\n"
        );

        let actual = execute_to_batches(&ctx, sql).await;
        let expected = vec![
            "+-------+---------+--------+",
            "| t1_id | t1_name | t1_int |",
            "+-------+---------+--------+",
            "| 11    | a       | 1      |",
            "+-------+---------+--------+",
        ];
        assert_batches_eq!(expected, &actual);
    }

    Ok(())
}

#[tokio::test]
async fn join_and_aggregate_on_same_key() -> Result<()> {
    let ctx = create_join_context("t1_id", "t2_id", true)?;
    let sql = "select distinct(t1.t1_id) from t1 inner join t2 on t1.t1_id = t2.t2_id";

    // assert logical plan
    let msg = format!("Creating logical plan for '{sql}'");
    let dataframe = ctx.sql(&("explain ".to_owned() + sql)).await.expect(&msg);
    let plan = dataframe.into_optimized_plan().unwrap();

    let expected = vec![
        "Explain [plan_type:Utf8, plan:Utf8]",
        "  Aggregate: groupBy=[[t1.t1_id]], aggr=[[]] [t1_id:UInt32;N]",
        "    Projection: t1.t1_id [t1_id:UInt32;N]",
        "      Inner Join: t1.t1_id = t2.t2_id [t1_id:UInt32;N, t2_id:UInt32;N]",
        "        TableScan: t1 projection=[t1_id] [t1_id:UInt32;N]",
        "        TableScan: t2 projection=[t2_id] [t2_id:UInt32;N]",
    ];

    let formatted = plan.display_indent_schema().to_string();
    let actual: Vec<&str> = formatted.trim().lines().collect();
    assert_eq!(
        expected, actual,
        "\n\nexpected:\n\n{expected:#?}\nactual:\n\n{actual:#?}\n\n"
    );

    let msg = format!("Creating physical plan for '{sql}'");
    let dataframe = ctx.sql(sql).await.expect(&msg);
    let physical_plan = dataframe.create_physical_plan().await?;
    let expected =
        vec![
            "AggregateExec: mode=Single, gby=[t1_id@0 as t1_id], aggr=[]",
            "  ProjectionExec: expr=[t1_id@0 as t1_id]",
            "    CoalesceBatchesExec: target_batch_size=4096",
            "      HashJoinExec: mode=Partitioned, join_type=Inner, on=[(Column { name: \"t1_id\", index: 0 }, Column { name: \"t2_id\", index: 0 })]",
            "        CoalesceBatchesExec: target_batch_size=4096",
            "          RepartitionExec: partitioning=Hash([Column { name: \"t1_id\", index: 0 }], 2), input_partitions=2",
            "            RepartitionExec: partitioning=RoundRobinBatch(2), input_partitions=1",
            "              MemoryExec: partitions=1, partition_sizes=[1]",
            "        CoalesceBatchesExec: target_batch_size=4096",
            "          RepartitionExec: partitioning=Hash([Column { name: \"t2_id\", index: 0 }], 2), input_partitions=2",
            "            RepartitionExec: partitioning=RoundRobinBatch(2), input_partitions=1",
            "              MemoryExec: partitions=1, partition_sizes=[1]",
        ];

    let formatted = displayable(physical_plan.as_ref()).indent().to_string();
    let actual: Vec<&str> = formatted.trim().lines().collect();
    assert_eq!(
        expected, actual,
        "\n\nexpected:\n\n{expected:#?}\nactual:\n\n{actual:#?}\n\n"
    );

    let sql = "select count(*) from (select * from t1 inner join t2 on t1.t1_id = t2.t2_id) group by t1_id";

    // assert logical plan
    let msg = format!("Creating logical plan for '{sql}'");
    let dataframe = ctx.sql(&("explain ".to_owned() + sql)).await.expect(&msg);
    let plan = dataframe.into_optimized_plan().unwrap();

    let expected = vec![
        "Explain [plan_type:Utf8, plan:Utf8]",
        "  Projection: COUNT(UInt8(1)) [COUNT(UInt8(1)):Int64;N]",
        "    Aggregate: groupBy=[[t1.t1_id]], aggr=[[COUNT(UInt8(1))]] [t1_id:UInt32;N, COUNT(UInt8(1)):Int64;N]",
        "      Projection: t1.t1_id [t1_id:UInt32;N]",
        "        Inner Join: t1.t1_id = t2.t2_id [t1_id:UInt32;N, t2_id:UInt32;N]",
        "          TableScan: t1 projection=[t1_id] [t1_id:UInt32;N]",
        "          TableScan: t2 projection=[t2_id] [t2_id:UInt32;N]",
    ];

    let formatted = plan.display_indent_schema().to_string();
    let actual: Vec<&str> = formatted.trim().lines().collect();
    assert_eq!(
        expected, actual,
        "\n\nexpected:\n\n{expected:#?}\nactual:\n\n{actual:#?}\n\n"
    );

    let msg = format!("Creating physical plan for '{sql}'");
    let dataframe = ctx.sql(sql).await.expect(&msg);
    let physical_plan = dataframe.create_physical_plan().await?;
    let expected =
        vec![
            "ProjectionExec: expr=[COUNT(UInt8(1))@1 as COUNT(UInt8(1))]",
            "  AggregateExec: mode=Single, gby=[t1_id@0 as t1_id], aggr=[COUNT(UInt8(1))]",
            "    ProjectionExec: expr=[t1_id@0 as t1_id]",
            "      CoalesceBatchesExec: target_batch_size=4096",
            "        HashJoinExec: mode=Partitioned, join_type=Inner, on=[(Column { name: \"t1_id\", index: 0 }, Column { name: \"t2_id\", index: 0 })]",
            "          CoalesceBatchesExec: target_batch_size=4096",
            "            RepartitionExec: partitioning=Hash([Column { name: \"t1_id\", index: 0 }], 2), input_partitions=2",
            "              RepartitionExec: partitioning=RoundRobinBatch(2), input_partitions=1",
            "                MemoryExec: partitions=1, partition_sizes=[1]",
            "          CoalesceBatchesExec: target_batch_size=4096",
            "            RepartitionExec: partitioning=Hash([Column { name: \"t2_id\", index: 0 }], 2), input_partitions=2",
            "              RepartitionExec: partitioning=RoundRobinBatch(2), input_partitions=1",
            "                MemoryExec: partitions=1, partition_sizes=[1]",
        ];

    let formatted = displayable(physical_plan.as_ref()).indent().to_string();
    let actual: Vec<&str> = formatted.trim().lines().collect();
    assert_eq!(
        expected, actual,
        "\n\nexpected:\n\n{expected:#?}\nactual:\n\n{actual:#?}\n\n"
    );

    let sql =
        "select count(distinct t1.t1_id) from t1 inner join t2 on t1.t1_id = t2.t2_id";

    // assert logical plan
    let msg = format!("Creating logical plan for '{sql}'");
    let dataframe = ctx.sql(&("explain ".to_owned() + sql)).await.expect(&msg);
    let plan = dataframe.into_optimized_plan().unwrap();

    let expected = vec![
        "Explain [plan_type:Utf8, plan:Utf8]",
        "  Projection: COUNT(alias1) AS COUNT(DISTINCT t1.t1_id) [COUNT(DISTINCT t1.t1_id):Int64;N]",
        "    Aggregate: groupBy=[[]], aggr=[[COUNT(alias1)]] [COUNT(alias1):Int64;N]",
        "      Aggregate: groupBy=[[t1.t1_id AS alias1]], aggr=[[]] [alias1:UInt32;N]",
        "        Projection: t1.t1_id [t1_id:UInt32;N]",
        "          Inner Join: t1.t1_id = t2.t2_id [t1_id:UInt32;N, t2_id:UInt32;N]",
        "            TableScan: t1 projection=[t1_id] [t1_id:UInt32;N]",
        "            TableScan: t2 projection=[t2_id] [t2_id:UInt32;N]",
    ];

    let formatted = plan.display_indent_schema().to_string();
    let actual: Vec<&str> = formatted.trim().lines().collect();
    assert_eq!(
        expected, actual,
        "\n\nexpected:\n\n{expected:#?}\nactual:\n\n{actual:#?}\n\n"
    );

    // the Partial and FinalPartitioned Aggregate are not combined to Single Aggregate due to group by exprs are different
    // TODO improve ReplaceDistinctWithAggregate rule to avoid unnecessary alias Cast
    let msg = format!("Creating physical plan for '{sql}'");
    let dataframe = ctx.sql(sql).await.expect(&msg);
    let physical_plan = dataframe.create_physical_plan().await?;
    let expected =
        vec![
            "ProjectionExec: expr=[COUNT(alias1)@0 as COUNT(DISTINCT t1.t1_id)]",
            "  AggregateExec: mode=Final, gby=[], aggr=[COUNT(alias1)]",
            "    CoalescePartitionsExec",
            "      AggregateExec: mode=Partial, gby=[], aggr=[COUNT(alias1)]",
            "        AggregateExec: mode=FinalPartitioned, gby=[alias1@0 as alias1], aggr=[]",
            "          AggregateExec: mode=Partial, gby=[t1_id@0 as alias1], aggr=[]",
            "            ProjectionExec: expr=[t1_id@0 as t1_id]",
            "              CoalesceBatchesExec: target_batch_size=4096",
            "                HashJoinExec: mode=Partitioned, join_type=Inner, on=[(Column { name: \"t1_id\", index: 0 }, Column { name: \"t2_id\", index: 0 })]",
            "                  CoalesceBatchesExec: target_batch_size=4096",
            "                    RepartitionExec: partitioning=Hash([Column { name: \"t1_id\", index: 0 }], 2), input_partitions=2",
            "                      RepartitionExec: partitioning=RoundRobinBatch(2), input_partitions=1",
            "                        MemoryExec: partitions=1, partition_sizes=[1]",
            "                  CoalesceBatchesExec: target_batch_size=4096",
            "                    RepartitionExec: partitioning=Hash([Column { name: \"t2_id\", index: 0 }], 2), input_partitions=2",
            "                      RepartitionExec: partitioning=RoundRobinBatch(2), input_partitions=1",
            "                        MemoryExec: partitions=1, partition_sizes=[1]",
        ];

    let formatted = displayable(physical_plan.as_ref()).indent().to_string();
    let actual: Vec<&str> = formatted.trim().lines().collect();
    assert_eq!(
        expected, actual,
        "\n\nexpected:\n\n{expected:#?}\nactual:\n\n{actual:#?}\n\n"
    );

    Ok(())
}

#[tokio::test]
async fn reduce_cross_join_with_expr_join_key_all() -> Result<()> {
    let ctx = create_join_context("t1_id", "t2_id", false)?;

    // reduce to inner join
    let sql = "select * from t1 cross join t2 where t1.t1_id + 12 = t2.t2_id + 1";
    let msg = format!("Creating logical plan for '{sql}'");
    let dataframe = ctx.sql(&("explain ".to_owned() + sql)).await.expect(&msg);
    let plan = dataframe.into_optimized_plan()?;
    let expected = vec![
        "Explain [plan_type:Utf8, plan:Utf8]",
        "  Inner Join: CAST(t1.t1_id AS Int64) + Int64(12) = CAST(t2.t2_id AS Int64) + Int64(1) [t1_id:UInt32;N, t1_name:Utf8;N, t1_int:UInt32;N, t2_id:UInt32;N, t2_name:Utf8;N, t2_int:UInt32;N]",
        "    TableScan: t1 projection=[t1_id, t1_name, t1_int] [t1_id:UInt32;N, t1_name:Utf8;N, t1_int:UInt32;N]",
        "    TableScan: t2 projection=[t2_id, t2_name, t2_int] [t2_id:UInt32;N, t2_name:Utf8;N, t2_int:UInt32;N]",
    ];

    let formatted = plan.display_indent_schema().to_string();
    let actual: Vec<&str> = formatted.trim().lines().collect();
    assert_eq!(
        expected, actual,
        "\n\nexpected:\n\n{expected:#?}\nactual:\n\n{actual:#?}\n\n"
    );

    Ok(())
}

#[tokio::test]
async fn reduce_cross_join_with_cast_expr_join_key() -> Result<()> {
    let ctx = create_join_context("t1_id", "t2_id", false)?;

    let sql =
        "select t1.t1_id, t2.t2_id, t1.t1_name from t1 cross join t2 where t1.t1_id + 11 = cast(t2.t2_id as BIGINT)";
    let msg = format!("Creating logical plan for '{sql}'");
    let dataframe = ctx.sql(&("explain ".to_owned() + sql)).await.expect(&msg);
    let plan = dataframe.into_optimized_plan()?;
    let expected = vec![
        "Explain [plan_type:Utf8, plan:Utf8]",
        "  Projection: t1.t1_id, t2.t2_id, t1.t1_name [t1_id:UInt32;N, t2_id:UInt32;N, t1_name:Utf8;N]",
        "    Inner Join: CAST(t1.t1_id AS Int64) + Int64(11) = CAST(t2.t2_id AS Int64) [t1_id:UInt32;N, t1_name:Utf8;N, t2_id:UInt32;N]",
        "      TableScan: t1 projection=[t1_id, t1_name] [t1_id:UInt32;N, t1_name:Utf8;N]",
        "      TableScan: t2 projection=[t2_id] [t2_id:UInt32;N]",
    ];

    let formatted = plan.display_indent_schema().to_string();
    let actual: Vec<&str> = formatted.trim().lines().collect();
    assert_eq!(
        expected, actual,
        "\n\nexpected:\n\n{expected:#?}\nactual:\n\n{actual:#?}\n\n"
    );

    Ok(())
}

#[tokio::test]
async fn reduce_cross_join_with_wildcard_and_expr() -> Result<()> {
    let test_repartition_joins = vec![true, false];
    for repartition_joins in test_repartition_joins {
        let ctx = create_join_context("t1_id", "t2_id", repartition_joins)?;

        let sql = "select *,t1.t1_id+11 from t1,t2 where t1.t1_id+11=t2.t2_id";

        // assert logical plan
        let msg = format!("Creating logical plan for '{sql}'");
        let dataframe = ctx.sql(&("explain ".to_owned() + sql)).await.expect(&msg);
        let plan = dataframe.into_optimized_plan()?;

        let expected = vec![
            "Explain [plan_type:Utf8, plan:Utf8]",
            "  Projection: t1.t1_id, t1.t1_name, t1.t1_int, t2.t2_id, t2.t2_name, t2.t2_int, CAST(t1.t1_id AS Int64) + Int64(11) [t1_id:UInt32;N, t1_name:Utf8;N, t1_int:UInt32;N, t2_id:UInt32;N, t2_name:Utf8;N, t2_int:UInt32;N, t1.t1_id + Int64(11):Int64;N]",
            "    Inner Join: CAST(t1.t1_id AS Int64) + Int64(11) = CAST(t2.t2_id AS Int64) [t1_id:UInt32;N, t1_name:Utf8;N, t1_int:UInt32;N, t2_id:UInt32;N, t2_name:Utf8;N, t2_int:UInt32;N]",
            "      TableScan: t1 projection=[t1_id, t1_name, t1_int] [t1_id:UInt32;N, t1_name:Utf8;N, t1_int:UInt32;N]",
            "      TableScan: t2 projection=[t2_id, t2_name, t2_int] [t2_id:UInt32;N, t2_name:Utf8;N, t2_int:UInt32;N]"
        ];

        let formatted = plan.display_indent_schema().to_string();
        let actual: Vec<&str> = formatted.trim().lines().collect();
        assert_eq!(
            expected, actual,
            "\n\nexpected:\n\n{expected:#?}\nactual:\n\n{actual:#?}\n\n"
        );

        // assert physical plan
        let msg = format!("Creating physical plan for '{sql}'");
        let dataframe = ctx.sql(sql).await.expect(&msg);
        let physical_plan = dataframe.create_physical_plan().await?;
        let expected = if repartition_joins {
            vec![
                "ProjectionExec: expr=[t1_id@0 as t1_id, t1_name@1 as t1_name, t1_int@2 as t1_int, t2_id@3 as t2_id, t2_name@4 as t2_name, t2_int@5 as t2_int, CAST(t1_id@0 AS Int64) + 11 as t1.t1_id + Int64(11)]",
                "  ProjectionExec: expr=[t1_id@0 as t1_id, t1_name@1 as t1_name, t1_int@2 as t1_int, t2_id@4 as t2_id, t2_name@5 as t2_name, t2_int@6 as t2_int]",
                "    CoalesceBatchesExec: target_batch_size=4096",
                "      HashJoinExec: mode=Partitioned, join_type=Inner, on=[(Column { name: \"t1.t1_id + Int64(11)\", index: 3 }, Column { name: \"CAST(t2.t2_id AS Int64)\", index: 3 })]",
                "        CoalesceBatchesExec: target_batch_size=4096",
                "          RepartitionExec: partitioning=Hash([Column { name: \"t1.t1_id + Int64(11)\", index: 3 }], 2), input_partitions=2",
                "            ProjectionExec: expr=[t1_id@0 as t1_id, t1_name@1 as t1_name, t1_int@2 as t1_int, CAST(t1_id@0 AS Int64) + 11 as t1.t1_id + Int64(11)]",
                "              RepartitionExec: partitioning=RoundRobinBatch(2), input_partitions=1",
                "                MemoryExec: partitions=1, partition_sizes=[1]",
                "        CoalesceBatchesExec: target_batch_size=4096",
                "          RepartitionExec: partitioning=Hash([Column { name: \"CAST(t2.t2_id AS Int64)\", index: 3 }], 2), input_partitions=2",
                "            ProjectionExec: expr=[t2_id@0 as t2_id, t2_name@1 as t2_name, t2_int@2 as t2_int, CAST(t2_id@0 AS Int64) as CAST(t2.t2_id AS Int64)]",
                "              RepartitionExec: partitioning=RoundRobinBatch(2), input_partitions=1",
                "                MemoryExec: partitions=1, partition_sizes=[1]",
            ]
        } else {
            vec![
                "ProjectionExec: expr=[t1_id@0 as t1_id, t1_name@1 as t1_name, t1_int@2 as t1_int, t2_id@3 as t2_id, t2_name@4 as t2_name, t2_int@5 as t2_int, CAST(t1_id@0 AS Int64) + 11 as t1.t1_id + Int64(11)]",
                "  ProjectionExec: expr=[t1_id@0 as t1_id, t1_name@1 as t1_name, t1_int@2 as t1_int, t2_id@4 as t2_id, t2_name@5 as t2_name, t2_int@6 as t2_int]",
                "    CoalesceBatchesExec: target_batch_size=4096",
                "      HashJoinExec: mode=CollectLeft, join_type=Inner, on=[(Column { name: \"t1.t1_id + Int64(11)\", index: 3 }, Column { name: \"CAST(t2.t2_id AS Int64)\", index: 3 })]",
                "        CoalescePartitionsExec",
                "          ProjectionExec: expr=[t1_id@0 as t1_id, t1_name@1 as t1_name, t1_int@2 as t1_int, CAST(t1_id@0 AS Int64) + 11 as t1.t1_id + Int64(11)]",
                "            RepartitionExec: partitioning=RoundRobinBatch(2), input_partitions=1",
                "              MemoryExec: partitions=1, partition_sizes=[1]",
                "        ProjectionExec: expr=[t2_id@0 as t2_id, t2_name@1 as t2_name, t2_int@2 as t2_int, CAST(t2_id@0 AS Int64) as CAST(t2.t2_id AS Int64)]",
                "          RepartitionExec: partitioning=RoundRobinBatch(2), input_partitions=1",
                "            MemoryExec: partitions=1, partition_sizes=[1]",
            ]
        };
        let formatted = displayable(physical_plan.as_ref()).indent().to_string();
        let actual: Vec<&str> = formatted.trim().lines().collect();
        assert_eq!(
            expected, actual,
            "\n\nexpected:\n\n{expected:#?}\nactual:\n\n{actual:#?}\n\n"
        );
    }

    Ok(())
}

#[tokio::test]
async fn both_side_expr_key_inner_join() -> Result<()> {
    let test_repartition_joins = vec![true, false];
    for repartition_joins in test_repartition_joins {
        let ctx = create_join_context("t1_id", "t2_id", repartition_joins)?;

        let sql = "SELECT t1.t1_id, t2.t2_id, t1.t1_name \
                         FROM t1 \
                         INNER JOIN t2 \
                         ON t1.t1_id + cast(12 as INT UNSIGNED)  = t2.t2_id + cast(1 as INT UNSIGNED)";

        let msg = format!("Creating logical plan for '{sql}'");
        let dataframe = ctx.sql(sql).await.expect(&msg);
        let physical_plan = dataframe.create_physical_plan().await?;

        let expected = if repartition_joins {
            vec![
                "ProjectionExec: expr=[t1_id@0 as t1_id, t2_id@2 as t2_id, t1_name@1 as t1_name]",
                "  ProjectionExec: expr=[t1_id@0 as t1_id, t1_name@1 as t1_name, t2_id@3 as t2_id]",
                "    CoalesceBatchesExec: target_batch_size=4096",
                "      HashJoinExec: mode=Partitioned, join_type=Inner, on=[(Column { name: \"t1.t1_id + UInt32(12)\", index: 2 }, Column { name: \"t2.t2_id + UInt32(1)\", index: 1 })]",
                "        CoalesceBatchesExec: target_batch_size=4096",
                "          RepartitionExec: partitioning=Hash([Column { name: \"t1.t1_id + UInt32(12)\", index: 2 }], 2), input_partitions=2",
                "            ProjectionExec: expr=[t1_id@0 as t1_id, t1_name@1 as t1_name, t1_id@0 + 12 as t1.t1_id + UInt32(12)]",
                "              RepartitionExec: partitioning=RoundRobinBatch(2), input_partitions=1",
                "                MemoryExec: partitions=1, partition_sizes=[1]",
                "        CoalesceBatchesExec: target_batch_size=4096",
                "          RepartitionExec: partitioning=Hash([Column { name: \"t2.t2_id + UInt32(1)\", index: 1 }], 2), input_partitions=2",
                "            ProjectionExec: expr=[t2_id@0 as t2_id, t2_id@0 + 1 as t2.t2_id + UInt32(1)]",
                "              RepartitionExec: partitioning=RoundRobinBatch(2), input_partitions=1",
                "                MemoryExec: partitions=1, partition_sizes=[1]",
            ]
        } else {
            vec![
                "ProjectionExec: expr=[t1_id@0 as t1_id, t2_id@2 as t2_id, t1_name@1 as t1_name]",
                "  ProjectionExec: expr=[t1_id@0 as t1_id, t1_name@1 as t1_name, t2_id@3 as t2_id]",
                "    CoalesceBatchesExec: target_batch_size=4096",
                "      HashJoinExec: mode=CollectLeft, join_type=Inner, on=[(Column { name: \"t1.t1_id + UInt32(12)\", index: 2 }, Column { name: \"t2.t2_id + UInt32(1)\", index: 1 })]",
                "        CoalescePartitionsExec",
                "          ProjectionExec: expr=[t1_id@0 as t1_id, t1_name@1 as t1_name, t1_id@0 + 12 as t1.t1_id + UInt32(12)]",
                "            RepartitionExec: partitioning=RoundRobinBatch(2), input_partitions=1",
                "              MemoryExec: partitions=1, partition_sizes=[1]",
                "        ProjectionExec: expr=[t2_id@0 as t2_id, t2_id@0 + 1 as t2.t2_id + UInt32(1)]",
                "          RepartitionExec: partitioning=RoundRobinBatch(2), input_partitions=1",
                "            MemoryExec: partitions=1, partition_sizes=[1]",
            ]
        };
        let formatted = displayable(physical_plan.as_ref()).indent().to_string();
        let actual: Vec<&str> = formatted.trim().lines().collect();
        assert_eq!(
            expected, actual,
            "\n\nexpected:\n\n{expected:#?}\nactual:\n\n{actual:#?}\n\n"
        );
    }

    Ok(())
}

#[tokio::test]
async fn left_side_expr_key_inner_join() -> Result<()> {
    let test_repartition_joins = vec![true, false];
    for repartition_joins in test_repartition_joins {
        let ctx = create_join_context("t1_id", "t2_id", repartition_joins)?;

        let sql = "SELECT t1.t1_id, t2.t2_id, t1.t1_name \
                         FROM t1 \
                         INNER JOIN t2 \
                         ON t1.t1_id + cast(11 as INT UNSIGNED)  = t2.t2_id";

        let msg = format!("Creating logical plan for '{sql}'");
        let dataframe = ctx.sql(sql).await.expect(&msg);
        let physical_plan = dataframe.create_physical_plan().await?;

        let expected = if repartition_joins {
            vec![
                "ProjectionExec: expr=[t1_id@0 as t1_id, t2_id@2 as t2_id, t1_name@1 as t1_name]",
                "  ProjectionExec: expr=[t1_id@0 as t1_id, t1_name@1 as t1_name, t2_id@3 as t2_id]",
                "    CoalesceBatchesExec: target_batch_size=4096",
                "      HashJoinExec: mode=Partitioned, join_type=Inner, on=[(Column { name: \"t1.t1_id + UInt32(11)\", index: 2 }, Column { name: \"t2_id\", index: 0 })]",
                "        CoalesceBatchesExec: target_batch_size=4096",
                "          RepartitionExec: partitioning=Hash([Column { name: \"t1.t1_id + UInt32(11)\", index: 2 }], 2), input_partitions=2",
                "            ProjectionExec: expr=[t1_id@0 as t1_id, t1_name@1 as t1_name, t1_id@0 + 11 as t1.t1_id + UInt32(11)]",
                "              RepartitionExec: partitioning=RoundRobinBatch(2), input_partitions=1",
                "                MemoryExec: partitions=1, partition_sizes=[1]",
                "        CoalesceBatchesExec: target_batch_size=4096",
                "          RepartitionExec: partitioning=Hash([Column { name: \"t2_id\", index: 0 }], 2), input_partitions=2",
                "            RepartitionExec: partitioning=RoundRobinBatch(2), input_partitions=1",
                "              MemoryExec: partitions=1, partition_sizes=[1]",
            ]
        } else {
            vec![
                "ProjectionExec: expr=[t1_id@0 as t1_id, t2_id@2 as t2_id, t1_name@1 as t1_name]",
                "  ProjectionExec: expr=[t1_id@0 as t1_id, t1_name@1 as t1_name, t2_id@3 as t2_id]",
                "    CoalesceBatchesExec: target_batch_size=4096",
                "      HashJoinExec: mode=CollectLeft, join_type=Inner, on=[(Column { name: \"t1.t1_id + UInt32(11)\", index: 2 }, Column { name: \"t2_id\", index: 0 })]",
                "        CoalescePartitionsExec",
                "          ProjectionExec: expr=[t1_id@0 as t1_id, t1_name@1 as t1_name, t1_id@0 + 11 as t1.t1_id + UInt32(11)]",
                "            RepartitionExec: partitioning=RoundRobinBatch(2), input_partitions=1",
                "              MemoryExec: partitions=1, partition_sizes=[1]",
                "        MemoryExec: partitions=1, partition_sizes=[1]",
            ]
        };
        let formatted = displayable(physical_plan.as_ref()).indent().to_string();
        let actual: Vec<&str> = formatted.trim().lines().collect();
        assert_eq!(
            expected, actual,
            "\n\nexpected:\n\n{expected:#?}\nactual:\n\n{actual:#?}\n\n"
        );
    }

    Ok(())
}

#[tokio::test]
async fn right_side_expr_key_inner_join() -> Result<()> {
    let test_repartition_joins = vec![true, false];
    for repartition_joins in test_repartition_joins {
        let ctx = create_join_context("t1_id", "t2_id", repartition_joins)?;

        let sql = "SELECT t1.t1_id, t2.t2_id, t1.t1_name \
                         FROM t1 \
                         INNER JOIN t2 \
                         ON t1.t1_id = t2.t2_id - cast(11 as INT UNSIGNED)";

        let msg = format!("Creating logical plan for '{sql}'");
        let dataframe = ctx.sql(sql).await.expect(&msg);
        let physical_plan = dataframe.create_physical_plan().await?;

        let expected = if repartition_joins {
            vec![
                "ProjectionExec: expr=[t1_id@0 as t1_id, t2_id@2 as t2_id, t1_name@1 as t1_name]",
                "  ProjectionExec: expr=[t1_id@0 as t1_id, t1_name@1 as t1_name, t2_id@2 as t2_id]",
                "    CoalesceBatchesExec: target_batch_size=4096",
                "      HashJoinExec: mode=Partitioned, join_type=Inner, on=[(Column { name: \"t1_id\", index: 0 }, Column { name: \"t2.t2_id - UInt32(11)\", index: 1 })]",
                "        CoalesceBatchesExec: target_batch_size=4096",
                "          RepartitionExec: partitioning=Hash([Column { name: \"t1_id\", index: 0 }], 2), input_partitions=2",
                "            RepartitionExec: partitioning=RoundRobinBatch(2), input_partitions=1",
                "              MemoryExec: partitions=1, partition_sizes=[1]",
                "        CoalesceBatchesExec: target_batch_size=4096",
                "          RepartitionExec: partitioning=Hash([Column { name: \"t2.t2_id - UInt32(11)\", index: 1 }], 2), input_partitions=2",
                "            ProjectionExec: expr=[t2_id@0 as t2_id, t2_id@0 - 11 as t2.t2_id - UInt32(11)]",
                "              RepartitionExec: partitioning=RoundRobinBatch(2), input_partitions=1",
                "                MemoryExec: partitions=1, partition_sizes=[1]",
            ]
        } else {
            vec![
                "ProjectionExec: expr=[t1_id@0 as t1_id, t2_id@2 as t2_id, t1_name@1 as t1_name]",
                "  ProjectionExec: expr=[t1_id@0 as t1_id, t1_name@1 as t1_name, t2_id@2 as t2_id]",
                "    CoalesceBatchesExec: target_batch_size=4096",
                "      HashJoinExec: mode=CollectLeft, join_type=Inner, on=[(Column { name: \"t1_id\", index: 0 }, Column { name: \"t2.t2_id - UInt32(11)\", index: 1 })]",
                "        MemoryExec: partitions=1, partition_sizes=[1]",
                "        ProjectionExec: expr=[t2_id@0 as t2_id, t2_id@0 - 11 as t2.t2_id - UInt32(11)]",
                "          RepartitionExec: partitioning=RoundRobinBatch(2), input_partitions=1",
                "            MemoryExec: partitions=1, partition_sizes=[1]",
            ]
        };
        let formatted = displayable(physical_plan.as_ref()).indent().to_string();
        let actual: Vec<&str> = formatted.trim().lines().collect();
        assert_eq!(
            expected, actual,
            "\n\nexpected:\n\n{expected:#?}\nactual:\n\n{actual:#?}\n\n"
        );
    }

    Ok(())
}

#[tokio::test]
async fn select_wildcard_with_expr_key_inner_join() -> Result<()> {
    let test_repartition_joins = vec![true, false];
    for repartition_joins in test_repartition_joins {
        let ctx = create_join_context("t1_id", "t2_id", repartition_joins)?;

        let sql = "SELECT * \
                         FROM t1 \
                         INNER JOIN t2 \
                         ON t1.t1_id = t2.t2_id - cast(11 as INT UNSIGNED)";

        let msg = format!("Creating logical plan for '{sql}'");
        let dataframe = ctx.sql(sql).await.expect(&msg);
        let physical_plan = dataframe.create_physical_plan().await?;

        let expected = if repartition_joins {
            vec![
                "ProjectionExec: expr=[t1_id@0 as t1_id, t1_name@1 as t1_name, t1_int@2 as t1_int, t2_id@3 as t2_id, t2_name@4 as t2_name, t2_int@5 as t2_int]",
                "  CoalesceBatchesExec: target_batch_size=4096",
                "    HashJoinExec: mode=Partitioned, join_type=Inner, on=[(Column { name: \"t1_id\", index: 0 }, Column { name: \"t2.t2_id - UInt32(11)\", index: 3 })]",
                "      CoalesceBatchesExec: target_batch_size=4096",
                "        RepartitionExec: partitioning=Hash([Column { name: \"t1_id\", index: 0 }], 2), input_partitions=2",
                "          RepartitionExec: partitioning=RoundRobinBatch(2), input_partitions=1",
                "            MemoryExec: partitions=1, partition_sizes=[1]",
                "      CoalesceBatchesExec: target_batch_size=4096",
                "        RepartitionExec: partitioning=Hash([Column { name: \"t2.t2_id - UInt32(11)\", index: 3 }], 2), input_partitions=2",
                "          ProjectionExec: expr=[t2_id@0 as t2_id, t2_name@1 as t2_name, t2_int@2 as t2_int, t2_id@0 - 11 as t2.t2_id - UInt32(11)]",
                "            RepartitionExec: partitioning=RoundRobinBatch(2), input_partitions=1",
                "              MemoryExec: partitions=1, partition_sizes=[1]",
            ]
        } else {
            vec![
                "ProjectionExec: expr=[t1_id@0 as t1_id, t1_name@1 as t1_name, t1_int@2 as t1_int, t2_id@3 as t2_id, t2_name@4 as t2_name, t2_int@5 as t2_int]",
                "  CoalesceBatchesExec: target_batch_size=4096",
                "    HashJoinExec: mode=CollectLeft, join_type=Inner, on=[(Column { name: \"t1_id\", index: 0 }, Column { name: \"t2.t2_id - UInt32(11)\", index: 3 })]",
                "      MemoryExec: partitions=1, partition_sizes=[1]",
                "      ProjectionExec: expr=[t2_id@0 as t2_id, t2_name@1 as t2_name, t2_int@2 as t2_int, t2_id@0 - 11 as t2.t2_id - UInt32(11)]",
                "        RepartitionExec: partitioning=RoundRobinBatch(2), input_partitions=1",
                "          MemoryExec: partitions=1, partition_sizes=[1]",
            ]
        };
        let formatted = displayable(physical_plan.as_ref()).indent().to_string();
        let actual: Vec<&str> = formatted.trim().lines().collect();
        assert_eq!(
            expected, actual,
            "\n\nexpected:\n\n{expected:#?}\nactual:\n\n{actual:#?}\n\n"
        );
    }

    Ok(())
}

#[tokio::test]
async fn join_with_type_coercion_for_equi_expr() -> Result<()> {
    let ctx = create_join_context("t1_id", "t2_id", false)?;

    let sql = "select t1.t1_id, t1.t1_name, t2.t2_id from t1 inner join t2 on t1.t1_id + 11 = t2.t2_id";

    // assert logical plan
    let msg = format!("Creating logical plan for '{sql}'");
    let dataframe = ctx.sql(&("explain ".to_owned() + sql)).await.expect(&msg);
    let plan = dataframe.into_optimized_plan().unwrap();

    let expected = vec![
        "Explain [plan_type:Utf8, plan:Utf8]",
        "  Inner Join: CAST(t1.t1_id AS Int64) + Int64(11) = CAST(t2.t2_id AS Int64) [t1_id:UInt32;N, t1_name:Utf8;N, t2_id:UInt32;N]",
        "    TableScan: t1 projection=[t1_id, t1_name] [t1_id:UInt32;N, t1_name:Utf8;N]",
        "    TableScan: t2 projection=[t2_id] [t2_id:UInt32;N]",
    ];

    let formatted = plan.display_indent_schema().to_string();
    let actual: Vec<&str> = formatted.trim().lines().collect();
    assert_eq!(
        expected, actual,
        "\n\nexpected:\n\n{expected:#?}\nactual:\n\n{actual:#?}\n\n"
    );

    Ok(())
}

#[tokio::test]
async fn join_only_with_filter() -> Result<()> {
    let ctx = create_join_context("t1_id", "t2_id", false)?;

    let sql = "select t1.t1_id, t1.t1_name, t2.t2_id from t1 inner join t2 on t1.t1_id * 4 < t2.t2_id";

    // assert logical plan
    let msg = format!("Creating logical plan for '{sql}'");
    let dataframe = ctx.sql(&("explain ".to_owned() + sql)).await.expect(&msg);
    let plan = dataframe.into_optimized_plan().unwrap();

    let expected = vec![
        "Explain [plan_type:Utf8, plan:Utf8]",
        "  Inner Join:  Filter: CAST(t1.t1_id AS Int64) * Int64(4) < CAST(t2.t2_id AS Int64) [t1_id:UInt32;N, t1_name:Utf8;N, t2_id:UInt32;N]",
        "    TableScan: t1 projection=[t1_id, t1_name] [t1_id:UInt32;N, t1_name:Utf8;N]",
        "    TableScan: t2 projection=[t2_id] [t2_id:UInt32;N]",
    ];

    let formatted = plan.display_indent_schema().to_string();
    let actual: Vec<&str> = formatted.trim().lines().collect();
    assert_eq!(
        expected, actual,
        "\n\nexpected:\n\n{expected:#?}\nactual:\n\n{actual:#?}\n\n"
    );

    Ok(())
}

#[tokio::test]
async fn type_coercion_join_with_filter_and_equi_expr() -> Result<()> {
    let ctx = create_join_context("t1_id", "t2_id", false)?;

    let sql = "select t1.t1_id, t1.t1_name, t2.t2_id \
                     from t1 \
                     inner join t2 \
                     on t1.t1_id * 5 = t2.t2_id and t1.t1_id * 4 < t2.t2_id";

    // assert logical plan
    let msg = format!("Creating logical plan for '{sql}'");
    let dataframe = ctx.sql(&("explain ".to_owned() + sql)).await.expect(&msg);
    let plan = dataframe.into_optimized_plan().unwrap();

    let expected = vec![
        "Explain [plan_type:Utf8, plan:Utf8]",
        "  Inner Join: CAST(t1.t1_id AS Int64) * Int64(5) = CAST(t2.t2_id AS Int64) Filter: CAST(t1.t1_id AS Int64) * Int64(4) < CAST(t2.t2_id AS Int64) [t1_id:UInt32;N, t1_name:Utf8;N, t2_id:UInt32;N]",
        "    TableScan: t1 projection=[t1_id, t1_name] [t1_id:UInt32;N, t1_name:Utf8;N]",
        "    TableScan: t2 projection=[t2_id] [t2_id:UInt32;N]",
    ];

    let formatted = plan.display_indent_schema().to_string();
    let actual: Vec<&str> = formatted.trim().lines().collect();
    assert_eq!(
        expected, actual,
        "\n\nexpected:\n\n{expected:#?}\nactual:\n\n{actual:#?}\n\n"
    );

    Ok(())
}

#[tokio::test]
async fn test_cross_join_to_groupby_with_different_key_ordering() -> Result<()> {
    // Regression test for GH #4873
    let col1 = Arc::new(StringArray::from(vec![
        "A", "A", "A", "A", "A", "A", "A", "A", "BB", "BB", "BB", "BB",
    ])) as ArrayRef;

    let col2 =
        Arc::new(UInt64Array::from(vec![1, 1, 2, 2, 3, 3, 4, 4, 5, 5, 6, 6])) as ArrayRef;

    let col3 =
        Arc::new(UInt64Array::from(vec![1, 1, 1, 1, 1, 1, 1, 1, 1, 1, 1, 1])) as ArrayRef;

    let schema = Arc::new(Schema::new(vec![
        Field::new("col1", DataType::Utf8, true),
        Field::new("col2", DataType::UInt64, true),
        Field::new("col3", DataType::UInt64, true),
    ])) as SchemaRef;

    let batch = RecordBatch::try_new(schema.clone(), vec![col1, col2, col3]).unwrap();
    let mem_table = MemTable::try_new(schema, vec![vec![batch]]).unwrap();

    // Create context and register table
    let ctx = SessionContext::new();
    ctx.register_table("tbl", Arc::new(mem_table)).unwrap();

    let sql = "select col1, col2, coalesce(sum_col3, 0) as sum_col3 \
                     from (select distinct col2 from tbl) AS q1 \
                     cross join (select distinct col1 from tbl) AS q2 \
                     left outer join (SELECT col1, col2, sum(col3) as sum_col3 FROM tbl GROUP BY col1, col2) AS q3 \
                     USING(col2, col1) \
                     ORDER BY col1, col2";

    let expected = vec![
        "+------+------+----------+",
        "| col1 | col2 | sum_col3 |",
        "+------+------+----------+",
        "| A    | 1    | 2.0      |",
        "| A    | 2    | 2.0      |",
        "| A    | 3    | 2.0      |",
        "| A    | 4    | 2.0      |",
        "| A    | 5    | 0.0      |",
        "| A    | 6    | 0.0      |",
        "| BB   | 1    | 0.0      |",
        "| BB   | 2    | 0.0      |",
        "| BB   | 3    | 0.0      |",
        "| BB   | 4    | 0.0      |",
        "| BB   | 5    | 2.0      |",
        "| BB   | 6    | 2.0      |",
        "+------+------+----------+",
    ];

    let results = execute_to_batches(&ctx, sql).await;
    assert_batches_sorted_eq!(expected, &results);

    Ok(())
}

#[tokio::test]
async fn subquery_to_join_with_both_side_expr() -> Result<()> {
    let ctx = create_join_context("t1_id", "t2_id", false)?;

    let sql = "select t1.t1_id, t1.t1_name, t1.t1_int from t1 where t1.t1_id + 12 in (select t2.t2_id + 1 from t2)";

    // assert logical plan
    let msg = format!("Creating logical plan for '{sql}'");
    let dataframe = ctx.sql(&("explain ".to_owned() + sql)).await.expect(&msg);
    let plan = dataframe.into_optimized_plan().unwrap();

    let expected = vec![
        "Explain [plan_type:Utf8, plan:Utf8]",
        "  LeftSemi Join: CAST(t1.t1_id AS Int64) + Int64(12) = __correlated_sq_1.t2.t2_id + Int64(1) [t1_id:UInt32;N, t1_name:Utf8;N, t1_int:UInt32;N]",
        "    TableScan: t1 projection=[t1_id, t1_name, t1_int] [t1_id:UInt32;N, t1_name:Utf8;N, t1_int:UInt32;N]",
        "    SubqueryAlias: __correlated_sq_1 [t2.t2_id + Int64(1):Int64;N]",
        "      Projection: CAST(t2.t2_id AS Int64) + Int64(1) [t2.t2_id + Int64(1):Int64;N]",
        "        TableScan: t2 projection=[t2_id] [t2_id:UInt32;N]",
    ];

    let formatted = plan.display_indent_schema().to_string();
    let actual: Vec<&str> = formatted.trim().lines().collect();
    assert_eq!(
        expected, actual,
        "\n\nexpected:\n\n{expected:#?}\nactual:\n\n{actual:#?}\n\n"
    );

    let expected = vec![
        "+-------+---------+--------+",
        "| t1_id | t1_name | t1_int |",
        "+-------+---------+--------+",
        "| 11    | a       | 1      |",
        "| 33    | c       | 3      |",
        "| 44    | d       | 4      |",
        "+-------+---------+--------+",
    ];

    let results = execute_to_batches(&ctx, sql).await;
    assert_batches_sorted_eq!(expected, &results);

    Ok(())
}

#[tokio::test]
async fn subquery_to_join_with_muti_filter() -> Result<()> {
    let ctx = create_join_context("t1_id", "t2_id", false)?;

    let sql = "select t1.t1_id, t1.t1_name, t1.t1_int from t1 where t1.t1_id + 12 in
                         (select t2.t2_id + 1 from t2 where t1.t1_int <= t2.t2_int and t2.t2_int > 0)";

    // assert logical plan
    let msg = format!("Creating logical plan for '{sql}'");
    let dataframe = ctx.sql(&("explain ".to_owned() + sql)).await.expect(&msg);
    let plan = dataframe.into_optimized_plan().unwrap();

    let expected = vec![
        "Explain [plan_type:Utf8, plan:Utf8]",
        "  LeftSemi Join: CAST(t1.t1_id AS Int64) + Int64(12) = __correlated_sq_1.t2.t2_id + Int64(1) Filter: t1.t1_int <= __correlated_sq_1.t2_int [t1_id:UInt32;N, t1_name:Utf8;N, t1_int:UInt32;N]",
        "    TableScan: t1 projection=[t1_id, t1_name, t1_int] [t1_id:UInt32;N, t1_name:Utf8;N, t1_int:UInt32;N]",
        "    SubqueryAlias: __correlated_sq_1 [t2.t2_id + Int64(1):Int64;N, t2_int:UInt32;N]",
        "      Projection: CAST(t2.t2_id AS Int64) + Int64(1), t2.t2_int [t2.t2_id + Int64(1):Int64;N, t2_int:UInt32;N]",
        "        Filter: t2.t2_int > UInt32(0) [t2_id:UInt32;N, t2_int:UInt32;N]",
        "          TableScan: t2 projection=[t2_id, t2_int] [t2_id:UInt32;N, t2_int:UInt32;N]",
    ];

    let formatted = plan.display_indent_schema().to_string();
    let actual: Vec<&str> = formatted.trim().lines().collect();
    assert_eq!(
        expected, actual,
        "\n\nexpected:\n\n{expected:#?}\nactual:\n\n{actual:#?}\n\n"
    );

    let expected = vec![
        "+-------+---------+--------+",
        "| t1_id | t1_name | t1_int |",
        "+-------+---------+--------+",
        "| 11    | a       | 1      |",
        "| 33    | c       | 3      |",
        "+-------+---------+--------+",
    ];

    let results = execute_to_batches(&ctx, sql).await;
    assert_batches_sorted_eq!(expected, &results);

    Ok(())
}

#[tokio::test]
async fn three_projection_exprs_subquery_to_join() -> Result<()> {
    let ctx = create_join_context("t1_id", "t2_id", false)?;

    let sql = "select t1.t1_id, t1.t1_name, t1.t1_int from t1 where t1.t1_id + 12 in
                         (select t2.t2_id + 1 from t2 where t1.t1_int <= t2.t2_int and t1.t1_name != t2.t2_name and t2.t2_int > 0)";

    // assert logical plan
    let msg = format!("Creating logical plan for '{sql}'");
    let dataframe = ctx.sql(&("explain ".to_owned() + sql)).await.expect(&msg);
    let plan = dataframe.into_optimized_plan().unwrap();

    let expected = vec![
        "Explain [plan_type:Utf8, plan:Utf8]",
        "  LeftSemi Join: CAST(t1.t1_id AS Int64) + Int64(12) = __correlated_sq_1.t2.t2_id + Int64(1) Filter: t1.t1_int <= __correlated_sq_1.t2_int AND t1.t1_name != __correlated_sq_1.t2_name [t1_id:UInt32;N, t1_name:Utf8;N, t1_int:UInt32;N]",
        "    TableScan: t1 projection=[t1_id, t1_name, t1_int] [t1_id:UInt32;N, t1_name:Utf8;N, t1_int:UInt32;N]",
        "    SubqueryAlias: __correlated_sq_1 [t2.t2_id + Int64(1):Int64;N, t2_int:UInt32;N, t2_name:Utf8;N]",
        "      Projection: CAST(t2.t2_id AS Int64) + Int64(1), t2.t2_int, t2.t2_name [t2.t2_id + Int64(1):Int64;N, t2_int:UInt32;N, t2_name:Utf8;N]",
        "        Filter: t2.t2_int > UInt32(0) [t2_id:UInt32;N, t2_name:Utf8;N, t2_int:UInt32;N]",
        "          TableScan: t2 projection=[t2_id, t2_name, t2_int] [t2_id:UInt32;N, t2_name:Utf8;N, t2_int:UInt32;N]",
    ];

    let formatted = plan.display_indent_schema().to_string();
    let actual: Vec<&str> = formatted.trim().lines().collect();
    assert_eq!(
        expected, actual,
        "\n\nexpected:\n\n{expected:#?}\nactual:\n\n{actual:#?}\n\n"
    );

    let expected = vec![
        "+-------+---------+--------+",
        "| t1_id | t1_name | t1_int |",
        "+-------+---------+--------+",
        "| 11    | a       | 1      |",
        "| 33    | c       | 3      |",
        "+-------+---------+--------+",
    ];

    let results = execute_to_batches(&ctx, sql).await;
    assert_batches_sorted_eq!(expected, &results);

    Ok(())
}

#[tokio::test]
async fn in_subquery_to_join_with_correlated_outer_filter() -> Result<()> {
    let ctx = create_join_context("t1_id", "t2_id", false)?;

    let sql = "select t1.t1_id, t1.t1_name, t1.t1_int from t1 where t1.t1_id + 12 in
                         (select t2.t2_id + 1 from t2 where t1.t1_int > 0)";

    // assert logical plan
    let msg = format!("Creating logical plan for '{sql}'");
    let dataframe = ctx.sql(&("explain ".to_owned() + sql)).await.expect(&msg);
    let plan = dataframe.into_optimized_plan().unwrap();
    let expected = vec![
        "Explain [plan_type:Utf8, plan:Utf8]",
        "  LeftSemi Join: CAST(t1.t1_id AS Int64) + Int64(12) = __correlated_sq_1.t2.t2_id + Int64(1) [t1_id:UInt32;N, t1_name:Utf8;N, t1_int:UInt32;N]",
        "    Filter: t1.t1_int > UInt32(0) [t1_id:UInt32;N, t1_name:Utf8;N, t1_int:UInt32;N]",
        "      TableScan: t1 projection=[t1_id, t1_name, t1_int] [t1_id:UInt32;N, t1_name:Utf8;N, t1_int:UInt32;N]",
        "    SubqueryAlias: __correlated_sq_1 [t2.t2_id + Int64(1):Int64;N]",
        "      Projection: CAST(t2.t2_id AS Int64) + Int64(1) [t2.t2_id + Int64(1):Int64;N]",
        "        TableScan: t2 projection=[t2_id] [t2_id:UInt32;N]",
    ];

    let formatted = plan.display_indent_schema().to_string();
    let actual: Vec<&str> = formatted.trim().lines().collect();
    assert_eq!(
        expected, actual,
        "\n\nexpected:\n\n{expected:#?}\nactual:\n\n{actual:#?}\n\n"
    );
    Ok(())
}

#[tokio::test]
async fn not_in_subquery_to_join_with_correlated_outer_filter() -> Result<()> {
    let ctx = create_join_context("t1_id", "t2_id", false)?;

    let sql = "select t1.t1_id, t1.t1_name, t1.t1_int from t1 where t1.t1_id + 12 not in
                         (select t2.t2_id + 1 from t2 where t1.t1_int > 0)";

    // assert logical plan
    let msg = format!("Creating logical plan for '{sql}'");
    let dataframe = ctx.sql(&("explain ".to_owned() + sql)).await.expect(&msg);
    let plan = dataframe.into_optimized_plan().unwrap();
    let expected = vec![
        "Explain [plan_type:Utf8, plan:Utf8]",
        "  LeftAnti Join: CAST(t1.t1_id AS Int64) + Int64(12) = __correlated_sq_1.t2.t2_id + Int64(1) Filter: t1.t1_int > UInt32(0) [t1_id:UInt32;N, t1_name:Utf8;N, t1_int:UInt32;N]",
        "    TableScan: t1 projection=[t1_id, t1_name, t1_int] [t1_id:UInt32;N, t1_name:Utf8;N, t1_int:UInt32;N]",
        "    SubqueryAlias: __correlated_sq_1 [t2.t2_id + Int64(1):Int64;N]",
        "      Projection: CAST(t2.t2_id AS Int64) + Int64(1) [t2.t2_id + Int64(1):Int64;N]",
        "        TableScan: t2 projection=[t2_id] [t2_id:UInt32;N]",
    ];

    let formatted = plan.display_indent_schema().to_string();
    let actual: Vec<&str> = formatted.trim().lines().collect();
    assert_eq!(
        expected, actual,
        "\n\nexpected:\n\n{expected:#?}\nactual:\n\n{actual:#?}\n\n"
    );
    Ok(())
}

#[tokio::test]
async fn in_subquery_to_join_with_outer_filter() -> Result<()> {
    let ctx = create_join_context("t1_id", "t2_id", false)?;

    let sql = "select t1.t1_id, t1.t1_name, t1.t1_int from t1 where t1.t1_id + 12 in
                         (select t2.t2_id + 1 from t2 where t1.t1_int <= t2.t2_int and t1.t1_name != t2.t2_name) and t1.t1_id > 0";

    // assert logical plan
    let msg = format!("Creating logical plan for '{sql}'");
    let dataframe = ctx.sql(&("explain ".to_owned() + sql)).await.expect(&msg);
    let plan = dataframe.into_optimized_plan().unwrap();

    let expected = vec![
        "Explain [plan_type:Utf8, plan:Utf8]",
        "  LeftSemi Join: CAST(t1.t1_id AS Int64) + Int64(12) = __correlated_sq_1.t2.t2_id + Int64(1) Filter: t1.t1_int <= __correlated_sq_1.t2_int AND t1.t1_name != __correlated_sq_1.t2_name [t1_id:UInt32;N, t1_name:Utf8;N, t1_int:UInt32;N]",
        "    Filter: t1.t1_id > UInt32(0) [t1_id:UInt32;N, t1_name:Utf8;N, t1_int:UInt32;N]",
        "      TableScan: t1 projection=[t1_id, t1_name, t1_int] [t1_id:UInt32;N, t1_name:Utf8;N, t1_int:UInt32;N]",
        "    SubqueryAlias: __correlated_sq_1 [t2.t2_id + Int64(1):Int64;N, t2_int:UInt32;N, t2_name:Utf8;N]",
        "      Projection: CAST(t2.t2_id AS Int64) + Int64(1), t2.t2_int, t2.t2_name [t2.t2_id + Int64(1):Int64;N, t2_int:UInt32;N, t2_name:Utf8;N]",
        "        TableScan: t2 projection=[t2_id, t2_name, t2_int] [t2_id:UInt32;N, t2_name:Utf8;N, t2_int:UInt32;N]",
    ];

    let formatted = plan.display_indent_schema().to_string();
    let actual: Vec<&str> = formatted.trim().lines().collect();
    assert_eq!(
        expected, actual,
        "\n\nexpected:\n\n{expected:#?}\nactual:\n\n{actual:#?}\n\n"
    );

    let expected = vec![
        "+-------+---------+--------+",
        "| t1_id | t1_name | t1_int |",
        "+-------+---------+--------+",
        "| 11    | a       | 1      |",
        "| 33    | c       | 3      |",
        "+-------+---------+--------+",
    ];

    let results = execute_to_batches(&ctx, sql).await;
    assert_batches_sorted_eq!(expected, &results);

    Ok(())
}

#[tokio::test]
async fn two_in_subquery_to_join_with_outer_filter() -> Result<()> {
    let ctx = create_join_context("t1_id", "t2_id", false)?;

    let sql = "select t1.t1_id, t1.t1_name, t1.t1_int from t1 where t1.t1_id + 12 in
                         (select t2.t2_id + 1 from t2)
                         and t1.t1_int in(select t2.t2_int + 1 from t2)
                         and t1.t1_id > 0";

    // assert logical plan
    let msg = format!("Creating logical plan for '{sql}'");
    let dataframe = ctx.sql(&("explain ".to_owned() + sql)).await.expect(&msg);
    let plan = dataframe.into_optimized_plan().unwrap();

    let expected = vec![
        "Explain [plan_type:Utf8, plan:Utf8]",
        "  LeftSemi Join: CAST(t1.t1_int AS Int64) = __correlated_sq_2.t2.t2_int + Int64(1) [t1_id:UInt32;N, t1_name:Utf8;N, t1_int:UInt32;N]",
        "    LeftSemi Join: CAST(t1.t1_id AS Int64) + Int64(12) = __correlated_sq_1.t2.t2_id + Int64(1) [t1_id:UInt32;N, t1_name:Utf8;N, t1_int:UInt32;N]",
        "      Filter: t1.t1_id > UInt32(0) [t1_id:UInt32;N, t1_name:Utf8;N, t1_int:UInt32;N]",
        "        TableScan: t1 projection=[t1_id, t1_name, t1_int] [t1_id:UInt32;N, t1_name:Utf8;N, t1_int:UInt32;N]",
        "      SubqueryAlias: __correlated_sq_1 [t2.t2_id + Int64(1):Int64;N]",
        "        Projection: CAST(t2.t2_id AS Int64) + Int64(1) [t2.t2_id + Int64(1):Int64;N]",
        "          TableScan: t2 projection=[t2_id] [t2_id:UInt32;N]",
        "    SubqueryAlias: __correlated_sq_2 [t2.t2_int + Int64(1):Int64;N]",
        "      Projection: CAST(t2.t2_int AS Int64) + Int64(1) [t2.t2_int + Int64(1):Int64;N]",
        "        TableScan: t2 projection=[t2_int] [t2_int:UInt32;N]",
    ];

    let formatted = plan.display_indent_schema().to_string();
    let actual: Vec<&str> = formatted.trim().lines().collect();
    assert_eq!(
        expected, actual,
        "\n\nexpected:\n\n{expected:#?}\nactual:\n\n{actual:#?}\n\n"
    );

    let expected = vec![
        "+-------+---------+--------+",
        "| t1_id | t1_name | t1_int |",
        "+-------+---------+--------+",
        "| 44    | d       | 4      |",
        "+-------+---------+--------+",
    ];

    let results = execute_to_batches(&ctx, sql).await;
    assert_batches_sorted_eq!(expected, &results);

    Ok(())
}

#[tokio::test]
async fn right_as_inner_table_nested_loop_join() -> Result<()> {
    let ctx = create_nested_loop_join_context()?;

    // Distribution: left is `UnspecifiedDistribution`, right is `SinglePartition`.
    let sql = "SELECT t1.t1_id, t2.t2_id
                     FROM t1 INNER JOIN t2 ON t1.t1_id > t2.t2_id
                     WHERE t1.t1_id > 10 AND t2.t2_int > 1";

    let msg = format!("Creating logical plan for '{sql}'");
    let dataframe = ctx.sql(sql).await.expect(&msg);
    let physical_plan = dataframe.create_physical_plan().await?;

    // right is single partition side, so it will be visited many times.
    let expected = vec![
        "NestedLoopJoinExec: join_type=Inner, filter=BinaryExpr { left: Column { name: \"t1_id\", index: 0 }, op: Gt, right: Column { name: \"t2_id\", index: 1 } }",
        "  CoalesceBatchesExec: target_batch_size=4096",
        "    FilterExec: t1_id@0 > 10",
        "      RepartitionExec: partitioning=RoundRobinBatch(4), input_partitions=1",
        "        MemoryExec: partitions=1, partition_sizes=[1]",
        "  CoalescePartitionsExec",
        "    ProjectionExec: expr=[t2_id@0 as t2_id]",
        "      CoalesceBatchesExec: target_batch_size=4096",
        "        FilterExec: t2_int@1 > 1",
        "          RepartitionExec: partitioning=RoundRobinBatch(4), input_partitions=1",
        "            MemoryExec: partitions=1, partition_sizes=[1]",
    ];
    let formatted = displayable(physical_plan.as_ref()).indent().to_string();
    let actual: Vec<&str> = formatted.trim().lines().collect();
    assert_eq!(
        expected, actual,
        "\n\nexpected:\n\n{expected:#?}\nactual:\n\n{actual:#?}\n\n"
    );

    let expected = vec![
        "+-------+-------+",
        "| t1_id | t2_id |",
        "+-------+-------+",
        "| 22    | 11    |",
        "| 33    | 11    |",
        "| 44    | 11    |",
        "+-------+-------+",
    ];

    let results = execute_to_batches(&ctx, sql).await;
    assert_batches_sorted_eq!(expected, &results);

    Ok(())
}

#[tokio::test]
async fn left_as_inner_table_nested_loop_join() -> Result<()> {
    let ctx = create_nested_loop_join_context()?;

    // Distribution: left is `SinglePartition`, right is `UnspecifiedDistribution`.
    let sql = "SELECT t1.t1_id,t2.t2_id FROM (select t1_id from t1 where t1.t1_id > 22) as t1
                                                 RIGHT JOIN (select t2_id from t2 where t2.t2_id > 11) as t2
                                                 ON t1.t1_id < t2.t2_id";

    let msg = format!("Creating logical plan for '{sql}'");
    let dataframe = ctx.sql(sql).await.expect(&msg);
    let physical_plan = dataframe.create_physical_plan().await?;

    // left is single partition side, so it will be visited many times.
    let expected = vec![
        "NestedLoopJoinExec: join_type=Right, filter=BinaryExpr { left: Column { name: \"t1_id\", index: 0 }, op: Lt, right: Column { name: \"t2_id\", index: 1 } }",
        "  CoalescePartitionsExec",
        "    CoalesceBatchesExec: target_batch_size=4096",
        "      FilterExec: t1_id@0 > 22",
        "        RepartitionExec: partitioning=RoundRobinBatch(4), input_partitions=1",
        "          MemoryExec: partitions=1, partition_sizes=[1]",
        "  CoalesceBatchesExec: target_batch_size=4096",
        "    FilterExec: t2_id@0 > 11",
        "      RepartitionExec: partitioning=RoundRobinBatch(4), input_partitions=1",
        "        MemoryExec: partitions=1, partition_sizes=[1]",
    ];
    let formatted = displayable(physical_plan.as_ref()).indent().to_string();
    let actual: Vec<&str> = formatted.trim().lines().collect();

    assert_eq!(
        expected, actual,
        "\n\nexpected:\n\n{expected:#?}\nactual:\n\n{actual:#?}\n\n"
    );

    let expected = vec![
        "+-------+-------+",
        "| t1_id | t2_id |",
        "+-------+-------+",
        "|       | 22    |",
        "| 33    | 44    |",
        "| 33    | 55    |",
        "| 44    | 55    |",
        "+-------+-------+",
    ];

    let results = execute_to_batches(&ctx, sql).await;
    assert_batches_sorted_eq!(expected, &results);

    Ok(())
}

#[tokio::test]
async fn exists_subquery_to_join_expr_filter() -> Result<()> {
    let test_repartition_joins = vec![true, false];
    for repartition_joins in test_repartition_joins {
        let ctx = create_join_context("t1_id", "t2_id", repartition_joins)?;

        // exists subquery to LeftSemi join
        let sql = "SELECT * FROM t1 WHERE EXISTS(SELECT t2_id FROM t2 WHERE t1.t1_id + 1 > t2.t2_id * 2)";
        let msg = format!("Creating logical plan for '{sql}'");
        let dataframe = ctx.sql(&("explain ".to_owned() + sql)).await.expect(&msg);
        let plan = dataframe.into_optimized_plan()?;

        let expected = vec![
            "Explain [plan_type:Utf8, plan:Utf8]",
            "  LeftSemi Join:  Filter: CAST(t1.t1_id AS Int64) + Int64(1) > CAST(__correlated_sq_1.t2_id AS Int64) * Int64(2) [t1_id:UInt32;N, t1_name:Utf8;N, t1_int:UInt32;N]",
            "    TableScan: t1 projection=[t1_id, t1_name, t1_int] [t1_id:UInt32;N, t1_name:Utf8;N, t1_int:UInt32;N]",
            "    SubqueryAlias: __correlated_sq_1 [t2_id:UInt32;N]",
            "      TableScan: t2 projection=[t2_id] [t2_id:UInt32;N]",
        ];
        let formatted = plan.display_indent_schema().to_string();
        let actual: Vec<&str> = formatted.trim().lines().collect();
        assert_eq!(
            expected, actual,
            "\n\nexpected:\n\n{expected:#?}\nactual:\n\n{actual:#?}\n\n"
        );
        let expected = vec![
            "+-------+---------+--------+",
            "| t1_id | t1_name | t1_int |",
            "+-------+---------+--------+",
            "| 22    | b       | 2      |",
            "| 33    | c       | 3      |",
            "| 44    | d       | 4      |",
            "+-------+---------+--------+",
        ];

        let results = execute_to_batches(&ctx, sql).await;
        assert_batches_sorted_eq!(expected, &results);
    }

    Ok(())
}

#[tokio::test]
async fn exists_subquery_to_join_inner_filter() -> Result<()> {
    let test_repartition_joins = vec![true, false];
    for repartition_joins in test_repartition_joins {
        let ctx = create_join_context("t1_id", "t2_id", repartition_joins)?;

        // exists subquery to LeftSemi join
        let sql = "SELECT * FROM t1 WHERE EXISTS(SELECT t2_id FROM t2 WHERE t1.t1_id + 1 > t2.t2_id * 2 AND t2.t2_int < 3)";
        let msg = format!("Creating logical plan for '{sql}'");
        let dataframe = ctx.sql(&("explain ".to_owned() + sql)).await.expect(&msg);
        let plan = dataframe.into_optimized_plan()?;

        // `t2.t2_int < 3` will be kept in the subquery filter.
        let expected = vec![
            "Explain [plan_type:Utf8, plan:Utf8]",
            "  LeftSemi Join:  Filter: CAST(t1.t1_id AS Int64) + Int64(1) > CAST(__correlated_sq_1.t2_id AS Int64) * Int64(2) [t1_id:UInt32;N, t1_name:Utf8;N, t1_int:UInt32;N]",
            "    TableScan: t1 projection=[t1_id, t1_name, t1_int] [t1_id:UInt32;N, t1_name:Utf8;N, t1_int:UInt32;N]",
            "    SubqueryAlias: __correlated_sq_1 [t2_id:UInt32;N]",
            "      Projection: t2.t2_id [t2_id:UInt32;N]",
            "        Filter: t2.t2_int < UInt32(3) [t2_id:UInt32;N, t2_int:UInt32;N]",
            "          TableScan: t2 projection=[t2_id, t2_int] [t2_id:UInt32;N, t2_int:UInt32;N]",
        ];
        let formatted = plan.display_indent_schema().to_string();
        let actual: Vec<&str> = formatted.trim().lines().collect();
        assert_eq!(
            expected, actual,
            "\n\nexpected:\n\n{expected:#?}\nactual:\n\n{actual:#?}\n\n"
        );
        let expected = vec![
            "+-------+---------+--------+",
            "| t1_id | t1_name | t1_int |",
            "+-------+---------+--------+",
            "| 44    | d       | 4      |",
            "+-------+---------+--------+",
        ];

        let results = execute_to_batches(&ctx, sql).await;
        assert_batches_sorted_eq!(expected, &results);
    }

    Ok(())
}

#[tokio::test]
async fn exists_subquery_to_join_outer_filter() -> Result<()> {
    let test_repartition_joins = vec![true, false];
    for repartition_joins in test_repartition_joins {
        let ctx = create_join_context("t1_id", "t2_id", repartition_joins)?;

        // exists subquery to LeftSemi join
        let sql = "SELECT * FROM t1 WHERE EXISTS(SELECT t2_id FROM t2 WHERE t1.t1_id + 1 > t2.t2_id * 2 AND t1.t1_int < 3)";
        let msg = format!("Creating logical plan for '{sql}'");
        let dataframe = ctx.sql(&("explain ".to_owned() + sql)).await.expect(&msg);
        let plan = dataframe.into_optimized_plan()?;

        // `t1.t1_int < 3` will be moved to the filter of t1.
        let expected = vec![
            "Explain [plan_type:Utf8, plan:Utf8]",
            "  LeftSemi Join:  Filter: CAST(t1.t1_id AS Int64) + Int64(1) > CAST(__correlated_sq_1.t2_id AS Int64) * Int64(2) [t1_id:UInt32;N, t1_name:Utf8;N, t1_int:UInt32;N]",
            "    Filter: t1.t1_int < UInt32(3) [t1_id:UInt32;N, t1_name:Utf8;N, t1_int:UInt32;N]",
            "      TableScan: t1 projection=[t1_id, t1_name, t1_int] [t1_id:UInt32;N, t1_name:Utf8;N, t1_int:UInt32;N]",
            "    SubqueryAlias: __correlated_sq_1 [t2_id:UInt32;N]",
            "      TableScan: t2 projection=[t2_id] [t2_id:UInt32;N]",
        ];
        let formatted = plan.display_indent_schema().to_string();
        let actual: Vec<&str> = formatted.trim().lines().collect();
        assert_eq!(
            expected, actual,
            "\n\nexpected:\n\n{expected:#?}\nactual:\n\n{actual:#?}\n\n"
        );
        let expected = vec![
            "+-------+---------+--------+",
            "| t1_id | t1_name | t1_int |",
            "+-------+---------+--------+",
            "| 22    | b       | 2      |",
            "+-------+---------+--------+",
        ];

        let results = execute_to_batches(&ctx, sql).await;
        assert_batches_sorted_eq!(expected, &results);
    }

    Ok(())
}

#[tokio::test]
async fn not_exists_subquery_to_join_expr_filter() -> Result<()> {
    let test_repartition_joins = vec![true, false];
    for repartition_joins in test_repartition_joins {
        let ctx = create_join_context("t1_id", "t2_id", repartition_joins)?;

        // not exists subquery to LeftAnti join
        let sql = "SELECT * FROM t1 WHERE NOT EXISTS(SELECT t2_id FROM t2 WHERE t1.t1_id + 1 > t2.t2_id * 2)";
        let msg = format!("Creating logical plan for '{sql}'");
        let dataframe = ctx.sql(&("explain ".to_owned() + sql)).await.expect(&msg);
        let plan = dataframe.into_optimized_plan()?;

        let expected = vec![
            "Explain [plan_type:Utf8, plan:Utf8]",
            "  LeftAnti Join:  Filter: CAST(t1.t1_id AS Int64) + Int64(1) > CAST(__correlated_sq_1.t2_id AS Int64) * Int64(2) [t1_id:UInt32;N, t1_name:Utf8;N, t1_int:UInt32;N]",
            "    TableScan: t1 projection=[t1_id, t1_name, t1_int] [t1_id:UInt32;N, t1_name:Utf8;N, t1_int:UInt32;N]",
            "    SubqueryAlias: __correlated_sq_1 [t2_id:UInt32;N]",
            "      TableScan: t2 projection=[t2_id] [t2_id:UInt32;N]",
        ];
        let formatted = plan.display_indent_schema().to_string();
        let actual: Vec<&str> = formatted.trim().lines().collect();
        assert_eq!(
            expected, actual,
            "\n\nexpected:\n\n{expected:#?}\nactual:\n\n{actual:#?}\n\n"
        );
        let expected = vec![
            "+-------+---------+--------+",
            "| t1_id | t1_name | t1_int |",
            "+-------+---------+--------+",
            "| 11    | a       | 1      |",
            "+-------+---------+--------+",
        ];

        let results = execute_to_batches(&ctx, sql).await;
        assert_batches_sorted_eq!(expected, &results);
    }

    Ok(())
}

#[tokio::test]
async fn exists_distinct_subquery_to_join() -> Result<()> {
    let test_repartition_joins = vec![true, false];
    for repartition_joins in test_repartition_joins {
        let ctx = create_join_context("t1_id", "t2_id", repartition_joins)?;

        let sql = "SELECT * FROM t1 WHERE NOT EXISTS(SELECT DISTINCT t2_int FROM t2 WHERE t1.t1_id + 1 > t2.t2_id * 2)";
        let msg = format!("Creating logical plan for '{sql}'");
        let dataframe = ctx.sql(&("explain ".to_owned() + sql)).await.expect(&msg);
        let plan = dataframe.into_optimized_plan()?;

        let expected = vec![
            "Explain [plan_type:Utf8, plan:Utf8]",
            "  LeftAnti Join:  Filter: CAST(t1.t1_id AS Int64) + Int64(1) > CAST(__correlated_sq_1.t2_id AS Int64) * Int64(2) [t1_id:UInt32;N, t1_name:Utf8;N, t1_int:UInt32;N]",
            "    TableScan: t1 projection=[t1_id, t1_name, t1_int] [t1_id:UInt32;N, t1_name:Utf8;N, t1_int:UInt32;N]",
            "    SubqueryAlias: __correlated_sq_1 [t2_id:UInt32;N]",
            "      Projection: t2.t2_id [t2_id:UInt32;N]",
            "        Aggregate: groupBy=[[t2.t2_int, t2.t2_id]], aggr=[[]] [t2_int:UInt32;N, t2_id:UInt32;N]",
            "          Projection: t2.t2_int, t2.t2_id [t2_int:UInt32;N, t2_id:UInt32;N]",
            "            TableScan: t2 projection=[t2_id, t2_int] [t2_id:UInt32;N, t2_int:UInt32;N]",
        ];
        let formatted = plan.display_indent_schema().to_string();
        let actual: Vec<&str> = formatted.trim().lines().collect();
        assert_eq!(
            expected, actual,
            "\n\nexpected:\n\n{expected:#?}\nactual:\n\n{actual:#?}\n\n"
        );
        let expected = vec![
            "+-------+---------+--------+",
            "| t1_id | t1_name | t1_int |",
            "+-------+---------+--------+",
            "| 11    | a       | 1      |",
            "+-------+---------+--------+",
        ];

        let results = execute_to_batches(&ctx, sql).await;
        assert_batches_sorted_eq!(expected, &results);
    }

    Ok(())
}

#[tokio::test]
async fn exists_distinct_subquery_to_join_with_expr() -> Result<()> {
    let test_repartition_joins = vec![true, false];
    for repartition_joins in test_repartition_joins {
        let ctx = create_join_context("t1_id", "t2_id", repartition_joins)?;

        // `t2_id + t2_int` is in the subquery project.
        let sql = "SELECT * FROM t1 WHERE NOT EXISTS(SELECT DISTINCT t2_id + t2_int, t2_int FROM t2 WHERE t1.t1_id + 1 > t2.t2_id * 2)";
        let msg = format!("Creating logical plan for '{sql}'");
        let dataframe = ctx.sql(&("explain ".to_owned() + sql)).await.expect(&msg);
        let plan = dataframe.into_optimized_plan()?;

        let expected = vec![
            "Explain [plan_type:Utf8, plan:Utf8]",
            "  LeftAnti Join:  Filter: CAST(t1.t1_id AS Int64) + Int64(1) > CAST(__correlated_sq_1.t2_id AS Int64) * Int64(2) [t1_id:UInt32;N, t1_name:Utf8;N, t1_int:UInt32;N]",
            "    TableScan: t1 projection=[t1_id, t1_name, t1_int] [t1_id:UInt32;N, t1_name:Utf8;N, t1_int:UInt32;N]",
            "    SubqueryAlias: __correlated_sq_1 [t2_id:UInt32;N]",
            "      Projection: t2.t2_id [t2_id:UInt32;N]",
            "        Aggregate: groupBy=[[t2.t2_id + t2.t2_int, t2.t2_int, t2.t2_id]], aggr=[[]] [t2.t2_id + t2.t2_int:UInt32;N, t2_int:UInt32;N, t2_id:UInt32;N]",
            "          Projection: t2.t2_id + t2.t2_int, t2.t2_int, t2.t2_id [t2.t2_id + t2.t2_int:UInt32;N, t2_int:UInt32;N, t2_id:UInt32;N]",
            "            TableScan: t2 projection=[t2_id, t2_int] [t2_id:UInt32;N, t2_int:UInt32;N]",
        ];
        let formatted = plan.display_indent_schema().to_string();
        let actual: Vec<&str> = formatted.trim().lines().collect();
        assert_eq!(
            expected, actual,
            "\n\nexpected:\n\n{expected:#?}\nactual:\n\n{actual:#?}\n\n"
        );
        let expected = vec![
            "+-------+---------+--------+",
            "| t1_id | t1_name | t1_int |",
            "+-------+---------+--------+",
            "| 11    | a       | 1      |",
            "+-------+---------+--------+",
        ];

        let results = execute_to_batches(&ctx, sql).await;
        assert_batches_sorted_eq!(expected, &results);
    }

    Ok(())
}

#[tokio::test]
async fn exists_distinct_subquery_to_join_with_literal() -> Result<()> {
    let test_repartition_joins = vec![true, false];
    for repartition_joins in test_repartition_joins {
        let ctx = create_join_context("t1_id", "t2_id", repartition_joins)?;

        // `1` is in the subquery project.
        let sql = "SELECT * FROM t1 WHERE NOT EXISTS(SELECT DISTINCT 1, t2_int FROM t2 WHERE t1.t1_id + 1 > t2.t2_id * 2)";
        let msg = format!("Creating logical plan for '{sql}'");
        let dataframe = ctx.sql(&("explain ".to_owned() + sql)).await.expect(&msg);
        let plan = dataframe.into_optimized_plan()?;

        let expected = vec![
            "Explain [plan_type:Utf8, plan:Utf8]",
            "  LeftAnti Join:  Filter: CAST(t1.t1_id AS Int64) + Int64(1) > CAST(__correlated_sq_1.t2_id AS Int64) * Int64(2) [t1_id:UInt32;N, t1_name:Utf8;N, t1_int:UInt32;N]",
            "    TableScan: t1 projection=[t1_id, t1_name, t1_int] [t1_id:UInt32;N, t1_name:Utf8;N, t1_int:UInt32;N]",
            "    SubqueryAlias: __correlated_sq_1 [t2_id:UInt32;N]",
            "      Projection: t2.t2_id [t2_id:UInt32;N]",
            "        Aggregate: groupBy=[[Int64(1), t2.t2_int, t2.t2_id]], aggr=[[]] [Int64(1):Int64, t2_int:UInt32;N, t2_id:UInt32;N]",
            "          Projection: Int64(1), t2.t2_int, t2.t2_id [Int64(1):Int64, t2_int:UInt32;N, t2_id:UInt32;N]",
            "            TableScan: t2 projection=[t2_id, t2_int] [t2_id:UInt32;N, t2_int:UInt32;N]",
        ];
        let formatted = plan.display_indent_schema().to_string();
        let actual: Vec<&str> = formatted.trim().lines().collect();
        assert_eq!(
            expected, actual,
            "\n\nexpected:\n\n{expected:#?}\nactual:\n\n{actual:#?}\n\n"
        );
        let expected = vec![
            "+-------+---------+--------+",
            "| t1_id | t1_name | t1_int |",
            "+-------+---------+--------+",
            "| 11    | a       | 1      |",
            "+-------+---------+--------+",
        ];

        let results = execute_to_batches(&ctx, sql).await;
        assert_batches_sorted_eq!(expected, &results);
    }

    Ok(())
=======
>>>>>>> 071a2a6d
}<|MERGE_RESOLUTION|>--- conflicted
+++ resolved
@@ -74,1448 +74,4 @@
     }
 
     Ok(())
-<<<<<<< HEAD
-}
-
-#[tokio::test]
-async fn right_semi_join() -> Result<()> {
-    let test_repartition_joins = vec![true, false];
-    for repartition_joins in test_repartition_joins {
-        let ctx = create_right_semi_anti_join_context_with_null_ids(
-            "t1_id",
-            "t2_id",
-            repartition_joins,
-        )
-        .unwrap();
-
-        let sql = "SELECT t1_id, t1_name, t1_int FROM t1 WHERE EXISTS (SELECT * FROM t2 where t2.t2_id = t1.t1_id and t2.t2_name <> t1.t1_name) ORDER BY t1_id";
-        let msg = format!("Creating logical plan for '{sql}'");
-        let dataframe = ctx.sql(sql).await.expect(&msg);
-        let physical_plan = dataframe.create_physical_plan().await?;
-        let expected = if repartition_joins {
-            vec![
-                "SortPreservingMergeExec: [t1_id@0 ASC NULLS LAST]",
-                 "  SortExec: expr=[t1_id@0 ASC NULLS LAST]",
-                 "    CoalesceBatchesExec: target_batch_size=4096",
-                 "      HashJoinExec: mode=Partitioned, join_type=RightSemi, on=[(Column { name: \"t2_id\", index: 0 }, Column { name: \"t1_id\", index: 0 })], filter=t2_name@1 != t1_name@0",
-                 "        CoalesceBatchesExec: target_batch_size=4096",
-                 "          RepartitionExec: partitioning=Hash([Column { name: \"t2_id\", index: 0 }], 2), input_partitions=2",
-                 "            RepartitionExec: partitioning=RoundRobinBatch(2), input_partitions=1",
-                 "              MemoryExec: partitions=1, partition_sizes=[1]",
-                 "        CoalesceBatchesExec: target_batch_size=4096",
-                 "          RepartitionExec: partitioning=Hash([Column { name: \"t1_id\", index: 0 }], 2), input_partitions=2",
-                 "            RepartitionExec: partitioning=RoundRobinBatch(2), input_partitions=1",
-                 "              MemoryExec: partitions=1, partition_sizes=[1]",
-            ]
-        } else {
-            vec![
-                "SortExec: expr=[t1_id@0 ASC NULLS LAST]",
-                "  CoalesceBatchesExec: target_batch_size=4096",
-                "    HashJoinExec: mode=CollectLeft, join_type=RightSemi, on=[(Column { name: \"t2_id\", index: 0 }, Column { name: \"t1_id\", index: 0 })], filter=t2_name@1 != t1_name@0",
-                "      MemoryExec: partitions=1, partition_sizes=[1]",
-                "      MemoryExec: partitions=1, partition_sizes=[1]",
-            ]
-        };
-        let formatted = displayable(physical_plan.as_ref()).indent().to_string();
-        let actual: Vec<&str> = formatted.trim().lines().collect();
-        assert_eq!(
-            expected, actual,
-            "\n\nexpected:\n\n{expected:#?}\nactual:\n\n{actual:#?}\n\n"
-        );
-
-        let actual = execute_to_batches(&ctx, sql).await;
-        let expected = vec![
-            "+-------+---------+--------+",
-            "| t1_id | t1_name | t1_int |",
-            "+-------+---------+--------+",
-            "| 11    | a       | 1      |",
-            "+-------+---------+--------+",
-        ];
-        assert_batches_eq!(expected, &actual);
-
-        let sql = "SELECT t1_id, t1_name, t1_int FROM t2 RIGHT SEMI JOIN t1 on (t2.t2_id = t1.t1_id and t2.t2_name <> t1.t1_name) ORDER BY t1_id";
-        let msg = format!("Creating logical plan for '{sql}'");
-        let dataframe = ctx.sql(sql).await.expect(&msg);
-        let physical_plan = dataframe.create_physical_plan().await?;
-        let expected = if repartition_joins {
-            vec![
-                "SortPreservingMergeExec: [t1_id@0 ASC NULLS LAST]",
-                "  SortExec: expr=[t1_id@0 ASC NULLS LAST]",
-                "    CoalesceBatchesExec: target_batch_size=4096",
-                "      HashJoinExec: mode=Partitioned, join_type=RightSemi, on=[(Column { name: \"t2_id\", index: 0 }, Column { name: \"t1_id\", index: 0 })], filter=t2_name@0 != t1_name@1",
-                "        CoalesceBatchesExec: target_batch_size=4096",
-                "          RepartitionExec: partitioning=Hash([Column { name: \"t2_id\", index: 0 }], 2), input_partitions=2",
-                "            RepartitionExec: partitioning=RoundRobinBatch(2), input_partitions=1",
-                "              MemoryExec: partitions=1, partition_sizes=[1]",
-                "        CoalesceBatchesExec: target_batch_size=4096",
-                "          RepartitionExec: partitioning=Hash([Column { name: \"t1_id\", index: 0 }], 2), input_partitions=2",
-                "            RepartitionExec: partitioning=RoundRobinBatch(2), input_partitions=1",
-                "              MemoryExec: partitions=1, partition_sizes=[1]",
-            ]
-        } else {
-            vec![
-                "SortExec: expr=[t1_id@0 ASC NULLS LAST]",
-                "  CoalesceBatchesExec: target_batch_size=4096",
-                "    HashJoinExec: mode=CollectLeft, join_type=RightSemi, on=[(Column { name: \"t2_id\", index: 0 }, Column { name: \"t1_id\", index: 0 })], filter=t2_name@0 != t1_name@1",
-                "      MemoryExec: partitions=1, partition_sizes=[1]",
-                "      MemoryExec: partitions=1, partition_sizes=[1]",
-            ]
-        };
-        let formatted = displayable(physical_plan.as_ref()).indent().to_string();
-        let actual: Vec<&str> = formatted.trim().lines().collect();
-        assert_eq!(
-            expected, actual,
-            "\n\nexpected:\n\n{expected:#?}\nactual:\n\n{actual:#?}\n\n"
-        );
-
-        let actual = execute_to_batches(&ctx, sql).await;
-        let expected = vec![
-            "+-------+---------+--------+",
-            "| t1_id | t1_name | t1_int |",
-            "+-------+---------+--------+",
-            "| 11    | a       | 1      |",
-            "+-------+---------+--------+",
-        ];
-        assert_batches_eq!(expected, &actual);
-    }
-
-    Ok(())
-}
-
-#[tokio::test]
-async fn join_and_aggregate_on_same_key() -> Result<()> {
-    let ctx = create_join_context("t1_id", "t2_id", true)?;
-    let sql = "select distinct(t1.t1_id) from t1 inner join t2 on t1.t1_id = t2.t2_id";
-
-    // assert logical plan
-    let msg = format!("Creating logical plan for '{sql}'");
-    let dataframe = ctx.sql(&("explain ".to_owned() + sql)).await.expect(&msg);
-    let plan = dataframe.into_optimized_plan().unwrap();
-
-    let expected = vec![
-        "Explain [plan_type:Utf8, plan:Utf8]",
-        "  Aggregate: groupBy=[[t1.t1_id]], aggr=[[]] [t1_id:UInt32;N]",
-        "    Projection: t1.t1_id [t1_id:UInt32;N]",
-        "      Inner Join: t1.t1_id = t2.t2_id [t1_id:UInt32;N, t2_id:UInt32;N]",
-        "        TableScan: t1 projection=[t1_id] [t1_id:UInt32;N]",
-        "        TableScan: t2 projection=[t2_id] [t2_id:UInt32;N]",
-    ];
-
-    let formatted = plan.display_indent_schema().to_string();
-    let actual: Vec<&str> = formatted.trim().lines().collect();
-    assert_eq!(
-        expected, actual,
-        "\n\nexpected:\n\n{expected:#?}\nactual:\n\n{actual:#?}\n\n"
-    );
-
-    let msg = format!("Creating physical plan for '{sql}'");
-    let dataframe = ctx.sql(sql).await.expect(&msg);
-    let physical_plan = dataframe.create_physical_plan().await?;
-    let expected =
-        vec![
-            "AggregateExec: mode=Single, gby=[t1_id@0 as t1_id], aggr=[]",
-            "  ProjectionExec: expr=[t1_id@0 as t1_id]",
-            "    CoalesceBatchesExec: target_batch_size=4096",
-            "      HashJoinExec: mode=Partitioned, join_type=Inner, on=[(Column { name: \"t1_id\", index: 0 }, Column { name: \"t2_id\", index: 0 })]",
-            "        CoalesceBatchesExec: target_batch_size=4096",
-            "          RepartitionExec: partitioning=Hash([Column { name: \"t1_id\", index: 0 }], 2), input_partitions=2",
-            "            RepartitionExec: partitioning=RoundRobinBatch(2), input_partitions=1",
-            "              MemoryExec: partitions=1, partition_sizes=[1]",
-            "        CoalesceBatchesExec: target_batch_size=4096",
-            "          RepartitionExec: partitioning=Hash([Column { name: \"t2_id\", index: 0 }], 2), input_partitions=2",
-            "            RepartitionExec: partitioning=RoundRobinBatch(2), input_partitions=1",
-            "              MemoryExec: partitions=1, partition_sizes=[1]",
-        ];
-
-    let formatted = displayable(physical_plan.as_ref()).indent().to_string();
-    let actual: Vec<&str> = formatted.trim().lines().collect();
-    assert_eq!(
-        expected, actual,
-        "\n\nexpected:\n\n{expected:#?}\nactual:\n\n{actual:#?}\n\n"
-    );
-
-    let sql = "select count(*) from (select * from t1 inner join t2 on t1.t1_id = t2.t2_id) group by t1_id";
-
-    // assert logical plan
-    let msg = format!("Creating logical plan for '{sql}'");
-    let dataframe = ctx.sql(&("explain ".to_owned() + sql)).await.expect(&msg);
-    let plan = dataframe.into_optimized_plan().unwrap();
-
-    let expected = vec![
-        "Explain [plan_type:Utf8, plan:Utf8]",
-        "  Projection: COUNT(UInt8(1)) [COUNT(UInt8(1)):Int64;N]",
-        "    Aggregate: groupBy=[[t1.t1_id]], aggr=[[COUNT(UInt8(1))]] [t1_id:UInt32;N, COUNT(UInt8(1)):Int64;N]",
-        "      Projection: t1.t1_id [t1_id:UInt32;N]",
-        "        Inner Join: t1.t1_id = t2.t2_id [t1_id:UInt32;N, t2_id:UInt32;N]",
-        "          TableScan: t1 projection=[t1_id] [t1_id:UInt32;N]",
-        "          TableScan: t2 projection=[t2_id] [t2_id:UInt32;N]",
-    ];
-
-    let formatted = plan.display_indent_schema().to_string();
-    let actual: Vec<&str> = formatted.trim().lines().collect();
-    assert_eq!(
-        expected, actual,
-        "\n\nexpected:\n\n{expected:#?}\nactual:\n\n{actual:#?}\n\n"
-    );
-
-    let msg = format!("Creating physical plan for '{sql}'");
-    let dataframe = ctx.sql(sql).await.expect(&msg);
-    let physical_plan = dataframe.create_physical_plan().await?;
-    let expected =
-        vec![
-            "ProjectionExec: expr=[COUNT(UInt8(1))@1 as COUNT(UInt8(1))]",
-            "  AggregateExec: mode=Single, gby=[t1_id@0 as t1_id], aggr=[COUNT(UInt8(1))]",
-            "    ProjectionExec: expr=[t1_id@0 as t1_id]",
-            "      CoalesceBatchesExec: target_batch_size=4096",
-            "        HashJoinExec: mode=Partitioned, join_type=Inner, on=[(Column { name: \"t1_id\", index: 0 }, Column { name: \"t2_id\", index: 0 })]",
-            "          CoalesceBatchesExec: target_batch_size=4096",
-            "            RepartitionExec: partitioning=Hash([Column { name: \"t1_id\", index: 0 }], 2), input_partitions=2",
-            "              RepartitionExec: partitioning=RoundRobinBatch(2), input_partitions=1",
-            "                MemoryExec: partitions=1, partition_sizes=[1]",
-            "          CoalesceBatchesExec: target_batch_size=4096",
-            "            RepartitionExec: partitioning=Hash([Column { name: \"t2_id\", index: 0 }], 2), input_partitions=2",
-            "              RepartitionExec: partitioning=RoundRobinBatch(2), input_partitions=1",
-            "                MemoryExec: partitions=1, partition_sizes=[1]",
-        ];
-
-    let formatted = displayable(physical_plan.as_ref()).indent().to_string();
-    let actual: Vec<&str> = formatted.trim().lines().collect();
-    assert_eq!(
-        expected, actual,
-        "\n\nexpected:\n\n{expected:#?}\nactual:\n\n{actual:#?}\n\n"
-    );
-
-    let sql =
-        "select count(distinct t1.t1_id) from t1 inner join t2 on t1.t1_id = t2.t2_id";
-
-    // assert logical plan
-    let msg = format!("Creating logical plan for '{sql}'");
-    let dataframe = ctx.sql(&("explain ".to_owned() + sql)).await.expect(&msg);
-    let plan = dataframe.into_optimized_plan().unwrap();
-
-    let expected = vec![
-        "Explain [plan_type:Utf8, plan:Utf8]",
-        "  Projection: COUNT(alias1) AS COUNT(DISTINCT t1.t1_id) [COUNT(DISTINCT t1.t1_id):Int64;N]",
-        "    Aggregate: groupBy=[[]], aggr=[[COUNT(alias1)]] [COUNT(alias1):Int64;N]",
-        "      Aggregate: groupBy=[[t1.t1_id AS alias1]], aggr=[[]] [alias1:UInt32;N]",
-        "        Projection: t1.t1_id [t1_id:UInt32;N]",
-        "          Inner Join: t1.t1_id = t2.t2_id [t1_id:UInt32;N, t2_id:UInt32;N]",
-        "            TableScan: t1 projection=[t1_id] [t1_id:UInt32;N]",
-        "            TableScan: t2 projection=[t2_id] [t2_id:UInt32;N]",
-    ];
-
-    let formatted = plan.display_indent_schema().to_string();
-    let actual: Vec<&str> = formatted.trim().lines().collect();
-    assert_eq!(
-        expected, actual,
-        "\n\nexpected:\n\n{expected:#?}\nactual:\n\n{actual:#?}\n\n"
-    );
-
-    // the Partial and FinalPartitioned Aggregate are not combined to Single Aggregate due to group by exprs are different
-    // TODO improve ReplaceDistinctWithAggregate rule to avoid unnecessary alias Cast
-    let msg = format!("Creating physical plan for '{sql}'");
-    let dataframe = ctx.sql(sql).await.expect(&msg);
-    let physical_plan = dataframe.create_physical_plan().await?;
-    let expected =
-        vec![
-            "ProjectionExec: expr=[COUNT(alias1)@0 as COUNT(DISTINCT t1.t1_id)]",
-            "  AggregateExec: mode=Final, gby=[], aggr=[COUNT(alias1)]",
-            "    CoalescePartitionsExec",
-            "      AggregateExec: mode=Partial, gby=[], aggr=[COUNT(alias1)]",
-            "        AggregateExec: mode=FinalPartitioned, gby=[alias1@0 as alias1], aggr=[]",
-            "          AggregateExec: mode=Partial, gby=[t1_id@0 as alias1], aggr=[]",
-            "            ProjectionExec: expr=[t1_id@0 as t1_id]",
-            "              CoalesceBatchesExec: target_batch_size=4096",
-            "                HashJoinExec: mode=Partitioned, join_type=Inner, on=[(Column { name: \"t1_id\", index: 0 }, Column { name: \"t2_id\", index: 0 })]",
-            "                  CoalesceBatchesExec: target_batch_size=4096",
-            "                    RepartitionExec: partitioning=Hash([Column { name: \"t1_id\", index: 0 }], 2), input_partitions=2",
-            "                      RepartitionExec: partitioning=RoundRobinBatch(2), input_partitions=1",
-            "                        MemoryExec: partitions=1, partition_sizes=[1]",
-            "                  CoalesceBatchesExec: target_batch_size=4096",
-            "                    RepartitionExec: partitioning=Hash([Column { name: \"t2_id\", index: 0 }], 2), input_partitions=2",
-            "                      RepartitionExec: partitioning=RoundRobinBatch(2), input_partitions=1",
-            "                        MemoryExec: partitions=1, partition_sizes=[1]",
-        ];
-
-    let formatted = displayable(physical_plan.as_ref()).indent().to_string();
-    let actual: Vec<&str> = formatted.trim().lines().collect();
-    assert_eq!(
-        expected, actual,
-        "\n\nexpected:\n\n{expected:#?}\nactual:\n\n{actual:#?}\n\n"
-    );
-
-    Ok(())
-}
-
-#[tokio::test]
-async fn reduce_cross_join_with_expr_join_key_all() -> Result<()> {
-    let ctx = create_join_context("t1_id", "t2_id", false)?;
-
-    // reduce to inner join
-    let sql = "select * from t1 cross join t2 where t1.t1_id + 12 = t2.t2_id + 1";
-    let msg = format!("Creating logical plan for '{sql}'");
-    let dataframe = ctx.sql(&("explain ".to_owned() + sql)).await.expect(&msg);
-    let plan = dataframe.into_optimized_plan()?;
-    let expected = vec![
-        "Explain [plan_type:Utf8, plan:Utf8]",
-        "  Inner Join: CAST(t1.t1_id AS Int64) + Int64(12) = CAST(t2.t2_id AS Int64) + Int64(1) [t1_id:UInt32;N, t1_name:Utf8;N, t1_int:UInt32;N, t2_id:UInt32;N, t2_name:Utf8;N, t2_int:UInt32;N]",
-        "    TableScan: t1 projection=[t1_id, t1_name, t1_int] [t1_id:UInt32;N, t1_name:Utf8;N, t1_int:UInt32;N]",
-        "    TableScan: t2 projection=[t2_id, t2_name, t2_int] [t2_id:UInt32;N, t2_name:Utf8;N, t2_int:UInt32;N]",
-    ];
-
-    let formatted = plan.display_indent_schema().to_string();
-    let actual: Vec<&str> = formatted.trim().lines().collect();
-    assert_eq!(
-        expected, actual,
-        "\n\nexpected:\n\n{expected:#?}\nactual:\n\n{actual:#?}\n\n"
-    );
-
-    Ok(())
-}
-
-#[tokio::test]
-async fn reduce_cross_join_with_cast_expr_join_key() -> Result<()> {
-    let ctx = create_join_context("t1_id", "t2_id", false)?;
-
-    let sql =
-        "select t1.t1_id, t2.t2_id, t1.t1_name from t1 cross join t2 where t1.t1_id + 11 = cast(t2.t2_id as BIGINT)";
-    let msg = format!("Creating logical plan for '{sql}'");
-    let dataframe = ctx.sql(&("explain ".to_owned() + sql)).await.expect(&msg);
-    let plan = dataframe.into_optimized_plan()?;
-    let expected = vec![
-        "Explain [plan_type:Utf8, plan:Utf8]",
-        "  Projection: t1.t1_id, t2.t2_id, t1.t1_name [t1_id:UInt32;N, t2_id:UInt32;N, t1_name:Utf8;N]",
-        "    Inner Join: CAST(t1.t1_id AS Int64) + Int64(11) = CAST(t2.t2_id AS Int64) [t1_id:UInt32;N, t1_name:Utf8;N, t2_id:UInt32;N]",
-        "      TableScan: t1 projection=[t1_id, t1_name] [t1_id:UInt32;N, t1_name:Utf8;N]",
-        "      TableScan: t2 projection=[t2_id] [t2_id:UInt32;N]",
-    ];
-
-    let formatted = plan.display_indent_schema().to_string();
-    let actual: Vec<&str> = formatted.trim().lines().collect();
-    assert_eq!(
-        expected, actual,
-        "\n\nexpected:\n\n{expected:#?}\nactual:\n\n{actual:#?}\n\n"
-    );
-
-    Ok(())
-}
-
-#[tokio::test]
-async fn reduce_cross_join_with_wildcard_and_expr() -> Result<()> {
-    let test_repartition_joins = vec![true, false];
-    for repartition_joins in test_repartition_joins {
-        let ctx = create_join_context("t1_id", "t2_id", repartition_joins)?;
-
-        let sql = "select *,t1.t1_id+11 from t1,t2 where t1.t1_id+11=t2.t2_id";
-
-        // assert logical plan
-        let msg = format!("Creating logical plan for '{sql}'");
-        let dataframe = ctx.sql(&("explain ".to_owned() + sql)).await.expect(&msg);
-        let plan = dataframe.into_optimized_plan()?;
-
-        let expected = vec![
-            "Explain [plan_type:Utf8, plan:Utf8]",
-            "  Projection: t1.t1_id, t1.t1_name, t1.t1_int, t2.t2_id, t2.t2_name, t2.t2_int, CAST(t1.t1_id AS Int64) + Int64(11) [t1_id:UInt32;N, t1_name:Utf8;N, t1_int:UInt32;N, t2_id:UInt32;N, t2_name:Utf8;N, t2_int:UInt32;N, t1.t1_id + Int64(11):Int64;N]",
-            "    Inner Join: CAST(t1.t1_id AS Int64) + Int64(11) = CAST(t2.t2_id AS Int64) [t1_id:UInt32;N, t1_name:Utf8;N, t1_int:UInt32;N, t2_id:UInt32;N, t2_name:Utf8;N, t2_int:UInt32;N]",
-            "      TableScan: t1 projection=[t1_id, t1_name, t1_int] [t1_id:UInt32;N, t1_name:Utf8;N, t1_int:UInt32;N]",
-            "      TableScan: t2 projection=[t2_id, t2_name, t2_int] [t2_id:UInt32;N, t2_name:Utf8;N, t2_int:UInt32;N]"
-        ];
-
-        let formatted = plan.display_indent_schema().to_string();
-        let actual: Vec<&str> = formatted.trim().lines().collect();
-        assert_eq!(
-            expected, actual,
-            "\n\nexpected:\n\n{expected:#?}\nactual:\n\n{actual:#?}\n\n"
-        );
-
-        // assert physical plan
-        let msg = format!("Creating physical plan for '{sql}'");
-        let dataframe = ctx.sql(sql).await.expect(&msg);
-        let physical_plan = dataframe.create_physical_plan().await?;
-        let expected = if repartition_joins {
-            vec![
-                "ProjectionExec: expr=[t1_id@0 as t1_id, t1_name@1 as t1_name, t1_int@2 as t1_int, t2_id@3 as t2_id, t2_name@4 as t2_name, t2_int@5 as t2_int, CAST(t1_id@0 AS Int64) + 11 as t1.t1_id + Int64(11)]",
-                "  ProjectionExec: expr=[t1_id@0 as t1_id, t1_name@1 as t1_name, t1_int@2 as t1_int, t2_id@4 as t2_id, t2_name@5 as t2_name, t2_int@6 as t2_int]",
-                "    CoalesceBatchesExec: target_batch_size=4096",
-                "      HashJoinExec: mode=Partitioned, join_type=Inner, on=[(Column { name: \"t1.t1_id + Int64(11)\", index: 3 }, Column { name: \"CAST(t2.t2_id AS Int64)\", index: 3 })]",
-                "        CoalesceBatchesExec: target_batch_size=4096",
-                "          RepartitionExec: partitioning=Hash([Column { name: \"t1.t1_id + Int64(11)\", index: 3 }], 2), input_partitions=2",
-                "            ProjectionExec: expr=[t1_id@0 as t1_id, t1_name@1 as t1_name, t1_int@2 as t1_int, CAST(t1_id@0 AS Int64) + 11 as t1.t1_id + Int64(11)]",
-                "              RepartitionExec: partitioning=RoundRobinBatch(2), input_partitions=1",
-                "                MemoryExec: partitions=1, partition_sizes=[1]",
-                "        CoalesceBatchesExec: target_batch_size=4096",
-                "          RepartitionExec: partitioning=Hash([Column { name: \"CAST(t2.t2_id AS Int64)\", index: 3 }], 2), input_partitions=2",
-                "            ProjectionExec: expr=[t2_id@0 as t2_id, t2_name@1 as t2_name, t2_int@2 as t2_int, CAST(t2_id@0 AS Int64) as CAST(t2.t2_id AS Int64)]",
-                "              RepartitionExec: partitioning=RoundRobinBatch(2), input_partitions=1",
-                "                MemoryExec: partitions=1, partition_sizes=[1]",
-            ]
-        } else {
-            vec![
-                "ProjectionExec: expr=[t1_id@0 as t1_id, t1_name@1 as t1_name, t1_int@2 as t1_int, t2_id@3 as t2_id, t2_name@4 as t2_name, t2_int@5 as t2_int, CAST(t1_id@0 AS Int64) + 11 as t1.t1_id + Int64(11)]",
-                "  ProjectionExec: expr=[t1_id@0 as t1_id, t1_name@1 as t1_name, t1_int@2 as t1_int, t2_id@4 as t2_id, t2_name@5 as t2_name, t2_int@6 as t2_int]",
-                "    CoalesceBatchesExec: target_batch_size=4096",
-                "      HashJoinExec: mode=CollectLeft, join_type=Inner, on=[(Column { name: \"t1.t1_id + Int64(11)\", index: 3 }, Column { name: \"CAST(t2.t2_id AS Int64)\", index: 3 })]",
-                "        CoalescePartitionsExec",
-                "          ProjectionExec: expr=[t1_id@0 as t1_id, t1_name@1 as t1_name, t1_int@2 as t1_int, CAST(t1_id@0 AS Int64) + 11 as t1.t1_id + Int64(11)]",
-                "            RepartitionExec: partitioning=RoundRobinBatch(2), input_partitions=1",
-                "              MemoryExec: partitions=1, partition_sizes=[1]",
-                "        ProjectionExec: expr=[t2_id@0 as t2_id, t2_name@1 as t2_name, t2_int@2 as t2_int, CAST(t2_id@0 AS Int64) as CAST(t2.t2_id AS Int64)]",
-                "          RepartitionExec: partitioning=RoundRobinBatch(2), input_partitions=1",
-                "            MemoryExec: partitions=1, partition_sizes=[1]",
-            ]
-        };
-        let formatted = displayable(physical_plan.as_ref()).indent().to_string();
-        let actual: Vec<&str> = formatted.trim().lines().collect();
-        assert_eq!(
-            expected, actual,
-            "\n\nexpected:\n\n{expected:#?}\nactual:\n\n{actual:#?}\n\n"
-        );
-    }
-
-    Ok(())
-}
-
-#[tokio::test]
-async fn both_side_expr_key_inner_join() -> Result<()> {
-    let test_repartition_joins = vec![true, false];
-    for repartition_joins in test_repartition_joins {
-        let ctx = create_join_context("t1_id", "t2_id", repartition_joins)?;
-
-        let sql = "SELECT t1.t1_id, t2.t2_id, t1.t1_name \
-                         FROM t1 \
-                         INNER JOIN t2 \
-                         ON t1.t1_id + cast(12 as INT UNSIGNED)  = t2.t2_id + cast(1 as INT UNSIGNED)";
-
-        let msg = format!("Creating logical plan for '{sql}'");
-        let dataframe = ctx.sql(sql).await.expect(&msg);
-        let physical_plan = dataframe.create_physical_plan().await?;
-
-        let expected = if repartition_joins {
-            vec![
-                "ProjectionExec: expr=[t1_id@0 as t1_id, t2_id@2 as t2_id, t1_name@1 as t1_name]",
-                "  ProjectionExec: expr=[t1_id@0 as t1_id, t1_name@1 as t1_name, t2_id@3 as t2_id]",
-                "    CoalesceBatchesExec: target_batch_size=4096",
-                "      HashJoinExec: mode=Partitioned, join_type=Inner, on=[(Column { name: \"t1.t1_id + UInt32(12)\", index: 2 }, Column { name: \"t2.t2_id + UInt32(1)\", index: 1 })]",
-                "        CoalesceBatchesExec: target_batch_size=4096",
-                "          RepartitionExec: partitioning=Hash([Column { name: \"t1.t1_id + UInt32(12)\", index: 2 }], 2), input_partitions=2",
-                "            ProjectionExec: expr=[t1_id@0 as t1_id, t1_name@1 as t1_name, t1_id@0 + 12 as t1.t1_id + UInt32(12)]",
-                "              RepartitionExec: partitioning=RoundRobinBatch(2), input_partitions=1",
-                "                MemoryExec: partitions=1, partition_sizes=[1]",
-                "        CoalesceBatchesExec: target_batch_size=4096",
-                "          RepartitionExec: partitioning=Hash([Column { name: \"t2.t2_id + UInt32(1)\", index: 1 }], 2), input_partitions=2",
-                "            ProjectionExec: expr=[t2_id@0 as t2_id, t2_id@0 + 1 as t2.t2_id + UInt32(1)]",
-                "              RepartitionExec: partitioning=RoundRobinBatch(2), input_partitions=1",
-                "                MemoryExec: partitions=1, partition_sizes=[1]",
-            ]
-        } else {
-            vec![
-                "ProjectionExec: expr=[t1_id@0 as t1_id, t2_id@2 as t2_id, t1_name@1 as t1_name]",
-                "  ProjectionExec: expr=[t1_id@0 as t1_id, t1_name@1 as t1_name, t2_id@3 as t2_id]",
-                "    CoalesceBatchesExec: target_batch_size=4096",
-                "      HashJoinExec: mode=CollectLeft, join_type=Inner, on=[(Column { name: \"t1.t1_id + UInt32(12)\", index: 2 }, Column { name: \"t2.t2_id + UInt32(1)\", index: 1 })]",
-                "        CoalescePartitionsExec",
-                "          ProjectionExec: expr=[t1_id@0 as t1_id, t1_name@1 as t1_name, t1_id@0 + 12 as t1.t1_id + UInt32(12)]",
-                "            RepartitionExec: partitioning=RoundRobinBatch(2), input_partitions=1",
-                "              MemoryExec: partitions=1, partition_sizes=[1]",
-                "        ProjectionExec: expr=[t2_id@0 as t2_id, t2_id@0 + 1 as t2.t2_id + UInt32(1)]",
-                "          RepartitionExec: partitioning=RoundRobinBatch(2), input_partitions=1",
-                "            MemoryExec: partitions=1, partition_sizes=[1]",
-            ]
-        };
-        let formatted = displayable(physical_plan.as_ref()).indent().to_string();
-        let actual: Vec<&str> = formatted.trim().lines().collect();
-        assert_eq!(
-            expected, actual,
-            "\n\nexpected:\n\n{expected:#?}\nactual:\n\n{actual:#?}\n\n"
-        );
-    }
-
-    Ok(())
-}
-
-#[tokio::test]
-async fn left_side_expr_key_inner_join() -> Result<()> {
-    let test_repartition_joins = vec![true, false];
-    for repartition_joins in test_repartition_joins {
-        let ctx = create_join_context("t1_id", "t2_id", repartition_joins)?;
-
-        let sql = "SELECT t1.t1_id, t2.t2_id, t1.t1_name \
-                         FROM t1 \
-                         INNER JOIN t2 \
-                         ON t1.t1_id + cast(11 as INT UNSIGNED)  = t2.t2_id";
-
-        let msg = format!("Creating logical plan for '{sql}'");
-        let dataframe = ctx.sql(sql).await.expect(&msg);
-        let physical_plan = dataframe.create_physical_plan().await?;
-
-        let expected = if repartition_joins {
-            vec![
-                "ProjectionExec: expr=[t1_id@0 as t1_id, t2_id@2 as t2_id, t1_name@1 as t1_name]",
-                "  ProjectionExec: expr=[t1_id@0 as t1_id, t1_name@1 as t1_name, t2_id@3 as t2_id]",
-                "    CoalesceBatchesExec: target_batch_size=4096",
-                "      HashJoinExec: mode=Partitioned, join_type=Inner, on=[(Column { name: \"t1.t1_id + UInt32(11)\", index: 2 }, Column { name: \"t2_id\", index: 0 })]",
-                "        CoalesceBatchesExec: target_batch_size=4096",
-                "          RepartitionExec: partitioning=Hash([Column { name: \"t1.t1_id + UInt32(11)\", index: 2 }], 2), input_partitions=2",
-                "            ProjectionExec: expr=[t1_id@0 as t1_id, t1_name@1 as t1_name, t1_id@0 + 11 as t1.t1_id + UInt32(11)]",
-                "              RepartitionExec: partitioning=RoundRobinBatch(2), input_partitions=1",
-                "                MemoryExec: partitions=1, partition_sizes=[1]",
-                "        CoalesceBatchesExec: target_batch_size=4096",
-                "          RepartitionExec: partitioning=Hash([Column { name: \"t2_id\", index: 0 }], 2), input_partitions=2",
-                "            RepartitionExec: partitioning=RoundRobinBatch(2), input_partitions=1",
-                "              MemoryExec: partitions=1, partition_sizes=[1]",
-            ]
-        } else {
-            vec![
-                "ProjectionExec: expr=[t1_id@0 as t1_id, t2_id@2 as t2_id, t1_name@1 as t1_name]",
-                "  ProjectionExec: expr=[t1_id@0 as t1_id, t1_name@1 as t1_name, t2_id@3 as t2_id]",
-                "    CoalesceBatchesExec: target_batch_size=4096",
-                "      HashJoinExec: mode=CollectLeft, join_type=Inner, on=[(Column { name: \"t1.t1_id + UInt32(11)\", index: 2 }, Column { name: \"t2_id\", index: 0 })]",
-                "        CoalescePartitionsExec",
-                "          ProjectionExec: expr=[t1_id@0 as t1_id, t1_name@1 as t1_name, t1_id@0 + 11 as t1.t1_id + UInt32(11)]",
-                "            RepartitionExec: partitioning=RoundRobinBatch(2), input_partitions=1",
-                "              MemoryExec: partitions=1, partition_sizes=[1]",
-                "        MemoryExec: partitions=1, partition_sizes=[1]",
-            ]
-        };
-        let formatted = displayable(physical_plan.as_ref()).indent().to_string();
-        let actual: Vec<&str> = formatted.trim().lines().collect();
-        assert_eq!(
-            expected, actual,
-            "\n\nexpected:\n\n{expected:#?}\nactual:\n\n{actual:#?}\n\n"
-        );
-    }
-
-    Ok(())
-}
-
-#[tokio::test]
-async fn right_side_expr_key_inner_join() -> Result<()> {
-    let test_repartition_joins = vec![true, false];
-    for repartition_joins in test_repartition_joins {
-        let ctx = create_join_context("t1_id", "t2_id", repartition_joins)?;
-
-        let sql = "SELECT t1.t1_id, t2.t2_id, t1.t1_name \
-                         FROM t1 \
-                         INNER JOIN t2 \
-                         ON t1.t1_id = t2.t2_id - cast(11 as INT UNSIGNED)";
-
-        let msg = format!("Creating logical plan for '{sql}'");
-        let dataframe = ctx.sql(sql).await.expect(&msg);
-        let physical_plan = dataframe.create_physical_plan().await?;
-
-        let expected = if repartition_joins {
-            vec![
-                "ProjectionExec: expr=[t1_id@0 as t1_id, t2_id@2 as t2_id, t1_name@1 as t1_name]",
-                "  ProjectionExec: expr=[t1_id@0 as t1_id, t1_name@1 as t1_name, t2_id@2 as t2_id]",
-                "    CoalesceBatchesExec: target_batch_size=4096",
-                "      HashJoinExec: mode=Partitioned, join_type=Inner, on=[(Column { name: \"t1_id\", index: 0 }, Column { name: \"t2.t2_id - UInt32(11)\", index: 1 })]",
-                "        CoalesceBatchesExec: target_batch_size=4096",
-                "          RepartitionExec: partitioning=Hash([Column { name: \"t1_id\", index: 0 }], 2), input_partitions=2",
-                "            RepartitionExec: partitioning=RoundRobinBatch(2), input_partitions=1",
-                "              MemoryExec: partitions=1, partition_sizes=[1]",
-                "        CoalesceBatchesExec: target_batch_size=4096",
-                "          RepartitionExec: partitioning=Hash([Column { name: \"t2.t2_id - UInt32(11)\", index: 1 }], 2), input_partitions=2",
-                "            ProjectionExec: expr=[t2_id@0 as t2_id, t2_id@0 - 11 as t2.t2_id - UInt32(11)]",
-                "              RepartitionExec: partitioning=RoundRobinBatch(2), input_partitions=1",
-                "                MemoryExec: partitions=1, partition_sizes=[1]",
-            ]
-        } else {
-            vec![
-                "ProjectionExec: expr=[t1_id@0 as t1_id, t2_id@2 as t2_id, t1_name@1 as t1_name]",
-                "  ProjectionExec: expr=[t1_id@0 as t1_id, t1_name@1 as t1_name, t2_id@2 as t2_id]",
-                "    CoalesceBatchesExec: target_batch_size=4096",
-                "      HashJoinExec: mode=CollectLeft, join_type=Inner, on=[(Column { name: \"t1_id\", index: 0 }, Column { name: \"t2.t2_id - UInt32(11)\", index: 1 })]",
-                "        MemoryExec: partitions=1, partition_sizes=[1]",
-                "        ProjectionExec: expr=[t2_id@0 as t2_id, t2_id@0 - 11 as t2.t2_id - UInt32(11)]",
-                "          RepartitionExec: partitioning=RoundRobinBatch(2), input_partitions=1",
-                "            MemoryExec: partitions=1, partition_sizes=[1]",
-            ]
-        };
-        let formatted = displayable(physical_plan.as_ref()).indent().to_string();
-        let actual: Vec<&str> = formatted.trim().lines().collect();
-        assert_eq!(
-            expected, actual,
-            "\n\nexpected:\n\n{expected:#?}\nactual:\n\n{actual:#?}\n\n"
-        );
-    }
-
-    Ok(())
-}
-
-#[tokio::test]
-async fn select_wildcard_with_expr_key_inner_join() -> Result<()> {
-    let test_repartition_joins = vec![true, false];
-    for repartition_joins in test_repartition_joins {
-        let ctx = create_join_context("t1_id", "t2_id", repartition_joins)?;
-
-        let sql = "SELECT * \
-                         FROM t1 \
-                         INNER JOIN t2 \
-                         ON t1.t1_id = t2.t2_id - cast(11 as INT UNSIGNED)";
-
-        let msg = format!("Creating logical plan for '{sql}'");
-        let dataframe = ctx.sql(sql).await.expect(&msg);
-        let physical_plan = dataframe.create_physical_plan().await?;
-
-        let expected = if repartition_joins {
-            vec![
-                "ProjectionExec: expr=[t1_id@0 as t1_id, t1_name@1 as t1_name, t1_int@2 as t1_int, t2_id@3 as t2_id, t2_name@4 as t2_name, t2_int@5 as t2_int]",
-                "  CoalesceBatchesExec: target_batch_size=4096",
-                "    HashJoinExec: mode=Partitioned, join_type=Inner, on=[(Column { name: \"t1_id\", index: 0 }, Column { name: \"t2.t2_id - UInt32(11)\", index: 3 })]",
-                "      CoalesceBatchesExec: target_batch_size=4096",
-                "        RepartitionExec: partitioning=Hash([Column { name: \"t1_id\", index: 0 }], 2), input_partitions=2",
-                "          RepartitionExec: partitioning=RoundRobinBatch(2), input_partitions=1",
-                "            MemoryExec: partitions=1, partition_sizes=[1]",
-                "      CoalesceBatchesExec: target_batch_size=4096",
-                "        RepartitionExec: partitioning=Hash([Column { name: \"t2.t2_id - UInt32(11)\", index: 3 }], 2), input_partitions=2",
-                "          ProjectionExec: expr=[t2_id@0 as t2_id, t2_name@1 as t2_name, t2_int@2 as t2_int, t2_id@0 - 11 as t2.t2_id - UInt32(11)]",
-                "            RepartitionExec: partitioning=RoundRobinBatch(2), input_partitions=1",
-                "              MemoryExec: partitions=1, partition_sizes=[1]",
-            ]
-        } else {
-            vec![
-                "ProjectionExec: expr=[t1_id@0 as t1_id, t1_name@1 as t1_name, t1_int@2 as t1_int, t2_id@3 as t2_id, t2_name@4 as t2_name, t2_int@5 as t2_int]",
-                "  CoalesceBatchesExec: target_batch_size=4096",
-                "    HashJoinExec: mode=CollectLeft, join_type=Inner, on=[(Column { name: \"t1_id\", index: 0 }, Column { name: \"t2.t2_id - UInt32(11)\", index: 3 })]",
-                "      MemoryExec: partitions=1, partition_sizes=[1]",
-                "      ProjectionExec: expr=[t2_id@0 as t2_id, t2_name@1 as t2_name, t2_int@2 as t2_int, t2_id@0 - 11 as t2.t2_id - UInt32(11)]",
-                "        RepartitionExec: partitioning=RoundRobinBatch(2), input_partitions=1",
-                "          MemoryExec: partitions=1, partition_sizes=[1]",
-            ]
-        };
-        let formatted = displayable(physical_plan.as_ref()).indent().to_string();
-        let actual: Vec<&str> = formatted.trim().lines().collect();
-        assert_eq!(
-            expected, actual,
-            "\n\nexpected:\n\n{expected:#?}\nactual:\n\n{actual:#?}\n\n"
-        );
-    }
-
-    Ok(())
-}
-
-#[tokio::test]
-async fn join_with_type_coercion_for_equi_expr() -> Result<()> {
-    let ctx = create_join_context("t1_id", "t2_id", false)?;
-
-    let sql = "select t1.t1_id, t1.t1_name, t2.t2_id from t1 inner join t2 on t1.t1_id + 11 = t2.t2_id";
-
-    // assert logical plan
-    let msg = format!("Creating logical plan for '{sql}'");
-    let dataframe = ctx.sql(&("explain ".to_owned() + sql)).await.expect(&msg);
-    let plan = dataframe.into_optimized_plan().unwrap();
-
-    let expected = vec![
-        "Explain [plan_type:Utf8, plan:Utf8]",
-        "  Inner Join: CAST(t1.t1_id AS Int64) + Int64(11) = CAST(t2.t2_id AS Int64) [t1_id:UInt32;N, t1_name:Utf8;N, t2_id:UInt32;N]",
-        "    TableScan: t1 projection=[t1_id, t1_name] [t1_id:UInt32;N, t1_name:Utf8;N]",
-        "    TableScan: t2 projection=[t2_id] [t2_id:UInt32;N]",
-    ];
-
-    let formatted = plan.display_indent_schema().to_string();
-    let actual: Vec<&str> = formatted.trim().lines().collect();
-    assert_eq!(
-        expected, actual,
-        "\n\nexpected:\n\n{expected:#?}\nactual:\n\n{actual:#?}\n\n"
-    );
-
-    Ok(())
-}
-
-#[tokio::test]
-async fn join_only_with_filter() -> Result<()> {
-    let ctx = create_join_context("t1_id", "t2_id", false)?;
-
-    let sql = "select t1.t1_id, t1.t1_name, t2.t2_id from t1 inner join t2 on t1.t1_id * 4 < t2.t2_id";
-
-    // assert logical plan
-    let msg = format!("Creating logical plan for '{sql}'");
-    let dataframe = ctx.sql(&("explain ".to_owned() + sql)).await.expect(&msg);
-    let plan = dataframe.into_optimized_plan().unwrap();
-
-    let expected = vec![
-        "Explain [plan_type:Utf8, plan:Utf8]",
-        "  Inner Join:  Filter: CAST(t1.t1_id AS Int64) * Int64(4) < CAST(t2.t2_id AS Int64) [t1_id:UInt32;N, t1_name:Utf8;N, t2_id:UInt32;N]",
-        "    TableScan: t1 projection=[t1_id, t1_name] [t1_id:UInt32;N, t1_name:Utf8;N]",
-        "    TableScan: t2 projection=[t2_id] [t2_id:UInt32;N]",
-    ];
-
-    let formatted = plan.display_indent_schema().to_string();
-    let actual: Vec<&str> = formatted.trim().lines().collect();
-    assert_eq!(
-        expected, actual,
-        "\n\nexpected:\n\n{expected:#?}\nactual:\n\n{actual:#?}\n\n"
-    );
-
-    Ok(())
-}
-
-#[tokio::test]
-async fn type_coercion_join_with_filter_and_equi_expr() -> Result<()> {
-    let ctx = create_join_context("t1_id", "t2_id", false)?;
-
-    let sql = "select t1.t1_id, t1.t1_name, t2.t2_id \
-                     from t1 \
-                     inner join t2 \
-                     on t1.t1_id * 5 = t2.t2_id and t1.t1_id * 4 < t2.t2_id";
-
-    // assert logical plan
-    let msg = format!("Creating logical plan for '{sql}'");
-    let dataframe = ctx.sql(&("explain ".to_owned() + sql)).await.expect(&msg);
-    let plan = dataframe.into_optimized_plan().unwrap();
-
-    let expected = vec![
-        "Explain [plan_type:Utf8, plan:Utf8]",
-        "  Inner Join: CAST(t1.t1_id AS Int64) * Int64(5) = CAST(t2.t2_id AS Int64) Filter: CAST(t1.t1_id AS Int64) * Int64(4) < CAST(t2.t2_id AS Int64) [t1_id:UInt32;N, t1_name:Utf8;N, t2_id:UInt32;N]",
-        "    TableScan: t1 projection=[t1_id, t1_name] [t1_id:UInt32;N, t1_name:Utf8;N]",
-        "    TableScan: t2 projection=[t2_id] [t2_id:UInt32;N]",
-    ];
-
-    let formatted = plan.display_indent_schema().to_string();
-    let actual: Vec<&str> = formatted.trim().lines().collect();
-    assert_eq!(
-        expected, actual,
-        "\n\nexpected:\n\n{expected:#?}\nactual:\n\n{actual:#?}\n\n"
-    );
-
-    Ok(())
-}
-
-#[tokio::test]
-async fn test_cross_join_to_groupby_with_different_key_ordering() -> Result<()> {
-    // Regression test for GH #4873
-    let col1 = Arc::new(StringArray::from(vec![
-        "A", "A", "A", "A", "A", "A", "A", "A", "BB", "BB", "BB", "BB",
-    ])) as ArrayRef;
-
-    let col2 =
-        Arc::new(UInt64Array::from(vec![1, 1, 2, 2, 3, 3, 4, 4, 5, 5, 6, 6])) as ArrayRef;
-
-    let col3 =
-        Arc::new(UInt64Array::from(vec![1, 1, 1, 1, 1, 1, 1, 1, 1, 1, 1, 1])) as ArrayRef;
-
-    let schema = Arc::new(Schema::new(vec![
-        Field::new("col1", DataType::Utf8, true),
-        Field::new("col2", DataType::UInt64, true),
-        Field::new("col3", DataType::UInt64, true),
-    ])) as SchemaRef;
-
-    let batch = RecordBatch::try_new(schema.clone(), vec![col1, col2, col3]).unwrap();
-    let mem_table = MemTable::try_new(schema, vec![vec![batch]]).unwrap();
-
-    // Create context and register table
-    let ctx = SessionContext::new();
-    ctx.register_table("tbl", Arc::new(mem_table)).unwrap();
-
-    let sql = "select col1, col2, coalesce(sum_col3, 0) as sum_col3 \
-                     from (select distinct col2 from tbl) AS q1 \
-                     cross join (select distinct col1 from tbl) AS q2 \
-                     left outer join (SELECT col1, col2, sum(col3) as sum_col3 FROM tbl GROUP BY col1, col2) AS q3 \
-                     USING(col2, col1) \
-                     ORDER BY col1, col2";
-
-    let expected = vec![
-        "+------+------+----------+",
-        "| col1 | col2 | sum_col3 |",
-        "+------+------+----------+",
-        "| A    | 1    | 2.0      |",
-        "| A    | 2    | 2.0      |",
-        "| A    | 3    | 2.0      |",
-        "| A    | 4    | 2.0      |",
-        "| A    | 5    | 0.0      |",
-        "| A    | 6    | 0.0      |",
-        "| BB   | 1    | 0.0      |",
-        "| BB   | 2    | 0.0      |",
-        "| BB   | 3    | 0.0      |",
-        "| BB   | 4    | 0.0      |",
-        "| BB   | 5    | 2.0      |",
-        "| BB   | 6    | 2.0      |",
-        "+------+------+----------+",
-    ];
-
-    let results = execute_to_batches(&ctx, sql).await;
-    assert_batches_sorted_eq!(expected, &results);
-
-    Ok(())
-}
-
-#[tokio::test]
-async fn subquery_to_join_with_both_side_expr() -> Result<()> {
-    let ctx = create_join_context("t1_id", "t2_id", false)?;
-
-    let sql = "select t1.t1_id, t1.t1_name, t1.t1_int from t1 where t1.t1_id + 12 in (select t2.t2_id + 1 from t2)";
-
-    // assert logical plan
-    let msg = format!("Creating logical plan for '{sql}'");
-    let dataframe = ctx.sql(&("explain ".to_owned() + sql)).await.expect(&msg);
-    let plan = dataframe.into_optimized_plan().unwrap();
-
-    let expected = vec![
-        "Explain [plan_type:Utf8, plan:Utf8]",
-        "  LeftSemi Join: CAST(t1.t1_id AS Int64) + Int64(12) = __correlated_sq_1.t2.t2_id + Int64(1) [t1_id:UInt32;N, t1_name:Utf8;N, t1_int:UInt32;N]",
-        "    TableScan: t1 projection=[t1_id, t1_name, t1_int] [t1_id:UInt32;N, t1_name:Utf8;N, t1_int:UInt32;N]",
-        "    SubqueryAlias: __correlated_sq_1 [t2.t2_id + Int64(1):Int64;N]",
-        "      Projection: CAST(t2.t2_id AS Int64) + Int64(1) [t2.t2_id + Int64(1):Int64;N]",
-        "        TableScan: t2 projection=[t2_id] [t2_id:UInt32;N]",
-    ];
-
-    let formatted = plan.display_indent_schema().to_string();
-    let actual: Vec<&str> = formatted.trim().lines().collect();
-    assert_eq!(
-        expected, actual,
-        "\n\nexpected:\n\n{expected:#?}\nactual:\n\n{actual:#?}\n\n"
-    );
-
-    let expected = vec![
-        "+-------+---------+--------+",
-        "| t1_id | t1_name | t1_int |",
-        "+-------+---------+--------+",
-        "| 11    | a       | 1      |",
-        "| 33    | c       | 3      |",
-        "| 44    | d       | 4      |",
-        "+-------+---------+--------+",
-    ];
-
-    let results = execute_to_batches(&ctx, sql).await;
-    assert_batches_sorted_eq!(expected, &results);
-
-    Ok(())
-}
-
-#[tokio::test]
-async fn subquery_to_join_with_muti_filter() -> Result<()> {
-    let ctx = create_join_context("t1_id", "t2_id", false)?;
-
-    let sql = "select t1.t1_id, t1.t1_name, t1.t1_int from t1 where t1.t1_id + 12 in
-                         (select t2.t2_id + 1 from t2 where t1.t1_int <= t2.t2_int and t2.t2_int > 0)";
-
-    // assert logical plan
-    let msg = format!("Creating logical plan for '{sql}'");
-    let dataframe = ctx.sql(&("explain ".to_owned() + sql)).await.expect(&msg);
-    let plan = dataframe.into_optimized_plan().unwrap();
-
-    let expected = vec![
-        "Explain [plan_type:Utf8, plan:Utf8]",
-        "  LeftSemi Join: CAST(t1.t1_id AS Int64) + Int64(12) = __correlated_sq_1.t2.t2_id + Int64(1) Filter: t1.t1_int <= __correlated_sq_1.t2_int [t1_id:UInt32;N, t1_name:Utf8;N, t1_int:UInt32;N]",
-        "    TableScan: t1 projection=[t1_id, t1_name, t1_int] [t1_id:UInt32;N, t1_name:Utf8;N, t1_int:UInt32;N]",
-        "    SubqueryAlias: __correlated_sq_1 [t2.t2_id + Int64(1):Int64;N, t2_int:UInt32;N]",
-        "      Projection: CAST(t2.t2_id AS Int64) + Int64(1), t2.t2_int [t2.t2_id + Int64(1):Int64;N, t2_int:UInt32;N]",
-        "        Filter: t2.t2_int > UInt32(0) [t2_id:UInt32;N, t2_int:UInt32;N]",
-        "          TableScan: t2 projection=[t2_id, t2_int] [t2_id:UInt32;N, t2_int:UInt32;N]",
-    ];
-
-    let formatted = plan.display_indent_schema().to_string();
-    let actual: Vec<&str> = formatted.trim().lines().collect();
-    assert_eq!(
-        expected, actual,
-        "\n\nexpected:\n\n{expected:#?}\nactual:\n\n{actual:#?}\n\n"
-    );
-
-    let expected = vec![
-        "+-------+---------+--------+",
-        "| t1_id | t1_name | t1_int |",
-        "+-------+---------+--------+",
-        "| 11    | a       | 1      |",
-        "| 33    | c       | 3      |",
-        "+-------+---------+--------+",
-    ];
-
-    let results = execute_to_batches(&ctx, sql).await;
-    assert_batches_sorted_eq!(expected, &results);
-
-    Ok(())
-}
-
-#[tokio::test]
-async fn three_projection_exprs_subquery_to_join() -> Result<()> {
-    let ctx = create_join_context("t1_id", "t2_id", false)?;
-
-    let sql = "select t1.t1_id, t1.t1_name, t1.t1_int from t1 where t1.t1_id + 12 in
-                         (select t2.t2_id + 1 from t2 where t1.t1_int <= t2.t2_int and t1.t1_name != t2.t2_name and t2.t2_int > 0)";
-
-    // assert logical plan
-    let msg = format!("Creating logical plan for '{sql}'");
-    let dataframe = ctx.sql(&("explain ".to_owned() + sql)).await.expect(&msg);
-    let plan = dataframe.into_optimized_plan().unwrap();
-
-    let expected = vec![
-        "Explain [plan_type:Utf8, plan:Utf8]",
-        "  LeftSemi Join: CAST(t1.t1_id AS Int64) + Int64(12) = __correlated_sq_1.t2.t2_id + Int64(1) Filter: t1.t1_int <= __correlated_sq_1.t2_int AND t1.t1_name != __correlated_sq_1.t2_name [t1_id:UInt32;N, t1_name:Utf8;N, t1_int:UInt32;N]",
-        "    TableScan: t1 projection=[t1_id, t1_name, t1_int] [t1_id:UInt32;N, t1_name:Utf8;N, t1_int:UInt32;N]",
-        "    SubqueryAlias: __correlated_sq_1 [t2.t2_id + Int64(1):Int64;N, t2_int:UInt32;N, t2_name:Utf8;N]",
-        "      Projection: CAST(t2.t2_id AS Int64) + Int64(1), t2.t2_int, t2.t2_name [t2.t2_id + Int64(1):Int64;N, t2_int:UInt32;N, t2_name:Utf8;N]",
-        "        Filter: t2.t2_int > UInt32(0) [t2_id:UInt32;N, t2_name:Utf8;N, t2_int:UInt32;N]",
-        "          TableScan: t2 projection=[t2_id, t2_name, t2_int] [t2_id:UInt32;N, t2_name:Utf8;N, t2_int:UInt32;N]",
-    ];
-
-    let formatted = plan.display_indent_schema().to_string();
-    let actual: Vec<&str> = formatted.trim().lines().collect();
-    assert_eq!(
-        expected, actual,
-        "\n\nexpected:\n\n{expected:#?}\nactual:\n\n{actual:#?}\n\n"
-    );
-
-    let expected = vec![
-        "+-------+---------+--------+",
-        "| t1_id | t1_name | t1_int |",
-        "+-------+---------+--------+",
-        "| 11    | a       | 1      |",
-        "| 33    | c       | 3      |",
-        "+-------+---------+--------+",
-    ];
-
-    let results = execute_to_batches(&ctx, sql).await;
-    assert_batches_sorted_eq!(expected, &results);
-
-    Ok(())
-}
-
-#[tokio::test]
-async fn in_subquery_to_join_with_correlated_outer_filter() -> Result<()> {
-    let ctx = create_join_context("t1_id", "t2_id", false)?;
-
-    let sql = "select t1.t1_id, t1.t1_name, t1.t1_int from t1 where t1.t1_id + 12 in
-                         (select t2.t2_id + 1 from t2 where t1.t1_int > 0)";
-
-    // assert logical plan
-    let msg = format!("Creating logical plan for '{sql}'");
-    let dataframe = ctx.sql(&("explain ".to_owned() + sql)).await.expect(&msg);
-    let plan = dataframe.into_optimized_plan().unwrap();
-    let expected = vec![
-        "Explain [plan_type:Utf8, plan:Utf8]",
-        "  LeftSemi Join: CAST(t1.t1_id AS Int64) + Int64(12) = __correlated_sq_1.t2.t2_id + Int64(1) [t1_id:UInt32;N, t1_name:Utf8;N, t1_int:UInt32;N]",
-        "    Filter: t1.t1_int > UInt32(0) [t1_id:UInt32;N, t1_name:Utf8;N, t1_int:UInt32;N]",
-        "      TableScan: t1 projection=[t1_id, t1_name, t1_int] [t1_id:UInt32;N, t1_name:Utf8;N, t1_int:UInt32;N]",
-        "    SubqueryAlias: __correlated_sq_1 [t2.t2_id + Int64(1):Int64;N]",
-        "      Projection: CAST(t2.t2_id AS Int64) + Int64(1) [t2.t2_id + Int64(1):Int64;N]",
-        "        TableScan: t2 projection=[t2_id] [t2_id:UInt32;N]",
-    ];
-
-    let formatted = plan.display_indent_schema().to_string();
-    let actual: Vec<&str> = formatted.trim().lines().collect();
-    assert_eq!(
-        expected, actual,
-        "\n\nexpected:\n\n{expected:#?}\nactual:\n\n{actual:#?}\n\n"
-    );
-    Ok(())
-}
-
-#[tokio::test]
-async fn not_in_subquery_to_join_with_correlated_outer_filter() -> Result<()> {
-    let ctx = create_join_context("t1_id", "t2_id", false)?;
-
-    let sql = "select t1.t1_id, t1.t1_name, t1.t1_int from t1 where t1.t1_id + 12 not in
-                         (select t2.t2_id + 1 from t2 where t1.t1_int > 0)";
-
-    // assert logical plan
-    let msg = format!("Creating logical plan for '{sql}'");
-    let dataframe = ctx.sql(&("explain ".to_owned() + sql)).await.expect(&msg);
-    let plan = dataframe.into_optimized_plan().unwrap();
-    let expected = vec![
-        "Explain [plan_type:Utf8, plan:Utf8]",
-        "  LeftAnti Join: CAST(t1.t1_id AS Int64) + Int64(12) = __correlated_sq_1.t2.t2_id + Int64(1) Filter: t1.t1_int > UInt32(0) [t1_id:UInt32;N, t1_name:Utf8;N, t1_int:UInt32;N]",
-        "    TableScan: t1 projection=[t1_id, t1_name, t1_int] [t1_id:UInt32;N, t1_name:Utf8;N, t1_int:UInt32;N]",
-        "    SubqueryAlias: __correlated_sq_1 [t2.t2_id + Int64(1):Int64;N]",
-        "      Projection: CAST(t2.t2_id AS Int64) + Int64(1) [t2.t2_id + Int64(1):Int64;N]",
-        "        TableScan: t2 projection=[t2_id] [t2_id:UInt32;N]",
-    ];
-
-    let formatted = plan.display_indent_schema().to_string();
-    let actual: Vec<&str> = formatted.trim().lines().collect();
-    assert_eq!(
-        expected, actual,
-        "\n\nexpected:\n\n{expected:#?}\nactual:\n\n{actual:#?}\n\n"
-    );
-    Ok(())
-}
-
-#[tokio::test]
-async fn in_subquery_to_join_with_outer_filter() -> Result<()> {
-    let ctx = create_join_context("t1_id", "t2_id", false)?;
-
-    let sql = "select t1.t1_id, t1.t1_name, t1.t1_int from t1 where t1.t1_id + 12 in
-                         (select t2.t2_id + 1 from t2 where t1.t1_int <= t2.t2_int and t1.t1_name != t2.t2_name) and t1.t1_id > 0";
-
-    // assert logical plan
-    let msg = format!("Creating logical plan for '{sql}'");
-    let dataframe = ctx.sql(&("explain ".to_owned() + sql)).await.expect(&msg);
-    let plan = dataframe.into_optimized_plan().unwrap();
-
-    let expected = vec![
-        "Explain [plan_type:Utf8, plan:Utf8]",
-        "  LeftSemi Join: CAST(t1.t1_id AS Int64) + Int64(12) = __correlated_sq_1.t2.t2_id + Int64(1) Filter: t1.t1_int <= __correlated_sq_1.t2_int AND t1.t1_name != __correlated_sq_1.t2_name [t1_id:UInt32;N, t1_name:Utf8;N, t1_int:UInt32;N]",
-        "    Filter: t1.t1_id > UInt32(0) [t1_id:UInt32;N, t1_name:Utf8;N, t1_int:UInt32;N]",
-        "      TableScan: t1 projection=[t1_id, t1_name, t1_int] [t1_id:UInt32;N, t1_name:Utf8;N, t1_int:UInt32;N]",
-        "    SubqueryAlias: __correlated_sq_1 [t2.t2_id + Int64(1):Int64;N, t2_int:UInt32;N, t2_name:Utf8;N]",
-        "      Projection: CAST(t2.t2_id AS Int64) + Int64(1), t2.t2_int, t2.t2_name [t2.t2_id + Int64(1):Int64;N, t2_int:UInt32;N, t2_name:Utf8;N]",
-        "        TableScan: t2 projection=[t2_id, t2_name, t2_int] [t2_id:UInt32;N, t2_name:Utf8;N, t2_int:UInt32;N]",
-    ];
-
-    let formatted = plan.display_indent_schema().to_string();
-    let actual: Vec<&str> = formatted.trim().lines().collect();
-    assert_eq!(
-        expected, actual,
-        "\n\nexpected:\n\n{expected:#?}\nactual:\n\n{actual:#?}\n\n"
-    );
-
-    let expected = vec![
-        "+-------+---------+--------+",
-        "| t1_id | t1_name | t1_int |",
-        "+-------+---------+--------+",
-        "| 11    | a       | 1      |",
-        "| 33    | c       | 3      |",
-        "+-------+---------+--------+",
-    ];
-
-    let results = execute_to_batches(&ctx, sql).await;
-    assert_batches_sorted_eq!(expected, &results);
-
-    Ok(())
-}
-
-#[tokio::test]
-async fn two_in_subquery_to_join_with_outer_filter() -> Result<()> {
-    let ctx = create_join_context("t1_id", "t2_id", false)?;
-
-    let sql = "select t1.t1_id, t1.t1_name, t1.t1_int from t1 where t1.t1_id + 12 in
-                         (select t2.t2_id + 1 from t2)
-                         and t1.t1_int in(select t2.t2_int + 1 from t2)
-                         and t1.t1_id > 0";
-
-    // assert logical plan
-    let msg = format!("Creating logical plan for '{sql}'");
-    let dataframe = ctx.sql(&("explain ".to_owned() + sql)).await.expect(&msg);
-    let plan = dataframe.into_optimized_plan().unwrap();
-
-    let expected = vec![
-        "Explain [plan_type:Utf8, plan:Utf8]",
-        "  LeftSemi Join: CAST(t1.t1_int AS Int64) = __correlated_sq_2.t2.t2_int + Int64(1) [t1_id:UInt32;N, t1_name:Utf8;N, t1_int:UInt32;N]",
-        "    LeftSemi Join: CAST(t1.t1_id AS Int64) + Int64(12) = __correlated_sq_1.t2.t2_id + Int64(1) [t1_id:UInt32;N, t1_name:Utf8;N, t1_int:UInt32;N]",
-        "      Filter: t1.t1_id > UInt32(0) [t1_id:UInt32;N, t1_name:Utf8;N, t1_int:UInt32;N]",
-        "        TableScan: t1 projection=[t1_id, t1_name, t1_int] [t1_id:UInt32;N, t1_name:Utf8;N, t1_int:UInt32;N]",
-        "      SubqueryAlias: __correlated_sq_1 [t2.t2_id + Int64(1):Int64;N]",
-        "        Projection: CAST(t2.t2_id AS Int64) + Int64(1) [t2.t2_id + Int64(1):Int64;N]",
-        "          TableScan: t2 projection=[t2_id] [t2_id:UInt32;N]",
-        "    SubqueryAlias: __correlated_sq_2 [t2.t2_int + Int64(1):Int64;N]",
-        "      Projection: CAST(t2.t2_int AS Int64) + Int64(1) [t2.t2_int + Int64(1):Int64;N]",
-        "        TableScan: t2 projection=[t2_int] [t2_int:UInt32;N]",
-    ];
-
-    let formatted = plan.display_indent_schema().to_string();
-    let actual: Vec<&str> = formatted.trim().lines().collect();
-    assert_eq!(
-        expected, actual,
-        "\n\nexpected:\n\n{expected:#?}\nactual:\n\n{actual:#?}\n\n"
-    );
-
-    let expected = vec![
-        "+-------+---------+--------+",
-        "| t1_id | t1_name | t1_int |",
-        "+-------+---------+--------+",
-        "| 44    | d       | 4      |",
-        "+-------+---------+--------+",
-    ];
-
-    let results = execute_to_batches(&ctx, sql).await;
-    assert_batches_sorted_eq!(expected, &results);
-
-    Ok(())
-}
-
-#[tokio::test]
-async fn right_as_inner_table_nested_loop_join() -> Result<()> {
-    let ctx = create_nested_loop_join_context()?;
-
-    // Distribution: left is `UnspecifiedDistribution`, right is `SinglePartition`.
-    let sql = "SELECT t1.t1_id, t2.t2_id
-                     FROM t1 INNER JOIN t2 ON t1.t1_id > t2.t2_id
-                     WHERE t1.t1_id > 10 AND t2.t2_int > 1";
-
-    let msg = format!("Creating logical plan for '{sql}'");
-    let dataframe = ctx.sql(sql).await.expect(&msg);
-    let physical_plan = dataframe.create_physical_plan().await?;
-
-    // right is single partition side, so it will be visited many times.
-    let expected = vec![
-        "NestedLoopJoinExec: join_type=Inner, filter=BinaryExpr { left: Column { name: \"t1_id\", index: 0 }, op: Gt, right: Column { name: \"t2_id\", index: 1 } }",
-        "  CoalesceBatchesExec: target_batch_size=4096",
-        "    FilterExec: t1_id@0 > 10",
-        "      RepartitionExec: partitioning=RoundRobinBatch(4), input_partitions=1",
-        "        MemoryExec: partitions=1, partition_sizes=[1]",
-        "  CoalescePartitionsExec",
-        "    ProjectionExec: expr=[t2_id@0 as t2_id]",
-        "      CoalesceBatchesExec: target_batch_size=4096",
-        "        FilterExec: t2_int@1 > 1",
-        "          RepartitionExec: partitioning=RoundRobinBatch(4), input_partitions=1",
-        "            MemoryExec: partitions=1, partition_sizes=[1]",
-    ];
-    let formatted = displayable(physical_plan.as_ref()).indent().to_string();
-    let actual: Vec<&str> = formatted.trim().lines().collect();
-    assert_eq!(
-        expected, actual,
-        "\n\nexpected:\n\n{expected:#?}\nactual:\n\n{actual:#?}\n\n"
-    );
-
-    let expected = vec![
-        "+-------+-------+",
-        "| t1_id | t2_id |",
-        "+-------+-------+",
-        "| 22    | 11    |",
-        "| 33    | 11    |",
-        "| 44    | 11    |",
-        "+-------+-------+",
-    ];
-
-    let results = execute_to_batches(&ctx, sql).await;
-    assert_batches_sorted_eq!(expected, &results);
-
-    Ok(())
-}
-
-#[tokio::test]
-async fn left_as_inner_table_nested_loop_join() -> Result<()> {
-    let ctx = create_nested_loop_join_context()?;
-
-    // Distribution: left is `SinglePartition`, right is `UnspecifiedDistribution`.
-    let sql = "SELECT t1.t1_id,t2.t2_id FROM (select t1_id from t1 where t1.t1_id > 22) as t1
-                                                 RIGHT JOIN (select t2_id from t2 where t2.t2_id > 11) as t2
-                                                 ON t1.t1_id < t2.t2_id";
-
-    let msg = format!("Creating logical plan for '{sql}'");
-    let dataframe = ctx.sql(sql).await.expect(&msg);
-    let physical_plan = dataframe.create_physical_plan().await?;
-
-    // left is single partition side, so it will be visited many times.
-    let expected = vec![
-        "NestedLoopJoinExec: join_type=Right, filter=BinaryExpr { left: Column { name: \"t1_id\", index: 0 }, op: Lt, right: Column { name: \"t2_id\", index: 1 } }",
-        "  CoalescePartitionsExec",
-        "    CoalesceBatchesExec: target_batch_size=4096",
-        "      FilterExec: t1_id@0 > 22",
-        "        RepartitionExec: partitioning=RoundRobinBatch(4), input_partitions=1",
-        "          MemoryExec: partitions=1, partition_sizes=[1]",
-        "  CoalesceBatchesExec: target_batch_size=4096",
-        "    FilterExec: t2_id@0 > 11",
-        "      RepartitionExec: partitioning=RoundRobinBatch(4), input_partitions=1",
-        "        MemoryExec: partitions=1, partition_sizes=[1]",
-    ];
-    let formatted = displayable(physical_plan.as_ref()).indent().to_string();
-    let actual: Vec<&str> = formatted.trim().lines().collect();
-
-    assert_eq!(
-        expected, actual,
-        "\n\nexpected:\n\n{expected:#?}\nactual:\n\n{actual:#?}\n\n"
-    );
-
-    let expected = vec![
-        "+-------+-------+",
-        "| t1_id | t2_id |",
-        "+-------+-------+",
-        "|       | 22    |",
-        "| 33    | 44    |",
-        "| 33    | 55    |",
-        "| 44    | 55    |",
-        "+-------+-------+",
-    ];
-
-    let results = execute_to_batches(&ctx, sql).await;
-    assert_batches_sorted_eq!(expected, &results);
-
-    Ok(())
-}
-
-#[tokio::test]
-async fn exists_subquery_to_join_expr_filter() -> Result<()> {
-    let test_repartition_joins = vec![true, false];
-    for repartition_joins in test_repartition_joins {
-        let ctx = create_join_context("t1_id", "t2_id", repartition_joins)?;
-
-        // exists subquery to LeftSemi join
-        let sql = "SELECT * FROM t1 WHERE EXISTS(SELECT t2_id FROM t2 WHERE t1.t1_id + 1 > t2.t2_id * 2)";
-        let msg = format!("Creating logical plan for '{sql}'");
-        let dataframe = ctx.sql(&("explain ".to_owned() + sql)).await.expect(&msg);
-        let plan = dataframe.into_optimized_plan()?;
-
-        let expected = vec![
-            "Explain [plan_type:Utf8, plan:Utf8]",
-            "  LeftSemi Join:  Filter: CAST(t1.t1_id AS Int64) + Int64(1) > CAST(__correlated_sq_1.t2_id AS Int64) * Int64(2) [t1_id:UInt32;N, t1_name:Utf8;N, t1_int:UInt32;N]",
-            "    TableScan: t1 projection=[t1_id, t1_name, t1_int] [t1_id:UInt32;N, t1_name:Utf8;N, t1_int:UInt32;N]",
-            "    SubqueryAlias: __correlated_sq_1 [t2_id:UInt32;N]",
-            "      TableScan: t2 projection=[t2_id] [t2_id:UInt32;N]",
-        ];
-        let formatted = plan.display_indent_schema().to_string();
-        let actual: Vec<&str> = formatted.trim().lines().collect();
-        assert_eq!(
-            expected, actual,
-            "\n\nexpected:\n\n{expected:#?}\nactual:\n\n{actual:#?}\n\n"
-        );
-        let expected = vec![
-            "+-------+---------+--------+",
-            "| t1_id | t1_name | t1_int |",
-            "+-------+---------+--------+",
-            "| 22    | b       | 2      |",
-            "| 33    | c       | 3      |",
-            "| 44    | d       | 4      |",
-            "+-------+---------+--------+",
-        ];
-
-        let results = execute_to_batches(&ctx, sql).await;
-        assert_batches_sorted_eq!(expected, &results);
-    }
-
-    Ok(())
-}
-
-#[tokio::test]
-async fn exists_subquery_to_join_inner_filter() -> Result<()> {
-    let test_repartition_joins = vec![true, false];
-    for repartition_joins in test_repartition_joins {
-        let ctx = create_join_context("t1_id", "t2_id", repartition_joins)?;
-
-        // exists subquery to LeftSemi join
-        let sql = "SELECT * FROM t1 WHERE EXISTS(SELECT t2_id FROM t2 WHERE t1.t1_id + 1 > t2.t2_id * 2 AND t2.t2_int < 3)";
-        let msg = format!("Creating logical plan for '{sql}'");
-        let dataframe = ctx.sql(&("explain ".to_owned() + sql)).await.expect(&msg);
-        let plan = dataframe.into_optimized_plan()?;
-
-        // `t2.t2_int < 3` will be kept in the subquery filter.
-        let expected = vec![
-            "Explain [plan_type:Utf8, plan:Utf8]",
-            "  LeftSemi Join:  Filter: CAST(t1.t1_id AS Int64) + Int64(1) > CAST(__correlated_sq_1.t2_id AS Int64) * Int64(2) [t1_id:UInt32;N, t1_name:Utf8;N, t1_int:UInt32;N]",
-            "    TableScan: t1 projection=[t1_id, t1_name, t1_int] [t1_id:UInt32;N, t1_name:Utf8;N, t1_int:UInt32;N]",
-            "    SubqueryAlias: __correlated_sq_1 [t2_id:UInt32;N]",
-            "      Projection: t2.t2_id [t2_id:UInt32;N]",
-            "        Filter: t2.t2_int < UInt32(3) [t2_id:UInt32;N, t2_int:UInt32;N]",
-            "          TableScan: t2 projection=[t2_id, t2_int] [t2_id:UInt32;N, t2_int:UInt32;N]",
-        ];
-        let formatted = plan.display_indent_schema().to_string();
-        let actual: Vec<&str> = formatted.trim().lines().collect();
-        assert_eq!(
-            expected, actual,
-            "\n\nexpected:\n\n{expected:#?}\nactual:\n\n{actual:#?}\n\n"
-        );
-        let expected = vec![
-            "+-------+---------+--------+",
-            "| t1_id | t1_name | t1_int |",
-            "+-------+---------+--------+",
-            "| 44    | d       | 4      |",
-            "+-------+---------+--------+",
-        ];
-
-        let results = execute_to_batches(&ctx, sql).await;
-        assert_batches_sorted_eq!(expected, &results);
-    }
-
-    Ok(())
-}
-
-#[tokio::test]
-async fn exists_subquery_to_join_outer_filter() -> Result<()> {
-    let test_repartition_joins = vec![true, false];
-    for repartition_joins in test_repartition_joins {
-        let ctx = create_join_context("t1_id", "t2_id", repartition_joins)?;
-
-        // exists subquery to LeftSemi join
-        let sql = "SELECT * FROM t1 WHERE EXISTS(SELECT t2_id FROM t2 WHERE t1.t1_id + 1 > t2.t2_id * 2 AND t1.t1_int < 3)";
-        let msg = format!("Creating logical plan for '{sql}'");
-        let dataframe = ctx.sql(&("explain ".to_owned() + sql)).await.expect(&msg);
-        let plan = dataframe.into_optimized_plan()?;
-
-        // `t1.t1_int < 3` will be moved to the filter of t1.
-        let expected = vec![
-            "Explain [plan_type:Utf8, plan:Utf8]",
-            "  LeftSemi Join:  Filter: CAST(t1.t1_id AS Int64) + Int64(1) > CAST(__correlated_sq_1.t2_id AS Int64) * Int64(2) [t1_id:UInt32;N, t1_name:Utf8;N, t1_int:UInt32;N]",
-            "    Filter: t1.t1_int < UInt32(3) [t1_id:UInt32;N, t1_name:Utf8;N, t1_int:UInt32;N]",
-            "      TableScan: t1 projection=[t1_id, t1_name, t1_int] [t1_id:UInt32;N, t1_name:Utf8;N, t1_int:UInt32;N]",
-            "    SubqueryAlias: __correlated_sq_1 [t2_id:UInt32;N]",
-            "      TableScan: t2 projection=[t2_id] [t2_id:UInt32;N]",
-        ];
-        let formatted = plan.display_indent_schema().to_string();
-        let actual: Vec<&str> = formatted.trim().lines().collect();
-        assert_eq!(
-            expected, actual,
-            "\n\nexpected:\n\n{expected:#?}\nactual:\n\n{actual:#?}\n\n"
-        );
-        let expected = vec![
-            "+-------+---------+--------+",
-            "| t1_id | t1_name | t1_int |",
-            "+-------+---------+--------+",
-            "| 22    | b       | 2      |",
-            "+-------+---------+--------+",
-        ];
-
-        let results = execute_to_batches(&ctx, sql).await;
-        assert_batches_sorted_eq!(expected, &results);
-    }
-
-    Ok(())
-}
-
-#[tokio::test]
-async fn not_exists_subquery_to_join_expr_filter() -> Result<()> {
-    let test_repartition_joins = vec![true, false];
-    for repartition_joins in test_repartition_joins {
-        let ctx = create_join_context("t1_id", "t2_id", repartition_joins)?;
-
-        // not exists subquery to LeftAnti join
-        let sql = "SELECT * FROM t1 WHERE NOT EXISTS(SELECT t2_id FROM t2 WHERE t1.t1_id + 1 > t2.t2_id * 2)";
-        let msg = format!("Creating logical plan for '{sql}'");
-        let dataframe = ctx.sql(&("explain ".to_owned() + sql)).await.expect(&msg);
-        let plan = dataframe.into_optimized_plan()?;
-
-        let expected = vec![
-            "Explain [plan_type:Utf8, plan:Utf8]",
-            "  LeftAnti Join:  Filter: CAST(t1.t1_id AS Int64) + Int64(1) > CAST(__correlated_sq_1.t2_id AS Int64) * Int64(2) [t1_id:UInt32;N, t1_name:Utf8;N, t1_int:UInt32;N]",
-            "    TableScan: t1 projection=[t1_id, t1_name, t1_int] [t1_id:UInt32;N, t1_name:Utf8;N, t1_int:UInt32;N]",
-            "    SubqueryAlias: __correlated_sq_1 [t2_id:UInt32;N]",
-            "      TableScan: t2 projection=[t2_id] [t2_id:UInt32;N]",
-        ];
-        let formatted = plan.display_indent_schema().to_string();
-        let actual: Vec<&str> = formatted.trim().lines().collect();
-        assert_eq!(
-            expected, actual,
-            "\n\nexpected:\n\n{expected:#?}\nactual:\n\n{actual:#?}\n\n"
-        );
-        let expected = vec![
-            "+-------+---------+--------+",
-            "| t1_id | t1_name | t1_int |",
-            "+-------+---------+--------+",
-            "| 11    | a       | 1      |",
-            "+-------+---------+--------+",
-        ];
-
-        let results = execute_to_batches(&ctx, sql).await;
-        assert_batches_sorted_eq!(expected, &results);
-    }
-
-    Ok(())
-}
-
-#[tokio::test]
-async fn exists_distinct_subquery_to_join() -> Result<()> {
-    let test_repartition_joins = vec![true, false];
-    for repartition_joins in test_repartition_joins {
-        let ctx = create_join_context("t1_id", "t2_id", repartition_joins)?;
-
-        let sql = "SELECT * FROM t1 WHERE NOT EXISTS(SELECT DISTINCT t2_int FROM t2 WHERE t1.t1_id + 1 > t2.t2_id * 2)";
-        let msg = format!("Creating logical plan for '{sql}'");
-        let dataframe = ctx.sql(&("explain ".to_owned() + sql)).await.expect(&msg);
-        let plan = dataframe.into_optimized_plan()?;
-
-        let expected = vec![
-            "Explain [plan_type:Utf8, plan:Utf8]",
-            "  LeftAnti Join:  Filter: CAST(t1.t1_id AS Int64) + Int64(1) > CAST(__correlated_sq_1.t2_id AS Int64) * Int64(2) [t1_id:UInt32;N, t1_name:Utf8;N, t1_int:UInt32;N]",
-            "    TableScan: t1 projection=[t1_id, t1_name, t1_int] [t1_id:UInt32;N, t1_name:Utf8;N, t1_int:UInt32;N]",
-            "    SubqueryAlias: __correlated_sq_1 [t2_id:UInt32;N]",
-            "      Projection: t2.t2_id [t2_id:UInt32;N]",
-            "        Aggregate: groupBy=[[t2.t2_int, t2.t2_id]], aggr=[[]] [t2_int:UInt32;N, t2_id:UInt32;N]",
-            "          Projection: t2.t2_int, t2.t2_id [t2_int:UInt32;N, t2_id:UInt32;N]",
-            "            TableScan: t2 projection=[t2_id, t2_int] [t2_id:UInt32;N, t2_int:UInt32;N]",
-        ];
-        let formatted = plan.display_indent_schema().to_string();
-        let actual: Vec<&str> = formatted.trim().lines().collect();
-        assert_eq!(
-            expected, actual,
-            "\n\nexpected:\n\n{expected:#?}\nactual:\n\n{actual:#?}\n\n"
-        );
-        let expected = vec![
-            "+-------+---------+--------+",
-            "| t1_id | t1_name | t1_int |",
-            "+-------+---------+--------+",
-            "| 11    | a       | 1      |",
-            "+-------+---------+--------+",
-        ];
-
-        let results = execute_to_batches(&ctx, sql).await;
-        assert_batches_sorted_eq!(expected, &results);
-    }
-
-    Ok(())
-}
-
-#[tokio::test]
-async fn exists_distinct_subquery_to_join_with_expr() -> Result<()> {
-    let test_repartition_joins = vec![true, false];
-    for repartition_joins in test_repartition_joins {
-        let ctx = create_join_context("t1_id", "t2_id", repartition_joins)?;
-
-        // `t2_id + t2_int` is in the subquery project.
-        let sql = "SELECT * FROM t1 WHERE NOT EXISTS(SELECT DISTINCT t2_id + t2_int, t2_int FROM t2 WHERE t1.t1_id + 1 > t2.t2_id * 2)";
-        let msg = format!("Creating logical plan for '{sql}'");
-        let dataframe = ctx.sql(&("explain ".to_owned() + sql)).await.expect(&msg);
-        let plan = dataframe.into_optimized_plan()?;
-
-        let expected = vec![
-            "Explain [plan_type:Utf8, plan:Utf8]",
-            "  LeftAnti Join:  Filter: CAST(t1.t1_id AS Int64) + Int64(1) > CAST(__correlated_sq_1.t2_id AS Int64) * Int64(2) [t1_id:UInt32;N, t1_name:Utf8;N, t1_int:UInt32;N]",
-            "    TableScan: t1 projection=[t1_id, t1_name, t1_int] [t1_id:UInt32;N, t1_name:Utf8;N, t1_int:UInt32;N]",
-            "    SubqueryAlias: __correlated_sq_1 [t2_id:UInt32;N]",
-            "      Projection: t2.t2_id [t2_id:UInt32;N]",
-            "        Aggregate: groupBy=[[t2.t2_id + t2.t2_int, t2.t2_int, t2.t2_id]], aggr=[[]] [t2.t2_id + t2.t2_int:UInt32;N, t2_int:UInt32;N, t2_id:UInt32;N]",
-            "          Projection: t2.t2_id + t2.t2_int, t2.t2_int, t2.t2_id [t2.t2_id + t2.t2_int:UInt32;N, t2_int:UInt32;N, t2_id:UInt32;N]",
-            "            TableScan: t2 projection=[t2_id, t2_int] [t2_id:UInt32;N, t2_int:UInt32;N]",
-        ];
-        let formatted = plan.display_indent_schema().to_string();
-        let actual: Vec<&str> = formatted.trim().lines().collect();
-        assert_eq!(
-            expected, actual,
-            "\n\nexpected:\n\n{expected:#?}\nactual:\n\n{actual:#?}\n\n"
-        );
-        let expected = vec![
-            "+-------+---------+--------+",
-            "| t1_id | t1_name | t1_int |",
-            "+-------+---------+--------+",
-            "| 11    | a       | 1      |",
-            "+-------+---------+--------+",
-        ];
-
-        let results = execute_to_batches(&ctx, sql).await;
-        assert_batches_sorted_eq!(expected, &results);
-    }
-
-    Ok(())
-}
-
-#[tokio::test]
-async fn exists_distinct_subquery_to_join_with_literal() -> Result<()> {
-    let test_repartition_joins = vec![true, false];
-    for repartition_joins in test_repartition_joins {
-        let ctx = create_join_context("t1_id", "t2_id", repartition_joins)?;
-
-        // `1` is in the subquery project.
-        let sql = "SELECT * FROM t1 WHERE NOT EXISTS(SELECT DISTINCT 1, t2_int FROM t2 WHERE t1.t1_id + 1 > t2.t2_id * 2)";
-        let msg = format!("Creating logical plan for '{sql}'");
-        let dataframe = ctx.sql(&("explain ".to_owned() + sql)).await.expect(&msg);
-        let plan = dataframe.into_optimized_plan()?;
-
-        let expected = vec![
-            "Explain [plan_type:Utf8, plan:Utf8]",
-            "  LeftAnti Join:  Filter: CAST(t1.t1_id AS Int64) + Int64(1) > CAST(__correlated_sq_1.t2_id AS Int64) * Int64(2) [t1_id:UInt32;N, t1_name:Utf8;N, t1_int:UInt32;N]",
-            "    TableScan: t1 projection=[t1_id, t1_name, t1_int] [t1_id:UInt32;N, t1_name:Utf8;N, t1_int:UInt32;N]",
-            "    SubqueryAlias: __correlated_sq_1 [t2_id:UInt32;N]",
-            "      Projection: t2.t2_id [t2_id:UInt32;N]",
-            "        Aggregate: groupBy=[[Int64(1), t2.t2_int, t2.t2_id]], aggr=[[]] [Int64(1):Int64, t2_int:UInt32;N, t2_id:UInt32;N]",
-            "          Projection: Int64(1), t2.t2_int, t2.t2_id [Int64(1):Int64, t2_int:UInt32;N, t2_id:UInt32;N]",
-            "            TableScan: t2 projection=[t2_id, t2_int] [t2_id:UInt32;N, t2_int:UInt32;N]",
-        ];
-        let formatted = plan.display_indent_schema().to_string();
-        let actual: Vec<&str> = formatted.trim().lines().collect();
-        assert_eq!(
-            expected, actual,
-            "\n\nexpected:\n\n{expected:#?}\nactual:\n\n{actual:#?}\n\n"
-        );
-        let expected = vec![
-            "+-------+---------+--------+",
-            "| t1_id | t1_name | t1_int |",
-            "+-------+---------+--------+",
-            "| 11    | a       | 1      |",
-            "+-------+---------+--------+",
-        ];
-
-        let results = execute_to_batches(&ctx, sql).await;
-        assert_batches_sorted_eq!(expected, &results);
-    }
-
-    Ok(())
-=======
->>>>>>> 071a2a6d
 }