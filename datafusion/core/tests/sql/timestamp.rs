--- conflicted
+++ resolved
@@ -568,7 +568,7 @@
 async fn timestamp_add_interval_months() -> Result<()> {
     let ctx = SessionContext::new();
 
-    let sql = "SELECT NOW(), NOW() + INTERVAL '18' MONTH;";
+    let sql = "SELECT NOW(), NOW() + INTERVAL '17' MONTH;";
     let results = execute_to_batches(&ctx, sql).await;
     let actual = result_vec(&results);
 
@@ -579,13 +579,8 @@
     let t1_naive = chrono::NaiveDateTime::parse_from_str(res1, format).unwrap();
     let t2_naive = chrono::NaiveDateTime::parse_from_str(res2, format).unwrap();
 
-<<<<<<< HEAD
-    let year = t1_naive.year() + (t1_naive.month() as i32 + 18) / 12;
-    let month = (t1_naive.month() + 18) % 12;
-=======
     let year = t1_naive.year() + (t1_naive.month0() as i32 + 17) / 12;
     let month = (t1_naive.month0() + 17) % 12 + 1;
->>>>>>> c1698b71
 
     assert_eq!(
         t1_naive.with_year(year).unwrap().with_month(month).unwrap(),
