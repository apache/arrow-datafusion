// Licensed to the Apache Software Foundation (ASF) under one
// or more contributor license agreements.  See the NOTICE file
// distributed with this work for additional information
// regarding copyright ownership.  The ASF licenses this file
// to you under the Apache License, Version 2.0 (the
// "License"); you may not use this file except in compliance
// with the License.  You may obtain a copy of the License at
//
//   http://www.apache.org/licenses/LICENSE-2.0
//
// Unless required by applicable law or agreed to in writing,
// software distributed under the License is distributed on an
// "AS IS" BASIS, WITHOUT WARRANTIES OR CONDITIONS OF ANY
// KIND, either express or implied.  See the License for the
// specific language governing permissions and limitations
// under the License.

use super::*;

use datafusion::config::ConfigOptions;
use datafusion::physical_plan::display::DisplayableExecutionPlan;
use datafusion::physical_plan::metrics::Timestamp;

#[tokio::test]
async fn explain_analyze_baseline_metrics() {
    // This test uses the execute function to run an actual plan under EXPLAIN ANALYZE
    // and then validate the presence of baseline metrics for supported operators
    let config = SessionConfig::new()
        .with_target_partitions(3)
        .with_batch_size(4096);
    let ctx = SessionContext::new_with_config(config);
    register_aggregate_csv_by_sql(&ctx).await;
    // a query with as many operators as we have metrics for
    let sql = "EXPLAIN ANALYZE \
               SELECT count(*) as cnt FROM \
                 (SELECT count(*), c1 \
                  FROM aggregate_test_100 \
                  WHERE c13 != 'C2GT5KVyOPZpgKVl110TyZO0NcJ434' \
                  GROUP BY c1 \
                  ORDER BY c1 ) AS a \
                 UNION ALL \
               SELECT 1 as cnt \
                 UNION ALL \
               SELECT lead(c1, 1) OVER () as cnt FROM (select 1 as c1) AS b \
               LIMIT 3";
    println!("running query: {sql}");
    let dataframe = ctx.sql(sql).await.unwrap();
    let physical_plan = dataframe.create_physical_plan().await.unwrap();
    let task_ctx = ctx.task_ctx();
    let results = collect(physical_plan.clone(), task_ctx).await.unwrap();
    let formatted = arrow::util::pretty::pretty_format_batches(&results)
        .unwrap()
        .to_string();
    println!("Query Output:\n\n{formatted}");

    assert_metrics!(
        &formatted,
        "AggregateExec: mode=Partial, gby=[]",
        "metrics=[output_rows=3, elapsed_compute="
    );
    assert_metrics!(
        &formatted,
        "AggregateExec: mode=FinalPartitioned, gby=[c1@0 as c1]",
        "metrics=[output_rows=5, elapsed_compute="
    );
    assert_metrics!(
        &formatted,
        "FilterExec: c13@1 != C2GT5KVyOPZpgKVl110TyZO0NcJ434",
        "metrics=[output_rows=99, elapsed_compute="
    );
    assert_metrics!(
        &formatted,
        "GlobalLimitExec: skip=0, fetch=3, ",
        "metrics=[output_rows=1, elapsed_compute="
    );
    assert_metrics!(
        &formatted,
        "LocalLimitExec: fetch=3",
        "metrics=[output_rows=3, elapsed_compute="
    );
    assert_metrics!(
        &formatted,
        "ProjectionExec: expr=[COUNT(*)",
        "metrics=[output_rows=1, elapsed_compute="
    );
    assert_metrics!(
        &formatted,
        "CoalesceBatchesExec: target_batch_size=4096",
        "metrics=[output_rows=5, elapsed_compute"
    );
    assert_metrics!(
        &formatted,
        "UnionExec",
        "metrics=[output_rows=3, elapsed_compute="
    );
    assert_metrics!(
        &formatted,
        "WindowAggExec",
        "metrics=[output_rows=1, elapsed_compute="
    );

    fn expected_to_have_metrics(plan: &dyn ExecutionPlan) -> bool {
        use datafusion::physical_plan;
        use datafusion::physical_plan::sorts;

        plan.as_any().downcast_ref::<sorts::sort::SortExec>().is_some()
            || plan.as_any().downcast_ref::<physical_plan::aggregates::AggregateExec>().is_some()
            // CoalescePartitionsExec doesn't do any work so is not included
            || plan.as_any().downcast_ref::<physical_plan::filter::FilterExec>().is_some()
            || plan.as_any().downcast_ref::<physical_plan::limit::GlobalLimitExec>().is_some()
            || plan.as_any().downcast_ref::<physical_plan::limit::LocalLimitExec>().is_some()
            || plan.as_any().downcast_ref::<physical_plan::projection::ProjectionExec>().is_some()
            || plan.as_any().downcast_ref::<physical_plan::coalesce_batches::CoalesceBatchesExec>().is_some()
            || plan.as_any().downcast_ref::<physical_plan::coalesce_partitions::CoalescePartitionsExec>().is_some()
            || plan.as_any().downcast_ref::<physical_plan::union::UnionExec>().is_some()
            || plan.as_any().downcast_ref::<physical_plan::windows::WindowAggExec>().is_some()
    }

    // Validate that the recorded elapsed compute time was more than
    // zero for all operators as well as the start/end timestamp are set
    struct TimeValidator {}
    impl ExecutionPlanVisitor for TimeValidator {
        type Error = std::convert::Infallible;

        fn pre_visit(&mut self, plan: &dyn ExecutionPlan) -> Result<bool, Self::Error> {
            if !expected_to_have_metrics(plan) {
                return Ok(true);
            }
            let metrics = plan.metrics().unwrap().aggregate_by_name();

            assert!(
                metrics.output_rows().unwrap() > 0,
                "plan: {}",
                DisplayableExecutionPlan::with_metrics(plan).one_line()
            );
            assert!(
                metrics.elapsed_compute().unwrap() > 0,
                "plan: {}",
                DisplayableExecutionPlan::with_metrics(plan).one_line()
            );

            let mut saw_start = false;
            let mut saw_end = false;
            metrics.iter().for_each(|m| match m.value() {
                MetricValue::StartTimestamp(ts) => {
                    saw_start = true;
                    assert!(nanos_from_timestamp(ts) > 0);
                }
                MetricValue::EndTimestamp(ts) => {
                    saw_end = true;
                    assert!(nanos_from_timestamp(ts) > 0);
                }
                _ => {}
            });

            assert!(saw_start);
            assert!(saw_end);

            Ok(true)
        }
    }

    datafusion::physical_plan::accept(physical_plan.as_ref(), &mut TimeValidator {})
        .unwrap();
}
fn nanos_from_timestamp(ts: &Timestamp) -> i64 {
    ts.value().unwrap().timestamp_nanos_opt().unwrap()
}
#[tokio::test]
async fn csv_explain_plans() {
    // This test verify the look of each plan in its full cycle plan creation

    let ctx = SessionContext::new();
    register_aggregate_csv_by_sql(&ctx).await;
    let sql = "EXPLAIN SELECT c1 FROM aggregate_test_100 where c2 > 10";

    // Logical plan
    // Create plan
    let msg = format!("Creating logical plan for '{sql}'");
    let dataframe = ctx.sql(sql).await.expect(&msg);
    let logical_schema = dataframe.schema();
    let plan = dataframe.logical_plan();

    //
    println!("SQL: {sql}");
    //
    // Verify schema
    let expected = vec![
        "Explain [plan_type:Utf8, plan:Utf8]",
        "  Projection: aggregate_test_100.c1 [c1:Utf8]",
        "    Filter: aggregate_test_100.c2 > Int64(10) [c1:Utf8, c2:Int8, c3:Int16, c4:Int16, c5:Int32, c6:Int64, c7:Int16, c8:Int32, c9:UInt32, c10:UInt64, c11:Float32, c12:Float64, c13:Utf8]",
        "      TableScan: aggregate_test_100 [c1:Utf8, c2:Int8, c3:Int16, c4:Int16, c5:Int32, c6:Int64, c7:Int16, c8:Int32, c9:UInt32, c10:UInt64, c11:Float32, c12:Float64, c13:Utf8]",
    ];
    let formatted = plan.display_indent_schema().to_string();
    let actual: Vec<&str> = formatted.trim().lines().collect();
    assert_eq!(
        expected, actual,
        "\n\nexpected:\n\n{expected:#?}\nactual:\n\n{actual:#?}\n\n"
    );
    //
    // Verify the text format of the plan
    let expected = vec![
        "Explain",
        "  Projection: aggregate_test_100.c1",
        "    Filter: aggregate_test_100.c2 > Int64(10)",
        "      TableScan: aggregate_test_100",
    ];
    let formatted = plan.display_indent().to_string();
    let actual: Vec<&str> = formatted.trim().lines().collect();
    assert_eq!(
        expected, actual,
        "\n\nexpected:\n\n{expected:#?}\nactual:\n\n{actual:#?}\n\n"
    );
    //
    // verify the grahviz format of the plan
    let expected = vec![
        "// Begin DataFusion GraphViz Plan,",
        "// display it online here: https://dreampuf.github.io/GraphvizOnline",
        "",
        "digraph {",
        "  subgraph cluster_1",
        "  {",
        "    graph[label=\"LogicalPlan\"]",
        "    2[shape=box label=\"Explain\"]",
        "    3[shape=box label=\"Projection: aggregate_test_100.c1\"]",
        "    2 -> 3 [arrowhead=none, arrowtail=normal, dir=back]",
        "    4[shape=box label=\"Filter: aggregate_test_100.c2 > Int64(10)\"]",
        "    3 -> 4 [arrowhead=none, arrowtail=normal, dir=back]",
        "    5[shape=box label=\"TableScan: aggregate_test_100\"]",
        "    4 -> 5 [arrowhead=none, arrowtail=normal, dir=back]",
        "  }",
        "  subgraph cluster_6",
        "  {",
        "    graph[label=\"Detailed LogicalPlan\"]",
        "    7[shape=box label=\"Explain\\nSchema: [plan_type:Utf8, plan:Utf8]\"]",
        "    8[shape=box label=\"Projection: aggregate_test_100.c1\\nSchema: [c1:Utf8]\"]",
        "    7 -> 8 [arrowhead=none, arrowtail=normal, dir=back]",
        "    9[shape=box label=\"Filter: aggregate_test_100.c2 > Int64(10)\\nSchema: [c1:Utf8, c2:Int8, c3:Int16, c4:Int16, c5:Int32, c6:Int64, c7:Int16, c8:Int32, c9:UInt32, c10:UInt64, c11:Float32, c12:Float64, c13:Utf8]\"]",
        "    8 -> 9 [arrowhead=none, arrowtail=normal, dir=back]",
        "    10[shape=box label=\"TableScan: aggregate_test_100\\nSchema: [c1:Utf8, c2:Int8, c3:Int16, c4:Int16, c5:Int32, c6:Int64, c7:Int16, c8:Int32, c9:UInt32, c10:UInt64, c11:Float32, c12:Float64, c13:Utf8]\"]",
        "    9 -> 10 [arrowhead=none, arrowtail=normal, dir=back]",
        "  }",
        "}",
        "// End DataFusion GraphViz Plan",
    ];
    let formatted = plan.display_graphviz().to_string();
    let actual: Vec<&str> = formatted.trim().lines().collect();
    assert_eq!(
        expected, actual,
        "\n\nexpected:\n\n{expected:#?}\nactual:\n\n{actual:#?}\n\n"
    );

    // Optimized logical plan
    let state = ctx.state();
    let msg = format!("Optimizing logical plan for '{sql}': {plan:?}");
    let plan = state.optimize(plan).expect(&msg);
    let optimized_logical_schema = plan.schema();
    // Both schema has to be the same
    assert_eq!(logical_schema, optimized_logical_schema.as_ref());
    //
    // Verify schema
    let expected = vec![
        "Explain [plan_type:Utf8, plan:Utf8]",
        "  Projection: aggregate_test_100.c1 [c1:Utf8]",
        "    Filter: aggregate_test_100.c2 > Int8(10) [c1:Utf8, c2:Int8]",
        "      TableScan: aggregate_test_100 projection=[c1, c2], partial_filters=[aggregate_test_100.c2 > Int8(10)] [c1:Utf8, c2:Int8]",
    ];
    let formatted = plan.display_indent_schema().to_string();
    let actual: Vec<&str> = formatted.trim().lines().collect();
    assert_eq!(
        expected, actual,
        "\n\nexpected:\n\n{expected:#?}\nactual:\n\n{actual:#?}\n\n"
    );
    //
    // Verify the text format of the plan
    let expected = vec![
        "Explain",
        "  Projection: aggregate_test_100.c1",
        "    Filter: aggregate_test_100.c2 > Int8(10)",
        "      TableScan: aggregate_test_100 projection=[c1, c2], partial_filters=[aggregate_test_100.c2 > Int8(10)]",
    ];
    let formatted = plan.display_indent().to_string();
    let actual: Vec<&str> = formatted.trim().lines().collect();
    assert_eq!(
        expected, actual,
        "\n\nexpected:\n\n{expected:#?}\nactual:\n\n{actual:#?}\n\n"
    );
    //
    // verify the grahviz format of the plan
    let expected = vec![
        "// Begin DataFusion GraphViz Plan,",
        "// display it online here: https://dreampuf.github.io/GraphvizOnline",
        "",
        "digraph {",
        "  subgraph cluster_1",
        "  {",
        "    graph[label=\"LogicalPlan\"]",
        "    2[shape=box label=\"Explain\"]",
        "    3[shape=box label=\"Projection: aggregate_test_100.c1\"]",
        "    2 -> 3 [arrowhead=none, arrowtail=normal, dir=back]",
        "    4[shape=box label=\"Filter: aggregate_test_100.c2 > Int8(10)\"]",
        "    3 -> 4 [arrowhead=none, arrowtail=normal, dir=back]",
        "    5[shape=box label=\"TableScan: aggregate_test_100 projection=[c1, c2], partial_filters=[aggregate_test_100.c2 > Int8(10)]\"]",
        "    4 -> 5 [arrowhead=none, arrowtail=normal, dir=back]",
        "  }",
        "  subgraph cluster_6",
        "  {",
        "    graph[label=\"Detailed LogicalPlan\"]",
        "    7[shape=box label=\"Explain\\nSchema: [plan_type:Utf8, plan:Utf8]\"]",
        "    8[shape=box label=\"Projection: aggregate_test_100.c1\\nSchema: [c1:Utf8]\"]",
        "    7 -> 8 [arrowhead=none, arrowtail=normal, dir=back]",
        "    9[shape=box label=\"Filter: aggregate_test_100.c2 > Int8(10)\\nSchema: [c1:Utf8, c2:Int8]\"]",
        "    8 -> 9 [arrowhead=none, arrowtail=normal, dir=back]",
        "    10[shape=box label=\"TableScan: aggregate_test_100 projection=[c1, c2], partial_filters=[aggregate_test_100.c2 > Int8(10)]\\nSchema: [c1:Utf8, c2:Int8]\"]",
        "    9 -> 10 [arrowhead=none, arrowtail=normal, dir=back]",
        "  }",
        "}",
        "// End DataFusion GraphViz Plan",
    ];
    let formatted = plan.display_graphviz().to_string();
    let actual: Vec<&str> = formatted.trim().lines().collect();
    assert_eq!(
        expected, actual,
        "\n\nexpected:\n\n{expected:#?}\nactual:\n\n{actual:#?}\n\n"
    );

    // Physical plan
    // Create plan
    let msg = format!("Creating physical plan for '{sql}': {plan:?}");
    let plan = state.create_physical_plan(&plan).await.expect(&msg);
    //
    // Execute plan
    let msg = format!("Executing physical plan for '{sql}': {plan:?}");
    let results = collect(plan, state.task_ctx()).await.expect(&msg);
    let actual = result_vec(&results);
    // flatten to a single string
    let actual = actual.into_iter().map(|r| r.join("\t")).collect::<String>();
    // Since the plan contains path that are environmentally dependant (e.g. full path of the test file), only verify important content
    assert_contains!(&actual, "logical_plan");
    assert_contains!(&actual, "Projection: aggregate_test_100.c1");
    assert_contains!(actual, "Filter: aggregate_test_100.c2 > Int8(10)");
}

#[tokio::test]
async fn csv_explain_verbose() {
    let ctx = SessionContext::new();
    register_aggregate_csv_by_sql(&ctx).await;
    let sql = "EXPLAIN VERBOSE SELECT c1 FROM aggregate_test_100 where c2 > 10";
    let actual = execute(&ctx, sql).await;

    // flatten to a single string
    let actual = actual.into_iter().map(|r| r.join("\t")).collect::<String>();

    // Don't actually test the contents of the debuging output (as
    // that may change and keeping this test updated will be a
    // pain). Instead just check for a few key pieces.
    assert_contains!(&actual, "logical_plan");
    assert_contains!(&actual, "physical_plan");
    assert_contains!(&actual, "aggregate_test_100.c2 > Int64(10)");

    // ensure the "same text as above" optimization is working
    assert_contains!(actual, "SAME TEXT AS ABOVE");
}

#[tokio::test]
async fn csv_explain_inlist_verbose() {
    let ctx = SessionContext::new();
    register_aggregate_csv_by_sql(&ctx).await;
    let sql = "EXPLAIN VERBOSE SELECT c1 FROM aggregate_test_100 where c2 in (1,2,4)";
    let actual = execute(&ctx, sql).await;

    // Optimized by PreCastLitInComparisonExpressions rule
    // the data type of c2 is INT8, the type of `1,2,4` is INT64.
    // the value of `1,2,4` will be casted to INT8 and pre-calculated

    // flatten to a single string
    let actual = actual.into_iter().map(|r| r.join("\t")).collect::<String>();

    // before optimization (Int64 literals)
    assert_contains!(
        &actual,
        "aggregate_test_100.c2 IN ([Int64(1), Int64(2), Int64(4)])"
    );
    // after optimization (casted to Int8)
    assert_contains!(
        &actual,
        "aggregate_test_100.c2 IN ([Int8(1), Int8(2), Int8(4)])"
    );
}

#[tokio::test]
async fn csv_explain_verbose_plans() {
    // This test verify the look of each plan in its full cycle plan creation

    let ctx = SessionContext::new();
    register_aggregate_csv_by_sql(&ctx).await;
    let sql = "EXPLAIN VERBOSE SELECT c1 FROM aggregate_test_100 where c2 > 10";

    // Logical plan
    // Create plan
    let msg = format!("Creating logical plan for '{sql}'");
    let dataframe = ctx.sql(sql).await.expect(&msg);
    let logical_schema = dataframe.schema().clone();
    //
    println!("SQL: {sql}");

    //
    // Verify schema
    let expected = vec![
        "Explain [plan_type:Utf8, plan:Utf8]",
        "  Projection: aggregate_test_100.c1 [c1:Utf8]",
        "    Filter: aggregate_test_100.c2 > Int64(10) [c1:Utf8, c2:Int8, c3:Int16, c4:Int16, c5:Int32, c6:Int64, c7:Int16, c8:Int32, c9:UInt32, c10:UInt64, c11:Float32, c12:Float64, c13:Utf8]",
        "      TableScan: aggregate_test_100 [c1:Utf8, c2:Int8, c3:Int16, c4:Int16, c5:Int32, c6:Int64, c7:Int16, c8:Int32, c9:UInt32, c10:UInt64, c11:Float32, c12:Float64, c13:Utf8]",
    ];
    let formatted = dataframe.logical_plan().display_indent_schema().to_string();
    let actual: Vec<&str> = formatted.trim().lines().collect();
    assert_eq!(
        expected, actual,
        "\n\nexpected:\n\n{expected:#?}\nactual:\n\n{actual:#?}\n\n"
    );
    //
    // Verify the text format of the plan
    let expected = vec![
        "Explain",
        "  Projection: aggregate_test_100.c1",
        "    Filter: aggregate_test_100.c2 > Int64(10)",
        "      TableScan: aggregate_test_100",
    ];
    let formatted = dataframe.logical_plan().display_indent().to_string();
    let actual: Vec<&str> = formatted.trim().lines().collect();
    assert_eq!(
        expected, actual,
        "\n\nexpected:\n\n{expected:#?}\nactual:\n\n{actual:#?}\n\n"
    );
    //
    // verify the grahviz format of the plan
    let expected = vec![
        "// Begin DataFusion GraphViz Plan,",
        "// display it online here: https://dreampuf.github.io/GraphvizOnline",
        "",
        "digraph {",
        "  subgraph cluster_1",
        "  {",
        "    graph[label=\"LogicalPlan\"]",
        "    2[shape=box label=\"Explain\"]",
        "    3[shape=box label=\"Projection: aggregate_test_100.c1\"]",
        "    2 -> 3 [arrowhead=none, arrowtail=normal, dir=back]",
        "    4[shape=box label=\"Filter: aggregate_test_100.c2 > Int64(10)\"]",
        "    3 -> 4 [arrowhead=none, arrowtail=normal, dir=back]",
        "    5[shape=box label=\"TableScan: aggregate_test_100\"]",
        "    4 -> 5 [arrowhead=none, arrowtail=normal, dir=back]",
        "  }",
        "  subgraph cluster_6",
        "  {",
        "    graph[label=\"Detailed LogicalPlan\"]",
        "    7[shape=box label=\"Explain\\nSchema: [plan_type:Utf8, plan:Utf8]\"]",
        "    8[shape=box label=\"Projection: aggregate_test_100.c1\\nSchema: [c1:Utf8]\"]",
        "    7 -> 8 [arrowhead=none, arrowtail=normal, dir=back]",
        "    9[shape=box label=\"Filter: aggregate_test_100.c2 > Int64(10)\\nSchema: [c1:Utf8, c2:Int8, c3:Int16, c4:Int16, c5:Int32, c6:Int64, c7:Int16, c8:Int32, c9:UInt32, c10:UInt64, c11:Float32, c12:Float64, c13:Utf8]\"]",
        "    8 -> 9 [arrowhead=none, arrowtail=normal, dir=back]",
        "    10[shape=box label=\"TableScan: aggregate_test_100\\nSchema: [c1:Utf8, c2:Int8, c3:Int16, c4:Int16, c5:Int32, c6:Int64, c7:Int16, c8:Int32, c9:UInt32, c10:UInt64, c11:Float32, c12:Float64, c13:Utf8]\"]",
        "    9 -> 10 [arrowhead=none, arrowtail=normal, dir=back]",
        "  }",
        "}",
        "// End DataFusion GraphViz Plan",
    ];
    let formatted = dataframe.logical_plan().display_graphviz().to_string();
    let actual: Vec<&str> = formatted.trim().lines().collect();
    assert_eq!(
        expected, actual,
        "\n\nexpected:\n\n{expected:#?}\nactual:\n\n{actual:#?}\n\n"
    );

    // Optimized logical plan
    let msg = format!("Optimizing logical plan for '{sql}': {dataframe:?}");
    let (state, plan) = dataframe.into_parts();
    let plan = state.optimize(&plan).expect(&msg);
    let optimized_logical_schema = plan.schema();
    // Both schema has to be the same
    assert_eq!(&logical_schema, optimized_logical_schema.as_ref());
    //
    // Verify schema
    let expected = vec![
        "Explain [plan_type:Utf8, plan:Utf8]",
        "  Projection: aggregate_test_100.c1 [c1:Utf8]",
        "    Filter: aggregate_test_100.c2 > Int8(10) [c1:Utf8, c2:Int8]",
        "      TableScan: aggregate_test_100 projection=[c1, c2], partial_filters=[aggregate_test_100.c2 > Int8(10)] [c1:Utf8, c2:Int8]",
    ];
    let formatted = plan.display_indent_schema().to_string();
    let actual: Vec<&str> = formatted.trim().lines().collect();
    assert_eq!(
        expected, actual,
        "\n\nexpected:\n\n{expected:#?}\nactual:\n\n{actual:#?}\n\n"
    );
    //
    // Verify the text format of the plan
    let expected = vec![
        "Explain",
        "  Projection: aggregate_test_100.c1",
        "    Filter: aggregate_test_100.c2 > Int8(10)",
        "      TableScan: aggregate_test_100 projection=[c1, c2], partial_filters=[aggregate_test_100.c2 > Int8(10)]",
    ];
    let formatted = plan.display_indent().to_string();
    let actual: Vec<&str> = formatted.trim().lines().collect();
    assert_eq!(
        expected, actual,
        "\n\nexpected:\n\n{expected:#?}\nactual:\n\n{actual:#?}\n\n"
    );
    //
    // verify the grahviz format of the plan
    let expected = vec![
        "// Begin DataFusion GraphViz Plan,",
        "// display it online here: https://dreampuf.github.io/GraphvizOnline",
        "",
        "digraph {",
        "  subgraph cluster_1",
        "  {",
        "    graph[label=\"LogicalPlan\"]",
        "    2[shape=box label=\"Explain\"]",
        "    3[shape=box label=\"Projection: aggregate_test_100.c1\"]",
        "    2 -> 3 [arrowhead=none, arrowtail=normal, dir=back]",
        "    4[shape=box label=\"Filter: aggregate_test_100.c2 > Int8(10)\"]",
        "    3 -> 4 [arrowhead=none, arrowtail=normal, dir=back]",
        "    5[shape=box label=\"TableScan: aggregate_test_100 projection=[c1, c2], partial_filters=[aggregate_test_100.c2 > Int8(10)]\"]",
        "    4 -> 5 [arrowhead=none, arrowtail=normal, dir=back]",
        "  }",
        "  subgraph cluster_6",
        "  {",
        "    graph[label=\"Detailed LogicalPlan\"]",
        "    7[shape=box label=\"Explain\\nSchema: [plan_type:Utf8, plan:Utf8]\"]",
        "    8[shape=box label=\"Projection: aggregate_test_100.c1\\nSchema: [c1:Utf8]\"]",
        "    7 -> 8 [arrowhead=none, arrowtail=normal, dir=back]",
        "    9[shape=box label=\"Filter: aggregate_test_100.c2 > Int8(10)\\nSchema: [c1:Utf8, c2:Int8]\"]",
        "    8 -> 9 [arrowhead=none, arrowtail=normal, dir=back]",
        "    10[shape=box label=\"TableScan: aggregate_test_100 projection=[c1, c2], partial_filters=[aggregate_test_100.c2 > Int8(10)]\\nSchema: [c1:Utf8, c2:Int8]\"]",
        "    9 -> 10 [arrowhead=none, arrowtail=normal, dir=back]",
        "  }",
        "}",
        "// End DataFusion GraphViz Plan",
    ];
    let formatted = plan.display_graphviz().to_string();
    let actual: Vec<&str> = formatted.trim().lines().collect();
    assert_eq!(
        expected, actual,
        "\n\nexpected:\n\n{expected:#?}\nactual:\n\n{actual:#?}\n\n"
    );

    // Physical plan
    // Create plan
    let msg = format!("Creating physical plan for '{sql}': {plan:?}");
    let plan = state.create_physical_plan(&plan).await.expect(&msg);
    //
    // Execute plan
    let msg = format!("Executing physical plan for '{sql}': {plan:?}");
    let task_ctx = ctx.task_ctx();
    let results = collect(plan, task_ctx).await.expect(&msg);
    let actual = result_vec(&results);
    // flatten to a single string
    let actual = actual.into_iter().map(|r| r.join("\t")).collect::<String>();
    // Since the plan contains path that are environmentally
    // dependant(e.g. full path of the test file), only verify
    // important content
    assert_contains!(&actual, "logical_plan after RemoveUnusedColumns");
    assert_contains!(&actual, "physical_plan");
    assert_contains!(&actual, "FilterExec: c2@1 > 10");
    assert_contains!(actual, "ProjectionExec: expr=[c1@0 as c1]");
}

#[tokio::test]
async fn explain_analyze_runs_optimizers() {
    // repro for https://github.com/apache/arrow-datafusion/issues/917
    // where EXPLAIN ANALYZE was not correctly running optiimizer
    let ctx = SessionContext::new();
    register_alltypes_parquet(&ctx).await;

    // This happens as an optimization pass where count(*) can be
    // answered using statistics only.
    let expected = "EmptyExec: produce_one_row=true";

    let sql = "EXPLAIN SELECT count(*) from alltypes_plain";
    let actual = execute_to_batches(&ctx, sql).await;
    let actual = arrow::util::pretty::pretty_format_batches(&actual)
        .unwrap()
        .to_string();
    assert_contains!(actual, expected);

    // EXPLAIN ANALYZE should work the same
    let sql = "EXPLAIN  ANALYZE SELECT count(*) from alltypes_plain";
    let actual = execute_to_batches(&ctx, sql).await;
    let actual = arrow::util::pretty::pretty_format_batches(&actual)
        .unwrap()
        .to_string();
    assert_contains!(actual, expected);
}

#[tokio::test]
async fn test_physical_plan_display_indent() {
    // Hard code target_partitions as it appears in the RepartitionExec output
    let config = SessionConfig::new()
        .with_target_partitions(9000)
        .with_batch_size(4096);
    let ctx = SessionContext::new_with_config(config);
    register_aggregate_csv(&ctx).await.unwrap();
    let sql = "SELECT c1, MAX(c12), MIN(c12) as the_min \
               FROM aggregate_test_100 \
               WHERE c12 < 10 \
               GROUP BY c1 \
               ORDER BY the_min DESC \
               LIMIT 10";
    let dataframe = ctx.sql(sql).await.unwrap();
    let physical_plan = dataframe.create_physical_plan().await.unwrap();
    let expected = vec![
        "GlobalLimitExec: skip=0, fetch=10",
        "  SortPreservingMergeExec: [the_min@2 DESC], fetch=10",
        "    SortExec: TopK(fetch=10), expr=[the_min@2 DESC]",
        "      ProjectionExec: expr=[c1@0 as c1, MAX(aggregate_test_100.c12)@1 as MAX(aggregate_test_100.c12), MIN(aggregate_test_100.c12)@2 as the_min]",
        "        AggregateExec: mode=FinalPartitioned, gby=[c1@0 as c1], aggr=[MAX(aggregate_test_100.c12), MIN(aggregate_test_100.c12)]",
        "          CoalesceBatchesExec: target_batch_size=4096",
        "            RepartitionExec: partitioning=Hash([c1@0], 9000), input_partitions=9000",
        "              AggregateExec: mode=Partial, gby=[c1@0 as c1], aggr=[MAX(aggregate_test_100.c12), MIN(aggregate_test_100.c12)]",
        "                CoalesceBatchesExec: target_batch_size=4096",
        "                  FilterExec: c12@1 < 10",
        "                    RepartitionExec: partitioning=RoundRobinBatch(9000), input_partitions=1",
        "                      CsvExec: file_groups={1 group: [[ARROW_TEST_DATA/csv/aggregate_test_100.csv]]}, projection=[c1, c12], has_header=true",
    ];

    let normalizer = ExplainNormalizer::new();
    let actual = format!("{}", displayable(physical_plan.as_ref()).indent(true))
        .trim()
        .lines()
        // normalize paths
        .map(|s| normalizer.normalize(s))
        .collect::<Vec<_>>();
    assert_eq!(
        expected, actual,
        "expected:\n{expected:#?}\nactual:\n\n{actual:#?}\n"
    );
}

#[tokio::test]
async fn test_physical_plan_display_indent_multi_children() {
    // Hard code target_partitions as it appears in the RepartitionExec output
    let config = SessionConfig::new()
        .with_target_partitions(9000)
        .with_batch_size(4096);
    let ctx = SessionContext::new_with_config(config);
    // ensure indenting works for nodes with multiple children
    register_aggregate_csv(&ctx).await.unwrap();
    let sql = "SELECT c1 \
               FROM (select c1 from aggregate_test_100) AS a \
               JOIN\
               (select c1 as c2 from aggregate_test_100) AS b \
               ON c1=c2\
               ";

    let dataframe = ctx.sql(sql).await.unwrap();
    let physical_plan = dataframe.create_physical_plan().await.unwrap();
    let expected = vec![
        "ProjectionExec: expr=[c1@0 as c1]",
        "  CoalesceBatchesExec: target_batch_size=4096",
        "    HashJoinExec: mode=Partitioned, join_type=Inner, on=[(c1@0, c2@0)]",
        "      CoalesceBatchesExec: target_batch_size=4096",
        "        RepartitionExec: partitioning=Hash([c1@0], 9000), input_partitions=9000",
        "          RepartitionExec: partitioning=RoundRobinBatch(9000), input_partitions=1",
        "            CsvExec: file_groups={1 group: [[ARROW_TEST_DATA/csv/aggregate_test_100.csv]]}, projection=[c1], has_header=true",
        "      CoalesceBatchesExec: target_batch_size=4096",
        "        RepartitionExec: partitioning=Hash([c2@0], 9000), input_partitions=9000",
        "          RepartitionExec: partitioning=RoundRobinBatch(9000), input_partitions=1",
        "            ProjectionExec: expr=[c1@0 as c2]",
        "              CsvExec: file_groups={1 group: [[ARROW_TEST_DATA/csv/aggregate_test_100.csv]]}, projection=[c1], has_header=true",
    ];

    let normalizer = ExplainNormalizer::new();
    let actual = format!("{}", displayable(physical_plan.as_ref()).indent(true))
        .trim()
        .lines()
        // normalize paths
        .map(|s| normalizer.normalize(s))
        .collect::<Vec<_>>();

    assert_eq!(
        expected, actual,
        "expected:\n{expected:#?}\nactual:\n\n{actual:#?}\n"
    );
}

#[tokio::test]
#[cfg_attr(tarpaulin, ignore)]
async fn csv_explain_analyze() {
    // This test uses the execute function to run an actual plan under EXPLAIN ANALYZE
    let ctx = SessionContext::new();
    register_aggregate_csv_by_sql(&ctx).await;
    let sql = "EXPLAIN ANALYZE SELECT count(*), c1 FROM aggregate_test_100 group by c1";
    let actual = execute_to_batches(&ctx, sql).await;
    let formatted = arrow::util::pretty::pretty_format_batches(&actual)
        .unwrap()
        .to_string();

    // Only test basic plumbing and try to avoid having to change too
    // many things. explain_analyze_baseline_metrics covers the values
    // in greater depth
    let needle = "AggregateExec: mode=FinalPartitioned, gby=[c1@0 as c1], aggr=[COUNT(*)], metrics=[output_rows=5";
    assert_contains!(&formatted, needle);

    let verbose_needle = "Output Rows";
    assert_not_contains!(formatted, verbose_needle);
}

#[tokio::test]
#[cfg_attr(tarpaulin, ignore)]
async fn csv_explain_analyze_order_by() {
    let ctx = SessionContext::new();
    register_aggregate_csv_by_sql(&ctx).await;
    let sql = "EXPLAIN ANALYZE SELECT c1 FROM aggregate_test_100 order by c1";
    let actual = execute_to_batches(&ctx, sql).await;
    let formatted = arrow::util::pretty::pretty_format_batches(&actual)
        .unwrap()
        .to_string();

    // Ensure that the ordering is not optimized away from the plan
    // https://github.com/apache/arrow-datafusion/issues/6379
    let needle =
        "SortExec: expr=[c1@0 ASC NULLS LAST], metrics=[output_rows=100, elapsed_compute";
    assert_contains!(&formatted, needle);
}

#[tokio::test]
#[cfg_attr(tarpaulin, ignore)]
async fn parquet_explain_analyze() {
    let ctx = SessionContext::new();
    register_alltypes_parquet(&ctx).await;

    let sql = "EXPLAIN ANALYZE select id, float_col, timestamp_col from alltypes_plain where timestamp_col > to_timestamp('2009-02-01T00:00:00'); ";
    let actual = execute_to_batches(&ctx, sql).await;
    let formatted = arrow::util::pretty::pretty_format_batches(&actual)
        .unwrap()
        .to_string();

    // should contain aggregated stats
    assert_contains!(&formatted, "output_rows=8");
    assert_contains!(&formatted, "row_groups_pruned=0");
}

#[tokio::test]
#[cfg_attr(tarpaulin, ignore)]
async fn parquet_explain_analyze_verbose() {
    let ctx = SessionContext::new();
    register_alltypes_parquet(&ctx).await;

    let sql = "EXPLAIN ANALYZE VERBOSE select id, float_col, timestamp_col from alltypes_plain where timestamp_col > to_timestamp('2009-02-01T00:00:00'); ";
    let actual = execute_to_batches(&ctx, sql).await;
    let formatted = arrow::util::pretty::pretty_format_batches(&actual)
        .unwrap()
        .to_string();

    // should contain the raw per file stats (with the label)
    assert_contains!(&formatted, "row_groups_pruned{partition=0");
}

#[tokio::test]
#[cfg_attr(tarpaulin, ignore)]
async fn csv_explain_analyze_verbose() {
    // This test uses the execute function to run an actual plan under EXPLAIN VERBOSE ANALYZE
    let ctx = SessionContext::new();
    register_aggregate_csv_by_sql(&ctx).await;
    let sql =
        "EXPLAIN ANALYZE VERBOSE SELECT count(*), c1 FROM aggregate_test_100 group by c1";
    let actual = execute_to_batches(&ctx, sql).await;
    let formatted = arrow::util::pretty::pretty_format_batches(&actual)
        .unwrap()
        .to_string();

    let verbose_needle = "Output Rows";
    assert_contains!(formatted, verbose_needle);
}

#[tokio::test]
async fn explain_logical_plan_only() {
    let mut config = ConfigOptions::new();
    config.explain.logical_plan_only = true;
    let ctx = SessionContext::new_with_config(config.into());
    let sql = "EXPLAIN select count(*) from (values ('a', 1, 100), ('a', 2, 150)) as t (c1,c2,c3)";
    let actual = execute(&ctx, sql).await;
    let actual = normalize_vec_for_explain(actual);

    let expected = vec![
        vec![
            "logical_plan",
            "Aggregate: groupBy=[[]], aggr=[[COUNT(UInt8(1)) AS COUNT(*)]]\
            \n  SubqueryAlias: t\
<<<<<<< HEAD
            \n    Projection: column1 AS c1\
=======
            \n    Projection: \
>>>>>>> 0911f152
            \n      Values: (Utf8(\"a\"), Int64(1), Int64(100)), (Utf8(\"a\"), Int64(2), Int64(150))"
        ]];
    assert_eq!(expected, actual);
}

#[tokio::test]
async fn explain_physical_plan_only() {
    let mut config = ConfigOptions::new();
    config.explain.physical_plan_only = true;
    let ctx = SessionContext::new_with_config(config.into());
    let sql = "EXPLAIN select count(*) from (values ('a', 1, 100), ('a', 2, 150)) as t (c1,c2,c3)";
    let actual = execute(&ctx, sql).await;
    let actual = normalize_vec_for_explain(actual);

    let expected = vec![vec![
        "physical_plan",
        "ProjectionExec: expr=[2 as COUNT(*)]\
        \n  EmptyExec: produce_one_row=true\
        \n",
    ]];
    assert_eq!(expected, actual);
}

#[tokio::test]
async fn csv_explain_analyze_with_statistics() {
    let mut config = ConfigOptions::new();
    config.explain.physical_plan_only = true;
    config.explain.show_statistics = true;
    let ctx = SessionContext::new_with_config(config.into());
    register_aggregate_csv_by_sql(&ctx).await;

    let sql = "EXPLAIN ANALYZE SELECT c1 FROM aggregate_test_100";
    let actual = execute_to_batches(&ctx, sql).await;
    let formatted = arrow::util::pretty::pretty_format_batches(&actual)
        .unwrap()
        .to_string();

    // should contain scan statistics
    assert_contains!(&formatted, ", statistics=[Rows=Absent, Bytes=Absent]");
}<|MERGE_RESOLUTION|>--- conflicted
+++ resolved
@@ -788,11 +788,7 @@
             "logical_plan",
             "Aggregate: groupBy=[[]], aggr=[[COUNT(UInt8(1)) AS COUNT(*)]]\
             \n  SubqueryAlias: t\
-<<<<<<< HEAD
-            \n    Projection: column1 AS c1\
-=======
             \n    Projection: \
->>>>>>> 0911f152
             \n      Values: (Utf8(\"a\"), Int64(1), Int64(100)), (Utf8(\"a\"), Int64(2), Int64(150))"
         ]];
     assert_eq!(expected, actual);
