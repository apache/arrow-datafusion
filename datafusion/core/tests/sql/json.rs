// Licensed to the Apache Software Foundation (ASF) under one
// or more contributor license agreements.  See the NOTICE file
// distributed with this work for additional information
// regarding copyright ownership.  The ASF licenses this file
// to you under the Apache License, Version 2.0 (the
// "License"); you may not use this file except in compliance
// with the License.  You may obtain a copy of the License at
//
//   http://www.apache.org/licenses/LICENSE-2.0
//
// Unless required by applicable law or agreed to in writing,
// software distributed under the License is distributed on an
// "AS IS" BASIS, WITHOUT WARRANTIES OR CONDITIONS OF ANY
// KIND, either express or implied.  See the License for the
// specific language governing permissions and limitations
// under the License.

use super::*;

const TEST_DATA_BASE: &str = "tests/jsons";

#[tokio::test]
async fn json_query() {
    let ctx = SessionContext::new();
    let path = format!("{}/2.json", TEST_DATA_BASE);
    ctx.register_json("t1", &path, NdJsonReadOptions::default())
        .await
        .unwrap();

    let sql = "SELECT a, b FROM t1";
    let actual = execute_to_batches(&ctx, sql).await;
    let expected = vec![
        "+-----------------+------+",
        "| a               | b    |",
        "+-----------------+------+",
        "| 1               | 2    |",
        "| -10             | -3.5 |",
        "| 2               | 0.6  |",
        "| 1               | 2    |",
        "| 7               | -3.5 |",
        "| 1               | 0.6  |",
        "| 1               | 2    |",
        "| 5               | -3.5 |",
        "| 1               | 0.6  |",
        "| 1               | 2    |",
        "| 1               | -3.5 |",
        "| 100000000000000 | 0.6  |",
        "+-----------------+------+",
    ];

    assert_batches_eq!(expected, &actual);
}

#[tokio::test]
#[should_panic]
async fn json_single_nan_schema() {
    let ctx = SessionContext::new();
    let path = format!("{}/3.json", TEST_DATA_BASE);
    ctx.register_json("single_nan", &path, NdJsonReadOptions::default())
        .await
        .unwrap();
    let sql = "SELECT mycol FROM single_nan";
    let plan = ctx.create_logical_plan(sql).unwrap();
    let plan = ctx.optimize(&plan).unwrap();
    let plan = ctx.create_physical_plan(&plan).await.unwrap();
    let task_ctx = ctx.task_ctx();
    let results = collect(plan, task_ctx).await.unwrap();
    for batch in results {
        assert_eq!(1, batch.num_rows());
        assert_eq!(1, batch.num_columns());
    }
}

#[tokio::test]
#[cfg_attr(tarpaulin, ignore)]
async fn json_explain() {
    let ctx = SessionContext::new();
    let path = format!("{}/2.json", TEST_DATA_BASE);
    ctx.register_json("t1", &path, NdJsonReadOptions::default())
        .await
        .unwrap();

    let sql = "EXPLAIN SELECT count(*) from t1";
    let actual = execute(&ctx, sql).await;
    let actual = normalize_vec_for_explain(actual);
    let expected = vec![
        vec![
            "logical_plan",
            "Projection: #COUNT(UInt8(1))\
            \n  Aggregate: groupBy=[[]], aggr=[[COUNT(UInt8(1))]]\
<<<<<<< HEAD
            \n    TableScan: t1 projection=Some([a])",
=======
            \n    TableScan: t1 projection=[a]",
>>>>>>> c9c0e2ae
        ],
        vec![
            "physical_plan",
            "ProjectionExec: expr=[COUNT(UInt8(1))@0 as COUNT(UInt8(1))]\
            \n  AggregateExec: mode=Final, gby=[], aggr=[COUNT(UInt8(1))]\
            \n    CoalescePartitionsExec\
            \n      AggregateExec: mode=Partial, gby=[], aggr=[COUNT(UInt8(1))]\
            \n        RepartitionExec: partitioning=RoundRobinBatch(NUM_CORES)\
            \n          JsonExec: limit=None, files=[WORKING_DIR/tests/jsons/2.json]\n",
        ],
    ];
    assert_eq!(expected, actual);
}<|MERGE_RESOLUTION|>--- conflicted
+++ resolved
@@ -88,11 +88,7 @@
             "logical_plan",
             "Projection: #COUNT(UInt8(1))\
             \n  Aggregate: groupBy=[[]], aggr=[[COUNT(UInt8(1))]]\
-<<<<<<< HEAD
-            \n    TableScan: t1 projection=Some([a])",
-=======
             \n    TableScan: t1 projection=[a]",
->>>>>>> c9c0e2ae
         ],
         vec![
             "physical_plan",
