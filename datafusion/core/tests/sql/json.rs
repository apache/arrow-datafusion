--- conflicted
+++ resolved
@@ -92,11 +92,7 @@
             \n  CoalescePartitionsExec\
             \n    AggregateExec: mode=Partial, gby=[], aggr=[COUNT(UInt8(1))]\
             \n      RepartitionExec: partitioning=RoundRobinBatch(NUM_CORES), input_partitions=1\
-<<<<<<< HEAD
-            \n        JsonExec: limit=None, files={1 group: [[WORKING_DIR/tests/data/2.json]]}\n",
-=======
-            \n        JsonExec: file_groups={1 group: [[WORKING_DIR/tests/jsons/2.json]]}, projection=[a]\n",
->>>>>>> d9f0a3a5
+            \n        JsonExec: file_groups={1 group: [[WORKING_DIR/tests/data/2.json]]}, projection=[a]\n",
         ],
     ];
     assert_eq!(expected, actual);
