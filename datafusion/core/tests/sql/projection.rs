// Licensed to the Apache Software Foundation (ASF) under one
// or more contributor license agreements.  See the NOTICE file
// distributed with this work for additional information
// regarding copyright ownership.  The ASF licenses this file
// to you under the Apache License, Version 2.0 (the
// "License"); you may not use this file except in compliance
// with the License.  You may obtain a copy of the License at
//
//   http://www.apache.org/licenses/LICENSE-2.0
//
// Unless required by applicable law or agreed to in writing,
// software distributed under the License is distributed on an
// "AS IS" BASIS, WITHOUT WARRANTIES OR CONDITIONS OF ANY
// KIND, either express or implied.  See the License for the
// specific language governing permissions and limitations
// under the License.

use datafusion::logical_plan::{provider_as_source, LogicalPlanBuilder, UNNAMED_TABLE};
use datafusion::test_util::scan_empty;
use tempfile::TempDir;

use super::*;

#[tokio::test]
async fn projection_same_fields() -> Result<()> {
    let ctx = SessionContext::new();

    let sql = "select (1+1) as a from (select 1 as a) as b;";
    let actual = execute_to_batches(&ctx, sql).await;

    #[rustfmt::skip]
    let expected = vec![
        "+---+",
        "| a |",
        "+---+",
        "| 2 |",
        "+---+"
    ];
    assert_batches_eq!(expected, &actual);

    Ok(())
}

#[tokio::test]
async fn projection_type_alias() -> Result<()> {
    let ctx = SessionContext::new();
    register_aggregate_simple_csv(&ctx).await?;

    // Query that aliases one column to the name of a different column
    // that also has a different type (c1 == float32, c3 == boolean)
    let sql = "SELECT c1 as c3 FROM aggregate_simple ORDER BY c3 LIMIT 2";
    let actual = execute_to_batches(&ctx, sql).await;

    let expected = vec![
        "+---------+",
        "| c3      |",
        "+---------+",
        "| 0.00001 |",
        "| 0.00002 |",
        "+---------+",
    ];
    assert_batches_eq!(expected, &actual);

    Ok(())
}

#[tokio::test]
async fn csv_query_group_by_avg_with_projection() -> Result<()> {
    let ctx = SessionContext::new();
    register_aggregate_csv(&ctx).await?;
    let sql = "SELECT avg(c12), c1 FROM aggregate_test_100 GROUP BY c1";
    let actual = execute_to_batches(&ctx, sql).await;
    let expected = vec![
        "+-----------------------------+----+",
        "| AVG(aggregate_test_100.c12) | c1 |",
        "+-----------------------------+----+",
        "| 0.41040709263815384         | b  |",
        "| 0.48600669271341534         | e  |",
        "| 0.48754517466109415         | a  |",
        "| 0.48855379387549824         | d  |",
        "| 0.6600456536439784          | c  |",
        "+-----------------------------+----+",
    ];
    assert_batches_sorted_eq!(expected, &actual);
    Ok(())
}

#[tokio::test]
async fn parallel_projection() -> Result<()> {
    let partition_count = 4;
    let results =
        partitioned_csv::execute("SELECT c1, c2 FROM test", partition_count).await?;

    let expected = vec![
        "+----+----+",
        "| c1 | c2 |",
        "+----+----+",
        "| 3  | 1  |",
        "| 3  | 2  |",
        "| 3  | 3  |",
        "| 3  | 4  |",
        "| 3  | 5  |",
        "| 3  | 6  |",
        "| 3  | 7  |",
        "| 3  | 8  |",
        "| 3  | 9  |",
        "| 3  | 10 |",
        "| 2  | 1  |",
        "| 2  | 2  |",
        "| 2  | 3  |",
        "| 2  | 4  |",
        "| 2  | 5  |",
        "| 2  | 6  |",
        "| 2  | 7  |",
        "| 2  | 8  |",
        "| 2  | 9  |",
        "| 2  | 10 |",
        "| 1  | 1  |",
        "| 1  | 2  |",
        "| 1  | 3  |",
        "| 1  | 4  |",
        "| 1  | 5  |",
        "| 1  | 6  |",
        "| 1  | 7  |",
        "| 1  | 8  |",
        "| 1  | 9  |",
        "| 1  | 10 |",
        "| 0  | 1  |",
        "| 0  | 2  |",
        "| 0  | 3  |",
        "| 0  | 4  |",
        "| 0  | 5  |",
        "| 0  | 6  |",
        "| 0  | 7  |",
        "| 0  | 8  |",
        "| 0  | 9  |",
        "| 0  | 10 |",
        "+----+----+",
    ];
    assert_batches_sorted_eq!(expected, &results);

    Ok(())
}

#[tokio::test]
async fn subquery_alias_case_insensitive() -> Result<()> {
    let partition_count = 1;
    let results =
        partitioned_csv::execute("SELECT V1.c1, v1.C2 FROM (SELECT test.C1, TEST.c2 FROM test) V1 ORDER BY v1.c1, V1.C2 LIMIT 1", partition_count).await?;

    let expected = vec![
        "+----+----+",
        "| c1 | c2 |",
        "+----+----+",
        "| 0  | 1  |",
        "+----+----+",
    ];
    assert_batches_sorted_eq!(expected, &results);

    Ok(())
}

#[tokio::test]
async fn projection_on_table_scan() -> Result<()> {
    let tmp_dir = TempDir::new()?;
    let partition_count = 4;
    let ctx = partitioned_csv::create_ctx(&tmp_dir, partition_count).await?;

    let table = ctx.table("test")?;
    let logical_plan = LogicalPlanBuilder::from(table.to_logical_plan()?)
        .project(vec![col("c2")])?
        .build()?;

    let optimized_plan = ctx.optimize(&logical_plan)?;
    match &optimized_plan {
        LogicalPlan::Projection(Projection { input, .. }) => match &**input {
            LogicalPlan::TableScan(TableScan {
                source,
                projected_schema,
                ..
            }) => {
                assert_eq!(source.schema().fields().len(), 3);
                assert_eq!(projected_schema.fields().len(), 1);
            }
            _ => panic!("input to projection should be TableScan"),
        },
        _ => panic!("expect optimized_plan to be projection"),
    }

    let expected = "Projection: #test.c2\
<<<<<<< HEAD
                    \n  TableScan: test projection=Some([c2])";
=======
                    \n  TableScan: test projection=[c2]";
>>>>>>> c9c0e2ae
    assert_eq!(format!("{:?}", optimized_plan), expected);

    let physical_plan = ctx.create_physical_plan(&optimized_plan).await?;

    assert_eq!(1, physical_plan.schema().fields().len());
    assert_eq!("c2", physical_plan.schema().field(0).name().as_str());
    let task_ctx = ctx.task_ctx();
    let batches = collect(physical_plan, task_ctx).await?;
    assert_eq!(40, batches.iter().map(|x| x.num_rows()).sum::<usize>());

    Ok(())
}

#[tokio::test]
async fn preserve_nullability_on_projection() -> Result<()> {
    let tmp_dir = TempDir::new()?;
    let ctx = partitioned_csv::create_ctx(&tmp_dir, 1).await?;

    let schema: Schema = ctx.table("test").unwrap().schema().clone().into();
    assert!(!schema.field_with_name("c1")?.is_nullable());

    let plan = scan_empty(None, &schema, None)?
        .project(vec![col("c1")])?
        .build()?;

    let plan = ctx.optimize(&plan)?;
    let physical_plan = ctx.create_physical_plan(&Arc::new(plan)).await?;
    assert!(!physical_plan.schema().field_with_name("c1")?.is_nullable());
    Ok(())
}

#[tokio::test]
async fn projection_on_memory_scan() -> Result<()> {
    let schema = Schema::new(vec![
        Field::new("a", DataType::Int32, false),
        Field::new("b", DataType::Int32, false),
        Field::new("c", DataType::Int32, false),
    ]);
    let schema = SchemaRef::new(schema);

    let partitions = vec![vec![RecordBatch::try_new(
        schema.clone(),
        vec![
            Arc::new(Int32Array::from_slice(&[1, 10, 10, 100])),
            Arc::new(Int32Array::from_slice(&[2, 12, 12, 120])),
            Arc::new(Int32Array::from_slice(&[3, 12, 12, 120])),
        ],
    )?]];

    let provider = Arc::new(MemTable::try_new(schema, partitions)?);
    let plan =
        LogicalPlanBuilder::scan(UNNAMED_TABLE, provider_as_source(provider), None)?
            .project(vec![col("b")])?
            .build()?;
    assert_fields_eq(&plan, vec!["b"]);

    let ctx = SessionContext::new();
    let optimized_plan = ctx.optimize(&plan)?;
    match &optimized_plan {
        LogicalPlan::Projection(Projection { input, .. }) => match &**input {
            LogicalPlan::TableScan(TableScan {
                source,
                projected_schema,
                ..
            }) => {
                assert_eq!(source.schema().fields().len(), 3);
                assert_eq!(projected_schema.fields().len(), 1);
            }
            _ => panic!("input to projection should be InMemoryScan"),
        },
        _ => panic!("expect optimized_plan to be projection"),
    }

    let expected = format!(
        "Projection: #{}.b\
<<<<<<< HEAD
         \n  TableScan: {} projection=Some([b])",
=======
         \n  TableScan: {} projection=[b]",
>>>>>>> c9c0e2ae
        UNNAMED_TABLE, UNNAMED_TABLE
    );
    assert_eq!(format!("{:?}", optimized_plan), expected);

    let physical_plan = ctx.create_physical_plan(&optimized_plan).await?;

    assert_eq!(1, physical_plan.schema().fields().len());
    assert_eq!("b", physical_plan.schema().field(0).name().as_str());

    let task_ctx = ctx.task_ctx();
    let batches = collect(physical_plan, task_ctx).await?;
    assert_eq!(1, batches.len());
    assert_eq!(1, batches[0].num_columns());
    assert_eq!(4, batches[0].num_rows());

    Ok(())
}

fn assert_fields_eq(plan: &LogicalPlan, expected: Vec<&str>) {
    let actual: Vec<String> = plan
        .schema()
        .fields()
        .iter()
        .map(|f| f.name().clone())
        .collect();
    assert_eq!(actual, expected);
}<|MERGE_RESOLUTION|>--- conflicted
+++ resolved
@@ -188,11 +188,7 @@
     }
 
     let expected = "Projection: #test.c2\
-<<<<<<< HEAD
-                    \n  TableScan: test projection=Some([c2])";
-=======
                     \n  TableScan: test projection=[c2]";
->>>>>>> c9c0e2ae
     assert_eq!(format!("{:?}", optimized_plan), expected);
 
     let physical_plan = ctx.create_physical_plan(&optimized_plan).await?;
@@ -268,11 +264,7 @@
 
     let expected = format!(
         "Projection: #{}.b\
-<<<<<<< HEAD
-         \n  TableScan: {} projection=Some([b])",
-=======
          \n  TableScan: {} projection=[b]",
->>>>>>> c9c0e2ae
         UNNAMED_TABLE, UNNAMED_TABLE
     );
     assert_eq!(format!("{:?}", optimized_plan), expected);
