// Licensed to the Apache Software Foundation (ASF) under one
// or more contributor license agreements.  See the NOTICE file
// distributed with this work for additional information
// regarding copyright ownership.  The ASF licenses this file
// to you under the Apache License, Version 2.0 (the
// "License"); you may not use this file except in compliance
// with the License.  You may obtain a copy of the License at
//
//   http://www.apache.org/licenses/LICENSE-2.0
//
// Unless required by applicable law or agreed to in writing,
// software distributed under the License is distributed on an
// "AS IS" BASIS, WITHOUT WARRANTIES OR CONDITIONS OF ANY
// KIND, either express or implied.  See the License for the
// specific language governing permissions and limitations
// under the License.

use super::*;
use crate::sql::execute_to_batches;
use datafusion::assert_batches_eq;
use datafusion::prelude::SessionContext;
use log::debug;

#[cfg(test)]
#[ctor::ctor]
fn init() {
    let _ = env_logger::try_init();
}

#[tokio::test]
async fn correlated_recursive_scalar_subquery() -> Result<()> {
    let ctx = SessionContext::new();
    register_tpch_csv(&ctx, "customer").await?;
    register_tpch_csv(&ctx, "orders").await?;
    register_tpch_csv(&ctx, "lineitem").await?;

    let sql = r#"
select c_custkey from customer
where c_acctbal < (
    select sum(o_totalprice) from orders
    where o_custkey = c_custkey
    and o_totalprice < (
            select sum(l_extendedprice) as price from lineitem where l_orderkey = o_orderkey
    )
) order by c_custkey;"#;

    // assert plan
    let dataframe = ctx.sql(sql).await.unwrap();
    debug!("input:\n{}", dataframe.logical_plan().display_indent());

    let plan = dataframe.into_optimized_plan().unwrap();
    let actual = format!("{}", plan.display_indent());           

    let expected = "Sort: customer.c_custkey ASC NULLS LAST\
    \n  Projection: customer.c_custkey\
    \n    Inner Join: customer.c_custkey = __scalar_sq_1.o_custkey Filter: CAST(customer.c_acctbal AS Decimal128(25, 2)) < __scalar_sq_1.__value\
    \n      TableScan: customer projection=[c_custkey, c_acctbal]\
    \n      SubqueryAlias: __scalar_sq_1\
    \n        Projection: orders.o_custkey, SUM(orders.o_totalprice) AS __value\
    \n          Aggregate: groupBy=[[orders.o_custkey]], aggr=[[SUM(orders.o_totalprice)]]\
    \n            Inner Join: orders.o_orderkey = __scalar_sq_2.l_orderkey Filter: CAST(orders.o_totalprice AS Decimal128(25, 2)) < __scalar_sq_2.__value\
    \n              TableScan: orders projection=[o_orderkey, o_custkey, o_totalprice]\
    \n              SubqueryAlias: __scalar_sq_2\
    \n                Projection: lineitem.l_orderkey, SUM(lineitem.l_extendedprice) AS price AS __value\
    \n                  Aggregate: groupBy=[[lineitem.l_orderkey]], aggr=[[SUM(lineitem.l_extendedprice)]]\
    \n                    TableScan: lineitem projection=[l_orderkey, l_extendedprice]";
    assert_eq!(actual, expected);

    Ok(())
}

#[tokio::test]
async fn correlated_where_in() -> Result<()> {
    let orders = r#"1,3691,O,194029.55,1996-01-02,5-LOW,Clerk#000000951,0,
65,1627,P,99763.79,1995-03-18,1-URGENT,Clerk#000000632,0,
"#;
    let lineitems = r#"1,15519,785,1,17,24386.67,0.04,0.02,N,O,1996-03-13,1996-02-12,1996-03-22,DELIVER IN PERSON,TRUCK,
1,6731,732,2,36,58958.28,0.09,0.06,N,O,1996-04-12,1996-02-28,1996-04-20,TAKE BACK RETURN,MAIL,
65,5970,481,1,26,48775.22,0.03,0.03,A,F,1995-04-20,1995-04-25,1995-05-13,NONE,TRUCK,
65,7382,897,2,22,28366.36,0,0.05,N,O,1995-07-17,1995-06-04,1995-07-19,COLLECT COD,FOB,
"#;

    let ctx = SessionContext::new();
    register_tpch_csv_data(&ctx, "orders", orders).await?;
    register_tpch_csv_data(&ctx, "lineitem", lineitems).await?;

    let sql = r#"select o_orderkey from orders
where o_orderstatus in (
    select l_linestatus from lineitem where l_orderkey = orders.o_orderkey
);"#;

    // assert plan
    let dataframe = ctx.sql(sql).await.unwrap();
    let plan = dataframe.into_optimized_plan().unwrap();
    let actual = format!("{}", plan.display_indent());
    let expected = r#"Projection: orders.o_orderkey
  LeftSemi Join: orders.o_orderstatus = __correlated_sq_1.l_linestatus, orders.o_orderkey = __correlated_sq_1.l_orderkey
    TableScan: orders projection=[o_orderkey, o_orderstatus]
    SubqueryAlias: __correlated_sq_1
      Projection: lineitem.l_linestatus AS l_linestatus, lineitem.l_orderkey AS l_orderkey
        TableScan: lineitem projection=[l_orderkey, l_linestatus]"#;
    assert_eq!(actual, expected);

    // assert data
    let results = execute_to_batches(&ctx, sql).await;
    let expected = vec![
        "+------------+",
        "| o_orderkey |",
        "+------------+",
        "| 1          |",
        "+------------+",
    ];
    assert_batches_eq!(expected, &results);

    Ok(())
<<<<<<< HEAD
}

#[tokio::test]
async fn tpch_q2_correlated() -> Result<()> {
    let ctx = SessionContext::new();
    register_tpch_csv(&ctx, "part").await?;
    register_tpch_csv(&ctx, "supplier").await?;
    register_tpch_csv(&ctx, "partsupp").await?;
    register_tpch_csv(&ctx, "nation").await?;
    register_tpch_csv(&ctx, "region").await?;

    let sql = r#"select s_acctbal, s_name, n_name, p_partkey, p_mfgr, s_address, s_phone, s_comment
from part, supplier, partsupp, nation, region
where p_partkey = ps_partkey and s_suppkey = ps_suppkey and p_size = 15 and p_type like '%BRASS'
    and s_nationkey = n_nationkey and n_regionkey = r_regionkey and r_name = 'EUROPE'
    and ps_supplycost = (
        select min(ps_supplycost) from partsupp, supplier, nation, region
        where p_partkey = ps_partkey and s_suppkey = ps_suppkey and s_nationkey = n_nationkey
        and n_regionkey = r_regionkey and r_name = 'EUROPE'
    )
order by s_acctbal desc, n_name, s_name, p_partkey;"#;

    // assert plan
    let dataframe = ctx.sql(sql).await.unwrap();
    let plan = dataframe.into_optimized_plan().unwrap();
    let actual = format!("{}", plan.display_indent());
    let expected = r#"Sort: supplier.s_acctbal DESC NULLS FIRST, nation.n_name ASC NULLS LAST, supplier.s_name ASC NULLS LAST, part.p_partkey ASC NULLS LAST
  Projection: supplier.s_acctbal, supplier.s_name, nation.n_name, part.p_partkey, part.p_mfgr, supplier.s_address, supplier.s_phone, supplier.s_comment
    Projection: part.p_partkey, part.p_mfgr, supplier.s_name, supplier.s_address, supplier.s_phone, supplier.s_acctbal, supplier.s_comment, nation.n_name
      Inner Join: part.p_partkey = __scalar_sq_1.ps_partkey, partsupp.ps_supplycost = __scalar_sq_1.__value
        Inner Join: nation.n_regionkey = region.r_regionkey
          Inner Join: supplier.s_nationkey = nation.n_nationkey
            Inner Join: partsupp.ps_suppkey = supplier.s_suppkey
              Inner Join: part.p_partkey = partsupp.ps_partkey
                Filter: part.p_size = Int32(15) AND part.p_type LIKE Utf8("%BRASS")
                  TableScan: part projection=[p_partkey, p_mfgr, p_type, p_size], partial_filters=[part.p_size = Int32(15), part.p_type LIKE Utf8("%BRASS")]
                TableScan: partsupp projection=[ps_partkey, ps_suppkey, ps_supplycost]
              TableScan: supplier projection=[s_suppkey, s_name, s_address, s_nationkey, s_phone, s_acctbal, s_comment]
            TableScan: nation projection=[n_nationkey, n_name, n_regionkey]
          Filter: region.r_name = Utf8("EUROPE")
            TableScan: region projection=[r_regionkey, r_name], partial_filters=[region.r_name = Utf8("EUROPE")]
        SubqueryAlias: __scalar_sq_1
          Projection: partsupp.ps_partkey, MIN(partsupp.ps_supplycost) AS __value
            Aggregate: groupBy=[[partsupp.ps_partkey]], aggr=[[MIN(partsupp.ps_supplycost)]]
              Inner Join: nation.n_regionkey = region.r_regionkey
                Inner Join: supplier.s_nationkey = nation.n_nationkey
                  Inner Join: partsupp.ps_suppkey = supplier.s_suppkey
                    TableScan: partsupp projection=[ps_partkey, ps_suppkey, ps_supplycost]
                    TableScan: supplier projection=[s_suppkey, s_nationkey]
                  TableScan: nation projection=[n_nationkey, n_regionkey]
                Filter: region.r_name = Utf8("EUROPE")
                  TableScan: region projection=[r_regionkey, r_name], partial_filters=[region.r_name = Utf8("EUROPE")]"#;
    assert_eq!(actual, expected);

    // assert data
    let results = execute_to_batches(&ctx, sql).await;
    let expected = vec!["++", "++"];
    assert_batches_eq!(expected, &results);

    Ok(())
}

#[tokio::test]
async fn tpch_q4_correlated() -> Result<()> {
    let orders = r#"4,13678,O,53829.87,1995-10-11,5-LOW,Clerk#000000124,0,
35,12760,O,192885.43,1995-10-23,4-NOT SPECIFIED,Clerk#000000259,0,
65,1627,P,99763.79,1995-03-18,1-URGENT,Clerk#000000632,0,
"#;
    let lineitems = r#"4,8804,579,1,30,51384,0.03,0.08,N,O,1996-01-10,1995-12-14,1996-01-18,DELIVER IN PERSON,REG AIR,
35,45,296,1,24,22680.96,0.02,0,N,O,1996-02-21,1996-01-03,1996-03-18,TAKE BACK RETURN,FOB,
65,5970,481,1,26,48775.22,0.03,0.03,A,F,1995-04-20,1995-04-25,1995-05-13,NONE,TRUCK,
"#;

    let ctx = SessionContext::new();
    register_tpch_csv_data(&ctx, "orders", orders).await?;
    register_tpch_csv_data(&ctx, "lineitem", lineitems).await?;

    let sql = r#"
        select o_orderpriority, count(*) as order_count
        from orders
        where exists (
            select * from lineitem where l_orderkey = o_orderkey and l_commitdate < l_receiptdate)
        group by o_orderpriority
        order by o_orderpriority;
        "#;

    // assert plan
    let dataframe = ctx.sql(sql).await.unwrap();
    let plan = dataframe.into_optimized_plan().unwrap();
    let actual = format!("{}", plan.display_indent());
    let expected = r#"Sort: orders.o_orderpriority ASC NULLS LAST
  Projection: orders.o_orderpriority, COUNT(UInt8(1)) AS order_count
    Aggregate: groupBy=[[orders.o_orderpriority]], aggr=[[COUNT(UInt8(1))]]
      LeftSemi Join: orders.o_orderkey = lineitem.l_orderkey
        TableScan: orders projection=[o_orderkey, o_orderpriority]
        Filter: lineitem.l_commitdate < lineitem.l_receiptdate
          TableScan: lineitem projection=[l_orderkey, l_commitdate, l_receiptdate]"#
        .to_string();
    assert_eq!(actual, expected);

    // assert data
    let results = execute_to_batches(&ctx, sql).await;
    let expected = vec![
        "+-----------------+-------------+",
        "| o_orderpriority | order_count |",
        "+-----------------+-------------+",
        "| 1-URGENT        | 1           |",
        "| 4-NOT SPECIFIED | 1           |",
        "| 5-LOW           | 1           |",
        "+-----------------+-------------+",
    ];
    assert_batches_eq!(expected, &results);

    Ok(())
}

#[tokio::test]
async fn tpch_q17_correlated() -> Result<()> {
    let parts = r#"63700,goldenrod lavender spring chocolate lace,Manufacturer#1,Brand#23,PROMO BURNISHED COPPER,7,MED BOX,901.00,ly. slyly ironi
"#;
    let lineitems = r#"1,63700,7311,2,36.0,45983.16,0.09,0.06,N,O,1996-04-12,1996-02-28,1996-04-20,TAKE BACK RETURN,MAIL,ly final dependencies: slyly bold
1,63700,3701,3,1.0,13309.6,0.1,0.02,N,O,1996-01-29,1996-03-05,1996-01-31,TAKE BACK RETURN,REG AIR,"riously. regular, express dep"
"#;

    let ctx = SessionContext::new();
    register_tpch_csv_data(&ctx, "part", parts).await?;
    register_tpch_csv_data(&ctx, "lineitem", lineitems).await?;

    let sql = r#"select sum(l_extendedprice) / 7.0 as avg_yearly
        from lineitem, part
        where p_partkey = l_partkey and p_brand = 'Brand#23' and p_container = 'MED BOX'
        and l_quantity < (
            select 0.2 * avg(l_quantity)
            from lineitem where l_partkey = p_partkey
        );"#;

    // assert plan
    let dataframe = ctx.sql(sql).await.unwrap();
    let plan = dataframe.into_optimized_plan().unwrap();
    let actual = format!("{}", plan.display_indent());
    
    let expected = "Projection: CAST(SUM(lineitem.l_extendedprice) AS Float64) / Float64(7) AS avg_yearly\
    \n  Aggregate: groupBy=[[]], aggr=[[SUM(lineitem.l_extendedprice)]]\
    \n    Projection: lineitem.l_extendedprice\
    \n      Inner Join: part.p_partkey = __scalar_sq_1.l_partkey Filter: CAST(lineitem.l_quantity AS Decimal128(30, 15)) < CAST(__scalar_sq_1.__value AS Decimal128(30, 15))\
    \n        Inner Join: lineitem.l_partkey = part.p_partkey\
    \n          TableScan: lineitem projection=[l_partkey, l_quantity, l_extendedprice]\
    \n          Filter: part.p_brand = Utf8(\"Brand#23\") AND part.p_container = Utf8(\"MED BOX\")\
    \n            TableScan: part projection=[p_partkey, p_brand, p_container]\
    \n        SubqueryAlias: __scalar_sq_1\
    \n          Projection: lineitem.l_partkey, Float64(0.2) * CAST(AVG(lineitem.l_quantity) AS Float64) AS __value\
    \n            Aggregate: groupBy=[[lineitem.l_partkey]], aggr=[[AVG(lineitem.l_quantity)]]\
    \n              TableScan: lineitem projection=[l_partkey, l_quantity]";
    assert_eq!(actual, expected);

    // assert data
    let results = execute_to_batches(&ctx, sql).await;
    let expected = vec![
        "+--------------------+",
        "| avg_yearly         |",
        "+--------------------+",
        "| 190.13714285714286 |",
        "+--------------------+",
    ];
    assert_batches_eq!(expected, &results);

    Ok(())
}

#[tokio::test]
async fn tpch_q20_correlated() -> Result<()> {
    let ctx = SessionContext::new();
    register_tpch_csv(&ctx, "supplier").await?;
    register_tpch_csv(&ctx, "nation").await?;
    register_tpch_csv(&ctx, "partsupp").await?;
    register_tpch_csv(&ctx, "part").await?;
    register_tpch_csv(&ctx, "lineitem").await?;

    let sql = r#"select s_name, s_address
from supplier, nation
where s_suppkey in (
    select ps_suppkey from partsupp
    where ps_partkey in ( select p_partkey from part where p_name like 'forest%' )
      and ps_availqty > ( select 0.5 * sum(l_quantity) from lineitem
        where l_partkey = ps_partkey and l_suppkey = ps_suppkey and l_shipdate >= date '1994-01-01'
    )
)
and s_nationkey = n_nationkey and n_name = 'CANADA'
order by s_name;
"#;

    // assert plan
    let dataframe = ctx.sql(sql).await.unwrap();
    let plan = dataframe.into_optimized_plan().unwrap();
    let actual = format!("{}", plan.display_indent());
    let expected = "Sort: supplier.s_name ASC NULLS LAST\
    \n  Projection: supplier.s_name, supplier.s_address\
    \n    LeftSemi Join: supplier.s_suppkey = __correlated_sq_1.ps_suppkey\
    \n      Inner Join: supplier.s_nationkey = nation.n_nationkey\
    \n        TableScan: supplier projection=[s_suppkey, s_name, s_address, s_nationkey]\
    \n        Filter: nation.n_name = Utf8(\"CANADA\")\
    \n          TableScan: nation projection=[n_nationkey, n_name], partial_filters=[nation.n_name = Utf8(\"CANADA\")]\
    \n      SubqueryAlias: __correlated_sq_1\
    \n        Projection: partsupp.ps_suppkey AS ps_suppkey\
    \n          Inner Join: partsupp.ps_partkey = __scalar_sq_1.l_partkey, partsupp.ps_suppkey = __scalar_sq_1.l_suppkey Filter: CAST(partsupp.ps_availqty AS Float64) > __scalar_sq_1.__value\
    \n            LeftSemi Join: partsupp.ps_partkey = __correlated_sq_2.p_partkey\
    \n              TableScan: partsupp projection=[ps_partkey, ps_suppkey, ps_availqty]\
    \n              SubqueryAlias: __correlated_sq_2\
    \n                Projection: part.p_partkey AS p_partkey\
    \n                  Filter: part.p_name LIKE Utf8(\"forest%\")\
    \n                    TableScan: part projection=[p_partkey, p_name], partial_filters=[part.p_name LIKE Utf8(\"forest%\")]\
    \n            SubqueryAlias: __scalar_sq_1\
    \n              Projection: lineitem.l_partkey, lineitem.l_suppkey, Float64(0.5) * CAST(SUM(lineitem.l_quantity) AS Float64) AS __value\
    \n                Aggregate: groupBy=[[lineitem.l_partkey, lineitem.l_suppkey]], aggr=[[SUM(lineitem.l_quantity)]]\
    \n                  Filter: lineitem.l_shipdate >= Date32(\"8766\")\
    \n                    TableScan: lineitem projection=[l_partkey, l_suppkey, l_quantity, l_shipdate], partial_filters=[lineitem.l_shipdate >= Date32(\"8766\")]";

    assert_eq!(actual, expected);

    // assert data
    let results = execute_to_batches(&ctx, sql).await;
    let expected = vec!["++", "++"];
    assert_batches_eq!(expected, &results);

    Ok(())
}

#[tokio::test]
async fn tpch_q22_correlated() -> Result<()> {
    let ctx = SessionContext::new();
    register_tpch_csv(&ctx, "customer").await?;
    register_tpch_csv(&ctx, "orders").await?;

    let sql = r#"select cntrycode, count(*) as numcust, sum(c_acctbal) as totacctbal
from (
        select substring(c_phone from 1 for 2) as cntrycode, c_acctbal from customer
        where substring(c_phone from 1 for 2) in ('13', '31', '23', '29', '30', '18', '17')
          and c_acctbal > (
            select avg(c_acctbal) from customer where c_acctbal > 0.00
              and substring(c_phone from 1 for 2) in ('13', '31', '23', '29', '30', '18', '17')
        )
          and not exists ( select * from orders where o_custkey = c_custkey )
    ) as custsale
group by cntrycode
order by cntrycode;"#;

    // assert plan
    let dataframe = ctx.sql(sql).await.unwrap();
    let plan = dataframe.into_optimized_plan().unwrap();
    let actual = format!("{}", plan.display_indent());
    let expected = "Sort: custsale.cntrycode ASC NULLS LAST\
    \n  Projection: custsale.cntrycode, COUNT(UInt8(1)) AS numcust, SUM(custsale.c_acctbal) AS totacctbal\
    \n    Aggregate: groupBy=[[custsale.cntrycode]], aggr=[[COUNT(UInt8(1)), SUM(custsale.c_acctbal)]]\
    \n      SubqueryAlias: custsale\
    \n        Projection: substr(customer.c_phone, Int64(1), Int64(2)) AS cntrycode, customer.c_acctbal\
    \n          Inner Join:  Filter: CAST(customer.c_acctbal AS Decimal128(19, 6)) > __scalar_sq_1.__value\
    \n            LeftAnti Join: customer.c_custkey = orders.o_custkey\
    \n              Filter: substr(customer.c_phone, Int64(1), Int64(2)) IN ([Utf8(\"13\"), Utf8(\"31\"), Utf8(\"23\"), Utf8(\"29\"), Utf8(\"30\"), Utf8(\"18\"), Utf8(\"17\")])\
    \n                TableScan: customer projection=[c_custkey, c_phone, c_acctbal], partial_filters=[substr(customer.c_phone, Int64(1), Int64(2)) IN ([Utf8(\"13\"), Utf8(\"31\"), Utf8(\"23\"), Utf8(\"29\"), Utf8(\"30\"), Utf8(\"18\"), Utf8(\"17\")])]\
    \n              TableScan: orders projection=[o_custkey]\
    \n            SubqueryAlias: __scalar_sq_1\
    \n              Projection: AVG(customer.c_acctbal) AS __value\
    \n                Aggregate: groupBy=[[]], aggr=[[AVG(customer.c_acctbal)]]\
    \n                  Filter: customer.c_acctbal > Decimal128(Some(0),15,2) AND substr(customer.c_phone, Int64(1), Int64(2)) IN ([Utf8(\"13\"), Utf8(\"31\"), Utf8(\"23\"), Utf8(\"29\"), Utf8(\"30\"), Utf8(\"18\"), Utf8(\"17\")])\
    \n                    TableScan: customer projection=[c_phone, c_acctbal], partial_filters=[customer.c_acctbal > Decimal128(Some(0),15,2) AS customer.c_acctbal > Decimal128(Some(0),30,15), substr(customer.c_phone, Int64(1), Int64(2)) IN ([Utf8(\"13\"), Utf8(\"31\"), Utf8(\"23\"), Utf8(\"29\"), Utf8(\"30\"), Utf8(\"18\"), Utf8(\"17\")]), customer.c_acctbal > Decimal128(Some(0),15,2)]";

    assert_eq!(expected, actual);

    // assert data
    let results = execute_to_batches(&ctx, sql).await;
    let expected = vec![
        "+-----------+---------+------------+",
        "| cntrycode | numcust | totacctbal |",
        "+-----------+---------+------------+",
        "| 18        | 1       | 8324.07    |",
        "| 30        | 1       | 7638.57    |",
        "+-----------+---------+------------+",
    ];
    assert_batches_eq!(expected, &results);

    Ok(())
}

#[tokio::test]
async fn tpch_q11_correlated() -> Result<()> {
    let ctx = SessionContext::new();
    register_tpch_csv(&ctx, "partsupp").await?;
    register_tpch_csv(&ctx, "supplier").await?;
    register_tpch_csv(&ctx, "nation").await?;

    let sql = r#"select ps_partkey, sum(ps_supplycost * ps_availqty) as value
from partsupp, supplier, nation
where ps_suppkey = s_suppkey and s_nationkey = n_nationkey and n_name = 'GERMANY'
group by ps_partkey having
    sum(ps_supplycost * ps_availqty) > (
        select sum(ps_supplycost * ps_availqty) * 0.0001
        from partsupp, supplier, nation
        where ps_suppkey = s_suppkey and s_nationkey = n_nationkey and n_name = 'GERMANY'
    )
order by value desc;
"#;

    // assert plan
    let dataframe = ctx.sql(sql).await.unwrap();
    let plan = dataframe.into_optimized_plan().unwrap();
    let actual = format!("{}", plan.display_indent());
    let expected = "Sort: value DESC NULLS FIRST\
    \n  Projection: partsupp.ps_partkey, SUM(partsupp.ps_supplycost * partsupp.ps_availqty) AS value\
    \n    Inner Join:  Filter: CAST(SUM(partsupp.ps_supplycost * partsupp.ps_availqty) AS Decimal128(38, 15)) > CAST(__scalar_sq_1.__value AS Decimal128(38, 15))\
    \n      Aggregate: groupBy=[[partsupp.ps_partkey]], aggr=[[SUM(CAST(partsupp.ps_supplycost AS Decimal128(26, 2)) * CAST(partsupp.ps_availqty AS Decimal128(26, 2)))]]\
    \n        Inner Join: supplier.s_nationkey = nation.n_nationkey\
    \n          Inner Join: partsupp.ps_suppkey = supplier.s_suppkey\
    \n            TableScan: partsupp projection=[ps_partkey, ps_suppkey, ps_availqty, ps_supplycost]\
    \n            TableScan: supplier projection=[s_suppkey, s_nationkey]\
    \n          Filter: nation.n_name = Utf8(\"GERMANY\")\
    \n            TableScan: nation projection=[n_nationkey, n_name], partial_filters=[nation.n_name = Utf8(\"GERMANY\")]\
    \n      SubqueryAlias: __scalar_sq_1\
    \n        Projection: CAST(SUM(partsupp.ps_supplycost * partsupp.ps_availqty) AS Float64) * Float64(0.0001) AS __value\
    \n          Aggregate: groupBy=[[]], aggr=[[SUM(CAST(partsupp.ps_supplycost AS Decimal128(26, 2)) * CAST(partsupp.ps_availqty AS Decimal128(26, 2)))]]\
    \n            Inner Join: supplier.s_nationkey = nation.n_nationkey\
    \n              Inner Join: partsupp.ps_suppkey = supplier.s_suppkey\
    \n                TableScan: partsupp projection=[ps_suppkey, ps_availqty, ps_supplycost]\
    \n                TableScan: supplier projection=[s_suppkey, s_nationkey]\
    \n              Filter: nation.n_name = Utf8(\"GERMANY\")\
    \n                TableScan: nation projection=[n_nationkey, n_name], partial_filters=[nation.n_name = Utf8(\"GERMANY\")]";
    assert_eq!(actual, expected);

    // assert data
    let results = execute_to_batches(&ctx, sql).await;
    let expected = vec!["++", "++"];
    assert_batches_eq!(expected, &results);

    Ok(())
=======
>>>>>>> 556282a8
}<|MERGE_RESOLUTION|>--- conflicted
+++ resolved
@@ -113,340 +113,4 @@
     assert_batches_eq!(expected, &results);
 
     Ok(())
-<<<<<<< HEAD
-}
-
-#[tokio::test]
-async fn tpch_q2_correlated() -> Result<()> {
-    let ctx = SessionContext::new();
-    register_tpch_csv(&ctx, "part").await?;
-    register_tpch_csv(&ctx, "supplier").await?;
-    register_tpch_csv(&ctx, "partsupp").await?;
-    register_tpch_csv(&ctx, "nation").await?;
-    register_tpch_csv(&ctx, "region").await?;
-
-    let sql = r#"select s_acctbal, s_name, n_name, p_partkey, p_mfgr, s_address, s_phone, s_comment
-from part, supplier, partsupp, nation, region
-where p_partkey = ps_partkey and s_suppkey = ps_suppkey and p_size = 15 and p_type like '%BRASS'
-    and s_nationkey = n_nationkey and n_regionkey = r_regionkey and r_name = 'EUROPE'
-    and ps_supplycost = (
-        select min(ps_supplycost) from partsupp, supplier, nation, region
-        where p_partkey = ps_partkey and s_suppkey = ps_suppkey and s_nationkey = n_nationkey
-        and n_regionkey = r_regionkey and r_name = 'EUROPE'
-    )
-order by s_acctbal desc, n_name, s_name, p_partkey;"#;
-
-    // assert plan
-    let dataframe = ctx.sql(sql).await.unwrap();
-    let plan = dataframe.into_optimized_plan().unwrap();
-    let actual = format!("{}", plan.display_indent());
-    let expected = r#"Sort: supplier.s_acctbal DESC NULLS FIRST, nation.n_name ASC NULLS LAST, supplier.s_name ASC NULLS LAST, part.p_partkey ASC NULLS LAST
-  Projection: supplier.s_acctbal, supplier.s_name, nation.n_name, part.p_partkey, part.p_mfgr, supplier.s_address, supplier.s_phone, supplier.s_comment
-    Projection: part.p_partkey, part.p_mfgr, supplier.s_name, supplier.s_address, supplier.s_phone, supplier.s_acctbal, supplier.s_comment, nation.n_name
-      Inner Join: part.p_partkey = __scalar_sq_1.ps_partkey, partsupp.ps_supplycost = __scalar_sq_1.__value
-        Inner Join: nation.n_regionkey = region.r_regionkey
-          Inner Join: supplier.s_nationkey = nation.n_nationkey
-            Inner Join: partsupp.ps_suppkey = supplier.s_suppkey
-              Inner Join: part.p_partkey = partsupp.ps_partkey
-                Filter: part.p_size = Int32(15) AND part.p_type LIKE Utf8("%BRASS")
-                  TableScan: part projection=[p_partkey, p_mfgr, p_type, p_size], partial_filters=[part.p_size = Int32(15), part.p_type LIKE Utf8("%BRASS")]
-                TableScan: partsupp projection=[ps_partkey, ps_suppkey, ps_supplycost]
-              TableScan: supplier projection=[s_suppkey, s_name, s_address, s_nationkey, s_phone, s_acctbal, s_comment]
-            TableScan: nation projection=[n_nationkey, n_name, n_regionkey]
-          Filter: region.r_name = Utf8("EUROPE")
-            TableScan: region projection=[r_regionkey, r_name], partial_filters=[region.r_name = Utf8("EUROPE")]
-        SubqueryAlias: __scalar_sq_1
-          Projection: partsupp.ps_partkey, MIN(partsupp.ps_supplycost) AS __value
-            Aggregate: groupBy=[[partsupp.ps_partkey]], aggr=[[MIN(partsupp.ps_supplycost)]]
-              Inner Join: nation.n_regionkey = region.r_regionkey
-                Inner Join: supplier.s_nationkey = nation.n_nationkey
-                  Inner Join: partsupp.ps_suppkey = supplier.s_suppkey
-                    TableScan: partsupp projection=[ps_partkey, ps_suppkey, ps_supplycost]
-                    TableScan: supplier projection=[s_suppkey, s_nationkey]
-                  TableScan: nation projection=[n_nationkey, n_regionkey]
-                Filter: region.r_name = Utf8("EUROPE")
-                  TableScan: region projection=[r_regionkey, r_name], partial_filters=[region.r_name = Utf8("EUROPE")]"#;
-    assert_eq!(actual, expected);
-
-    // assert data
-    let results = execute_to_batches(&ctx, sql).await;
-    let expected = vec!["++", "++"];
-    assert_batches_eq!(expected, &results);
-
-    Ok(())
-}
-
-#[tokio::test]
-async fn tpch_q4_correlated() -> Result<()> {
-    let orders = r#"4,13678,O,53829.87,1995-10-11,5-LOW,Clerk#000000124,0,
-35,12760,O,192885.43,1995-10-23,4-NOT SPECIFIED,Clerk#000000259,0,
-65,1627,P,99763.79,1995-03-18,1-URGENT,Clerk#000000632,0,
-"#;
-    let lineitems = r#"4,8804,579,1,30,51384,0.03,0.08,N,O,1996-01-10,1995-12-14,1996-01-18,DELIVER IN PERSON,REG AIR,
-35,45,296,1,24,22680.96,0.02,0,N,O,1996-02-21,1996-01-03,1996-03-18,TAKE BACK RETURN,FOB,
-65,5970,481,1,26,48775.22,0.03,0.03,A,F,1995-04-20,1995-04-25,1995-05-13,NONE,TRUCK,
-"#;
-
-    let ctx = SessionContext::new();
-    register_tpch_csv_data(&ctx, "orders", orders).await?;
-    register_tpch_csv_data(&ctx, "lineitem", lineitems).await?;
-
-    let sql = r#"
-        select o_orderpriority, count(*) as order_count
-        from orders
-        where exists (
-            select * from lineitem where l_orderkey = o_orderkey and l_commitdate < l_receiptdate)
-        group by o_orderpriority
-        order by o_orderpriority;
-        "#;
-
-    // assert plan
-    let dataframe = ctx.sql(sql).await.unwrap();
-    let plan = dataframe.into_optimized_plan().unwrap();
-    let actual = format!("{}", plan.display_indent());
-    let expected = r#"Sort: orders.o_orderpriority ASC NULLS LAST
-  Projection: orders.o_orderpriority, COUNT(UInt8(1)) AS order_count
-    Aggregate: groupBy=[[orders.o_orderpriority]], aggr=[[COUNT(UInt8(1))]]
-      LeftSemi Join: orders.o_orderkey = lineitem.l_orderkey
-        TableScan: orders projection=[o_orderkey, o_orderpriority]
-        Filter: lineitem.l_commitdate < lineitem.l_receiptdate
-          TableScan: lineitem projection=[l_orderkey, l_commitdate, l_receiptdate]"#
-        .to_string();
-    assert_eq!(actual, expected);
-
-    // assert data
-    let results = execute_to_batches(&ctx, sql).await;
-    let expected = vec![
-        "+-----------------+-------------+",
-        "| o_orderpriority | order_count |",
-        "+-----------------+-------------+",
-        "| 1-URGENT        | 1           |",
-        "| 4-NOT SPECIFIED | 1           |",
-        "| 5-LOW           | 1           |",
-        "+-----------------+-------------+",
-    ];
-    assert_batches_eq!(expected, &results);
-
-    Ok(())
-}
-
-#[tokio::test]
-async fn tpch_q17_correlated() -> Result<()> {
-    let parts = r#"63700,goldenrod lavender spring chocolate lace,Manufacturer#1,Brand#23,PROMO BURNISHED COPPER,7,MED BOX,901.00,ly. slyly ironi
-"#;
-    let lineitems = r#"1,63700,7311,2,36.0,45983.16,0.09,0.06,N,O,1996-04-12,1996-02-28,1996-04-20,TAKE BACK RETURN,MAIL,ly final dependencies: slyly bold
-1,63700,3701,3,1.0,13309.6,0.1,0.02,N,O,1996-01-29,1996-03-05,1996-01-31,TAKE BACK RETURN,REG AIR,"riously. regular, express dep"
-"#;
-
-    let ctx = SessionContext::new();
-    register_tpch_csv_data(&ctx, "part", parts).await?;
-    register_tpch_csv_data(&ctx, "lineitem", lineitems).await?;
-
-    let sql = r#"select sum(l_extendedprice) / 7.0 as avg_yearly
-        from lineitem, part
-        where p_partkey = l_partkey and p_brand = 'Brand#23' and p_container = 'MED BOX'
-        and l_quantity < (
-            select 0.2 * avg(l_quantity)
-            from lineitem where l_partkey = p_partkey
-        );"#;
-
-    // assert plan
-    let dataframe = ctx.sql(sql).await.unwrap();
-    let plan = dataframe.into_optimized_plan().unwrap();
-    let actual = format!("{}", plan.display_indent());
-    
-    let expected = "Projection: CAST(SUM(lineitem.l_extendedprice) AS Float64) / Float64(7) AS avg_yearly\
-    \n  Aggregate: groupBy=[[]], aggr=[[SUM(lineitem.l_extendedprice)]]\
-    \n    Projection: lineitem.l_extendedprice\
-    \n      Inner Join: part.p_partkey = __scalar_sq_1.l_partkey Filter: CAST(lineitem.l_quantity AS Decimal128(30, 15)) < CAST(__scalar_sq_1.__value AS Decimal128(30, 15))\
-    \n        Inner Join: lineitem.l_partkey = part.p_partkey\
-    \n          TableScan: lineitem projection=[l_partkey, l_quantity, l_extendedprice]\
-    \n          Filter: part.p_brand = Utf8(\"Brand#23\") AND part.p_container = Utf8(\"MED BOX\")\
-    \n            TableScan: part projection=[p_partkey, p_brand, p_container]\
-    \n        SubqueryAlias: __scalar_sq_1\
-    \n          Projection: lineitem.l_partkey, Float64(0.2) * CAST(AVG(lineitem.l_quantity) AS Float64) AS __value\
-    \n            Aggregate: groupBy=[[lineitem.l_partkey]], aggr=[[AVG(lineitem.l_quantity)]]\
-    \n              TableScan: lineitem projection=[l_partkey, l_quantity]";
-    assert_eq!(actual, expected);
-
-    // assert data
-    let results = execute_to_batches(&ctx, sql).await;
-    let expected = vec![
-        "+--------------------+",
-        "| avg_yearly         |",
-        "+--------------------+",
-        "| 190.13714285714286 |",
-        "+--------------------+",
-    ];
-    assert_batches_eq!(expected, &results);
-
-    Ok(())
-}
-
-#[tokio::test]
-async fn tpch_q20_correlated() -> Result<()> {
-    let ctx = SessionContext::new();
-    register_tpch_csv(&ctx, "supplier").await?;
-    register_tpch_csv(&ctx, "nation").await?;
-    register_tpch_csv(&ctx, "partsupp").await?;
-    register_tpch_csv(&ctx, "part").await?;
-    register_tpch_csv(&ctx, "lineitem").await?;
-
-    let sql = r#"select s_name, s_address
-from supplier, nation
-where s_suppkey in (
-    select ps_suppkey from partsupp
-    where ps_partkey in ( select p_partkey from part where p_name like 'forest%' )
-      and ps_availqty > ( select 0.5 * sum(l_quantity) from lineitem
-        where l_partkey = ps_partkey and l_suppkey = ps_suppkey and l_shipdate >= date '1994-01-01'
-    )
-)
-and s_nationkey = n_nationkey and n_name = 'CANADA'
-order by s_name;
-"#;
-
-    // assert plan
-    let dataframe = ctx.sql(sql).await.unwrap();
-    let plan = dataframe.into_optimized_plan().unwrap();
-    let actual = format!("{}", plan.display_indent());
-    let expected = "Sort: supplier.s_name ASC NULLS LAST\
-    \n  Projection: supplier.s_name, supplier.s_address\
-    \n    LeftSemi Join: supplier.s_suppkey = __correlated_sq_1.ps_suppkey\
-    \n      Inner Join: supplier.s_nationkey = nation.n_nationkey\
-    \n        TableScan: supplier projection=[s_suppkey, s_name, s_address, s_nationkey]\
-    \n        Filter: nation.n_name = Utf8(\"CANADA\")\
-    \n          TableScan: nation projection=[n_nationkey, n_name], partial_filters=[nation.n_name = Utf8(\"CANADA\")]\
-    \n      SubqueryAlias: __correlated_sq_1\
-    \n        Projection: partsupp.ps_suppkey AS ps_suppkey\
-    \n          Inner Join: partsupp.ps_partkey = __scalar_sq_1.l_partkey, partsupp.ps_suppkey = __scalar_sq_1.l_suppkey Filter: CAST(partsupp.ps_availqty AS Float64) > __scalar_sq_1.__value\
-    \n            LeftSemi Join: partsupp.ps_partkey = __correlated_sq_2.p_partkey\
-    \n              TableScan: partsupp projection=[ps_partkey, ps_suppkey, ps_availqty]\
-    \n              SubqueryAlias: __correlated_sq_2\
-    \n                Projection: part.p_partkey AS p_partkey\
-    \n                  Filter: part.p_name LIKE Utf8(\"forest%\")\
-    \n                    TableScan: part projection=[p_partkey, p_name], partial_filters=[part.p_name LIKE Utf8(\"forest%\")]\
-    \n            SubqueryAlias: __scalar_sq_1\
-    \n              Projection: lineitem.l_partkey, lineitem.l_suppkey, Float64(0.5) * CAST(SUM(lineitem.l_quantity) AS Float64) AS __value\
-    \n                Aggregate: groupBy=[[lineitem.l_partkey, lineitem.l_suppkey]], aggr=[[SUM(lineitem.l_quantity)]]\
-    \n                  Filter: lineitem.l_shipdate >= Date32(\"8766\")\
-    \n                    TableScan: lineitem projection=[l_partkey, l_suppkey, l_quantity, l_shipdate], partial_filters=[lineitem.l_shipdate >= Date32(\"8766\")]";
-
-    assert_eq!(actual, expected);
-
-    // assert data
-    let results = execute_to_batches(&ctx, sql).await;
-    let expected = vec!["++", "++"];
-    assert_batches_eq!(expected, &results);
-
-    Ok(())
-}
-
-#[tokio::test]
-async fn tpch_q22_correlated() -> Result<()> {
-    let ctx = SessionContext::new();
-    register_tpch_csv(&ctx, "customer").await?;
-    register_tpch_csv(&ctx, "orders").await?;
-
-    let sql = r#"select cntrycode, count(*) as numcust, sum(c_acctbal) as totacctbal
-from (
-        select substring(c_phone from 1 for 2) as cntrycode, c_acctbal from customer
-        where substring(c_phone from 1 for 2) in ('13', '31', '23', '29', '30', '18', '17')
-          and c_acctbal > (
-            select avg(c_acctbal) from customer where c_acctbal > 0.00
-              and substring(c_phone from 1 for 2) in ('13', '31', '23', '29', '30', '18', '17')
-        )
-          and not exists ( select * from orders where o_custkey = c_custkey )
-    ) as custsale
-group by cntrycode
-order by cntrycode;"#;
-
-    // assert plan
-    let dataframe = ctx.sql(sql).await.unwrap();
-    let plan = dataframe.into_optimized_plan().unwrap();
-    let actual = format!("{}", plan.display_indent());
-    let expected = "Sort: custsale.cntrycode ASC NULLS LAST\
-    \n  Projection: custsale.cntrycode, COUNT(UInt8(1)) AS numcust, SUM(custsale.c_acctbal) AS totacctbal\
-    \n    Aggregate: groupBy=[[custsale.cntrycode]], aggr=[[COUNT(UInt8(1)), SUM(custsale.c_acctbal)]]\
-    \n      SubqueryAlias: custsale\
-    \n        Projection: substr(customer.c_phone, Int64(1), Int64(2)) AS cntrycode, customer.c_acctbal\
-    \n          Inner Join:  Filter: CAST(customer.c_acctbal AS Decimal128(19, 6)) > __scalar_sq_1.__value\
-    \n            LeftAnti Join: customer.c_custkey = orders.o_custkey\
-    \n              Filter: substr(customer.c_phone, Int64(1), Int64(2)) IN ([Utf8(\"13\"), Utf8(\"31\"), Utf8(\"23\"), Utf8(\"29\"), Utf8(\"30\"), Utf8(\"18\"), Utf8(\"17\")])\
-    \n                TableScan: customer projection=[c_custkey, c_phone, c_acctbal], partial_filters=[substr(customer.c_phone, Int64(1), Int64(2)) IN ([Utf8(\"13\"), Utf8(\"31\"), Utf8(\"23\"), Utf8(\"29\"), Utf8(\"30\"), Utf8(\"18\"), Utf8(\"17\")])]\
-    \n              TableScan: orders projection=[o_custkey]\
-    \n            SubqueryAlias: __scalar_sq_1\
-    \n              Projection: AVG(customer.c_acctbal) AS __value\
-    \n                Aggregate: groupBy=[[]], aggr=[[AVG(customer.c_acctbal)]]\
-    \n                  Filter: customer.c_acctbal > Decimal128(Some(0),15,2) AND substr(customer.c_phone, Int64(1), Int64(2)) IN ([Utf8(\"13\"), Utf8(\"31\"), Utf8(\"23\"), Utf8(\"29\"), Utf8(\"30\"), Utf8(\"18\"), Utf8(\"17\")])\
-    \n                    TableScan: customer projection=[c_phone, c_acctbal], partial_filters=[customer.c_acctbal > Decimal128(Some(0),15,2) AS customer.c_acctbal > Decimal128(Some(0),30,15), substr(customer.c_phone, Int64(1), Int64(2)) IN ([Utf8(\"13\"), Utf8(\"31\"), Utf8(\"23\"), Utf8(\"29\"), Utf8(\"30\"), Utf8(\"18\"), Utf8(\"17\")]), customer.c_acctbal > Decimal128(Some(0),15,2)]";
-
-    assert_eq!(expected, actual);
-
-    // assert data
-    let results = execute_to_batches(&ctx, sql).await;
-    let expected = vec![
-        "+-----------+---------+------------+",
-        "| cntrycode | numcust | totacctbal |",
-        "+-----------+---------+------------+",
-        "| 18        | 1       | 8324.07    |",
-        "| 30        | 1       | 7638.57    |",
-        "+-----------+---------+------------+",
-    ];
-    assert_batches_eq!(expected, &results);
-
-    Ok(())
-}
-
-#[tokio::test]
-async fn tpch_q11_correlated() -> Result<()> {
-    let ctx = SessionContext::new();
-    register_tpch_csv(&ctx, "partsupp").await?;
-    register_tpch_csv(&ctx, "supplier").await?;
-    register_tpch_csv(&ctx, "nation").await?;
-
-    let sql = r#"select ps_partkey, sum(ps_supplycost * ps_availqty) as value
-from partsupp, supplier, nation
-where ps_suppkey = s_suppkey and s_nationkey = n_nationkey and n_name = 'GERMANY'
-group by ps_partkey having
-    sum(ps_supplycost * ps_availqty) > (
-        select sum(ps_supplycost * ps_availqty) * 0.0001
-        from partsupp, supplier, nation
-        where ps_suppkey = s_suppkey and s_nationkey = n_nationkey and n_name = 'GERMANY'
-    )
-order by value desc;
-"#;
-
-    // assert plan
-    let dataframe = ctx.sql(sql).await.unwrap();
-    let plan = dataframe.into_optimized_plan().unwrap();
-    let actual = format!("{}", plan.display_indent());
-    let expected = "Sort: value DESC NULLS FIRST\
-    \n  Projection: partsupp.ps_partkey, SUM(partsupp.ps_supplycost * partsupp.ps_availqty) AS value\
-    \n    Inner Join:  Filter: CAST(SUM(partsupp.ps_supplycost * partsupp.ps_availqty) AS Decimal128(38, 15)) > CAST(__scalar_sq_1.__value AS Decimal128(38, 15))\
-    \n      Aggregate: groupBy=[[partsupp.ps_partkey]], aggr=[[SUM(CAST(partsupp.ps_supplycost AS Decimal128(26, 2)) * CAST(partsupp.ps_availqty AS Decimal128(26, 2)))]]\
-    \n        Inner Join: supplier.s_nationkey = nation.n_nationkey\
-    \n          Inner Join: partsupp.ps_suppkey = supplier.s_suppkey\
-    \n            TableScan: partsupp projection=[ps_partkey, ps_suppkey, ps_availqty, ps_supplycost]\
-    \n            TableScan: supplier projection=[s_suppkey, s_nationkey]\
-    \n          Filter: nation.n_name = Utf8(\"GERMANY\")\
-    \n            TableScan: nation projection=[n_nationkey, n_name], partial_filters=[nation.n_name = Utf8(\"GERMANY\")]\
-    \n      SubqueryAlias: __scalar_sq_1\
-    \n        Projection: CAST(SUM(partsupp.ps_supplycost * partsupp.ps_availqty) AS Float64) * Float64(0.0001) AS __value\
-    \n          Aggregate: groupBy=[[]], aggr=[[SUM(CAST(partsupp.ps_supplycost AS Decimal128(26, 2)) * CAST(partsupp.ps_availqty AS Decimal128(26, 2)))]]\
-    \n            Inner Join: supplier.s_nationkey = nation.n_nationkey\
-    \n              Inner Join: partsupp.ps_suppkey = supplier.s_suppkey\
-    \n                TableScan: partsupp projection=[ps_suppkey, ps_availqty, ps_supplycost]\
-    \n                TableScan: supplier projection=[s_suppkey, s_nationkey]\
-    \n              Filter: nation.n_name = Utf8(\"GERMANY\")\
-    \n                TableScan: nation projection=[n_nationkey, n_name], partial_filters=[nation.n_name = Utf8(\"GERMANY\")]";
-    assert_eq!(actual, expected);
-
-    // assert data
-    let results = execute_to_batches(&ctx, sql).await;
-    let expected = vec!["++", "++"];
-    assert_batches_eq!(expected, &results);
-
-    Ok(())
-=======
->>>>>>> 556282a8
 }