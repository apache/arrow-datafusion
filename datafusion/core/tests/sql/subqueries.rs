--- conflicted
+++ resolved
@@ -139,18 +139,6 @@
     let plan = ctx.create_logical_plan(sql).unwrap();
     let plan = ctx.optimize(&plan).unwrap();
     let actual = format!("{}", plan.display_indent());
-<<<<<<< HEAD
-    let expected = r#"Sort: #supplier.s_acctbal DESC NULLS FIRST, #nation.n_name ASC NULLS LAST, #supplier.s_name ASC NULLS LAST, #part.p_partkey ASC NULLS LAST
-  Projection: #supplier.s_acctbal, #supplier.s_name, #nation.n_name, #part.p_partkey, #part.p_mfgr, #supplier.s_address, #supplier.s_phone, #supplier.s_comment
-    Filter: #partsupp.ps_supplycost = #__sq_1.__value
-      Inner Join: #part.p_partkey = #__sq_1.ps_partkey
-        Inner Join: #nation.n_regionkey = #region.r_regionkey
-          Inner Join: #supplier.s_nationkey = #nation.n_nationkey
-            Inner Join: #partsupp.ps_suppkey = #supplier.s_suppkey
-              Inner Join: #part.p_partkey = #partsupp.ps_partkey
-                Filter: CAST(#part.p_size AS Int64) = Int64(15) AND #part.p_type LIKE Utf8("%BRASS")
-                  TableScan: part projection=[p_partkey, p_mfgr, p_type, p_size], partial_filters=[CAST(#part.p_size AS Int64) = Int64(15), #part.p_type LIKE Utf8("%BRASS")]
-=======
     let expected = r#"Sort: supplier.s_acctbal DESC NULLS FIRST, nation.n_name ASC NULLS LAST, supplier.s_name ASC NULLS LAST, part.p_partkey ASC NULLS LAST
   Projection: supplier.s_acctbal, supplier.s_name, nation.n_name, part.p_partkey, part.p_mfgr, supplier.s_address, supplier.s_phone, supplier.s_comment
     Filter: partsupp.ps_supplycost = __sq_1.__value
@@ -161,7 +149,6 @@
               Inner Join: part.p_partkey = partsupp.ps_partkey
                 Filter: part.p_size = Int32(15) AND part.p_type LIKE Utf8("%BRASS")
                   TableScan: part projection=[p_partkey, p_mfgr, p_type, p_size], partial_filters=[part.p_size = Int32(15), part.p_type LIKE Utf8("%BRASS")]
->>>>>>> 965133c8
                 TableScan: partsupp projection=[ps_partkey, ps_suppkey, ps_supplycost]
               TableScan: supplier projection=[s_suppkey, s_name, s_address, s_nationkey, s_phone, s_acctbal, s_comment]
             TableScan: nation projection=[n_nationkey, n_name, n_regionkey]
