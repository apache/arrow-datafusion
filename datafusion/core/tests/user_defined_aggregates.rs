--- conflicted
+++ resolved
@@ -40,11 +40,7 @@
     prelude::SessionContext,
     scalar::ScalarValue,
 };
-<<<<<<< HEAD
-use datafusion_common::{cast::as_primitive_array, DataFusionError};
-=======
 use datafusion_common::{assert_contains, cast::as_primitive_array, DataFusionError};
->>>>>>> c2b26062
 
 /// Test to show the contents of the setup
 #[tokio::test]
@@ -62,11 +58,7 @@
         "| 5.0   | 1970-01-01T00:00:00.000005 |",
         "+-------+----------------------------+",
     ];
-<<<<<<< HEAD
-    assert_batches_eq!(expected, &execute(&ctx, sql).await);
-=======
     assert_batches_eq!(expected, &execute(&ctx, sql).await.unwrap());
->>>>>>> c2b26062
 }
 
 /// Basic user defined aggregate
@@ -114,7 +106,6 @@
 #[tokio::test]
 async fn test_udaf_as_window_with_frame() {
     let TestContext { ctx, test_state } = TestContext::new();
-<<<<<<< HEAD
     let sql = "SELECT time_sum(time) OVER(ORDER BY time ROWS BETWEEN 1 PRECEDING AND 1 FOLLOWING) as time_sum from t";
     let expected = vec![
         "+----------------------------+",
@@ -127,39 +118,6 @@
         "| 1970-01-01T00:00:00.000010 |",
         "+----------------------------+",
     ];
-    assert_batches_eq!(expected, &execute(&ctx, sql).await);
-    // user defined aggregates with window frame should be calling retract batch
-    assert!(test_state.update_batch());
-    assert!(test_state.retract_batch());
-}
-
-/// Ensure that User defined aggregate used as a window function with a window
-/// frame, but that does not implement retract_batch, does not error
-#[tokio::test]
-async fn test_udaf_as_window_with_frame_without_retract_batch() {
-    let test_state = Arc::new(TestState::new().with_error_on_retract_batch());
-
-    let TestContext { ctx, test_state } = TestContext::new_with_test_state(test_state);
-=======
->>>>>>> c2b26062
-    let sql = "SELECT time_sum(time) OVER(ORDER BY time ROWS BETWEEN 1 PRECEDING AND 1 FOLLOWING) as time_sum from t";
-    // TODO: It is not clear why this is a different value than when retract batch is used
-    let expected = vec![
-        "+----------------------------+",
-        "| time_sum                   |",
-        "+----------------------------+",
-        "| 1970-01-01T00:00:00.000005 |",
-        "| 1970-01-01T00:00:00.000009 |",
-        "| 1970-01-01T00:00:00.000012 |",
-        "| 1970-01-01T00:00:00.000014 |",
-        "| 1970-01-01T00:00:00.000010 |",
-        "+----------------------------+",
-    ];
-<<<<<<< HEAD
-    assert_batches_eq!(expected, &execute(&ctx, sql).await);
-    assert!(test_state.update_batch());
-    assert!(!test_state.retract_batch());
-=======
     assert_batches_eq!(expected, &execute(&ctx, sql).await.unwrap());
     // user defined aggregates with window frame should be calling retract batch
     assert!(test_state.update_batch());
@@ -177,7 +135,6 @@
     // Note if this query ever does start working
     let err = execute(&ctx, sql).await.unwrap_err();
     assert_contains!(err.to_string(), "This feature is not implemented: Aggregate can not be used as a sliding accumulator because `retract_batch` is not implemented: AggregateUDF { name: \"time_sum\"");
->>>>>>> c2b26062
 }
 
 /// Basic query for with a udaf returning a structure
