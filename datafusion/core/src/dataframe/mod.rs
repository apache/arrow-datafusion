--- conflicted
+++ resolved
@@ -1359,13 +1359,8 @@
     use datafusion_common::{Constraint, Constraints};
     use datafusion_expr::{
         avg, cast, count, count_distinct, create_udf, expr, lit, max, min, sum,
-<<<<<<< HEAD
-        BinaryExpr, BuiltInWindowFunction, Operator, ScalarFunctionImplementation,
-        Volatility, WindowFrame, WindowFunctionDefinition,
-=======
         BuiltInWindowFunction, ScalarFunctionImplementation, Volatility, WindowFrame,
-        WindowFunction,
->>>>>>> e82707ec
+        WindowFunctionDefinition,
     };
     use datafusion_physical_expr::expressions::Column;
     use datafusion_physical_plan::get_plan_string;
