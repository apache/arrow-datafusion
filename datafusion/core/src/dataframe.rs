// Licensed to the Apache Software Foundation (ASF) under one
// or more contributor license agreements.  See the NOTICE file
// distributed with this work for additional information
// regarding copyright ownership.  The ASF licenses this file
// to you under the Apache License, Version 2.0 (the
// "License"); you may not use this file except in compliance
// with the License.  You may obtain a copy of the License at
//
//   http://www.apache.org/licenses/LICENSE-2.0
//
// Unless required by applicable law or agreed to in writing,
// software distributed under the License is distributed on an
// "AS IS" BASIS, WITHOUT WARRANTIES OR CONDITIONS OF ANY
// KIND, either express or implied.  See the License for the
// specific language governing permissions and limitations
// under the License.

//! DataFrame API for building and executing query plans.

use crate::arrow::datatypes::Schema;
use crate::arrow::datatypes::SchemaRef;
use crate::arrow::record_batch::RecordBatch;
use crate::arrow::util::pretty;
use crate::datasource::TableProvider;
use crate::error::Result;
use crate::execution::{
    context::{SessionState, TaskContext},
    FunctionRegistry,
};
use crate::logical_expr::{utils::find_window_exprs, TableType};
use crate::logical_plan::{
    col, DFSchema, Expr, JoinType, LogicalPlan, LogicalPlanBuilder, Partitioning,
};
use crate::physical_plan::file_format::{plan_to_csv, plan_to_json, plan_to_parquet};
use crate::physical_plan::SendableRecordBatchStream;
use crate::physical_plan::{collect, collect_partitioned};
use crate::physical_plan::{execute_stream, execute_stream_partitioned, ExecutionPlan};
use crate::scalar::ScalarValue;
use async_trait::async_trait;
use parking_lot::RwLock;
use parquet::file::properties::WriterProperties;
use std::any::Any;
use std::sync::Arc;

/// DataFrame represents a logical set of rows with the same named columns.
/// Similar to a [Pandas DataFrame](https://pandas.pydata.org/pandas-docs/stable/reference/api/pandas.DataFrame.html) or
/// [Spark DataFrame](https://spark.apache.org/docs/latest/sql-programming-guide.html)
///
/// DataFrames are typically created by the `read_csv` and `read_parquet` methods on the
/// [SessionContext](../execution/context/struct.SessionContext.html) and can then be modified
/// by calling the transformation methods, such as `filter`, `select`, `aggregate`, and `limit`
/// to build up a query definition.
///
/// The query can be executed by calling the `collect` method.
///
/// ```
/// # use datafusion::prelude::*;
/// # use datafusion::error::Result;
/// # #[tokio::main]
/// # async fn main() -> Result<()> {
/// let ctx = SessionContext::new();
/// let df = ctx.read_csv("tests/example.csv", CsvReadOptions::new()).await?;
/// let df = df.filter(col("a").lt_eq(col("b")))?
///            .aggregate(vec![col("a")], vec![min(col("b"))])?
///            .limit(None, Some(100))?;
/// let results = df.collect();
/// # Ok(())
/// # }
/// ```
#[derive(Debug)]
pub struct DataFrame {
    session_state: Arc<RwLock<SessionState>>,
    plan: LogicalPlan,
}

impl DataFrame {
    /// Create a new Table based on an existing logical plan
    pub fn new(session_state: Arc<RwLock<SessionState>>, plan: &LogicalPlan) -> Self {
        Self {
            session_state,
            plan: plan.clone(),
        }
    }

    /// Create a physical plan
    pub async fn create_physical_plan(&self) -> Result<Arc<dyn ExecutionPlan>> {
        let state = self.session_state.read().clone();
        state.create_physical_plan(&self.plan).await
    }

    /// Filter the DataFrame by column. Returns a new DataFrame only containing the
    /// specified columns.
    ///
    /// ```
    /// # use datafusion::prelude::*;
    /// # use datafusion::error::Result;
    /// # #[tokio::main]
    /// # async fn main() -> Result<()> {
    /// let ctx = SessionContext::new();
    /// let df = ctx.read_csv("tests/example.csv", CsvReadOptions::new()).await?;
    /// let df = df.select_columns(&["a", "b"])?;
    /// # Ok(())
    /// # }
    /// ```
    pub fn select_columns(&self, columns: &[&str]) -> Result<Arc<DataFrame>> {
        let fields = columns
            .iter()
            .map(|name| self.plan.schema().field_with_unqualified_name(name))
            .collect::<Result<Vec<_>>>()?;
        let expr: Vec<Expr> = fields.iter().map(|f| col(f.name())).collect();
        self.select(expr)
    }

    /// Create a projection based on arbitrary expressions.
    ///
    /// ```
    /// # use datafusion::prelude::*;
    /// # use datafusion::error::Result;
    /// # #[tokio::main]
    /// # async fn main() -> Result<()> {
    /// let ctx = SessionContext::new();
    /// let df = ctx.read_csv("tests/example.csv", CsvReadOptions::new()).await?;
    /// let df = df.select(vec![col("a") * col("b"), col("c")])?;
    /// # Ok(())
    /// # }
    /// ```
    pub fn select(&self, expr_list: Vec<Expr>) -> Result<Arc<DataFrame>> {
        let window_func_exprs = find_window_exprs(&expr_list);
        let plan = if window_func_exprs.is_empty() {
            self.plan.clone()
        } else {
            LogicalPlanBuilder::window_plan(self.plan.clone(), window_func_exprs)?
        };
        let project_plan = LogicalPlanBuilder::from(plan).project(expr_list)?.build()?;

        Ok(Arc::new(DataFrame::new(
            self.session_state.clone(),
            &project_plan,
        )))
    }

    /// Filter a DataFrame to only include rows that match the specified filter expression.
    ///
    /// ```
    /// # use datafusion::prelude::*;
    /// # use datafusion::error::Result;
    /// # #[tokio::main]
    /// # async fn main() -> Result<()> {
    /// let ctx = SessionContext::new();
    /// let df = ctx.read_csv("tests/example.csv", CsvReadOptions::new()).await?;
    /// let df = df.filter(col("a").lt_eq(col("b")))?;
    /// # Ok(())
    /// # }
    /// ```
    pub fn filter(&self, predicate: Expr) -> Result<Arc<DataFrame>> {
        let plan = LogicalPlanBuilder::from(self.plan.clone())
            .filter(predicate)?
            .build()?;
        Ok(Arc::new(DataFrame::new(self.session_state.clone(), &plan)))
    }

    /// Perform an aggregate query with optional grouping expressions.
    ///
    /// ```
    /// # use datafusion::prelude::*;
    /// # use datafusion::error::Result;
    /// # #[tokio::main]
    /// # async fn main() -> Result<()> {
    /// let ctx = SessionContext::new();
    /// let df = ctx.read_csv("tests/example.csv", CsvReadOptions::new()).await?;
    ///
    /// // The following use is the equivalent of "SELECT MIN(b) GROUP BY a"
    /// let _ = df.aggregate(vec![col("a")], vec![min(col("b"))])?;
    ///
    /// // The following use is the equivalent of "SELECT MIN(b)"
    /// let _ = df.aggregate(vec![], vec![min(col("b"))])?;
    /// # Ok(())
    /// # }
    /// ```
    pub fn aggregate(
        &self,
        group_expr: Vec<Expr>,
        aggr_expr: Vec<Expr>,
    ) -> Result<Arc<DataFrame>> {
        let plan = LogicalPlanBuilder::from(self.plan.clone())
            .aggregate(group_expr, aggr_expr)?
            .build()?;
        Ok(Arc::new(DataFrame::new(self.session_state.clone(), &plan)))
    }

    /// Limit the number of rows returned from this DataFrame.
    ///
    /// `skip` - Number of rows to skip before fetch any row
    ///
    /// `fetch` - Maximum number of rows to fetch, after skipping `skip` rows.
    /// ```
    /// # use datafusion::prelude::*;
    /// # use datafusion::error::Result;
    /// # #[tokio::main]
    /// # async fn main() -> Result<()> {
    /// let ctx = SessionContext::new();
    /// let df = ctx.read_csv("tests/example.csv", CsvReadOptions::new()).await?;
    /// let df = df.limit(None, Some(100))?;
    /// # Ok(())
    /// # }
    /// ```
    pub fn limit(
        &self,
        skip: Option<usize>,
        fetch: Option<usize>,
    ) -> Result<Arc<DataFrame>> {
        let plan = LogicalPlanBuilder::from(self.plan.clone())
            .limit(skip, fetch)?
            .build()?;
        Ok(Arc::new(DataFrame::new(self.session_state.clone(), &plan)))
    }

    /// Calculate the union of two [`DataFrame`]s, preserving duplicate rows.The
    /// two [`DataFrame`]s must have exactly the same schema
    ///
    /// ```
    /// # use datafusion::prelude::*;
    /// # use datafusion::error::Result;
    /// # #[tokio::main]
    /// # async fn main() -> Result<()> {
    /// let ctx = SessionContext::new();
    /// let df = ctx.read_csv("tests/example.csv", CsvReadOptions::new()).await?;
    /// let df = df.union(df.clone())?;
    /// # Ok(())
    /// # }
    /// ```
    pub fn union(&self, dataframe: Arc<DataFrame>) -> Result<Arc<DataFrame>> {
        let plan = LogicalPlanBuilder::from(self.plan.clone())
            .union(dataframe.plan.clone())?
            .build()?;
        Ok(Arc::new(DataFrame::new(self.session_state.clone(), &plan)))
    }

    /// Calculate the distinct union of two [`DataFrame`]s.  The
    /// two [`DataFrame`]s must have exactly the same schema
    ///
    /// ```
    /// # use datafusion::prelude::*;
    /// # use datafusion::error::Result;
    /// # #[tokio::main]
    /// # async fn main() -> Result<()> {
    /// let ctx = SessionContext::new();
    /// let df = ctx.read_csv("tests/example.csv", CsvReadOptions::new()).await?;
    /// let df = df.union_distinct(df.clone())?;
    /// # Ok(())
    /// # }
    /// ```
    pub fn union_distinct(&self, dataframe: Arc<DataFrame>) -> Result<Arc<DataFrame>> {
        Ok(Arc::new(DataFrame::new(
            self.session_state.clone(),
            &LogicalPlanBuilder::from(self.plan.clone())
                .union_distinct(dataframe.plan.clone())?
                .build()?,
        )))
    }

    /// Filter out duplicate rows
    ///
    /// ```
    /// # use datafusion::prelude::*;
    /// # use datafusion::error::Result;
    /// # #[tokio::main]
    /// # async fn main() -> Result<()> {
    /// let ctx = SessionContext::new();
    /// let df = ctx.read_csv("tests/example.csv", CsvReadOptions::new()).await?;
    /// let df = df.distinct()?;
    /// # Ok(())
    /// # }
    /// ```
    pub fn distinct(&self) -> Result<Arc<DataFrame>> {
        Ok(Arc::new(DataFrame::new(
            self.session_state.clone(),
            &LogicalPlanBuilder::from(self.plan.clone())
                .distinct()?
                .build()?,
        )))
    }

    /// Sort the DataFrame by the specified sorting expressions. Any expression can be turned into
    /// a sort expression by calling its [sort](../logical_plan/enum.Expr.html#method.sort) method.
    ///
    /// ```
    /// # use datafusion::prelude::*;
    /// # use datafusion::error::Result;
    /// # #[tokio::main]
    /// # async fn main() -> Result<()> {
    /// let ctx = SessionContext::new();
    /// let df = ctx.read_csv("tests/example.csv", CsvReadOptions::new()).await?;
    /// let df = df.sort(vec![col("a").sort(true, true), col("b").sort(false, false)])?;
    /// # Ok(())
    /// # }
    /// ```
    pub fn sort(&self, expr: Vec<Expr>) -> Result<Arc<DataFrame>> {
        let plan = LogicalPlanBuilder::from(self.plan.clone())
            .sort(expr)?
            .build()?;
        Ok(Arc::new(DataFrame::new(self.session_state.clone(), &plan)))
    }

    /// Join this DataFrame with another DataFrame using the specified columns as join keys.
    ///
    /// Filter expression expected to contain non-equality predicates that can not be pushed
    /// down to any of join inputs.
    /// In case of outer join, filter applied to only matched rows.
    ///
    /// ```
    /// # use datafusion::prelude::*;
    /// # use datafusion::error::Result;
    /// # #[tokio::main]
    /// # async fn main() -> Result<()> {
    /// let ctx = SessionContext::new();
    /// let left = ctx.read_csv("tests/example.csv", CsvReadOptions::new()).await?;
    /// let right = ctx.read_csv("tests/example.csv", CsvReadOptions::new()).await?
    ///   .select(vec![
    ///     col("a").alias("a2"),
    ///     col("b").alias("b2"),
    ///     col("c").alias("c2")])?;
    /// let join = left.join(right, JoinType::Inner, &["a", "b"], &["a2", "b2"], None)?;
    /// let batches = join.collect().await?;
    /// # Ok(())
    /// # }
    /// ```
    pub fn join(
        &self,
        right: Arc<DataFrame>,
        join_type: JoinType,
        left_cols: &[&str],
        right_cols: &[&str],
        filter: Option<Expr>,
    ) -> Result<Arc<DataFrame>> {
        let plan = LogicalPlanBuilder::from(self.plan.clone())
            .join(
                &right.plan.clone(),
                join_type,
                (left_cols.to_vec(), right_cols.to_vec()),
                filter,
            )?
            .build()?;
        Ok(Arc::new(DataFrame::new(self.session_state.clone(), &plan)))
    }

    // TODO: add join_using

    /// Repartition a DataFrame based on a logical partitioning scheme.
    ///
    /// ```
    /// # use datafusion::prelude::*;
    /// # use datafusion::error::Result;
    /// # #[tokio::main]
    /// # async fn main() -> Result<()> {
    /// let ctx = SessionContext::new();
    /// let df = ctx.read_csv("tests/example.csv", CsvReadOptions::new()).await?;
    /// let df1 = df.repartition(Partitioning::RoundRobinBatch(4))?;
    /// # Ok(())
    /// # }
    /// ```
    pub fn repartition(
        &self,
        partitioning_scheme: Partitioning,
    ) -> Result<Arc<DataFrame>> {
        let plan = LogicalPlanBuilder::from(self.plan.clone())
            .repartition(partitioning_scheme)?
            .build()?;
        Ok(Arc::new(DataFrame::new(self.session_state.clone(), &plan)))
    }

    /// Convert the logical plan represented by this DataFrame into a physical plan and
    /// execute it, collecting all resulting batches into memory
    /// Executes this DataFrame and collects all results into a vector of RecordBatch.
    /// ```
    /// # use datafusion::prelude::*;
    /// # use datafusion::error::Result;
    /// # #[tokio::main]
    /// # async fn main() -> Result<()> {
    /// let ctx = SessionContext::new();
    /// let df = ctx.read_csv("tests/example.csv", CsvReadOptions::new()).await?;
    /// let batches = df.collect().await?;
    /// # Ok(())
    /// # }
    /// ```
    pub async fn collect(&self) -> Result<Vec<RecordBatch>> {
        let plan = self.create_physical_plan().await?;
        let task_ctx = Arc::new(TaskContext::from(&self.session_state.read().clone()));
        collect(plan, task_ctx).await
    }

    /// Print results.
    ///
    /// ```
    /// # use datafusion::prelude::*;
    /// # use datafusion::error::Result;
    /// # #[tokio::main]
    /// # async fn main() -> Result<()> {
    /// let ctx = SessionContext::new();
    /// let df = ctx.read_csv("tests/example.csv", CsvReadOptions::new()).await?;
    /// df.show().await?;
    /// # Ok(())
    /// # }
    /// ```
    pub async fn show(&self) -> Result<()> {
        let results = self.collect().await?;
        Ok(pretty::print_batches(&results)?)
    }

    /// Print results and limit rows.
    ///
    /// ```
    /// # use datafusion::prelude::*;
    /// # use datafusion::error::Result;
    /// # #[tokio::main]
    /// # async fn main() -> Result<()> {
    /// let ctx = SessionContext::new();
    /// let df = ctx.read_csv("tests/example.csv", CsvReadOptions::new()).await?;
    /// df.show_limit(10).await?;
    /// # Ok(())
    /// # }
    /// ```
    pub async fn show_limit(&self, num: usize) -> Result<()> {
        let results = self.limit(None, Some(num))?.collect().await?;
        Ok(pretty::print_batches(&results)?)
    }

    /// Executes this DataFrame and returns a stream over a single partition
    ///
    /// ```
    /// # use datafusion::prelude::*;
    /// # use datafusion::error::Result;
    /// # #[tokio::main]
    /// # async fn main() -> Result<()> {
    /// let ctx = SessionContext::new();
    /// let df = ctx.read_csv("tests/example.csv", CsvReadOptions::new()).await?;
    /// let stream = df.execute_stream().await?;
    /// # Ok(())
    /// # }
    /// ```
    pub async fn execute_stream(&self) -> Result<SendableRecordBatchStream> {
        let plan = self.create_physical_plan().await?;
        let task_ctx = Arc::new(TaskContext::from(&self.session_state.read().clone()));
        execute_stream(plan, task_ctx).await
    }

    /// Executes this DataFrame and collects all results into a vector of vector of RecordBatch
    /// maintaining the input partitioning.
    ///
    /// ```
    /// # use datafusion::prelude::*;
    /// # use datafusion::error::Result;
    /// # #[tokio::main]
    /// # async fn main() -> Result<()> {
    /// let ctx = SessionContext::new();
    /// let df = ctx.read_csv("tests/example.csv", CsvReadOptions::new()).await?;
    /// let batches = df.collect_partitioned().await?;
    /// # Ok(())
    /// # }
    /// ```
    pub async fn collect_partitioned(&self) -> Result<Vec<Vec<RecordBatch>>> {
        let plan = self.create_physical_plan().await?;
        let task_ctx = Arc::new(TaskContext::from(&self.session_state.read().clone()));
        collect_partitioned(plan, task_ctx).await
    }

    /// Executes this DataFrame and returns one stream per partition.
    ///
    /// ```
    /// # use datafusion::prelude::*;
    /// # use datafusion::error::Result;
    /// # #[tokio::main]
    /// # async fn main() -> Result<()> {
    /// let ctx = SessionContext::new();
    /// let df = ctx.read_csv("tests/example.csv", CsvReadOptions::new()).await?;
    /// let batches = df.execute_stream_partitioned().await?;
    /// # Ok(())
    /// # }
    /// ```
    pub async fn execute_stream_partitioned(
        &self,
    ) -> Result<Vec<SendableRecordBatchStream>> {
        let plan = self.create_physical_plan().await?;
        let task_ctx = Arc::new(TaskContext::from(&self.session_state.read().clone()));
        execute_stream_partitioned(plan, task_ctx).await
    }

    /// Returns the schema describing the output of this DataFrame in terms of columns returned,
    /// where each column has a name, data type, and nullability attribute.

    /// ```
    /// # use datafusion::prelude::*;
    /// # use datafusion::error::Result;
    /// # #[tokio::main]
    /// # async fn main() -> Result<()> {
    /// let ctx = SessionContext::new();
    /// let df = ctx.read_csv("tests/example.csv", CsvReadOptions::new()).await?;
    /// let schema = df.schema();
    /// # Ok(())
    /// # }
    /// ```
    pub fn schema(&self) -> &DFSchema {
        self.plan.schema()
    }

    /// Return the logical plan represented by this DataFrame.
    pub fn to_logical_plan(&self) -> Result<LogicalPlan> {
        // Optimize the plan first for better UX
        let state = self.session_state.read().clone();
        state.optimize(&self.plan)
    }

    /// Return a DataFrame with the explanation of its plan so far.
    ///
    /// if `analyze` is specified, runs the plan and reports metrics
    ///
    /// ```
    /// # use datafusion::prelude::*;
    /// # use datafusion::error::Result;
    /// # #[tokio::main]
    /// # async fn main() -> Result<()> {
    /// let ctx = SessionContext::new();
    /// let df = ctx.read_csv("tests/example.csv", CsvReadOptions::new()).await?;
    /// let batches = df.limit(None, Some(100))?.explain(false, false)?.collect().await?;
    /// # Ok(())
    /// # }
    /// ```
    pub fn explain(&self, verbose: bool, analyze: bool) -> Result<Arc<DataFrame>> {
        let plan = LogicalPlanBuilder::from(self.plan.clone())
            .explain(verbose, analyze)?
            .build()?;
        Ok(Arc::new(DataFrame::new(self.session_state.clone(), &plan)))
    }

    /// Return a `FunctionRegistry` used to plan udf's calls
    ///
    /// ```
    /// # use datafusion::prelude::*;
    /// # use datafusion::error::Result;
    /// # #[tokio::main]
    /// # async fn main() -> Result<()> {
    /// let ctx = SessionContext::new();
    /// let df = ctx.read_csv("tests/example.csv", CsvReadOptions::new()).await?;
    /// let f = df.registry();
    /// // use f.udf("name", vec![...]) to use the udf
    /// # Ok(())
    /// # }
    /// ```
    pub fn registry(&self) -> Arc<dyn FunctionRegistry> {
        let registry = self.session_state.read().clone();
        Arc::new(registry)
    }

    /// Calculate the intersection of two [`DataFrame`]s.  The two [`DataFrame`]s must have exactly the same schema
    ///
    /// ```
    /// # use datafusion::prelude::*;
    /// # use datafusion::error::Result;
    /// # #[tokio::main]
    /// # async fn main() -> Result<()> {
    /// let ctx = SessionContext::new();
    /// let df = ctx.read_csv("tests/example.csv", CsvReadOptions::new()).await?;
    /// let df = df.intersect(df.clone())?;
    /// # Ok(())
    /// # }
    /// ```
    pub fn intersect(&self, dataframe: Arc<DataFrame>) -> Result<Arc<DataFrame>> {
        let left_plan = self.plan.clone();
        let right_plan = dataframe.plan.clone();
        Ok(Arc::new(DataFrame::new(
            self.session_state.clone(),
            &LogicalPlanBuilder::intersect(left_plan, right_plan, true)?,
        )))
    }

    /// Calculate the exception of two [`DataFrame`]s.  The two [`DataFrame`]s must have exactly the same schema
    ///
    /// ```
    /// # use datafusion::prelude::*;
    /// # use datafusion::error::Result;
    /// # #[tokio::main]
    /// # async fn main() -> Result<()> {
    /// let ctx = SessionContext::new();
    /// let df = ctx.read_csv("tests/example.csv", CsvReadOptions::new()).await?;
    /// let df = df.except(df.clone())?;
    /// # Ok(())
    /// # }
    /// ```
    pub fn except(&self, dataframe: Arc<DataFrame>) -> Result<Arc<DataFrame>> {
        let left_plan = self.plan.clone();
        let right_plan = dataframe.plan.clone();

        Ok(Arc::new(DataFrame::new(
            self.session_state.clone(),
            &LogicalPlanBuilder::except(left_plan, right_plan, true)?,
        )))
    }

    /// Write a `DataFrame` to a CSV file.
    pub async fn write_csv(&self, path: &str) -> Result<()> {
        let plan = self.create_physical_plan().await?;
        let state = self.session_state.read().clone();
        plan_to_csv(&state, plan, path).await
    }

    /// Write a `DataFrame` to a Parquet file.
    pub async fn write_parquet(
        &self,
        path: &str,
        writer_properties: Option<WriterProperties>,
    ) -> Result<()> {
        let plan = self.create_physical_plan().await?;
        let state = self.session_state.read().clone();
        plan_to_parquet(&state, plan, path, writer_properties).await
    }

    /// Executes a query and writes the results to a partitioned JSON file.
    pub async fn write_json(&self, path: impl AsRef<str>) -> Result<()> {
        let plan = self.create_physical_plan().await?;
        let state = self.session_state.read().clone();
        plan_to_json(&state, plan, path).await
    }

    /// Create a projection based on arbitrary expressions.
    ///
    /// ```
    /// # use datafusion::prelude::*;
    /// # use datafusion::error::Result;
    /// # #[tokio::main]
    /// # async fn main() -> Result<()> {
    /// let ctx = SessionContext::new();
    /// let df = ctx.read_csv("tests/example.csv", CsvReadOptions::new()).await?;
    /// let df = df.with_column("ab_sum", col("a") + col("b"))?;
    /// # Ok(())
    /// # }
    /// ```
    pub fn with_column(&self, name: &str, expr: Expr) -> Result<Arc<DataFrame>> {
        let window_func_exprs = find_window_exprs(&[expr.clone()]);
        let plan = if window_func_exprs.is_empty() {
            self.plan.clone()
        } else {
            LogicalPlanBuilder::window_plan(self.plan.clone(), window_func_exprs)?
        };

        let mut fields: Vec<Expr> = plan
            .schema()
            .fields()
            .iter()
            .map(|f| col(f.name()))
            .collect();

        let new_column = Expr::Alias(Box::new(expr), name.to_string());

        fields.push(new_column);

        let project_plan = LogicalPlanBuilder::from(plan).project(fields)?.build()?;

        Ok(Arc::new(DataFrame::new(
            self.session_state.clone(),
            &project_plan,
        )))
    }
}

// TODO: This will introduce a ref cycle (#2659)
#[async_trait]
impl TableProvider for DataFrame {
    fn as_any(&self) -> &dyn Any {
        self
    }

    fn schema(&self) -> SchemaRef {
        let schema: Schema = self.plan.schema().as_ref().into();
        Arc::new(schema)
    }

    fn table_type(&self) -> TableType {
        TableType::View
    }

    async fn scan(
        &self,
        _ctx: &SessionState,
        projection: &Option<Vec<usize>>,
        filters: &[Expr],
        limit: Option<usize>,
    ) -> Result<Arc<dyn ExecutionPlan>> {
        let expr = projection
            .as_ref()
            // construct projections
            .map_or_else(
                || {
                    Ok(Arc::new(Self::new(self.session_state.clone(), &self.plan))
                        as Arc<_>)
                },
                |projection| {
                    let schema = TableProvider::schema(self).project(projection)?;
                    let names = schema
                        .fields()
                        .iter()
                        .map(|field| field.name().as_str())
                        .collect::<Vec<_>>();
                    self.select_columns(names.as_slice())
                },
            )?
            // add predicates, otherwise use `true` as the predicate
            .filter(filters.iter().cloned().fold(
                Expr::Literal(ScalarValue::Boolean(Some(true))),
                |acc, new| acc.and(new),
            ))?;
        // add a limit if given
        Self::new(
            self.session_state.clone(),
            &limit
                .map_or_else(|| Ok(expr.clone()), |n| expr.limit(None, Some(n)))?
                .plan
                .clone(),
        )
        .create_physical_plan()
        .await
    }
}

#[cfg(test)]
mod tests {
    use std::vec;

    use super::*;
    use crate::execution::options::CsvReadOptions;
    use crate::physical_plan::ColumnarValue;
    use crate::{assert_batches_sorted_eq, execution::context::SessionContext};
    use crate::{logical_plan::*, test_util};
    use arrow::datatypes::DataType;
    use datafusion_expr::Volatility;
    use datafusion_expr::{
        BuiltInWindowFunction, ScalarFunctionImplementation, WindowFunction,
    };

    #[tokio::test]
    async fn select_columns() -> Result<()> {
        // build plan using Table API

        let t = test_table().await?;
        let t2 = t.select_columns(&["c1", "c2", "c11"])?;
        let plan = t2.plan.clone();

        // build query using SQL
        let sql_plan = create_plan("SELECT c1, c2, c11 FROM aggregate_test_100").await?;

        // the two plans should be identical
        assert_same_plan(&plan, &sql_plan);

        Ok(())
    }

    #[tokio::test]
    async fn select_expr() -> Result<()> {
        // build plan using Table API
        let t = test_table().await?;
        let t2 = t.select(vec![col("c1"), col("c2"), col("c11")])?;
        let plan = t2.plan.clone();

        // build query using SQL
        let sql_plan = create_plan("SELECT c1, c2, c11 FROM aggregate_test_100").await?;

        // the two plans should be identical
        assert_same_plan(&plan, &sql_plan);

        Ok(())
    }

    #[tokio::test]
    async fn select_with_window_exprs() -> Result<()> {
        // build plan using Table API
        let t = test_table().await?;
        let first_row = Expr::WindowFunction {
            fun: WindowFunction::BuiltInWindowFunction(BuiltInWindowFunction::FirstValue),
            args: vec![col("aggregate_test_100.c1")],
            partition_by: vec![col("aggregate_test_100.c2")],
            order_by: vec![],
            window_frame: None,
        };
        let t2 = t.select(vec![col("c1"), first_row])?;
        let plan = t2.plan.clone();

        let sql_plan = create_plan(
            "select c1, first_value(c1) over (partition by c2) from aggregate_test_100",
        )
        .await?;

        assert_same_plan(&plan, &sql_plan);
        Ok(())
    }

    #[tokio::test]
    async fn aggregate() -> Result<()> {
        // build plan using DataFrame API
        let df = test_table().await?;
        let group_expr = vec![col("c1")];
        let aggr_expr = vec![
            min(col("c12")),
            max(col("c12")),
            avg(col("c12")),
            sum(col("c12")),
            count(col("c12")),
            count_distinct(col("c12")),
        ];

        let df: Vec<RecordBatch> = df.aggregate(group_expr, aggr_expr)?.collect().await?;

        assert_batches_sorted_eq!(
            vec![
                "+----+-----------------------------+-----------------------------+-----------------------------+-----------------------------+-------------------------------+----------------------------------------+",
                "| c1 | MIN(aggregate_test_100.c12) | MAX(aggregate_test_100.c12) | AVG(aggregate_test_100.c12) | SUM(aggregate_test_100.c12) | COUNT(aggregate_test_100.c12) | COUNT(DISTINCT aggregate_test_100.c12) |",
                "+----+-----------------------------+-----------------------------+-----------------------------+-----------------------------+-------------------------------+----------------------------------------+",
                "| a  | 0.02182578039211991         | 0.9800193410444061          | 0.48754517466109415         | 10.238448667882977          | 21                            | 21                                     |",
                "| b  | 0.04893135681998029         | 0.9185813970744787          | 0.41040709263815384         | 7.797734760124923           | 19                            | 19                                     |",
                "| c  | 0.0494924465469434          | 0.991517828651004           | 0.6600456536439784          | 13.860958726523545          | 21                            | 21                                     |",
                "| d  | 0.061029375346466685        | 0.9748360509016578          | 0.48855379387549824         | 8.793968289758968           | 18                            | 18                                     |",
                "| e  | 0.01479305307777301         | 0.9965400387585364          | 0.48600669271341534         | 10.206140546981722          | 21                            | 21                                     |",
                "+----+-----------------------------+-----------------------------+-----------------------------+-----------------------------+-------------------------------+----------------------------------------+",
            ],
            &df
        );

        Ok(())
    }

    #[tokio::test]
    async fn join() -> Result<()> {
        let left = test_table().await?.select_columns(&["c1", "c2"])?;
        let right = test_table_with_name("c2")
            .await?
            .select_columns(&["c1", "c3"])?;
        let left_rows = left.collect().await?;
        let right_rows = right.collect().await?;
        let join = left.join(right, JoinType::Inner, &["c1"], &["c1"], None)?;
        let join_rows = join.collect().await?;
        assert_eq!(100, left_rows.iter().map(|x| x.num_rows()).sum::<usize>());
        assert_eq!(100, right_rows.iter().map(|x| x.num_rows()).sum::<usize>());
        assert_eq!(2008, join_rows.iter().map(|x| x.num_rows()).sum::<usize>());
        Ok(())
    }

    #[tokio::test]
    async fn limit() -> Result<()> {
        // build query using Table API
        let t = test_table().await?;
        let t2 = t
            .select_columns(&["c1", "c2", "c11"])?
            .limit(None, Some(10))?;
        let plan = t2.plan.clone();

        // build query using SQL
        let sql_plan =
            create_plan("SELECT c1, c2, c11 FROM aggregate_test_100 LIMIT 10").await?;

        // the two plans should be identical
        assert_same_plan(&plan, &sql_plan);

        Ok(())
    }

    #[tokio::test]
    async fn explain() -> Result<()> {
        // build query using Table API
        let df = test_table().await?;
        let df = df
            .select_columns(&["c1", "c2", "c11"])?
            .limit(None, Some(10))?
            .explain(false, false)?;
        let plan = df.plan.clone();

        // build query using SQL
        let sql_plan =
            create_plan("EXPLAIN SELECT c1, c2, c11 FROM aggregate_test_100 LIMIT 10")
                .await?;

        // the two plans should be identical
        assert_same_plan(&plan, &sql_plan);

        Ok(())
    }

    #[tokio::test]
    async fn registry() -> Result<()> {
        let mut ctx = SessionContext::new();
        register_aggregate_csv(&mut ctx, "aggregate_test_100").await?;

        // declare the udf
        let my_fn: ScalarFunctionImplementation =
            Arc::new(|_: &[ColumnarValue]| unimplemented!("my_fn is not implemented"));

        // create and register the udf
        ctx.register_udf(create_udf(
            "my_fn",
            vec![DataType::Float64],
            Arc::new(DataType::Float64),
            Volatility::Immutable,
            my_fn,
        ));

        // build query with a UDF using DataFrame API
        let df = ctx.table("aggregate_test_100")?;

        let f = df.registry();

        let df = df.select(vec![f.udf("my_fn")?.call(vec![col("c12")])])?;
        let plan = df.plan.clone();

        // build query using SQL
        let sql_plan =
            ctx.create_logical_plan("SELECT my_fn(c12) FROM aggregate_test_100")?;

        // the two plans should be identical
        assert_same_plan(&plan, &sql_plan);

        Ok(())
    }

    #[tokio::test]
    async fn sendable() {
        let df = test_table().await.unwrap();
        // dataframes should be sendable between threads/tasks
        let task = tokio::task::spawn(async move {
            df.select_columns(&["c1"])
                .expect("should be usable in a task")
        });
        task.await.expect("task completed successfully");
    }

    #[tokio::test]
    async fn intersect() -> Result<()> {
        let df = test_table().await?.select_columns(&["c1", "c3"])?;
        let plan = df.intersect(df.clone())?;
        let result = plan.plan.clone();
        let expected = create_plan(
            "SELECT c1, c3 FROM aggregate_test_100
            INTERSECT ALL SELECT c1, c3 FROM aggregate_test_100",
        )
        .await?;
        assert_same_plan(&result, &expected);
        Ok(())
    }

    #[tokio::test]
    async fn except() -> Result<()> {
        let df = test_table().await?.select_columns(&["c1", "c3"])?;
        let plan = df.except(df.clone())?;
        let result = plan.plan.clone();
        let expected = create_plan(
            "SELECT c1, c3 FROM aggregate_test_100
            EXCEPT ALL SELECT c1, c3 FROM aggregate_test_100",
        )
        .await?;
        assert_same_plan(&result, &expected);
        Ok(())
    }

    #[tokio::test]
    async fn register_table() -> Result<()> {
        let df = test_table().await?.select_columns(&["c1", "c12"])?;
        let ctx = SessionContext::new();
        let df_impl = Arc::new(DataFrame::new(ctx.state.clone(), &df.plan.clone()));

        // register a dataframe as a table
        ctx.register_table("test_table", df_impl.clone())?;

        // pull the table out
        let table = ctx.table("test_table")?;

        let group_expr = vec![col("c1")];
        let aggr_expr = vec![sum(col("c12"))];

        // check that we correctly read from the table
        let df_results = &df_impl
            .aggregate(group_expr.clone(), aggr_expr.clone())?
            .collect()
            .await?;
        let table_results = &table.aggregate(group_expr, aggr_expr)?.collect().await?;

        assert_batches_sorted_eq!(
            vec![
                "+----+-----------------------------+",
                "| c1 | SUM(aggregate_test_100.c12) |",
                "+----+-----------------------------+",
                "| a  | 10.238448667882977          |",
                "| b  | 7.797734760124923           |",
                "| c  | 13.860958726523545          |",
                "| d  | 8.793968289758968           |",
                "| e  | 10.206140546981722          |",
                "+----+-----------------------------+",
            ],
            df_results
        );

        // the results are the same as the results from the view, modulo the leaf table name
        assert_batches_sorted_eq!(
            vec![
                "+----+---------------------+",
                "| c1 | SUM(test_table.c12) |",
                "+----+---------------------+",
                "| a  | 10.238448667882977  |",
                "| b  | 7.797734760124923   |",
                "| c  | 13.860958726523545  |",
                "| d  | 8.793968289758968   |",
                "| e  | 10.206140546981722  |",
                "+----+---------------------+",
            ],
            table_results
        );
        Ok(())
    }
    /// Compare the formatted string representation of two plans for equality
    fn assert_same_plan(plan1: &LogicalPlan, plan2: &LogicalPlan) {
        assert_eq!(format!("{:?}", plan1), format!("{:?}", plan2));
    }

    /// Create a logical plan from a SQL query
    async fn create_plan(sql: &str) -> Result<LogicalPlan> {
        let mut ctx = SessionContext::new();
        register_aggregate_csv(&mut ctx, "aggregate_test_100").await?;
        ctx.create_logical_plan(sql)
    }

    async fn test_table_with_name(name: &str) -> Result<Arc<DataFrame>> {
        let mut ctx = SessionContext::new();
        register_aggregate_csv(&mut ctx, name).await?;
        ctx.table(name)
    }

    async fn test_table() -> Result<Arc<DataFrame>> {
        test_table_with_name("aggregate_test_100").await
    }

    async fn register_aggregate_csv(
        ctx: &mut SessionContext,
        table_name: &str,
    ) -> Result<()> {
        let schema = test_util::aggr_test_schema();
        let testdata = crate::test_util::arrow_test_data();
        ctx.register_csv(
            table_name,
            &format!("{}/csv/aggregate_test_100.csv", testdata),
            CsvReadOptions::new().schema(schema.as_ref()),
        )
        .await?;
        Ok(())
    }

    #[tokio::test]
    async fn with_column() -> Result<()> {
        let df = test_table().await?.select_columns(&["c1", "c2", "c3"])?;
        let ctx = SessionContext::new();
        let df_impl = Arc::new(DataFrame::new(ctx.state.clone(), &df.plan.clone()));

        // check that we correctly read from the table
        let df_results = &df_impl
<<<<<<< HEAD
            .filter(col("c2").eq(lit(3)).and(col("c1").eq(lit("a"))))?
=======
            .filter(col("c2").eq(lit(3)))?
            .filter(col("c1").eq(lit("a")))?
>>>>>>> 38682fa7
            .with_column("sum", col("c2") + col("c3"))?
            .collect()
            .await?;

        assert_batches_sorted_eq!(
            vec![
                "+----+----+-----+-----+",
                "| c1 | c2 | c3  | sum |",
                "+----+----+-----+-----+",
                "| a  | 3  | -12 | -9  |",
                "| a  | 3  | -72 | -69 |",
                "| a  | 3  | 13  | 16  |",
                "| a  | 3  | 13  | 16  |",
                "| a  | 3  | 14  | 17  |",
                "| a  | 3  | 17  | 20  |",
                "+----+----+-----+-----+",
            ],
            df_results
        );

        Ok(())
    }
}<|MERGE_RESOLUTION|>--- conflicted
+++ resolved
@@ -1056,12 +1056,7 @@
 
         // check that we correctly read from the table
         let df_results = &df_impl
-<<<<<<< HEAD
             .filter(col("c2").eq(lit(3)).and(col("c1").eq(lit("a"))))?
-=======
-            .filter(col("c2").eq(lit(3)))?
-            .filter(col("c1").eq(lit("a")))?
->>>>>>> 38682fa7
             .with_column("sum", col("c2") + col("c3"))?
             .collect()
             .await?;
