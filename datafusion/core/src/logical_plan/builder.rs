// Licensed to the Apache Software Foundation (ASF) under one
// or more contributor license agreements.  See the NOTICE file
// distributed with this work for additional information
// regarding copyright ownership.  The ASF licenses this file
// to you under the Apache License, Version 2.0 (the
// "License"); you may not use this file except in compliance
// with the License.  You may obtain a copy of the License at
//
//   http://www.apache.org/licenses/LICENSE-2.0
//
// Unless required by applicable law or agreed to in writing,
// software distributed under the License is distributed on an
// "AS IS" BASIS, WITHOUT WARRANTIES OR CONDITIONS OF ANY
// KIND, either express or implied.  See the License for the
// specific language governing permissions and limitations
// under the License.

//! This module provides a builder for creating LogicalPlans

use crate::datasource::{
    empty::EmptyTable,
    listing::{ListingTable, ListingTableConfig},
    MemTable, TableProvider,
};
use crate::error::{DataFusionError, Result};
use crate::logical_expr::ExprSchemable;
use crate::logical_plan::plan::{
    Aggregate, Analyze, EmptyRelation, Explain, Filter, Join, Projection, Sort,
    SubqueryAlias, TableScan, ToStringifiedPlan, Union, Window,
};
use crate::optimizer::utils;
use crate::prelude::*;
use crate::scalar::ScalarValue;
use arrow::{
    datatypes::{DataType, Schema, SchemaRef},
    record_batch::RecordBatch,
};
use datafusion_data_access::object_store::ObjectStore;
use datafusion_expr::utils::{
    expand_qualified_wildcard, expand_wildcard, expr_to_columns,
};
use std::convert::TryFrom;
use std::iter;
use std::{
    collections::{HashMap, HashSet},
    sync::Arc,
};

use super::{Expr, JoinConstraint, JoinType, LogicalPlan, PlanType};
use crate::logical_plan::expr::exprlist_to_fields;
use crate::logical_plan::{
    columnize_expr, normalize_col, normalize_cols, provider_as_source,
    rewrite_sort_cols_by_aggs, Column, CrossJoin, DFField, DFSchema, DFSchemaRef, Limit,
    Partitioning, Repartition, Values,
};
use crate::sql::utils::group_window_expr_by_sort_keys;
use datafusion_common::ToDFSchema;

/// Default table name for unnamed table
pub const UNNAMED_TABLE: &str = "?table?";

/// Builder for logical plans
///
/// ```
/// # use datafusion::prelude::*;
/// # use datafusion::logical_plan::LogicalPlanBuilder;
/// # use datafusion::error::Result;
/// # use arrow::datatypes::{Schema, DataType, Field};
/// #
/// # fn main() -> Result<()> {
/// #
/// # fn employee_schema() -> Schema {
/// #    Schema::new(vec![
/// #           Field::new("id", DataType::Int32, false),
/// #           Field::new("first_name", DataType::Utf8, false),
/// #           Field::new("last_name", DataType::Utf8, false),
/// #           Field::new("state", DataType::Utf8, false),
/// #           Field::new("salary", DataType::Int32, false),
/// #       ])
/// #   }
/// #
/// // Create a plan similar to
/// // SELECT last_name
/// // FROM employees
/// // WHERE salary < 1000
/// let plan = LogicalPlanBuilder::scan_empty(
///              Some("employee"),
///              &employee_schema(),
///              None,
///            )?
///            // Keep only rows where salary < 1000
///            .filter(col("salary").lt_eq(lit(1000)))?
///            // only show "last_name" in the final results
///            .project(vec![col("last_name")])?
///            .build()?;
///
/// # Ok(())
/// # }
/// ```
pub struct LogicalPlanBuilder {
    plan: LogicalPlan,
}

impl LogicalPlanBuilder {
    /// Create a builder from an existing plan
    pub fn from(plan: LogicalPlan) -> Self {
        Self { plan }
    }

    /// Return the output schema of the plan build so far
    pub fn schema(&self) -> &DFSchemaRef {
        self.plan.schema()
    }

    /// Create an empty relation.
    ///
    /// `produce_one_row` set to true means this empty node needs to produce a placeholder row.
    pub fn empty(produce_one_row: bool) -> Self {
        Self::from(LogicalPlan::EmptyRelation(EmptyRelation {
            produce_one_row,
            schema: DFSchemaRef::new(DFSchema::empty()),
        }))
    }

    /// Create a values list based relation, and the schema is inferred from data, consuming
    /// `value`. See the [Postgres VALUES](https://www.postgresql.org/docs/current/queries-values.html)
    /// documentation for more details.
    ///
    /// By default, it assigns the names column1, column2, etc. to the columns of a VALUES table.
    /// The column names are not specified by the SQL standard and different database systems do it differently,
    /// so it's usually better to override the default names with a table alias list.
    pub fn values(mut values: Vec<Vec<Expr>>) -> Result<Self> {
        if values.is_empty() {
            return Err(DataFusionError::Plan("Values list cannot be empty".into()));
        }
        let n_cols = values[0].len();
        if n_cols == 0 {
            return Err(DataFusionError::Plan(
                "Values list cannot be zero length".into(),
            ));
        }
        let empty_schema = DFSchema::empty();
        let mut field_types: Vec<Option<DataType>> = Vec::with_capacity(n_cols);
        for _ in 0..n_cols {
            field_types.push(None);
        }
        // hold all the null holes so that we can correct their data types later
        let mut nulls: Vec<(usize, usize)> = Vec::new();
        for (i, row) in values.iter().enumerate() {
            if row.len() != n_cols {
                return Err(DataFusionError::Plan(format!(
                    "Inconsistent data length across values list: got {} values in row {} but expected {}",
                    row.len(),
                    i,
                    n_cols
                )));
            }
            field_types = row
                .iter()
                .enumerate()
                .map(|(j, expr)| {
                    if let Expr::Literal(ScalarValue::Null) = expr {
                        nulls.push((i, j));
                        Ok(field_types[j].clone())
                    } else {
                        let data_type = expr.get_type(&empty_schema)?;
                        if let Some(prev_data_type) = &field_types[j] {
                            if prev_data_type != &data_type {
                                let err = format!("Inconsistent data type across values list at row {} column {}", i, j);
                                return Err(DataFusionError::Plan(err));
                            }
                        }
                        Ok(Some(data_type))
                    }
                })
                .collect::<Result<Vec<Option<DataType>>>>()?;
        }
        let fields = field_types
            .iter()
            .enumerate()
            .map(|(j, data_type)| {
                // naming is following convention https://www.postgresql.org/docs/current/queries-values.html
                let name = &format!("column{}", j + 1);
                DFField::new(
                    None,
                    name,
                    data_type.clone().unwrap_or(DataType::Utf8),
                    true,
                )
            })
            .collect::<Vec<_>>();
        for (i, j) in nulls {
            values[i][j] = Expr::Literal(ScalarValue::try_from(fields[j].data_type())?);
        }
        let schema =
            DFSchemaRef::new(DFSchema::new_with_metadata(fields, HashMap::new())?);
        Ok(Self::from(LogicalPlan::Values(Values { schema, values })))
    }

    /// Scan a memory data source
    pub fn scan_memory(
        partitions: Vec<Vec<RecordBatch>>,
        schema: SchemaRef,
        projection: Option<Vec<usize>>,
    ) -> Result<Self> {
        let provider = Arc::new(MemTable::try_new(schema, partitions)?);
        Self::scan(UNNAMED_TABLE, provider, projection)
    }

    /// Scan a CSV data source
    pub async fn scan_csv(
        object_store: Arc<dyn ObjectStore>,
        path: impl Into<String>,
        options: CsvReadOptions<'_>,
        projection: Option<Vec<usize>>,
        target_partitions: usize,
    ) -> Result<Self> {
        let path = path.into();
        Self::scan_csv_with_name(
            object_store,
            path.clone(),
            options,
            projection,
            path,
            target_partitions,
        )
        .await
    }

    /// Scan a CSV data source and register it with a given table name
    pub async fn scan_csv_with_name(
        object_store: Arc<dyn ObjectStore>,
        path: impl Into<String>,
        options: CsvReadOptions<'_>,
        projection: Option<Vec<usize>>,
        table_name: impl Into<String>,
        target_partitions: usize,
    ) -> Result<Self> {
        let listing_options = options.to_listing_options(target_partitions);

        let path: String = path.into();

        let resolved_schema = match options.schema {
            Some(s) => Arc::new(s.to_owned()),
            None => {
                listing_options
                    .infer_schema(Arc::clone(&object_store), &path)
                    .await?
            }
        };
        let config = ListingTableConfig::new(object_store, path)
            .with_listing_options(listing_options)
            .with_schema(resolved_schema);
        let provider = ListingTable::try_new(config)?;

        Self::scan(table_name, Arc::new(provider), projection)
    }

<<<<<<< HEAD
    /// Scan a Parquet data source
    pub async fn scan_parquet(
        object_store: Arc<dyn ObjectStore>,
        path: impl Into<String>,
        options: ParquetReadOptions<'_>,
=======
    /// Scan an Avro data source
    pub async fn scan_avro(
        object_store: Arc<dyn ObjectStore>,
        path: impl Into<String>,
        options: AvroReadOptions<'_>,
>>>>>>> ee945c3f
        projection: Option<Vec<usize>>,
        target_partitions: usize,
    ) -> Result<Self> {
        let path = path.into();
<<<<<<< HEAD
        Self::scan_parquet_with_name(
            object_store,
            path.clone(),
            options,
            projection,
            target_partitions,
            path,
        )
        .await
    }

    /// Scan a Parquet data source and register it with a given table name
    pub async fn scan_parquet_with_name(
        object_store: Arc<dyn ObjectStore>,
        path: impl Into<String>,
        options: ParquetReadOptions<'_>,
        projection: Option<Vec<usize>>,
        target_partitions: usize,
        table_name: impl Into<String>,
    ) -> Result<Self> {
        let listing_options = options.to_listing_options(target_partitions);
        let path: String = path.into();

        // with parquet we resolve the schema in all cases
        let resolved_schema = listing_options
            .infer_schema(Arc::clone(&object_store), &path)
            .await?;

        let config = ListingTableConfig::new(object_store, path)
            .with_listing_options(listing_options)
            .with_schema(resolved_schema);

        let provider = ListingTable::try_new(config)?;
        Self::scan(table_name, Arc::new(provider), projection)
    }

    /// Scan an Json data source
    pub async fn scan_json(
        object_store: Arc<dyn ObjectStore>,
        path: impl Into<String>,
        options: NdJsonReadOptions<'_>,
        projection: Option<Vec<usize>>,
        target_partitions: usize,
    ) -> Result<Self> {
        let path = path.into();
        Self::scan_json_with_name(
=======
        Self::scan_avro_with_name(
>>>>>>> ee945c3f
            object_store,
            path.clone(),
            options,
            projection,
            path,
            target_partitions,
        )
        .await
    }

<<<<<<< HEAD
    /// Scan an Json data source and register it with a given table name
    pub async fn scan_json_with_name(
        object_store: Arc<dyn ObjectStore>,
        path: impl Into<String>,
        options: NdJsonReadOptions<'_>,
=======
    /// Scan an Avro data source and register it with a given table name
    pub async fn scan_avro_with_name(
        object_store: Arc<dyn ObjectStore>,
        path: impl Into<String>,
        options: AvroReadOptions<'_>,
>>>>>>> ee945c3f
        projection: Option<Vec<usize>>,
        table_name: impl Into<String>,
        target_partitions: usize,
    ) -> Result<Self> {
        let listing_options = options.to_listing_options(target_partitions);

        let path: String = path.into();

        let resolved_schema = match options.schema {
            Some(s) => s,
            None => {
                listing_options
                    .infer_schema(Arc::clone(&object_store), &path)
                    .await?
            }
        };
        let config = ListingTableConfig::new(object_store, path)
            .with_listing_options(listing_options)
            .with_schema(resolved_schema);
        let provider = ListingTable::try_new(config)?;

        Self::scan(table_name, Arc::new(provider), projection)
    }

    /// Scan an empty data source, mainly used in tests
    pub fn scan_empty(
        name: Option<&str>,
        table_schema: &Schema,
        projection: Option<Vec<usize>>,
    ) -> Result<Self> {
        let table_schema = Arc::new(table_schema.clone());
        let provider = Arc::new(EmptyTable::new(table_schema));
        Self::scan(name.unwrap_or(UNNAMED_TABLE), provider, projection)
    }

    /// Convert a table provider into a builder with a TableScan
    pub fn scan(
        table_name: impl Into<String>,
        provider: Arc<dyn TableProvider>,
        projection: Option<Vec<usize>>,
    ) -> Result<Self> {
        Self::scan_with_filters(table_name, provider, projection, vec![])
    }

    /// Convert a table provider into a builder with a TableScan
    pub fn scan_with_filters(
        table_name: impl Into<String>,
        provider: Arc<dyn TableProvider>,
        projection: Option<Vec<usize>>,
        filters: Vec<Expr>,
    ) -> Result<Self> {
        let table_name = table_name.into();

        if table_name.is_empty() {
            return Err(DataFusionError::Plan(
                "table_name cannot be empty".to_string(),
            ));
        }

        let schema = provider.schema();

        let projected_schema = projection
            .as_ref()
            .map(|p| {
                DFSchema::new_with_metadata(
                    p.iter()
                        .map(|i| {
                            DFField::from_qualified(&table_name, schema.field(*i).clone())
                        })
                        .collect(),
                    schema.metadata().clone(),
                )
            })
            .unwrap_or_else(|| {
                DFSchema::try_from_qualified_schema(&table_name, &schema)
            })?;

        let table_scan = LogicalPlan::TableScan(TableScan {
            table_name,
            source: provider_as_source(provider),
            projected_schema: Arc::new(projected_schema),
            projection,
            filters,
            limit: None,
        });
        Ok(Self::from(table_scan))
    }
    /// Wrap a plan in a window
    pub(crate) fn window_plan(
        input: LogicalPlan,
        window_exprs: Vec<Expr>,
    ) -> Result<LogicalPlan> {
        let mut plan = input;
        let mut groups = group_window_expr_by_sort_keys(&window_exprs)?;
        // sort by sort_key len descending, so that more deeply sorted plans gets nested further
        // down as children; to further mimic the behavior of PostgreSQL, we want stable sort
        // and a reverse so that tieing sort keys are reversed in order; note that by this rule
        // if there's an empty over, it'll be at the top level
        groups.sort_by(|(key_a, _), (key_b, _)| key_a.len().cmp(&key_b.len()));
        groups.reverse();
        for (_, exprs) in groups {
            let window_exprs = exprs.into_iter().cloned().collect::<Vec<_>>();
            // the partition and sort itself is done at physical level, see physical_planner's
            // fn create_initial_plan
            plan = LogicalPlanBuilder::from(plan)
                .window(window_exprs)?
                .build()?;
        }
        Ok(plan)
    }
    /// Apply a projection without alias.
    pub fn project(
        &self,
        expr: impl IntoIterator<Item = impl Into<Expr>>,
    ) -> Result<Self> {
        self.project_with_alias(expr, None)
    }

    /// Apply a projection with alias
    pub fn project_with_alias(
        &self,
        expr: impl IntoIterator<Item = impl Into<Expr>>,
        alias: Option<String>,
    ) -> Result<Self> {
        Ok(Self::from(project_with_alias(
            self.plan.clone(),
            expr,
            alias,
        )?))
    }

    /// Apply a filter
    pub fn filter(&self, expr: impl Into<Expr>) -> Result<Self> {
        let expr = normalize_col(expr.into(), &self.plan)?;
        Ok(Self::from(LogicalPlan::Filter(Filter {
            predicate: expr,
            input: Arc::new(self.plan.clone()),
        })))
    }

    /// Apply a limit
    pub fn limit(&self, n: usize) -> Result<Self> {
        Ok(Self::from(LogicalPlan::Limit(Limit {
            n,
            input: Arc::new(self.plan.clone()),
        })))
    }

    /// Apply an alias
    pub fn alias(&self, alias: &str) -> Result<Self> {
        let schema: Schema = self.schema().as_ref().clone().into();
        let schema =
            DFSchemaRef::new(DFSchema::try_from_qualified_schema(alias, &schema)?);
        Ok(Self::from(LogicalPlan::SubqueryAlias(SubqueryAlias {
            input: Arc::new(self.plan.clone()),
            alias: alias.to_string(),
            schema,
        })))
    }

    /// Add missing sort columns to all downstream projection
    fn add_missing_columns(
        &self,
        curr_plan: LogicalPlan,
        missing_cols: &[Column],
    ) -> Result<LogicalPlan> {
        match curr_plan {
            LogicalPlan::Projection(Projection {
                input,
                mut expr,
                schema: _,
                alias,
            }) if missing_cols
                .iter()
                .all(|c| input.schema().field_from_column(c).is_ok()) =>
            {
                let input_schema = input.schema();

                let missing_exprs = missing_cols
                    .iter()
                    .map(|c| normalize_col(Expr::Column(c.clone()), &input))
                    .collect::<Result<Vec<_>>>()?;

                expr.extend(missing_exprs);

                let new_schema = DFSchema::new_with_metadata(
                    exprlist_to_fields(&expr, &input)?,
                    input_schema.metadata().clone(),
                )?;

                Ok(LogicalPlan::Projection(Projection {
                    expr,
                    input,
                    schema: DFSchemaRef::new(new_schema),
                    alias,
                }))
            }
            _ => {
                let new_inputs = curr_plan
                    .inputs()
                    .into_iter()
                    .map(|input_plan| {
                        self.add_missing_columns((*input_plan).clone(), missing_cols)
                    })
                    .collect::<Result<Vec<_>>>()?;

                let expr = curr_plan.expressions();
                utils::from_plan(&curr_plan, &expr, &new_inputs)
            }
        }
    }

    /// Apply a sort
    pub fn sort(
        &self,
        exprs: impl IntoIterator<Item = impl Into<Expr>> + Clone,
    ) -> Result<Self> {
        let exprs = rewrite_sort_cols_by_aggs(exprs, &self.plan)?;

        let schema = self.plan.schema();

        // Collect sort columns that are missing in the input plan's schema
        let mut missing_cols: Vec<Column> = vec![];
        exprs
            .clone()
            .into_iter()
            .try_for_each::<_, Result<()>>(|expr| {
                let mut columns: HashSet<Column> = HashSet::new();
                expr_to_columns(&expr, &mut columns)?;

                columns.into_iter().for_each(|c| {
                    if schema.field_from_column(&c).is_err() {
                        missing_cols.push(c);
                    }
                });

                Ok(())
            })?;

        if missing_cols.is_empty() {
            return Ok(Self::from(LogicalPlan::Sort(Sort {
                expr: normalize_cols(exprs, &self.plan)?,
                input: Arc::new(self.plan.clone()),
            })));
        }

        let plan = self.add_missing_columns(self.plan.clone(), &missing_cols)?;
        let sort_plan = LogicalPlan::Sort(Sort {
            expr: normalize_cols(exprs, &plan)?,
            input: Arc::new(plan.clone()),
        });
        // remove pushed down sort columns
        let new_expr = schema
            .fields()
            .iter()
            .map(|f| Expr::Column(f.qualified_column()))
            .collect();
        let new_schema = DFSchema::new_with_metadata(
            exprlist_to_fields(&new_expr, &self.plan)?,
            schema.metadata().clone(),
        )?;

        Ok(Self::from(LogicalPlan::Projection(Projection {
            expr: new_expr,
            input: Arc::new(sort_plan),
            schema: DFSchemaRef::new(new_schema),
            alias: None,
        })))
    }

    /// Apply a union
    pub fn union(&self, plan: LogicalPlan) -> Result<Self> {
        Ok(Self::from(union_with_alias(self.plan.clone(), plan, None)?))
    }

    /// Apply deduplication: Only distinct (different) values are returned)
    pub fn distinct(&self) -> Result<Self> {
        let projection_expr = expand_wildcard(self.plan.schema(), &self.plan)?;
        let plan = LogicalPlanBuilder::from(self.plan.clone())
            .aggregate(projection_expr, iter::empty::<Expr>())?
            .build()?;
        Self::from(plan).project(vec![Expr::Wildcard])
    }

    /// Apply a join with on constraint
    pub fn join(
        &self,
        right: &LogicalPlan,
        join_type: JoinType,
        join_keys: (Vec<impl Into<Column>>, Vec<impl Into<Column>>),
    ) -> Result<Self> {
        self.join_detailed(right, join_type, join_keys, false)
    }

    fn normalize(
        plan: &LogicalPlan,
        column: impl Into<Column> + Clone,
    ) -> Result<Column> {
        let schemas = plan.all_schemas();
        let using_columns = plan.using_columns()?;
        column
            .into()
            .normalize_with_schemas(&schemas, &using_columns)
    }

    /// Apply a join with on constraint and specified null equality
    /// If null_equals_null is true then null == null, else null != null
    pub fn join_detailed(
        &self,
        right: &LogicalPlan,
        join_type: JoinType,
        join_keys: (Vec<impl Into<Column>>, Vec<impl Into<Column>>),
        null_equals_null: bool,
    ) -> Result<Self> {
        if join_keys.0.len() != join_keys.1.len() {
            return Err(DataFusionError::Plan(
                "left_keys and right_keys were not the same length".to_string(),
            ));
        }

        let (left_keys, right_keys): (Vec<Result<Column>>, Vec<Result<Column>>) =
            join_keys
                .0
                .into_iter()
                .zip(join_keys.1.into_iter())
                .map(|(l, r)| {
                    let l = l.into();
                    let r = r.into();

                    match (&l.relation, &r.relation) {
                        (Some(lr), Some(rr)) => {
                            let l_is_left =
                                self.plan.schema().field_with_qualified_name(lr, &l.name);
                            let l_is_right =
                                right.schema().field_with_qualified_name(lr, &l.name);
                            let r_is_left =
                                self.plan.schema().field_with_qualified_name(rr, &r.name);
                            let r_is_right =
                                right.schema().field_with_qualified_name(rr, &r.name);

                            match (l_is_left, l_is_right, r_is_left, r_is_right) {
                                (_, Ok(_), Ok(_), _) => (Ok(r), Ok(l)),
                                (Ok(_), _, _, Ok(_)) => (Ok(l), Ok(r)),
                                _ => (
                                    Self::normalize(&self.plan, l),
                                    Self::normalize(right, r),
                                ),
                            }
                        }
                        (Some(lr), None) => {
                            let l_is_left =
                                self.plan.schema().field_with_qualified_name(lr, &l.name);
                            let l_is_right =
                                right.schema().field_with_qualified_name(lr, &l.name);

                            match (l_is_left, l_is_right) {
                                (Ok(_), _) => (Ok(l), Self::normalize(right, r)),
                                (_, Ok(_)) => (Self::normalize(&self.plan, r), Ok(l)),
                                _ => (
                                    Self::normalize(&self.plan, l),
                                    Self::normalize(right, r),
                                ),
                            }
                        }
                        (None, Some(rr)) => {
                            let r_is_left =
                                self.plan.schema().field_with_qualified_name(rr, &r.name);
                            let r_is_right =
                                right.schema().field_with_qualified_name(rr, &r.name);

                            match (r_is_left, r_is_right) {
                                (Ok(_), _) => (Ok(r), Self::normalize(right, l)),
                                (_, Ok(_)) => (Self::normalize(&self.plan, l), Ok(r)),
                                _ => (
                                    Self::normalize(&self.plan, l),
                                    Self::normalize(right, r),
                                ),
                            }
                        }
                        (None, None) => {
                            let mut swap = false;
                            let left_key = Self::normalize(&self.plan, l.clone())
                                .or_else(|_| {
                                    swap = true;
                                    Self::normalize(right, l)
                                });
                            if swap {
                                (Self::normalize(&self.plan, r), left_key)
                            } else {
                                (left_key, Self::normalize(right, r))
                            }
                        }
                    }
                })
                .unzip();

        let left_keys = left_keys.into_iter().collect::<Result<Vec<Column>>>()?;
        let right_keys = right_keys.into_iter().collect::<Result<Vec<Column>>>()?;

        let on: Vec<(_, _)> = left_keys.into_iter().zip(right_keys.into_iter()).collect();
        let join_schema =
            build_join_schema(self.plan.schema(), right.schema(), &join_type)?;

        Ok(Self::from(LogicalPlan::Join(Join {
            left: Arc::new(self.plan.clone()),
            right: Arc::new(right.clone()),
            on,
            join_type,
            join_constraint: JoinConstraint::On,
            schema: DFSchemaRef::new(join_schema),
            null_equals_null,
        })))
    }

    /// Apply a join with using constraint, which duplicates all join columns in output schema.
    pub fn join_using(
        &self,
        right: &LogicalPlan,
        join_type: JoinType,
        using_keys: Vec<impl Into<Column> + Clone>,
    ) -> Result<Self> {
        let left_keys: Vec<Column> = using_keys
            .clone()
            .into_iter()
            .map(|c| Self::normalize(&self.plan, c))
            .collect::<Result<_>>()?;
        let right_keys: Vec<Column> = using_keys
            .into_iter()
            .map(|c| Self::normalize(right, c))
            .collect::<Result<_>>()?;

        let on: Vec<(_, _)> = left_keys.into_iter().zip(right_keys.into_iter()).collect();
        let join_schema =
            build_join_schema(self.plan.schema(), right.schema(), &join_type)?;

        Ok(Self::from(LogicalPlan::Join(Join {
            left: Arc::new(self.plan.clone()),
            right: Arc::new(right.clone()),
            on,
            join_type,
            join_constraint: JoinConstraint::Using,
            schema: DFSchemaRef::new(join_schema),
            null_equals_null: false,
        })))
    }

    /// Apply a cross join
    pub fn cross_join(&self, right: &LogicalPlan) -> Result<Self> {
        let schema = self.plan.schema().join(right.schema())?;
        Ok(Self::from(LogicalPlan::CrossJoin(CrossJoin {
            left: Arc::new(self.plan.clone()),
            right: Arc::new(right.clone()),
            schema: DFSchemaRef::new(schema),
        })))
    }

    /// Repartition
    pub fn repartition(&self, partitioning_scheme: Partitioning) -> Result<Self> {
        Ok(Self::from(LogicalPlan::Repartition(Repartition {
            input: Arc::new(self.plan.clone()),
            partitioning_scheme,
        })))
    }

    /// Apply a window functions to extend the schema
    pub fn window(
        &self,
        window_expr: impl IntoIterator<Item = impl Into<Expr>>,
    ) -> Result<Self> {
        let window_expr = normalize_cols(window_expr, &self.plan)?;
        let all_expr = window_expr.iter();
        validate_unique_names("Windows", all_expr.clone(), self.plan.schema())?;
        let mut window_fields: Vec<DFField> = exprlist_to_fields(all_expr, &self.plan)?;
        window_fields.extend_from_slice(self.plan.schema().fields());
        Ok(Self::from(LogicalPlan::Window(Window {
            input: Arc::new(self.plan.clone()),
            window_expr,
            schema: Arc::new(DFSchema::new_with_metadata(
                window_fields,
                self.plan.schema().metadata().clone(),
            )?),
        })))
    }

    /// Apply an aggregate: grouping on the `group_expr` expressions
    /// and calculating `aggr_expr` aggregates for each distinct
    /// value of the `group_expr`;
    pub fn aggregate(
        &self,
        group_expr: impl IntoIterator<Item = impl Into<Expr>>,
        aggr_expr: impl IntoIterator<Item = impl Into<Expr>>,
    ) -> Result<Self> {
        let group_expr = normalize_cols(group_expr, &self.plan)?;
        let aggr_expr = normalize_cols(aggr_expr, &self.plan)?;
        let all_expr = group_expr.iter().chain(aggr_expr.iter());
        validate_unique_names("Aggregations", all_expr.clone(), self.plan.schema())?;
        let aggr_schema = DFSchema::new_with_metadata(
            exprlist_to_fields(all_expr, &self.plan)?,
            self.plan.schema().metadata().clone(),
        )?;
        Ok(Self::from(LogicalPlan::Aggregate(Aggregate {
            input: Arc::new(self.plan.clone()),
            group_expr,
            aggr_expr,
            schema: DFSchemaRef::new(aggr_schema),
        })))
    }

    /// Create an expression to represent the explanation of the plan
    ///
    /// if `analyze` is true, runs the actual plan and produces
    /// information about metrics during run.
    ///
    /// if `verbose` is true, prints out additional details.
    pub fn explain(&self, verbose: bool, analyze: bool) -> Result<Self> {
        let schema = LogicalPlan::explain_schema();
        let schema = schema.to_dfschema_ref()?;

        if analyze {
            Ok(Self::from(LogicalPlan::Analyze(Analyze {
                verbose,
                input: Arc::new(self.plan.clone()),
                schema,
            })))
        } else {
            let stringified_plans =
                vec![self.plan.to_stringified(PlanType::InitialLogicalPlan)];

            Ok(Self::from(LogicalPlan::Explain(Explain {
                verbose,
                plan: Arc::new(self.plan.clone()),
                stringified_plans,
                schema,
            })))
        }
    }

    /// Process intersect set operator
    pub(crate) fn intersect(
        left_plan: LogicalPlan,
        right_plan: LogicalPlan,
        is_all: bool,
    ) -> Result<LogicalPlan> {
        LogicalPlanBuilder::intersect_or_except(
            left_plan,
            right_plan,
            JoinType::Semi,
            is_all,
        )
    }

    /// Process except set operator
    pub(crate) fn except(
        left_plan: LogicalPlan,
        right_plan: LogicalPlan,
        is_all: bool,
    ) -> Result<LogicalPlan> {
        LogicalPlanBuilder::intersect_or_except(
            left_plan,
            right_plan,
            JoinType::Anti,
            is_all,
        )
    }

    /// Process intersect or except
    fn intersect_or_except(
        left_plan: LogicalPlan,
        right_plan: LogicalPlan,
        join_type: JoinType,
        is_all: bool,
    ) -> Result<LogicalPlan> {
        let join_keys = left_plan
            .schema()
            .fields()
            .iter()
            .zip(right_plan.schema().fields().iter())
            .map(|(left_field, right_field)| {
                (
                    (Column::from_name(left_field.name())),
                    (Column::from_name(right_field.name())),
                )
            })
            .unzip();
        if is_all {
            LogicalPlanBuilder::from(left_plan)
                .join_detailed(&right_plan, join_type, join_keys, true)?
                .build()
        } else {
            LogicalPlanBuilder::from(left_plan)
                .distinct()?
                .join_detailed(&right_plan, join_type, join_keys, true)?
                .build()
        }
    }

    /// Build the plan
    pub fn build(&self) -> Result<LogicalPlan> {
        Ok(self.plan.clone())
    }
}

/// Creates a schema for a join operation.
/// The fields from the left side are first
pub fn build_join_schema(
    left: &DFSchema,
    right: &DFSchema,
    join_type: &JoinType,
) -> Result<DFSchema> {
    let fields: Vec<DFField> = match join_type {
        JoinType::Inner | JoinType::Left | JoinType::Full | JoinType::Right => {
            let right_fields = right.fields().iter();
            let left_fields = left.fields().iter();
            // left then right
            left_fields.chain(right_fields).cloned().collect()
        }
        JoinType::Semi | JoinType::Anti => {
            // Only use the left side for the schema
            left.fields().clone()
        }
    };

    let mut metadata = left.metadata().clone();
    metadata.extend(right.metadata().clone());
    DFSchema::new_with_metadata(fields, metadata)
}

/// Errors if one or more expressions have equal names.
fn validate_unique_names<'a>(
    node_name: &str,
    expressions: impl IntoIterator<Item = &'a Expr>,
    input_schema: &DFSchema,
) -> Result<()> {
    let mut unique_names = HashMap::new();
    expressions.into_iter().enumerate().try_for_each(|(position, expr)| {
        let name = expr.name(input_schema)?;
        match unique_names.get(&name) {
            None => {
                unique_names.insert(name, (position, expr));
                Ok(())
            },
            Some((existing_position, existing_expr)) => {
                Err(DataFusionError::Plan(
                    format!("{} require unique expression names \
                             but the expression \"{:?}\" at position {} and \"{:?}\" \
                             at position {} have the same name. Consider aliasing (\"AS\") one of them.",
                             node_name, existing_expr, existing_position, expr, position,
                            )
                ))
            }
        }
    })
}

pub fn project_with_column_index_alias(
    expr: Vec<Expr>,
    input: Arc<LogicalPlan>,
    schema: DFSchemaRef,
    alias: Option<String>,
) -> Result<LogicalPlan> {
    let alias_expr = expr
        .into_iter()
        .enumerate()
        .map(|(i, e)| match e {
            ignore_alias @ Expr::Alias { .. } => ignore_alias,
            ignore_col @ Expr::Column { .. } => ignore_col,
            x => x.alias(format!("column{}", i).as_str()),
        })
        .collect::<Vec<_>>();
    Ok(LogicalPlan::Projection(Projection {
        expr: alias_expr,
        input,
        schema,
        alias,
    }))
}

/// Union two logical plans with an optional alias.
pub fn union_with_alias(
    left_plan: LogicalPlan,
    right_plan: LogicalPlan,
    alias: Option<String>,
) -> Result<LogicalPlan> {
    let union_schema = left_plan.schema().clone();
    let inputs_iter = vec![left_plan, right_plan]
        .into_iter()
        .flat_map(|p| match p {
            LogicalPlan::Union(Union { inputs, .. }) => inputs,
            x => vec![x],
        });

    inputs_iter
        .clone()
        .skip(1)
        .try_for_each(|input_plan| -> Result<()> {
            union_schema.check_arrow_schema_type_compatible(
                &((**input_plan.schema()).clone().into()),
            )
        })?;

    let inputs = inputs_iter
        .map(|p| match p {
            LogicalPlan::Projection(Projection {
                expr, input, alias, ..
            }) => {
                project_with_column_index_alias(expr, input, union_schema.clone(), alias)
                    .unwrap()
            }
            x => x,
        })
        .collect::<Vec<_>>();
    if inputs.is_empty() {
        return Err(DataFusionError::Plan("Empty UNION".to_string()));
    }

    let union_schema = (**inputs[0].schema()).clone();
    let union_schema = Arc::new(match alias {
        Some(ref alias) => union_schema.replace_qualifier(alias.as_str()),
        None => union_schema.strip_qualifiers(),
    });

    Ok(LogicalPlan::Union(Union {
        inputs,
        schema: union_schema,
        alias,
    }))
}

/// Project with optional alias
/// # Errors
/// This function errors under any of the following conditions:
/// * Two or more expressions have the same name
/// * An invalid expression is used (e.g. a `sort` expression)
pub fn project_with_alias(
    plan: LogicalPlan,
    expr: impl IntoIterator<Item = impl Into<Expr>>,
    alias: Option<String>,
) -> Result<LogicalPlan> {
    let input_schema = plan.schema();
    let mut projected_expr = vec![];
    for e in expr {
        let e = e.into();
        match e {
            Expr::Wildcard => {
                projected_expr.extend(expand_wildcard(input_schema, &plan)?)
            }
            Expr::QualifiedWildcard { ref qualifier } => projected_expr
                .extend(expand_qualified_wildcard(qualifier, input_schema, &plan)?),
            _ => projected_expr
                .push(columnize_expr(normalize_col(e, &plan)?, input_schema)),
        }
    }
    validate_unique_names("Projections", projected_expr.iter(), input_schema)?;
    let input_schema = DFSchema::new_with_metadata(
        exprlist_to_fields(&projected_expr, &plan)?,
        plan.schema().metadata().clone(),
    )?;
    let schema = match alias {
        Some(ref alias) => input_schema.replace_qualifier(alias.as_str()),
        None => input_schema,
    };

    Ok(LogicalPlan::Projection(Projection {
        expr: projected_expr,
        input: Arc::new(plan.clone()),
        schema: DFSchemaRef::new(schema),
        alias,
    }))
}

#[cfg(test)]
mod tests {
    use arrow::datatypes::{DataType, Field};
    use datafusion_common::SchemaError;
    use datafusion_expr::expr_fn::exists;

    use crate::logical_plan::StringifiedPlan;
    use crate::test::test_table_scan_with_name;

    use super::super::{col, lit, sum};
    use super::*;

    #[test]
    fn plan_builder_simple() -> Result<()> {
        let plan = LogicalPlanBuilder::scan_empty(
            Some("employee_csv"),
            &employee_schema(),
            Some(vec![0, 3]),
        )?
        .filter(col("state").eq(lit("CO")))?
        .project(vec![col("id")])?
        .build()?;

        let expected = "Projection: #employee_csv.id\
        \n  Filter: #employee_csv.state = Utf8(\"CO\")\
        \n    TableScan: employee_csv projection=Some([0, 3])";

        assert_eq!(expected, format!("{:?}", plan));

        Ok(())
    }

    #[test]
    fn plan_builder_schema() {
        let schema = employee_schema();
        let plan =
            LogicalPlanBuilder::scan_empty(Some("employee_csv"), &schema, None).unwrap();

        let expected =
            DFSchema::try_from_qualified_schema("employee_csv", &schema).unwrap();

        assert_eq!(&expected, plan.schema().as_ref())
    }

    #[test]
    fn plan_builder_aggregate() -> Result<()> {
        let plan = LogicalPlanBuilder::scan_empty(
            Some("employee_csv"),
            &employee_schema(),
            Some(vec![3, 4]),
        )?
        .aggregate(
            vec![col("state")],
            vec![sum(col("salary")).alias("total_salary")],
        )?
        .project(vec![col("state"), col("total_salary")])?
        .build()?;

        let expected = "Projection: #employee_csv.state, #total_salary\
        \n  Aggregate: groupBy=[[#employee_csv.state]], aggr=[[SUM(#employee_csv.salary) AS total_salary]]\
        \n    TableScan: employee_csv projection=Some([3, 4])";

        assert_eq!(expected, format!("{:?}", plan));

        Ok(())
    }

    #[test]
    fn plan_builder_sort() -> Result<()> {
        let plan = LogicalPlanBuilder::scan_empty(
            Some("employee_csv"),
            &employee_schema(),
            Some(vec![3, 4]),
        )?
        .sort(vec![
            Expr::Sort {
                expr: Box::new(col("state")),
                asc: true,
                nulls_first: true,
            },
            Expr::Sort {
                expr: Box::new(col("salary")),
                asc: false,
                nulls_first: false,
            },
        ])?
        .build()?;

        let expected = "Sort: #employee_csv.state ASC NULLS FIRST, #employee_csv.salary DESC NULLS LAST\
        \n  TableScan: employee_csv projection=Some([3, 4])";

        assert_eq!(expected, format!("{:?}", plan));

        Ok(())
    }

    #[test]
    fn plan_using_join_wildcard_projection() -> Result<()> {
        let t2 = LogicalPlanBuilder::scan_empty(Some("t2"), &employee_schema(), None)?
            .build()?;

        let plan = LogicalPlanBuilder::scan_empty(Some("t1"), &employee_schema(), None)?
            .join_using(&t2, JoinType::Inner, vec!["id"])?
            .project(vec![Expr::Wildcard])?
            .build()?;

        // id column should only show up once in projection
        let expected = "Projection: #t1.id, #t1.first_name, #t1.last_name, #t1.state, #t1.salary, #t2.first_name, #t2.last_name, #t2.state, #t2.salary\
        \n  Inner Join: Using #t1.id = #t2.id\
        \n    TableScan: t1 projection=None\
        \n    TableScan: t2 projection=None";

        assert_eq!(expected, format!("{:?}", plan));

        Ok(())
    }

    #[test]
    fn plan_builder_union_combined_single_union() -> Result<()> {
        let plan = LogicalPlanBuilder::scan_empty(
            Some("employee_csv"),
            &employee_schema(),
            Some(vec![3, 4]),
        )?;

        let plan = plan
            .union(plan.build()?)?
            .union(plan.build()?)?
            .union(plan.build()?)?
            .build()?;

        // output has only one union
        let expected = "Union\
        \n  TableScan: employee_csv projection=Some([3, 4])\
        \n  TableScan: employee_csv projection=Some([3, 4])\
        \n  TableScan: employee_csv projection=Some([3, 4])\
        \n  TableScan: employee_csv projection=Some([3, 4])";

        assert_eq!(expected, format!("{:?}", plan));

        Ok(())
    }

    #[test]
    fn exists_subquery() -> Result<()> {
        let foo = test_table_scan_with_name("foo")?;
        let bar = test_table_scan_with_name("bar")?;

        let subquery = LogicalPlanBuilder::from(foo)
            .project(vec![col("a")])?
            .filter(col("a").eq(col("bar.a")))?
            .build()?;

        let outer_query = LogicalPlanBuilder::from(bar)
            .project(vec![col("a")])?
            .filter(exists(Arc::new(subquery)))?
            .build()?;

        let expected = "Filter: EXISTS (\
            Subquery: Filter: #foo.a = #bar.a\
            \n  Projection: #foo.a\
            \n    TableScan: foo projection=None)\
        \n  Projection: #bar.a\n    TableScan: bar projection=None";
        assert_eq!(expected, format!("{:?}", outer_query));

        Ok(())
    }

    #[test]
    fn filter_in_subquery() -> Result<()> {
        let foo = test_table_scan_with_name("foo")?;
        let bar = test_table_scan_with_name("bar")?;

        let subquery = LogicalPlanBuilder::from(foo)
            .project(vec![col("a")])?
            .filter(col("a").eq(col("bar.a")))?
            .build()?;

        // SELECT a FROM bar WHERE a IN (SELECT a FROM foo WHERE a = bar.a)
        let outer_query = LogicalPlanBuilder::from(bar)
            .project(vec![col("a")])?
            .filter(in_subquery(col("a"), Arc::new(subquery)))?
            .build()?;

        let expected = "Filter: #bar.a IN (Subquery: Filter: #foo.a = #bar.a\
        \n  Projection: #foo.a\
        \n    TableScan: foo projection=None)\
        \n  Projection: #bar.a\
        \n    TableScan: bar projection=None";
        assert_eq!(expected, format!("{:?}", outer_query));

        Ok(())
    }

    #[test]
    fn select_scalar_subquery() -> Result<()> {
        let foo = test_table_scan_with_name("foo")?;
        let bar = test_table_scan_with_name("bar")?;

        let subquery = LogicalPlanBuilder::from(foo)
            .project(vec![col("b")])?
            .filter(col("a").eq(col("bar.a")))?
            .build()?;

        // SELECT (SELECT a FROM foo WHERE a = bar.a) FROM bar
        let outer_query = LogicalPlanBuilder::from(bar)
            .project(vec![scalar_subquery(Arc::new(subquery))])?
            .build()?;

        let expected = "Projection: (Subquery: Filter: #foo.a = #bar.a\
                \n  Projection: #foo.b\
                \n    TableScan: foo projection=None)\
            \n  TableScan: bar projection=None";
        assert_eq!(expected, format!("{:?}", outer_query));

        Ok(())
    }

    #[test]
    fn projection_non_unique_names() -> Result<()> {
        let plan = LogicalPlanBuilder::scan_empty(
            Some("employee_csv"),
            &employee_schema(),
            // project id and first_name by column index
            Some(vec![0, 1]),
        )?
        // two columns with the same name => error
        .project(vec![col("id"), col("first_name").alias("id")]);

        match plan {
            Err(DataFusionError::SchemaError(SchemaError::AmbiguousReference {
                qualifier,
                name,
            })) => {
                assert_eq!("employee_csv", qualifier.unwrap().as_str());
                assert_eq!("id", &name);
                Ok(())
            }
            _ => Err(DataFusionError::Plan(
                "Plan should have returned an DataFusionError::SchemaError".to_string(),
            )),
        }
    }

    #[test]
    fn aggregate_non_unique_names() -> Result<()> {
        let plan = LogicalPlanBuilder::scan_empty(
            Some("employee_csv"),
            &employee_schema(),
            // project state and salary by column index
            Some(vec![3, 4]),
        )?
        // two columns with the same name => error
        .aggregate(vec![col("state")], vec![sum(col("salary")).alias("state")]);

        match plan {
            Err(DataFusionError::SchemaError(SchemaError::AmbiguousReference {
                qualifier,
                name,
            })) => {
                assert_eq!("employee_csv", qualifier.unwrap().as_str());
                assert_eq!("state", &name);
                Ok(())
            }
            _ => Err(DataFusionError::Plan(
                "Plan should have returned an DataFusionError::SchemaError".to_string(),
            )),
        }
    }

    fn employee_schema() -> Schema {
        Schema::new(vec![
            Field::new("id", DataType::Int32, false),
            Field::new("first_name", DataType::Utf8, false),
            Field::new("last_name", DataType::Utf8, false),
            Field::new("state", DataType::Utf8, false),
            Field::new("salary", DataType::Int32, false),
        ])
    }

    #[test]
    fn stringified_plan() {
        let stringified_plan =
            StringifiedPlan::new(PlanType::InitialLogicalPlan, "...the plan...");
        assert!(stringified_plan.should_display(true));
        assert!(!stringified_plan.should_display(false)); // not in non verbose mode

        let stringified_plan =
            StringifiedPlan::new(PlanType::FinalLogicalPlan, "...the plan...");
        assert!(stringified_plan.should_display(true));
        assert!(stringified_plan.should_display(false)); // display in non verbose mode too

        let stringified_plan =
            StringifiedPlan::new(PlanType::InitialPhysicalPlan, "...the plan...");
        assert!(stringified_plan.should_display(true));
        assert!(!stringified_plan.should_display(false)); // not in non verbose mode

        let stringified_plan =
            StringifiedPlan::new(PlanType::FinalPhysicalPlan, "...the plan...");
        assert!(stringified_plan.should_display(true));
        assert!(stringified_plan.should_display(false)); // display in non verbose mode

        let stringified_plan = StringifiedPlan::new(
            PlanType::OptimizedLogicalPlan {
                optimizer_name: "random opt pass".into(),
            },
            "...the plan...",
        );
        assert!(stringified_plan.should_display(true));
        assert!(!stringified_plan.should_display(false));
    }
}<|MERGE_RESOLUTION|>--- conflicted
+++ resolved
@@ -256,120 +256,6 @@
         Self::scan(table_name, Arc::new(provider), projection)
     }
 
-<<<<<<< HEAD
-    /// Scan a Parquet data source
-    pub async fn scan_parquet(
-        object_store: Arc<dyn ObjectStore>,
-        path: impl Into<String>,
-        options: ParquetReadOptions<'_>,
-=======
-    /// Scan an Avro data source
-    pub async fn scan_avro(
-        object_store: Arc<dyn ObjectStore>,
-        path: impl Into<String>,
-        options: AvroReadOptions<'_>,
->>>>>>> ee945c3f
-        projection: Option<Vec<usize>>,
-        target_partitions: usize,
-    ) -> Result<Self> {
-        let path = path.into();
-<<<<<<< HEAD
-        Self::scan_parquet_with_name(
-            object_store,
-            path.clone(),
-            options,
-            projection,
-            target_partitions,
-            path,
-        )
-        .await
-    }
-
-    /// Scan a Parquet data source and register it with a given table name
-    pub async fn scan_parquet_with_name(
-        object_store: Arc<dyn ObjectStore>,
-        path: impl Into<String>,
-        options: ParquetReadOptions<'_>,
-        projection: Option<Vec<usize>>,
-        target_partitions: usize,
-        table_name: impl Into<String>,
-    ) -> Result<Self> {
-        let listing_options = options.to_listing_options(target_partitions);
-        let path: String = path.into();
-
-        // with parquet we resolve the schema in all cases
-        let resolved_schema = listing_options
-            .infer_schema(Arc::clone(&object_store), &path)
-            .await?;
-
-        let config = ListingTableConfig::new(object_store, path)
-            .with_listing_options(listing_options)
-            .with_schema(resolved_schema);
-
-        let provider = ListingTable::try_new(config)?;
-        Self::scan(table_name, Arc::new(provider), projection)
-    }
-
-    /// Scan an Json data source
-    pub async fn scan_json(
-        object_store: Arc<dyn ObjectStore>,
-        path: impl Into<String>,
-        options: NdJsonReadOptions<'_>,
-        projection: Option<Vec<usize>>,
-        target_partitions: usize,
-    ) -> Result<Self> {
-        let path = path.into();
-        Self::scan_json_with_name(
-=======
-        Self::scan_avro_with_name(
->>>>>>> ee945c3f
-            object_store,
-            path.clone(),
-            options,
-            projection,
-            path,
-            target_partitions,
-        )
-        .await
-    }
-
-<<<<<<< HEAD
-    /// Scan an Json data source and register it with a given table name
-    pub async fn scan_json_with_name(
-        object_store: Arc<dyn ObjectStore>,
-        path: impl Into<String>,
-        options: NdJsonReadOptions<'_>,
-=======
-    /// Scan an Avro data source and register it with a given table name
-    pub async fn scan_avro_with_name(
-        object_store: Arc<dyn ObjectStore>,
-        path: impl Into<String>,
-        options: AvroReadOptions<'_>,
->>>>>>> ee945c3f
-        projection: Option<Vec<usize>>,
-        table_name: impl Into<String>,
-        target_partitions: usize,
-    ) -> Result<Self> {
-        let listing_options = options.to_listing_options(target_partitions);
-
-        let path: String = path.into();
-
-        let resolved_schema = match options.schema {
-            Some(s) => s,
-            None => {
-                listing_options
-                    .infer_schema(Arc::clone(&object_store), &path)
-                    .await?
-            }
-        };
-        let config = ListingTableConfig::new(object_store, path)
-            .with_listing_options(listing_options)
-            .with_schema(resolved_schema);
-        let provider = ListingTable::try_new(config)?;
-
-        Self::scan(table_name, Arc::new(provider), projection)
-    }
-
     /// Scan an empty data source, mainly used in tests
     pub fn scan_empty(
         name: Option<&str>,
