--- conflicted
+++ resolved
@@ -20,24 +20,18 @@
 use super::display::{GraphvizVisitor, IndentVisitor};
 use super::expr::{Column, Expr};
 use super::extension::UserDefinedLogicalNode;
+use crate::arrow::datatypes::{DataType, Field, Schema, SchemaRef};
 use crate::datasource::TableProvider;
 use crate::error::DataFusionError;
-<<<<<<< HEAD
-pub use crate::logical_expr::logical_plan::{
-    CreateCatalog, CreateCatalogSchema, DropTable, EmptyRelation, JoinConstraint,
-    JoinType, Partitioning, PlanType, StringifiedPlan, ToStringifiedPlan, Values,
+pub use crate::logical_expr::{
+    logical_plan::{
+        CreateCatalog, CreateCatalogSchema, DropTable, EmptyRelation, JoinConstraint,
+        JoinType, Partitioning, PlanType, StringifiedPlan, ToStringifiedPlan, Values,
+    },
+    TableProviderFilterPushDown, TableSource,
 };
-=======
-use crate::logical_expr::TableProviderFilterPushDown;
->>>>>>> 073a03a3
 use crate::logical_plan::dfschema::DFSchemaRef;
-use arrow::datatypes::{DataType, Field, Schema, SchemaRef};
-<<<<<<< HEAD
-=======
-use datafusion_expr::TableSource;
 use std::any::Any;
-use std::fmt::Formatter;
->>>>>>> 073a03a3
 use std::{
     collections::HashSet,
     fmt::{self, Display},
