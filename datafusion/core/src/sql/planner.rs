--- conflicted
+++ resolved
@@ -28,18 +28,11 @@
 use crate::logical_plan::window_frames::{WindowFrame, WindowFrameUnits};
 use crate::logical_plan::Expr::Alias;
 use crate::logical_plan::{
-<<<<<<< HEAD
     and, col, lit, normalize_col, normalize_col_with_schemas, provider_as_source,
     union_with_alias, Column, CreateCatalog, CreateCatalogSchema,
     CreateExternalTable as PlanCreateExternalTable, CreateMemoryTable, CreateView,
     DFSchema, DFSchemaRef, DropTable, Expr, FileType, LogicalPlan, LogicalPlanBuilder,
     Operator, PlanType, ToDFSchema, ToStringifiedPlan,
-=======
-    and, col, lit, normalize_col, normalize_col_with_schemas, Column, CreateCatalog,
-    CreateCatalogSchema, CreateExternalTable as PlanCreateExternalTable,
-    CreateMemoryTable, CreateView, DFSchema, DFSchemaRef, DropTable, Expr, FileType,
-    LogicalPlan, LogicalPlanBuilder, Operator, PlanType, ToDFSchema, ToStringifiedPlan,
->>>>>>> c3f1d724
 };
 use crate::prelude::JoinType;
 use crate::scalar::ScalarValue;
