--- conflicted
+++ resolved
@@ -1277,9 +1277,10 @@
                 )? {
                     Expr::Literal(ScalarValue::Int64(Some(offset))) => {
                         if offset < 0 {
-                            return Err(DataFusionError::Plan(
-                                format!("Offset must be >= 0, '{}' was provided.", offset),
-                            ));
+                            return Err(DataFusionError::Plan(format!(
+                                "Offset must be >= 0, '{}' was provided.",
+                                offset
+                            )));
                         }
                         Ok(offset as usize)
                     }
@@ -4794,19 +4795,6 @@
     }
 
     #[test]
-<<<<<<< HEAD
-    fn test_offset_with_limit() {
-        let sql = "select id from person where person.id > 100 LIMIT 5 OFFSET 0;";
-        let expected = "Limit: 5\
-                                    \n  Offset: 0\
-                                    \n    Projection: #person.id\
-                                    \n      Filter: #person.id > Int64(100)\
-                                    \n        TableScan: person projection=None";
-        quick_test(sql, expected);
-
-        // Flip the order of LIMIT and OFFSET in the query. Plan should remain the same.
-        let sql = "SELECT id FROM person WHERE person.id > 100 OFFSET 0 LIMIT 5;";
-=======
     fn join_on_disjunction_condition() {
         let sql = "SELECT id, order_id \
             FROM person \
@@ -4816,42 +4804,10 @@
             \n    CrossJoin:\
             \n      TableScan: person projection=None\
             \n      TableScan: orders projection=None";
->>>>>>> 2eb87976
-        quick_test(sql, expected);
-    }
-
-    #[test]
-<<<<<<< HEAD
-    fn test_offset_no_limit() {
-        let sql = "SELECT id FROM person WHERE person.id > 100 OFFSET 5;";
-        let expected = "Offset: 5\
-                                    \n  Projection: #person.id\
-                                    \n    Filter: #person.id > Int64(100)\
-                                    \n      TableScan: person projection=None";
-        quick_test(sql, expected);
-    }
-
-    #[test]
-    fn test_offset_invalid() {
-        let sql = "SELECT id FROM person LIMIT 5 OFFSET -1;";
-        let err = logical_plan(sql).expect_err("query should have failed");
-        assert_expected_error(err, "Offset must be >= 0");
-    }
-
-    fn assert_expected_error(err: DataFusionError, expected: &str) {
-        match err {
-            DataFusionError::Plan( .. ) => {
-                let msg = format!("{}", err);
-                if !msg.starts_with(&expected) {
-                    panic!("error [{}] did not start with [{}]", msg, expected);
-                }
-            },
-            _ => panic!("assert_expected_error, wrong error type '{}' encountered", err),
-        }
-    }
-
-
-=======
+        quick_test(sql, expected);
+    }
+
+    #[test]
     fn join_on_complex_condition() {
         let sql = "SELECT id, order_id \
             FROM person \
@@ -4864,7 +4820,31 @@
         quick_test(sql, expected);
     }
 
->>>>>>> 2eb87976
+    #[test]
+    fn test_offset_with_limit() {
+        let sql = "select id from person where person.id > 100 LIMIT 5 OFFSET 0;";
+        let expected = "Limit: 5\
+                                    \n  Offset: 0\
+                                    \n    Projection: #person.id\
+                                    \n      Filter: #person.id > Int64(100)\
+                                    \n        TableScan: person projection=None";
+        quick_test(sql, expected);
+
+        // Flip the order of LIMIT and OFFSET in the query. Plan should remain the same.
+        let sql = "SELECT id FROM person WHERE person.id > 100 OFFSET 0 LIMIT 5;";
+        quick_test(sql, expected);
+    }
+
+    #[test]
+    fn test_offset_no_limit() {
+        let sql = "SELECT id FROM person WHERE person.id > 100 OFFSET 5;";
+        let expected = "Offset: 5\
+                                    \n  Projection: #person.id\
+                                    \n    Filter: #person.id > Int64(100)\
+                                    \n      TableScan: person projection=None";
+        quick_test(sql, expected);
+    }
+
     fn assert_field_not_found(err: DataFusionError, name: &str) {
         match err {
             DataFusionError::SchemaError { .. } => {
