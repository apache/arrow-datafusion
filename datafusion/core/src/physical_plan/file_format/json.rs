--- conflicted
+++ resolved
@@ -311,30 +311,9 @@
         case(FileCompressionType::BZIP2)
     )]
     #[tokio::test]
-<<<<<<< HEAD
-    async fn write_json_results_error_handling() -> Result<()> {
-        let ctx = SessionContext::new();
-        let options = CsvReadOptions::default()
-            .schema_infer_max_records(2)
-            .has_header(true);
-        let df = ctx.read_csv("tests/csv/corrupt.csv", options).await?;
-        let tmp_dir = TempDir::new()?;
-        let out_dir = tmp_dir.as_ref().to_str().unwrap().to_string() + "/out";
-        let e = df
-            .write_json(&out_dir)
-            .await
-            .expect_err("should fail because input file does not match inferred schema");
-        assert_eq!("Arrow error: Parser error: Error while parsing value d for column 0 at line 4", format!("{}", e));
-        Ok(())
-    }
-
-    #[tokio::test]
-    async fn nd_json_exec_file_without_projection() -> Result<()> {
-=======
     async fn nd_json_exec_file_without_projection(
         file_compression_type: FileCompressionType,
     ) -> Result<()> {
->>>>>>> f1322592
         let session_ctx = SessionContext::new();
         let task_ctx = session_ctx.task_ctx();
         use arrow::datatypes::DataType;
@@ -613,4 +592,20 @@
             );
         }
     }
+
+    async fn write_json_results_error_handling() -> Result<()> {
+        let ctx = SessionContext::new();
+        let options = CsvReadOptions::default()
+            .schema_infer_max_records(2)
+            .has_header(true);
+        let df = ctx.read_csv("tests/csv/corrupt.csv", options).await?;
+        let tmp_dir = TempDir::new()?;
+        let out_dir = tmp_dir.as_ref().to_str().unwrap().to_string() + "/out";
+        let e = df
+            .write_json(&out_dir)
+            .await
+            .expect_err("should fail because input file does not match inferred schema");
+        assert_eq!("Arrow error: Parser error: Error while parsing value d for column 0 at line 4", format!("{}", e));
+        Ok(())
+    }
 }