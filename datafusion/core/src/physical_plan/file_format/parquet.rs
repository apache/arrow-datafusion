--- conflicted
+++ resolved
@@ -33,7 +33,6 @@
 use object_store::{GetResult, ObjectMeta, ObjectStore};
 use parquet::arrow::{ArrowReader, ArrowWriter, ParquetFileArrowReader, ProjectionMask};
 use parquet::file::reader::FileReader;
-use parquet::file::serialized_reader::SliceableCursor;
 use parquet::file::{
     metadata::RowGroupMetaData, properties::WriterProperties,
     reader::SerializedFileReader, serialized_reader::ReadOptionsBuilder,
@@ -205,26 +204,11 @@
 
         let opener = ParquetOpener {
             partition_index,
-<<<<<<< HEAD
             projection: Arc::from(projection),
-            batch_size: context.session_config().batch_size,
+            batch_size: context.session_config().batch_size(),
             pruning_predicate: self.pruning_predicate.clone(),
             table_schema: self.base_config.file_schema.clone(),
             metrics: self.metrics.clone(),
-=======
-            metrics: self.metrics.clone(),
-            object_store,
-            pruning_predicate: self.pruning_predicate.clone(),
-            batch_size: context.session_config().batch_size(),
-            schema: self.projected_schema.clone(),
-            projection,
-            remaining_rows: self.base_config.limit,
-            reader: None,
-            files: self.base_config.file_groups[partition_index].clone().into(),
-            projector: partition_col_proj,
-            adapter: SchemaAdapter::new(self.base_config.file_schema.clone()),
-            baseline_metrics: BaselineMetrics::new(&self.metrics, partition_index),
->>>>>>> 7afd4377
         };
 
         let stream =
@@ -332,9 +316,8 @@
                 r @ GetResult::Stream(_) => {
                     // TODO: Projection pushdown
                     let data = r.bytes().await?;
-                    let cursor = SliceableCursor::new(data.to_vec());
                     let reader =
-                        SerializedFileReader::new_with_options(cursor, build_opts())?;
+                        SerializedFileReader::new_with_options(data, build_opts())?;
                     let parquet_schema =
                         reader.metadata().file_metadata().schema_descr_ptr();
 
