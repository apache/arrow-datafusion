--- conflicted
+++ resolved
@@ -671,11 +671,8 @@
     use crate::datasource::listing::{FileRange, PartitionedFile};
     use crate::datasource::object_store::ObjectStoreUrl;
     use crate::execution::options::CsvReadOptions;
-<<<<<<< HEAD
+    use crate::physical_plan::displayable;
     use crate::physical_plan::file_format::partition_type_wrap;
-=======
-    use crate::physical_plan::displayable;
->>>>>>> bcd62485
     use crate::prelude::{ParquetReadOptions, SessionConfig, SessionContext};
     use crate::test::object_store::local_unpartitioned_file;
     use crate::{
