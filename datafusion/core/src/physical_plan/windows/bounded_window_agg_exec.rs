--- conflicted
+++ resolved
@@ -50,7 +50,6 @@
 use crate::physical_plan::windows::{
     calc_requirements, get_ordered_partition_by_indices,
 };
-<<<<<<< HEAD
 use arrow::compute::sort_to_indices;
 use datafusion_common::utils::{
     evaluate_partition_ranges, get_arrayref_at_indices, get_at_indices,
@@ -58,9 +57,6 @@
 };
 use datafusion_expr::ColumnarValue;
 use datafusion_physical_expr::hash_utils::create_hashes;
-=======
-use datafusion_common::utils::{evaluate_partition_ranges, get_at_indices};
->>>>>>> ebb83906
 use datafusion_physical_expr::window::{
     PartitionBatchState, PartitionBatches, PartitionKey, PartitionWindowAggStates,
     WindowAggState, WindowState,
@@ -123,7 +119,6 @@
     pub partition_keys: Vec<Arc<dyn PhysicalExpr>>,
     /// Execution metrics
     metrics: ExecutionPlanMetricsSet,
-<<<<<<< HEAD
     /// Partition by mode
     pub partition_search_mode: PartitionSearchMode,
     /// Partition by indices that define ordering
@@ -132,14 +127,11 @@
     // `ordered_partition_by_indices` would be 1, 0.
     // Similarly, if window expression contains PARTITION BY a,b
     // `ordered_partition_by_indices` would be 0, 1.
+    /// Partition by indices that defines preset for existing ordering
+    // see `get_ordered_partition_by_indices` for more details.
     ordered_partition_by_indices: Vec<usize>,
     /// Whether is source unbounded.
     pub source_unbounded: bool,
-=======
-    /// Partition by indices that defines preset for existing ordering
-    // see `get_ordered_partition_by_indices` for more details.
-    ordered_partition_by_indices: Vec<usize>,
->>>>>>> ebb83906
 }
 
 impl BoundedWindowAggExec {
@@ -154,7 +146,6 @@
     ) -> Result<Self> {
         let schema = create_schema(&input_schema, &window_expr)?;
         let schema = Arc::new(schema);
-<<<<<<< HEAD
         let partition_by_exprs = window_expr[0].partition_by();
         let ordered_partition_by_indices = match &partition_search_mode {
             PartitionSearchMode::Sorted => {
@@ -175,11 +166,6 @@
                 vec![]
             }
         };
-=======
-
-        let ordered_partition_by_indices =
-            get_ordered_partition_by_indices(window_expr[0].partition_by(), &input);
->>>>>>> ebb83906
         Ok(Self {
             input,
             window_expr,
@@ -187,13 +173,9 @@
             input_schema,
             partition_keys,
             metrics: ExecutionPlanMetricsSet::new(),
-<<<<<<< HEAD
             partition_search_mode,
             ordered_partition_by_indices,
             source_unbounded,
-=======
-            ordered_partition_by_indices,
->>>>>>> ebb83906
         })
     }
 
@@ -219,7 +201,6 @@
     // to calculate partition separation points
     pub fn partition_by_sort_keys(&self) -> Result<Vec<PhysicalSortExpr>> {
         // Partition by sort keys indices are stored in self.ordered_partition_by_indices.
-<<<<<<< HEAD
         let sort_keys = self.input.output_ordering();
         let sort_keys = sort_keys.unwrap_or(&[]);
         get_at_indices(sort_keys, &self.ordered_partition_by_indices)
@@ -247,10 +228,6 @@
                 Box::new(LinearSearch::new(ordered_partition_by_indices))
             }
         })
-=======
-        let sort_keys = self.input.output_ordering().unwrap_or(&[]);
-        get_at_indices(sort_keys, &self.ordered_partition_by_indices)
->>>>>>> ebb83906
     }
 }
 
@@ -287,7 +264,6 @@
     fn required_input_ordering(&self) -> Vec<Option<Vec<PhysicalSortRequirement>>> {
         let partition_bys = self.window_expr()[0].partition_by();
         let order_keys = self.window_expr()[0].order_by();
-<<<<<<< HEAD
         match &self.partition_search_mode {
             PartitionSearchMode::Sorted => {
                 if self.ordered_partition_by_indices.len() < partition_bys.len() {
@@ -309,16 +285,6 @@
                     .collect::<Vec<_>>();
                 vec![calc_requirements(&partition_bys, order_keys)]
             }
-=======
-        if self.ordered_partition_by_indices.len() < partition_bys.len() {
-            vec![calc_requirements(partition_bys, order_keys)]
-        } else {
-            let partition_bys = self
-                .ordered_partition_by_indices
-                .iter()
-                .map(|idx| &partition_bys[*idx]);
-            vec![calc_requirements(partition_bys, order_keys)]
->>>>>>> ebb83906
         }
     }
 
@@ -365,12 +331,7 @@
             self.window_expr.clone(),
             input,
             BaselineMetrics::new(&self.metrics, partition),
-<<<<<<< HEAD
             search_mode,
-=======
-            self.partition_by_sort_keys()?,
-            self.ordered_partition_by_indices.clone(),
->>>>>>> ebb83906
         )?);
         Ok(stream)
     }
@@ -963,13 +924,9 @@
     finished: bool,
     window_expr: Vec<Arc<dyn WindowExpr>>,
     baseline_metrics: BaselineMetrics,
-<<<<<<< HEAD
     // Keeps the search mode for partition columns. this determines algorithm
     // for how to group each partition.
     search_mode: Box<dyn PartitionSearcher>,
-=======
-    ordered_partition_by_indices: Vec<usize>,
->>>>>>> ebb83906
 }
 
 impl BoundedWindowAggStream {
@@ -1012,26 +969,10 @@
         window_expr: Vec<Arc<dyn WindowExpr>>,
         input: SendableRecordBatchStream,
         baseline_metrics: BaselineMetrics,
-<<<<<<< HEAD
         search_mode: Box<dyn PartitionSearcher>,
     ) -> Result<Self> {
         let state = window_expr.iter().map(|_| IndexMap::new()).collect();
         let empty_batch = RecordBatch::new_empty(schema.clone());
-=======
-        partition_by_sort_keys: Vec<PhysicalSortExpr>,
-        ordered_partition_by_indices: Vec<usize>,
-    ) -> Result<Self> {
-        let state = window_expr.iter().map(|_| IndexMap::new()).collect();
-        let empty_batch = RecordBatch::new_empty(schema.clone());
-
-        // In BoundedWindowAggExec all partition by columns should be ordered.
-        if window_expr[0].partition_by().len() != ordered_partition_by_indices.len() {
-            return Err(DataFusionError::Internal(
-                "All partition by columns should have an ordering".to_string(),
-            ));
-        }
-
->>>>>>> ebb83906
         Ok(Self {
             schema,
             input,
@@ -1041,12 +982,7 @@
             finished: false,
             window_expr,
             baseline_metrics,
-<<<<<<< HEAD
             search_mode,
-=======
-            partition_by_sort_keys,
-            ordered_partition_by_indices,
->>>>>>> ebb83906
         })
     }
 
@@ -1220,17 +1156,6 @@
         }
         Ok(())
     }
-<<<<<<< HEAD
-=======
-
-    /// Get Partition Columns
-    pub fn partition_columns(&self, batch: &RecordBatch) -> Result<Vec<SortColumn>> {
-        self.ordered_partition_by_indices
-            .iter()
-            .map(|idx| self.partition_by_sort_keys[*idx].evaluate_to_sort_column(batch))
-            .collect()
-    }
->>>>>>> ebb83906
 }
 
 impl RecordBatchStream for BoundedWindowAggStream {
