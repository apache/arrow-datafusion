// Licensed to the Apache Software Foundation (ASF) under one
// or more contributor license agreements.  See the NOTICE file
// distributed with this work for additional information
// regarding copyright ownership.  The ASF licenses this file
// to you under the Apache License, Version 2.0 (the
// "License"); you may not use this file except in compliance
// with the License.  You may obtain a copy of the License at
//
//   http://www.apache.org/licenses/LICENSE-2.0
//
// Unless required by applicable law or agreed to in writing,
// software distributed under the License is distributed on an
// "AS IS" BASIS, WITHOUT WARRANTIES OR CONDITIONS OF ANY
// KIND, either express or implied.  See the License for the
// specific language governing permissions and limitations
// under the License.

//! Stream and channel implementations for window function expressions.
//! The executor given here uses bounded memory (does not maintain all
//! the input data seen so far), which makes it appropriate when processing
//! infinite inputs.

use crate::error::Result;
use crate::execution::context::TaskContext;
use crate::physical_plan::expressions::PhysicalSortExpr;
use crate::physical_plan::metrics::{
    BaselineMetrics, ExecutionPlanMetricsSet, MetricsSet,
};
use crate::physical_plan::{
    ColumnStatistics, DisplayFormatType, Distribution, ExecutionPlan, Partitioning,
    RecordBatchStream, SendableRecordBatchStream, Statistics, WindowExpr,
};
use ahash::RandomState;
use arrow::array::{Array, UInt32Builder};
use arrow::compute::{
    concat, concat_batches, lexicographical_partition_ranges, SortColumn,
};
use arrow::{
    array::ArrayRef,
    datatypes::{Schema, SchemaRef},
    record_batch::RecordBatch,
};
use datafusion_common::DataFusionError;
use futures::stream::Stream;
use futures::{ready, StreamExt};
use std::any::Any;
use std::cmp::{min, Ordering};
use std::collections::{HashMap, VecDeque};
use std::ops::Range;
use std::pin::Pin;
use std::sync::Arc;
use std::task::{Context, Poll};

<<<<<<< HEAD
use crate::physical_optimizer::utils::get_at_indices;
use crate::physical_plan::windows::calc_requirements;
use arrow::compute::sort_to_indices;
use datafusion_common::utils::{
    get_arrayref_at_indices, get_record_batch_at_indices, get_row_at_idx,
};
use datafusion_expr::ColumnarValue;
use datafusion_physical_expr::hash_utils::create_hashes;
use datafusion_physical_expr::utils::{convert_to_expr, get_indices_of_matching_exprs};
=======
use crate::physical_plan::windows::calc_requirements;
>>>>>>> a1c60a1b
use datafusion_physical_expr::window::{
    PartitionBatchState, PartitionBatches, PartitionKey, PartitionWindowAggStates,
    WindowAggState, WindowState,
};
<<<<<<< HEAD
use datafusion_physical_expr::{EquivalenceProperties, PhysicalExpr};
use hashbrown::raw::RawTable;
=======
use datafusion_physical_expr::{
    EquivalenceProperties, PhysicalExpr, PhysicalSortRequirement,
};
>>>>>>> a1c60a1b
use indexmap::IndexMap;
use log::debug;

#[derive(Debug, Clone, PartialEq)]
/// Specifies partition column properties in terms of input ordering
pub enum PartitionSearchMode {
    /// None of the columns among the partition columns is ordered.
    Linear,
    /// Some columns of the partition columns are ordered but not all
    PartiallySorted(Vec<usize>),
    /// All Partition columns are ordered (Also empty case)
    Sorted,
}

impl PartialOrd for PartitionSearchMode {
    fn partial_cmp(&self, other: &Self) -> Option<Ordering> {
        match (self, other) {
            (PartitionSearchMode::Sorted, PartitionSearchMode::Sorted) => {
                Some(Ordering::Equal)
            }
            (PartitionSearchMode::Sorted, _) => Some(Ordering::Greater),
            (PartitionSearchMode::PartiallySorted(_), PartitionSearchMode::Sorted) => {
                Some(Ordering::Less)
            }
            (
                PartitionSearchMode::PartiallySorted(lhs),
                PartitionSearchMode::PartiallySorted(rhs),
            ) => Some(lhs.len().cmp(&rhs.len())),
            (PartitionSearchMode::PartiallySorted(_), PartitionSearchMode::Linear) => {
                Some(Ordering::Greater)
            }
            (PartitionSearchMode::Linear, PartitionSearchMode::Linear) => {
                Some(Ordering::Equal)
            }
            (PartitionSearchMode::Linear, _) => Some(Ordering::Less),
        }
    }
}

/// Window execution plan
#[derive(Debug)]
pub struct BoundedWindowAggExec {
    /// Input plan
    input: Arc<dyn ExecutionPlan>,
    /// Window function expression
    window_expr: Vec<Arc<dyn WindowExpr>>,
    /// Schema after the window is run
    schema: SchemaRef,
    /// Schema before the window
    input_schema: SchemaRef,
    /// Partition Keys
    pub partition_keys: Vec<Arc<dyn PhysicalExpr>>,
    /// Execution metrics
    metrics: ExecutionPlanMetricsSet,
    /// Partition by mode
    pub partition_search_mode: PartitionSearchMode,
    /// Partition by indices that define ordering
    // For example, if input ordering is ORDER BY a,b
    // and window expression contains PARTITION BY b,a
    // `ordered_partition_by_indices` would be 1, 0.
    // Similarly, if window expression contains PARTITION BY a,b
    // `ordered_partition_by_indices` would be 0, 1.
    ordered_partition_by_indices: Vec<usize>,
    /// Whether is source unbounded.
    pub source_unbounded: bool,
}

impl BoundedWindowAggExec {
    /// Create a new execution plan for window aggregates
    pub fn try_new(
        window_expr: Vec<Arc<dyn WindowExpr>>,
        input: Arc<dyn ExecutionPlan>,
        input_schema: SchemaRef,
        partition_keys: Vec<Arc<dyn PhysicalExpr>>,
<<<<<<< HEAD
        partition_search_mode: PartitionSearchMode,
        source_unbounded: bool,
=======
>>>>>>> a1c60a1b
    ) -> Result<Self> {
        let schema = create_schema(&input_schema, &window_expr)?;
        let schema = Arc::new(schema);
        let partition_by_exprs = window_expr[0].partition_by();
        let ordered_partition_by_indices = match &partition_search_mode {
            PartitionSearchMode::Sorted => {
                let input_ordering = input.output_ordering().unwrap_or(&[]);
                let input_ordering_exprs = convert_to_expr(input_ordering);
                let equal_properties = || input.equivalence_properties();
                get_indices_of_matching_exprs(
                    partition_by_exprs,
                    &input_ordering_exprs,
                    equal_properties,
                )
            }
            PartitionSearchMode::PartiallySorted(ordered_indices) => {
                ordered_indices.clone()
            }
            PartitionSearchMode::Linear => {
                vec![]
            }
        };
        Ok(Self {
            input,
            window_expr,
            schema,
            input_schema,
            partition_keys,
            metrics: ExecutionPlanMetricsSet::new(),
            partition_search_mode,
            ordered_partition_by_indices,
            source_unbounded,
        })
    }

    /// Window expressions
    pub fn window_expr(&self) -> &[Arc<dyn WindowExpr>] {
        &self.window_expr
    }

    /// Input plan
    pub fn input(&self) -> &Arc<dyn ExecutionPlan> {
        &self.input
    }

    /// Get the input schema before any window functions are applied
    pub fn input_schema(&self) -> SchemaRef {
        self.input_schema.clone()
    }

    /// Return the output sort order of partition keys: For example
    /// OVER(PARTITION BY a, ORDER BY b) -> would give sorting of the column a
    // We are sure that partition by columns are always at the beginning of sort_keys
    // Hence returned `PhysicalSortExpr` corresponding to `PARTITION BY` columns can be used safely
    // to calculate partition separation points
    pub fn partition_by_sort_keys(&self) -> Result<Vec<PhysicalSortExpr>> {
<<<<<<< HEAD
        // Partition by sort keys indices are stored in self.ordered_partition_by_indices.
        let sort_keys = self.input.output_ordering();
        let sort_keys = sort_keys.unwrap_or(&[]);
        get_at_indices(sort_keys, &self.ordered_partition_by_indices)
    }

    // Initialize appropriate PartitionSearcher implementation from the state.
    fn get_search_algo(&self) -> Result<Box<dyn PartitionSearcher>> {
        let search_mode = &self.partition_search_mode;
        let partition_by_sort_keys = self.partition_by_sort_keys()?;
        let ordered_partition_by_indices = self.ordered_partition_by_indices.clone();
        Ok(match search_mode {
            PartitionSearchMode::Sorted => {
                // In BoundedWindowAggExec if mode is Sorted all partition by columns should be ordered.
                if self.window_expr()[0].partition_by().len()
                    != ordered_partition_by_indices.len()
                {
                    return Err(DataFusionError::Execution("All partition by columns should have an ordering to work in Sorted Mode.".to_string()));
                }
                Box::new(SortedSearch {
                    partition_by_sort_keys,
                    ordered_partition_by_indices,
                })
=======
        let mut result = vec![];
        // All window exprs have the same partition by, so we just use the first one:
        let partition_by = self.window_expr()[0].partition_by();
        let sort_keys = self.input.output_ordering().unwrap_or(&[]);
        for item in partition_by {
            if let Some(a) = sort_keys.iter().find(|&e| e.expr.eq(item)) {
                result.push(a.clone());
            } else {
                return Err(DataFusionError::Internal(
                    "Partition key not found in sort keys".to_string(),
                ));
>>>>>>> a1c60a1b
            }
            PartitionSearchMode::Linear | PartitionSearchMode::PartiallySorted(_) => {
                Box::new(LinearSearch::new(ordered_partition_by_indices))
            }
        })
    }
}

impl ExecutionPlan for BoundedWindowAggExec {
    /// Return a reference to Any that can be used for downcasting
    fn as_any(&self) -> &dyn Any {
        self
    }

    fn schema(&self) -> SchemaRef {
        self.schema.clone()
    }

    fn children(&self) -> Vec<Arc<dyn ExecutionPlan>> {
        vec![self.input.clone()]
    }

    /// Get the output partitioning of this plan
    fn output_partitioning(&self) -> Partitioning {
        // As we can have repartitioning using the partition keys, this can
        // be either one or more than one, depending on the presence of
        // repartitioning.
        self.input.output_partitioning()
    }

    fn unbounded_output(&self, children: &[bool]) -> Result<bool> {
        Ok(children[0])
    }

    fn output_ordering(&self) -> Option<&[PhysicalSortExpr]> {
        self.input().output_ordering()
    }

<<<<<<< HEAD
    fn required_input_ordering(&self) -> Vec<Option<Vec<PhysicalSortExpr>>> {
        let reqs = calc_requirements(
            self.window_expr[0].partition_by(),
            self.window_expr[0].order_by(),
        );
        vec![reqs]
=======
    fn required_input_ordering(&self) -> Vec<Option<Vec<PhysicalSortRequirement>>> {
        let partition_bys = self.window_expr()[0].partition_by();
        let order_keys = self.window_expr()[0].order_by();
        let requirements = calc_requirements(partition_bys, order_keys);
        vec![requirements]
>>>>>>> a1c60a1b
    }

    fn required_input_distribution(&self) -> Vec<Distribution> {
        if self.partition_keys.is_empty() {
            debug!("No partition defined for BoundedWindowAggExec!!!");
            vec![Distribution::SinglePartition]
        } else {
            vec![Distribution::HashPartitioned(self.partition_keys.clone())]
        }
    }

    fn equivalence_properties(&self) -> EquivalenceProperties {
        self.input().equivalence_properties()
    }

    fn maintains_input_order(&self) -> Vec<bool> {
        vec![true]
    }

    fn with_new_children(
        self: Arc<Self>,
        children: Vec<Arc<dyn ExecutionPlan>>,
    ) -> Result<Arc<dyn ExecutionPlan>> {
        Ok(Arc::new(BoundedWindowAggExec::try_new(
            self.window_expr.clone(),
            children[0].clone(),
            self.input_schema.clone(),
            self.partition_keys.clone(),
<<<<<<< HEAD
            self.partition_search_mode.clone(),
            self.source_unbounded,
=======
>>>>>>> a1c60a1b
        )?))
    }

    fn execute(
        &self,
        partition: usize,
        context: Arc<TaskContext>,
    ) -> Result<SendableRecordBatchStream> {
        let input = self.input.execute(partition, context)?;
        let search_mode = self.get_search_algo()?;
        let stream = Box::pin(BoundedWindowAggStream::new(
            self.schema.clone(),
            self.window_expr.clone(),
            input,
            BaselineMetrics::new(&self.metrics, partition),
            search_mode,
        )?);
        Ok(stream)
    }

    fn fmt_as(
        &self,
        t: DisplayFormatType,
        f: &mut std::fmt::Formatter,
    ) -> std::fmt::Result {
        match t {
            DisplayFormatType::Default => {
                write!(f, "BoundedWindowAggExec: ")?;
                let g: Vec<String> = self
                    .window_expr
                    .iter()
                    .map(|e| {
                        format!(
                            "{}: {:?}, frame: {:?}",
                            e.name().to_owned(),
                            e.field(),
                            e.get_window_frame()
                        )
                    })
                    .collect();
                let mode = &self.partition_search_mode;
                write!(f, "wdw=[{}], mode=[{:?}]", g.join(", "), mode)?;
            }
        }
        Ok(())
    }

    fn metrics(&self) -> Option<MetricsSet> {
        Some(self.metrics.clone_inner())
    }

    fn statistics(&self) -> Statistics {
        let input_stat = self.input.statistics();
        let win_cols = self.window_expr.len();
        let input_cols = self.input_schema.fields().len();
        // TODO stats: some windowing function will maintain invariants such as min, max...
        let mut column_statistics = Vec::with_capacity(win_cols + input_cols);
        if let Some(input_col_stats) = input_stat.column_statistics {
            column_statistics.extend(input_col_stats);
        } else {
            column_statistics.extend(vec![ColumnStatistics::default(); input_cols]);
        }
        column_statistics.extend(vec![ColumnStatistics::default(); win_cols]);
        Statistics {
            is_exact: input_stat.is_exact,
            num_rows: input_stat.num_rows,
            column_statistics: Some(column_statistics),
            total_byte_size: None,
        }
    }
}

// Trait to calculate different partitions. It has 2 implementations Sorted and Linear search
trait PartitionSearcher: Send {
    // This method constructs output columns using the result of each window expression
    fn calculate_out_columns(
        &mut self,
        input_buffer: &mut RecordBatch,
        window_agg_states: &[PartitionWindowAggStates],
        partition_buffers: &mut PartitionBatches,
        window_expr: &[Arc<dyn WindowExpr>],
    ) -> Result<Option<Vec<ArrayRef>>>;

    // Constructs corresponding batches for each partition for the record_batch
    fn evaluate_partition_batches(
        &mut self,
        record_batch: &RecordBatch,
        window_expr: &[Arc<dyn WindowExpr>],
    ) -> Result<Vec<(PartitionKey, RecordBatch)>>;

    // prunes the state
    fn prune(&mut self, _n_out: usize) -> Result<()> {
        Ok(())
    }

    // Mark the partition as end if we are sure that corresponding partition cannot receive
    // any more values
    fn mark_partition_end(&mut self, partition_buffers: &mut PartitionBatches);

    // Update `input_buffer`, and `partition_buffers` with the new `record_batch`.
    fn update_partition_batch(
        &mut self,
        input_buffer: &mut RecordBatch,
        record_batch: RecordBatch,
        window_expr: &[Arc<dyn WindowExpr>],
        partition_buffers: &mut PartitionBatches,
    ) -> Result<()> {
        let num_rows = record_batch.num_rows();
        if num_rows > 0 {
            let partition_batches =
                self.evaluate_partition_batches(&record_batch, window_expr)?;
            for (partition_row, partition_batch) in partition_batches {
                let partition_batch_state =
                    partition_buffers.entry(partition_row).or_insert_with(|| {
                        let empty_batch =
                            RecordBatch::new_empty(partition_batch.schema());
                        PartitionBatchState {
                            record_batch: empty_batch,
                            is_end: false,
                            n_out_row: 0,
                        }
                    });
                partition_batch_state.record_batch = concat_batches(
                    &partition_batch.schema(),
                    [&partition_batch_state.record_batch, &partition_batch],
                )?;
            }
        }
        self.mark_partition_end(partition_buffers);

        *input_buffer = if input_buffer.num_rows() == 0 {
            record_batch
        } else {
            concat_batches(&input_buffer.schema(), [input_buffer, &record_batch])?
        };

        Ok(())
    }
}

pub struct LinearSearch {
    // Keeps the hash of input buffer calculated from the PARTITION BY columns
    // its length is equal to the `input_buffer` length.
    input_buffer_hashes: VecDeque<u64>,
    // Used during hash value calculation
    random_state: RandomState,
    // Input ordering and partition by key ordering may not always same
    // this vector stores the mapping between them.
    // For instance, if input is ordered by a,b and window expression is
    // PARTITION BY b,a this stores (1, 0).
    ordered_partition_by_indices: Vec<usize>,
    // RawTable that is used to calculate unique partitions for each new RecordBatch.
    // First entry in the tuple is hash value.
    // Second entry is the unique id for each partition (increments from 0 to n)
    row_map_batch: RawTable<(u64, usize)>,
    // RawTable that is used to calculate output columns that can be produced at each cycle.
    // First entry in the tuple is hash value.
    // Second entry is the unique id for each partition (increments from 0 to n)
    // Third entry is the how many new outputs is calculated for corresponding partition.
    row_map_out: RawTable<(u64, usize, usize)>,
}

impl PartitionSearcher for LinearSearch {
    /// This method constructs output columns using the result of each window expression
    // Assume input buffer is         |      Partition Buffers would be (Where each partition and its data is seperated)
    // a, 2                           |      a, 2
    // b, 2                           |      a, 2
    // a, 2                           |      a, 2
    // b, 2                           |
    // a, 2                           |      b, 2
    // b, 2                           |      b, 2
    // b, 2                           |      b, 2
    //                                |      b, 2
    // Also assume we happen to calculate 2 new values for a, and 3 for b (To be calculate missing values we may need to consider future values).
    // Partition buffers effectively will be
    // a, 2, 1
    // a, 2, 2
    // a, 2, (missing)
    //
    // b, 2, 1
    // b, 2, 2
    // b, 2, 3
    // b, 2, (missing)
    // When partition buffers are mapped back to the original record batch. Result becomes
    // a, 2, 1
    // b, 2, 1
    // a, 2, 2
    // b, 2, 2
    // a, 2, (missing)
    // b, 2, 3
    // b, 2, (missing)
    // This function calculates the column result of window expression(s) (First 4 entry of 3rd column in the above section.)
    // 1
    // 1
    // 2
    // 2
    // Above section corresponds to calculated result which can be emitted without breaking input buffer ordering.
    fn calculate_out_columns(
        &mut self,
        input_buffer: &mut RecordBatch,
        window_agg_states: &[PartitionWindowAggStates],
        partition_buffers: &mut PartitionBatches,
        window_expr: &[Arc<dyn WindowExpr>],
    ) -> Result<Option<Vec<ArrayRef>>> {
        let partition_output_indices = self.calc_partition_output_indices(
            input_buffer,
            window_agg_states,
            window_expr,
        )?;

        let n_window_col = window_agg_states.len();
        let err = || DataFusionError::Execution("Expects to have partition".to_string());
        let mut new_columns = vec![vec![]; n_window_col];
        // size of all_indices can be at most input_buffer.num_rows(). This is upper bound.
        let mut all_indices: UInt32Builder =
            UInt32Builder::with_capacity(input_buffer.num_rows());
        for (row, indices) in partition_output_indices {
            for (idx, window_agg_state) in window_agg_states.iter().enumerate() {
                let partition = window_agg_state.get(&row).ok_or_else(err)?;
                let values = partition.state.out_col.slice(0, indices.len()).clone();
                new_columns[idx].push(values);
            }
            let partition_batch_state =
                partition_buffers.get_mut(&row).ok_or_else(err)?;
            // Store how many rows are generated for each partition
            partition_batch_state.n_out_row = indices.len();

            // For each row keep corresponding index in the input record batch
            all_indices.append_slice(&indices);
        }
        let all_indices = all_indices.finish();
        // We couldn't generate any new value return None.
        if all_indices.is_empty() {
            return Ok(None);
        }

        // Concat results for each column.
        // Converts Vec<Vec<ArrayRef>> to Vec<ArrayRef> where inner Vec<ArrayRef>
        // is converted to ArrayRef.
        let new_columns = new_columns
            .iter()
            .map(|elems| {
                concat(&elems.iter().map(|elem| elem.as_ref()).collect::<Vec<_>>())
                    .map_err(DataFusionError::ArrowError)
            })
            .collect::<Result<Vec<_>>>()?;
        // Convert PrimitiveArray to ArrayRef (sort_to_indices works on ArrayRef).
        let all_indices = Arc::new(all_indices) as ArrayRef;

        // We should emit columns, according to row index ordering.
        let sorted_indices = sort_to_indices(&all_indices, None, None)?;
        // Construct new column according to row ordering. This fixes ordering
        get_arrayref_at_indices(&new_columns, &sorted_indices).map(Some)
    }

    fn evaluate_partition_batches(
        &mut self,
        record_batch: &RecordBatch,
        window_expr: &[Arc<dyn WindowExpr>],
    ) -> Result<Vec<(PartitionKey, RecordBatch)>> {
        let partition_bys =
            self.evaluate_partition_by_column_values(record_batch, window_expr)?;
        // In Linear or PartiallySorted mode we are sure that partition_by columns are not empty.
        // Calculate indices for each partition
        let per_partition_indices =
            self.get_per_partition_indices(&partition_bys, record_batch)?;
        // Construct new record batch from the rows at the calculated indices for each partition.
        per_partition_indices
            .into_iter()
            .map(|(row, indices)| {
                let mut new_indices = UInt32Builder::with_capacity(indices.len());
                new_indices.append_slice(&indices);
                let indices = new_indices.finish();
                let partition_batch =
                    get_record_batch_at_indices(record_batch, &indices)?;
                Ok((row, partition_batch))
            })
            .collect::<Result<Vec<_>>>()
    }

    fn prune(&mut self, n_out: usize) -> Result<()> {
        // Delete hashes for the rows that are outputted.
        self.input_buffer_hashes.drain(0..n_out);
        Ok(())
    }

    fn mark_partition_end(&mut self, partition_buffers: &mut PartitionBatches) {
        // PartiallySorted case, otherwise we cannot mark end of a partition
        if !self.ordered_partition_by_indices.is_empty() {
            if let Some((last_row, _)) = partition_buffers.last() {
                let last_sorted_cols = self
                    .ordered_partition_by_indices
                    .iter()
                    .map(|idx| last_row[*idx].clone())
                    .collect::<Vec<_>>();
                for (row, partition_batch_state) in partition_buffers.iter_mut() {
                    let sorted_cols = self
                        .ordered_partition_by_indices
                        .iter()
                        .map(|idx| row[*idx].clone())
                        .collect::<Vec<_>>();
                    // All the partition other than last_sorted_cols can be marked as end.
                    // We are sure that we will no longer receive value for these partitions
                    // (Receiving new value would violate ordering invariant)
                    if sorted_cols != last_sorted_cols {
                        // It is guaranteed that we will no longer receive value for these partitions
                        partition_batch_state.is_end = true;
                    }
                }
            }
        }
    }
}

impl LinearSearch {
    // Initialize new LinearSearch partition searcher.
    fn new(ordered_partition_by_indices: Vec<usize>) -> Self {
        LinearSearch {
            input_buffer_hashes: VecDeque::new(),
            random_state: Default::default(),
            ordered_partition_by_indices,
            row_map_batch: RawTable::with_capacity(0),
            row_map_out: RawTable::with_capacity(0),
        }
    }

    fn evaluate_partition_by_column_values(
        &self,
        record_batch: &RecordBatch,
        window_expr: &[Arc<dyn WindowExpr>],
    ) -> Result<Vec<ArrayRef>> {
        window_expr[0]
            .partition_by()
            .iter()
            .map(|elem| {
                let value_to_sort = elem.evaluate(record_batch)?;
                match value_to_sort {
                    ColumnarValue::Array(array) => Ok(array),
                    ColumnarValue::Scalar(scalar) => Err(DataFusionError::Plan(format!(
                        "Sort operation is not applicable to scalar value {scalar}"
                    ))),
                }
            })
            .collect::<Result<Vec<ArrayRef>>>()
    }

    fn get_per_partition_indices(
        &mut self,
        columns: &[ArrayRef],
        batch: &RecordBatch,
    ) -> Result<Vec<(PartitionKey, Vec<u32>)>> {
        let mut batch_hashes = vec![0; batch.num_rows()];
        create_hashes(columns, &self.random_state, &mut batch_hashes)?;
        self.input_buffer_hashes.extend(&batch_hashes);
        // reset row_map for new calculation
        self.row_map_batch.clear();
        // res stores PartitionKey and row indices (indices where these partition occurs in the `batch`) for each partition.
        let mut res: Vec<(PartitionKey, Vec<u32>)> = vec![];
        for (hash, row_idx) in batch_hashes.into_iter().zip(0u32..) {
            let entry = self.row_map_batch.get_mut(hash, |(_hash, group_idx)| {
                // In case of hash collusion. Get the partition where PartitionKey is same.
                // We can safely get first index of the partition indices (During initialization one partition indices has size 1)
                let row = get_row_at_idx(columns, row_idx as usize).unwrap();
                row.eq(&res[*group_idx].0)
                // equal_rows(row_idx, res[*group_idx].1[0], columns, columns, true).unwrap()
            });
            match entry {
                // Existing partition. Update indices for the corresponding partition.
                Some((_hash, group_idx)) => res[*group_idx].1.push(row_idx),
                None => {
                    self.row_map_batch.insert(
                        hash,
                        (hash, res.len()),
                        |(hash, _group_index)| *hash,
                    );
                    let row = get_row_at_idx(columns, row_idx as usize)?;
                    // This is a new partition its only index is row_idx for now.
                    res.push((row, vec![row_idx]));
                }
            }
        }
        Ok(res)
    }

    // Calculates partition key, result indices for each partition
    fn calc_partition_output_indices(
        &mut self,
        input_buffer: &mut RecordBatch,
        window_agg_states: &[PartitionWindowAggStates],
        window_expr: &[Arc<dyn WindowExpr>],
    ) -> Result<Vec<(PartitionKey, Vec<u32>)>> {
        let partition_by_columns =
            self.evaluate_partition_by_column_values(input_buffer, window_expr)?;
        // reset the row_map state.
        self.row_map_out.clear();
        // `partition_indices` store vector of tuple. First entry is the partition key (unique for each partition)
        // second entry is indices of the rows which partition is constructed in the input record batch
        let mut partition_indices: Vec<(PartitionKey, Vec<u32>)> = vec![];
        for (hash, row_idx) in self.input_buffer_hashes.iter().zip(0u32..) {
            let entry = self
                .row_map_out
                .get_mut(*hash, |(_hash, group_idx, _n_out)| {
                    let row =
                        get_row_at_idx(&partition_by_columns, row_idx as usize).unwrap();
                    row == partition_indices[*group_idx].0
                });
            match entry {
                Some((_hash, group_idx, n_out)) => {
                    let (_row, indices) = &mut partition_indices[*group_idx];
                    if indices.len() >= *n_out {
                        break;
                    }
                    indices.push(row_idx);
                }
                None => {
                    let row = get_row_at_idx(&partition_by_columns, row_idx as usize)?;
                    let min_out = window_agg_states
                        .iter()
                        .map(|window_agg_state| {
                            window_agg_state
                                .get(&row)
                                .map(|partition| partition.state.out_col.len())
                                .unwrap_or(0)
                        })
                        .min()
                        .unwrap_or(0);
                    if min_out == 0 {
                        break;
                    }
                    self.row_map_out.insert(
                        *hash,
                        (*hash, partition_indices.len(), min_out),
                        |(hash, _group_index, _n_out)| *hash,
                    );
                    partition_indices.push((row, vec![row_idx]));
                }
            }
        }
        Ok(partition_indices)
    }
}

pub struct SortedSearch {
    // Stores partition by columns and their ordering information
    partition_by_sort_keys: Vec<PhysicalSortExpr>,
    // Input ordering and partition by key ordering may not always same
    // this vector stores the mapping between them.
    // For instance, if input is ordered by a,b and window expression is
    // PARTITION BY b,a this stores (1, 0).
    ordered_partition_by_indices: Vec<usize>,
}

impl PartitionSearcher for SortedSearch {
    /// This method constructs new output columns using the result of each window expression
    fn calculate_out_columns(
        &mut self,
        _input_buffer: &mut RecordBatch,
        window_agg_states: &[PartitionWindowAggStates],
        partition_buffers: &mut PartitionBatches,
        _window_expr: &[Arc<dyn WindowExpr>],
    ) -> Result<Option<Vec<ArrayRef>>> {
        let n_out = self.calculate_n_out_row(window_agg_states, partition_buffers)?;
        if n_out == 0 {
            Ok(None)
        } else {
            window_agg_states
                .iter()
                .map(|elem| get_aggregate_result_out_column(elem, n_out))
                .collect::<Result<Vec<_>>>()
                .map(Some)
        }
    }

    fn evaluate_partition_batches(
        &mut self,
        record_batch: &RecordBatch,
        _window_expr: &[Arc<dyn WindowExpr>],
    ) -> Result<Vec<(PartitionKey, RecordBatch)>> {
        let num_rows = record_batch.num_rows();
        // Calculate result of partition by column expressions
        let partition_columns = self
            .partition_by_sort_keys
            .iter()
            .map(|elem| elem.evaluate_to_sort_column(record_batch))
            .collect::<Result<Vec<_>>>()?;
        // Reorder `partition_columns` such that its ordering matches input ordering.
        let partition_columns_ordered =
            get_at_indices(&partition_columns, &self.ordered_partition_by_indices)?;
        let partition_points =
            self.evaluate_partition_points(num_rows, &partition_columns_ordered)?;
        let partition_bys = partition_columns
            .into_iter()
            .map(|arr| arr.values)
            .collect::<Vec<ArrayRef>>();

        partition_points
            .iter()
            .map(|range| {
                let row = get_row_at_idx(&partition_bys, range.start)?;
                let len = range.end - range.start;
                let slice = record_batch.slice(range.start, len);
                Ok((row, slice))
            })
            .collect::<Result<Vec<_>>>()
    }

    fn mark_partition_end(&mut self, partition_buffers: &mut PartitionBatches) {
        // In Sorted case. We can mark all partitions besides last partition as ended.
        // We are sure that those partitions will never receive any values.
        // (Otherwise ordering invariant is violated.)
        let n_partitions = partition_buffers.len();
        for (idx, (_, partition_batch_state)) in partition_buffers.iter_mut().enumerate()
        {
            partition_batch_state.is_end |= idx < n_partitions - 1;
        }
    }
}

impl SortedSearch {
    /// Calculates how many rows [SortedSearch]
    /// can produce as output.
    fn calculate_n_out_row(
        &mut self,
        window_agg_states: &[PartitionWindowAggStates],
        partition_buffers: &mut PartitionBatches,
    ) -> Result<usize> {
        // Different window aggregators may produce results with different rates.
        // We produce the overall batch result with the same speed as slowest one.
        let mut counts = vec![];
        let out_col_counts = window_agg_states
            .iter()
            .map(|window_agg_state| {
                // Store how many elements are generated for the current
                // window expression:
                let mut cur_window_expr_out_result_len = 0;
                // We iterate over `window_agg_state`, which is an IndexMap.
                // Iterations follow the insertion order, hence we preserve
                // sorting when partition columns are sorted.
                let mut per_partition_out_results = HashMap::new();
                for (row, WindowState { state, .. }) in window_agg_state.iter() {
                    cur_window_expr_out_result_len += state.out_col.len();
                    let count = per_partition_out_results.entry(row.clone()).or_insert(0);
                    if *count < state.out_col.len() {
                        *count = state.out_col.len();
                    }
                    // If we do not generate all results for the current
                    // partition, we do not generate results for next
                    // partition --  otherwise we will lose input ordering.
                    if state.n_row_result_missing > 0 {
                        break;
                    }
                }
                counts.push(per_partition_out_results);
                cur_window_expr_out_result_len
            })
            .collect::<Vec<_>>();
        if let Some(min_idx) = argmin(&out_col_counts) {
            let err =
                || DataFusionError::Execution("Expects to have partition".to_string());
            for (row, count) in counts[min_idx].iter() {
                let partition_batch = partition_buffers.get_mut(row).ok_or_else(err)?;
                partition_batch.n_out_row = *count;
            }
            Ok(out_col_counts[min_idx])
        } else {
            Ok(0)
        }
    }

    /// evaluate the partition points given the sort columns; if the sort columns are
    /// empty then the result will be a single element vec of the whole column rows.
    fn evaluate_partition_points(
        &self,
        num_rows: usize,
        partition_columns: &[SortColumn],
    ) -> Result<Vec<Range<usize>>> {
        Ok(if partition_columns.is_empty() {
            vec![Range {
                start: 0,
                end: num_rows,
            }]
        } else {
            lexicographical_partition_ranges(partition_columns)?.collect()
        })
    }
}

fn create_schema(
    input_schema: &Schema,
    window_expr: &[Arc<dyn WindowExpr>],
) -> Result<Schema> {
    let mut fields = Vec::with_capacity(input_schema.fields().len() + window_expr.len());
    fields.extend_from_slice(input_schema.fields());
    // append results to the schema
    for expr in window_expr {
        fields.push(expr.field()?);
    }
    Ok(Schema::new(fields))
}

/// stream for window aggregation plan
/// assuming partition by column is sorted (or without PARTITION BY expression)
pub struct BoundedWindowAggStream {
    schema: SchemaRef,
    input: SendableRecordBatchStream,
    /// The record batch executor receives as input (i.e. the columns needed
    /// while calculating aggregation results).
    input_buffer: RecordBatch,
    /// We separate `input_buffer` based on partitions (as
    /// determined by PARTITION BY columns) and store them per partition
    /// in `partition_batches`. We use this variable when calculating results
    /// for each window expression. This enables us to use the same batch for
    /// different window expressions without copying.
    // Note that we could keep record batches for each window expression in
    // `PartitionWindowAggStates`. However, this would use more memory (as
    // many times as the number of window expressions).
    partition_buffers: PartitionBatches,
    /// An executor can run multiple window expressions if the PARTITION BY
    /// and ORDER BY sections are same. We keep state of the each window
    /// expression inside `window_agg_states`.
    window_agg_states: Vec<PartitionWindowAggStates>,
    finished: bool,
    window_expr: Vec<Arc<dyn WindowExpr>>,
    baseline_metrics: BaselineMetrics,
    // Keeps the search mode for partition columns. this determines algorithm
    // for how to group each partition.
    search_mode: Box<dyn PartitionSearcher>,
}

impl BoundedWindowAggStream {
    /// Prunes sections of the state that are no longer needed when calculating
    /// results (as determined by window frame boundaries and number of results generated).
    // For instance, if first `n` (not necessarily same with `n_out`) elements are no longer needed to
    // calculate window expression result (outside the window frame boundary) we retract first `n` elements
    // from `self.partition_batches` in corresponding partition.
    // For instance, if `n_out` number of rows are calculated, we can remove
    // first `n_out` rows from `self.input_buffer`.
    fn prune_state(&mut self, n_out: usize) -> Result<()> {
        // Prune `self.window_agg_states`:
        self.prune_out_columns()?;
        // Prune `self.partition_batches`:
        self.prune_partition_batches()?;
        // Prune `self.input_buffer`:
        self.prune_input_batch(n_out)?;
        // Prune internal state of search algorithm.
        self.search_mode.prune(n_out)?;
        Ok(())
    }
}

impl Stream for BoundedWindowAggStream {
    type Item = Result<RecordBatch>;

    fn poll_next(
        mut self: Pin<&mut Self>,
        cx: &mut Context<'_>,
    ) -> Poll<Option<Self::Item>> {
        let poll = self.poll_next_inner(cx);
        self.baseline_metrics.record_poll(poll)
    }
}

impl BoundedWindowAggStream {
    /// Create a new BoundedWindowAggStream
    fn new(
        schema: SchemaRef,
        window_expr: Vec<Arc<dyn WindowExpr>>,
        input: SendableRecordBatchStream,
        baseline_metrics: BaselineMetrics,
        search_mode: Box<dyn PartitionSearcher>,
    ) -> Result<Self> {
        let state = window_expr.iter().map(|_| IndexMap::new()).collect();
        let empty_batch = RecordBatch::new_empty(schema.clone());
        Ok(Self {
            schema,
            input,
            input_buffer: empty_batch,
            partition_buffers: IndexMap::new(),
            window_agg_states: state,
            finished: false,
            window_expr,
            baseline_metrics,
            search_mode,
        })
    }

    fn compute_aggregates(&mut self) -> Result<RecordBatch> {
        // calculate window cols
        for (cur_window_expr, state) in
            self.window_expr.iter().zip(&mut self.window_agg_states)
        {
            cur_window_expr.evaluate_stateful(&self.partition_buffers, state)?;
        }

        let schema = self.schema.clone();
        let window_expr_out = self.search_mode.calculate_out_columns(
            &mut self.input_buffer,
            &self.window_agg_states,
            &mut self.partition_buffers,
            &self.window_expr,
        )?;
        if let Some(window_expr_out) = window_expr_out {
            let n_out = window_expr_out[0].len();
            // right append new columns to corresponding section in the original input buffer.
            let columns_to_show = self
                .input_buffer
                .columns()
                .iter()
                .map(|elem| elem.slice(0, n_out))
                .chain(window_expr_out.into_iter())
                .collect::<Vec<_>>();
            let n_generated = columns_to_show[0].len();
            self.prune_state(n_generated)?;
            Ok(RecordBatch::try_new(schema, columns_to_show)?)
        } else {
            Ok(RecordBatch::new_empty(schema))
        }
    }

    #[inline]
    fn poll_next_inner(
        &mut self,
        cx: &mut Context<'_>,
    ) -> Poll<Option<Result<RecordBatch>>> {
        if self.finished {
            return Poll::Ready(None);
        }

        let result = match ready!(self.input.poll_next_unpin(cx)) {
            Some(Ok(batch)) => {
                self.search_mode.update_partition_batch(
                    &mut self.input_buffer,
                    batch,
                    &self.window_expr,
                    &mut self.partition_buffers,
                )?;
                self.compute_aggregates()
            }
            Some(Err(e)) => Err(e),
            None => {
                self.finished = true;
                for (_, partition_batch_state) in self.partition_buffers.iter_mut() {
                    partition_batch_state.is_end = true;
                }
                self.compute_aggregates()
            }
        };
        Poll::Ready(Some(result))
    }

    /// Prunes the sections of the record batch (for each partition)
    /// that we no longer need to calculate the window function result.
    fn prune_partition_batches(&mut self) -> Result<()> {
        // Remove partitions which we know already ended (is_end flag is true).
        // Since the retain method preserves insertion order, we still have
        // ordering in between partitions after removal.
        self.partition_buffers
            .retain(|_, partition_batch_state| !partition_batch_state.is_end);

        // The data in `self.partition_batches` is used by all window expressions.
        // Therefore, when removing from `self.partition_batches`, we need to remove
        // from the earliest range boundary among all window expressions. Variable
        // `n_prune_each_partition` fill the earliest range boundary information for
        // each partition. This way, we can delete the no-longer-needed sections from
        // `self.partition_batches`.
        // For instance, if window frame one uses [10, 20] and window frame two uses
        // [5, 15]; we only prune the first 5 elements from the corresponding record
        // batch in `self.partition_batches`.

        // Calculate how many elements to prune for each partition batch
        let mut n_prune_each_partition = HashMap::new();
        for window_agg_state in self.window_agg_states.iter_mut() {
            window_agg_state.retain(|_, WindowState { state, .. }| !state.is_end);
            for (partition_row, WindowState { state: value, .. }) in window_agg_state {
                let n_prune =
                    min(value.window_frame_range.start, value.last_calculated_index);
                if let Some(current) = n_prune_each_partition.get_mut(partition_row) {
                    if n_prune < *current {
                        *current = n_prune;
                    }
                } else {
                    n_prune_each_partition.insert(partition_row.clone(), n_prune);
                }
            }
        }

        let err = || DataFusionError::Execution("Expects to have partition".to_string());
        // Retract no longer needed parts during window calculations from partition batch:
        for (partition_row, n_prune) in n_prune_each_partition.iter() {
            let partition_batch_state = self
                .partition_buffers
                .get_mut(partition_row)
                .ok_or_else(err)?;

            let batch = &partition_batch_state.record_batch;
            partition_batch_state.record_batch =
                batch.slice(*n_prune, batch.num_rows() - n_prune);
            // reset n_out_row
            partition_batch_state.n_out_row = 0;

            // Update state indices since we have pruned some rows from the beginning:
            for window_agg_state in self.window_agg_states.iter_mut() {
                window_agg_state[partition_row].state.prune_state(*n_prune);
            }
        }

        Ok(())
    }

    /// Prunes the section of the input batch whose aggregate results
    /// are calculated and emitted.
    fn prune_input_batch(&mut self, n_out: usize) -> Result<()> {
        // Prune first n_out rows from the input_buffer
        let n_to_keep = self.input_buffer.num_rows() - n_out;
        let batch_to_keep = self
            .input_buffer
            .columns()
            .iter()
            .map(|elem| elem.slice(n_out, n_to_keep))
            .collect::<Vec<_>>();
        self.input_buffer =
            RecordBatch::try_new(self.input_buffer.schema(), batch_to_keep)?;
        Ok(())
    }

    /// Prunes emitted parts from WindowAggState `out_col` field.
    fn prune_out_columns(&mut self) -> Result<()> {
        let err = || DataFusionError::Execution("Expects to have partition".to_string());
        // We store generated columns for each window expression in the `out_col`
        // field of `WindowAggState`. Given how many rows are emitted, we remove
        // these sections from state.
        for partition_window_agg_states in self.window_agg_states.iter_mut() {
            // Remove `n_out` entries from the `out_col` field of `WindowAggState`.
            // `n_out` is stored in `self.partition_buffers` for each partition.
            // If is_end is set directly remove them. This decreases map hash map size.
            partition_window_agg_states
                .retain(|_, partition_batch_state| !partition_batch_state.state.is_end);
            for (
                partition_key,
                WindowState {
                    state: WindowAggState { out_col, .. },
                    ..
                },
            ) in partition_window_agg_states
            {
                let partition_batch = self
                    .partition_buffers
                    .get_mut(partition_key)
                    .ok_or_else(err)?;
                let n_to_del = partition_batch.n_out_row;
                let n_to_keep = out_col.len() - n_to_del;
                *out_col = out_col.slice(n_to_del, n_to_keep);
            }
        }
        Ok(())
    }
}

impl RecordBatchStream for BoundedWindowAggStream {
    /// Get the schema
    fn schema(&self) -> SchemaRef {
        self.schema.clone()
    }
}

// get the index of minimum entry. If empty return None.
fn argmin<T: PartialOrd>(data: &[T]) -> Option<usize> {
    let index_of_min: Option<usize> = data
        .iter()
        .enumerate()
        .min_by(|(_, a), (_, b)| a.partial_cmp(b).unwrap_or(Ordering::Equal))
        .map(|(index, _)| index);
    index_of_min
}

/// Calculates the section we can show results for expression
fn get_aggregate_result_out_column(
    partition_window_agg_states: &PartitionWindowAggStates,
    len_to_show: usize,
) -> Result<ArrayRef> {
    let mut result = None;
    let mut running_length = 0;
    // We assume that iteration order is according to insertion order
    for (
        _,
        WindowState {
            state: WindowAggState { out_col, .. },
            ..
        },
    ) in partition_window_agg_states
    {
        if running_length < len_to_show {
            let n_to_use = min(len_to_show - running_length, out_col.len());
            let slice_to_use = out_col.slice(0, n_to_use);
            result = Some(match result {
                Some(arr) => concat(&[&arr, &slice_to_use])?,
                None => slice_to_use,
            });
            running_length += n_to_use;
        } else {
            break;
        }
    }
    if running_length != len_to_show {
        return Err(DataFusionError::Execution(format!(
            "Generated row number should be {len_to_show}, it is {running_length}"
        )));
    }
    result
        .ok_or_else(|| DataFusionError::Execution("Should contain something".to_string()))
}<|MERGE_RESOLUTION|>--- conflicted
+++ resolved
@@ -51,31 +51,22 @@
 use std::sync::Arc;
 use std::task::{Context, Poll};
 
-<<<<<<< HEAD
-use crate::physical_optimizer::utils::get_at_indices;
 use crate::physical_plan::windows::calc_requirements;
 use arrow::compute::sort_to_indices;
 use datafusion_common::utils::{
-    get_arrayref_at_indices, get_record_batch_at_indices, get_row_at_idx,
+    get_arrayref_at_indices, get_at_indices, get_record_batch_at_indices, get_row_at_idx,
 };
 use datafusion_expr::ColumnarValue;
 use datafusion_physical_expr::hash_utils::create_hashes;
 use datafusion_physical_expr::utils::{convert_to_expr, get_indices_of_matching_exprs};
-=======
-use crate::physical_plan::windows::calc_requirements;
->>>>>>> a1c60a1b
 use datafusion_physical_expr::window::{
     PartitionBatchState, PartitionBatches, PartitionKey, PartitionWindowAggStates,
     WindowAggState, WindowState,
 };
-<<<<<<< HEAD
-use datafusion_physical_expr::{EquivalenceProperties, PhysicalExpr};
-use hashbrown::raw::RawTable;
-=======
 use datafusion_physical_expr::{
     EquivalenceProperties, PhysicalExpr, PhysicalSortRequirement,
 };
->>>>>>> a1c60a1b
+use hashbrown::raw::RawTable;
 use indexmap::IndexMap;
 use log::debug;
 
@@ -150,11 +141,8 @@
         input: Arc<dyn ExecutionPlan>,
         input_schema: SchemaRef,
         partition_keys: Vec<Arc<dyn PhysicalExpr>>,
-<<<<<<< HEAD
         partition_search_mode: PartitionSearchMode,
         source_unbounded: bool,
-=======
->>>>>>> a1c60a1b
     ) -> Result<Self> {
         let schema = create_schema(&input_schema, &window_expr)?;
         let schema = Arc::new(schema);
@@ -164,11 +152,16 @@
                 let input_ordering = input.output_ordering().unwrap_or(&[]);
                 let input_ordering_exprs = convert_to_expr(input_ordering);
                 let equal_properties = || input.equivalence_properties();
-                get_indices_of_matching_exprs(
+                let indices = get_indices_of_matching_exprs(
+                    &input_ordering_exprs,
                     partition_by_exprs,
-                    &input_ordering_exprs,
                     equal_properties,
-                )
+                );
+                if indices.len() == partition_by_exprs.len(){
+                    indices
+                } else{
+                    (0..partition_by_exprs.len()).collect::<Vec<_>>()
+                }
             }
             PartitionSearchMode::PartiallySorted(ordered_indices) => {
                 ordered_indices.clone()
@@ -211,7 +204,6 @@
     // Hence returned `PhysicalSortExpr` corresponding to `PARTITION BY` columns can be used safely
     // to calculate partition separation points
     pub fn partition_by_sort_keys(&self) -> Result<Vec<PhysicalSortExpr>> {
-<<<<<<< HEAD
         // Partition by sort keys indices are stored in self.ordered_partition_by_indices.
         let sort_keys = self.input.output_ordering();
         let sort_keys = sort_keys.unwrap_or(&[]);
@@ -235,19 +227,6 @@
                     partition_by_sort_keys,
                     ordered_partition_by_indices,
                 })
-=======
-        let mut result = vec![];
-        // All window exprs have the same partition by, so we just use the first one:
-        let partition_by = self.window_expr()[0].partition_by();
-        let sort_keys = self.input.output_ordering().unwrap_or(&[]);
-        for item in partition_by {
-            if let Some(a) = sort_keys.iter().find(|&e| e.expr.eq(item)) {
-                result.push(a.clone());
-            } else {
-                return Err(DataFusionError::Internal(
-                    "Partition key not found in sort keys".to_string(),
-                ));
->>>>>>> a1c60a1b
             }
             PartitionSearchMode::Linear | PartitionSearchMode::PartiallySorted(_) => {
                 Box::new(LinearSearch::new(ordered_partition_by_indices))
@@ -286,20 +265,31 @@
         self.input().output_ordering()
     }
 
-<<<<<<< HEAD
-    fn required_input_ordering(&self) -> Vec<Option<Vec<PhysicalSortExpr>>> {
-        let reqs = calc_requirements(
-            self.window_expr[0].partition_by(),
-            self.window_expr[0].order_by(),
-        );
-        vec![reqs]
-=======
     fn required_input_ordering(&self) -> Vec<Option<Vec<PhysicalSortRequirement>>> {
         let partition_bys = self.window_expr()[0].partition_by();
         let order_keys = self.window_expr()[0].order_by();
-        let requirements = calc_requirements(partition_bys, order_keys);
-        vec![requirements]
->>>>>>> a1c60a1b
+        match &self.partition_search_mode{
+            PartitionSearchMode::Sorted => {
+                if self.ordered_partition_by_indices.len() < partition_bys.len() {
+                    vec![calc_requirements(partition_bys, order_keys)]
+                } else {
+                    let partition_bys = self
+                        .ordered_partition_by_indices
+                        .iter()
+                        .map(|idx| partition_bys[*idx].clone())
+                        .collect::<Vec<_>>();
+                    vec![calc_requirements(&partition_bys, order_keys)]
+                }
+            }
+            _ => {
+                let partition_bys = self
+                    .ordered_partition_by_indices
+                    .iter()
+                    .map(|idx| partition_bys[*idx].clone())
+                    .collect::<Vec<_>>();
+                vec![calc_requirements(&partition_bys, order_keys)]
+            }
+        }
     }
 
     fn required_input_distribution(&self) -> Vec<Distribution> {
@@ -328,11 +318,8 @@
             children[0].clone(),
             self.input_schema.clone(),
             self.partition_keys.clone(),
-<<<<<<< HEAD
             self.partition_search_mode.clone(),
             self.source_unbounded,
-=======
->>>>>>> a1c60a1b
         )?))
     }
 
