// Licensed to the Apache Software Foundation (ASF) under one
// or more contributor license agreements.  See the NOTICE file
// distributed with this work for additional information
// regarding copyright ownership.  The ASF licenses this file
// to you under the Apache License, Version 2.0 (the
// "License"); you may not use this file except in compliance
// with the License.  You may obtain a copy of the License at
//
//   http://www.apache.org/licenses/LICENSE-2.0
//
// Unless required by applicable law or agreed to in writing,
// software distributed under the License is distributed on an
// "AS IS" BASIS, WITHOUT WARRANTIES OR CONDITIONS OF ANY
// KIND, either express or implied.  See the License for the
// specific language governing permissions and limitations
// under the License.

//! Stream and channel implementations for window function expressions.
//! The executor given here uses bounded memory (does not maintain all
//! the input data seen so far), which makes it appropriate when processing
//! infinite inputs.

use crate::error::Result;
use crate::execution::context::TaskContext;
use crate::physical_plan::expressions::PhysicalSortExpr;
use crate::physical_plan::metrics::{
    BaselineMetrics, ExecutionPlanMetricsSet, MetricsSet,
};
use crate::physical_plan::{
    ColumnStatistics, DisplayFormatType, Distribution, ExecutionPlan, Partitioning,
    RecordBatchStream, SendableRecordBatchStream, Statistics, WindowExpr,
};
use ahash::RandomState;
use arrow::{
<<<<<<< HEAD
    array::{Array, ArrayRef, UInt32Builder},
    compute::{concat, concat_batches},
    datatypes::{Schema, SchemaRef},
=======
    array::{Array, ArrayRef},
    compute::{concat, concat_batches, SortColumn},
    datatypes::{Schema, SchemaBuilder, SchemaRef},
>>>>>>> f0d544f6
    record_batch::RecordBatch,
};
use datafusion_common::DataFusionError;
use futures::stream::Stream;
use futures::{ready, StreamExt};
use std::any::Any;
use std::cmp::{min, Ordering};
use std::collections::{HashMap, VecDeque};
use std::pin::Pin;
use std::sync::Arc;
use std::task::{Context, Poll};

use crate::physical_plan::windows::{
    calc_requirements, get_ordered_partition_by_indices,
};
use arrow::compute::sort_to_indices;
use datafusion_common::utils::{
    evaluate_partition_ranges, get_arrayref_at_indices, get_at_indices,
    get_record_batch_at_indices, get_row_at_idx,
};
use datafusion_expr::ColumnarValue;
use datafusion_physical_expr::hash_utils::create_hashes;
use datafusion_physical_expr::window::{
    PartitionBatchState, PartitionBatches, PartitionKey, PartitionWindowAggStates,
    WindowAggState, WindowState,
};
use datafusion_physical_expr::{
    EquivalenceProperties, PhysicalExpr, PhysicalSortRequirement,
};
use hashbrown::raw::RawTable;
use indexmap::IndexMap;
use log::debug;

#[derive(Debug, Clone, PartialEq)]
/// Specifies partition column properties in terms of input ordering
pub enum PartitionSearchMode {
    /// None of the columns among the partition columns is ordered.
    Linear,
    /// Some columns of the partition columns are ordered but not all
    PartiallySorted(Vec<usize>),
    /// All Partition columns are ordered (Also empty case)
    Sorted,
}

impl PartialOrd for PartitionSearchMode {
    fn partial_cmp(&self, other: &Self) -> Option<Ordering> {
        match (self, other) {
            (PartitionSearchMode::Sorted, PartitionSearchMode::Sorted) => {
                Some(Ordering::Equal)
            }
            (PartitionSearchMode::Sorted, _) => Some(Ordering::Greater),
            (PartitionSearchMode::PartiallySorted(_), PartitionSearchMode::Sorted) => {
                Some(Ordering::Less)
            }
            (
                PartitionSearchMode::PartiallySorted(lhs),
                PartitionSearchMode::PartiallySorted(rhs),
            ) => Some(lhs.len().cmp(&rhs.len())),
            (PartitionSearchMode::PartiallySorted(_), PartitionSearchMode::Linear) => {
                Some(Ordering::Greater)
            }
            (PartitionSearchMode::Linear, PartitionSearchMode::Linear) => {
                Some(Ordering::Equal)
            }
            (PartitionSearchMode::Linear, _) => Some(Ordering::Less),
        }
    }
}

/// Window execution plan
#[derive(Debug)]
pub struct BoundedWindowAggExec {
    /// Input plan
    input: Arc<dyn ExecutionPlan>,
    /// Window function expression
    window_expr: Vec<Arc<dyn WindowExpr>>,
    /// Schema after the window is run
    schema: SchemaRef,
    /// Schema before the window
    input_schema: SchemaRef,
    /// Partition Keys
    pub partition_keys: Vec<Arc<dyn PhysicalExpr>>,
    /// Execution metrics
    metrics: ExecutionPlanMetricsSet,
    /// Partition by mode
    pub partition_search_mode: PartitionSearchMode,
    /// Partition by indices that define ordering
    // For example, if input ordering is ORDER BY a,b
    // and window expression contains PARTITION BY b,a
    // `ordered_partition_by_indices` would be 1, 0.
    // Similarly, if window expression contains PARTITION BY a,b
    // `ordered_partition_by_indices` would be 0, 1.
    ordered_partition_by_indices: Vec<usize>,
    /// Whether is source unbounded.
    pub source_unbounded: bool,
}

impl BoundedWindowAggExec {
    /// Create a new execution plan for window aggregates
    pub fn try_new(
        window_expr: Vec<Arc<dyn WindowExpr>>,
        input: Arc<dyn ExecutionPlan>,
        input_schema: SchemaRef,
        partition_keys: Vec<Arc<dyn PhysicalExpr>>,
        partition_search_mode: PartitionSearchMode,
        source_unbounded: bool,
    ) -> Result<Self> {
        let schema = create_schema(&input_schema, &window_expr)?;
        let schema = Arc::new(schema);
        let partition_by_exprs = window_expr[0].partition_by();
        let ordered_partition_by_indices = match &partition_search_mode {
            PartitionSearchMode::Sorted => {
                let indices = get_ordered_partition_by_indices(
                    window_expr[0].partition_by(),
                    &input,
                );
                if indices.len() == partition_by_exprs.len() {
                    indices
                } else {
                    (0..partition_by_exprs.len()).collect::<Vec<_>>()
                }
            }
            PartitionSearchMode::PartiallySorted(ordered_indices) => {
                ordered_indices.clone()
            }
            PartitionSearchMode::Linear => {
                vec![]
            }
        };
        Ok(Self {
            input,
            window_expr,
            schema,
            input_schema,
            partition_keys,
            metrics: ExecutionPlanMetricsSet::new(),
            partition_search_mode,
            ordered_partition_by_indices,
            source_unbounded,
        })
    }

    /// Window expressions
    pub fn window_expr(&self) -> &[Arc<dyn WindowExpr>] {
        &self.window_expr
    }

    /// Input plan
    pub fn input(&self) -> &Arc<dyn ExecutionPlan> {
        &self.input
    }

    /// Get the input schema before any window functions are applied
    pub fn input_schema(&self) -> SchemaRef {
        self.input_schema.clone()
    }

    /// Return the output sort order of partition keys: For example
    /// OVER(PARTITION BY a, ORDER BY b) -> would give sorting of the column a
    // We are sure that partition by columns are always at the beginning of sort_keys
    // Hence returned `PhysicalSortExpr` corresponding to `PARTITION BY` columns can be used safely
    // to calculate partition separation points
    pub fn partition_by_sort_keys(&self) -> Result<Vec<PhysicalSortExpr>> {
        // Partition by sort keys indices are stored in self.ordered_partition_by_indices.
        let sort_keys = self.input.output_ordering();
        let sort_keys = sort_keys.unwrap_or(&[]);
        get_at_indices(sort_keys, &self.ordered_partition_by_indices)
    }

    // Initialize appropriate PartitionSearcher implementation from the state.
    fn get_search_algo(&self) -> Result<Box<dyn PartitionSearcher>> {
        let search_mode = &self.partition_search_mode;
        let partition_by_sort_keys = self.partition_by_sort_keys()?;
        let ordered_partition_by_indices = self.ordered_partition_by_indices.clone();
        Ok(match search_mode {
            PartitionSearchMode::Sorted => {
                // In BoundedWindowAggExec if mode is Sorted all partition by columns should be ordered.
                if self.window_expr()[0].partition_by().len()
                    != ordered_partition_by_indices.len()
                {
                    return Err(DataFusionError::Execution("All partition by columns should have an ordering to work in Sorted Mode.".to_string()));
                }
                Box::new(SortedSearch {
                    partition_by_sort_keys,
                    ordered_partition_by_indices,
                })
            }
            PartitionSearchMode::Linear | PartitionSearchMode::PartiallySorted(_) => {
                Box::new(LinearSearch::new(ordered_partition_by_indices))
            }
        })
    }
}

impl ExecutionPlan for BoundedWindowAggExec {
    /// Return a reference to Any that can be used for downcasting
    fn as_any(&self) -> &dyn Any {
        self
    }

    fn schema(&self) -> SchemaRef {
        self.schema.clone()
    }

    fn children(&self) -> Vec<Arc<dyn ExecutionPlan>> {
        vec![self.input.clone()]
    }

    /// Get the output partitioning of this plan
    fn output_partitioning(&self) -> Partitioning {
        // As we can have repartitioning using the partition keys, this can
        // be either one or more than one, depending on the presence of
        // repartitioning.
        self.input.output_partitioning()
    }

    fn unbounded_output(&self, children: &[bool]) -> Result<bool> {
        Ok(children[0])
    }

    fn output_ordering(&self) -> Option<&[PhysicalSortExpr]> {
        self.input().output_ordering()
    }

    fn required_input_ordering(&self) -> Vec<Option<Vec<PhysicalSortRequirement>>> {
        let partition_bys = self.window_expr()[0].partition_by();
        let order_keys = self.window_expr()[0].order_by();
        match &self.partition_search_mode {
            PartitionSearchMode::Sorted => {
                if self.ordered_partition_by_indices.len() < partition_bys.len() {
                    vec![calc_requirements(partition_bys, order_keys)]
                } else {
                    let partition_bys = self
                        .ordered_partition_by_indices
                        .iter()
                        .map(|idx| partition_bys[*idx].clone())
                        .collect::<Vec<_>>();
                    vec![calc_requirements(&partition_bys, order_keys)]
                }
            }
            _ => {
                let partition_bys = self
                    .ordered_partition_by_indices
                    .iter()
                    .map(|idx| partition_bys[*idx].clone())
                    .collect::<Vec<_>>();
                vec![calc_requirements(&partition_bys, order_keys)]
            }
        }
    }

    fn required_input_distribution(&self) -> Vec<Distribution> {
        if self.partition_keys.is_empty() {
            debug!("No partition defined for BoundedWindowAggExec!!!");
            vec![Distribution::SinglePartition]
        } else {
            vec![Distribution::HashPartitioned(self.partition_keys.clone())]
        }
    }

    fn equivalence_properties(&self) -> EquivalenceProperties {
        self.input().equivalence_properties()
    }

    fn maintains_input_order(&self) -> Vec<bool> {
        vec![true]
    }

    fn with_new_children(
        self: Arc<Self>,
        children: Vec<Arc<dyn ExecutionPlan>>,
    ) -> Result<Arc<dyn ExecutionPlan>> {
        Ok(Arc::new(BoundedWindowAggExec::try_new(
            self.window_expr.clone(),
            children[0].clone(),
            self.input_schema.clone(),
            self.partition_keys.clone(),
            self.partition_search_mode.clone(),
            self.source_unbounded,
        )?))
    }

    fn execute(
        &self,
        partition: usize,
        context: Arc<TaskContext>,
    ) -> Result<SendableRecordBatchStream> {
        let input = self.input.execute(partition, context)?;
        let search_mode = self.get_search_algo()?;
        let stream = Box::pin(BoundedWindowAggStream::new(
            self.schema.clone(),
            self.window_expr.clone(),
            input,
            BaselineMetrics::new(&self.metrics, partition),
            search_mode,
        )?);
        Ok(stream)
    }

    fn fmt_as(
        &self,
        t: DisplayFormatType,
        f: &mut std::fmt::Formatter,
    ) -> std::fmt::Result {
        match t {
            DisplayFormatType::Default => {
                write!(f, "BoundedWindowAggExec: ")?;
                let g: Vec<String> = self
                    .window_expr
                    .iter()
                    .map(|e| {
                        format!(
                            "{}: {:?}, frame: {:?}",
                            e.name().to_owned(),
                            e.field(),
                            e.get_window_frame()
                        )
                    })
                    .collect();
                let mode = &self.partition_search_mode;
                write!(f, "wdw=[{}], mode=[{:?}]", g.join(", "), mode)?;
            }
        }
        Ok(())
    }

    fn metrics(&self) -> Option<MetricsSet> {
        Some(self.metrics.clone_inner())
    }

    fn statistics(&self) -> Statistics {
        let input_stat = self.input.statistics();
        let win_cols = self.window_expr.len();
        let input_cols = self.input_schema.fields().len();
        // TODO stats: some windowing function will maintain invariants such as min, max...
        let mut column_statistics = Vec::with_capacity(win_cols + input_cols);
        if let Some(input_col_stats) = input_stat.column_statistics {
            column_statistics.extend(input_col_stats);
        } else {
            column_statistics.extend(vec![ColumnStatistics::default(); input_cols]);
        }
        column_statistics.extend(vec![ColumnStatistics::default(); win_cols]);
        Statistics {
            is_exact: input_stat.is_exact,
            num_rows: input_stat.num_rows,
            column_statistics: Some(column_statistics),
            total_byte_size: None,
        }
    }
}

// Trait to calculate different partitions. It has 2 implementations Sorted and Linear search
trait PartitionSearcher: Send {
    // This method constructs output columns using the result of each window expression
    fn calculate_out_columns(
        &mut self,
        input_buffer: &mut RecordBatch,
        window_agg_states: &[PartitionWindowAggStates],
        partition_buffers: &mut PartitionBatches,
        window_expr: &[Arc<dyn WindowExpr>],
    ) -> Result<Option<Vec<ArrayRef>>>;

    // Constructs corresponding batches for each partition for the record_batch
    fn evaluate_partition_batches(
        &mut self,
        record_batch: &RecordBatch,
        window_expr: &[Arc<dyn WindowExpr>],
    ) -> Result<Vec<(PartitionKey, RecordBatch)>>;

    // prunes the state
    fn prune(&mut self, _n_out: usize) -> Result<()> {
        Ok(())
    }

    // Mark the partition as end if we are sure that corresponding partition cannot receive
    // any more values
    fn mark_partition_end(&mut self, partition_buffers: &mut PartitionBatches);

    // Update `input_buffer`, and `partition_buffers` with the new `record_batch`.
    fn update_partition_batch(
        &mut self,
        input_buffer: &mut RecordBatch,
        record_batch: RecordBatch,
        window_expr: &[Arc<dyn WindowExpr>],
        partition_buffers: &mut PartitionBatches,
    ) -> Result<()> {
        let num_rows = record_batch.num_rows();
        if num_rows > 0 {
            let partition_batches =
                self.evaluate_partition_batches(&record_batch, window_expr)?;
            for (partition_row, partition_batch) in partition_batches {
                let partition_batch_state =
                    partition_buffers.entry(partition_row).or_insert_with(|| {
                        let empty_batch =
                            RecordBatch::new_empty(partition_batch.schema());
                        PartitionBatchState {
                            record_batch: empty_batch,
                            is_end: false,
                            n_out_row: 0,
                        }
                    });
                partition_batch_state.record_batch = concat_batches(
                    &partition_batch.schema(),
                    [&partition_batch_state.record_batch, &partition_batch],
                )?;
            }
        }
        self.mark_partition_end(partition_buffers);

        *input_buffer = if input_buffer.num_rows() == 0 {
            record_batch
        } else {
            concat_batches(&input_buffer.schema(), [input_buffer, &record_batch])?
        };

        Ok(())
    }
}

pub struct LinearSearch {
    // Keeps the hash of input buffer calculated from the PARTITION BY columns
    // its length is equal to the `input_buffer` length.
    input_buffer_hashes: VecDeque<u64>,
    // Used during hash value calculation
    random_state: RandomState,
    // Input ordering and partition by key ordering may not always same
    // this vector stores the mapping between them.
    // For instance, if input is ordered by a,b and window expression is
    // PARTITION BY b,a this stores (1, 0).
    ordered_partition_by_indices: Vec<usize>,
    // RawTable that is used to calculate unique partitions for each new RecordBatch.
    // First entry in the tuple is hash value.
    // Second entry is the unique id for each partition (increments from 0 to n)
    row_map_batch: RawTable<(u64, usize)>,
    // RawTable that is used to calculate output columns that can be produced at each cycle.
    // First entry in the tuple is hash value.
    // Second entry is the unique id for each partition (increments from 0 to n)
    // Third entry is the how many new outputs is calculated for corresponding partition.
    row_map_out: RawTable<(u64, usize, usize)>,
}

impl PartitionSearcher for LinearSearch {
    /// This method constructs output columns using the result of each window expression
    // Assume input buffer is         |      Partition Buffers would be (Where each partition and its data is seperated)
    // a, 2                           |      a, 2
    // b, 2                           |      a, 2
    // a, 2                           |      a, 2
    // b, 2                           |
    // a, 2                           |      b, 2
    // b, 2                           |      b, 2
    // b, 2                           |      b, 2
    //                                |      b, 2
    // Also assume we happen to calculate 2 new values for a, and 3 for b (To be calculate missing values we may need to consider future values).
    // Partition buffers effectively will be
    // a, 2, 1
    // a, 2, 2
    // a, 2, (missing)
    //
    // b, 2, 1
    // b, 2, 2
    // b, 2, 3
    // b, 2, (missing)
    // When partition buffers are mapped back to the original record batch. Result becomes
    // a, 2, 1
    // b, 2, 1
    // a, 2, 2
    // b, 2, 2
    // a, 2, (missing)
    // b, 2, 3
    // b, 2, (missing)
    // This function calculates the column result of window expression(s) (First 4 entry of 3rd column in the above section.)
    // 1
    // 1
    // 2
    // 2
    // Above section corresponds to calculated result which can be emitted without breaking input buffer ordering.
    fn calculate_out_columns(
        &mut self,
        input_buffer: &mut RecordBatch,
        window_agg_states: &[PartitionWindowAggStates],
        partition_buffers: &mut PartitionBatches,
        window_expr: &[Arc<dyn WindowExpr>],
    ) -> Result<Option<Vec<ArrayRef>>> {
        let partition_output_indices = self.calc_partition_output_indices(
            input_buffer,
            window_agg_states,
            window_expr,
        )?;

        let n_window_col = window_agg_states.len();
        let err = || DataFusionError::Execution("Expects to have partition".to_string());
        let mut new_columns = vec![vec![]; n_window_col];
        // size of all_indices can be at most input_buffer.num_rows(). This is upper bound.
        let mut all_indices: UInt32Builder =
            UInt32Builder::with_capacity(input_buffer.num_rows());
        for (row, indices) in partition_output_indices {
            for (idx, window_agg_state) in window_agg_states.iter().enumerate() {
                let partition = window_agg_state.get(&row).ok_or_else(err)?;
                let values = partition.state.out_col.slice(0, indices.len()).clone();
                new_columns[idx].push(values);
            }
            let partition_batch_state =
                partition_buffers.get_mut(&row).ok_or_else(err)?;
            // Store how many rows are generated for each partition
            partition_batch_state.n_out_row = indices.len();

            // For each row keep corresponding index in the input record batch
            all_indices.append_slice(&indices);
        }
        let all_indices = all_indices.finish();
        // We couldn't generate any new value return None.
        if all_indices.is_empty() {
            return Ok(None);
        }

        // Concat results for each column.
        // Converts Vec<Vec<ArrayRef>> to Vec<ArrayRef> where inner Vec<ArrayRef>
        // is converted to ArrayRef.
        let new_columns = new_columns
            .iter()
            .map(|elems| {
                concat(&elems.iter().map(|elem| elem.as_ref()).collect::<Vec<_>>())
                    .map_err(DataFusionError::ArrowError)
            })
            .collect::<Result<Vec<_>>>()?;
        // Convert PrimitiveArray to ArrayRef (sort_to_indices works on ArrayRef).
        let all_indices = Arc::new(all_indices) as ArrayRef;

        // We should emit columns, according to row index ordering.
        let sorted_indices = sort_to_indices(&all_indices, None, None)?;
        // Construct new column according to row ordering. This fixes ordering
        get_arrayref_at_indices(&new_columns, &sorted_indices).map(Some)
    }

    fn evaluate_partition_batches(
        &mut self,
        record_batch: &RecordBatch,
        window_expr: &[Arc<dyn WindowExpr>],
    ) -> Result<Vec<(PartitionKey, RecordBatch)>> {
        let partition_bys =
            self.evaluate_partition_by_column_values(record_batch, window_expr)?;
        // In Linear or PartiallySorted mode we are sure that partition_by columns are not empty.
        // Calculate indices for each partition
        let per_partition_indices =
            self.get_per_partition_indices(&partition_bys, record_batch)?;
        // Construct new record batch from the rows at the calculated indices for each partition.
        per_partition_indices
            .into_iter()
            .map(|(row, indices)| {
                let mut new_indices = UInt32Builder::with_capacity(indices.len());
                new_indices.append_slice(&indices);
                let indices = new_indices.finish();
                let partition_batch =
                    get_record_batch_at_indices(record_batch, &indices)?;
                Ok((row, partition_batch))
            })
            .collect::<Result<Vec<_>>>()
    }

    fn prune(&mut self, n_out: usize) -> Result<()> {
        // Delete hashes for the rows that are outputted.
        self.input_buffer_hashes.drain(0..n_out);
        Ok(())
    }

    fn mark_partition_end(&mut self, partition_buffers: &mut PartitionBatches) {
        // PartiallySorted case, otherwise we cannot mark end of a partition
        if !self.ordered_partition_by_indices.is_empty() {
            if let Some((last_row, _)) = partition_buffers.last() {
                let last_sorted_cols = self
                    .ordered_partition_by_indices
                    .iter()
                    .map(|idx| last_row[*idx].clone())
                    .collect::<Vec<_>>();
                for (row, partition_batch_state) in partition_buffers.iter_mut() {
                    let sorted_cols = self
                        .ordered_partition_by_indices
                        .iter()
                        .map(|idx| row[*idx].clone())
                        .collect::<Vec<_>>();
                    // All the partition other than last_sorted_cols can be marked as end.
                    // We are sure that we will no longer receive value for these partitions
                    // (Receiving new value would violate ordering invariant)
                    if sorted_cols != last_sorted_cols {
                        // It is guaranteed that we will no longer receive value for these partitions
                        partition_batch_state.is_end = true;
                    }
                }
            }
        }
    }
}

impl LinearSearch {
    // Initialize new LinearSearch partition searcher.
    fn new(ordered_partition_by_indices: Vec<usize>) -> Self {
        LinearSearch {
            input_buffer_hashes: VecDeque::new(),
            random_state: Default::default(),
            ordered_partition_by_indices,
            row_map_batch: RawTable::with_capacity(0),
            row_map_out: RawTable::with_capacity(0),
        }
    }

    fn evaluate_partition_by_column_values(
        &self,
        record_batch: &RecordBatch,
        window_expr: &[Arc<dyn WindowExpr>],
    ) -> Result<Vec<ArrayRef>> {
        window_expr[0]
            .partition_by()
            .iter()
            .map(|elem| {
                let value_to_sort = elem.evaluate(record_batch)?;
                match value_to_sort {
                    ColumnarValue::Array(array) => Ok(array),
                    ColumnarValue::Scalar(scalar) => Err(DataFusionError::Plan(format!(
                        "Sort operation is not applicable to scalar value {scalar}"
                    ))),
                }
            })
            .collect::<Result<Vec<ArrayRef>>>()
    }

    fn get_per_partition_indices(
        &mut self,
        columns: &[ArrayRef],
        batch: &RecordBatch,
    ) -> Result<Vec<(PartitionKey, Vec<u32>)>> {
        let mut batch_hashes = vec![0; batch.num_rows()];
        create_hashes(columns, &self.random_state, &mut batch_hashes)?;
        self.input_buffer_hashes.extend(&batch_hashes);
        // reset row_map for new calculation
        self.row_map_batch.clear();
        // res stores PartitionKey and row indices (indices where these partition occurs in the `batch`) for each partition.
        let mut res: Vec<(PartitionKey, Vec<u32>)> = vec![];
        for (hash, row_idx) in batch_hashes.into_iter().zip(0u32..) {
            let entry = self.row_map_batch.get_mut(hash, |(_hash, group_idx)| {
                // In case of hash collusion. Get the partition where PartitionKey is same.
                // We can safely get first index of the partition indices (During initialization one partition indices has size 1)
                let row = get_row_at_idx(columns, row_idx as usize).unwrap();
                row.eq(&res[*group_idx].0)
                // equal_rows(row_idx, res[*group_idx].1[0], columns, columns, true).unwrap()
            });
            match entry {
                // Existing partition. Update indices for the corresponding partition.
                Some((_hash, group_idx)) => res[*group_idx].1.push(row_idx),
                None => {
                    self.row_map_batch.insert(
                        hash,
                        (hash, res.len()),
                        |(hash, _group_index)| *hash,
                    );
                    let row = get_row_at_idx(columns, row_idx as usize)?;
                    // This is a new partition its only index is row_idx for now.
                    res.push((row, vec![row_idx]));
                }
            }
        }
        Ok(res)
    }

    // Calculates partition key, result indices for each partition
    fn calc_partition_output_indices(
        &mut self,
        input_buffer: &mut RecordBatch,
        window_agg_states: &[PartitionWindowAggStates],
        window_expr: &[Arc<dyn WindowExpr>],
    ) -> Result<Vec<(PartitionKey, Vec<u32>)>> {
        let partition_by_columns =
            self.evaluate_partition_by_column_values(input_buffer, window_expr)?;
        // reset the row_map state.
        self.row_map_out.clear();
        // `partition_indices` store vector of tuple. First entry is the partition key (unique for each partition)
        // second entry is indices of the rows which partition is constructed in the input record batch
        let mut partition_indices: Vec<(PartitionKey, Vec<u32>)> = vec![];
        for (hash, row_idx) in self.input_buffer_hashes.iter().zip(0u32..) {
            let entry = self
                .row_map_out
                .get_mut(*hash, |(_hash, group_idx, _n_out)| {
                    let row =
                        get_row_at_idx(&partition_by_columns, row_idx as usize).unwrap();
                    row == partition_indices[*group_idx].0
                });
            match entry {
                Some((_hash, group_idx, n_out)) => {
                    let (_row, indices) = &mut partition_indices[*group_idx];
                    if indices.len() >= *n_out {
                        break;
                    }
                    indices.push(row_idx);
                }
                None => {
                    let row = get_row_at_idx(&partition_by_columns, row_idx as usize)?;
                    let min_out = window_agg_states
                        .iter()
                        .map(|window_agg_state| {
                            window_agg_state
                                .get(&row)
                                .map(|partition| partition.state.out_col.len())
                                .unwrap_or(0)
                        })
                        .min()
                        .unwrap_or(0);
                    if min_out == 0 {
                        break;
                    }
                    self.row_map_out.insert(
                        *hash,
                        (*hash, partition_indices.len(), min_out),
                        |(hash, _group_index, _n_out)| *hash,
                    );
                    partition_indices.push((row, vec![row_idx]));
                }
            }
        }
        Ok(partition_indices)
    }
}

pub struct SortedSearch {
    // Stores partition by columns and their ordering information
    partition_by_sort_keys: Vec<PhysicalSortExpr>,
    // Input ordering and partition by key ordering may not always same
    // this vector stores the mapping between them.
    // For instance, if input is ordered by a,b and window expression is
    // PARTITION BY b,a this stores (1, 0).
    ordered_partition_by_indices: Vec<usize>,
}

impl PartitionSearcher for SortedSearch {
    /// This method constructs new output columns using the result of each window expression
    fn calculate_out_columns(
        &mut self,
        _input_buffer: &mut RecordBatch,
        window_agg_states: &[PartitionWindowAggStates],
        partition_buffers: &mut PartitionBatches,
        _window_expr: &[Arc<dyn WindowExpr>],
    ) -> Result<Option<Vec<ArrayRef>>> {
        let n_out = self.calculate_n_out_row(window_agg_states, partition_buffers)?;
        if n_out == 0 {
            Ok(None)
        } else {
            window_agg_states
                .iter()
                .map(|elem| get_aggregate_result_out_column(elem, n_out))
                .collect::<Result<Vec<_>>>()
                .map(Some)
        }
    }

    fn evaluate_partition_batches(
        &mut self,
        record_batch: &RecordBatch,
        _window_expr: &[Arc<dyn WindowExpr>],
    ) -> Result<Vec<(PartitionKey, RecordBatch)>> {
        let num_rows = record_batch.num_rows();
        // Calculate result of partition by column expressions
        let partition_columns = self
            .partition_by_sort_keys
            .iter()
            .map(|elem| elem.evaluate_to_sort_column(record_batch))
            .collect::<Result<Vec<_>>>()?;
        // Reorder `partition_columns` such that its ordering matches input ordering.
        let partition_columns_ordered =
            get_at_indices(&partition_columns, &self.ordered_partition_by_indices)?;
        let partition_points =
            evaluate_partition_ranges(num_rows, &partition_columns_ordered)?;
        let partition_bys = partition_columns
            .into_iter()
            .map(|arr| arr.values)
            .collect::<Vec<ArrayRef>>();

        partition_points
            .iter()
            .map(|range| {
                let row = get_row_at_idx(&partition_bys, range.start)?;
                let len = range.end - range.start;
                let slice = record_batch.slice(range.start, len);
                Ok((row, slice))
            })
            .collect::<Result<Vec<_>>>()
    }

    fn mark_partition_end(&mut self, partition_buffers: &mut PartitionBatches) {
        // In Sorted case. We can mark all partitions besides last partition as ended.
        // We are sure that those partitions will never receive any values.
        // (Otherwise ordering invariant is violated.)
        let n_partitions = partition_buffers.len();
        for (idx, (_, partition_batch_state)) in partition_buffers.iter_mut().enumerate()
        {
            partition_batch_state.is_end |= idx < n_partitions - 1;
        }
    }
}

impl SortedSearch {
    /// Calculates how many rows [SortedSearch]
    /// can produce as output.
    fn calculate_n_out_row(
        &mut self,
        window_agg_states: &[PartitionWindowAggStates],
        partition_buffers: &mut PartitionBatches,
    ) -> Result<usize> {
        // Different window aggregators may produce results with different rates.
        // We produce the overall batch result with the same speed as slowest one.
        let mut counts = vec![];
        let out_col_counts = window_agg_states
            .iter()
            .map(|window_agg_state| {
                // Store how many elements are generated for the current
                // window expression:
                let mut cur_window_expr_out_result_len = 0;
                // We iterate over `window_agg_state`, which is an IndexMap.
                // Iterations follow the insertion order, hence we preserve
                // sorting when partition columns are sorted.
                let mut per_partition_out_results = HashMap::new();
                for (row, WindowState { state, .. }) in window_agg_state.iter() {
                    cur_window_expr_out_result_len += state.out_col.len();
                    let count = per_partition_out_results.entry(row.clone()).or_insert(0);
                    if *count < state.out_col.len() {
                        *count = state.out_col.len();
                    }
                    // If we do not generate all results for the current
                    // partition, we do not generate results for next
                    // partition --  otherwise we will lose input ordering.
                    if state.n_row_result_missing > 0 {
                        break;
                    }
                }
                counts.push(per_partition_out_results);
                cur_window_expr_out_result_len
            })
            .collect::<Vec<_>>();
        if let Some(min_idx) = argmin(&out_col_counts) {
            let err =
                || DataFusionError::Execution("Expects to have partition".to_string());
            for (row, count) in counts[min_idx].iter() {
                let partition_batch = partition_buffers.get_mut(row).ok_or_else(err)?;
                partition_batch.n_out_row = *count;
            }
            Ok(out_col_counts[min_idx])
        } else {
            Ok(0)
        }
    }
}

fn create_schema(
    input_schema: &Schema,
    window_expr: &[Arc<dyn WindowExpr>],
) -> Result<Schema> {
    let capacity = input_schema.fields().len() + window_expr.len();
    let mut builder = SchemaBuilder::with_capacity(capacity);
    builder.extend(input_schema.fields.iter().cloned());
    // append results to the schema
    for expr in window_expr {
        builder.push(expr.field()?);
    }
    Ok(builder.finish())
}

/// stream for window aggregation plan
/// assuming partition by column is sorted (or without PARTITION BY expression)
pub struct BoundedWindowAggStream {
    schema: SchemaRef,
    input: SendableRecordBatchStream,
    /// The record batch executor receives as input (i.e. the columns needed
    /// while calculating aggregation results).
    input_buffer: RecordBatch,
    /// We separate `input_buffer` based on partitions (as
    /// determined by PARTITION BY columns) and store them per partition
    /// in `partition_batches`. We use this variable when calculating results
    /// for each window expression. This enables us to use the same batch for
    /// different window expressions without copying.
    // Note that we could keep record batches for each window expression in
    // `PartitionWindowAggStates`. However, this would use more memory (as
    // many times as the number of window expressions).
    partition_buffers: PartitionBatches,
    /// An executor can run multiple window expressions if the PARTITION BY
    /// and ORDER BY sections are same. We keep state of the each window
    /// expression inside `window_agg_states`.
    window_agg_states: Vec<PartitionWindowAggStates>,
    finished: bool,
    window_expr: Vec<Arc<dyn WindowExpr>>,
    baseline_metrics: BaselineMetrics,
    // Keeps the search mode for partition columns. this determines algorithm
    // for how to group each partition.
    search_mode: Box<dyn PartitionSearcher>,
}

impl BoundedWindowAggStream {
    /// Prunes sections of the state that are no longer needed when calculating
    /// results (as determined by window frame boundaries and number of results generated).
    // For instance, if first `n` (not necessarily same with `n_out`) elements are no longer needed to
    // calculate window expression result (outside the window frame boundary) we retract first `n` elements
    // from `self.partition_batches` in corresponding partition.
    // For instance, if `n_out` number of rows are calculated, we can remove
    // first `n_out` rows from `self.input_buffer`.
    fn prune_state(&mut self, n_out: usize) -> Result<()> {
        // Prune `self.window_agg_states`:
        self.prune_out_columns()?;
        // Prune `self.partition_batches`:
        self.prune_partition_batches()?;
        // Prune `self.input_buffer`:
        self.prune_input_batch(n_out)?;
        // Prune internal state of search algorithm.
        self.search_mode.prune(n_out)?;
        Ok(())
    }
}

impl Stream for BoundedWindowAggStream {
    type Item = Result<RecordBatch>;

    fn poll_next(
        mut self: Pin<&mut Self>,
        cx: &mut Context<'_>,
    ) -> Poll<Option<Self::Item>> {
        let poll = self.poll_next_inner(cx);
        self.baseline_metrics.record_poll(poll)
    }
}

impl BoundedWindowAggStream {
    /// Create a new BoundedWindowAggStream
    fn new(
        schema: SchemaRef,
        window_expr: Vec<Arc<dyn WindowExpr>>,
        input: SendableRecordBatchStream,
        baseline_metrics: BaselineMetrics,
        search_mode: Box<dyn PartitionSearcher>,
    ) -> Result<Self> {
        let state = window_expr.iter().map(|_| IndexMap::new()).collect();
        let empty_batch = RecordBatch::new_empty(schema.clone());
        Ok(Self {
            schema,
            input,
            input_buffer: empty_batch,
            partition_buffers: IndexMap::new(),
            window_agg_states: state,
            finished: false,
            window_expr,
            baseline_metrics,
            search_mode,
        })
    }

    fn compute_aggregates(&mut self) -> Result<RecordBatch> {
        // calculate window cols
        for (cur_window_expr, state) in
            self.window_expr.iter().zip(&mut self.window_agg_states)
        {
            cur_window_expr.evaluate_stateful(&self.partition_buffers, state)?;
        }

        let schema = self.schema.clone();
        let window_expr_out = self.search_mode.calculate_out_columns(
            &mut self.input_buffer,
            &self.window_agg_states,
            &mut self.partition_buffers,
            &self.window_expr,
        )?;
        if let Some(window_expr_out) = window_expr_out {
            let n_out = window_expr_out[0].len();
            // right append new columns to corresponding section in the original input buffer.
            let columns_to_show = self
                .input_buffer
                .columns()
                .iter()
                .map(|elem| elem.slice(0, n_out))
                .chain(window_expr_out.into_iter())
                .collect::<Vec<_>>();
            let n_generated = columns_to_show[0].len();
            self.prune_state(n_generated)?;
            Ok(RecordBatch::try_new(schema, columns_to_show)?)
        } else {
            Ok(RecordBatch::new_empty(schema))
        }
    }

    #[inline]
    fn poll_next_inner(
        &mut self,
        cx: &mut Context<'_>,
    ) -> Poll<Option<Result<RecordBatch>>> {
        if self.finished {
            return Poll::Ready(None);
        }

        let result = match ready!(self.input.poll_next_unpin(cx)) {
            Some(Ok(batch)) => {
                self.search_mode.update_partition_batch(
                    &mut self.input_buffer,
                    batch,
                    &self.window_expr,
                    &mut self.partition_buffers,
                )?;
                self.compute_aggregates()
            }
            Some(Err(e)) => Err(e),
            None => {
                self.finished = true;
                for (_, partition_batch_state) in self.partition_buffers.iter_mut() {
                    partition_batch_state.is_end = true;
                }
                self.compute_aggregates()
            }
        };
        Poll::Ready(Some(result))
    }

    /// Prunes the sections of the record batch (for each partition)
    /// that we no longer need to calculate the window function result.
    fn prune_partition_batches(&mut self) -> Result<()> {
        // Remove partitions which we know already ended (is_end flag is true).
        // Since the retain method preserves insertion order, we still have
        // ordering in between partitions after removal.
        self.partition_buffers
            .retain(|_, partition_batch_state| !partition_batch_state.is_end);

        // The data in `self.partition_batches` is used by all window expressions.
        // Therefore, when removing from `self.partition_batches`, we need to remove
        // from the earliest range boundary among all window expressions. Variable
        // `n_prune_each_partition` fill the earliest range boundary information for
        // each partition. This way, we can delete the no-longer-needed sections from
        // `self.partition_batches`.
        // For instance, if window frame one uses [10, 20] and window frame two uses
        // [5, 15]; we only prune the first 5 elements from the corresponding record
        // batch in `self.partition_batches`.

        // Calculate how many elements to prune for each partition batch
        let mut n_prune_each_partition = HashMap::new();
        for window_agg_state in self.window_agg_states.iter_mut() {
            window_agg_state.retain(|_, WindowState { state, .. }| !state.is_end);
            for (partition_row, WindowState { state: value, .. }) in window_agg_state {
                let n_prune =
                    min(value.window_frame_range.start, value.last_calculated_index);
                if let Some(current) = n_prune_each_partition.get_mut(partition_row) {
                    if n_prune < *current {
                        *current = n_prune;
                    }
                } else {
                    n_prune_each_partition.insert(partition_row.clone(), n_prune);
                }
            }
        }

        let err = || DataFusionError::Execution("Expects to have partition".to_string());
        // Retract no longer needed parts during window calculations from partition batch:
        for (partition_row, n_prune) in n_prune_each_partition.iter() {
            let partition_batch_state = self
                .partition_buffers
                .get_mut(partition_row)
                .ok_or_else(err)?;

            let batch = &partition_batch_state.record_batch;
            partition_batch_state.record_batch =
                batch.slice(*n_prune, batch.num_rows() - n_prune);
            // reset n_out_row
            partition_batch_state.n_out_row = 0;

            // Update state indices since we have pruned some rows from the beginning:
            for window_agg_state in self.window_agg_states.iter_mut() {
                window_agg_state[partition_row].state.prune_state(*n_prune);
            }
        }

        Ok(())
    }

    /// Prunes the section of the input batch whose aggregate results
    /// are calculated and emitted.
    fn prune_input_batch(&mut self, n_out: usize) -> Result<()> {
        // Prune first n_out rows from the input_buffer
        let n_to_keep = self.input_buffer.num_rows() - n_out;
        let batch_to_keep = self
            .input_buffer
            .columns()
            .iter()
            .map(|elem| elem.slice(n_out, n_to_keep))
            .collect::<Vec<_>>();
        self.input_buffer =
            RecordBatch::try_new(self.input_buffer.schema(), batch_to_keep)?;
        Ok(())
    }

    /// Prunes emitted parts from WindowAggState `out_col` field.
    fn prune_out_columns(&mut self) -> Result<()> {
        let err = || DataFusionError::Execution("Expects to have partition".to_string());
        // We store generated columns for each window expression in the `out_col`
        // field of `WindowAggState`. Given how many rows are emitted, we remove
        // these sections from state.
        for partition_window_agg_states in self.window_agg_states.iter_mut() {
            // Remove `n_out` entries from the `out_col` field of `WindowAggState`.
            // `n_out` is stored in `self.partition_buffers` for each partition.
            // If is_end is set directly remove them. This decreases map hash map size.
            partition_window_agg_states
                .retain(|_, partition_batch_state| !partition_batch_state.state.is_end);
            for (
                partition_key,
                WindowState {
                    state: WindowAggState { out_col, .. },
                    ..
                },
            ) in partition_window_agg_states
            {
                let partition_batch = self
                    .partition_buffers
                    .get_mut(partition_key)
                    .ok_or_else(err)?;
                let n_to_del = partition_batch.n_out_row;
                let n_to_keep = out_col.len() - n_to_del;
                *out_col = out_col.slice(n_to_del, n_to_keep);
            }
        }
        Ok(())
    }
}

impl RecordBatchStream for BoundedWindowAggStream {
    /// Get the schema
    fn schema(&self) -> SchemaRef {
        self.schema.clone()
    }
}

// get the index of minimum entry. If empty return None.
fn argmin<T: PartialOrd>(data: &[T]) -> Option<usize> {
    let index_of_min: Option<usize> = data
        .iter()
        .enumerate()
        .min_by(|(_, a), (_, b)| a.partial_cmp(b).unwrap_or(Ordering::Equal))
        .map(|(index, _)| index);
    index_of_min
}

/// Calculates the section we can show results for expression
fn get_aggregate_result_out_column(
    partition_window_agg_states: &PartitionWindowAggStates,
    len_to_show: usize,
) -> Result<ArrayRef> {
    let mut result = None;
    let mut running_length = 0;
    // We assume that iteration order is according to insertion order
    for (
        _,
        WindowState {
            state: WindowAggState { out_col, .. },
            ..
        },
    ) in partition_window_agg_states
    {
        if running_length < len_to_show {
            let n_to_use = min(len_to_show - running_length, out_col.len());
            let slice_to_use = out_col.slice(0, n_to_use);
            result = Some(match result {
                Some(arr) => concat(&[&arr, &slice_to_use])?,
                None => slice_to_use,
            });
            running_length += n_to_use;
        } else {
            break;
        }
    }
    if running_length != len_to_show {
        return Err(DataFusionError::Execution(format!(
            "Generated row number should be {len_to_show}, it is {running_length}"
        )));
    }
    result
        .ok_or_else(|| DataFusionError::Execution("Should contain something".to_string()))
}<|MERGE_RESOLUTION|>--- conflicted
+++ resolved
@@ -32,15 +32,9 @@
 };
 use ahash::RandomState;
 use arrow::{
-<<<<<<< HEAD
     array::{Array, ArrayRef, UInt32Builder},
     compute::{concat, concat_batches},
-    datatypes::{Schema, SchemaRef},
-=======
-    array::{Array, ArrayRef},
-    compute::{concat, concat_batches, SortColumn},
     datatypes::{Schema, SchemaBuilder, SchemaRef},
->>>>>>> f0d544f6
     record_batch::RecordBatch,
 };
 use datafusion_common::DataFusionError;
