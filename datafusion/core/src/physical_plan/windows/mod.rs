// Licensed to the Apache Software Foundation (ASF) under one
// or more contributor license agreements.  See the NOTICE file
// distributed with this work for additional information
// regarding copyright ownership.  The ASF licenses this file
// to you under the Apache License, Version 2.0 (the
// "License"); you may not use this file except in compliance
// with the License.  You may obtain a copy of the License at
//
//   http://www.apache.org/licenses/LICENSE-2.0
//
// Unless required by applicable law or agreed to in writing,
// software distributed under the License is distributed on an
// "AS IS" BASIS, WITHOUT WARRANTIES OR CONDITIONS OF ANY
// KIND, either express or implied.  See the License for the
// specific language governing permissions and limitations
// under the License.

//! Physical expressions for window functions

use crate::physical_plan::{
    aggregates,
    expressions::{
        cume_dist, dense_rank, lag, lead, percent_rank, rank, Literal, NthValue, Ntile,
        PhysicalSortExpr, RowNumber,
    },
    udaf, ExecutionPlan, PhysicalExpr,
};
use arrow::datatypes::Schema;
use arrow_schema::SchemaRef;
use datafusion_common::ScalarValue;
use datafusion_common::{DataFusionError, Result};
use datafusion_expr::{
    window_function::{BuiltInWindowFunction, WindowFunction},
    WindowFrame,
};
use datafusion_physical_expr::{
    window::{BuiltInWindowFunctionExpr, SlidingAggregateWindowExpr},
    AggregateExpr,
};
use std::borrow::Borrow;
use std::convert::TryInto;
use std::sync::Arc;

mod bounded_window_agg_exec;
mod window_agg_exec;

pub use bounded_window_agg_exec::BoundedWindowAggExec;
pub use bounded_window_agg_exec::PartitionSearchMode;
use datafusion_common::utils::longest_consecutive_prefix;
use datafusion_physical_expr::equivalence::OrderingEquivalenceBuilder;
use datafusion_physical_expr::utils::{convert_to_expr, get_indices_of_matching_exprs};
pub use datafusion_physical_expr::window::{
    BuiltInWindowExpr, PlainAggregateWindowExpr, WindowExpr,
};
use datafusion_physical_expr::{OrderingEquivalenceProperties, PhysicalSortRequirement};
pub use window_agg_exec::WindowAggExec;

/// Create a physical expression for window function
pub fn create_window_expr(
    fun: &WindowFunction,
    name: String,
    args: &[Arc<dyn PhysicalExpr>],
    partition_by: &[Arc<dyn PhysicalExpr>],
    order_by: &[PhysicalSortExpr],
    window_frame: Arc<WindowFrame>,
    input_schema: &Schema,
) -> Result<Arc<dyn WindowExpr>> {
    Ok(match fun {
        WindowFunction::AggregateFunction(fun) => {
<<<<<<< HEAD
            let aggregate = aggregates::create_aggregate_expr(
                fun,
                false,
                args,
                &[],
                input_schema,
                name,
            )?;
            if !window_frame.start_bound.is_unbounded() {
                Arc::new(SlidingAggregateWindowExpr::new(
                    aggregate,
                    partition_by,
                    order_by,
                    window_frame,
                ))
            } else {
                Arc::new(PlainAggregateWindowExpr::new(
                    aggregate,
                    partition_by,
                    order_by,
                    window_frame,
                ))
            }
=======
            let aggregate =
                aggregates::create_aggregate_expr(fun, false, args, input_schema, name)?;
            window_expr_from_aggregate_expr(
                partition_by,
                order_by,
                window_frame,
                aggregate,
            )
>>>>>>> c2b26062
        }
        WindowFunction::BuiltInWindowFunction(fun) => Arc::new(BuiltInWindowExpr::new(
            create_built_in_window_expr(fun, args, input_schema, name)?,
            partition_by,
            order_by,
            window_frame,
        )),
        WindowFunction::AggregateUDF(fun) => {
            let aggregate =
                udaf::create_aggregate_expr(fun.as_ref(), args, input_schema, name)?;
            window_expr_from_aggregate_expr(
                partition_by,
                order_by,
                window_frame,
                aggregate,
            )
        }
    })
}

/// Creates an appropriate [`WindowExpr`] based on the window frame and
fn window_expr_from_aggregate_expr(
    partition_by: &[Arc<dyn PhysicalExpr>],
    order_by: &[PhysicalSortExpr],
    window_frame: Arc<WindowFrame>,
    aggregate: Arc<dyn AggregateExpr>,
) -> Arc<dyn WindowExpr> {
    // Is there a potentially unlimited sized window frame?
    let unbounded_window = window_frame.start_bound.is_unbounded();

    if !unbounded_window {
        Arc::new(SlidingAggregateWindowExpr::new(
            aggregate,
            partition_by,
            order_by,
            window_frame,
        ))
    } else {
        Arc::new(PlainAggregateWindowExpr::new(
            aggregate,
            partition_by,
            order_by,
            window_frame,
        ))
    }
}

fn get_scalar_value_from_args(
    args: &[Arc<dyn PhysicalExpr>],
    index: usize,
) -> Result<Option<ScalarValue>> {
    Ok(if let Some(field) = args.get(index) {
        let tmp = field
            .as_any()
            .downcast_ref::<Literal>()
            .ok_or_else(|| DataFusionError::NotImplemented(
                format!("There is only support Literal types for field at idx: {index} in Window Function"),
            ))?
            .value()
            .clone();
        Some(tmp)
    } else {
        None
    })
}

fn create_built_in_window_expr(
    fun: &BuiltInWindowFunction,
    args: &[Arc<dyn PhysicalExpr>],
    input_schema: &Schema,
    name: String,
) -> Result<Arc<dyn BuiltInWindowFunctionExpr>> {
    Ok(match fun {
        BuiltInWindowFunction::RowNumber => Arc::new(RowNumber::new(name)),
        BuiltInWindowFunction::Rank => Arc::new(rank(name)),
        BuiltInWindowFunction::DenseRank => Arc::new(dense_rank(name)),
        BuiltInWindowFunction::PercentRank => Arc::new(percent_rank(name)),
        BuiltInWindowFunction::CumeDist => Arc::new(cume_dist(name)),
        BuiltInWindowFunction::Ntile => {
            let n: i64 = get_scalar_value_from_args(args, 0)?
                .ok_or_else(|| {
                    DataFusionError::Execution(
                        "NTILE requires at least 1 argument".to_string(),
                    )
                })?
                .try_into()?;
            let n: u64 = n as u64;
            Arc::new(Ntile::new(name, n))
        }
        BuiltInWindowFunction::Lag => {
            let arg = args[0].clone();
            let data_type = args[0].data_type(input_schema)?;
            let shift_offset = get_scalar_value_from_args(args, 1)?
                .map(|v| v.try_into())
                .and_then(|v| v.ok());
            let default_value = get_scalar_value_from_args(args, 2)?;
            Arc::new(lag(name, data_type, arg, shift_offset, default_value))
        }
        BuiltInWindowFunction::Lead => {
            let arg = args[0].clone();
            let data_type = args[0].data_type(input_schema)?;
            let shift_offset = get_scalar_value_from_args(args, 1)?
                .map(|v| v.try_into())
                .and_then(|v| v.ok());
            let default_value = get_scalar_value_from_args(args, 2)?;
            Arc::new(lead(name, data_type, arg, shift_offset, default_value))
        }
        BuiltInWindowFunction::NthValue => {
            let arg = args[0].clone();
            let n = args[1].as_any().downcast_ref::<Literal>().unwrap().value();
            let n: i64 = n
                .clone()
                .try_into()
                .map_err(|e| DataFusionError::Execution(format!("{e:?}")))?;
            let n: u32 = n as u32;
            let data_type = args[0].data_type(input_schema)?;
            Arc::new(NthValue::nth(name, arg, data_type, n)?)
        }
        BuiltInWindowFunction::FirstValue => {
            let arg = args[0].clone();
            let data_type = args[0].data_type(input_schema)?;
            Arc::new(NthValue::first(name, arg, data_type))
        }
        BuiltInWindowFunction::LastValue => {
            let arg = args[0].clone();
            let data_type = args[0].data_type(input_schema)?;
            Arc::new(NthValue::last(name, arg, data_type))
        }
    })
}

pub(crate) fn calc_requirements<
    T: Borrow<Arc<dyn PhysicalExpr>>,
    S: Borrow<PhysicalSortExpr>,
>(
    partition_by_exprs: impl IntoIterator<Item = T>,
    orderby_sort_exprs: impl IntoIterator<Item = S>,
) -> Option<Vec<PhysicalSortRequirement>> {
    let mut sort_reqs = partition_by_exprs
        .into_iter()
        .map(|partition_by| {
            PhysicalSortRequirement::new(partition_by.borrow().clone(), None)
        })
        .collect::<Vec<_>>();
    for element in orderby_sort_exprs.into_iter() {
        let PhysicalSortExpr { expr, options } = element.borrow();
        if !sort_reqs.iter().any(|e| e.expr.eq(expr)) {
            sort_reqs.push(PhysicalSortRequirement::new(expr.clone(), Some(*options)));
        }
    }
    // Convert empty result to None. Otherwise wrap result inside Some()
    (!sort_reqs.is_empty()).then_some(sort_reqs)
}

/// This function calculates the indices such that when partition by expressions reordered with this indices
/// resulting expressions define a preset for existing ordering.
// For instance, if input is ordered by a, b, c and PARTITION BY b, a is used
// This vector will be [1, 0]. It means that when we iterate b,a columns with the order [1, 0]
// resulting vector (a, b) is a preset of the existing ordering (a, b, c).
pub(crate) fn get_ordered_partition_by_indices(
    partition_by_exprs: &[Arc<dyn PhysicalExpr>],
    input: &Arc<dyn ExecutionPlan>,
) -> Vec<usize> {
    let input_ordering = input.output_ordering().unwrap_or(&[]);
    let input_ordering_exprs = convert_to_expr(input_ordering);
    let equal_properties = || input.equivalence_properties();
    let input_places = get_indices_of_matching_exprs(
        &input_ordering_exprs,
        partition_by_exprs,
        equal_properties,
    );
    let mut partition_places = get_indices_of_matching_exprs(
        partition_by_exprs,
        &input_ordering_exprs,
        equal_properties,
    );
    partition_places.sort();
    let first_n = longest_consecutive_prefix(partition_places);
    input_places[0..first_n].to_vec()
}

pub(crate) fn window_ordering_equivalence(
    schema: &SchemaRef,
    input: &Arc<dyn ExecutionPlan>,
    window_expr: &[Arc<dyn WindowExpr>],
) -> OrderingEquivalenceProperties {
    // We need to update the schema, so we can not directly use
    // `input.ordering_equivalence_properties()`.
    let mut builder = OrderingEquivalenceBuilder::new(schema.clone())
        .with_equivalences(input.equivalence_properties())
        .with_existing_ordering(input.output_ordering().map(|elem| elem.to_vec()))
        .extend(input.ordering_equivalence_properties());

    for expr in window_expr {
        if let Some(builtin_window_expr) =
            expr.as_any().downcast_ref::<BuiltInWindowExpr>()
        {
            builtin_window_expr
                .get_built_in_func_expr()
                .add_equal_orderings(&mut builder);
        }
    }
    builder.build()
}
#[cfg(test)]
mod tests {
    use super::*;
    use crate::datasource::physical_plan::CsvExec;
    use crate::physical_plan::aggregates::AggregateFunction;
    use crate::physical_plan::expressions::col;
    use crate::physical_plan::{collect, ExecutionPlan};
    use crate::prelude::SessionContext;
    use crate::test::exec::{assert_strong_count_converges_to_zero, BlockingExec};
    use crate::test::{self, assert_is_pending, csv_exec_sorted};
    use arrow::array::*;
    use arrow::compute::SortOptions;
    use arrow::datatypes::{DataType, Field, SchemaRef};
    use arrow::record_batch::RecordBatch;
    use datafusion_common::cast::as_primitive_array;
    use datafusion_expr::{create_udaf, Accumulator, Volatility};
    use futures::FutureExt;

    fn create_test_schema(partitions: usize) -> Result<(Arc<CsvExec>, SchemaRef)> {
        let csv = test::scan_partitioned_csv(partitions)?;
        let schema = csv.schema();
        Ok((csv, schema))
    }

    fn create_test_schema2() -> Result<SchemaRef> {
        let a = Field::new("a", DataType::Int32, true);
        let b = Field::new("b", DataType::Int32, true);
        let c = Field::new("c", DataType::Int32, true);
        let d = Field::new("d", DataType::Int32, true);
        let e = Field::new("e", DataType::Int32, true);
        let schema = Arc::new(Schema::new(vec![a, b, c, d, e]));
        Ok(schema)
    }

    /// make PhysicalSortExpr with default options
    fn sort_expr(name: &str, schema: &Schema) -> PhysicalSortExpr {
        sort_expr_options(name, schema, SortOptions::default())
    }

    /// PhysicalSortExpr with specified options
    fn sort_expr_options(
        name: &str,
        schema: &Schema,
        options: SortOptions,
    ) -> PhysicalSortExpr {
        PhysicalSortExpr {
            expr: col(name, schema).unwrap(),
            options,
        }
    }

    #[tokio::test]
    async fn test_get_partition_by_ordering() -> Result<()> {
        let test_schema = create_test_schema2()?;
        // Columns a,c are nullable whereas b,d are not nullable.
        // Source is sorted by a ASC NULLS FIRST, b ASC NULLS FIRST, c ASC NULLS FIRST, d ASC NULLS FIRST
        // Column e is not ordered.
        let sort_exprs = vec![
            sort_expr("a", &test_schema),
            sort_expr("b", &test_schema),
            sort_expr("c", &test_schema),
            sort_expr("d", &test_schema),
        ];
        // Input is ordered by a,b,c,d
        let input = csv_exec_sorted(&test_schema, sort_exprs, true);
        let test_data = vec![
            (vec!["a", "b"], vec![0, 1]),
            (vec!["b", "a"], vec![1, 0]),
            (vec!["b", "a", "c"], vec![1, 0, 2]),
            (vec!["d", "b", "a"], vec![2, 1]),
            (vec!["d", "e", "a"], vec![2]),
        ];
        for (pb_names, expected) in test_data {
            let pb_exprs = pb_names
                .iter()
                .map(|name| col(name, &test_schema))
                .collect::<Result<Vec<_>>>()?;
            assert_eq!(
                get_ordered_partition_by_indices(&pb_exprs, &input),
                expected
            );
        }
        Ok(())
    }

    #[tokio::test]
    async fn test_calc_requirements() -> Result<()> {
        let schema = create_test_schema2()?;
        let test_data = vec![
            // PARTITION BY a, ORDER BY b ASC NULLS FIRST
            (
                vec!["a"],
                vec![("b", true, true)],
                vec![("a", None), ("b", Some((true, true)))],
            ),
            // PARTITION BY a, ORDER BY a ASC NULLS FIRST
            (vec!["a"], vec![("a", true, true)], vec![("a", None)]),
            // PARTITION BY a, ORDER BY b ASC NULLS FIRST, c DESC NULLS LAST
            (
                vec!["a"],
                vec![("b", true, true), ("c", false, false)],
                vec![
                    ("a", None),
                    ("b", Some((true, true))),
                    ("c", Some((false, false))),
                ],
            ),
            // PARTITION BY a, c, ORDER BY b ASC NULLS FIRST, c DESC NULLS LAST
            (
                vec!["a", "c"],
                vec![("b", true, true), ("c", false, false)],
                vec![("a", None), ("c", None), ("b", Some((true, true)))],
            ),
        ];
        for (pb_params, ob_params, expected_params) in test_data {
            let mut partitionbys = vec![];
            for col_name in pb_params {
                partitionbys.push(col(col_name, &schema)?);
            }

            let mut orderbys = vec![];
            for (col_name, descending, nulls_first) in ob_params {
                let expr = col(col_name, &schema)?;
                let options = SortOptions {
                    descending,
                    nulls_first,
                };
                orderbys.push(PhysicalSortExpr { expr, options });
            }

            let mut expected: Option<Vec<PhysicalSortRequirement>> = None;
            for (col_name, reqs) in expected_params {
                let options = reqs.map(|(descending, nulls_first)| SortOptions {
                    descending,
                    nulls_first,
                });
                let expr = col(col_name, &schema)?;
                let res = PhysicalSortRequirement::new(expr, options);
                if let Some(expected) = &mut expected {
                    expected.push(res);
                } else {
                    expected = Some(vec![res]);
                }
            }
            assert_eq!(calc_requirements(partitionbys, orderbys), expected);
        }
        Ok(())
    }

    #[tokio::test]
    async fn window_function_with_udaf() -> Result<()> {
        #[derive(Debug)]
        struct MyCount(i64);

        impl Accumulator for MyCount {
            fn state(&self) -> Result<Vec<ScalarValue>> {
                Ok(vec![ScalarValue::Int64(Some(self.0))])
            }

            fn update_batch(&mut self, values: &[ArrayRef]) -> Result<()> {
                let array = &values[0];
                self.0 += (array.len() - array.null_count()) as i64;
                Ok(())
            }

            fn merge_batch(&mut self, states: &[ArrayRef]) -> Result<()> {
                let counts: &Int64Array = arrow::array::as_primitive_array(&states[0]);
                if let Some(c) = &arrow::compute::sum(counts) {
                    self.0 += *c;
                }
                Ok(())
            }

            fn evaluate(&self) -> Result<ScalarValue> {
                Ok(ScalarValue::Int64(Some(self.0)))
            }

            fn size(&self) -> usize {
                std::mem::size_of_val(self)
            }
        }

        let my_count = create_udaf(
            "my_count",
            DataType::Int64,
            Arc::new(DataType::Int64),
            Volatility::Immutable,
            Arc::new(|_| Ok(Box::new(MyCount(0)))),
            Arc::new(vec![DataType::Int64]),
        );

        let session_ctx = SessionContext::new();
        let task_ctx = session_ctx.task_ctx();
        let (input, schema) = create_test_schema(1)?;

        let window_exec = Arc::new(WindowAggExec::try_new(
            vec![create_window_expr(
                &WindowFunction::AggregateUDF(Arc::new(my_count)),
                "my_count".to_owned(),
                &[col("c3", &schema)?],
                &[],
                &[],
                Arc::new(WindowFrame::new(false)),
                schema.as_ref(),
            )?],
            input,
            schema.clone(),
            vec![],
        )?);

        let result: Vec<RecordBatch> = collect(window_exec, task_ctx).await?;
        assert_eq!(result.len(), 1);

        let n_schema_fields = schema.fields().len();
        let columns = result[0].columns();

        let count: &Int64Array = as_primitive_array(&columns[n_schema_fields])?;
        assert_eq!(count.value(0), 100);
        assert_eq!(count.value(99), 100);
        Ok(())
    }

    #[tokio::test]
    async fn window_function() -> Result<()> {
        let session_ctx = SessionContext::new();
        let task_ctx = session_ctx.task_ctx();
        let (input, schema) = create_test_schema(1)?;

        let window_exec = Arc::new(WindowAggExec::try_new(
            vec![
                create_window_expr(
                    &WindowFunction::AggregateFunction(AggregateFunction::Count),
                    "count".to_owned(),
                    &[col("c3", &schema)?],
                    &[],
                    &[],
                    Arc::new(WindowFrame::new(false)),
                    schema.as_ref(),
                )?,
                create_window_expr(
                    &WindowFunction::AggregateFunction(AggregateFunction::Max),
                    "max".to_owned(),
                    &[col("c3", &schema)?],
                    &[],
                    &[],
                    Arc::new(WindowFrame::new(false)),
                    schema.as_ref(),
                )?,
                create_window_expr(
                    &WindowFunction::AggregateFunction(AggregateFunction::Min),
                    "min".to_owned(),
                    &[col("c3", &schema)?],
                    &[],
                    &[],
                    Arc::new(WindowFrame::new(false)),
                    schema.as_ref(),
                )?,
            ],
            input,
            schema.clone(),
            vec![],
        )?);

        let result: Vec<RecordBatch> = collect(window_exec, task_ctx).await?;
        assert_eq!(result.len(), 1);

        let n_schema_fields = schema.fields().len();
        let columns = result[0].columns();

        // c3 is small int

        let count: &Int64Array = as_primitive_array(&columns[n_schema_fields])?;
        assert_eq!(count.value(0), 100);
        assert_eq!(count.value(99), 100);

        let max: &Int8Array = as_primitive_array(&columns[n_schema_fields + 1])?;
        assert_eq!(max.value(0), 125);
        assert_eq!(max.value(99), 125);

        let min: &Int8Array = as_primitive_array(&columns[n_schema_fields + 2])?;
        assert_eq!(min.value(0), -117);
        assert_eq!(min.value(99), -117);

        Ok(())
    }

    #[tokio::test]
    async fn test_drop_cancel() -> Result<()> {
        let session_ctx = SessionContext::new();
        let task_ctx = session_ctx.task_ctx();
        let schema =
            Arc::new(Schema::new(vec![Field::new("a", DataType::Float32, true)]));

        let blocking_exec = Arc::new(BlockingExec::new(Arc::clone(&schema), 1));
        let refs = blocking_exec.refs();
        let window_agg_exec = Arc::new(WindowAggExec::try_new(
            vec![create_window_expr(
                &WindowFunction::AggregateFunction(AggregateFunction::Count),
                "count".to_owned(),
                &[col("a", &schema)?],
                &[],
                &[],
                Arc::new(WindowFrame::new(false)),
                schema.as_ref(),
            )?],
            blocking_exec,
            schema,
            vec![],
        )?);

        let fut = collect(window_agg_exec, task_ctx);
        let mut fut = fut.boxed();

        assert_is_pending(&mut fut);
        drop(fut);
        assert_strong_count_converges_to_zero(refs).await;

        Ok(())
    }
}<|MERGE_RESOLUTION|>--- conflicted
+++ resolved
@@ -67,7 +67,6 @@
 ) -> Result<Arc<dyn WindowExpr>> {
     Ok(match fun {
         WindowFunction::AggregateFunction(fun) => {
-<<<<<<< HEAD
             let aggregate = aggregates::create_aggregate_expr(
                 fun,
                 false,
@@ -76,31 +75,12 @@
                 input_schema,
                 name,
             )?;
-            if !window_frame.start_bound.is_unbounded() {
-                Arc::new(SlidingAggregateWindowExpr::new(
-                    aggregate,
-                    partition_by,
-                    order_by,
-                    window_frame,
-                ))
-            } else {
-                Arc::new(PlainAggregateWindowExpr::new(
-                    aggregate,
-                    partition_by,
-                    order_by,
-                    window_frame,
-                ))
-            }
-=======
-            let aggregate =
-                aggregates::create_aggregate_expr(fun, false, args, input_schema, name)?;
             window_expr_from_aggregate_expr(
                 partition_by,
                 order_by,
                 window_frame,
                 aggregate,
             )
->>>>>>> c2b26062
         }
         WindowFunction::BuiltInWindowFunction(fun) => Arc::new(BuiltInWindowExpr::new(
             create_built_in_window_expr(fun, args, input_schema, name)?,
