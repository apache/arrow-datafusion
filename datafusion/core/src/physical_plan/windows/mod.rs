// Licensed to the Apache Software Foundation (ASF) under one
// or more contributor license agreements.  See the NOTICE file
// distributed with this work for additional information
// regarding copyright ownership.  The ASF licenses this file
// to you under the Apache License, Version 2.0 (the
// "License"); you may not use this file except in compliance
// with the License.  You may obtain a copy of the License at
//
//   http://www.apache.org/licenses/LICENSE-2.0
//
// Unless required by applicable law or agreed to in writing,
// software distributed under the License is distributed on an
// "AS IS" BASIS, WITHOUT WARRANTIES OR CONDITIONS OF ANY
// KIND, either express or implied.  See the License for the
// specific language governing permissions and limitations
// under the License.

//! Physical expressions for window functions

use crate::physical_plan::{
    aggregates,
    expressions::{
        cume_dist, dense_rank, lag, lead, percent_rank, rank, Literal, NthValue, Ntile,
        PhysicalSortExpr, RowNumber,
    },
    udaf, ExecutionPlan, PhysicalExpr,
};
use arrow::datatypes::Schema;
use arrow_schema::SchemaRef;
use datafusion_common::ScalarValue;
use datafusion_common::{DataFusionError, Result};
use datafusion_expr::{
    window_function::{BuiltInWindowFunction, WindowFunction},
    WindowFrame,
};
use datafusion_physical_expr::{
    window::{BuiltInWindowFunctionExpr, SlidingAggregateWindowExpr},
    AggregateExpr,
};
use std::borrow::Borrow;
use std::convert::TryInto;
use std::sync::Arc;

mod bounded_window_agg_exec;
mod window_agg_exec;

pub use bounded_window_agg_exec::BoundedWindowAggExec;
pub use bounded_window_agg_exec::PartitionSearchMode;
use datafusion_common::utils::longest_consecutive_prefix;
use datafusion_physical_expr::equivalence::OrderingEquivalenceBuilder;
use datafusion_physical_expr::utils::{convert_to_expr, get_indices_of_matching_exprs};
pub use datafusion_physical_expr::window::{
    BuiltInWindowExpr, PlainAggregateWindowExpr, WindowExpr,
};
use datafusion_physical_expr::{OrderingEquivalenceProperties, PhysicalSortRequirement};
pub use window_agg_exec::WindowAggExec;

/// Create a physical expression for window function
pub fn create_window_expr(
    fun: &WindowFunction,
    name: String,
    args: &[Arc<dyn PhysicalExpr>],
    partition_by: &[Arc<dyn PhysicalExpr>],
    order_by: &[PhysicalSortExpr],
    window_frame: Arc<WindowFrame>,
    input_schema: &Schema,
) -> Result<Arc<dyn WindowExpr>> {
    // Is there a potentially unlimited sized window frame?
    let unbounded_window = window_frame.start_bound.is_unbounded();

    Ok(match fun {
        WindowFunction::AggregateFunction(fun) => {
            let aggregate =
                aggregates::create_aggregate_expr(fun, false, args, input_schema, name)?;
<<<<<<< HEAD
            if !unbounded_window {
                Arc::new(SlidingAggregateWindowExpr::new(
                    aggregate,
                    partition_by,
                    order_by,
                    window_frame,
                ))
            } else {
                Arc::new(PlainAggregateWindowExpr::new(
                    aggregate,
                    partition_by,
                    order_by,
                    window_frame,
                ))
            }
=======
            window_expr_from_aggregate_expr(
                partition_by,
                order_by,
                window_frame,
                aggregate,
            )
>>>>>>> c2b26062
        }
        WindowFunction::BuiltInWindowFunction(fun) => Arc::new(BuiltInWindowExpr::new(
            create_built_in_window_expr(fun, args, input_schema, name)?,
            partition_by,
            order_by,
            window_frame,
        )),
        WindowFunction::AggregateUDF(fun) => {
            let aggregate =
                udaf::create_aggregate_expr(fun.as_ref(), args, input_schema, name)?;
<<<<<<< HEAD

            if !unbounded_window && aggregate.retractable()? {
                Arc::new(SlidingAggregateWindowExpr::new(
                    aggregate,
                    partition_by,
                    order_by,
                    window_frame,
                ))
            } else {
                Arc::new(PlainAggregateWindowExpr::new(
                    aggregate,
                    partition_by,
                    order_by,
                    window_frame,
                ))
            }
        }
    })
=======
            window_expr_from_aggregate_expr(
                partition_by,
                order_by,
                window_frame,
                aggregate,
            )
        }
    })
}

/// Creates an appropriate [`WindowExpr`] based on the window frame and
fn window_expr_from_aggregate_expr(
    partition_by: &[Arc<dyn PhysicalExpr>],
    order_by: &[PhysicalSortExpr],
    window_frame: Arc<WindowFrame>,
    aggregate: Arc<dyn AggregateExpr>,
) -> Arc<dyn WindowExpr> {
    // Is there a potentially unlimited sized window frame?
    let unbounded_window = window_frame.start_bound.is_unbounded();

    if !unbounded_window {
        Arc::new(SlidingAggregateWindowExpr::new(
            aggregate,
            partition_by,
            order_by,
            window_frame,
        ))
    } else {
        Arc::new(PlainAggregateWindowExpr::new(
            aggregate,
            partition_by,
            order_by,
            window_frame,
        ))
    }
>>>>>>> c2b26062
}

fn get_scalar_value_from_args(
    args: &[Arc<dyn PhysicalExpr>],
    index: usize,
) -> Result<Option<ScalarValue>> {
    Ok(if let Some(field) = args.get(index) {
        let tmp = field
            .as_any()
            .downcast_ref::<Literal>()
            .ok_or_else(|| DataFusionError::NotImplemented(
                format!("There is only support Literal types for field at idx: {index} in Window Function"),
            ))?
            .value()
            .clone();
        Some(tmp)
    } else {
        None
    })
}

fn create_built_in_window_expr(
    fun: &BuiltInWindowFunction,
    args: &[Arc<dyn PhysicalExpr>],
    input_schema: &Schema,
    name: String,
) -> Result<Arc<dyn BuiltInWindowFunctionExpr>> {
    Ok(match fun {
        BuiltInWindowFunction::RowNumber => Arc::new(RowNumber::new(name)),
        BuiltInWindowFunction::Rank => Arc::new(rank(name)),
        BuiltInWindowFunction::DenseRank => Arc::new(dense_rank(name)),
        BuiltInWindowFunction::PercentRank => Arc::new(percent_rank(name)),
        BuiltInWindowFunction::CumeDist => Arc::new(cume_dist(name)),
        BuiltInWindowFunction::Ntile => {
            let n: i64 = get_scalar_value_from_args(args, 0)?
                .ok_or_else(|| {
                    DataFusionError::Execution(
                        "NTILE requires at least 1 argument".to_string(),
                    )
                })?
                .try_into()?;
            let n: u64 = n as u64;
            Arc::new(Ntile::new(name, n))
        }
        BuiltInWindowFunction::Lag => {
            let arg = args[0].clone();
            let data_type = args[0].data_type(input_schema)?;
            let shift_offset = get_scalar_value_from_args(args, 1)?
                .map(|v| v.try_into())
                .and_then(|v| v.ok());
            let default_value = get_scalar_value_from_args(args, 2)?;
            Arc::new(lag(name, data_type, arg, shift_offset, default_value))
        }
        BuiltInWindowFunction::Lead => {
            let arg = args[0].clone();
            let data_type = args[0].data_type(input_schema)?;
            let shift_offset = get_scalar_value_from_args(args, 1)?
                .map(|v| v.try_into())
                .and_then(|v| v.ok());
            let default_value = get_scalar_value_from_args(args, 2)?;
            Arc::new(lead(name, data_type, arg, shift_offset, default_value))
        }
        BuiltInWindowFunction::NthValue => {
            let arg = args[0].clone();
            let n = args[1].as_any().downcast_ref::<Literal>().unwrap().value();
            let n: i64 = n
                .clone()
                .try_into()
                .map_err(|e| DataFusionError::Execution(format!("{e:?}")))?;
            let n: u32 = n as u32;
            let data_type = args[0].data_type(input_schema)?;
            Arc::new(NthValue::nth(name, arg, data_type, n)?)
        }
        BuiltInWindowFunction::FirstValue => {
            let arg = args[0].clone();
            let data_type = args[0].data_type(input_schema)?;
            Arc::new(NthValue::first(name, arg, data_type))
        }
        BuiltInWindowFunction::LastValue => {
            let arg = args[0].clone();
            let data_type = args[0].data_type(input_schema)?;
            Arc::new(NthValue::last(name, arg, data_type))
        }
    })
}

pub(crate) fn calc_requirements<
    T: Borrow<Arc<dyn PhysicalExpr>>,
    S: Borrow<PhysicalSortExpr>,
>(
    partition_by_exprs: impl IntoIterator<Item = T>,
    orderby_sort_exprs: impl IntoIterator<Item = S>,
) -> Option<Vec<PhysicalSortRequirement>> {
    let mut sort_reqs = partition_by_exprs
        .into_iter()
        .map(|partition_by| {
            PhysicalSortRequirement::new(partition_by.borrow().clone(), None)
        })
        .collect::<Vec<_>>();
    for element in orderby_sort_exprs.into_iter() {
        let PhysicalSortExpr { expr, options } = element.borrow();
        if !sort_reqs.iter().any(|e| e.expr.eq(expr)) {
            sort_reqs.push(PhysicalSortRequirement::new(expr.clone(), Some(*options)));
        }
    }
    // Convert empty result to None. Otherwise wrap result inside Some()
    (!sort_reqs.is_empty()).then_some(sort_reqs)
}

/// This function calculates the indices such that when partition by expressions reordered with this indices
/// resulting expressions define a preset for existing ordering.
// For instance, if input is ordered by a, b, c and PARTITION BY b, a is used
// This vector will be [1, 0]. It means that when we iterate b,a columns with the order [1, 0]
// resulting vector (a, b) is a preset of the existing ordering (a, b, c).
pub(crate) fn get_ordered_partition_by_indices(
    partition_by_exprs: &[Arc<dyn PhysicalExpr>],
    input: &Arc<dyn ExecutionPlan>,
) -> Vec<usize> {
    let input_ordering = input.output_ordering().unwrap_or(&[]);
    let input_ordering_exprs = convert_to_expr(input_ordering);
    let equal_properties = || input.equivalence_properties();
    let input_places = get_indices_of_matching_exprs(
        &input_ordering_exprs,
        partition_by_exprs,
        equal_properties,
    );
    let mut partition_places = get_indices_of_matching_exprs(
        partition_by_exprs,
        &input_ordering_exprs,
        equal_properties,
    );
    partition_places.sort();
    let first_n = longest_consecutive_prefix(partition_places);
    input_places[0..first_n].to_vec()
}

pub(crate) fn window_ordering_equivalence(
    schema: &SchemaRef,
    input: &Arc<dyn ExecutionPlan>,
    window_expr: &[Arc<dyn WindowExpr>],
) -> OrderingEquivalenceProperties {
    // We need to update the schema, so we can not directly use
    // `input.ordering_equivalence_properties()`.
    let mut builder = OrderingEquivalenceBuilder::new(schema.clone())
        .with_equivalences(input.equivalence_properties())
        .with_existing_ordering(input.output_ordering().map(|elem| elem.to_vec()))
        .extend(input.ordering_equivalence_properties());

    for expr in window_expr {
        if let Some(builtin_window_expr) =
            expr.as_any().downcast_ref::<BuiltInWindowExpr>()
        {
            builtin_window_expr
                .get_built_in_func_expr()
                .add_equal_orderings(&mut builder);
        }
    }
    builder.build()
}
#[cfg(test)]
mod tests {
    use super::*;
    use crate::datasource::physical_plan::CsvExec;
    use crate::physical_plan::aggregates::AggregateFunction;
    use crate::physical_plan::expressions::col;
    use crate::physical_plan::{collect, ExecutionPlan};
    use crate::prelude::SessionContext;
    use crate::test::exec::{assert_strong_count_converges_to_zero, BlockingExec};
    use crate::test::{self, assert_is_pending, csv_exec_sorted};
    use arrow::array::*;
    use arrow::compute::SortOptions;
    use arrow::datatypes::{DataType, Field, SchemaRef};
    use arrow::record_batch::RecordBatch;
    use datafusion_common::cast::as_primitive_array;
    use datafusion_expr::{create_udaf, Accumulator, Volatility};
    use futures::FutureExt;

    fn create_test_schema(partitions: usize) -> Result<(Arc<CsvExec>, SchemaRef)> {
        let csv = test::scan_partitioned_csv(partitions)?;
        let schema = csv.schema();
        Ok((csv, schema))
    }

    fn create_test_schema2() -> Result<SchemaRef> {
        let a = Field::new("a", DataType::Int32, true);
        let b = Field::new("b", DataType::Int32, true);
        let c = Field::new("c", DataType::Int32, true);
        let d = Field::new("d", DataType::Int32, true);
        let e = Field::new("e", DataType::Int32, true);
        let schema = Arc::new(Schema::new(vec![a, b, c, d, e]));
        Ok(schema)
    }

    /// make PhysicalSortExpr with default options
    fn sort_expr(name: &str, schema: &Schema) -> PhysicalSortExpr {
        sort_expr_options(name, schema, SortOptions::default())
    }

    /// PhysicalSortExpr with specified options
    fn sort_expr_options(
        name: &str,
        schema: &Schema,
        options: SortOptions,
    ) -> PhysicalSortExpr {
        PhysicalSortExpr {
            expr: col(name, schema).unwrap(),
            options,
        }
    }

    #[tokio::test]
    async fn test_get_partition_by_ordering() -> Result<()> {
        let test_schema = create_test_schema2()?;
        // Columns a,c are nullable whereas b,d are not nullable.
        // Source is sorted by a ASC NULLS FIRST, b ASC NULLS FIRST, c ASC NULLS FIRST, d ASC NULLS FIRST
        // Column e is not ordered.
        let sort_exprs = vec![
            sort_expr("a", &test_schema),
            sort_expr("b", &test_schema),
            sort_expr("c", &test_schema),
            sort_expr("d", &test_schema),
        ];
        // Input is ordered by a,b,c,d
        let input = csv_exec_sorted(&test_schema, sort_exprs, true);
        let test_data = vec![
            (vec!["a", "b"], vec![0, 1]),
            (vec!["b", "a"], vec![1, 0]),
            (vec!["b", "a", "c"], vec![1, 0, 2]),
            (vec!["d", "b", "a"], vec![2, 1]),
            (vec!["d", "e", "a"], vec![2]),
        ];
        for (pb_names, expected) in test_data {
            let pb_exprs = pb_names
                .iter()
                .map(|name| col(name, &test_schema))
                .collect::<Result<Vec<_>>>()?;
            assert_eq!(
                get_ordered_partition_by_indices(&pb_exprs, &input),
                expected
            );
        }
        Ok(())
    }

    #[tokio::test]
    async fn test_calc_requirements() -> Result<()> {
        let schema = create_test_schema2()?;
        let test_data = vec![
            // PARTITION BY a, ORDER BY b ASC NULLS FIRST
            (
                vec!["a"],
                vec![("b", true, true)],
                vec![("a", None), ("b", Some((true, true)))],
            ),
            // PARTITION BY a, ORDER BY a ASC NULLS FIRST
            (vec!["a"], vec![("a", true, true)], vec![("a", None)]),
            // PARTITION BY a, ORDER BY b ASC NULLS FIRST, c DESC NULLS LAST
            (
                vec!["a"],
                vec![("b", true, true), ("c", false, false)],
                vec![
                    ("a", None),
                    ("b", Some((true, true))),
                    ("c", Some((false, false))),
                ],
            ),
            // PARTITION BY a, c, ORDER BY b ASC NULLS FIRST, c DESC NULLS LAST
            (
                vec!["a", "c"],
                vec![("b", true, true), ("c", false, false)],
                vec![("a", None), ("c", None), ("b", Some((true, true)))],
            ),
        ];
        for (pb_params, ob_params, expected_params) in test_data {
            let mut partitionbys = vec![];
            for col_name in pb_params {
                partitionbys.push(col(col_name, &schema)?);
            }

            let mut orderbys = vec![];
            for (col_name, descending, nulls_first) in ob_params {
                let expr = col(col_name, &schema)?;
                let options = SortOptions {
                    descending,
                    nulls_first,
                };
                orderbys.push(PhysicalSortExpr { expr, options });
            }

            let mut expected: Option<Vec<PhysicalSortRequirement>> = None;
            for (col_name, reqs) in expected_params {
                let options = reqs.map(|(descending, nulls_first)| SortOptions {
                    descending,
                    nulls_first,
                });
                let expr = col(col_name, &schema)?;
                let res = PhysicalSortRequirement::new(expr, options);
                if let Some(expected) = &mut expected {
                    expected.push(res);
                } else {
                    expected = Some(vec![res]);
                }
            }
            assert_eq!(calc_requirements(partitionbys, orderbys), expected);
        }
        Ok(())
    }

    #[tokio::test]
    async fn window_function_with_udaf() -> Result<()> {
        #[derive(Debug)]
        struct MyCount(i64);

        impl Accumulator for MyCount {
            fn state(&self) -> Result<Vec<ScalarValue>> {
                Ok(vec![ScalarValue::Int64(Some(self.0))])
            }

            fn update_batch(&mut self, values: &[ArrayRef]) -> Result<()> {
                let array = &values[0];
                self.0 += (array.len() - array.null_count()) as i64;
                Ok(())
            }

            fn merge_batch(&mut self, states: &[ArrayRef]) -> Result<()> {
                let counts: &Int64Array = arrow::array::as_primitive_array(&states[0]);
                if let Some(c) = &arrow::compute::sum(counts) {
                    self.0 += *c;
                }
                Ok(())
            }

            fn evaluate(&self) -> Result<ScalarValue> {
                Ok(ScalarValue::Int64(Some(self.0)))
            }

            fn size(&self) -> usize {
                std::mem::size_of_val(self)
            }
        }

        let my_count = create_udaf(
            "my_count",
            DataType::Int64,
            Arc::new(DataType::Int64),
            Volatility::Immutable,
            Arc::new(|_| Ok(Box::new(MyCount(0)))),
            Arc::new(vec![DataType::Int64]),
        );

        let session_ctx = SessionContext::new();
        let task_ctx = session_ctx.task_ctx();
        let (input, schema) = create_test_schema(1)?;

        let window_exec = Arc::new(WindowAggExec::try_new(
            vec![create_window_expr(
                &WindowFunction::AggregateUDF(Arc::new(my_count)),
                "my_count".to_owned(),
                &[col("c3", &schema)?],
                &[],
                &[],
                Arc::new(WindowFrame::new(false)),
                schema.as_ref(),
            )?],
            input,
            schema.clone(),
            vec![],
        )?);

        let result: Vec<RecordBatch> = collect(window_exec, task_ctx).await?;
        assert_eq!(result.len(), 1);

        let n_schema_fields = schema.fields().len();
        let columns = result[0].columns();

        let count: &Int64Array = as_primitive_array(&columns[n_schema_fields])?;
        assert_eq!(count.value(0), 100);
        assert_eq!(count.value(99), 100);
        Ok(())
    }

    #[tokio::test]
    async fn window_function() -> Result<()> {
        let session_ctx = SessionContext::new();
        let task_ctx = session_ctx.task_ctx();
        let (input, schema) = create_test_schema(1)?;

        let window_exec = Arc::new(WindowAggExec::try_new(
            vec![
                create_window_expr(
                    &WindowFunction::AggregateFunction(AggregateFunction::Count),
                    "count".to_owned(),
                    &[col("c3", &schema)?],
                    &[],
                    &[],
                    Arc::new(WindowFrame::new(false)),
                    schema.as_ref(),
                )?,
                create_window_expr(
                    &WindowFunction::AggregateFunction(AggregateFunction::Max),
                    "max".to_owned(),
                    &[col("c3", &schema)?],
                    &[],
                    &[],
                    Arc::new(WindowFrame::new(false)),
                    schema.as_ref(),
                )?,
                create_window_expr(
                    &WindowFunction::AggregateFunction(AggregateFunction::Min),
                    "min".to_owned(),
                    &[col("c3", &schema)?],
                    &[],
                    &[],
                    Arc::new(WindowFrame::new(false)),
                    schema.as_ref(),
                )?,
            ],
            input,
            schema.clone(),
            vec![],
        )?);

        let result: Vec<RecordBatch> = collect(window_exec, task_ctx).await?;
        assert_eq!(result.len(), 1);

        let n_schema_fields = schema.fields().len();
        let columns = result[0].columns();

        // c3 is small int

        let count: &Int64Array = as_primitive_array(&columns[n_schema_fields])?;
        assert_eq!(count.value(0), 100);
        assert_eq!(count.value(99), 100);

        let max: &Int8Array = as_primitive_array(&columns[n_schema_fields + 1])?;
        assert_eq!(max.value(0), 125);
        assert_eq!(max.value(99), 125);

        let min: &Int8Array = as_primitive_array(&columns[n_schema_fields + 2])?;
        assert_eq!(min.value(0), -117);
        assert_eq!(min.value(99), -117);

        Ok(())
    }

    #[tokio::test]
    async fn test_drop_cancel() -> Result<()> {
        let session_ctx = SessionContext::new();
        let task_ctx = session_ctx.task_ctx();
        let schema =
            Arc::new(Schema::new(vec![Field::new("a", DataType::Float32, true)]));

        let blocking_exec = Arc::new(BlockingExec::new(Arc::clone(&schema), 1));
        let refs = blocking_exec.refs();
        let window_agg_exec = Arc::new(WindowAggExec::try_new(
            vec![create_window_expr(
                &WindowFunction::AggregateFunction(AggregateFunction::Count),
                "count".to_owned(),
                &[col("a", &schema)?],
                &[],
                &[],
                Arc::new(WindowFrame::new(false)),
                schema.as_ref(),
            )?],
            blocking_exec,
            schema,
            vec![],
        )?);

        let fut = collect(window_agg_exec, task_ctx);
        let mut fut = fut.boxed();

        assert_is_pending(&mut fut);
        drop(fut);
        assert_strong_count_converges_to_zero(refs).await;

        Ok(())
    }
}<|MERGE_RESOLUTION|>--- conflicted
+++ resolved
@@ -65,37 +65,16 @@
     window_frame: Arc<WindowFrame>,
     input_schema: &Schema,
 ) -> Result<Arc<dyn WindowExpr>> {
-    // Is there a potentially unlimited sized window frame?
-    let unbounded_window = window_frame.start_bound.is_unbounded();
-
     Ok(match fun {
         WindowFunction::AggregateFunction(fun) => {
             let aggregate =
                 aggregates::create_aggregate_expr(fun, false, args, input_schema, name)?;
-<<<<<<< HEAD
-            if !unbounded_window {
-                Arc::new(SlidingAggregateWindowExpr::new(
-                    aggregate,
-                    partition_by,
-                    order_by,
-                    window_frame,
-                ))
-            } else {
-                Arc::new(PlainAggregateWindowExpr::new(
-                    aggregate,
-                    partition_by,
-                    order_by,
-                    window_frame,
-                ))
-            }
-=======
             window_expr_from_aggregate_expr(
                 partition_by,
                 order_by,
                 window_frame,
                 aggregate,
             )
->>>>>>> c2b26062
         }
         WindowFunction::BuiltInWindowFunction(fun) => Arc::new(BuiltInWindowExpr::new(
             create_built_in_window_expr(fun, args, input_schema, name)?,
@@ -106,26 +85,6 @@
         WindowFunction::AggregateUDF(fun) => {
             let aggregate =
                 udaf::create_aggregate_expr(fun.as_ref(), args, input_schema, name)?;
-<<<<<<< HEAD
-
-            if !unbounded_window && aggregate.retractable()? {
-                Arc::new(SlidingAggregateWindowExpr::new(
-                    aggregate,
-                    partition_by,
-                    order_by,
-                    window_frame,
-                ))
-            } else {
-                Arc::new(PlainAggregateWindowExpr::new(
-                    aggregate,
-                    partition_by,
-                    order_by,
-                    window_frame,
-                ))
-            }
-        }
-    })
-=======
             window_expr_from_aggregate_expr(
                 partition_by,
                 order_by,
@@ -161,7 +120,6 @@
             window_frame,
         ))
     }
->>>>>>> c2b26062
 }
 
 fn get_scalar_value_from_args(
