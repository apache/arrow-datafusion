--- conflicted
+++ resolved
@@ -44,10 +44,7 @@
 mod window_agg_exec;
 
 pub use bounded_window_agg_exec::BoundedWindowAggExec;
-<<<<<<< HEAD
 pub use bounded_window_agg_exec::PartitionSearchMode;
-=======
->>>>>>> ebb83906
 use datafusion_common::utils::longest_consecutive_prefix;
 use datafusion_physical_expr::utils::{convert_to_expr, get_indices_of_matching_exprs};
 pub use datafusion_physical_expr::window::{
@@ -218,14 +215,11 @@
     (!sort_reqs.is_empty()).then_some(sort_reqs)
 }
 
-<<<<<<< HEAD
-=======
 /// This function calculates the indices such that when partition by expressions reordered with this indices
 /// resulting expressions define a preset for existing ordering.
 // For instance, if input is ordered by a, b, c and PARTITION BY b, a is used
 // This vector will be [1, 0]. It means that when we iterate b,a columns with the order [1, 0]
 // resulting vector (a, b) is a preset of the existing ordering (a, b, c).
->>>>>>> ebb83906
 pub(crate) fn get_ordered_partition_by_indices(
     partition_by_exprs: &[Arc<dyn PhysicalExpr>],
     input: &Arc<dyn ExecutionPlan>,
@@ -318,10 +312,7 @@
             (vec!["b", "a"], vec![1, 0]),
             (vec!["b", "a", "c"], vec![1, 0, 2]),
             (vec!["d", "b", "a"], vec![2, 1]),
-<<<<<<< HEAD
-=======
             (vec!["d", "e", "a"], vec![2]),
->>>>>>> ebb83906
         ];
         for (pb_names, expected) in test_data {
             let pb_exprs = pb_names
