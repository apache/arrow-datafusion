--- conflicted
+++ resolved
@@ -39,11 +39,7 @@
     datatypes::{Schema, SchemaRef},
     record_batch::RecordBatch,
 };
-<<<<<<< HEAD
-use datafusion_common::utils::{evaluate_partition_points, get_at_indices};
-=======
-use datafusion_common::utils::evaluate_partition_ranges;
->>>>>>> e84ef374
+use datafusion_common::utils::{evaluate_partition_ranges, get_at_indices};
 use datafusion_common::DataFusionError;
 use datafusion_physical_expr::PhysicalSortRequirement;
 use futures::stream::Stream;
@@ -353,11 +349,7 @@
             .map(|idx| self.partition_by_sort_keys[*idx].evaluate_to_sort_column(&batch))
             .collect::<Result<Vec<_>>>()?;
         let partition_points =
-<<<<<<< HEAD
-            evaluate_partition_points(batch.num_rows(), &partition_by_sort_keys)?;
-=======
             evaluate_partition_ranges(batch.num_rows(), &partition_by_sort_keys)?;
->>>>>>> e84ef374
 
         let mut partition_results = vec![];
         // Calculate window cols
