// Licensed to the Apache Software Foundation (ASF) under one
// or more contributor license agreements.  See the NOTICE file
// distributed with this work for additional information
// regarding copyright ownership.  The ASF licenses this file
// to you under the Apache License, Version 2.0 (the
// "License"); you may not use this file except in compliance
// with the License.  You may obtain a copy of the License at
//
//   http://www.apache.org/licenses/LICENSE-2.0
//
// Unless required by applicable law or agreed to in writing,
// software distributed under the License is distributed on an
// "AS IS" BASIS, WITHOUT WARRANTIES OR CONDITIONS OF ANY
// KIND, either express or implied.  See the License for the
// specific language governing permissions and limitations
// under the License.

// Some of these functions reference the Postgres documentation
// or implementation to ensure compatibility and are subject to
// the Postgres license.

//! The Union operator combines multiple inputs with the same schema

use std::pin::Pin;
use std::task::{Context, Poll};
use std::{any::Any, sync::Arc};

use arrow::{
    datatypes::{Field, Schema, SchemaRef},
    record_batch::RecordBatch,
};
use datafusion_common::{DFSchemaRef, DataFusionError};
use futures::{Stream, StreamExt};
use itertools::Itertools;
use log::debug;
use log::warn;

use super::{
    expressions::PhysicalSortExpr,
    metrics::{ExecutionPlanMetricsSet, MetricsSet},
    ColumnStatistics, DisplayFormatType, ExecutionPlan, Partitioning, RecordBatchStream,
    SendableRecordBatchStream, Statistics,
};
use crate::execution::context::TaskContext;
use crate::physical_plan::common::get_meet_of_orderings;
use crate::{
    error::Result,
    physical_plan::{expressions, metrics::BaselineMetrics},
};
use tokio::macros::support::thread_rng_n;

/// `UnionExec`: `UNION ALL` execution plan.
///
/// `UnionExec` combines multiple inputs with the same schema by
/// concatenating the partitions.  It does not mix or copy data within
/// or across partitions. Thus if the input partitions are sorted, the
/// output partitions of the union are also sorted.
///
/// For example, given a `UnionExec` of two inputs, with `N`
/// partitions, and `M` partitions, there will be `N+M` output
/// partitions. The first `N` output partitions are from Input 1
/// partitions, and then next `M` output partitions are from Input 2.
///
/// ```text
///                       ▲       ▲           ▲         ▲
///                       │       │           │         │
///     Output            │  ...  │           │         │
///   Partitions          │0      │N-1        │ N       │N+M-1
///(passes through   ┌────┴───────┴───────────┴─────────┴───┐
/// the N+M input    │              UnionExec               │
///  partitions)     │                                      │
///                  └──────────────────────────────────────┘
///                                      ▲
///                                      │
///                                      │
///       Input           ┌────────┬─────┴────┬──────────┐
///     Partitions        │ ...    │          │     ...  │
///                    0  │        │ N-1      │ 0        │  M-1
///                  ┌────┴────────┴───┐  ┌───┴──────────┴───┐
///                  │                 │  │                  │
///                  │                 │  │                  │
///                  │                 │  │                  │
///                  │                 │  │                  │
///                  │                 │  │                  │
///                  │                 │  │                  │
///                  │Input 1          │  │Input 2           │
///                  └─────────────────┘  └──────────────────┘
/// ```
#[derive(Debug)]
pub struct UnionExec {
    /// Input execution plan
    inputs: Vec<Arc<dyn ExecutionPlan>>,
    /// Execution metrics
    metrics: ExecutionPlanMetricsSet,
    /// Schema of Union
    schema: SchemaRef,
    /// Partition aware Union
    partition_aware: bool,
}

impl UnionExec {
    /// Create a new UnionExec with specified schema.
    /// The `schema` should always be a subset of the schema of `inputs`,
    /// otherwise, an error will be returned.
    pub fn try_new_with_schema(
        inputs: Vec<Arc<dyn ExecutionPlan>>,
        schema: DFSchemaRef,
    ) -> Result<Self> {
        let mut exec = Self::new(inputs);
        let exec_schema = exec.schema();
        let fields = schema
            .fields()
            .iter()
            .map(|dff| {
                exec_schema
                    .field_with_name(dff.name())
                    .cloned()
                    .map_err(|_| {
                        DataFusionError::Internal(format!(
                            "Cannot find the field {:?} in child schema",
                            dff.name()
                        ))
                    })
            })
            .collect::<Result<Vec<Field>>>()?;
        let schema = Arc::new(Schema::new_with_metadata(
            fields,
            exec.schema().metadata().clone(),
        ));
        exec.schema = schema;
        Ok(exec)
    }

    /// Create a new UnionExec
    pub fn new(inputs: Vec<Arc<dyn ExecutionPlan>>) -> Self {
        let fields: Vec<Field> = (0..inputs[0].schema().fields().len())
            .map(|i| {
                inputs
                    .iter()
                    .filter_map(|input| {
                        if input.schema().fields().len() > i {
                            Some(input.schema().field(i).clone())
                        } else {
                            None
                        }
                    })
                    .find_or_first(|f| f.is_nullable())
                    .unwrap()
            })
            .collect();

        let schema = Arc::new(Schema::new_with_metadata(
            fields,
            inputs[0].schema().metadata().clone(),
        ));

        // If all the input partitions have the same Hash partition spec with the first_input_partition
        // The UnionExec is partition aware.
        //
        // It might be too strict here in the case that the input partition specs are compatible but not exactly the same.
        // For example one input partition has the partition spec Hash('a','b','c') and
        // other has the partition spec Hash('a'), It is safe to derive the out partition with the spec Hash('a','b','c').
        let first_input_partition = inputs[0].output_partitioning();
        let partition_aware = matches!(first_input_partition, Partitioning::Hash(_, _))
            && inputs
                .iter()
                .map(|plan| plan.output_partitioning())
                .all(|partition| partition == first_input_partition);

        UnionExec {
            inputs,
            metrics: ExecutionPlanMetricsSet::new(),
            schema,
            partition_aware,
        }
    }

    /// Get inputs of the execution plan
    pub fn inputs(&self) -> &Vec<Arc<dyn ExecutionPlan>> {
        &self.inputs
    }
}

impl ExecutionPlan for UnionExec {
    /// Return a reference to Any that can be used for downcasting
    fn as_any(&self) -> &dyn Any {
        self
    }

    fn schema(&self) -> SchemaRef {
        self.schema.clone()
    }

    /// Specifies whether this plan generates an infinite stream of records.
    /// If the plan does not support pipelining, but it its input(s) are
    /// infinite, returns an error to indicate this.
    fn unbounded_output(&self, children: &[bool]) -> Result<bool> {
        Ok(children.iter().any(|x| *x))
    }

    fn children(&self) -> Vec<Arc<dyn ExecutionPlan>> {
        self.inputs.clone()
    }

    /// Output of the union is the combination of all output partitions of the inputs
    fn output_partitioning(&self) -> Partitioning {
        if self.partition_aware {
            self.inputs[0].output_partitioning()
        } else {
            // Output the combination of all output partitions of the inputs if the Union is not partition aware
            let num_partitions = self
                .inputs
                .iter()
                .map(|plan| plan.output_partitioning().partition_count())
                .sum();

            Partitioning::UnknownPartitioning(num_partitions)
        }
    }

    fn output_ordering(&self) -> Option<&[PhysicalSortExpr]> {
        // If the Union is partition aware, there is no output ordering.
        // Otherwise, the output ordering is the "meet" of its input orderings.
        // The meet is the finest ordering that satisfied by all the input
        // orderings, see https://en.wikipedia.org/wiki/Join_and_meet.
        if self.partition_aware {
            return None;
        }
        get_meet_of_orderings(&self.inputs)
    }

    fn maintains_input_order(&self) -> Vec<bool> {
<<<<<<< HEAD
        let main_input_order = self.output_ordering().is_some();
        vec![main_input_order; self.inputs.len()]
=======
        // If the Union has an output ordering, it maintains at least one
        // child's ordering (i.e. the meet).
        // For instance, assume that the first child is SortExpr('a','b','c'),
        // the second child is SortExpr('a','b') and the third child is
        // SortExpr('a','b'). The output ordering would be SortExpr('a','b'),
        // which is the "meet" of all input orderings. In this example, this
        // function will return vec![false, true, true], indicating that we
        // preserve the orderings for the 2nd and the 3rd children.
        if let Some(output_ordering) = self.output_ordering() {
            self.inputs()
                .iter()
                .map(|child| {
                    if let Some(child_ordering) = child.output_ordering() {
                        output_ordering.len() == child_ordering.len()
                    } else {
                        false
                    }
                })
                .collect()
        } else {
            vec![false; self.inputs().len()]
        }
>>>>>>> 8a262c3e
    }

    fn with_new_children(
        self: Arc<Self>,
        children: Vec<Arc<dyn ExecutionPlan>>,
    ) -> Result<Arc<dyn ExecutionPlan>> {
        Ok(Arc::new(UnionExec::new(children)))
    }

    fn execute(
        &self,
        mut partition: usize,
        context: Arc<TaskContext>,
    ) -> Result<SendableRecordBatchStream> {
        debug!("Start UnionExec::execute for partition {} of context session_id {} and task_id {:?}", partition, context.session_id(), context.task_id());
        let baseline_metrics = BaselineMetrics::new(&self.metrics, partition);
        // record the tiny amount of work done in this function so
        // elapsed_compute is reported as non zero
        let elapsed_compute = baseline_metrics.elapsed_compute().clone();
        let _timer = elapsed_compute.timer(); // record on drop

        if self.partition_aware {
            let mut input_stream_vec = vec![];
            for input in self.inputs.iter() {
                if partition < input.output_partitioning().partition_count() {
                    input_stream_vec.push(input.execute(partition, context.clone())?);
                } else {
                    // Do not find a partition to execute
                    break;
                }
            }
            if input_stream_vec.len() == self.inputs.len() {
                let stream = Box::pin(CombinedRecordBatchStream::new(
                    self.schema(),
                    input_stream_vec,
                ));
                return Ok(Box::pin(ObservedStream::new(stream, baseline_metrics)));
            }
        } else {
            // find partition to execute
            for input in self.inputs.iter() {
                // Calculate whether partition belongs to the current partition
                if partition < input.output_partitioning().partition_count() {
                    let stream = input.execute(partition, context)?;
                    debug!("Found a Union partition to execute");
                    return Ok(Box::pin(ObservedStream::new(stream, baseline_metrics)));
                } else {
                    partition -= input.output_partitioning().partition_count();
                }
            }
        }

        warn!("Error in Union: Partition {} not found", partition);

        Err(crate::error::DataFusionError::Execution(format!(
            "Partition {partition} not found in Union"
        )))
    }

    fn fmt_as(
        &self,
        t: DisplayFormatType,
        f: &mut std::fmt::Formatter,
    ) -> std::fmt::Result {
        match t {
            DisplayFormatType::Default => {
                write!(f, "UnionExec")
            }
        }
    }

    fn metrics(&self) -> Option<MetricsSet> {
        Some(self.metrics.clone_inner())
    }

    fn statistics(&self) -> Statistics {
        self.inputs
            .iter()
            .map(|ep| ep.statistics())
            .reduce(stats_union)
            .unwrap_or_default()
    }

    fn benefits_from_input_partitioning(&self) -> bool {
        false
    }
}

/// CombinedRecordBatchStream can be used to combine a Vec of SendableRecordBatchStreams into one
pub struct CombinedRecordBatchStream {
    /// Schema wrapped by Arc
    schema: SchemaRef,
    /// Stream entries
    entries: Vec<SendableRecordBatchStream>,
}

impl CombinedRecordBatchStream {
    /// Create an CombinedRecordBatchStream
    pub fn new(schema: SchemaRef, entries: Vec<SendableRecordBatchStream>) -> Self {
        Self { schema, entries }
    }
}

impl RecordBatchStream for CombinedRecordBatchStream {
    fn schema(&self) -> SchemaRef {
        self.schema.clone()
    }
}

impl Stream for CombinedRecordBatchStream {
    type Item = Result<RecordBatch>;

    fn poll_next(
        mut self: Pin<&mut Self>,
        cx: &mut Context<'_>,
    ) -> Poll<Option<Self::Item>> {
        use Poll::*;

        let start = thread_rng_n(self.entries.len() as u32) as usize;
        let mut idx = start;

        for _ in 0..self.entries.len() {
            let stream = self.entries.get_mut(idx).unwrap();

            match Pin::new(stream).poll_next(cx) {
                Ready(Some(val)) => return Ready(Some(val)),
                Ready(None) => {
                    // Remove the entry
                    self.entries.swap_remove(idx);

                    // Check if this was the last entry, if so the cursor needs
                    // to wrap
                    if idx == self.entries.len() {
                        idx = 0;
                    } else if idx < start && start <= self.entries.len() {
                        // The stream being swapped into the current index has
                        // already been polled, so skip it.
                        idx = idx.wrapping_add(1) % self.entries.len();
                    }
                }
                Pending => {
                    idx = idx.wrapping_add(1) % self.entries.len();
                }
            }
        }

        // If the map is empty, then the stream is complete.
        if self.entries.is_empty() {
            Ready(None)
        } else {
            Pending
        }
    }
}

/// Stream wrapper that records `BaselineMetrics` for a particular
/// partition
struct ObservedStream {
    inner: SendableRecordBatchStream,
    baseline_metrics: BaselineMetrics,
}

impl ObservedStream {
    fn new(inner: SendableRecordBatchStream, baseline_metrics: BaselineMetrics) -> Self {
        Self {
            inner,
            baseline_metrics,
        }
    }
}

impl RecordBatchStream for ObservedStream {
    fn schema(&self) -> arrow::datatypes::SchemaRef {
        self.inner.schema()
    }
}

impl futures::Stream for ObservedStream {
    type Item = Result<RecordBatch>;

    fn poll_next(
        mut self: std::pin::Pin<&mut Self>,
        cx: &mut std::task::Context<'_>,
    ) -> std::task::Poll<Option<Self::Item>> {
        let poll = self.inner.poll_next_unpin(cx);
        self.baseline_metrics.record_poll(poll)
    }
}

fn col_stats_union(
    mut left: ColumnStatistics,
    right: ColumnStatistics,
) -> ColumnStatistics {
    left.distinct_count = None;
    left.min_value = left
        .min_value
        .zip(right.min_value)
        .map(|(a, b)| expressions::helpers::min(&a, &b))
        .and_then(Result::ok);
    left.max_value = left
        .max_value
        .zip(right.max_value)
        .map(|(a, b)| expressions::helpers::max(&a, &b))
        .and_then(Result::ok);
    left.null_count = left.null_count.zip(right.null_count).map(|(a, b)| a + b);

    left
}

fn stats_union(mut left: Statistics, right: Statistics) -> Statistics {
    left.is_exact = left.is_exact && right.is_exact;
    left.num_rows = left.num_rows.zip(right.num_rows).map(|(a, b)| a + b);
    left.total_byte_size = left
        .total_byte_size
        .zip(right.total_byte_size)
        .map(|(a, b)| a + b);
    left.column_statistics =
        left.column_statistics
            .zip(right.column_statistics)
            .map(|(a, b)| {
                a.into_iter()
                    .zip(b)
                    .map(|(ca, cb)| col_stats_union(ca, cb))
                    .collect()
            });
    left
}

#[cfg(test)]
mod tests {
    use super::*;
    use crate::test;

    use crate::prelude::SessionContext;
    use crate::{physical_plan::collect, scalar::ScalarValue};
    use arrow::record_batch::RecordBatch;

    #[tokio::test]
    async fn test_union_partitions() -> Result<()> {
        let session_ctx = SessionContext::new();
        let task_ctx = session_ctx.task_ctx();

        // Create csv's with different partitioning
        let csv = test::scan_partitioned_csv(4)?;
        let csv2 = test::scan_partitioned_csv(5)?;

        let union_exec = Arc::new(UnionExec::new(vec![csv, csv2]));

        // Should have 9 partitions and 9 output batches
        assert_eq!(union_exec.output_partitioning().partition_count(), 9);

        let result: Vec<RecordBatch> = collect(union_exec, task_ctx).await?;
        assert_eq!(result.len(), 9);

        Ok(())
    }

    #[tokio::test]
    async fn test_stats_union() {
        let left = Statistics {
            is_exact: true,
            num_rows: Some(5),
            total_byte_size: Some(23),
            column_statistics: Some(vec![
                ColumnStatistics {
                    distinct_count: Some(5),
                    max_value: Some(ScalarValue::Int64(Some(21))),
                    min_value: Some(ScalarValue::Int64(Some(-4))),
                    null_count: Some(0),
                },
                ColumnStatistics {
                    distinct_count: Some(1),
                    max_value: Some(ScalarValue::Utf8(Some(String::from("x")))),
                    min_value: Some(ScalarValue::Utf8(Some(String::from("a")))),
                    null_count: Some(3),
                },
                ColumnStatistics {
                    distinct_count: None,
                    max_value: Some(ScalarValue::Float32(Some(1.1))),
                    min_value: Some(ScalarValue::Float32(Some(0.1))),
                    null_count: None,
                },
            ]),
        };

        let right = Statistics {
            is_exact: true,
            num_rows: Some(7),
            total_byte_size: Some(29),
            column_statistics: Some(vec![
                ColumnStatistics {
                    distinct_count: Some(3),
                    max_value: Some(ScalarValue::Int64(Some(34))),
                    min_value: Some(ScalarValue::Int64(Some(1))),
                    null_count: Some(1),
                },
                ColumnStatistics {
                    distinct_count: None,
                    max_value: Some(ScalarValue::Utf8(Some(String::from("c")))),
                    min_value: Some(ScalarValue::Utf8(Some(String::from("b")))),
                    null_count: None,
                },
                ColumnStatistics {
                    distinct_count: None,
                    max_value: None,
                    min_value: None,
                    null_count: None,
                },
            ]),
        };

        let result = stats_union(left, right);
        let expected = Statistics {
            is_exact: true,
            num_rows: Some(12),
            total_byte_size: Some(52),
            column_statistics: Some(vec![
                ColumnStatistics {
                    distinct_count: None,
                    max_value: Some(ScalarValue::Int64(Some(34))),
                    min_value: Some(ScalarValue::Int64(Some(-4))),
                    null_count: Some(1),
                },
                ColumnStatistics {
                    distinct_count: None,
                    max_value: Some(ScalarValue::Utf8(Some(String::from("x")))),
                    min_value: Some(ScalarValue::Utf8(Some(String::from("a")))),
                    null_count: None,
                },
                ColumnStatistics {
                    distinct_count: None,
                    max_value: None,
                    min_value: None,
                    null_count: None,
                },
            ]),
        };

        assert_eq!(result, expected);
    }
}<|MERGE_RESOLUTION|>--- conflicted
+++ resolved
@@ -230,10 +230,6 @@
     }
 
     fn maintains_input_order(&self) -> Vec<bool> {
-<<<<<<< HEAD
-        let main_input_order = self.output_ordering().is_some();
-        vec![main_input_order; self.inputs.len()]
-=======
         // If the Union has an output ordering, it maintains at least one
         // child's ordering (i.e. the meet).
         // For instance, assume that the first child is SortExpr('a','b','c'),
@@ -256,7 +252,6 @@
         } else {
             vec![false; self.inputs().len()]
         }
->>>>>>> 8a262c3e
     }
 
     fn with_new_children(
