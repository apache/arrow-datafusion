--- conflicted
+++ resolved
@@ -233,11 +233,6 @@
     use arrow::record_batch::RecordBatch;
     use futures::{FutureExt, StreamExt};
 
-<<<<<<< HEAD
-    use crate::arrow::array::{Int32Array, StringArray, TimestampNanosecondArray};
-=======
-    use crate::from_slice::FromSlice;
->>>>>>> d689daf8
     use crate::physical_plan::coalesce_partitions::CoalescePartitionsExec;
     use crate::physical_plan::expressions::col;
     use crate::physical_plan::memory::MemoryExec;
