// Licensed to the Apache Software Foundation (ASF) under one
// or more contributor license agreements.  See the NOTICE file
// distributed with this work for additional information
// regarding copyright ownership.  The ASF licenses this file
// to you under the Apache License, Version 2.0 (the
// "License"); you may not use this file except in compliance
// with the License.  You may obtain a copy of the License at
//
//   http://www.apache.org/licenses/LICENSE-2.0
//
// Unless required by applicable law or agreed to in writing,
// software distributed under the License is distributed on an
// "AS IS" BASIS, WITHOUT WARRANTIES OR CONDITIONS OF ANY
// KIND, either express or implied.  See the License for the
// specific language governing permissions and limitations
// under the License.

//! Defines the sort preserving merge plan

use std::any::Any;
use std::collections::VecDeque;
use std::pin::Pin;
use std::sync::Arc;
use std::task::{Context, Poll};

use arrow::row::{RowConverter, SortField};
use arrow::{
    array::{make_array as make_arrow_array, MutableArrayData},
    datatypes::SchemaRef,
    record_batch::RecordBatch,
};
use futures::stream::{Fuse, FusedStream};
use futures::{ready, Stream, StreamExt};
use log::debug;
use tokio::sync::mpsc;

use crate::error::{DataFusionError, Result};
use crate::execution::context::TaskContext;
use crate::physical_plan::metrics::{
    ExecutionPlanMetricsSet, MemTrackingMetrics, MetricsSet,
};
use crate::physical_plan::sorts::{RowIndex, SortKeyCursor, SortedStream};
use crate::physical_plan::stream::RecordBatchReceiverStream;
use crate::physical_plan::{
    common::spawn_execution, expressions::PhysicalSortExpr, DisplayFormatType,
    Distribution, ExecutionPlan, Partitioning, PhysicalExpr, RecordBatchStream,
    SendableRecordBatchStream, Statistics,
};
use datafusion_physical_expr::{
    make_sort_requirements_from_exprs, EquivalenceProperties, PhysicalSortRequirement,
};

/// Sort preserving merge execution plan
///
/// This takes an input execution plan and a list of sort expressions, and
/// provided each partition of the input plan is sorted with respect to
/// these sort expressions, this operator will yield a single partition
/// that is also sorted with respect to them
///
/// ```text
/// ┌─────────────────────────┐
/// │ ┌───┬───┬───┬───┐       │
/// │ │ A │ B │ C │ D │ ...   │──┐
/// │ └───┴───┴───┴───┘       │  │
/// └─────────────────────────┘  │  ┌───────────────────┐    ┌───────────────────────────────┐
///   Stream 1                   │  │                   │    │ ┌───┬───╦═══╦───┬───╦═══╗     │
///                              ├─▶│SortPreservingMerge│───▶│ │ A │ B ║ B ║ C │ D ║ E ║ ... │
///                              │  │                   │    │ └───┴─▲─╩═══╩───┴───╩═══╝     │
/// ┌─────────────────────────┐  │  └───────────────────┘    └─┬─────┴───────────────────────┘
/// │ ╔═══╦═══╗               │  │
/// │ ║ B ║ E ║     ...       │──┘                             │
/// │ ╚═══╩═══╝               │              Note Stable Sort: the merged stream
/// └─────────────────────────┘                places equal rows from stream 1
///   Stream 2
///
///
///  Input Streams                                             Output stream
///    (sorted)                                                  (sorted)
/// ```
#[derive(Debug)]
pub struct SortPreservingMergeExec {
    /// Input plan
    input: Arc<dyn ExecutionPlan>,
    /// Sort expressions
    expr: Vec<PhysicalSortExpr>,
    /// Execution metrics
    metrics: ExecutionPlanMetricsSet,
}

impl SortPreservingMergeExec {
    /// Create a new sort execution plan
    pub fn new(expr: Vec<PhysicalSortExpr>, input: Arc<dyn ExecutionPlan>) -> Self {
        Self {
            input,
            expr,
            metrics: ExecutionPlanMetricsSet::new(),
        }
    }

    /// Input schema
    pub fn input(&self) -> &Arc<dyn ExecutionPlan> {
        &self.input
    }

    /// Sort expressions
    pub fn expr(&self) -> &[PhysicalSortExpr] {
        &self.expr
    }
}

impl ExecutionPlan for SortPreservingMergeExec {
    /// Return a reference to Any that can be used for downcasting
    fn as_any(&self) -> &dyn Any {
        self
    }

    fn schema(&self) -> SchemaRef {
        self.input.schema()
    }

    /// Get the output partitioning of this plan
    fn output_partitioning(&self) -> Partitioning {
        Partitioning::UnknownPartitioning(1)
    }

    fn required_input_distribution(&self) -> Vec<Distribution> {
        vec![Distribution::UnspecifiedDistribution]
    }

<<<<<<< HEAD
    fn required_input_ordering(&self) -> Vec<Option<Vec<PhysicalSortExpr>>> {
        vec![Some(self.expr.clone())]
=======
    fn required_input_ordering(&self) -> Vec<Option<Vec<PhysicalSortRequirement>>> {
        vec![Some(make_sort_requirements_from_exprs(&self.expr))]
>>>>>>> a1c60a1b
    }

    fn output_ordering(&self) -> Option<&[PhysicalSortExpr]> {
        self.input.output_ordering()
    }

    fn maintains_input_order(&self) -> Vec<bool> {
        vec![true]
    }

    fn equivalence_properties(&self) -> EquivalenceProperties {
        self.input.equivalence_properties()
    }

    fn children(&self) -> Vec<Arc<dyn ExecutionPlan>> {
        vec![self.input.clone()]
    }

    fn with_new_children(
        self: Arc<Self>,
        children: Vec<Arc<dyn ExecutionPlan>>,
    ) -> Result<Arc<dyn ExecutionPlan>> {
        Ok(Arc::new(SortPreservingMergeExec::new(
            self.expr.clone(),
            children[0].clone(),
        )))
    }

    fn execute(
        &self,
        partition: usize,
        context: Arc<TaskContext>,
    ) -> Result<SendableRecordBatchStream> {
        debug!(
            "Start SortPreservingMergeExec::execute for partition: {}",
            partition
        );
        if 0 != partition {
            return Err(DataFusionError::Internal(format!(
                "SortPreservingMergeExec invalid partition {partition}"
            )));
        }

        let tracking_metrics =
            MemTrackingMetrics::new(&self.metrics, context.memory_pool(), partition);

        let input_partitions = self.input.output_partitioning().partition_count();
        debug!(
            "Number of input partitions of  SortPreservingMergeExec::execute: {}",
            input_partitions
        );
        let schema = self.schema();

        match input_partitions {
            0 => Err(DataFusionError::Internal(
                "SortPreservingMergeExec requires at least one input partition"
                    .to_owned(),
            )),
            1 => {
                // bypass if there is only one partition to merge (no metrics in this case either)
                let result = self.input.execute(0, context);
                debug!("Done getting stream for SortPreservingMergeExec::execute with 1 input");
                result
            }
            _ => {
                // Use tokio only if running from a tokio context (#2201)
                let receivers = match tokio::runtime::Handle::try_current() {
                    Ok(_) => (0..input_partitions)
                        .map(|part_i| {
                            let (sender, receiver) = mpsc::channel(1);
                            let join_handle = spawn_execution(
                                self.input.clone(),
                                sender,
                                part_i,
                                context.clone(),
                            );

                            SortedStream::new(
                                RecordBatchReceiverStream::create(
                                    &schema,
                                    receiver,
                                    join_handle,
                                ),
                                0,
                            )
                        })
                        .collect(),
                    Err(_) => (0..input_partitions)
                        .map(|partition| {
                            let stream =
                                self.input.execute(partition, context.clone())?;
                            Ok(SortedStream::new(stream, 0))
                        })
                        .collect::<Result<_>>()?,
                };

                debug!("Done setting up sender-receiver for SortPreservingMergeExec::execute");

                let result = Box::pin(SortPreservingMergeStream::new_from_streams(
                    receivers,
                    schema,
                    &self.expr,
                    tracking_metrics,
                    context.session_config().batch_size(),
                )?);

                debug!("Got stream result from SortPreservingMergeStream::new_from_receivers");

                Ok(result)
            }
        }
    }

    fn fmt_as(
        &self,
        t: DisplayFormatType,
        f: &mut std::fmt::Formatter,
    ) -> std::fmt::Result {
        match t {
            DisplayFormatType::Default => {
                let expr: Vec<String> = self.expr.iter().map(|e| e.to_string()).collect();
                write!(f, "SortPreservingMergeExec: [{}]", expr.join(","))
            }
        }
    }

    fn metrics(&self) -> Option<MetricsSet> {
        Some(self.metrics.clone_inner())
    }

    fn statistics(&self) -> Statistics {
        self.input.statistics()
    }
}

struct MergingStreams {
    /// The sorted input streams to merge together
    streams: Vec<Fuse<SendableRecordBatchStream>>,
    /// number of streams
    num_streams: usize,
}

impl std::fmt::Debug for MergingStreams {
    fn fmt(&self, f: &mut std::fmt::Formatter<'_>) -> std::fmt::Result {
        f.debug_struct("MergingStreams")
            .field("num_streams", &self.num_streams)
            .finish()
    }
}

impl MergingStreams {
    fn new(input_streams: Vec<Fuse<SendableRecordBatchStream>>) -> Self {
        Self {
            num_streams: input_streams.len(),
            streams: input_streams,
        }
    }

    fn num_streams(&self) -> usize {
        self.num_streams
    }
}

#[derive(Debug)]
pub(crate) struct SortPreservingMergeStream {
    /// The schema of the RecordBatches yielded by this stream
    schema: SchemaRef,

    /// The sorted input streams to merge together
    streams: MergingStreams,

    /// For each input stream maintain a dequeue of RecordBatches
    ///
    /// Exhausted batches will be popped off the front once all
    /// their rows have been yielded to the output
    batches: Vec<VecDeque<RecordBatch>>,

    /// The accumulated row indexes for the next record batch
    in_progress: Vec<RowIndex>,

    /// The physical expressions to sort by
    column_expressions: Vec<Arc<dyn PhysicalExpr>>,

    /// used to record execution metrics
    tracking_metrics: MemTrackingMetrics,

    /// If the stream has encountered an error
    aborted: bool,

    /// Vector that holds all [`SortKeyCursor`]s
    cursors: Vec<Option<SortKeyCursor>>,

    /// A loser tree that always produces the minimum cursor
    ///
    /// Node 0 stores the top winner, Nodes 1..num_streams store
    /// the loser nodes
    ///
    /// This implements a "Tournament Tree" (aka Loser Tree) to keep
    /// track of the current smallest element at the top. When the top
    /// record is taken, the tree structure is not modified, and only
    /// the path from bottom to top is visited, keeping the number of
    /// comparisons close to the theoretical limit of `log(S)`.
    ///
    /// reference: <https://en.wikipedia.org/wiki/K-way_merge_algorithm#Tournament_Tree>
    loser_tree: Vec<usize>,

    /// If the most recently yielded overall winner has been replaced
    /// within the loser tree. A value of `false` indicates that the
    /// overall winner has been yielded but the loser tree has not
    /// been updated
    loser_tree_adjusted: bool,

    /// target batch size
    batch_size: usize,

    /// row converter
    row_converter: RowConverter,
}

impl SortPreservingMergeStream {
    pub(crate) fn new_from_streams(
        streams: Vec<SortedStream>,
        schema: SchemaRef,
        expressions: &[PhysicalSortExpr],
        mut tracking_metrics: MemTrackingMetrics,
        batch_size: usize,
    ) -> Result<Self> {
        let stream_count = streams.len();
        let batches = (0..stream_count).map(|_| VecDeque::new()).collect();
        tracking_metrics.init_mem_used(streams.iter().map(|s| s.mem_used).sum());
        let wrappers = streams.into_iter().map(|s| s.stream.fuse()).collect();

        let sort_fields = expressions
            .iter()
            .map(|expr| {
                let data_type = expr.expr.data_type(&schema)?;
                Ok(SortField::new_with_options(data_type, expr.options))
            })
            .collect::<Result<Vec<_>>>()?;
        let row_converter = RowConverter::new(sort_fields)?;

        Ok(Self {
            schema,
            batches,
            streams: MergingStreams::new(wrappers),
            column_expressions: expressions.iter().map(|x| x.expr.clone()).collect(),
            tracking_metrics,
            aborted: false,
            in_progress: vec![],
            cursors: (0..stream_count).map(|_| None).collect(),
            loser_tree: Vec::with_capacity(stream_count),
            loser_tree_adjusted: false,
            batch_size,
            row_converter,
        })
    }

    /// If the stream at the given index is not exhausted, and the last cursor for the
    /// stream is finished, poll the stream for the next RecordBatch and create a new
    /// cursor for the stream from the returned result
    fn maybe_poll_stream(
        &mut self,
        cx: &mut Context<'_>,
        idx: usize,
    ) -> Poll<Result<()>> {
        if self.cursors[idx]
            .as_ref()
            .map(|cursor| !cursor.is_finished())
            .unwrap_or(false)
        {
            // Cursor is not finished - don't need a new RecordBatch yet
            return Poll::Ready(Ok(()));
        }
        let mut empty_batch = false;
        {
            let stream = &mut self.streams.streams[idx];
            if stream.is_terminated() {
                return Poll::Ready(Ok(()));
            }

            // Fetch a new input record and create a cursor from it
            match futures::ready!(stream.poll_next_unpin(cx)) {
                None => return Poll::Ready(Ok(())),
                Some(Err(e)) => {
                    return Poll::Ready(Err(e));
                }
                Some(Ok(batch)) => {
                    if batch.num_rows() > 0 {
                        let cols = self
                            .column_expressions
                            .iter()
                            .map(|expr| {
                                Ok(expr.evaluate(&batch)?.into_array(batch.num_rows()))
                            })
                            .collect::<Result<Vec<_>>>()?;

                        let rows = match self.row_converter.convert_columns(&cols) {
                            Ok(rows) => rows,
                            Err(e) => {
                                return Poll::Ready(Err(DataFusionError::ArrowError(e)));
                            }
                        };

                        self.cursors[idx] = Some(SortKeyCursor::new(idx, rows));
                        self.batches[idx].push_back(batch)
                    } else {
                        empty_batch = true;
                    }
                }
            }
        }

        if empty_batch {
            self.maybe_poll_stream(cx, idx)
        } else {
            Poll::Ready(Ok(()))
        }
    }

    /// Drains the in_progress row indexes, and builds a new RecordBatch from them
    ///
    /// Will then drop any batches for which all rows have been yielded to the output
    fn build_record_batch(&mut self) -> Result<RecordBatch> {
        // Mapping from stream index to the index of the first buffer from that stream
        let mut buffer_idx = 0;
        let mut stream_to_buffer_idx = Vec::with_capacity(self.batches.len());

        for batches in &self.batches {
            stream_to_buffer_idx.push(buffer_idx);
            buffer_idx += batches.len();
        }

        let columns = self
            .schema
            .fields()
            .iter()
            .enumerate()
            .map(|(column_idx, field)| {
                let arrays = self
                    .batches
                    .iter()
                    .flat_map(|batch| {
                        batch.iter().map(|batch| batch.column(column_idx).data())
                    })
                    .collect();

                let mut array_data = MutableArrayData::new(
                    arrays,
                    field.is_nullable(),
                    self.in_progress.len(),
                );

                if self.in_progress.is_empty() {
                    return make_arrow_array(array_data.freeze());
                }

                let first = &self.in_progress[0];
                let mut buffer_idx =
                    stream_to_buffer_idx[first.stream_idx] + first.batch_idx;
                let mut start_row_idx = first.row_idx;
                let mut end_row_idx = start_row_idx + 1;

                for row_index in self.in_progress.iter().skip(1) {
                    let next_buffer_idx =
                        stream_to_buffer_idx[row_index.stream_idx] + row_index.batch_idx;

                    if next_buffer_idx == buffer_idx && row_index.row_idx == end_row_idx {
                        // subsequent row in same batch
                        end_row_idx += 1;
                        continue;
                    }

                    // emit current batch of rows for current buffer
                    array_data.extend(buffer_idx, start_row_idx, end_row_idx);

                    // start new batch of rows
                    buffer_idx = next_buffer_idx;
                    start_row_idx = row_index.row_idx;
                    end_row_idx = start_row_idx + 1;
                }

                // emit final batch of rows
                array_data.extend(buffer_idx, start_row_idx, end_row_idx);
                make_arrow_array(array_data.freeze())
            })
            .collect();

        self.in_progress.clear();

        // New cursors are only created once the previous cursor for the stream
        // is finished. This means all remaining rows from all but the last batch
        // for each stream have been yielded to the newly created record batch
        //
        // Additionally as `in_progress` has been drained, there are no longer
        // any RowIndex's reliant on the batch indexes
        //
        // We can therefore drop all but the last batch for each stream
        for batches in &mut self.batches {
            if batches.len() > 1 {
                // Drain all but the last batch
                batches.drain(0..(batches.len() - 1));
            }
        }

        RecordBatch::try_new(self.schema.clone(), columns).map_err(Into::into)
    }
}

impl Stream for SortPreservingMergeStream {
    type Item = Result<RecordBatch>;

    fn poll_next(
        mut self: Pin<&mut Self>,
        cx: &mut Context<'_>,
    ) -> Poll<Option<Self::Item>> {
        let poll = self.poll_next_inner(cx);
        self.tracking_metrics.record_poll(poll)
    }
}

impl SortPreservingMergeStream {
    #[inline]
    fn poll_next_inner(
        self: &mut Pin<&mut Self>,
        cx: &mut Context<'_>,
    ) -> Poll<Option<Result<RecordBatch>>> {
        if self.aborted {
            return Poll::Ready(None);
        }
        // try to initialize the loser tree
        if let Err(e) = ready!(self.init_loser_tree(cx)) {
            return Poll::Ready(Some(Err(e)));
        }

        // NB timer records time taken on drop, so there are no
        // calls to `timer.done()` below.
        let elapsed_compute = self.tracking_metrics.elapsed_compute().clone();
        let _timer = elapsed_compute.timer();

        loop {
            // Adjust the loser tree if necessary, returning control if needed
            if let Err(e) = ready!(self.update_loser_tree(cx)) {
                return Poll::Ready(Some(Err(e)));
            }

            let min_cursor_idx = self.loser_tree[0];
            let next = self.cursors[min_cursor_idx]
                .as_mut()
                .filter(|cursor| !cursor.is_finished())
                .map(|cursor| (cursor.stream_idx(), cursor.advance()));

            if let Some((stream_idx, row_idx)) = next {
                self.loser_tree_adjusted = false;
                let batch_idx = self.batches[stream_idx].len() - 1;
                self.in_progress.push(RowIndex {
                    stream_idx,
                    batch_idx,
                    row_idx,
                });
                if self.in_progress.len() == self.batch_size {
                    return Poll::Ready(Some(self.build_record_batch()));
                }
            } else if !self.in_progress.is_empty() {
                return Poll::Ready(Some(self.build_record_batch()));
            } else {
                return Poll::Ready(None);
            }
        }
    }

    /// Attempts to initialize the loser tree with one value from each
    /// non exhausted input, if possible.
    ///
    /// Returns
    /// * Poll::Pending when more data is needed
    /// * Poll::Ready(Ok()) on success
    /// * Poll::Ready(Err..) if any of the inputs  errored
    #[inline]
    fn init_loser_tree(
        self: &mut Pin<&mut Self>,
        cx: &mut Context<'_>,
    ) -> Poll<Result<()>> {
        let num_streams = self.streams.num_streams();

        if !self.loser_tree.is_empty() {
            return Poll::Ready(Ok(()));
        }

        // Ensure all non-exhausted streams have a cursor from which
        // rows can be pulled
        for i in 0..num_streams {
            if let Err(e) = ready!(self.maybe_poll_stream(cx, i)) {
                self.aborted = true;
                return Poll::Ready(Err(e));
            }
        }

        // Init loser tree
        self.loser_tree.resize(num_streams, usize::MAX);
        for i in 0..num_streams {
            let mut winner = i;
            let mut cmp_node = (num_streams + i) / 2;
            while cmp_node != 0 && self.loser_tree[cmp_node] != usize::MAX {
                let challenger = self.loser_tree[cmp_node];
                let challenger_win =
                    match (&self.cursors[winner], &self.cursors[challenger]) {
                        (None, _) => true,
                        (_, None) => false,
                        (Some(winner), Some(challenger)) => challenger < winner,
                    };

                if challenger_win {
                    self.loser_tree[cmp_node] = winner;
                    winner = challenger;
                }

                cmp_node /= 2;
            }
            self.loser_tree[cmp_node] = winner;
        }
        self.loser_tree_adjusted = true;
        Poll::Ready(Ok(()))
    }

    /// Attempts to updated the loser tree, if possible
    ///
    /// Returns
    /// * Poll::Pending when the winning unput was not ready
    /// * Poll::Ready(Ok()) on success
    /// * Poll::Ready(Err..) if any of the winning input erroed
    #[inline]
    fn update_loser_tree(
        self: &mut Pin<&mut Self>,
        cx: &mut Context<'_>,
    ) -> Poll<Result<()>> {
        if self.loser_tree_adjusted {
            return Poll::Ready(Ok(()));
        }

        let num_streams = self.streams.num_streams();
        let mut winner = self.loser_tree[0];
        if let Err(e) = ready!(self.maybe_poll_stream(cx, winner)) {
            self.aborted = true;
            return Poll::Ready(Err(e));
        }

        // Replace overall winner by walking tree of losers
        let mut cmp_node = (num_streams + winner) / 2;
        while cmp_node != 0 {
            let challenger = self.loser_tree[cmp_node];
            let challenger_win = match (&self.cursors[winner], &self.cursors[challenger])
            {
                (None, _) => true,
                (_, None) => false,
                (Some(winner), Some(challenger)) => challenger < winner,
            };
            if challenger_win {
                self.loser_tree[cmp_node] = winner;
                winner = challenger;
            }
            cmp_node /= 2;
        }
        self.loser_tree[0] = winner;
        self.loser_tree_adjusted = true;
        Poll::Ready(Ok(()))
    }
}

impl RecordBatchStream for SortPreservingMergeStream {
    fn schema(&self) -> SchemaRef {
        self.schema.clone()
    }
}

#[cfg(test)]
mod tests {
    use std::iter::FromIterator;

    use arrow::array::ArrayRef;
    use arrow::compute::SortOptions;
    use arrow::datatypes::{DataType, Field, Schema};
    use futures::FutureExt;
    use tokio_stream::StreamExt;

    use crate::arrow::array::{Int32Array, StringArray, TimestampNanosecondArray};
    use crate::from_slice::FromSlice;
    use crate::physical_plan::coalesce_partitions::CoalescePartitionsExec;
    use crate::physical_plan::expressions::col;
    use crate::physical_plan::memory::MemoryExec;
    use crate::physical_plan::metrics::MetricValue;
    use crate::physical_plan::sorts::sort::SortExec;
    use crate::physical_plan::{collect, common};
    use crate::prelude::{SessionConfig, SessionContext};
    use crate::test::exec::{assert_strong_count_converges_to_zero, BlockingExec};
    use crate::test::{self, assert_is_pending};
    use crate::{assert_batches_eq, test_util};

    use super::*;

    #[tokio::test]
    async fn test_merge_interleave() {
        let session_ctx = SessionContext::new();
        let task_ctx = session_ctx.task_ctx();
        let a: ArrayRef = Arc::new(Int32Array::from_slice([1, 2, 7, 9, 3]));
        let b: ArrayRef = Arc::new(StringArray::from_iter(vec![
            Some("a"),
            Some("c"),
            Some("e"),
            Some("g"),
            Some("j"),
        ]));
        let c: ArrayRef = Arc::new(TimestampNanosecondArray::from(vec![8, 7, 6, 5, 8]));
        let b1 = RecordBatch::try_from_iter(vec![("a", a), ("b", b), ("c", c)]).unwrap();

        let a: ArrayRef = Arc::new(Int32Array::from_slice([10, 20, 70, 90, 30]));
        let b: ArrayRef = Arc::new(StringArray::from_iter(vec![
            Some("b"),
            Some("d"),
            Some("f"),
            Some("h"),
            Some("j"),
        ]));
        let c: ArrayRef = Arc::new(TimestampNanosecondArray::from(vec![4, 6, 2, 2, 6]));
        let b2 = RecordBatch::try_from_iter(vec![("a", a), ("b", b), ("c", c)]).unwrap();

        _test_merge(
            &[vec![b1], vec![b2]],
            &[
                "+----+---+-------------------------------+",
                "| a  | b | c                             |",
                "+----+---+-------------------------------+",
                "| 1  | a | 1970-01-01T00:00:00.000000008 |",
                "| 10 | b | 1970-01-01T00:00:00.000000004 |",
                "| 2  | c | 1970-01-01T00:00:00.000000007 |",
                "| 20 | d | 1970-01-01T00:00:00.000000006 |",
                "| 7  | e | 1970-01-01T00:00:00.000000006 |",
                "| 70 | f | 1970-01-01T00:00:00.000000002 |",
                "| 9  | g | 1970-01-01T00:00:00.000000005 |",
                "| 90 | h | 1970-01-01T00:00:00.000000002 |",
                "| 30 | j | 1970-01-01T00:00:00.000000006 |", // input b2 before b1
                "| 3  | j | 1970-01-01T00:00:00.000000008 |",
                "+----+---+-------------------------------+",
            ],
            task_ctx,
        )
        .await;
    }

    #[tokio::test]
    async fn test_merge_some_overlap() {
        let session_ctx = SessionContext::new();
        let task_ctx = session_ctx.task_ctx();
        let a: ArrayRef = Arc::new(Int32Array::from_slice([1, 2, 7, 9, 3]));
        let b: ArrayRef = Arc::new(StringArray::from_iter(vec![
            Some("a"),
            Some("b"),
            Some("c"),
            Some("d"),
            Some("e"),
        ]));
        let c: ArrayRef = Arc::new(TimestampNanosecondArray::from(vec![8, 7, 6, 5, 8]));
        let b1 = RecordBatch::try_from_iter(vec![("a", a), ("b", b), ("c", c)]).unwrap();

        let a: ArrayRef = Arc::new(Int32Array::from_slice([70, 90, 30, 100, 110]));
        let b: ArrayRef = Arc::new(StringArray::from_iter(vec![
            Some("c"),
            Some("d"),
            Some("e"),
            Some("f"),
            Some("g"),
        ]));
        let c: ArrayRef = Arc::new(TimestampNanosecondArray::from(vec![4, 6, 2, 2, 6]));
        let b2 = RecordBatch::try_from_iter(vec![("a", a), ("b", b), ("c", c)]).unwrap();

        _test_merge(
            &[vec![b1], vec![b2]],
            &[
                "+-----+---+-------------------------------+",
                "| a   | b | c                             |",
                "+-----+---+-------------------------------+",
                "| 1   | a | 1970-01-01T00:00:00.000000008 |",
                "| 2   | b | 1970-01-01T00:00:00.000000007 |",
                "| 70  | c | 1970-01-01T00:00:00.000000004 |",
                "| 7   | c | 1970-01-01T00:00:00.000000006 |",
                "| 9   | d | 1970-01-01T00:00:00.000000005 |",
                "| 90  | d | 1970-01-01T00:00:00.000000006 |",
                "| 30  | e | 1970-01-01T00:00:00.000000002 |",
                "| 3   | e | 1970-01-01T00:00:00.000000008 |",
                "| 100 | f | 1970-01-01T00:00:00.000000002 |",
                "| 110 | g | 1970-01-01T00:00:00.000000006 |",
                "+-----+---+-------------------------------+",
            ],
            task_ctx,
        )
        .await;
    }

    #[tokio::test]
    async fn test_merge_no_overlap() {
        let session_ctx = SessionContext::new();
        let task_ctx = session_ctx.task_ctx();
        let a: ArrayRef = Arc::new(Int32Array::from_slice([1, 2, 7, 9, 3]));
        let b: ArrayRef = Arc::new(StringArray::from_iter(vec![
            Some("a"),
            Some("b"),
            Some("c"),
            Some("d"),
            Some("e"),
        ]));
        let c: ArrayRef = Arc::new(TimestampNanosecondArray::from(vec![8, 7, 6, 5, 8]));
        let b1 = RecordBatch::try_from_iter(vec![("a", a), ("b", b), ("c", c)]).unwrap();

        let a: ArrayRef = Arc::new(Int32Array::from_slice([10, 20, 70, 90, 30]));
        let b: ArrayRef = Arc::new(StringArray::from_iter(vec![
            Some("f"),
            Some("g"),
            Some("h"),
            Some("i"),
            Some("j"),
        ]));
        let c: ArrayRef = Arc::new(TimestampNanosecondArray::from(vec![4, 6, 2, 2, 6]));
        let b2 = RecordBatch::try_from_iter(vec![("a", a), ("b", b), ("c", c)]).unwrap();

        _test_merge(
            &[vec![b1], vec![b2]],
            &[
                "+----+---+-------------------------------+",
                "| a  | b | c                             |",
                "+----+---+-------------------------------+",
                "| 1  | a | 1970-01-01T00:00:00.000000008 |",
                "| 2  | b | 1970-01-01T00:00:00.000000007 |",
                "| 7  | c | 1970-01-01T00:00:00.000000006 |",
                "| 9  | d | 1970-01-01T00:00:00.000000005 |",
                "| 3  | e | 1970-01-01T00:00:00.000000008 |",
                "| 10 | f | 1970-01-01T00:00:00.000000004 |",
                "| 20 | g | 1970-01-01T00:00:00.000000006 |",
                "| 70 | h | 1970-01-01T00:00:00.000000002 |",
                "| 90 | i | 1970-01-01T00:00:00.000000002 |",
                "| 30 | j | 1970-01-01T00:00:00.000000006 |",
                "+----+---+-------------------------------+",
            ],
            task_ctx,
        )
        .await;
    }

    #[tokio::test]
    async fn test_merge_three_partitions() {
        let session_ctx = SessionContext::new();
        let task_ctx = session_ctx.task_ctx();
        let a: ArrayRef = Arc::new(Int32Array::from_slice([1, 2, 7, 9, 3]));
        let b: ArrayRef = Arc::new(StringArray::from_iter(vec![
            Some("a"),
            Some("b"),
            Some("c"),
            Some("d"),
            Some("f"),
        ]));
        let c: ArrayRef = Arc::new(TimestampNanosecondArray::from(vec![8, 7, 6, 5, 8]));
        let b1 = RecordBatch::try_from_iter(vec![("a", a), ("b", b), ("c", c)]).unwrap();

        let a: ArrayRef = Arc::new(Int32Array::from_slice([10, 20, 70, 90, 30]));
        let b: ArrayRef = Arc::new(StringArray::from_iter(vec![
            Some("e"),
            Some("g"),
            Some("h"),
            Some("i"),
            Some("j"),
        ]));
        let c: ArrayRef =
            Arc::new(TimestampNanosecondArray::from(vec![40, 60, 20, 20, 60]));
        let b2 = RecordBatch::try_from_iter(vec![("a", a), ("b", b), ("c", c)]).unwrap();

        let a: ArrayRef = Arc::new(Int32Array::from_slice([100, 200, 700, 900, 300]));
        let b: ArrayRef = Arc::new(StringArray::from_iter(vec![
            Some("f"),
            Some("g"),
            Some("h"),
            Some("i"),
            Some("j"),
        ]));
        let c: ArrayRef = Arc::new(TimestampNanosecondArray::from(vec![4, 6, 2, 2, 6]));
        let b3 = RecordBatch::try_from_iter(vec![("a", a), ("b", b), ("c", c)]).unwrap();

        _test_merge(
            &[vec![b1], vec![b2], vec![b3]],
            &[
                "+-----+---+-------------------------------+",
                "| a   | b | c                             |",
                "+-----+---+-------------------------------+",
                "| 1   | a | 1970-01-01T00:00:00.000000008 |",
                "| 2   | b | 1970-01-01T00:00:00.000000007 |",
                "| 7   | c | 1970-01-01T00:00:00.000000006 |",
                "| 9   | d | 1970-01-01T00:00:00.000000005 |",
                "| 10  | e | 1970-01-01T00:00:00.000000040 |",
                "| 100 | f | 1970-01-01T00:00:00.000000004 |",
                "| 3   | f | 1970-01-01T00:00:00.000000008 |",
                "| 200 | g | 1970-01-01T00:00:00.000000006 |",
                "| 20  | g | 1970-01-01T00:00:00.000000060 |",
                "| 700 | h | 1970-01-01T00:00:00.000000002 |",
                "| 70  | h | 1970-01-01T00:00:00.000000020 |",
                "| 900 | i | 1970-01-01T00:00:00.000000002 |",
                "| 90  | i | 1970-01-01T00:00:00.000000020 |",
                "| 300 | j | 1970-01-01T00:00:00.000000006 |",
                "| 30  | j | 1970-01-01T00:00:00.000000060 |",
                "+-----+---+-------------------------------+",
            ],
            task_ctx,
        )
        .await;
    }

    async fn _test_merge(
        partitions: &[Vec<RecordBatch>],
        exp: &[&str],
        context: Arc<TaskContext>,
    ) {
        let schema = partitions[0][0].schema();
        let sort = vec![
            PhysicalSortExpr {
                expr: col("b", &schema).unwrap(),
                options: Default::default(),
            },
            PhysicalSortExpr {
                expr: col("c", &schema).unwrap(),
                options: Default::default(),
            },
        ];
        let exec = MemoryExec::try_new(partitions, schema, None).unwrap();
        let merge = Arc::new(SortPreservingMergeExec::new(sort, Arc::new(exec)));

        let collected = collect(merge, context).await.unwrap();
        assert_batches_eq!(exp, collected.as_slice());
    }

    async fn sorted_merge(
        input: Arc<dyn ExecutionPlan>,
        sort: Vec<PhysicalSortExpr>,
        context: Arc<TaskContext>,
    ) -> RecordBatch {
        let merge = Arc::new(SortPreservingMergeExec::new(sort, input));
        let mut result = collect(merge, context).await.unwrap();
        assert_eq!(result.len(), 1);
        result.remove(0)
    }

    async fn partition_sort(
        input: Arc<dyn ExecutionPlan>,
        sort: Vec<PhysicalSortExpr>,
        context: Arc<TaskContext>,
    ) -> RecordBatch {
        let sort_exec = Arc::new(SortExec::new_with_partitioning(
            sort.clone(),
            input,
            true,
            None,
        ));
        sorted_merge(sort_exec, sort, context).await
    }

    async fn basic_sort(
        src: Arc<dyn ExecutionPlan>,
        sort: Vec<PhysicalSortExpr>,
        context: Arc<TaskContext>,
    ) -> RecordBatch {
        let merge = Arc::new(CoalescePartitionsExec::new(src));
        let sort_exec = Arc::new(SortExec::try_new(sort, merge, None).unwrap());
        let mut result = collect(sort_exec, context).await.unwrap();
        assert_eq!(result.len(), 1);
        result.remove(0)
    }

    #[tokio::test]
    async fn test_partition_sort() {
        let session_ctx = SessionContext::new();
        let task_ctx = session_ctx.task_ctx();
        let partitions = 4;
        let csv = test::scan_partitioned_csv(partitions).unwrap();
        let schema = csv.schema();

        let sort = vec![
            PhysicalSortExpr {
                expr: col("c1", &schema).unwrap(),
                options: SortOptions {
                    descending: true,
                    nulls_first: true,
                },
            },
            PhysicalSortExpr {
                expr: col("c2", &schema).unwrap(),
                options: Default::default(),
            },
            PhysicalSortExpr {
                expr: col("c7", &schema).unwrap(),
                options: SortOptions::default(),
            },
            PhysicalSortExpr {
                expr: col("c12", &schema).unwrap(),
                options: SortOptions::default(),
            },
        ];

        let basic = basic_sort(csv.clone(), sort.clone(), task_ctx.clone()).await;
        let partition = partition_sort(csv, sort, task_ctx.clone()).await;

        let basic = arrow::util::pretty::pretty_format_batches(&[basic])
            .unwrap()
            .to_string();
        let partition = arrow::util::pretty::pretty_format_batches(&[partition])
            .unwrap()
            .to_string();

        assert_eq!(
            basic, partition,
            "basic:\n\n{basic}\n\npartition:\n\n{partition}\n\n"
        );
    }

    // Split the provided record batch into multiple batch_size record batches
    fn split_batch(sorted: &RecordBatch, batch_size: usize) -> Vec<RecordBatch> {
        let batches = (sorted.num_rows() + batch_size - 1) / batch_size;

        // Split the sorted RecordBatch into multiple
        (0..batches)
            .map(|batch_idx| {
                let columns = (0..sorted.num_columns())
                    .map(|column_idx| {
                        let length =
                            batch_size.min(sorted.num_rows() - batch_idx * batch_size);

                        sorted
                            .column(column_idx)
                            .slice(batch_idx * batch_size, length)
                    })
                    .collect();

                RecordBatch::try_new(sorted.schema(), columns).unwrap()
            })
            .collect()
    }

    async fn sorted_partitioned_input(
        sort: Vec<PhysicalSortExpr>,
        sizes: &[usize],
        context: Arc<TaskContext>,
    ) -> Arc<dyn ExecutionPlan> {
        let partitions = 4;
        let csv = test::scan_partitioned_csv(partitions).unwrap();

        let sorted = basic_sort(csv, sort, context).await;
        let split: Vec<_> = sizes.iter().map(|x| split_batch(&sorted, *x)).collect();

        Arc::new(MemoryExec::try_new(&split, sorted.schema(), None).unwrap())
    }

    #[tokio::test]
    async fn test_partition_sort_streaming_input() {
        let session_ctx = SessionContext::new();
        let task_ctx = session_ctx.task_ctx();
        let schema = test_util::aggr_test_schema();
        let sort = vec![
            // uint8
            PhysicalSortExpr {
                expr: col("c7", &schema).unwrap(),
                options: Default::default(),
            },
            // int16
            PhysicalSortExpr {
                expr: col("c4", &schema).unwrap(),
                options: Default::default(),
            },
            // utf-8
            PhysicalSortExpr {
                expr: col("c1", &schema).unwrap(),
                options: SortOptions::default(),
            },
            // utf-8
            PhysicalSortExpr {
                expr: col("c13", &schema).unwrap(),
                options: SortOptions::default(),
            },
        ];

        let input =
            sorted_partitioned_input(sort.clone(), &[10, 3, 11], task_ctx.clone()).await;
        let basic = basic_sort(input.clone(), sort.clone(), task_ctx.clone()).await;
        let partition = sorted_merge(input, sort, task_ctx.clone()).await;

        assert_eq!(basic.num_rows(), 300);
        assert_eq!(partition.num_rows(), 300);

        let basic = arrow::util::pretty::pretty_format_batches(&[basic])
            .unwrap()
            .to_string();
        let partition = arrow::util::pretty::pretty_format_batches(&[partition])
            .unwrap()
            .to_string();

        assert_eq!(basic, partition);
    }

    #[tokio::test]
    async fn test_partition_sort_streaming_input_output() {
        let schema = test_util::aggr_test_schema();

        let sort = vec![
            // float64
            PhysicalSortExpr {
                expr: col("c12", &schema).unwrap(),
                options: Default::default(),
            },
            // utf-8
            PhysicalSortExpr {
                expr: col("c13", &schema).unwrap(),
                options: Default::default(),
            },
        ];

        let session_ctx = SessionContext::new();
        let task_ctx = session_ctx.task_ctx();
        let input =
            sorted_partitioned_input(sort.clone(), &[10, 5, 13], task_ctx.clone()).await;
        let basic = basic_sort(input.clone(), sort.clone(), task_ctx).await;

        let session_ctx_bs_23 =
            SessionContext::with_config(SessionConfig::new().with_batch_size(23));

        let merge = Arc::new(SortPreservingMergeExec::new(sort, input));
        let task_ctx = session_ctx_bs_23.task_ctx();
        let merged = collect(merge, task_ctx).await.unwrap();

        assert_eq!(merged.len(), 14);

        assert_eq!(basic.num_rows(), 300);
        assert_eq!(merged.iter().map(|x| x.num_rows()).sum::<usize>(), 300);

        let basic = arrow::util::pretty::pretty_format_batches(&[basic])
            .unwrap()
            .to_string();
        let partition = arrow::util::pretty::pretty_format_batches(merged.as_slice())
            .unwrap()
            .to_string();

        assert_eq!(basic, partition);
    }

    #[tokio::test]
    async fn test_nulls() {
        let session_ctx = SessionContext::new();
        let task_ctx = session_ctx.task_ctx();
        let a: ArrayRef = Arc::new(Int32Array::from_slice([1, 2, 7, 9, 3]));
        let b: ArrayRef = Arc::new(StringArray::from_iter(vec![
            None,
            Some("a"),
            Some("b"),
            Some("d"),
            Some("e"),
        ]));
        let c: ArrayRef = Arc::new(TimestampNanosecondArray::from(vec![
            Some(8),
            None,
            Some(6),
            None,
            Some(4),
        ]));
        let b1 = RecordBatch::try_from_iter(vec![("a", a), ("b", b), ("c", c)]).unwrap();

        let a: ArrayRef = Arc::new(Int32Array::from_slice([1, 2, 3, 4, 5]));
        let b: ArrayRef = Arc::new(StringArray::from_iter(vec![
            None,
            Some("b"),
            Some("g"),
            Some("h"),
            Some("i"),
        ]));
        let c: ArrayRef = Arc::new(TimestampNanosecondArray::from(vec![
            Some(8),
            None,
            Some(5),
            None,
            Some(4),
        ]));
        let b2 = RecordBatch::try_from_iter(vec![("a", a), ("b", b), ("c", c)]).unwrap();
        let schema = b1.schema();

        let sort = vec![
            PhysicalSortExpr {
                expr: col("b", &schema).unwrap(),
                options: SortOptions {
                    descending: false,
                    nulls_first: true,
                },
            },
            PhysicalSortExpr {
                expr: col("c", &schema).unwrap(),
                options: SortOptions {
                    descending: false,
                    nulls_first: false,
                },
            },
        ];
        let exec = MemoryExec::try_new(&[vec![b1], vec![b2]], schema, None).unwrap();
        let merge = Arc::new(SortPreservingMergeExec::new(sort, Arc::new(exec)));

        let collected = collect(merge, task_ctx).await.unwrap();
        assert_eq!(collected.len(), 1);

        assert_batches_eq!(
            &[
                "+---+---+-------------------------------+",
                "| a | b | c                             |",
                "+---+---+-------------------------------+",
                "| 1 |   | 1970-01-01T00:00:00.000000008 |",
                "| 1 |   | 1970-01-01T00:00:00.000000008 |",
                "| 2 | a |                               |",
                "| 7 | b | 1970-01-01T00:00:00.000000006 |",
                "| 2 | b |                               |",
                "| 9 | d |                               |",
                "| 3 | e | 1970-01-01T00:00:00.000000004 |",
                "| 3 | g | 1970-01-01T00:00:00.000000005 |",
                "| 4 | h |                               |",
                "| 5 | i | 1970-01-01T00:00:00.000000004 |",
                "+---+---+-------------------------------+",
            ],
            collected.as_slice()
        );
    }

    #[tokio::test]
    async fn test_async() {
        let session_ctx = SessionContext::new();
        let task_ctx = session_ctx.task_ctx();
        let schema = test_util::aggr_test_schema();
        let sort = vec![PhysicalSortExpr {
            expr: col("c12", &schema).unwrap(),
            options: SortOptions::default(),
        }];

        let batches =
            sorted_partitioned_input(sort.clone(), &[5, 7, 3], task_ctx.clone()).await;

        let partition_count = batches.output_partitioning().partition_count();
        let mut streams = Vec::with_capacity(partition_count);

        for partition in 0..partition_count {
            let (sender, receiver) = mpsc::channel(1);
            let mut stream = batches.execute(partition, task_ctx.clone()).unwrap();
            let join_handle = tokio::spawn(async move {
                while let Some(batch) = stream.next().await {
                    sender.send(batch).await.unwrap();
                    // This causes the MergeStream to wait for more input
                    tokio::time::sleep(tokio::time::Duration::from_millis(10)).await;
                }
            });

            streams.push(SortedStream::new(
                RecordBatchReceiverStream::create(&schema, receiver, join_handle),
                0,
            ));
        }

        let metrics = ExecutionPlanMetricsSet::new();
        let tracking_metrics =
            MemTrackingMetrics::new(&metrics, task_ctx.memory_pool(), 0);

        let merge_stream = SortPreservingMergeStream::new_from_streams(
            streams,
            batches.schema(),
            sort.as_slice(),
            tracking_metrics,
            task_ctx.session_config().batch_size(),
        )
        .unwrap();

        let mut merged = common::collect(Box::pin(merge_stream)).await.unwrap();

        assert_eq!(merged.len(), 1);
        let merged = merged.remove(0);
        let basic = basic_sort(batches, sort.clone(), task_ctx.clone()).await;

        let basic = arrow::util::pretty::pretty_format_batches(&[basic])
            .unwrap()
            .to_string();
        let partition = arrow::util::pretty::pretty_format_batches(&[merged])
            .unwrap()
            .to_string();

        assert_eq!(
            basic, partition,
            "basic:\n\n{basic}\n\npartition:\n\n{partition}\n\n"
        );
    }

    #[tokio::test]
    async fn test_merge_metrics() {
        let session_ctx = SessionContext::new();
        let task_ctx = session_ctx.task_ctx();
        let a: ArrayRef = Arc::new(Int32Array::from_slice([1, 2]));
        let b: ArrayRef = Arc::new(StringArray::from_iter(vec![Some("a"), Some("c")]));
        let b1 = RecordBatch::try_from_iter(vec![("a", a), ("b", b)]).unwrap();

        let a: ArrayRef = Arc::new(Int32Array::from_slice([10, 20]));
        let b: ArrayRef = Arc::new(StringArray::from_iter(vec![Some("b"), Some("d")]));
        let b2 = RecordBatch::try_from_iter(vec![("a", a), ("b", b)]).unwrap();

        let schema = b1.schema();
        let sort = vec![PhysicalSortExpr {
            expr: col("b", &schema).unwrap(),
            options: Default::default(),
        }];
        let exec = MemoryExec::try_new(&[vec![b1], vec![b2]], schema, None).unwrap();
        let merge = Arc::new(SortPreservingMergeExec::new(sort, Arc::new(exec)));

        let collected = collect(merge.clone(), task_ctx).await.unwrap();
        let expected = vec![
            "+----+---+",
            "| a  | b |",
            "+----+---+",
            "| 1  | a |",
            "| 10 | b |",
            "| 2  | c |",
            "| 20 | d |",
            "+----+---+",
        ];
        assert_batches_eq!(expected, collected.as_slice());

        // Now, validate metrics
        let metrics = merge.metrics().unwrap();

        assert_eq!(metrics.output_rows().unwrap(), 4);
        assert!(metrics.elapsed_compute().unwrap() > 0);

        let mut saw_start = false;
        let mut saw_end = false;
        metrics.iter().for_each(|m| match m.value() {
            MetricValue::StartTimestamp(ts) => {
                saw_start = true;
                assert!(ts.value().unwrap().timestamp_nanos() > 0);
            }
            MetricValue::EndTimestamp(ts) => {
                saw_end = true;
                assert!(ts.value().unwrap().timestamp_nanos() > 0);
            }
            _ => {}
        });

        assert!(saw_start);
        assert!(saw_end);
    }

    #[tokio::test]
    async fn test_drop_cancel() -> Result<()> {
        let session_ctx = SessionContext::new();
        let task_ctx = session_ctx.task_ctx();
        let schema =
            Arc::new(Schema::new(vec![Field::new("a", DataType::Float32, true)]));

        let blocking_exec = Arc::new(BlockingExec::new(Arc::clone(&schema), 2));
        let refs = blocking_exec.refs();
        let sort_preserving_merge_exec = Arc::new(SortPreservingMergeExec::new(
            vec![PhysicalSortExpr {
                expr: col("a", &schema)?,
                options: SortOptions::default(),
            }],
            blocking_exec,
        ));

        let fut = collect(sort_preserving_merge_exec, task_ctx);
        let mut fut = fut.boxed();

        assert_is_pending(&mut fut);
        drop(fut);
        assert_strong_count_converges_to_zero(refs).await;

        Ok(())
    }

    #[tokio::test]
    async fn test_stable_sort() {
        let session_ctx = SessionContext::new();
        let task_ctx = session_ctx.task_ctx();

        // Create record batches like:
        // batch_number |value
        // -------------+------
        //    1         | A
        //    1         | B
        //
        // Ensure that the output is in the same order the batches were fed
        let partitions: Vec<Vec<RecordBatch>> = (0..10)
            .map(|batch_number| {
                let batch_number: Int32Array =
                    vec![Some(batch_number), Some(batch_number)]
                        .into_iter()
                        .collect();
                let value: StringArray = vec![Some("A"), Some("B")].into_iter().collect();

                let batch = RecordBatch::try_from_iter(vec![
                    ("batch_number", Arc::new(batch_number) as ArrayRef),
                    ("value", Arc::new(value) as ArrayRef),
                ])
                .unwrap();

                vec![batch]
            })
            .collect();

        let schema = partitions[0][0].schema();

        let sort = vec![PhysicalSortExpr {
            expr: col("value", &schema).unwrap(),
            options: SortOptions {
                descending: false,
                nulls_first: true,
            },
        }];

        let exec = MemoryExec::try_new(&partitions, schema, None).unwrap();
        let merge = Arc::new(SortPreservingMergeExec::new(sort, Arc::new(exec)));

        let collected = collect(merge, task_ctx).await.unwrap();
        assert_eq!(collected.len(), 1);

        // Expect the data to be sorted first by "batch_number" (because
        // that was the order it was fed in, even though only "value"
        // is in the sort key)
        assert_batches_eq!(
            &[
                "+--------------+-------+",
                "| batch_number | value |",
                "+--------------+-------+",
                "| 0            | A     |",
                "| 1            | A     |",
                "| 2            | A     |",
                "| 3            | A     |",
                "| 4            | A     |",
                "| 5            | A     |",
                "| 6            | A     |",
                "| 7            | A     |",
                "| 8            | A     |",
                "| 9            | A     |",
                "| 0            | B     |",
                "| 1            | B     |",
                "| 2            | B     |",
                "| 3            | B     |",
                "| 4            | B     |",
                "| 5            | B     |",
                "| 6            | B     |",
                "| 7            | B     |",
                "| 8            | B     |",
                "| 9            | B     |",
                "+--------------+-------+",
            ],
            collected.as_slice()
        );
    }
}<|MERGE_RESOLUTION|>--- conflicted
+++ resolved
@@ -127,13 +127,8 @@
         vec![Distribution::UnspecifiedDistribution]
     }
 
-<<<<<<< HEAD
-    fn required_input_ordering(&self) -> Vec<Option<Vec<PhysicalSortExpr>>> {
-        vec![Some(self.expr.clone())]
-=======
     fn required_input_ordering(&self) -> Vec<Option<Vec<PhysicalSortRequirement>>> {
         vec![Some(make_sort_requirements_from_exprs(&self.expr))]
->>>>>>> a1c60a1b
     }
 
     fn output_ordering(&self) -> Option<&[PhysicalSortExpr]> {
