// Licensed to the Apache Software Foundation (ASF) under one
// or more contributor license agreements.  See the NOTICE file
// distributed with this work for additional information
// regarding copyright ownership.  The ASF licenses this file
// to you under the Apache License, Version 2.0 (the
// "License"); you may not use this file except in compliance
// with the License.  You may obtain a copy of the License at
//
//   http://www.apache.org/licenses/LICENSE-2.0
//
// Unless required by applicable law or agreed to in writing,
// software distributed under the License is distributed on an
// "AS IS" BASIS, WITHOUT WARRANTIES OR CONDITIONS OF ANY
// KIND, either express or implied.  See the License for the
// specific language governing permissions and limitations
// under the License.

//! Sort that deals with an arbitrary size of the input.
//! It will do in-memory sorting if it has enough memory budget
//! but spills to disk if needed.

use crate::physical_plan::common::{batch_byte_size, spawn_buffered, IPCWriter};
use crate::physical_plan::expressions::PhysicalSortExpr;
use crate::physical_plan::metrics::{
    BaselineMetrics, Count, ExecutionPlanMetricsSet, MetricBuilder, MetricsSet,
};
use crate::physical_plan::sorts::merge::streaming_merge;
use crate::physical_plan::stream::{RecordBatchReceiverStream, RecordBatchStreamAdapter};
use crate::physical_plan::{
    DisplayAs, DisplayFormatType, Distribution, EmptyRecordBatchStream, ExecutionPlan,
    Partitioning, SendableRecordBatchStream, Statistics,
};
pub use arrow::compute::SortOptions;
use arrow::compute::{concat_batches, lexsort_to_indices, take};
use arrow::datatypes::SchemaRef;
use arrow::ipc::reader::FileReader;
use arrow::record_batch::RecordBatch;
use datafusion_common::{plan_err, DataFusionError, Result};
use datafusion_execution::memory_pool::{
    human_readable_size, MemoryConsumer, MemoryReservation,
};
use datafusion_execution::runtime_env::RuntimeEnv;
use datafusion_execution::TaskContext;
use datafusion_physical_expr::EquivalenceProperties;
use futures::{StreamExt, TryStreamExt};
use log::{debug, error, trace};
use std::any::Any;
use std::fmt;
use std::fmt::{Debug, Formatter};
use std::fs::File;
use std::io::BufReader;
use std::path::{Path, PathBuf};
use std::sync::Arc;
use tempfile::NamedTempFile;
use tokio::sync::mpsc::Sender;
use tokio::task;

struct ExternalSorterMetrics {
    /// metrics
    baseline: BaselineMetrics,

    /// count of spills during the execution of the operator
    spill_count: Count,

    /// total spilled bytes during the execution of the operator
    spilled_bytes: Count,
}

impl ExternalSorterMetrics {
    fn new(metrics: &ExecutionPlanMetricsSet, partition: usize) -> Self {
        Self {
            baseline: BaselineMetrics::new(metrics, partition),
            spill_count: MetricBuilder::new(metrics).spill_count(partition),
            spilled_bytes: MetricBuilder::new(metrics).spilled_bytes(partition),
        }
    }
}

/// Sorts an arbitrary sized, unsorted, stream of [`RecordBatch`]es to
/// a total order. Depending on the input size and memory manager
/// configuration, writes intermediate results to disk ("spills")
/// using Arrow IPC format.
///
/// # Algorithm
///
/// 1. get a non-empty new batch from input
///
/// 2. check with the memory manager there is sufficient space to
///   buffer the batch in memory 2.1 if memory sufficient, buffer
///   batch in memory, go to 1.
///
/// 2.2 if no more memory is available, sort all buffered batches and
///     spill to file.  buffer the next batch in memory, go to 1.
///
/// 3. when input is exhausted, merge all in memory batches and spills
/// to get a total order.
///
/// # When data fits in available memory
///
/// If there is sufficient memory, data is sorted in memory to produce the output
///
/// ```text
///    ┌─────┐
///    │  2  │
///    │  3  │
///    │  1  │─ ─ ─ ─ ─ ─ ─ ─ ─ ┐
///    │  4  │
///    │  2  │                  │
///    └─────┘                  ▼
///    ┌─────┐
///    │  1  │              In memory
///    │  4  │─ ─ ─ ─ ─ ─▶ sort/merge  ─ ─ ─ ─ ─▶  total sorted output
///    │  1  │
///    └─────┘                  ▲
///      ...                    │
///
///    ┌─────┐                  │
///    │  4  │
///    │  3  │─ ─ ─ ─ ─ ─ ─ ─ ─ ┘
///    └─────┘
///
/// in_mem_batches
///
/// ```
///
/// # When data does not fit in available memory
///
///  When memory is exhausted, data is first sorted and written to one
///  or more spill files on disk:
///
/// ```text
///    ┌─────┐                               .─────────────────.
///    │  2  │                              (                   )
///    │  3  │                              │`─────────────────'│
///    │  1  │─ ─ ─ ─ ─ ─ ─                 │  ┌────┐           │
///    │  4  │             │                │  │ 1  │░          │
///    │  2  │                              │  │... │░          │
///    └─────┘             ▼                │  │ 4  │░  ┌ ─ ─   │
///    ┌─────┐                              │  └────┘░    1  │░ │
///    │  1  │         In memory            │   ░░░░░░  │    ░░ │
///    │  4  │─ ─ ▶   sort/merge    ─ ─ ─ ─ ┼ ─ ─ ─ ─ ─▶ ... │░ │
///    │  1  │     and write to file        │           │    ░░ │
///    └─────┘                              │             4  │░ │
///      ...               ▲                │           └░─░─░░ │
///                        │                │            ░░░░░░ │
///    ┌─────┐                              │.─────────────────.│
///    │  4  │             │                (                   )
///    │  3  │─ ─ ─ ─ ─ ─ ─                  `─────────────────'
///    └─────┘
///
/// in_mem_batches                                  spills
///                                         (file on disk in Arrow
///                                               IPC format)
/// ```
///
/// Once the input is completely read, the spill files are read and
/// merged with any in memory batches to produce a single total sorted
/// output:
///
/// ```text
///   .─────────────────.
///  (                   )
///  │`─────────────────'│
///  │  ┌────┐           │
///  │  │ 1  │░          │
///  │  │... │─ ─ ─ ─ ─ ─│─ ─ ─ ─ ─ ─
///  │  │ 4  │░ ┌────┐   │           │
///  │  └────┘░ │ 1  │░  │           ▼
///  │   ░░░░░░ │    │░  │
///  │          │... │─ ─│─ ─ ─ ▶ merge  ─ ─ ─▶  total sorted output
///  │          │    │░  │
///  │          │ 4  │░  │           ▲
///  │          └────┘░  │           │
///  │           ░░░░░░  │
///  │.─────────────────.│           │
///  (                   )
///   `─────────────────'            │
///         spills
///                                  │
///
///                                  │
///
///     ┌─────┐                      │
///     │  1  │
///     │  4  │─ ─ ─ ─               │
///     └─────┘       │
///       ...                   In memory
///                   └ ─ ─ ─▶  sort/merge
///     ┌─────┐
///     │  4  │                      ▲
///     │  3  │─ ─ ─ ─ ─ ─ ─ ─ ─ ─ ─ ┘
///     └─────┘
///
///  in_mem_batches
/// ```
struct ExternalSorter {
    /// schema of the output (and the input)
    schema: SchemaRef,
<<<<<<< HEAD
    in_mem_batches: Vec<(bool, RecordBatch)>,
=======
    /// Potentially unsorted in memory buffer
    in_mem_batches: Vec<RecordBatch>,
    /// if `Self::in_mem_batches` are sorted
    in_mem_batches_sorted: bool,
    /// If data has previously been spilled, the locations of the
    /// spill files (in Arrow IPC format)
>>>>>>> 02da0445
    spills: Vec<NamedTempFile>,
    /// Sort expressions
    expr: Arc<[PhysicalSortExpr]>,
    /// Runtime metrics
    metrics: ExternalSorterMetrics,
    /// If Some, the maximum number of output rows that will be
    /// produced.
    fetch: Option<usize>,
    /// Memory usage tracking
    reservation: MemoryReservation,
    /// The partition id that this Sort is handling (for identification)
    partition_id: usize,
    /// A handle to the runtime to get Disk spill files
    runtime: Arc<RuntimeEnv>,
    /// The target number of rows for output batches
    batch_size: usize,
}

impl ExternalSorter {
    pub fn new(
        partition_id: usize,
        schema: SchemaRef,
        expr: Vec<PhysicalSortExpr>,
        batch_size: usize,
        fetch: Option<usize>,
        metrics: &ExecutionPlanMetricsSet,
        runtime: Arc<RuntimeEnv>,
    ) -> Self {
        let metrics = ExternalSorterMetrics::new(metrics, partition_id);
        let reservation = MemoryConsumer::new(format!("ExternalSorter[{partition_id}]"))
            .with_can_spill(true)
            .register(&runtime.memory_pool);

        Self {
            schema,
            in_mem_batches: vec![],
            spills: vec![],
            expr: expr.into(),
            metrics,
            fetch,
            reservation,
            partition_id,
            runtime,
            batch_size,
        }
    }

    /// Appends an unsorted [`RecordBatch`] to `in_mem_batches`
    ///
    /// Updates memory usage metrics, and possibly triggers spilling to disk
    async fn insert_batch(&mut self, mut input: RecordBatch) -> Result<()> {
        if input.num_rows() == 0 {
            return Ok(());
        }

        let mut batch_sorted = false;
        if self.fetch.map_or(false, |f| f < input.num_rows()) {
            // Eagerly sort the batch to potentially reduce the number of rows
            // after applying the fetch parameter; first perform a memory reservation
            // for the sorting procedure.
            let mut reservation =
                MemoryConsumer::new(format!("insert_batch{}", self.partition_id))
                    .register(&self.runtime.memory_pool);

            // TODO: This should probably be try_grow (#5885)
            reservation.resize(input.get_array_memory_size());
            input = sort_batch(&input, &self.expr, self.fetch)?;
            reservation.free();
            batch_sorted = true;
        }

        let size = batch_byte_size(&input);
        if self.reservation.try_grow(size).is_err() {
            let before = self.reservation.size();
            self.in_mem_sort().await?;
            // Sorting may have freed memory, especially if fetch is `Some`
            //
            // As such we check again, and if the memory usage has dropped by
            // a factor of 2, and we can allocate the necessary capacity,
            // we don't spill
            //
            // The factor of 2 aims to avoid a degenerate case where the
            // memory required for `fetch` is just under the memory available,
            // causing repeated re-sorting of data
            if self.reservation.size() > before / 2
                || self.reservation.try_grow(size).is_err()
            {
                self.spill().await?;
                self.reservation.try_grow(size)?
            }
        }

        self.in_mem_batches.push((batch_sorted, input));
        Ok(())
    }

    fn spilled_before(&self) -> bool {
        !self.spills.is_empty()
    }

    /// Returns the final sorted output of all batches inserted via
    /// [`Self::insert_batch`] as a stream of [`RecordBatch`]es.
    ///
    /// This process could either be:
    ///
    /// 1. An in-memory sort/merge (if the input fit in memory)
    ///
    /// 2. A combined streaming merge incorporating both in-memory
    /// batches and data from spill files on disk.
    fn sort(&mut self) -> Result<SendableRecordBatchStream> {
        if self.spilled_before() {
            let mut streams = vec![];
            if !self.in_mem_batches.is_empty() {
                let in_mem_stream =
                    self.in_mem_sort_stream(self.metrics.baseline.intermediate())?;
                streams.push(in_mem_stream);
            }

            for spill in self.spills.drain(..) {
                let stream = read_spill_as_stream(spill, self.schema.clone())?;
                streams.push(stream);
            }

            streaming_merge(
                streams,
                self.schema.clone(),
                &self.expr,
                self.metrics.baseline.clone(),
                self.batch_size,
                self.fetch,
            )
        } else if !self.in_mem_batches.is_empty() {
            let result = self.in_mem_sort_stream(self.metrics.baseline.clone());
            // Report to the memory manager we are no longer using memory
            self.reservation.free();
            result
        } else {
            Ok(Box::pin(EmptyRecordBatchStream::new(self.schema.clone())))
        }
    }

    /// How much memory is buffered in this `ExternalSorter`?
    fn used(&self) -> usize {
        self.reservation.size()
    }

    /// How many bytes have been spilled to disk?
    fn spilled_bytes(&self) -> usize {
        self.metrics.spilled_bytes.value()
    }

    /// How many spill files have been created?
    fn spill_count(&self) -> usize {
        self.metrics.spill_count.value()
    }

    /// Writes any `in_memory_batches` to a spill file and clears
    /// the batches. The contents of the spil file are sorted.
    ///
    /// Returns the amount of memory freed.
    async fn spill(&mut self) -> Result<usize> {
        // we could always get a chance to free some memory as long as we are holding some
        if self.in_mem_batches.is_empty() {
            return Ok(0);
        }

        debug!("Spilling sort data of ExternalSorter to disk whilst inserting");

        self.in_mem_sort().await?;

        let spillfile = self.runtime.disk_manager.create_tmp_file("Sorting")?;

        let (sorted, batches): (Vec<bool>, Vec<RecordBatch>) =
            std::mem::take(&mut self.in_mem_batches).into_iter().unzip();
        assert!(sorted.iter().all(|&s| s));

        spill_sorted_batches(batches, spillfile.path(), self.schema.clone()).await?;
        let used = self.reservation.free();
        self.metrics.spill_count.add(1);
        self.metrics.spilled_bytes.add(used);
        self.spills.push(spillfile);
        Ok(used)
    }

    /// Sorts the in_mem_batches in place
    async fn in_mem_sort(&mut self) -> Result<()> {
        if self.in_mem_batches.iter().all(|(sorted, _)| *sorted) && self.fetch.is_none() {
            // Do not sort if all the in-mem batches are sorted _and_ there was no `fetch` specified.
            // If a `fetch` was specified we could hit a pathological case even if all the batches
            // are sorted whereby we have ~100 batches with 1 row each (in case of `LIMIT 1`), and
            // it turns out this is a problem when reading from the spills:
            // `Failure while reading spill file: NamedTempFile("/var..."). Error: Execution error: channel closed`
            // Even if a larger `fetch` was used we would likely benefit from merging the individual
            // batches together during sort.
            return Ok(());
        }

        self.in_mem_batches = self
            .in_mem_sort_stream(self.metrics.baseline.intermediate())?
            .try_collect::<Vec<_>>()
            .await?
            .into_iter()
            .map(|batch| (true, batch))
            .collect();

        let size: usize = self
            .in_mem_batches
            .iter()
            .map(|(_, x)| x.get_array_memory_size())
            .sum();

        self.reservation.resize(size);
        Ok(())
    }

    /// Consumes in_mem_batches returning a sorted stream of
    /// batches. This proceeds in one of two ways:
    ///
    /// # Small Datasets
    ///
    /// For "smaller" datasets, the data is first concatenated into a
    /// single batch and then sorted. This is often faster than
    /// sorting and then merging.
    ///
    /// ```text
    ///        ┌─────┐
    ///        │  2  │
    ///        │  3  │
    ///        │  1  │─ ─ ─ ─ ┐            ┌─────┐
    ///        │  4  │                     │  2  │
    ///        │  2  │        │            │  3  │
    ///        └─────┘                     │  1  │             sorted output
    ///        ┌─────┐        ▼            │  4  │                stream
    ///        │  1  │                     │  2  │
    ///        │  4  │─ ─▶ concat ─ ─ ─ ─ ▶│  1  │─ ─ ▶  sort  ─ ─ ─ ─ ─▶
    ///        │  1  │                     │  4  │
    ///        └─────┘        ▲            │  1  │
    ///          ...          │            │ ... │
    ///                                    │  4  │
    ///        ┌─────┐        │            │  3  │
    ///        │  4  │                     └─────┘
    ///        │  3  │─ ─ ─ ─ ┘
    ///        └─────┘
    ///     in_mem_batches
    /// ```
    ///
    /// # Larger datasets
    ///
    /// For larger datasets, the batches are first sorted individually
    /// and then merged together.
    ///
    /// ```text
    ///      ┌─────┐                ┌─────┐
    ///      │  2  │                │  1  │
    ///      │  3  │                │  2  │
    ///      │  1  │─ ─▶  sort  ─ ─▶│  2  │─ ─ ─ ─ ─ ┐
    ///      │  4  │                │  3  │
    ///      │  2  │                │  4  │          │
    ///      └─────┘                └─────┘               sorted output
    ///      ┌─────┐                ┌─────┐          ▼       stream
    ///      │  1  │                │  1  │
    ///      │  4  │─ ▶  sort  ─ ─ ▶│  1  ├ ─ ─ ▶ merge  ─ ─ ─ ─▶
    ///      │  1  │                │  4  │
    ///      └─────┘                └─────┘          ▲
    ///        ...       ...         ...             │
    ///
    ///      ┌─────┐                ┌─────┐          │
    ///      │  4  │                │  3  │
    ///      │  3  │─ ▶  sort  ─ ─ ▶│  4  │─ ─ ─ ─ ─ ┘
    ///      └─────┘                └─────┘
    ///
    ///   in_mem_batches
    /// ```
    fn in_mem_sort_stream(
        &mut self,
        metrics: BaselineMetrics,
    ) -> Result<SendableRecordBatchStream> {
        assert_ne!(self.in_mem_batches.len(), 0);
        if self.in_mem_batches.len() == 1 {
            let (sorted, batch) = self.in_mem_batches.remove(0);
            let stream = self.sort_batch_stream(batch, sorted, metrics)?;
            self.in_mem_batches.clear();
            return Ok(stream);
        }

        // If less than 1MB of in-memory data, concatenate and sort in place
        //
        // This is a very rough heuristic and likely could be refined further
        if self.reservation.size() < 1048576 {
            // Concatenate memory batches together and sort
            let (_, batches): (Vec<bool>, Vec<RecordBatch>) =
                std::mem::take(&mut self.in_mem_batches).into_iter().unzip();
            let batch = concat_batches(&self.schema, &batches)?;
            self.in_mem_batches.clear();
            // Even if all individual batches were themselves sorted the resulting concatenated one
            // isn't guaranteed to be sorted, so we must perform sorting on the stream.
            return self.sort_batch_stream(batch, false, metrics);
        }

        let streams = std::mem::take(&mut self.in_mem_batches)
            .into_iter()
            .map(|(sorted, batch)| {
                let metrics = self.metrics.baseline.intermediate();
                Ok(spawn_buffered(
                    self.sort_batch_stream(batch, sorted, metrics)?,
                    1,
                ))
            })
            .collect::<Result<_>>()?;

        streaming_merge(
            streams,
            self.schema.clone(),
            &self.expr,
            metrics,
            self.batch_size,
            self.fetch,
        )
    }

    /// Sorts a single `RecordBatch` into a single stream
    fn sort_batch_stream(
        &self,
        batch: RecordBatch,
        sorted: bool,
        metrics: BaselineMetrics,
    ) -> Result<SendableRecordBatchStream> {
        let schema = batch.schema();

        if !sorted {
            // Reserve some memory for sorting the batch
            let mut reservation =
                MemoryConsumer::new(format!("sort_batch_stream{}", self.partition_id))
                    .register(&self.runtime.memory_pool);

            // TODO: This should probably be try_grow (#5885)
            reservation.resize(batch.get_array_memory_size());

            let fetch = self.fetch;
            let expressions = self.expr.clone();
            let stream = futures::stream::once(futures::future::lazy(move |_| {
                let output = sort_batch(&batch, &expressions, fetch)?;
                metrics.record_output(output.num_rows());
                drop(batch);
                reservation.free();
                Ok(output)
            }));
            Ok(Box::pin(RecordBatchStreamAdapter::new(schema, stream)))
        } else {
            let stream = futures::stream::once(futures::future::lazy(move |_| Ok(batch)));
            Ok(Box::pin(RecordBatchStreamAdapter::new(schema, stream)))
        }
    }
}

impl Debug for ExternalSorter {
    fn fmt(&self, f: &mut Formatter) -> fmt::Result {
        f.debug_struct("ExternalSorter")
            .field("memory_used", &self.used())
            .field("spilled_bytes", &self.spilled_bytes())
            .field("spill_count", &self.spill_count())
            .finish()
    }
}

fn sort_batch(
    batch: &RecordBatch,
    expressions: &[PhysicalSortExpr],
    fetch: Option<usize>,
) -> Result<RecordBatch> {
    let sort_columns = expressions
        .iter()
        .map(|expr| expr.evaluate_to_sort_column(batch))
        .collect::<Result<Vec<_>>>()?;

    let indices = lexsort_to_indices(&sort_columns, fetch)?;

    let columns = batch
        .columns()
        .iter()
        .map(|c| take(c.as_ref(), &indices, None))
        .collect::<Result<_, _>>()?;

    Ok(RecordBatch::try_new(batch.schema(), columns)?)
}

async fn spill_sorted_batches(
    batches: Vec<RecordBatch>,
    path: &Path,
    schema: SchemaRef,
) -> Result<()> {
    let path: PathBuf = path.into();
    let handle = task::spawn_blocking(move || write_sorted(batches, path, schema));
    match handle.await {
        Ok(r) => r,
        Err(e) => Err(DataFusionError::Execution(format!(
            "Error occurred while spilling {e}"
        ))),
    }
}

fn read_spill_as_stream(
    path: NamedTempFile,
    schema: SchemaRef,
) -> Result<SendableRecordBatchStream> {
    let mut builder = RecordBatchReceiverStream::builder(schema, 2);
    let sender = builder.tx();

    builder.spawn_blocking(move || {
        if let Err(e) = read_spill(sender, path.path()) {
            error!("Failure while reading spill file: {:?}. Error: {}", path, e);
        }
    });

    Ok(builder.build())
}

fn write_sorted(
    batches: Vec<RecordBatch>,
    path: PathBuf,
    schema: SchemaRef,
) -> Result<()> {
    let mut writer = IPCWriter::new(path.as_ref(), schema.as_ref())?;
    for batch in batches {
        writer.write(&batch)?;
    }
    writer.finish()?;
    debug!(
        "Spilled {} batches of total {} rows to disk, memory released {}",
        writer.num_batches,
        writer.num_rows,
        human_readable_size(writer.num_bytes as usize),
    );
    Ok(())
}

fn read_spill(sender: Sender<Result<RecordBatch>>, path: &Path) -> Result<()> {
    let file = BufReader::new(File::open(path)?);
    let reader = FileReader::try_new(file, None)?;
    for batch in reader {
        sender
            .blocking_send(batch.map_err(Into::into))
            .map_err(|e| DataFusionError::Execution(format!("{e}")))?;
    }
    Ok(())
}

/// Sort execution plan.
///
/// Support sorting datasets that are larger than the memory allotted
/// by the memory manager, by spilling to disk.
#[derive(Debug)]
pub struct SortExec {
    /// Input schema
    pub(crate) input: Arc<dyn ExecutionPlan>,
    /// Sort expressions
    expr: Vec<PhysicalSortExpr>,
    /// Containing all metrics set created during sort
    metrics_set: ExecutionPlanMetricsSet,
    /// Preserve partitions of input plan. If false, the input partitions
    /// will be sorted and merged into a single output partition.
    preserve_partitioning: bool,
    /// Fetch highest/lowest n results
    fetch: Option<usize>,
}

impl SortExec {
    /// Create a new sort execution plan
    #[deprecated(since = "22.0.0", note = "use `new` and `with_fetch`")]
    pub fn try_new(
        expr: Vec<PhysicalSortExpr>,
        input: Arc<dyn ExecutionPlan>,
        fetch: Option<usize>,
    ) -> Result<Self> {
        Ok(Self::new(expr, input).with_fetch(fetch))
    }

    /// Create a new sort execution plan that produces a single,
    /// sorted output partition.
    pub fn new(expr: Vec<PhysicalSortExpr>, input: Arc<dyn ExecutionPlan>) -> Self {
        Self {
            expr,
            input,
            metrics_set: ExecutionPlanMetricsSet::new(),
            preserve_partitioning: false,
            fetch: None,
        }
    }

    /// Create a new sort execution plan with the option to preserve
    /// the partitioning of the input plan
    #[deprecated(
        since = "22.0.0",
        note = "use `new`, `with_fetch` and `with_preserve_partioning` instead"
    )]
    pub fn new_with_partitioning(
        expr: Vec<PhysicalSortExpr>,
        input: Arc<dyn ExecutionPlan>,
        preserve_partitioning: bool,
        fetch: Option<usize>,
    ) -> Self {
        Self::new(expr, input)
            .with_fetch(fetch)
            .with_preserve_partitioning(preserve_partitioning)
    }

    /// Whether this `SortExec` preserves partitioning of the children
    pub fn preserve_partitioning(&self) -> bool {
        self.preserve_partitioning
    }

    /// Specify the partitioning behavior of this sort exec
    ///
    /// If `preserve_partitioning` is true, sorts each partition
    /// individually, producing one sorted strema for each input partition.
    ///
    /// If `preserve_partitioning` is false, sorts and merges all
    /// input partitions producing a single, sorted partition.
    pub fn with_preserve_partitioning(mut self, preserve_partitioning: bool) -> Self {
        self.preserve_partitioning = preserve_partitioning;
        self
    }

    /// Whether this `SortExec` preserves partitioning of the children
    pub fn with_fetch(mut self, fetch: Option<usize>) -> Self {
        self.fetch = fetch;
        self
    }

    /// Input schema
    pub fn input(&self) -> &Arc<dyn ExecutionPlan> {
        &self.input
    }

    /// Sort expressions
    pub fn expr(&self) -> &[PhysicalSortExpr] {
        &self.expr
    }

    /// If `Some(fetch)`, limits output to only the first "fetch" items
    pub fn fetch(&self) -> Option<usize> {
        self.fetch
    }
}

impl DisplayAs for SortExec {
    fn fmt_as(
        &self,
        t: DisplayFormatType,
        f: &mut std::fmt::Formatter,
    ) -> std::fmt::Result {
        match t {
            DisplayFormatType::Default | DisplayFormatType::Verbose => {
                let expr: Vec<String> = self.expr.iter().map(|e| e.to_string()).collect();
                match self.fetch {
                    Some(fetch) => {
                        write!(f, "SortExec: fetch={fetch}, expr=[{}]", expr.join(","))
                    }
                    None => write!(f, "SortExec: expr=[{}]", expr.join(",")),
                }
            }
        }
    }
}

impl ExecutionPlan for SortExec {
    fn as_any(&self) -> &dyn Any {
        self
    }

    fn schema(&self) -> SchemaRef {
        self.input.schema()
    }

    /// Get the output partitioning of this plan
    fn output_partitioning(&self) -> Partitioning {
        if self.preserve_partitioning {
            self.input.output_partitioning()
        } else {
            Partitioning::UnknownPartitioning(1)
        }
    }

    /// Specifies whether this plan generates an infinite stream of records.
    /// If the plan does not support pipelining, but its input(s) are
    /// infinite, returns an error to indicate this.
    fn unbounded_output(&self, children: &[bool]) -> Result<bool> {
        if children[0] {
            plan_err!("Sort Error: Can not sort unbounded inputs.")
        } else {
            Ok(false)
        }
    }

    fn required_input_distribution(&self) -> Vec<Distribution> {
        if self.preserve_partitioning {
            vec![Distribution::UnspecifiedDistribution]
        } else {
            // global sort
            // TODO support RangePartition and OrderedDistribution
            vec![Distribution::SinglePartition]
        }
    }

    fn children(&self) -> Vec<Arc<dyn ExecutionPlan>> {
        vec![self.input.clone()]
    }

    fn benefits_from_input_partitioning(&self) -> bool {
        false
    }

    fn output_ordering(&self) -> Option<&[PhysicalSortExpr]> {
        Some(&self.expr)
    }

    fn equivalence_properties(&self) -> EquivalenceProperties {
        self.input.equivalence_properties()
    }

    fn with_new_children(
        self: Arc<Self>,
        children: Vec<Arc<dyn ExecutionPlan>>,
    ) -> Result<Arc<dyn ExecutionPlan>> {
        let new_sort = SortExec::new(self.expr.clone(), children[0].clone())
            .with_fetch(self.fetch)
            .with_preserve_partitioning(self.preserve_partitioning);

        Ok(Arc::new(new_sort))
    }

    fn execute(
        &self,
        partition: usize,
        context: Arc<TaskContext>,
    ) -> Result<SendableRecordBatchStream> {
        trace!("Start SortExec::execute for partition {} of context session_id {} and task_id {:?}", partition, context.session_id(), context.task_id());

        let mut input = self.input.execute(partition, context.clone())?;

        trace!("End SortExec's input.execute for partition: {}", partition);

        let mut sorter = ExternalSorter::new(
            partition,
            input.schema(),
            self.expr.clone(),
            context.session_config().batch_size(),
            self.fetch,
            &self.metrics_set,
            context.runtime_env(),
        );

        Ok(Box::pin(RecordBatchStreamAdapter::new(
            self.schema(),
            futures::stream::once(async move {
                while let Some(batch) = input.next().await {
                    let batch = batch?;
                    sorter.insert_batch(batch).await?;
                }
                sorter.sort()
            })
            .try_flatten(),
        )))
    }

    fn metrics(&self) -> Option<MetricsSet> {
        Some(self.metrics_set.clone_inner())
    }

    fn statistics(&self) -> Statistics {
        self.input.statistics()
    }
}

#[cfg(test)]
mod tests {
    use super::*;
    use crate::execution::context::SessionConfig;
    use crate::physical_plan::coalesce_partitions::CoalescePartitionsExec;
    use crate::physical_plan::collect;
    use crate::physical_plan::expressions::col;
    use crate::physical_plan::memory::MemoryExec;
    use crate::prelude::SessionContext;
    use crate::test;
    use crate::test::assert_is_pending;
    use crate::test::exec::{assert_strong_count_converges_to_zero, BlockingExec};
    use arrow::array::*;
    use arrow::compute::SortOptions;
    use arrow::datatypes::*;
    use datafusion_common::cast::{as_primitive_array, as_string_array};
    use datafusion_execution::runtime_env::RuntimeConfig;
    use futures::FutureExt;
    use std::collections::HashMap;

    #[tokio::test]
    async fn test_in_mem_sort() -> Result<()> {
        let session_ctx = SessionContext::new();
        let task_ctx = session_ctx.task_ctx();
        let partitions = 4;
        let csv = test::scan_partitioned_csv(partitions)?;
        let schema = csv.schema();

        let sort_exec = Arc::new(SortExec::new(
            vec![
                // c1 string column
                PhysicalSortExpr {
                    expr: col("c1", &schema)?,
                    options: SortOptions::default(),
                },
                // c2 uin32 column
                PhysicalSortExpr {
                    expr: col("c2", &schema)?,
                    options: SortOptions::default(),
                },
                // c7 uin8 column
                PhysicalSortExpr {
                    expr: col("c7", &schema)?,
                    options: SortOptions::default(),
                },
            ],
            Arc::new(CoalescePartitionsExec::new(csv)),
        ));

        let result = collect(sort_exec, task_ctx).await?;

        assert_eq!(result.len(), 1);

        let columns = result[0].columns();

        let c1 = as_string_array(&columns[0])?;
        assert_eq!(c1.value(0), "a");
        assert_eq!(c1.value(c1.len() - 1), "e");

        let c2 = as_primitive_array::<UInt32Type>(&columns[1])?;
        assert_eq!(c2.value(0), 1);
        assert_eq!(c2.value(c2.len() - 1), 5,);

        let c7 = as_primitive_array::<UInt8Type>(&columns[6])?;
        assert_eq!(c7.value(0), 15);
        assert_eq!(c7.value(c7.len() - 1), 254,);

        assert_eq!(
            session_ctx.runtime_env().memory_pool.reserved(),
            0,
            "The sort should have returned all memory used back to the memory manager"
        );

        Ok(())
    }

    #[tokio::test]
    async fn test_sort_spill() -> Result<()> {
        // trigger spill there will be 4 batches with 5.5KB for each
        let config = RuntimeConfig::new().with_memory_limit(12288, 1.0);
        let runtime = Arc::new(RuntimeEnv::new(config)?);
        let session_ctx = SessionContext::with_config_rt(SessionConfig::new(), runtime);

        let partitions = 4;
        let csv = test::scan_partitioned_csv(partitions)?;
        let schema = csv.schema();

        let sort_exec = Arc::new(SortExec::new(
            vec![
                // c1 string column
                PhysicalSortExpr {
                    expr: col("c1", &schema)?,
                    options: SortOptions::default(),
                },
                // c2 uin32 column
                PhysicalSortExpr {
                    expr: col("c2", &schema)?,
                    options: SortOptions::default(),
                },
                // c7 uin8 column
                PhysicalSortExpr {
                    expr: col("c7", &schema)?,
                    options: SortOptions::default(),
                },
            ],
            Arc::new(CoalescePartitionsExec::new(csv)),
        ));

        let task_ctx = session_ctx.task_ctx();
        let result = collect(sort_exec.clone(), task_ctx).await?;

        assert_eq!(result.len(), 1);

        // Now, validate metrics
        let metrics = sort_exec.metrics().unwrap();

        assert_eq!(metrics.output_rows().unwrap(), 100);
        assert!(metrics.elapsed_compute().unwrap() > 0);
        assert!(metrics.spill_count().unwrap() > 0);
        assert!(metrics.spilled_bytes().unwrap() > 0);

        let columns = result[0].columns();

        let c1 = as_string_array(&columns[0])?;
        assert_eq!(c1.value(0), "a");
        assert_eq!(c1.value(c1.len() - 1), "e");

        let c2 = as_primitive_array::<UInt32Type>(&columns[1])?;
        assert_eq!(c2.value(0), 1);
        assert_eq!(c2.value(c2.len() - 1), 5,);

        let c7 = as_primitive_array::<UInt8Type>(&columns[6])?;
        assert_eq!(c7.value(0), 15);
        assert_eq!(c7.value(c7.len() - 1), 254,);

        assert_eq!(
            session_ctx.runtime_env().memory_pool.reserved(),
            0,
            "The sort should have returned all memory used back to the memory manager"
        );

        Ok(())
    }

    #[tokio::test]
    async fn test_sort_fetch_memory_calculation() -> Result<()> {
        // This test mirrors down the size from the example above.
        let avg_batch_size = 4000;
        let partitions = 4;

        // A tuple of (fetch, expect_spillage)
        let test_options = vec![
            // Since we don't have a limit (and the memory is less than the total size of
            // all the batches we are processing, we expect it to spill.
            (None, true),
            // When we have a limit however, the buffered size of batches should fit in memory
            // since it is much lower than the total size of the input batch.
            (Some(1), false),
        ];

        for (fetch, expect_spillage) in test_options {
            let config = RuntimeConfig::new()
                .with_memory_limit(avg_batch_size * (partitions - 1), 1.0);
            let runtime = Arc::new(RuntimeEnv::new(config)?);
            let session_ctx =
                SessionContext::with_config_rt(SessionConfig::new(), runtime);

            let csv = test::scan_partitioned_csv(partitions)?;
            let schema = csv.schema();

            let sort_exec = Arc::new(
                SortExec::new(
                    vec![
                        // c1 string column
                        PhysicalSortExpr {
                            expr: col("c1", &schema)?,
                            options: SortOptions::default(),
                        },
                        // c2 uin32 column
                        PhysicalSortExpr {
                            expr: col("c2", &schema)?,
                            options: SortOptions::default(),
                        },
                        // c7 uin8 column
                        PhysicalSortExpr {
                            expr: col("c7", &schema)?,
                            options: SortOptions::default(),
                        },
                    ],
                    Arc::new(CoalescePartitionsExec::new(csv)),
                )
                .with_fetch(fetch),
            );

            let task_ctx = session_ctx.task_ctx();
            let result = collect(sort_exec.clone(), task_ctx).await?;
            assert_eq!(result.len(), 1);

            let metrics = sort_exec.metrics().unwrap();
            let did_it_spill = metrics.spill_count().unwrap() > 0;
            assert_eq!(did_it_spill, expect_spillage, "with fetch: {fetch:?}");
        }
        Ok(())
    }

    #[tokio::test]
    async fn test_sort_metadata() -> Result<()> {
        let session_ctx = SessionContext::new();
        let task_ctx = session_ctx.task_ctx();
        let field_metadata: HashMap<String, String> =
            vec![("foo".to_string(), "bar".to_string())]
                .into_iter()
                .collect();
        let schema_metadata: HashMap<String, String> =
            vec![("baz".to_string(), "barf".to_string())]
                .into_iter()
                .collect();

        let mut field = Field::new("field_name", DataType::UInt64, true);
        field.set_metadata(field_metadata.clone());
        let schema = Schema::new_with_metadata(vec![field], schema_metadata.clone());
        let schema = Arc::new(schema);

        let data: ArrayRef =
            Arc::new(vec![3, 2, 1].into_iter().map(Some).collect::<UInt64Array>());

        let batch = RecordBatch::try_new(schema.clone(), vec![data]).unwrap();
        let input =
            Arc::new(MemoryExec::try_new(&[vec![batch]], schema.clone(), None).unwrap());

        let sort_exec = Arc::new(SortExec::new(
            vec![PhysicalSortExpr {
                expr: col("field_name", &schema)?,
                options: SortOptions::default(),
            }],
            input,
        ));

        let result: Vec<RecordBatch> = collect(sort_exec, task_ctx).await?;

        let expected_data: ArrayRef =
            Arc::new(vec![1, 2, 3].into_iter().map(Some).collect::<UInt64Array>());
        let expected_batch =
            RecordBatch::try_new(schema.clone(), vec![expected_data]).unwrap();

        // Data is correct
        assert_eq!(&vec![expected_batch], &result);

        // explicitlty ensure the metadata is present
        assert_eq!(result[0].schema().fields()[0].metadata(), &field_metadata);
        assert_eq!(result[0].schema().metadata(), &schema_metadata);

        Ok(())
    }

    #[tokio::test]
    async fn test_lex_sort_by_float() -> Result<()> {
        let session_ctx = SessionContext::new();
        let task_ctx = session_ctx.task_ctx();
        let schema = Arc::new(Schema::new(vec![
            Field::new("a", DataType::Float32, true),
            Field::new("b", DataType::Float64, true),
        ]));

        // define data.
        let batch = RecordBatch::try_new(
            schema.clone(),
            vec![
                Arc::new(Float32Array::from(vec![
                    Some(f32::NAN),
                    None,
                    None,
                    Some(f32::NAN),
                    Some(1.0_f32),
                    Some(1.0_f32),
                    Some(2.0_f32),
                    Some(3.0_f32),
                ])),
                Arc::new(Float64Array::from(vec![
                    Some(200.0_f64),
                    Some(20.0_f64),
                    Some(10.0_f64),
                    Some(100.0_f64),
                    Some(f64::NAN),
                    None,
                    None,
                    Some(f64::NAN),
                ])),
            ],
        )?;

        let sort_exec = Arc::new(SortExec::new(
            vec![
                PhysicalSortExpr {
                    expr: col("a", &schema)?,
                    options: SortOptions {
                        descending: true,
                        nulls_first: true,
                    },
                },
                PhysicalSortExpr {
                    expr: col("b", &schema)?,
                    options: SortOptions {
                        descending: false,
                        nulls_first: false,
                    },
                },
            ],
            Arc::new(MemoryExec::try_new(&[vec![batch]], schema, None)?),
        ));

        assert_eq!(DataType::Float32, *sort_exec.schema().field(0).data_type());
        assert_eq!(DataType::Float64, *sort_exec.schema().field(1).data_type());

        let result: Vec<RecordBatch> = collect(sort_exec.clone(), task_ctx).await?;
        let metrics = sort_exec.metrics().unwrap();
        assert!(metrics.elapsed_compute().unwrap() > 0);
        assert_eq!(metrics.output_rows().unwrap(), 8);
        assert_eq!(result.len(), 1);

        let columns = result[0].columns();

        assert_eq!(DataType::Float32, *columns[0].data_type());
        assert_eq!(DataType::Float64, *columns[1].data_type());

        let a = as_primitive_array::<Float32Type>(&columns[0])?;
        let b = as_primitive_array::<Float64Type>(&columns[1])?;

        // convert result to strings to allow comparing to expected result containing NaN
        let result: Vec<(Option<String>, Option<String>)> = (0..result[0].num_rows())
            .map(|i| {
                let aval = if a.is_valid(i) {
                    Some(a.value(i).to_string())
                } else {
                    None
                };
                let bval = if b.is_valid(i) {
                    Some(b.value(i).to_string())
                } else {
                    None
                };
                (aval, bval)
            })
            .collect();

        let expected: Vec<(Option<String>, Option<String>)> = vec![
            (None, Some("10".to_owned())),
            (None, Some("20".to_owned())),
            (Some("NaN".to_owned()), Some("100".to_owned())),
            (Some("NaN".to_owned()), Some("200".to_owned())),
            (Some("3".to_owned()), Some("NaN".to_owned())),
            (Some("2".to_owned()), None),
            (Some("1".to_owned()), Some("NaN".to_owned())),
            (Some("1".to_owned()), None),
        ];

        assert_eq!(expected, result);

        Ok(())
    }

    #[tokio::test]
    async fn test_drop_cancel() -> Result<()> {
        let session_ctx = SessionContext::new();
        let task_ctx = session_ctx.task_ctx();
        let schema =
            Arc::new(Schema::new(vec![Field::new("a", DataType::Float32, true)]));

        let blocking_exec = Arc::new(BlockingExec::new(Arc::clone(&schema), 1));
        let refs = blocking_exec.refs();
        let sort_exec = Arc::new(SortExec::new(
            vec![PhysicalSortExpr {
                expr: col("a", &schema)?,
                options: SortOptions::default(),
            }],
            blocking_exec,
        ));

        let fut = collect(sort_exec, task_ctx);
        let mut fut = fut.boxed();

        assert_is_pending(&mut fut);
        drop(fut);
        assert_strong_count_converges_to_zero(refs).await;

        assert_eq!(
            session_ctx.runtime_env().memory_pool.reserved(),
            0,
            "The sort should have returned all memory used back to the memory manager"
        );

        Ok(())
    }
}<|MERGE_RESOLUTION|>--- conflicted
+++ resolved
@@ -196,16 +196,11 @@
 struct ExternalSorter {
     /// schema of the output (and the input)
     schema: SchemaRef,
-<<<<<<< HEAD
+    /// A vector of tuples, considting of a flag denoting whether
+    /// the batch is sorted, and the batch itself
     in_mem_batches: Vec<(bool, RecordBatch)>,
-=======
-    /// Potentially unsorted in memory buffer
-    in_mem_batches: Vec<RecordBatch>,
-    /// if `Self::in_mem_batches` are sorted
-    in_mem_batches_sorted: bool,
     /// If data has previously been spilled, the locations of the
     /// spill files (in Arrow IPC format)
->>>>>>> 02da0445
     spills: Vec<NamedTempFile>,
     /// Sort expressions
     expr: Arc<[PhysicalSortExpr]>,
