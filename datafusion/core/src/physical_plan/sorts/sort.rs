--- conflicted
+++ resolved
@@ -316,19 +316,6 @@
             Box::pin(futures::stream::once(futures::future::ready(rowbatch))),
         ))
     } else {
-<<<<<<< HEAD
-        let (sorted_arrays, batches): (Vec<Vec<ArrayRef>>, Vec<RecordBatch>) =
-            buffered_batches
-                .drain(..)
-                .map(|b| {
-                    let BatchWithSortArray {
-                        sort_arrays,
-                        sorted_batch: batch,
-                    } = b;
-                    (sort_arrays, batch)
-                })
-                .unzip();
-=======
         let (sort_data, batches): (Vec<SortData>, Vec<RecordBatch>) = buffered_batches
             .drain(..)
             .into_iter()
@@ -340,7 +327,6 @@
                 (sort_data, batch)
             })
             .unzip();
->>>>>>> 730a89c8
 
         let sorted_iter = {
             // NB timer records time taken on drop, so there are no
