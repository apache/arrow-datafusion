// Licensed to the Apache Software Foundation (ASF) under one
// or more contributor license agreements.  See the NOTICE file
// distributed with this work for additional information
// regarding copyright ownership.  The ASF licenses this file
// to you under the Apache License, Version 2.0 (the
// "License"); you may not use this file except in compliance
// with the License.  You may obtain a copy of the License at
//
//   http://www.apache.org/licenses/LICENSE-2.0
//
// Unless required by applicable law or agreed to in writing,
// software distributed under the License is distributed on an
// "AS IS" BASIS, WITHOUT WARRANTIES OR CONDITIONS OF ANY
// KIND, either express or implied.  See the License for the
// specific language governing permissions and limitations
// under the License.

use crate::common::Result;
use arrow::compute::interleave;
use arrow::datatypes::SchemaRef;
use arrow::record_batch::RecordBatch;

#[derive(Debug, Copy, Clone, Default)]
struct BatchCursor {
    /// The index into BatchBuilder::batches
    batch_idx: usize,
    /// The row index within the given batch
    row_idx: usize,
}

/// Provides an API to incrementally build a [`RecordBatch`] from partitioned [`RecordBatch`]
#[derive(Debug)]
pub struct BatchBuilder {
    /// The schema of the RecordBatches yielded by this stream
    schema: SchemaRef,

    /// Maintain a list of [`RecordBatch`] and their corresponding stream
    batches: Vec<(usize, RecordBatch)>,

    /// The current [`BatchCursor`] for each stream
    cursors: Vec<BatchCursor>,

    /// The accumulated stream indexes from which to pull rows
    /// Consists of a tuple of `(batch_idx, row_idx)`
    indices: Vec<(usize, usize)>,
}

impl BatchBuilder {
    /// Create a new [`BatchBuilder`] with the provided `stream_count` and `batch_size`
    pub fn new(schema: SchemaRef, stream_count: usize, batch_size: usize) -> Self {
        Self {
            schema,
            batches: Vec::with_capacity(stream_count * 2),
            cursors: vec![BatchCursor::default(); stream_count],
            indices: Vec::with_capacity(batch_size),
        }
    }

    /// Append a new batch in `stream_idx`
    pub fn push_batch(&mut self, stream_idx: usize, batch: RecordBatch) {
        let batch_idx = self.batches.len();
        self.batches.push((stream_idx, batch));
        self.cursors[stream_idx] = BatchCursor {
            batch_idx,
            row_idx: 0,
        }
    }

    /// Append the next row from `stream_idx`
    pub fn push_row(&mut self, stream_idx: usize) {
        let cursor = &mut self.cursors[stream_idx];
        let row_idx = cursor.row_idx;
        cursor.row_idx += 1;
        self.indices.push((cursor.batch_idx, row_idx));
    }

    /// Returns the number of in-progress rows in this [`BatchBuilder`]
    pub fn len(&self) -> usize {
        self.indices.len()
    }

    /// Returns `true` if this [`BatchBuilder`] contains no in-progress rows
    pub fn is_empty(&self) -> bool {
        self.indices.is_empty()
    }

    /// Returns the schema of this [`BatchBuilder`]
    pub fn schema(&self) -> &SchemaRef {
        &self.schema
    }

    /// Drains the in_progress row indexes, and builds a new RecordBatch from them
    ///
    /// Will then drop any batches for which all rows have been yielded to the output
    ///
    /// Returns `None` if no pending rows
    pub fn build_record_batch(&mut self) -> Result<Option<RecordBatch>> {
        if self.is_empty() {
            return Ok(None);
        }

        let columns = (0..self.schema.fields.len())
            .map(|column_idx| {
                let arrays: Vec<_> = self
                    .batches
                    .iter()
<<<<<<< HEAD
                    .flat_map(|batch| {
                        batch.iter().map(|batch| batch.column(column_idx).to_data())
                    })
                    .collect::<Vec<_>>();
                let arrays = arrays.iter().collect();

                let mut array_data = MutableArrayData::new(
                    arrays,
                    field.is_nullable(),
                    self.indices.len(),
                );

                let first = &self.indices[0];
                let mut buffer_idx =
                    stream_to_buffer_idx[first.stream_idx] + first.batch_idx;
                let mut start_row_idx = first.row_idx;
                let mut end_row_idx = start_row_idx + 1;

                for row_index in self.indices.iter().skip(1) {
                    let next_buffer_idx =
                        stream_to_buffer_idx[row_index.stream_idx] + row_index.batch_idx;

                    if next_buffer_idx == buffer_idx && row_index.row_idx == end_row_idx {
                        // subsequent row in same batch
                        end_row_idx += 1;
                        continue;
                    }

                    // emit current batch of rows for current buffer
                    array_data.extend(buffer_idx, start_row_idx, end_row_idx);

                    // start new batch of rows
                    buffer_idx = next_buffer_idx;
                    start_row_idx = row_index.row_idx;
                    end_row_idx = start_row_idx + 1;
                }

                // emit final batch of rows
                array_data.extend(buffer_idx, start_row_idx, end_row_idx);
                make_array(array_data.freeze())
=======
                    .map(|(_, batch)| batch.column(column_idx).as_ref())
                    .collect();
                Ok(interleave(&arrays, &self.indices)?)
>>>>>>> 4ce35ef0
            })
            .collect::<Result<Vec<_>>>()?;

        self.indices.clear();

        // New cursors are only created once the previous cursor for the stream
        // is finished. This means all remaining rows from all but the last batch
        // for each stream have been yielded to the newly created record batch
        //
        // We can therefore drop all but the last batch for each stream
        let mut batch_idx = 0;
        let mut retained = 0;
        self.batches.retain(|(stream_idx, _)| {
            let stream_cursor = &mut self.cursors[*stream_idx];
            let retain = stream_cursor.batch_idx == batch_idx;
            batch_idx += 1;

            if retain {
                stream_cursor.batch_idx = retained;
                retained += 1;
            }
            retain
        });

        Ok(Some(RecordBatch::try_new(self.schema.clone(), columns)?))
    }
}<|MERGE_RESOLUTION|>--- conflicted
+++ resolved
@@ -104,52 +104,9 @@
                 let arrays: Vec<_> = self
                     .batches
                     .iter()
-<<<<<<< HEAD
-                    .flat_map(|batch| {
-                        batch.iter().map(|batch| batch.column(column_idx).to_data())
-                    })
-                    .collect::<Vec<_>>();
-                let arrays = arrays.iter().collect();
-
-                let mut array_data = MutableArrayData::new(
-                    arrays,
-                    field.is_nullable(),
-                    self.indices.len(),
-                );
-
-                let first = &self.indices[0];
-                let mut buffer_idx =
-                    stream_to_buffer_idx[first.stream_idx] + first.batch_idx;
-                let mut start_row_idx = first.row_idx;
-                let mut end_row_idx = start_row_idx + 1;
-
-                for row_index in self.indices.iter().skip(1) {
-                    let next_buffer_idx =
-                        stream_to_buffer_idx[row_index.stream_idx] + row_index.batch_idx;
-
-                    if next_buffer_idx == buffer_idx && row_index.row_idx == end_row_idx {
-                        // subsequent row in same batch
-                        end_row_idx += 1;
-                        continue;
-                    }
-
-                    // emit current batch of rows for current buffer
-                    array_data.extend(buffer_idx, start_row_idx, end_row_idx);
-
-                    // start new batch of rows
-                    buffer_idx = next_buffer_idx;
-                    start_row_idx = row_index.row_idx;
-                    end_row_idx = start_row_idx + 1;
-                }
-
-                // emit final batch of rows
-                array_data.extend(buffer_idx, start_row_idx, end_row_idx);
-                make_array(array_data.freeze())
-=======
                     .map(|(_, batch)| batch.column(column_idx).as_ref())
                     .collect();
                 Ok(interleave(&arrays, &self.indices)?)
->>>>>>> 4ce35ef0
             })
             .collect::<Result<Vec<_>>>()?;
 
