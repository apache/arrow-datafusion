// Licensed to the Apache Software Foundation (ASF) under one
// or more contributor license agreements.  See the NOTICE file
// distributed with this work for additional information
// regarding copyright ownership.  The ASF licenses this file
// to you under the Apache License, Version 2.0 (the
// "License"); you may not use this file except in compliance
// with the License.  You may obtain a copy of the License at
//
//   http://www.apache.org/licenses/LICENSE-2.0
//
// Unless required by applicable law or agreed to in writing,
// software distributed under the License is distributed on an
// "AS IS" BASIS, WITHOUT WARRANTIES OR CONDITIONS OF ANY
// KIND, either express or implied.  See the License for the
// specific language governing permissions and limitations
// under the License.

//! Implementation of physical plan display. See
//! [`crate::physical_plan::displayable`] for examples of how to
//! format

use std::fmt;
use std::fmt::Formatter;

use arrow_schema::SchemaRef;
use datafusion_common::display::StringifiedPlan;
use datafusion_physical_expr::PhysicalSortExpr;

use super::{accept, ExecutionPlan, ExecutionPlanVisitor};
use datafusion_common::display::GraphvizBuilder;

/// Options for controlling how each [`ExecutionPlan`] should format itself
#[derive(Debug, Clone, Copy)]
pub enum DisplayFormatType {
    /// Default, compact format. Example: `FilterExec: c12 < 10.0`
    Default,
    /// Verbose, showing all available details
    Verbose,
}

/// Wraps an `ExecutionPlan` with various ways to display this plan
pub struct DisplayableExecutionPlan<'a> {
    inner: &'a dyn ExecutionPlan,
    /// How to show metrics
    show_metrics: ShowMetrics,
}

impl<'a> DisplayableExecutionPlan<'a> {
    /// Create a wrapper around an [`'ExecutionPlan'] which can be
    /// pretty printed in a variety of ways
    pub fn new(inner: &'a dyn ExecutionPlan) -> Self {
        Self {
            inner,
            show_metrics: ShowMetrics::None,
        }
    }

    /// Create a wrapper around an [`'ExecutionPlan'] which can be
    /// pretty printed in a variety of ways that also shows aggregated
    /// metrics
    pub fn with_metrics(inner: &'a dyn ExecutionPlan) -> Self {
        Self {
            inner,
            show_metrics: ShowMetrics::Aggregated,
        }
    }

    /// Create a wrapper around an [`'ExecutionPlan'] which can be
    /// pretty printed in a variety of ways that also shows all low
    /// level metrics
    pub fn with_full_metrics(inner: &'a dyn ExecutionPlan) -> Self {
        Self {
            inner,
            show_metrics: ShowMetrics::Full,
        }
    }

    /// Return a `format`able structure that produces a single line
    /// per node.
    ///
    /// ```text
    /// ProjectionExec: expr=[a]
    ///   CoalesceBatchesExec: target_batch_size=8192
    ///     FilterExec: a < 5
    ///       RepartitionExec: partitioning=RoundRobinBatch(16)
    ///         CsvExec: source=...",
    /// ```
    pub fn indent(&self, verbose: bool) -> impl fmt::Display + 'a {
        let format_type = if verbose {
            DisplayFormatType::Verbose
        } else {
            DisplayFormatType::Default
        };
        struct Wrapper<'a> {
            format_type: DisplayFormatType,
            plan: &'a dyn ExecutionPlan,
            show_metrics: ShowMetrics,
        }
        impl<'a> fmt::Display for Wrapper<'a> {
            fn fmt(&self, f: &mut fmt::Formatter) -> fmt::Result {
                let mut visitor = IndentVisitor {
                    t: self.format_type,
                    f,
                    indent: 0,
                    show_metrics: self.show_metrics,
                };
                accept(self.plan, &mut visitor)
            }
        }
        Wrapper {
            format_type,
            plan: self.inner,
            show_metrics: self.show_metrics,
        }
    }

    /// Returns a `format`able structure that produces graphviz format for execution plan, which can
    /// be directly visualized [here](https://dreampuf.github.io/GraphvizOnline).
    ///
    /// An example is
    /// ```dot
    /// strict digraph dot_plan {
    //     0[label="ProjectionExec: expr=[id@0 + 2 as employee.id + Int32(2)]",tooltip=""]
    //     1[label="EmptyExec: produce_one_row=false",tooltip=""]
    //     0 -> 1
    // }
    /// ```
    pub fn graphviz(&self) -> impl fmt::Display + 'a {
        struct Wrapper<'a> {
            plan: &'a dyn ExecutionPlan,
            show_metrics: ShowMetrics,
        }
        impl<'a> fmt::Display for Wrapper<'a> {
            fn fmt(&self, f: &mut fmt::Formatter) -> fmt::Result {
                let t = DisplayFormatType::Default;

                let mut visitor = GraphvizVisitor {
                    f,
                    t,
                    show_metrics: self.show_metrics,
                    graphviz_builder: GraphvizBuilder::default(),
                    parents: Vec::new(),
                };

                visitor.start_graph()?;

                accept(self.plan, &mut visitor)?;

                visitor.end_graph()?;
                Ok(())
            }
        }

        Wrapper {
            plan: self.inner,
            show_metrics: self.show_metrics,
        }
    }

    /// Return a single-line summary of the root of the plan
    /// Example: `ProjectionExec: expr=[a@0 as a]`.
    pub fn one_line(&self) -> impl fmt::Display + 'a {
        struct Wrapper<'a> {
            plan: &'a dyn ExecutionPlan,
            show_metrics: ShowMetrics,
        }

        impl<'a> fmt::Display for Wrapper<'a> {
            fn fmt(&self, f: &mut fmt::Formatter) -> fmt::Result {
                let mut visitor = IndentVisitor {
                    f,
                    t: DisplayFormatType::Default,
                    indent: 0,
                    show_metrics: self.show_metrics,
                };
                visitor.pre_visit(self.plan)?;
                Ok(())
            }
        }

        Wrapper {
            plan: self.inner,
            show_metrics: self.show_metrics,
        }
    }

    /// format as a `StringifiedPlan`
    pub fn to_stringified(
        &self,
        verbose: bool,
        plan_type: crate::logical_expr::PlanType,
    ) -> StringifiedPlan {
        StringifiedPlan::new(plan_type, self.indent(verbose).to_string())
    }
}

#[derive(Debug, Clone, Copy)]
enum ShowMetrics {
    /// Do not show any metrics
    None,

    /// Show aggregrated metrics across partition
    Aggregated,

    /// Show full per-partition metrics
    Full,
}

/// Formats plans with a single line per node.
struct IndentVisitor<'a, 'b> {
    /// How to format each node
    t: DisplayFormatType,
    /// Write to this formatter
    f: &'a mut fmt::Formatter<'b>,
    /// Indent size
    indent: usize,
    /// How to show metrics
    show_metrics: ShowMetrics,
}

impl<'a, 'b> ExecutionPlanVisitor for IndentVisitor<'a, 'b> {
    type Error = fmt::Error;
    fn pre_visit(&mut self, plan: &dyn ExecutionPlan) -> Result<bool, Self::Error> {
        write!(self.f, "{:indent$}", "", indent = self.indent * 2)?;
        plan.fmt_as(self.t, self.f)?;
        match self.show_metrics {
            ShowMetrics::None => {}
            ShowMetrics::Aggregated => {
                if let Some(metrics) = plan.metrics() {
                    let metrics = metrics
                        .aggregate_by_name()
                        .sorted_for_display()
                        .timestamps_removed();

                    write!(self.f, ", metrics=[{metrics}]")?;
                } else {
                    write!(self.f, ", metrics=[]")?;
                }
            }
            ShowMetrics::Full => {
                if let Some(metrics) = plan.metrics() {
                    write!(self.f, ", metrics=[{metrics}]")?;
                } else {
                    write!(self.f, ", metrics=[]")?;
                }
            }
        }
        writeln!(self.f)?;
        self.indent += 1;
        Ok(true)
    }

    fn post_visit(&mut self, _plan: &dyn ExecutionPlan) -> Result<bool, Self::Error> {
        self.indent -= 1;
        Ok(true)
    }
}

struct GraphvizVisitor<'a, 'b> {
<<<<<<< HEAD
    f: &'a mut Formatter<'b>,
=======
    f: &'a mut fmt::Formatter<'b>,
>>>>>>> ca23ecd8
    /// How to format each node
    t: DisplayFormatType,
    /// How to show metrics
    show_metrics: ShowMetrics,
    graphviz_builder: GraphvizBuilder,
    /// Used to record parent node ids when visiting a plan.
    parents: Vec<usize>,
}

impl GraphvizVisitor<'_, '_> {
    fn start_graph(&mut self) -> fmt::Result {
        self.graphviz_builder.start_graph(self.f)
    }

    fn end_graph(&mut self) -> fmt::Result {
        self.graphviz_builder.end_graph(self.f)
    }
}

impl ExecutionPlanVisitor for GraphvizVisitor<'_, '_> {
    type Error = fmt::Error;

    fn pre_visit(
        &mut self,
        plan: &dyn ExecutionPlan,
    ) -> datafusion_common::Result<bool, Self::Error> {
        let id = self.graphviz_builder.next_id();

        struct Wrapper<'a>(&'a dyn ExecutionPlan, DisplayFormatType);

        impl<'a> std::fmt::Display for Wrapper<'a> {
<<<<<<< HEAD
            fn fmt(&self, f: &mut Formatter<'_>) -> fmt::Result {
=======
            fn fmt(&self, f: &mut fmt::Formatter<'_>) -> fmt::Result {
>>>>>>> ca23ecd8
                self.0.fmt_as(self.1, f)
            }
        }

        let label = { format!("{}", Wrapper(plan, self.t)) };

        let metrics = match self.show_metrics {
            ShowMetrics::None => "".to_string(),
            ShowMetrics::Aggregated => {
                if let Some(metrics) = plan.metrics() {
                    let metrics = metrics
                        .aggregate_by_name()
                        .sorted_for_display()
                        .timestamps_removed();

                    format!("metrics=[{metrics}]")
                } else {
                    "metrics=[]".to_string()
                }
            }
            ShowMetrics::Full => {
                if let Some(metrics) = plan.metrics() {
                    format!("metrics=[{metrics}]")
                } else {
                    "metrics=[]".to_string()
                }
            }
        };

        self.graphviz_builder
            .add_node(self.f, id, &label, Some(&metrics))?;

        if let Some(parent_node_id) = self.parents.last() {
            self.graphviz_builder
                .add_edge(self.f, *parent_node_id, id)?;
        }

        self.parents.push(id);

        Ok(true)
    }

    fn post_visit(&mut self, _plan: &dyn ExecutionPlan) -> Result<bool, Self::Error> {
        self.parents.pop();
        Ok(true)
    }
}

/// Trait for types which could have additional details when formatted in `Verbose` mode
pub trait DisplayAs {
    /// Format according to `DisplayFormatType`, used when verbose representation looks
    /// different from the default one
    ///
    /// Should not include a newline
    fn fmt_as(&self, t: DisplayFormatType, f: &mut fmt::Formatter) -> fmt::Result;
}

/// A newtype wrapper to display `T` implementing`DisplayAs` using the `Default` mode
pub struct DefaultDisplay<T>(pub T);

impl<T: DisplayAs> fmt::Display for DefaultDisplay<T> {
    fn fmt(&self, f: &mut fmt::Formatter<'_>) -> fmt::Result {
        self.0.fmt_as(DisplayFormatType::Default, f)
    }
}

/// A newtype wrapper to display `T` implementing `DisplayAs` using the `Verbose` mode
pub struct VerboseDisplay<T>(pub T);

impl<T: DisplayAs> fmt::Display for VerboseDisplay<T> {
    fn fmt(&self, f: &mut fmt::Formatter<'_>) -> fmt::Result {
        self.0.fmt_as(DisplayFormatType::Verbose, f)
    }
}

/// A wrapper to customize partitioned file display
#[derive(Debug)]
pub struct ProjectSchemaDisplay<'a>(pub &'a SchemaRef);

impl<'a> fmt::Display for ProjectSchemaDisplay<'a> {
    fn fmt(&self, f: &mut fmt::Formatter) -> fmt::Result {
        let parts: Vec<_> = self
            .0
            .fields()
            .iter()
            .map(|x| x.name().to_owned())
            .collect::<Vec<String>>();
        write!(f, "[{}]", parts.join(", "))
    }
}

/// A wrapper to customize output ordering display.
#[derive(Debug)]
pub struct OutputOrderingDisplay<'a>(pub &'a [PhysicalSortExpr]);

impl<'a> fmt::Display for OutputOrderingDisplay<'a> {
    fn fmt(&self, f: &mut fmt::Formatter) -> fmt::Result {
        write!(f, "[")?;
        for (i, e) in self.0.iter().enumerate() {
            if i > 0 {
                write!(f, ", ")?
            }
            write!(f, "{e}")?;
        }
        write!(f, "]")
    }
}<|MERGE_RESOLUTION|>--- conflicted
+++ resolved
@@ -20,7 +20,6 @@
 //! format
 
 use std::fmt;
-use std::fmt::Formatter;
 
 use arrow_schema::SchemaRef;
 use datafusion_common::display::StringifiedPlan;
@@ -257,11 +256,7 @@
 }
 
 struct GraphvizVisitor<'a, 'b> {
-<<<<<<< HEAD
-    f: &'a mut Formatter<'b>,
-=======
     f: &'a mut fmt::Formatter<'b>,
->>>>>>> ca23ecd8
     /// How to format each node
     t: DisplayFormatType,
     /// How to show metrics
@@ -293,11 +288,7 @@
         struct Wrapper<'a>(&'a dyn ExecutionPlan, DisplayFormatType);
 
         impl<'a> std::fmt::Display for Wrapper<'a> {
-<<<<<<< HEAD
-            fn fmt(&self, f: &mut Formatter<'_>) -> fmt::Result {
-=======
             fn fmt(&self, f: &mut fmt::Formatter<'_>) -> fmt::Result {
->>>>>>> ca23ecd8
                 self.0.fmt_as(self.1, f)
             }
         }
