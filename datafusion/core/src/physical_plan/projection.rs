--- conflicted
+++ resolved
@@ -40,25 +40,10 @@
 use datafusion_common::tree_node::{Transformed, TreeNode, VisitRecursion};
 use datafusion_common::Result;
 use datafusion_execution::TaskContext;
-<<<<<<< HEAD
-use datafusion_physical_expr::utils::get_indices_of_matching_sort_exprs_with_order_eq;
-use futures::stream::{Stream, StreamExt};
-use log::trace;
-
-use super::expressions::{Column, PhysicalSortExpr};
-use super::metrics::{BaselineMetrics, ExecutionPlanMetricsSet, MetricsSet};
-use super::{DisplayAs, RecordBatchStream, SendableRecordBatchStream, Statistics};
-
-use datafusion_physical_expr::expressions::UnKnownColumn;
-use datafusion_physical_expr::{
-    normalize_out_expr_with_columns_map, project_equivalence_properties,
-    project_ordering_equivalence_properties, ExtendedSortOptions,
-=======
 use datafusion_physical_expr::expressions::{Literal, UnKnownColumn};
 use datafusion_physical_expr::{
     find_orderings_of_exprs, normalize_out_expr_with_columns_map,
     project_equivalence_properties, project_ordering_equivalence_properties,
->>>>>>> 2fd704ca
     OrderingEquivalenceProperties,
 };
 
@@ -81,14 +66,9 @@
     columns_map: HashMap<Column, Vec<Column>>,
     /// Execution metrics
     metrics: ExecutionPlanMetricsSet,
-<<<<<<< HEAD
-    /// Expressions' orderings calculated by output ordering and equivalence classes of input plan.
-    /// The projected expressions are mapped by their indices to this vector.
-=======
     /// Expressions' normalized orderings (as given by the output ordering API
     /// and normalized with respect to equivalence classes of input plan). The
     /// projected expressions are mapped by their indices to this vector.
->>>>>>> 2fd704ca
     orderings: Vec<Option<PhysicalSortExpr>>,
 }
 
@@ -164,8 +144,6 @@
             None => None,
         };
 
-<<<<<<< HEAD
-=======
         let orderings = find_orderings_of_exprs(
             &expr,
             input.output_ordering(),
@@ -173,7 +151,6 @@
             input.ordering_equivalence_properties(),
         )?;
 
->>>>>>> 2fd704ca
         let output_ordering =
             validate_output_ordering(output_ordering, &orderings, &expr);
 
@@ -301,26 +278,6 @@
             &mut new_properties,
         );
 
-<<<<<<< HEAD
-        if let Some(output_ordering) =
-            self.output_ordering.as_ref().and_then(|o| o.get(0))
-        {
-            for order in self.orderings.iter().flatten() {
-                if order.eq(output_ordering) {
-                    continue;
-                }
-
-                let add_new_oeq =
-                    if let Some(first_class) = new_properties.classes().get(0) {
-                        !first_class.others().iter().any(|v| &v[0] == order)
-                    } else {
-                        true
-                    };
-
-                if add_new_oeq {
-                    new_properties.add_equal_conditions((
-                        &vec![output_ordering.clone()],
-=======
         if let Some(leading_ordering) = self
             .output_ordering
             .as_ref()
@@ -332,7 +289,6 @@
                 {
                     new_properties.add_equal_conditions((
                         &vec![leading_ordering.clone()],
->>>>>>> 2fd704ca
                         &vec![order.clone()],
                     ));
                 }
@@ -388,41 +344,6 @@
     }
 }
 
-<<<<<<< HEAD
-fn find_orderings_of_exprs(
-    expr: &[(Arc<dyn PhysicalExpr>, String)],
-    input: &Arc<dyn ExecutionPlan>,
-) -> Result<Vec<Option<PhysicalSortExpr>>> {
-    let mut orderings: Vec<Option<PhysicalSortExpr>> = vec![];
-    if let Some(input_output_ordering) = input.output_ordering().unwrap_or(&[]).get(0) {
-        for (index, (expression, name)) in expr.iter().enumerate() {
-            let initial_expr = ExprOrdering::new(expression.clone());
-            let transformed = initial_expr.transform_up(&|expr| {
-                update_ordering(
-                    expr,
-                    input_output_ordering,
-                    || input.equivalence_properties().clone(),
-                    || input.ordering_equivalence_properties().clone(),
-                )
-            })?;
-            if let Some(ExtendedSortOptions::Ordered(sort_options)) = transformed.state {
-                orderings.push(Some(PhysicalSortExpr {
-                    expr: Arc::new(Column::new(name, index)),
-                    options: sort_options,
-                }));
-            } else {
-                orderings.push(None);
-            }
-        }
-    }
-    Ok(orderings)
-}
-
-// If the output ordering corresponds to an UnKnownColumn, it means that the column
-// having the input output ordering is not found in any of the projected expressions.
-// In that case, we set the new output ordering to be the column constructed by
-// the expression residing at the leftmost side of the expressions that have an ordering.
-=======
 /// This function takes the current `output_ordering`, the `orderings` based on projected expressions,
 /// and the `expr` representing the projected expressions themselves. It aims to ensure that the output
 /// ordering is valid and correctly corresponds to the projected columns.
@@ -431,34 +352,12 @@
 /// referenced in the ordering is not found among the projected expressions. In such cases, this function
 /// attempts to create a new output ordering by referring to valid columns from the leftmost side of the
 /// expressions that have an ordering specified.
->>>>>>> 2fd704ca
 fn validate_output_ordering(
     output_ordering: Option<Vec<PhysicalSortExpr>>,
     orderings: &[Option<PhysicalSortExpr>],
     expr: &[(Arc<dyn PhysicalExpr>, String)],
 ) -> Option<Vec<PhysicalSortExpr>> {
     output_ordering.and_then(|ordering| {
-<<<<<<< HEAD
-        if ordering
-            .get(0)?
-            .expr
-            .clone()
-            .as_any()
-            .downcast_ref::<UnKnownColumn>()
-            .is_some()
-        {
-            orderings
-                .iter()
-                .position(|o| o.is_some())
-                .map(|index| {
-                    [PhysicalSortExpr {
-                        expr: Arc::new(Column::new(&expr[index].1, index)),
-                        options: orderings[index].clone().unwrap().options,
-                    }]
-                    .to_vec()
-                })
-                .or(None)
-=======
         // If the leading expression is invalid column, change output
         // ordering of the projection so that it refers to valid columns if
         // possible.
@@ -473,144 +372,12 @@
                 }
             }
             None
->>>>>>> 2fd704ca
         } else {
             Some(ordering)
         }
     })
 }
 
-<<<<<<< HEAD
-/// Each expression in a PhysicalExpr is stated with [`ExprOrdering`] struct.
-/// Parent expression's [`ExprOrdering`] is set according to [`ExprOrdering`] of its children.
-#[derive(Debug)]
-struct ExprOrdering {
-    expr: Arc<dyn PhysicalExpr>,
-    state: Option<ExtendedSortOptions>,
-    children_states: Option<Vec<ExtendedSortOptions>>,
-}
-
-impl ExprOrdering {
-    fn new(expr: Arc<dyn PhysicalExpr>) -> Self {
-        Self {
-            expr,
-            state: None,
-            children_states: None,
-        }
-    }
-
-    fn children(&self) -> Vec<ExprOrdering> {
-        self.expr
-            .children()
-            .into_iter()
-            .map(|e| ExprOrdering::new(e))
-            .collect()
-    }
-
-    pub fn new_with_children(
-        children_states: Vec<ExtendedSortOptions>,
-        parent_expr: Arc<dyn PhysicalExpr>,
-    ) -> Self {
-        Self {
-            expr: parent_expr,
-            state: None,
-            children_states: Some(children_states),
-        }
-    }
-}
-
-/// Calculates the a [`PhysicalExpr`] node's [`ExprOrdering`] from its children.
-fn update_ordering<
-    F: Fn() -> EquivalenceProperties,
-    F2: Fn() -> OrderingEquivalenceProperties,
->(
-    mut node: ExprOrdering,
-    sort_expr: &PhysicalSortExpr,
-    equal_properties: F,
-    ordering_equal_properties: F2,
-) -> Result<Transformed<ExprOrdering>> {
-    // if we can directly match a sort expr with the current node, we can set its state and return early.
-    // TODO: If there is a PhysicalExpr other than Column at the node (let's say a+b), and there is an
-    // ordering equivalence of it (let's say c+d), we actually can find it at this step.
-    if sort_expr.expr.eq(&node.expr) {
-        node.state = Some(ExtendedSortOptions::Ordered(sort_expr.options));
-        return Ok(Transformed::Yes(node));
-    }
-
-    // intermediate node calculation:
-    if let Some(children_sort_options) = &node.children_states {
-        let parent_sort_options = node.expr.get_ordering(children_sort_options);
-
-        node.state = Some(parent_sort_options);
-
-        Ok(Transformed::Yes(node))
-    }
-    // leaf node: (only Column and Literal do not have a child)
-    else {
-        // column leaf:
-        if let Some(column) = node.expr.as_any().downcast_ref::<Column>() {
-            node.state = get_indices_of_matching_sort_exprs_with_order_eq(
-                &[sort_expr.clone()],
-                &[column.clone()],
-                equal_properties,
-                ordering_equal_properties,
-            )
-            .map(|(sort_options, _)| {
-                ExtendedSortOptions::Ordered(SortOptions {
-                    descending: sort_options[0].descending,
-                    nulls_first: sort_options[0].nulls_first,
-                })
-            });
-            return Ok(Transformed::Yes(node));
-        }
-        // last option, literal leaf:
-        node.state = Some(node.expr.get_ordering(&[]));
-        Ok(Transformed::Yes(node))
-    }
-}
-
-impl TreeNode for ExprOrdering {
-    fn apply_children<F>(&self, op: &mut F) -> Result<VisitRecursion>
-    where
-        F: FnMut(&Self) -> Result<VisitRecursion>,
-    {
-        let children = self.children();
-        for child in children {
-            match op(&child)? {
-                VisitRecursion::Continue => {}
-                VisitRecursion::Skip => return Ok(VisitRecursion::Continue),
-                VisitRecursion::Stop => return Ok(VisitRecursion::Stop),
-            }
-        }
-
-        Ok(VisitRecursion::Continue)
-    }
-
-    fn map_children<F>(self, transform: F) -> Result<Self>
-    where
-        F: FnMut(Self) -> Result<Self>,
-    {
-        let children = self.children();
-        if children.is_empty() {
-            Ok(self)
-        } else {
-            let children_nodes = children
-                .into_iter()
-                .map(transform)
-                .collect::<Result<Vec<_>>>()?;
-            Ok(ExprOrdering::new_with_children(
-                children_nodes
-                    .iter()
-                    .map(|c| c.state.unwrap_or(ExtendedSortOptions::Unordered))
-                    .collect(),
-                self.expr,
-            ))
-        }
-    }
-}
-
-=======
->>>>>>> 2fd704ca
 /// If e is a direct column reference, returns the field level
 /// metadata for that field, if any. Otherwise returns None
 fn get_field_metadata(
