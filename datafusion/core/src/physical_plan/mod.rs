--- conflicted
+++ resolved
@@ -110,18 +110,13 @@
     /// Specifies the output partitioning scheme of this plan
     fn output_partitioning(&self) -> Partitioning;
 
-<<<<<<< HEAD
     /// Specifies whether this plan generates an infinite stream of records
     fn unbounded_output(&self, _children: &Vec<bool>) -> Result<bool> {
         Ok(false)
     }
 
-    /// If the output of this operator is sorted, returns `Some(keys)`
-    /// with the description of how it was sorted.
-=======
     /// If the output of this operator within each partition is sorted,
     /// returns `Some(keys)` with the description of how it was sorted.
->>>>>>> ac2e5d15
     ///
     /// For example, Sort, (obviously) produces sorted output as does
     /// SortPreservingMergeStream. Less obviously `Projection`
