// Licensed to the Apache Software Foundation (ASF) under one
// or more contributor license agreements.  See the NOTICE file
// distributed with this work for additional information
// regarding copyright ownership.  The ASF licenses this file
// to you under the Apache License, Version 2.0 (the
// "License"); you may not use this file except in compliance
// with the License.  You may obtain a copy of the License at
//
//   http://www.apache.org/licenses/LICENSE-2.0
//
// Unless required by applicable law or agreed to in writing,
// software distributed under the License is distributed on an
// "AS IS" BASIS, WITHOUT WARRANTIES OR CONDITIONS OF ANY
// KIND, either express or implied.  See the License for the
// specific language governing permissions and limitations
// under the License.

//! Traits for physical query plan, supporting parallel execution for partitioned relations.

pub use self::metrics::Metric;
use self::metrics::MetricsSet;
use self::{
    coalesce_partitions::CoalescePartitionsExec, display::DisplayableExecutionPlan,
};
pub use crate::common::{ColumnStatistics, Statistics};
use crate::error::Result;
use crate::physical_plan::expressions::PhysicalSortExpr;

use arrow::datatypes::SchemaRef;
use arrow::record_batch::RecordBatch;

pub use datafusion_expr::Accumulator;
pub use datafusion_expr::ColumnarValue;
pub use datafusion_physical_expr::aggregate::row_accumulator::RowAccumulator;
pub use display::DisplayFormatType;
use futures::stream::Stream;
use std::fmt;
use std::fmt::Debug;

use datafusion_common::tree_node::Transformed;
use datafusion_common::DataFusionError;
use std::sync::Arc;
use std::task::{Context, Poll};
use std::{any::Any, pin::Pin};

/// Trait for types that stream [arrow::record_batch::RecordBatch]
pub trait RecordBatchStream: Stream<Item = Result<RecordBatch>> {
    /// Returns the schema of this `RecordBatchStream`.
    ///
    /// Implementation of this trait should guarantee that all `RecordBatch`'s returned by this
    /// stream should have the same schema as returned from this method.
    fn schema(&self) -> SchemaRef;
}

/// Trait for a stream of record batches.
pub type SendableRecordBatchStream = Pin<Box<dyn RecordBatchStream + Send>>;

/// EmptyRecordBatchStream can be used to create a RecordBatchStream
/// that will produce no results
pub struct EmptyRecordBatchStream {
    /// Schema wrapped by Arc
    schema: SchemaRef,
}

impl EmptyRecordBatchStream {
    /// Create an empty RecordBatchStream
    pub fn new(schema: SchemaRef) -> Self {
        Self { schema }
    }
}

impl RecordBatchStream for EmptyRecordBatchStream {
    fn schema(&self) -> SchemaRef {
        self.schema.clone()
    }
}

impl Stream for EmptyRecordBatchStream {
    type Item = Result<RecordBatch>;

    fn poll_next(
        self: Pin<&mut Self>,
        _cx: &mut Context<'_>,
    ) -> Poll<Option<Self::Item>> {
        Poll::Ready(None)
    }
}

/// Physical planner interface
pub use self::planner::PhysicalPlanner;

/// `ExecutionPlan` represent nodes in the DataFusion Physical Plan.
///
/// Each `ExecutionPlan` is partition-aware and is responsible for
/// creating the actual `async` [`SendableRecordBatchStream`]s
/// of [`RecordBatch`] that incrementally compute the operator's
/// output from its input partition.
///
/// [`ExecutionPlan`] can be displayed in a simplified form using the
/// return value from [`displayable`] in addition to the (normally
/// quite verbose) `Debug` output.
pub trait ExecutionPlan: Debug + Send + Sync {
    /// Returns the execution plan as [`Any`](std::any::Any) so that it can be
    /// downcast to a specific implementation.
    fn as_any(&self) -> &dyn Any;

    /// Get the schema for this execution plan
    fn schema(&self) -> SchemaRef;

    /// Specifies the output partitioning scheme of this plan
    fn output_partitioning(&self) -> Partitioning;

    /// Specifies whether this plan generates an infinite stream of records.
    /// If the plan does not support pipelining, but it its input(s) are
    /// infinite, returns an error to indicate this.
    fn unbounded_output(&self, _children: &[bool]) -> Result<bool> {
        Ok(false)
    }

    /// If the output of this operator within each partition is sorted,
    /// returns `Some(keys)` with the description of how it was sorted.
    ///
    /// For example, Sort, (obviously) produces sorted output as does
    /// SortPreservingMergeStream. Less obviously `Projection`
    /// produces sorted output if its input was sorted as it does not
    /// reorder the input rows,
    ///
    /// It is safe to return `None` here if your operator does not
    /// have any particular output order here
    fn output_ordering(&self) -> Option<&[PhysicalSortExpr]>;

    /// Specifies the data distribution requirements for all the
    /// children for this operator, By default it's [[Distribution::UnspecifiedDistribution]] for each child,
    fn required_input_distribution(&self) -> Vec<Distribution> {
        vec![Distribution::UnspecifiedDistribution; self.children().len()]
    }

    /// Specifies the ordering requirements for all of the children
    /// For each child, it's the local ordering requirement within
    /// each partition rather than the global ordering
    ///
    /// NOTE that checking `!is_empty()` does **not** check for a
    /// required input ordering. Instead, the correct check is that at
    /// least one entry must be `Some`
<<<<<<< HEAD
    fn required_input_ordering(&self) -> Vec<Option<Vec<PhysicalSortExpr>>> {
=======
    fn required_input_ordering(&self) -> Vec<Option<Vec<PhysicalSortRequirement>>> {
>>>>>>> a1c60a1b
        vec![None; self.children().len()]
    }

    /// Returns `false` if this operator's implementation may reorder
    /// rows within or between partitions.
    ///
    /// For example, Projection, Filter, and Limit maintain the order
    /// of inputs -- they may transform values (Projection) or not
    /// produce the same number of rows that went in (Filter and
    /// Limit), but the rows that are produced go in the same way.
    ///
    /// DataFusion uses this metadata to apply certain optimizations
    /// such as automatically repartitioning correctly.
    ///
    /// The default implementation returns `false`
    ///
    /// WARNING: if you override this default, you *MUST* ensure that
    /// the operator's maintains the ordering invariant or else
    /// DataFusion may produce incorrect results.
    fn maintains_input_order(&self) -> Vec<bool> {
        vec![false; self.children().len()]
    }

    /// Returns `true` if this operator would benefit from
    /// partitioning its input (and thus from more parallelism). For
    /// operators that do very little work the overhead of extra
    /// parallelism may outweigh any benefits
    ///
    /// The default implementation returns `true` unless this operator
    /// has signalled it requires a single child input partition.
    fn benefits_from_input_partitioning(&self) -> bool {
        // By default try to maximize parallelism with more CPUs if
        // possible
        !self
            .required_input_distribution()
            .into_iter()
            .any(|dist| matches!(dist, Distribution::SinglePartition))
    }

    /// Get the EquivalenceProperties within the plan
    fn equivalence_properties(&self) -> EquivalenceProperties {
        EquivalenceProperties::new(self.schema())
    }

    /// Get a list of child execution plans that provide the input for this plan. The returned list
    /// will be empty for leaf nodes, will contain a single value for unary nodes, or two
    /// values for binary nodes (such as joins).
    fn children(&self) -> Vec<Arc<dyn ExecutionPlan>>;

    /// Returns a new plan where all children were replaced by new plans.
    fn with_new_children(
        self: Arc<Self>,
        children: Vec<Arc<dyn ExecutionPlan>>,
    ) -> Result<Arc<dyn ExecutionPlan>>;

    /// creates an iterator
    fn execute(
        &self,
        partition: usize,
        context: Arc<TaskContext>,
    ) -> Result<SendableRecordBatchStream>;

    /// Return a snapshot of the set of [`Metric`]s for this
    /// [`ExecutionPlan`].
    ///
    /// While the values of the metrics in the returned
    /// [`MetricsSet`]s may change as execution progresses, the
    /// specific metrics will not.
    ///
    /// Once `self.execute()` has returned (technically the future is
    /// resolved) for all available partitions, the set of metrics
    /// should be complete. If this function is called prior to
    /// `execute()` new metrics may appear in subsequent calls.
    fn metrics(&self) -> Option<MetricsSet> {
        None
    }

    /// Format this `ExecutionPlan` to `f` in the specified type.
    ///
    /// Should not include a newline
    ///
    /// Note this function prints a placeholder by default to preserve
    /// backwards compatibility.
    fn fmt_as(&self, _t: DisplayFormatType, f: &mut fmt::Formatter) -> fmt::Result {
        write!(f, "ExecutionPlan(PlaceHolder)")
    }

    /// Returns the global output statistics for this `ExecutionPlan` node.
    fn statistics(&self) -> Statistics;
}

/// Indicate whether a data exchange is needed for the input of `plan`, which will be very helpful
/// especially for the distributed engine to judge whether need to deal with shuffling.
/// Currently there are 3 kinds of execution plan which needs data exchange
///     1. RepartitionExec for changing the partition number between two operators
///     2. CoalescePartitionsExec for collapsing all of the partitions into one without ordering guarantee
///     3. SortPreservingMergeExec for collapsing all of the sorted partitions into one with ordering guarantee
pub fn need_data_exchange(plan: Arc<dyn ExecutionPlan>) -> bool {
    if let Some(repart) = plan.as_any().downcast_ref::<RepartitionExec>() {
        !matches!(
            repart.output_partitioning(),
            Partitioning::RoundRobinBatch(_)
        )
    } else if let Some(coalesce) = plan.as_any().downcast_ref::<CoalescePartitionsExec>()
    {
        coalesce.input().output_partitioning().partition_count() > 1
    } else if let Some(sort_preserving_merge) =
        plan.as_any().downcast_ref::<SortPreservingMergeExec>()
    {
        sort_preserving_merge
            .input()
            .output_partitioning()
            .partition_count()
            > 1
    } else {
        false
    }
}

/// Returns a copy of this plan if we change any child according to the pointer comparison.
/// The size of `children` must be equal to the size of `ExecutionPlan::children()`.
/// Allow the vtable address comparisons for ExecutionPlan Trait Objects，it is harmless even
/// in the case of 'false-native'.
#[allow(clippy::vtable_address_comparisons)]
pub fn with_new_children_if_necessary(
    plan: Arc<dyn ExecutionPlan>,
    children: Vec<Arc<dyn ExecutionPlan>>,
) -> Result<Transformed<Arc<dyn ExecutionPlan>>> {
    let old_children = plan.children();
    if children.len() != old_children.len() {
        Err(DataFusionError::Internal(
            "Wrong number of children".to_string(),
        ))
    } else if children.is_empty()
        || children
            .iter()
            .zip(old_children.iter())
            .any(|(c1, c2)| !Arc::ptr_eq(c1, c2))
    {
        Ok(Transformed::Yes(plan.with_new_children(children)?))
    } else {
        Ok(Transformed::No(plan))
    }
}

/// Return a [wrapper](DisplayableExecutionPlan) around an
/// [`ExecutionPlan`] which can be displayed in various easier to
/// understand ways.
///
/// ```
/// use datafusion::prelude::*;
/// use datafusion::physical_plan::displayable;
/// use object_store::path::Path;
///
/// #[tokio::main]
/// async fn main() {
///   // Hard code target_partitions as it appears in the RepartitionExec output
///   let config = SessionConfig::new()
///       .with_target_partitions(3);
///   let mut ctx = SessionContext::with_config(config);
///
///   // register the a table
///   ctx.register_csv("example", "tests/data/example.csv", CsvReadOptions::new()).await.unwrap();
///
///   // create a plan to run a SQL query
///   let dataframe = ctx.sql("SELECT a FROM example WHERE a < 5").await.unwrap();
///   let physical_plan = dataframe.create_physical_plan().await.unwrap();
///
///   // Format using display string
///   let displayable_plan = displayable(physical_plan.as_ref());
///   let plan_string = format!("{}", displayable_plan.indent());
///
///   let working_directory = std::env::current_dir().unwrap();
///   let normalized = Path::from_filesystem_path(working_directory).unwrap();
///   let plan_string = plan_string.replace(normalized.as_ref(), "WORKING_DIR");
///
///   assert_eq!("CoalesceBatchesExec: target_batch_size=8192\
///              \n  FilterExec: a@0 < 5\
///              \n    RepartitionExec: partitioning=RoundRobinBatch(3), input_partitions=1\
///              \n      CsvExec: files={1 group: [[WORKING_DIR/tests/data/example.csv]]}, has_header=true, limit=None, projection=[a]",
///               plan_string.trim());
///
///   let one_line = format!("{}", displayable_plan.one_line());
///   assert_eq!("CoalesceBatchesExec: target_batch_size=8192", one_line.trim());
/// }
/// ```
///
pub fn displayable(plan: &dyn ExecutionPlan) -> DisplayableExecutionPlan<'_> {
    DisplayableExecutionPlan::new(plan)
}

/// Visit all children of this plan, according to the order defined on `ExecutionPlanVisitor`.
// Note that this would be really nice if it were a method on
// ExecutionPlan, but it can not be because it takes a generic
// parameter and `ExecutionPlan` is a trait
pub fn accept<V: ExecutionPlanVisitor>(
    plan: &dyn ExecutionPlan,
    visitor: &mut V,
) -> Result<(), V::Error> {
    visitor.pre_visit(plan)?;
    for child in plan.children() {
        visit_execution_plan(child.as_ref(), visitor)?;
    }
    visitor.post_visit(plan)?;
    Ok(())
}

/// Trait that implements the [Visitor
/// pattern](https://en.wikipedia.org/wiki/Visitor_pattern) for a
/// depth first walk of `ExecutionPlan` nodes. `pre_visit` is called
/// before any children are visited, and then `post_visit` is called
/// after all children have been visited.
////
/// To use, define a struct that implements this trait and then invoke
/// ['accept'].
///
/// For example, for an execution plan that looks like:
///
/// ```text
/// ProjectionExec: id
///    FilterExec: state = CO
///       CsvExec:
/// ```
///
/// The sequence of visit operations would be:
/// ```text
/// visitor.pre_visit(ProjectionExec)
/// visitor.pre_visit(FilterExec)
/// visitor.pre_visit(CsvExec)
/// visitor.post_visit(CsvExec)
/// visitor.post_visit(FilterExec)
/// visitor.post_visit(ProjectionExec)
/// ```
pub trait ExecutionPlanVisitor {
    /// The type of error returned by this visitor
    type Error;

    /// Invoked on an `ExecutionPlan` plan before any of its child
    /// inputs have been visited. If Ok(true) is returned, the
    /// recursion continues. If Err(..) or Ok(false) are returned, the
    /// recursion stops immediately and the error, if any, is returned
    /// to `accept`
    fn pre_visit(&mut self, plan: &dyn ExecutionPlan) -> Result<bool, Self::Error>;

    /// Invoked on an `ExecutionPlan` plan *after* all of its child
    /// inputs have been visited. The return value is handled the same
    /// as the return value of `pre_visit`. The provided default
    /// implementation returns `Ok(true)`.
    fn post_visit(&mut self, _plan: &dyn ExecutionPlan) -> Result<bool, Self::Error> {
        Ok(true)
    }
}

/// Recursively calls `pre_visit` and `post_visit` for this node and
/// all of its children, as described on [`ExecutionPlanVisitor`]
pub fn visit_execution_plan<V: ExecutionPlanVisitor>(
    plan: &dyn ExecutionPlan,
    visitor: &mut V,
) -> Result<(), V::Error> {
    visitor.pre_visit(plan)?;
    for child in plan.children() {
        visit_execution_plan(child.as_ref(), visitor)?;
    }
    visitor.post_visit(plan)?;
    Ok(())
}

/// Execute the [ExecutionPlan] and collect the results in memory
pub async fn collect(
    plan: Arc<dyn ExecutionPlan>,
    context: Arc<TaskContext>,
) -> Result<Vec<RecordBatch>> {
    let stream = execute_stream(plan, context)?;
    common::collect(stream).await
}

/// Execute the [ExecutionPlan] and return a single stream of results
pub fn execute_stream(
    plan: Arc<dyn ExecutionPlan>,
    context: Arc<TaskContext>,
) -> Result<SendableRecordBatchStream> {
    match plan.output_partitioning().partition_count() {
        0 => Ok(Box::pin(EmptyRecordBatchStream::new(plan.schema()))),
        1 => plan.execute(0, context),
        _ => {
            // merge into a single partition
            let plan = CoalescePartitionsExec::new(plan.clone());
            // CoalescePartitionsExec must produce a single partition
            assert_eq!(1, plan.output_partitioning().partition_count());
            plan.execute(0, context)
        }
    }
}

/// Execute the [ExecutionPlan] and collect the results in memory
pub async fn collect_partitioned(
    plan: Arc<dyn ExecutionPlan>,
    context: Arc<TaskContext>,
) -> Result<Vec<Vec<RecordBatch>>> {
    let streams = execute_stream_partitioned(plan, context)?;
    let mut batches = Vec::with_capacity(streams.len());
    for stream in streams {
        batches.push(common::collect(stream).await?);
    }
    Ok(batches)
}

/// Execute the [ExecutionPlan] and return a vec with one stream per output partition
pub fn execute_stream_partitioned(
    plan: Arc<dyn ExecutionPlan>,
    context: Arc<TaskContext>,
) -> Result<Vec<SendableRecordBatchStream>> {
    let num_partitions = plan.output_partitioning().partition_count();
    let mut streams = Vec::with_capacity(num_partitions);
    for i in 0..num_partitions {
        streams.push(plan.execute(i, context.clone())?);
    }
    Ok(streams)
}

/// Partitioning schemes supported by operators.
#[derive(Debug, Clone)]
pub enum Partitioning {
    /// Allocate batches using a round-robin algorithm and the specified number of partitions
    RoundRobinBatch(usize),
    /// Allocate rows based on a hash of one of more expressions and the specified number of
    /// partitions
    Hash(Vec<Arc<dyn PhysicalExpr>>, usize),
    /// Unknown partitioning scheme with a known number of partitions
    UnknownPartitioning(usize),
}

impl Partitioning {
    /// Returns the number of partitions in this partitioning scheme
    pub fn partition_count(&self) -> usize {
        use Partitioning::*;
        match self {
            RoundRobinBatch(n) | Hash(_, n) | UnknownPartitioning(n) => *n,
        }
    }

    /// Returns true when the guarantees made by this [[Partitioning]] are sufficient to
    /// satisfy the partitioning scheme mandated by the `required` [[Distribution]]
    pub fn satisfy<F: FnOnce() -> EquivalenceProperties>(
        &self,
        required: Distribution,
        equal_properties: F,
    ) -> bool {
        match required {
            Distribution::UnspecifiedDistribution => true,
            Distribution::SinglePartition if self.partition_count() == 1 => true,
            Distribution::HashPartitioned(required_exprs) => {
                match self {
                    // Here we do not check the partition count for hash partitioning and assumes the partition count
                    // and hash functions in the system are the same. In future if we plan to support storage partition-wise joins,
                    // then we need to have the partition count and hash functions validation.
                    Partitioning::Hash(partition_exprs, _) => {
                        let fast_match =
                            expr_list_eq_strict_order(&required_exprs, partition_exprs);
                        // If the required exprs do not match, need to leverage the eq_properties provided by the child
                        // and normalize both exprs based on the eq_properties
                        if !fast_match {
                            let eq_properties = equal_properties();
                            let eq_classes = eq_properties.classes();
                            if !eq_classes.is_empty() {
                                let normalized_required_exprs = required_exprs
                                    .iter()
                                    .map(|e| {
                                        normalize_expr_with_equivalence_properties(
                                            e.clone(),
                                            eq_classes,
                                        )
                                    })
                                    .collect::<Vec<_>>();
                                let normalized_partition_exprs = partition_exprs
                                    .iter()
                                    .map(|e| {
                                        normalize_expr_with_equivalence_properties(
                                            e.clone(),
                                            eq_classes,
                                        )
                                    })
                                    .collect::<Vec<_>>();
                                expr_list_eq_strict_order(
                                    &normalized_required_exprs,
                                    &normalized_partition_exprs,
                                )
                            } else {
                                fast_match
                            }
                        } else {
                            fast_match
                        }
                    }
                    _ => false,
                }
            }
            _ => false,
        }
    }
}

impl PartialEq for Partitioning {
    fn eq(&self, other: &Partitioning) -> bool {
        match (self, other) {
            (
                Partitioning::RoundRobinBatch(count1),
                Partitioning::RoundRobinBatch(count2),
            ) if count1 == count2 => true,
            (Partitioning::Hash(exprs1, count1), Partitioning::Hash(exprs2, count2))
                if expr_list_eq_strict_order(exprs1, exprs2) && (count1 == count2) =>
            {
                true
            }
            _ => false,
        }
    }
}

/// Distribution schemes
#[derive(Debug, Clone)]
pub enum Distribution {
    /// Unspecified distribution
    UnspecifiedDistribution,
    /// A single partition is required
    SinglePartition,
    /// Requires children to be distributed in such a way that the same
    /// values of the keys end up in the same partition
    HashPartitioned(Vec<Arc<dyn PhysicalExpr>>),
}

impl Distribution {
    /// Creates a Partitioning for this Distribution to satisfy itself
    pub fn create_partitioning(&self, partition_count: usize) -> Partitioning {
        match self {
            Distribution::UnspecifiedDistribution => {
                Partitioning::UnknownPartitioning(partition_count)
            }
            Distribution::SinglePartition => Partitioning::UnknownPartitioning(1),
            Distribution::HashPartitioned(expr) => {
                Partitioning::Hash(expr.clone(), partition_count)
            }
        }
    }
}

use datafusion_physical_expr::expressions::Column;
pub use datafusion_physical_expr::window::WindowExpr;
use datafusion_physical_expr::{
    expr_list_eq_strict_order, normalize_expr_with_equivalence_properties,
};
pub use datafusion_physical_expr::{AggregateExpr, PhysicalExpr};
use datafusion_physical_expr::{EquivalenceProperties, PhysicalSortRequirement};

/// Applies an optional projection to a [`SchemaRef`], returning the
/// projected schema
///
/// Example:
/// ```
/// use arrow::datatypes::{SchemaRef, Schema, Field, DataType};
/// use datafusion::physical_plan::project_schema;
///
/// // Schema with columns 'a', 'b', and 'c'
/// let schema = SchemaRef::new(Schema::new(vec![
///   Field::new("a", DataType::Int32, true),
///   Field::new("b", DataType::Int64, true),
///   Field::new("c", DataType::Utf8, true),
/// ]));
///
/// // Pick columns 'c' and 'b'
/// let projection = Some(vec![2,1]);
/// let projected_schema = project_schema(
///    &schema,
///    projection.as_ref()
///  ).unwrap();
///
/// let expected_schema = SchemaRef::new(Schema::new(vec![
///   Field::new("c", DataType::Utf8, true),
///   Field::new("b", DataType::Int64, true),
/// ]));
///
/// assert_eq!(projected_schema, expected_schema);
/// ```
pub fn project_schema(
    schema: &SchemaRef,
    projection: Option<&Vec<usize>>,
) -> Result<SchemaRef> {
    let schema = match projection {
        Some(columns) => Arc::new(schema.project(columns)?),
        None => Arc::clone(schema),
    };
    Ok(schema)
}

pub mod aggregates;
pub mod analyze;
pub mod coalesce_batches;
pub mod coalesce_partitions;
pub mod common;
pub mod display;
pub mod empty;
pub mod explain;
pub mod file_format;
pub mod filter;
pub mod joins;
pub mod limit;
pub mod memory;
pub mod metrics;
pub mod planner;
pub mod projection;
pub mod repartition;
pub mod sorts;
pub mod stream;
pub mod streaming;
pub mod tree_node;
pub mod udaf;
pub mod union;
pub mod unnest;
pub mod values;
pub mod windows;

use crate::execution::context::TaskContext;
use crate::physical_plan::repartition::RepartitionExec;
use crate::physical_plan::sorts::sort_preserving_merge::SortPreservingMergeExec;
pub use datafusion_physical_expr::{
    expressions, functions, hash_utils, type_coercion, udf,
};

#[cfg(test)]
mod tests {
    use super::*;
    use arrow::datatypes::DataType;
    use arrow::datatypes::Schema;

    use crate::physical_plan::Distribution;
    use crate::physical_plan::Partitioning;
    use crate::physical_plan::PhysicalExpr;
    use datafusion_physical_expr::expressions::Column;

    use std::sync::Arc;

    #[tokio::test]
    async fn partitioning_satisfy_distribution() -> Result<()> {
        let schema = Arc::new(Schema::new(vec![
            arrow::datatypes::Field::new("column_1", DataType::Int64, false),
            arrow::datatypes::Field::new("column_2", DataType::Utf8, false),
        ]));

        let partition_exprs1: Vec<Arc<dyn PhysicalExpr>> = vec![
            Arc::new(Column::new_with_schema("column_1", &schema).unwrap()),
            Arc::new(Column::new_with_schema("column_2", &schema).unwrap()),
        ];

        let partition_exprs2: Vec<Arc<dyn PhysicalExpr>> = vec![
            Arc::new(Column::new_with_schema("column_2", &schema).unwrap()),
            Arc::new(Column::new_with_schema("column_1", &schema).unwrap()),
        ];

        let distribution_types = vec![
            Distribution::UnspecifiedDistribution,
            Distribution::SinglePartition,
            Distribution::HashPartitioned(partition_exprs1.clone()),
        ];

        let single_partition = Partitioning::UnknownPartitioning(1);
        let unspecified_partition = Partitioning::UnknownPartitioning(10);
        let round_robin_partition = Partitioning::RoundRobinBatch(10);
        let hash_partition1 = Partitioning::Hash(partition_exprs1, 10);
        let hash_partition2 = Partitioning::Hash(partition_exprs2, 10);

        for distribution in distribution_types {
            let result = (
                single_partition.satisfy(distribution.clone(), || {
                    EquivalenceProperties::new(schema.clone())
                }),
                unspecified_partition.satisfy(distribution.clone(), || {
                    EquivalenceProperties::new(schema.clone())
                }),
                round_robin_partition.satisfy(distribution.clone(), || {
                    EquivalenceProperties::new(schema.clone())
                }),
                hash_partition1.satisfy(distribution.clone(), || {
                    EquivalenceProperties::new(schema.clone())
                }),
                hash_partition2.satisfy(distribution.clone(), || {
                    EquivalenceProperties::new(schema.clone())
                }),
            );

            match distribution {
                Distribution::UnspecifiedDistribution => {
                    assert_eq!(result, (true, true, true, true, true))
                }
                Distribution::SinglePartition => {
                    assert_eq!(result, (true, false, false, false, false))
                }
                Distribution::HashPartitioned(_) => {
                    assert_eq!(result, (false, false, false, true, false))
                }
            }
        }

        Ok(())
    }
}<|MERGE_RESOLUTION|>--- conflicted
+++ resolved
@@ -142,11 +142,7 @@
     /// NOTE that checking `!is_empty()` does **not** check for a
     /// required input ordering. Instead, the correct check is that at
     /// least one entry must be `Some`
-<<<<<<< HEAD
-    fn required_input_ordering(&self) -> Vec<Option<Vec<PhysicalSortExpr>>> {
-=======
     fn required_input_ordering(&self) -> Vec<Option<Vec<PhysicalSortRequirement>>> {
->>>>>>> a1c60a1b
         vec![None; self.children().len()]
     }
 
