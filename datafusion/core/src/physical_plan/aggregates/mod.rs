--- conflicted
+++ resolved
@@ -31,7 +31,7 @@
 use arrow::record_batch::RecordBatch;
 use datafusion_common::{DataFusionError, Result};
 use datafusion_expr::Accumulator;
-use datafusion_physical_expr::expressions::{col, Column};
+use datafusion_physical_expr::expressions::Column;
 use datafusion_physical_expr::{
     expressions, AggregateExpr, PhysicalExpr, PhysicalSortExpr,
 };
@@ -199,10 +199,6 @@
             GroupByOrderMode::PartiallyOrdered(ordered_indices) => ordered_indices,
         }
     }
-
-    pub fn ordering(&self) -> &[PhysicalSortExpr] {
-        &self.ordering
-    }
 }
 
 /// Hash aggregate execution plan
@@ -227,10 +223,6 @@
     alias_map: HashMap<Column, Vec<Column>>,
     /// Execution Metrics
     metrics: ExecutionPlanMetricsSet,
-    // out_ordering: Option<Vec<PhysicalSortExpr>>,
-    // working_mode: Option<GroupByOrderMode>,
-    // Stores group by algorithm mode and output ordering
-    state: Option<AggregateState>,
 }
 
 /// Calculates the working mode for `GROUP BY` queries.
@@ -247,10 +239,10 @@
         return None;
     };
 
-    let output_ordering = input.output_ordering().unwrap_or(&[]);
+    let output_ordering = input.output_ordering().unwrap_or(vec![]);
     // Since direction of the ordering is not important for group by columns. We convert
     // PhysicalSortExpr to PhysicalExpr in the existing ordering.
-    let ordering_exprs = convert_to_expr(output_ordering);
+    let ordering_exprs = convert_to_expr(&output_ordering);
     let groupby_exprs = group_by
         .expr
         .iter()
@@ -285,35 +277,35 @@
     }
 }
 
-fn calc_aggregate_state(
-    input: &Arc<dyn ExecutionPlan>,
-    group_by: &PhysicalGroupBy,
-    schema: &Schema,
-) -> Result<Option<AggregateState>> {
-    let mode = get_working_mode(input, group_by);
-    Ok(if let Some(mode) = mode {
-        let existing_ordering = input.output_ordering().unwrap_or(&[]);
-        // Output ordering information for the executor.
-        let out_ordering = mode
-            .ordered_indices()
-            .iter()
-            .zip(existing_ordering)
-            .map(|(idx, input_col)| {
-                let name = group_by.expr[*idx].1.as_str();
-                Ok(PhysicalSortExpr {
-                    expr: col(name, schema)?,
-                    options: input_col.options,
-                })
-            })
-            .collect::<Result<Vec<_>>>()?;
-        Some(AggregateState {
-            mode,
-            ordering: out_ordering,
-        })
-    } else {
-        None
-    })
-}
+// fn calc_aggregate_state(
+//     input: &Arc<dyn ExecutionPlan>,
+//     group_by: &PhysicalGroupBy,
+//     schema: &Schema,
+// ) -> Result<Option<AggregateState>> {
+//     let mode = get_working_mode(input, group_by);
+//     Ok(if let Some(mode) = mode {
+//         let existing_ordering = input.output_ordering().unwrap_or(vec![]);
+//         // Output ordering information for the executor.
+//         let out_ordering = mode
+//             .ordered_indices()
+//             .iter()
+//             .zip(existing_ordering)
+//             .map(|(idx, input_col)| {
+//                 let name = group_by.expr[*idx].1.as_str();
+//                 Ok(PhysicalSortExpr {
+//                     expr: col(name, schema)?,
+//                     options: input_col.options,
+//                 })
+//             })
+//             .collect::<Result<Vec<_>>>()?;
+//         Some(AggregateState {
+//             mode,
+//             ordering: out_ordering,
+//         })
+//     } else {
+//         None
+//     })
+// }
 
 impl AggregateExec {
     /// Create a new hash aggregate execution plan
@@ -345,7 +337,6 @@
                 }
             };
         }
-        let state = calc_aggregate_state(&input, &group_by, &schema)?;
 
         Ok(AggregateExec {
             mode,
@@ -356,7 +347,6 @@
             input_schema,
             alias_map,
             metrics: ExecutionPlanMetricsSet::new(),
-            state,
         })
     }
 
@@ -407,7 +397,7 @@
         let batch_size = context.session_config().batch_size();
         let input = self.input.execute(partition, Arc::clone(&context))?;
         let baseline_metrics = BaselineMetrics::new(&self.metrics, partition);
-        let state = calc_aggregate_state(&self.input, &self.group_by, &self.schema)?;
+        let state = self.calc_aggregate_state();
 
         if self.group_by.expr.is_empty() {
             Ok(StreamType::AggregateStream(AggregateStream::new(
@@ -436,6 +426,30 @@
             ))
         }
     }
+
+    fn calc_aggregate_state(&self) -> Option<AggregateState> {
+        let mode = get_working_mode(&self.input, &self.group_by);
+        if let Some(mode) = mode {
+            let existing_ordering = self.input.output_ordering().unwrap_or(vec![]);
+            let out_group_expr = self.output_group_expr();
+            // Output ordering information for the executor.
+            let out_ordering = mode
+                .ordered_indices()
+                .iter()
+                .zip(existing_ordering)
+                .map(|(idx, input_col)| PhysicalSortExpr {
+                    expr: out_group_expr[*idx].clone(),
+                    options: input_col.options,
+                })
+                .collect::<Vec<_>>();
+            Some(AggregateState {
+                mode,
+                ordering: out_ordering,
+            })
+        } else {
+            None
+        }
+    }
 }
 
 impl ExecutionPlan for AggregateExec {
@@ -480,8 +494,9 @@
     /// If the plan does not support pipelining, but it its input(s) are
     /// infinite, returns an error to indicate this.    
     fn unbounded_output(&self, children: &[bool]) -> Result<bool> {
+        let state = self.calc_aggregate_state();
         if children[0] {
-            if self.state.is_none() {
+            if state.is_none() {
                 // Cannot run without breaking pipeline.
                 Err(DataFusionError::Plan(
                     "Aggregate Error: `GROUP BY` clause (including the more general GROUPING SET) is not supported for unbounded inputs.".to_string(),
@@ -494,13 +509,9 @@
         }
     }
 
-<<<<<<< HEAD
-    fn output_ordering(&self) -> Option<&[PhysicalSortExpr]> {
-        self.state.as_ref().map(|state| state.ordering())
-=======
     fn output_ordering(&self) -> Option<Vec<PhysicalSortExpr>> {
-        None
->>>>>>> 8828aec6
+        let state = self.calc_aggregate_state();
+        state.map(|state| state.ordering)
     }
 
     fn required_input_distribution(&self) -> Vec<Distribution> {
