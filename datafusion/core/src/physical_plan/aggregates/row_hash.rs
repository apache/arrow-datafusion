--- conflicted
+++ resolved
@@ -65,7 +65,6 @@
 use super::order::GroupOrdering;
 use super::AggregateExec;
 
-<<<<<<< HEAD
 /// This encapsulates the spilling state
 struct SpillState {
     /// If data has previously been spilled, the locations of the
@@ -88,10 +87,7 @@
     merging_group_by: PhysicalGroupBy,
 }
 
-/// Hash based Grouping Aggregator
-=======
 /// HashTable based Grouping Aggregator
->>>>>>> cde74016
 ///
 /// # Design Goals
 ///
