// Licensed to the Apache Software Foundation (ASF) under one
// or more contributor license agreements.  See the NOTICE file
// distributed with this work for additional information
// regarding copyright ownership.  The ASF licenses this file
// to you under the Apache License, Version 2.0 (the
// "License"); you may not use this file except in compliance
// with the License.  You may obtain a copy of the License at
//
//   http://www.apache.org/licenses/LICENSE-2.0
//
// Unless required by applicable law or agreed to in writing,
// software distributed under the License is distributed on an
// "AS IS" BASIS, WITHOUT WARRANTIES OR CONDITIONS OF ANY
// KIND, either express or implied.  See the License for the
// specific language governing permissions and limitations
// under the License.

//! Hash aggregation through row format

use std::cmp::min;
use std::ops::Range;
use std::sync::Arc;
use std::task::{Context, Poll};
use std::vec;

use ahash::RandomState;
use arrow::row::{OwnedRow, RowConverter, SortField};
use datafusion_physical_expr::hash_utils::create_hashes;
use futures::ready;
use futures::stream::{Stream, StreamExt};

use crate::execution::context::TaskContext;
use crate::execution::memory_pool::proxy::{RawTableAllocExt, VecAllocExt};
use crate::physical_plan::aggregates::{
<<<<<<< HEAD
    evaluate_group_by, evaluate_many, group_schema, AccumulatorItem, AggregateMode,
    AggregateState, GroupByOrderMode, PhysicalGroupBy, RowAccumulatorItem,
=======
    evaluate_group_by, evaluate_many, evaluate_optional, group_schema, AccumulatorItem,
    AggregateMode, PhysicalGroupBy, RowAccumulatorItem,
>>>>>>> f0d544f6
};
use crate::physical_plan::metrics::{BaselineMetrics, RecordOutput};
use crate::physical_plan::{aggregates, AggregateExpr, PhysicalExpr};
use crate::physical_plan::{RecordBatchStream, SendableRecordBatchStream};

use crate::execution::memory_pool::{MemoryConsumer, MemoryReservation};
use arrow::array::{new_null_array, Array, ArrayRef, PrimitiveArray, UInt32Builder};
<<<<<<< HEAD
use arrow::compute::{cast, SortColumn};
use arrow::datatypes::{DataType, Schema, UInt32Type};
use arrow::{datatypes::SchemaRef, record_batch::RecordBatch};
use datafusion_common::utils::{
    evaluate_partition_ranges, get_arrayref_at_indices, get_row_at_idx,
};
=======
use arrow::compute::{cast, filter};
use arrow::datatypes::{DataType, Schema, UInt32Type};
use arrow::{compute, datatypes::SchemaRef, record_batch::RecordBatch};
use datafusion_common::cast::as_boolean_array;
use datafusion_common::utils::get_arrayref_at_indices;
>>>>>>> f0d544f6
use datafusion_common::{Result, ScalarValue};
use datafusion_expr::Accumulator;
use datafusion_row::accessor::RowAccessor;
use datafusion_row::layout::RowLayout;
use datafusion_row::reader::{read_row, RowReader};
use datafusion_row::{MutableRecordBatch, RowType};
use hashbrown::raw::RawTable;

/// Grouping aggregate with row-format aggregation states inside.
///
/// For each aggregation entry, we use:
/// - [Compact] row represents grouping keys for fast hash computation and comparison directly on raw bytes.
/// - [WordAligned] row to store aggregation state, designed to be CPU-friendly when updates over every field are often.
///
/// The architecture is the following:
///
/// 1. For each input RecordBatch, update aggregation states corresponding to all appeared grouping keys.
/// 2. At the end of the aggregation (e.g. end of batches in a partition), the accumulator converts its state to a RecordBatch of a single row
/// 3. The RecordBatches of all accumulators are merged (`concatenate` in `rust/arrow`) together to a single RecordBatch.
/// 4. The state's RecordBatch is `merge`d to a new state
/// 5. The state is mapped to the final value
///
/// [Compact]: datafusion_row::layout::RowType::Compact
/// [WordAligned]: datafusion_row::layout::RowType::WordAligned
pub(crate) struct GroupedHashAggregateStream {
    schema: SchemaRef,
    input: SendableRecordBatchStream,
    mode: AggregateMode,

    normal_aggr_expr: Vec<Arc<dyn AggregateExpr>>,
    /// Aggregate expressions not supporting row accumulation
    normal_aggregate_expressions: Vec<Vec<Arc<dyn PhysicalExpr>>>,
    /// Filter expression for each normal aggregate expression
    normal_filter_expressions: Vec<Option<Arc<dyn PhysicalExpr>>>,

    /// Aggregate expressions supporting row accumulation
    row_aggregate_expressions: Vec<Vec<Arc<dyn PhysicalExpr>>>,
    /// Filter expression for each row aggregate expression
    row_filter_expressions: Vec<Option<Arc<dyn PhysicalExpr>>>,
    row_accumulators: Vec<RowAccumulatorItem>,
    row_converter: RowConverter,
    row_aggr_schema: SchemaRef,
    row_aggr_layout: Arc<RowLayout>,

    group_by: PhysicalGroupBy,

    aggr_state: AggregationState,
    exec_state: ExecutionState,
    baseline_metrics: BaselineMetrics,
    random_state: RandomState,
    /// size to be used for resulting RecordBatches
    batch_size: usize,
    /// if the result is chunked into batches,
    /// last offset is preserved for continuation.
    row_group_skip_position: usize,
    /// keeps range for each accumulator in the field
    /// first element in the array corresponds to normal accumulators
    /// second element in the array corresponds to row accumulators
    indices: [Vec<Range<usize>>; 2],
    state: Option<AggregateState>,
    is_end: bool,
}

#[derive(Debug)]
/// tracks what phase the aggregation is in
enum ExecutionState {
    ReadingInput,
    ProducingOutput,
    Done,
}

fn aggr_state_schema(aggr_expr: &[Arc<dyn AggregateExpr>]) -> Result<SchemaRef> {
    let fields = aggr_expr
        .iter()
        .flat_map(|expr| expr.state_fields().unwrap().into_iter())
        .collect::<Vec<_>>();
    Ok(Arc::new(Schema::new(fields)))
}

impl GroupedHashAggregateStream {
    /// Create a new GroupedHashAggregateStream
    #[allow(clippy::too_many_arguments)]
    pub fn new(
        mode: AggregateMode,
        schema: SchemaRef,
        group_by: PhysicalGroupBy,
        aggr_expr: Vec<Arc<dyn AggregateExpr>>,
        filter_expr: Vec<Option<Arc<dyn PhysicalExpr>>>,
        input: SendableRecordBatchStream,
        baseline_metrics: BaselineMetrics,
        batch_size: usize,
        context: Arc<TaskContext>,
        partition: usize,
        // Stores algorithm mode and output ordering
        state: Option<AggregateState>,
    ) -> Result<Self> {
        let timer = baseline_metrics.elapsed_compute().timer();

        let mut start_idx = group_by.expr.len();
        let mut row_aggr_expr = vec![];
        let mut row_agg_indices = vec![];
        let mut row_aggregate_expressions = vec![];
        let mut row_filter_expressions = vec![];
        let mut normal_aggr_expr = vec![];
        let mut normal_agg_indices = vec![];
        let mut normal_aggregate_expressions = vec![];
        let mut normal_filter_expressions = vec![];
        // The expressions to evaluate the batch, one vec of expressions per aggregation.
        // Assuming create_schema() always puts group columns in front of aggregation columns, we set
        // col_idx_base to the group expression count.
        let all_aggregate_expressions =
            aggregates::aggregate_expressions(&aggr_expr, &mode, start_idx)?;
        let filter_expressions = match mode {
            AggregateMode::Partial => filter_expr,
            AggregateMode::Final | AggregateMode::FinalPartitioned => {
                vec![None; aggr_expr.len()]
            }
        };
        for ((expr, others), filter) in aggr_expr
            .iter()
            .zip(all_aggregate_expressions.into_iter())
            .zip(filter_expressions.into_iter())
        {
            let n_fields = match mode {
                // In partial aggregation, we keep additional fields in order to successfully
                // merge aggregation results downstream.
                AggregateMode::Partial => expr.state_fields()?.len(),
                _ => 1,
            };
            // Stores range of each expression:
            let aggr_range = Range {
                start: start_idx,
                end: start_idx + n_fields,
            };
            if expr.row_accumulator_supported() {
                row_aggregate_expressions.push(others);
                row_filter_expressions.push(filter.clone());
                row_agg_indices.push(aggr_range);
                row_aggr_expr.push(expr.clone());
            } else {
                normal_aggregate_expressions.push(others);
                normal_filter_expressions.push(filter.clone());
                normal_agg_indices.push(aggr_range);
                normal_aggr_expr.push(expr.clone());
            }
            start_idx += n_fields;
        }

        let row_accumulators = aggregates::create_row_accumulators(&row_aggr_expr)?;

        let row_aggr_schema = aggr_state_schema(&row_aggr_expr)?;

        let group_schema = group_schema(&schema, group_by.expr.len());
        let row_converter = RowConverter::new(
            group_schema
                .fields()
                .iter()
                .map(|f| SortField::new(f.data_type().clone()))
                .collect(),
        )?;

        let row_aggr_layout =
            Arc::new(RowLayout::new(&row_aggr_schema, RowType::WordAligned));

        let name = format!("GroupedHashAggregateStream[{partition}]");
        let aggr_state = AggregationState {
            reservation: MemoryConsumer::new(name).register(context.memory_pool()),
            map: RawTable::with_capacity(0),
            group_states: Vec::with_capacity(0),
        };

        timer.done();

        let exec_state = ExecutionState::ReadingInput;

        Ok(GroupedHashAggregateStream {
            schema: Arc::clone(&schema),
            input,
            mode,
            normal_aggr_expr,
            normal_aggregate_expressions,
            normal_filter_expressions,
            row_aggregate_expressions,
            row_filter_expressions,
            row_accumulators,
            row_converter,
            row_aggr_schema,
            row_aggr_layout,
            group_by,
            aggr_state,
            exec_state,
            baseline_metrics,
            random_state: Default::default(),
            batch_size,
            row_group_skip_position: 0,
            indices: [normal_agg_indices, row_agg_indices],
            is_end: false,
            state,
        })
    }
}

impl Stream for GroupedHashAggregateStream {
    type Item = Result<RecordBatch>;

    fn poll_next(
        mut self: std::pin::Pin<&mut Self>,
        cx: &mut Context<'_>,
    ) -> Poll<Option<Self::Item>> {
        let elapsed_compute = self.baseline_metrics.elapsed_compute().clone();

        loop {
            match self.exec_state {
                ExecutionState::ReadingInput => {
                    match ready!(self.input.poll_next_unpin(cx)) {
                        // new batch to aggregate
                        Some(Ok(batch)) => {
                            let timer = elapsed_compute.timer();
                            let result = self.group_aggregate_batch(batch);
                            timer.done();

                            // allocate memory
                            // This happens AFTER we actually used the memory, but simplifies the whole accounting and we are OK with
                            // overshooting a bit. Also this means we either store the whole record batch or not.
                            let result = result.and_then(|allocated| {
                                self.aggr_state.reservation.try_grow(allocated)
                            });

                            if let Err(e) = result {
                                return Poll::Ready(Some(Err(e)));
                            }
                        }
                        // inner had error, return to caller
                        Some(Err(e)) => return Poll::Ready(Some(Err(e))),
                        // inner is done, producing output
                        None => {
                            self.set_can_emits()?;
                            self.exec_state = ExecutionState::ProducingOutput;
                        }
                    }
                }

                ExecutionState::ProducingOutput => {
                    let timer = elapsed_compute.timer();
                    let result = self.create_batch_from_map();

                    timer.done();

                    match result {
                        // made output
                        Ok(Some(result)) => {
                            let batch = result.record_output(&self.baseline_metrics);
                            self.row_group_skip_position += batch.num_rows();
                            if self.state.is_some() {
                                self.exec_state = ExecutionState::ReadingInput;
                                self.prune()?;
                            }
                            return Poll::Ready(Some(Ok(batch)));
                        }
                        // end of output
                        Ok(None) => {
                            self.exec_state = ExecutionState::Done;
                        }
                        // error making output
                        Err(error) => return Poll::Ready(Some(Err(error))),
                    }
                }
                ExecutionState::Done => return Poll::Ready(None),
            }
        }
    }
}

impl RecordBatchStream for GroupedHashAggregateStream {
    fn schema(&self) -> SchemaRef {
        self.schema.clone()
    }
}

impl GroupedHashAggregateStream {
    // Get the indices for each group
    fn get_per_group_indices(
        &mut self,
        group_values: &[ArrayRef],
    ) -> Result<Vec<(OwnedRow, u64, Vec<u32>)>> {
        let group_rows = self.row_converter.convert_columns(group_values)?;
        let n_rows = group_rows.num_rows();
        // 1.1 Calculate the group keys for the group values
        let mut batch_hashes = vec![0; n_rows];
        create_hashes(group_values, &self.random_state, &mut batch_hashes)?;
        let mut res: Vec<(OwnedRow, u64, Vec<u32>)> = vec![];
        if let Some(AggregateState {
            mode: GroupByOrderMode::Ordered(ordered_indices),
            ordering,
        }) = &self.state
        {
            let sort_column = ordered_indices
                .iter()
                .enumerate()
                .map(|(idx, cur_idx)| SortColumn {
                    values: group_values[*cur_idx].clone(),
                    options: Some(ordering[idx].options),
                })
                .collect::<Vec<_>>();
            let n_rows = group_rows.num_rows();
            let ranges = evaluate_partition_ranges(n_rows, &sort_column)?;
            for range in ranges {
                let row = group_rows.row(range.start).owned();
                let indices = (range.start as u32..range.end as u32).collect::<Vec<_>>();
                res.push((row, batch_hashes[range.start], indices))
            }
        } else {
            let mut row_map: RawTable<(u64, usize)> = RawTable::with_capacity(n_rows);
            for (hash, row_idx) in batch_hashes.into_iter().zip(0u32..) {
                let row = group_rows.row(row_idx as usize).owned();
                let entry = row_map.get_mut(hash, |(_hash, group_idx)| {
                    // In case of hash collusion. Get the partition where OwnedRow is same.
                    row.eq(&res[*group_idx].0)
                });
                match entry {
                    // Existing partition. Update indices for the corresponding partition.
                    Some((_hash, group_idx)) => res[*group_idx].2.push(row_idx),
                    None => {
                        row_map.insert(
                            hash,
                            (hash, res.len()),
                            |(hash, _group_index)| *hash,
                        );
                        // This is a new partition its only index is row_idx for now.
                        res.push((row, hash, vec![row_idx]));
                    }
                }
            }
        }
        Ok(res)
    }

    // Update the row_aggr_state according to groub_by values (result of group_by_expressions)
    fn update_group_state(
        &mut self,
        group_values: &[ArrayRef],
        allocated: &mut usize,
    ) -> Result<Vec<usize>> {
        // 1.1 construct the key from the group values
        // 1.2 construct the mapping key if it does not exist
        // 1.3 add the row' index to `indices`

        // track which entries in `aggr_state` have rows in this batch to aggregate
        let mut groups_with_rows = vec![];

        let per_group_indices = self.get_per_group_indices(group_values)?;

        let AggregationState {
            map, group_states, ..
        } = &mut self.aggr_state;

<<<<<<< HEAD
        for (owned_row, hash, indices) in per_group_indices {
            let entry = row_map.get_mut(hash, |(_hash, group_idx)| {
                // verify that a group that we are inserting with hash is
                // actually the same key value as the group in
                // existing_idx  (aka group_values @ row)
                let group_state = &row_group_states[*group_idx];
                owned_row.row() == group_state.group_by_values.row()
=======
        for (row, hash) in batch_hashes.into_iter().enumerate() {
            let entry = map.get_mut(hash, |(_hash, group_idx)| {
                // verify that a group that we are inserting with hash is
                // actually the same key value as the group in
                // existing_idx  (aka group_values @ row)
                let group_state = &group_states[*group_idx];
                group_rows.row(row) == group_state.group_by_values.row()
>>>>>>> f0d544f6
            });

            match entry {
                // Existing entry for this group value
                Some((_hash, group_idx)) => {
                    let group_state = &mut group_states[*group_idx];

                    // 1.3
                    if group_state.indices.is_empty() {
                        groups_with_rows.push(*group_idx);
                    };

                    for row in indices {
                        // remember this row
                        group_state.indices.push_accounted(row, allocated);
                    }
                }
                //  1.2 Need to create new entry
                None => {
                    let accumulator_set =
                        aggregates::create_accumulators(&self.normal_aggr_expr)?;
                    let ordered_columns = match &self.state {
                        Some(state) => {
                            let row = get_row_at_idx(group_values, indices[0] as usize)?;
                            state
                                .ordered_indices()
                                .iter()
                                .map(|idx| row[*idx].clone())
                                .collect::<Vec<_>>()
                        }
                        _ => vec![],
                    };
                    // Add new entry to group_states and save newly created index
<<<<<<< HEAD
                    let group_state = RowGroupState {
                        group_by_values: owned_row,
                        ordered_columns,
                        emit_status: GroupStatus::CannotEmit,
                        hash,
=======
                    let group_state = GroupState {
                        group_by_values: group_rows.row(row).owned(),
>>>>>>> f0d544f6
                        aggregation_buffer: vec![
                            0;
                            self.row_aggr_layout.fixed_part_width()
                        ],
                        accumulator_set,
                        indices, // 1.3
                    };
                    let group_idx = group_states.len();

                    // NOTE: do NOT include the `GroupState` struct size in here because this is captured by
                    // `group_states` (see allocation down below)
                    *allocated += (std::mem::size_of::<u8>()
                        * group_state.group_by_values.as_ref().len())
                        + (std::mem::size_of::<u8>()
                            * group_state.aggregation_buffer.capacity())
                        + (std::mem::size_of::<u32>() * group_state.indices.capacity());

                    // Allocation done by normal accumulators
                    *allocated += (std::mem::size_of::<Box<dyn Accumulator>>()
                        * group_state.accumulator_set.capacity())
                        + group_state
                            .accumulator_set
                            .iter()
                            .map(|accu| accu.size())
                            .sum::<usize>();

                    // for hasher function, use precomputed hash value
                    map.insert_accounted(
                        (hash, group_idx),
                        |(hash, _group_index)| *hash,
                        allocated,
                    );

                    group_states.push_accounted(group_state, allocated);

                    groups_with_rows.push(group_idx);
                }
            };
        }
        Ok(groups_with_rows)
    }

    // Update the accumulator results, according to row_aggr_state.
    #[allow(clippy::too_many_arguments)]
    fn update_accumulators(
        &mut self,
        groups_with_rows: &[usize],
        offsets: &[usize],
        row_values: &[Vec<ArrayRef>],
        normal_values: &[Vec<ArrayRef>],
        row_filter_values: &[Option<ArrayRef>],
        normal_filter_values: &[Option<ArrayRef>],
        allocated: &mut usize,
    ) -> Result<()> {
        // 2.1 for each key in this batch
        // 2.2 for each aggregation
        // 2.3 `slice` from each of its arrays the keys' values
        // 2.4 update / merge the accumulator with the values
        // 2.5 clear indices
        groups_with_rows
            .iter()
            .zip(offsets.windows(2))
            .try_for_each(|(group_idx, offsets)| {
                let group_state = &mut self.aggr_state.group_states[*group_idx];
                // 2.2
                // Process row accumulators
                self.row_accumulators
                    .iter_mut()
                    .zip(row_values.iter())
                    .zip(row_filter_values.iter())
                    .try_for_each(|((accumulator, aggr_array), filter_opt)| {
                        let values = slice_and_maybe_filter(
                            aggr_array,
                            filter_opt.as_ref(),
                            offsets,
                        )?;
                        let mut state_accessor =
                            RowAccessor::new_from_layout(self.row_aggr_layout.clone());
                        state_accessor
                            .point_to(0, group_state.aggregation_buffer.as_mut_slice());
                        match self.mode {
                            AggregateMode::Partial => {
                                accumulator.update_batch(&values, &mut state_accessor)
                            }
                            AggregateMode::FinalPartitioned | AggregateMode::Final => {
                                // note: the aggregation here is over states, not values, thus the merge
                                accumulator.merge_batch(&values, &mut state_accessor)
                            }
                        }
                    })?;
                // normal accumulators
                group_state
                    .accumulator_set
                    .iter_mut()
                    .zip(normal_values.iter())
                    .zip(normal_filter_values.iter())
                    .try_for_each(|((accumulator, aggr_array), filter_opt)| {
                        let values = slice_and_maybe_filter(
                            aggr_array,
                            filter_opt.as_ref(),
                            offsets,
                        )?;
                        let size_pre = accumulator.size();
                        let res = match self.mode {
                            AggregateMode::Partial => accumulator.update_batch(&values),
                            AggregateMode::FinalPartitioned | AggregateMode::Final => {
                                // note: the aggregation here is over states, not values, thus the merge
                                accumulator.merge_batch(&values)
                            }
                        };
                        let size_post = accumulator.size();
                        *allocated += size_post.saturating_sub(size_pre);
                        res
                    })
                    // 2.5
                    .and({
                        group_state.indices.clear();
                        Ok(())
                    })
            })?;
        Ok(())
    }

    /// Perform group-by aggregation for the given [`RecordBatch`].
    ///
    /// If successful, this returns the additional number of bytes that were allocated during this process.
    ///
    fn group_aggregate_batch(&mut self, batch: RecordBatch) -> Result<usize> {
        // Evaluate the grouping expressions:
        let group_by_values = evaluate_group_by(&self.group_by, &batch)?;
        // Keep track of memory allocated:
        let mut allocated = 0usize;

        // Evaluate the aggregation expressions.
        // We could evaluate them after the `take`, but since we need to evaluate all
        // of them anyways, it is more performant to do it while they are together.
        let row_aggr_input_values =
            evaluate_many(&self.row_aggregate_expressions, &batch)?;
        let normal_aggr_input_values =
            evaluate_many(&self.normal_aggregate_expressions, &batch)?;
        let row_filter_values = evaluate_optional(&self.row_filter_expressions, &batch)?;
        let normal_filter_values =
            evaluate_optional(&self.normal_filter_expressions, &batch)?;

        let row_converter_size_pre = self.row_converter.size();
        for group_values in &group_by_values {
            let groups_with_rows =
                self.update_group_state(group_values, &mut allocated)?;

            // Collect all indices + offsets based on keys in this vec
            let mut batch_indices: UInt32Builder = UInt32Builder::with_capacity(0);
            let mut offsets = vec![0];
            let mut offset_so_far = 0;
<<<<<<< HEAD

            if let Some(AggregateState {
                mode: GroupByOrderMode::Ordered(_),
                ..
            }) = &self.state
            {
                for &group_idx in groups_with_rows.iter() {
                    let indices = &self.row_aggr_state.group_states[group_idx].indices;
                    let start = indices[0];
                    // Contains at least 1 element.
                    let end = indices[indices.len() - 1] + 1;
                    offset_so_far += (end - start) as usize;
                    offsets.push(offset_so_far);
                }
                self.update_accumulators(
                    &groups_with_rows,
                    &offsets,
                    &row_aggr_input_values,
                    &normal_aggr_input_values,
                    &mut allocated,
                )?;
            } else {
                for &group_idx in groups_with_rows.iter() {
                    let indices = &self.row_aggr_state.group_states[group_idx].indices;
                    batch_indices.append_slice(indices);
                    offset_so_far += indices.len();
                    offsets.push(offset_so_far);
                }
                let batch_indices = batch_indices.finish();
                let row_values = get_at_indices(&row_aggr_input_values, &batch_indices)?;
                let normal_values =
                    get_at_indices(&normal_aggr_input_values, &batch_indices)?;
                self.update_accumulators(
                    &groups_with_rows,
                    &offsets,
                    &row_values,
                    &normal_values,
                    &mut allocated,
                )?;
            };
=======
            for &group_idx in groups_with_rows.iter() {
                let indices = &self.aggr_state.group_states[group_idx].indices;
                batch_indices.append_slice(indices);
                offset_so_far += indices.len();
                offsets.push(offset_so_far);
            }
            let batch_indices = batch_indices.finish();

            let row_values = get_at_indices(&row_aggr_input_values, &batch_indices)?;
            let normal_values =
                get_at_indices(&normal_aggr_input_values, &batch_indices)?;
            let row_filter_values =
                get_optional_filters(&row_filter_values, &batch_indices);
            let normal_filter_values =
                get_optional_filters(&normal_filter_values, &batch_indices);
            self.update_accumulators(
                &groups_with_rows,
                &offsets,
                &row_values,
                &normal_values,
                &row_filter_values,
                &normal_filter_values,
                &mut allocated,
            )?;
>>>>>>> f0d544f6
        }
        allocated += self
            .row_converter
            .size()
            .saturating_sub(row_converter_size_pre);

        if self.state.is_some() {
            let mut new_result = false;
            let last_ordered_columns = self
                .row_aggr_state
                .group_states
                .last()
                .map(|elem| elem.ordered_columns.clone());

            if let Some(last_ordered_columns) = last_ordered_columns {
                for cur_group in &mut self.row_aggr_state.group_states {
                    if cur_group.ordered_columns != last_ordered_columns {
                        // We will no longer receive value. Set status to GroupStatus::CanEmit
                        // meaning we can generate result for this group.
                        cur_group.emit_status = GroupStatus::CanEmit;
                        new_result = true;
                    }
                }
            }
            if new_result {
                self.exec_state = ExecutionState::ProducingOutput;
            }
        }

        Ok(allocated)
    }
}

#[derive(Debug, PartialEq)]
enum GroupStatus {
    // `CannotEmit` means data for current group is not complete. New data may arrive.
    CannotEmit,
    // `CanEmit` means data for current group is completed. And its result can emitted.
    CanEmit,
    // Emitted means that result for the groups is outputted. Group can be pruned from state.
    Emitted,
}

/// The state that is built for each output group.
#[derive(Debug)]
pub struct GroupState {
    /// The actual group by values, stored sequentially
    group_by_values: OwnedRow,

    ordered_columns: Vec<ScalarValue>,
    emit_status: GroupStatus,
    hash: u64,

    // Accumulator state, stored sequentially
    pub aggregation_buffer: Vec<u8>,

    // Accumulator state, one for each aggregate that doesn't support row accumulation
    pub accumulator_set: Vec<AccumulatorItem>,

    /// scratch space used to collect indices for input rows in a
    /// bach that have values to aggregate. Reset on each batch
    pub indices: Vec<u32>,
}

/// The state of all the groups
pub struct AggregationState {
    pub reservation: MemoryReservation,

    /// Logically maps group values to an index in `group_states`
    ///
    /// Uses the raw API of hashbrown to avoid actually storing the
    /// keys in the table
    ///
    /// keys: u64 hashes of the GroupValue
    /// values: (hash, index into `group_states`)
    pub map: RawTable<(u64, usize)>,

    /// State for each group
    pub group_states: Vec<GroupState>,
}

impl std::fmt::Debug for AggregationState {
    fn fmt(&self, f: &mut std::fmt::Formatter) -> std::fmt::Result {
        // hashes are not store inline, so could only get values
        let map_string = "RawTable";
        f.debug_struct("AggregationState")
            .field("map", &map_string)
            .field("group_states", &self.group_states)
            .finish()
    }
}

impl GroupedHashAggregateStream {
    fn prune(&mut self) -> Result<()> {
        let n_partition = self.row_aggr_state.group_states.len();
        self.row_aggr_state
            .group_states
            .retain(|elem| elem.emit_status != GroupStatus::Emitted);
        let n_partition_new = self.row_aggr_state.group_states.len();
        let n_pruned = n_partition - n_partition_new;
        self.row_aggr_state.map.clear();
        for (idx, elem) in self.row_aggr_state.group_states.iter().enumerate() {
            self.row_aggr_state
                .map
                .insert(elem.hash, (elem.hash, idx), |(hash, _)| *hash);
        }
        self.row_group_skip_position -= n_pruned;
        Ok(())
    }

    fn set_can_emits(&mut self) -> Result<()> {
        self.row_aggr_state
            .group_states
            .iter_mut()
            .for_each(|elem| elem.emit_status = GroupStatus::CanEmit);
        Ok(())
    }

    /// Create a RecordBatch with all group keys and accumulator' states or values.
    fn create_batch_from_map(&mut self) -> Result<Option<RecordBatch>> {
        let skip_items = self.row_group_skip_position;
<<<<<<< HEAD
        if skip_items > self.row_aggr_state.group_states.len() || self.is_end {
            return Ok(None);
        }
        if skip_items == self.row_aggr_state.group_states.len() {
            self.is_end = true;
        }
        if self.row_aggr_state.group_states.is_empty() {
=======
        if skip_items > self.aggr_state.group_states.len() {
            return Ok(None);
        }
        if self.aggr_state.group_states.is_empty() {
>>>>>>> f0d544f6
            let schema = self.schema.clone();
            return Ok(Some(RecordBatch::new_empty(schema)));
        }

        let end_idx = min(
            skip_items + self.batch_size,
            self.aggr_state.group_states.len(),
        );
<<<<<<< HEAD
        let group_state_chunk = &self.row_aggr_state.group_states[skip_items..end_idx];
        // Consider only the groups that can be emitted. (The ones we are sure that will not receive new entry.)
        let group_state_chunk = &group_state_chunk
            .iter()
            .filter(|elem| elem.emit_status == GroupStatus::CanEmit)
            .collect::<Vec<_>>();
=======
        let group_state_chunk = &self.aggr_state.group_states[skip_items..end_idx];
>>>>>>> f0d544f6

        if group_state_chunk.is_empty() {
            let schema = self.schema.clone();
            return Ok(Some(RecordBatch::new_empty(schema)));
        }

        // Buffers for each distinct group (i.e. row accumulator memories)
        let mut state_buffers = group_state_chunk
            .iter()
            .map(|gs| gs.aggregation_buffer.clone())
            .collect::<Vec<_>>();

        let output_fields = self.schema.fields();
        // Store row accumulator results (either final output or intermediate state):
        let row_columns = match self.mode {
            AggregateMode::Partial => {
                read_as_batch(&state_buffers, &self.row_aggr_schema, RowType::WordAligned)
            }
            AggregateMode::Final | AggregateMode::FinalPartitioned => {
                let mut results = vec![];
                for (idx, acc) in self.row_accumulators.iter().enumerate() {
                    let mut state_accessor =
                        RowAccessor::new(&self.row_aggr_schema, RowType::WordAligned);
                    let current = state_buffers
                        .iter_mut()
                        .map(|buffer| {
                            state_accessor.point_to(0, buffer);
                            acc.evaluate(&state_accessor)
                        })
                        .collect::<Result<Vec<_>>>()?;
                    // Get corresponding field for row accumulator
                    let field = &output_fields[self.indices[1][idx].start];
                    let result = if current.is_empty() {
                        Ok(arrow::array::new_empty_array(field.data_type()))
                    } else {
                        let item = ScalarValue::iter_to_array(current)?;
                        // cast output if needed (e.g. for types like Dictionary where
                        // the intermediate GroupByScalar type was not the same as the
                        // output
                        cast(&item, field.data_type())
                    }?;
                    results.push(result);
                }
                results
            }
        };

        // Store normal accumulator results (either final output or intermediate state):
        let mut columns = vec![];
        for (idx, &Range { start, end }) in self.indices[0].iter().enumerate() {
            for (field_idx, field) in output_fields[start..end].iter().enumerate() {
                let current = match self.mode {
                    AggregateMode::Partial => ScalarValue::iter_to_array(
                        group_state_chunk.iter().map(|group_state| {
                            group_state.accumulator_set[idx]
                                .state()
                                .map(|v| v[field_idx].clone())
                                .expect("Unexpected accumulator state in hash aggregate")
                        }),
                    ),
                    AggregateMode::Final | AggregateMode::FinalPartitioned => {
                        ScalarValue::iter_to_array(group_state_chunk.iter().map(
                            |group_state| {
                                group_state.accumulator_set[idx].evaluate().expect(
                                    "Unexpected accumulator state in hash aggregate",
                                )
                            },
                        ))
                    }
                }?;
                // Cast output if needed (e.g. for types like Dictionary where
                // the intermediate GroupByScalar type was not the same as the
                // output
                let result = cast(&current, field.data_type())?;
                columns.push(result);
            }
        }

        // Stores the group by fields
        let group_buffers = group_state_chunk
            .iter()
            .map(|gs| gs.group_by_values.row())
            .collect::<Vec<_>>();
        let mut output: Vec<ArrayRef> = self.row_converter.convert_rows(group_buffers)?;

        // The size of the place occupied by row and normal accumulators
        let extra: usize = self
            .indices
            .iter()
            .flatten()
            .map(|Range { start, end }| end - start)
            .sum();
        let empty_arr = new_null_array(&DataType::Null, 1);
        output.extend(std::iter::repeat(empty_arr).take(extra));

        // Write results of both accumulator types to the corresponding location in
        // the output schema:
        let results = [columns.into_iter(), row_columns.into_iter()];
        for (outer, mut current) in results.into_iter().enumerate() {
            for &Range { start, end } in self.indices[outer].iter() {
                for item in output.iter_mut().take(end).skip(start) {
                    *item = current.next().expect("Columns cannot be empty");
                }
            }
        }

        // Set status of the emitted groups to GroupStatus::Emitted mode.
        self.row_aggr_state.group_states[skip_items..end_idx]
            .iter_mut()
            .for_each(|elem| {
                if elem.emit_status == GroupStatus::CanEmit {
                    elem.emit_status = GroupStatus::Emitted;
                }
            });

        Ok(Some(RecordBatch::try_new(self.schema.clone(), output)?))
    }
}

fn read_as_batch(rows: &[Vec<u8>], schema: &Schema, row_type: RowType) -> Vec<ArrayRef> {
    let row_num = rows.len();
    let mut output = MutableRecordBatch::new(row_num, Arc::new(schema.clone()));
    let mut row = RowReader::new(schema, row_type);

    for data in rows {
        row.point_to(0, data);
        read_row(&row, &mut output, schema);
    }

    output.output_as_columns()
}

fn get_at_indices(
    input_values: &[Vec<ArrayRef>],
    batch_indices: &PrimitiveArray<UInt32Type>,
) -> Result<Vec<Vec<ArrayRef>>> {
    input_values
        .iter()
        .map(|array| get_arrayref_at_indices(array, batch_indices))
        .collect()
}

fn get_optional_filters(
    original_values: &[Option<Arc<dyn Array>>],
    batch_indices: &PrimitiveArray<UInt32Type>,
) -> Vec<Option<Arc<dyn Array>>> {
    original_values
        .iter()
        .map(|array| {
            array.as_ref().map(|array| {
                compute::take(
                    array.as_ref(),
                    batch_indices,
                    None, // None: no index check
                )
                .unwrap()
            })
        })
        .collect()
}

fn slice_and_maybe_filter(
    aggr_array: &[ArrayRef],
    filter_opt: Option<&Arc<dyn Array>>,
    offsets: &[usize],
) -> Result<Vec<ArrayRef>> {
    let sliced_arrays: Vec<ArrayRef> = aggr_array
        .iter()
        .map(|array| array.slice(offsets[0], offsets[1] - offsets[0]))
        .collect();

    let filtered_arrays = match filter_opt.as_ref() {
        Some(f) => {
            let sliced = f.slice(offsets[0], offsets[1] - offsets[0]);
            let filter_array = as_boolean_array(&sliced)?;

            sliced_arrays
                .iter()
                .map(|array| filter(array, filter_array).unwrap())
                .collect::<Vec<ArrayRef>>()
        }
        None => sliced_arrays,
    };
    Ok(filtered_arrays)
}<|MERGE_RESOLUTION|>--- conflicted
+++ resolved
@@ -32,13 +32,8 @@
 use crate::execution::context::TaskContext;
 use crate::execution::memory_pool::proxy::{RawTableAllocExt, VecAllocExt};
 use crate::physical_plan::aggregates::{
-<<<<<<< HEAD
-    evaluate_group_by, evaluate_many, group_schema, AccumulatorItem, AggregateMode,
-    AggregateState, GroupByOrderMode, PhysicalGroupBy, RowAccumulatorItem,
-=======
     evaluate_group_by, evaluate_many, evaluate_optional, group_schema, AccumulatorItem,
-    AggregateMode, PhysicalGroupBy, RowAccumulatorItem,
->>>>>>> f0d544f6
+    AggregateMode, AggregateState, GroupByOrderMode, PhysicalGroupBy, RowAccumulatorItem,
 };
 use crate::physical_plan::metrics::{BaselineMetrics, RecordOutput};
 use crate::physical_plan::{aggregates, AggregateExpr, PhysicalExpr};
@@ -46,20 +41,13 @@
 
 use crate::execution::memory_pool::{MemoryConsumer, MemoryReservation};
 use arrow::array::{new_null_array, Array, ArrayRef, PrimitiveArray, UInt32Builder};
-<<<<<<< HEAD
-use arrow::compute::{cast, SortColumn};
+use arrow::compute::{cast, filter, SortColumn};
 use arrow::datatypes::{DataType, Schema, UInt32Type};
-use arrow::{datatypes::SchemaRef, record_batch::RecordBatch};
+use arrow::{compute, datatypes::SchemaRef, record_batch::RecordBatch};
+use datafusion_common::cast::as_boolean_array;
 use datafusion_common::utils::{
     evaluate_partition_ranges, get_arrayref_at_indices, get_row_at_idx,
 };
-=======
-use arrow::compute::{cast, filter};
-use arrow::datatypes::{DataType, Schema, UInt32Type};
-use arrow::{compute, datatypes::SchemaRef, record_batch::RecordBatch};
-use datafusion_common::cast::as_boolean_array;
-use datafusion_common::utils::get_arrayref_at_indices;
->>>>>>> f0d544f6
 use datafusion_common::{Result, ScalarValue};
 use datafusion_expr::Accumulator;
 use datafusion_row::accessor::RowAccessor;
@@ -397,7 +385,7 @@
         Ok(res)
     }
 
-    // Update the row_aggr_state according to groub_by values (result of group_by_expressions)
+    // Update the aggr_state according to groub_by values (result of group_by_expressions)
     fn update_group_state(
         &mut self,
         group_values: &[ArrayRef],
@@ -416,23 +404,13 @@
             map, group_states, ..
         } = &mut self.aggr_state;
 
-<<<<<<< HEAD
         for (owned_row, hash, indices) in per_group_indices {
-            let entry = row_map.get_mut(hash, |(_hash, group_idx)| {
-                // verify that a group that we are inserting with hash is
-                // actually the same key value as the group in
-                // existing_idx  (aka group_values @ row)
-                let group_state = &row_group_states[*group_idx];
-                owned_row.row() == group_state.group_by_values.row()
-=======
-        for (row, hash) in batch_hashes.into_iter().enumerate() {
             let entry = map.get_mut(hash, |(_hash, group_idx)| {
                 // verify that a group that we are inserting with hash is
                 // actually the same key value as the group in
                 // existing_idx  (aka group_values @ row)
                 let group_state = &group_states[*group_idx];
-                group_rows.row(row) == group_state.group_by_values.row()
->>>>>>> f0d544f6
+                owned_row.row() == group_state.group_by_values.row()
             });
 
             match entry {
@@ -466,16 +444,11 @@
                         _ => vec![],
                     };
                     // Add new entry to group_states and save newly created index
-<<<<<<< HEAD
-                    let group_state = RowGroupState {
+                    let group_state = GroupState {
                         group_by_values: owned_row,
                         ordered_columns,
                         emit_status: GroupStatus::CannotEmit,
                         hash,
-=======
-                    let group_state = GroupState {
-                        group_by_values: group_rows.row(row).owned(),
->>>>>>> f0d544f6
                         aggregation_buffer: vec![
                             0;
                             self.row_aggr_layout.fixed_part_width()
@@ -518,7 +491,7 @@
         Ok(groups_with_rows)
     }
 
-    // Update the accumulator results, according to row_aggr_state.
+    // Update the accumulator results, according to aggr_state.
     #[allow(clippy::too_many_arguments)]
     fn update_accumulators(
         &mut self,
@@ -629,36 +602,33 @@
             let mut batch_indices: UInt32Builder = UInt32Builder::with_capacity(0);
             let mut offsets = vec![0];
             let mut offset_so_far = 0;
-<<<<<<< HEAD
-
+
+            for &group_idx in groups_with_rows.iter() {
+                let indices = &self.aggr_state.group_states[group_idx].indices;
+                batch_indices.append_slice(indices);
+                offset_so_far += indices.len();
+                offsets.push(offset_so_far);
+            }
+            let batch_indices = batch_indices.finish();
+            let row_filter_values =
+                get_optional_filters(&row_filter_values, &batch_indices);
+            let normal_filter_values =
+                get_optional_filters(&normal_filter_values, &batch_indices);
             if let Some(AggregateState {
                 mode: GroupByOrderMode::Ordered(_),
                 ..
             }) = &self.state
             {
-                for &group_idx in groups_with_rows.iter() {
-                    let indices = &self.row_aggr_state.group_states[group_idx].indices;
-                    let start = indices[0];
-                    // Contains at least 1 element.
-                    let end = indices[indices.len() - 1] + 1;
-                    offset_so_far += (end - start) as usize;
-                    offsets.push(offset_so_far);
-                }
                 self.update_accumulators(
                     &groups_with_rows,
                     &offsets,
                     &row_aggr_input_values,
                     &normal_aggr_input_values,
+                    &row_filter_values,
+                    &normal_filter_values,
                     &mut allocated,
                 )?;
             } else {
-                for &group_idx in groups_with_rows.iter() {
-                    let indices = &self.row_aggr_state.group_states[group_idx].indices;
-                    batch_indices.append_slice(indices);
-                    offset_so_far += indices.len();
-                    offsets.push(offset_so_far);
-                }
-                let batch_indices = batch_indices.finish();
                 let row_values = get_at_indices(&row_aggr_input_values, &batch_indices)?;
                 let normal_values =
                     get_at_indices(&normal_aggr_input_values, &batch_indices)?;
@@ -667,35 +637,11 @@
                     &offsets,
                     &row_values,
                     &normal_values,
+                    &row_filter_values,
+                    &normal_filter_values,
                     &mut allocated,
                 )?;
             };
-=======
-            for &group_idx in groups_with_rows.iter() {
-                let indices = &self.aggr_state.group_states[group_idx].indices;
-                batch_indices.append_slice(indices);
-                offset_so_far += indices.len();
-                offsets.push(offset_so_far);
-            }
-            let batch_indices = batch_indices.finish();
-
-            let row_values = get_at_indices(&row_aggr_input_values, &batch_indices)?;
-            let normal_values =
-                get_at_indices(&normal_aggr_input_values, &batch_indices)?;
-            let row_filter_values =
-                get_optional_filters(&row_filter_values, &batch_indices);
-            let normal_filter_values =
-                get_optional_filters(&normal_filter_values, &batch_indices);
-            self.update_accumulators(
-                &groups_with_rows,
-                &offsets,
-                &row_values,
-                &normal_values,
-                &row_filter_values,
-                &normal_filter_values,
-                &mut allocated,
-            )?;
->>>>>>> f0d544f6
         }
         allocated += self
             .row_converter
@@ -705,13 +651,13 @@
         if self.state.is_some() {
             let mut new_result = false;
             let last_ordered_columns = self
-                .row_aggr_state
+                .aggr_state
                 .group_states
                 .last()
                 .map(|elem| elem.ordered_columns.clone());
 
             if let Some(last_ordered_columns) = last_ordered_columns {
-                for cur_group in &mut self.row_aggr_state.group_states {
+                for cur_group in &mut self.aggr_state.group_states {
                     if cur_group.ordered_columns != last_ordered_columns {
                         // We will no longer receive value. Set status to GroupStatus::CanEmit
                         // meaning we can generate result for this group.
@@ -790,15 +736,15 @@
 
 impl GroupedHashAggregateStream {
     fn prune(&mut self) -> Result<()> {
-        let n_partition = self.row_aggr_state.group_states.len();
-        self.row_aggr_state
+        let n_partition = self.aggr_state.group_states.len();
+        self.aggr_state
             .group_states
             .retain(|elem| elem.emit_status != GroupStatus::Emitted);
-        let n_partition_new = self.row_aggr_state.group_states.len();
+        let n_partition_new = self.aggr_state.group_states.len();
         let n_pruned = n_partition - n_partition_new;
-        self.row_aggr_state.map.clear();
-        for (idx, elem) in self.row_aggr_state.group_states.iter().enumerate() {
-            self.row_aggr_state
+        self.aggr_state.map.clear();
+        for (idx, elem) in self.aggr_state.group_states.iter().enumerate() {
+            self.aggr_state
                 .map
                 .insert(elem.hash, (elem.hash, idx), |(hash, _)| *hash);
         }
@@ -807,7 +753,7 @@
     }
 
     fn set_can_emits(&mut self) -> Result<()> {
-        self.row_aggr_state
+        self.aggr_state
             .group_states
             .iter_mut()
             .for_each(|elem| elem.emit_status = GroupStatus::CanEmit);
@@ -817,20 +763,13 @@
     /// Create a RecordBatch with all group keys and accumulator' states or values.
     fn create_batch_from_map(&mut self) -> Result<Option<RecordBatch>> {
         let skip_items = self.row_group_skip_position;
-<<<<<<< HEAD
-        if skip_items > self.row_aggr_state.group_states.len() || self.is_end {
+        if skip_items > self.aggr_state.group_states.len() || self.is_end {
             return Ok(None);
         }
-        if skip_items == self.row_aggr_state.group_states.len() {
+        if skip_items == self.aggr_state.group_states.len() {
             self.is_end = true;
         }
-        if self.row_aggr_state.group_states.is_empty() {
-=======
-        if skip_items > self.aggr_state.group_states.len() {
-            return Ok(None);
-        }
         if self.aggr_state.group_states.is_empty() {
->>>>>>> f0d544f6
             let schema = self.schema.clone();
             return Ok(Some(RecordBatch::new_empty(schema)));
         }
@@ -839,16 +778,12 @@
             skip_items + self.batch_size,
             self.aggr_state.group_states.len(),
         );
-<<<<<<< HEAD
-        let group_state_chunk = &self.row_aggr_state.group_states[skip_items..end_idx];
+        let group_state_chunk = &self.aggr_state.group_states[skip_items..end_idx];
         // Consider only the groups that can be emitted. (The ones we are sure that will not receive new entry.)
         let group_state_chunk = &group_state_chunk
             .iter()
             .filter(|elem| elem.emit_status == GroupStatus::CanEmit)
             .collect::<Vec<_>>();
-=======
-        let group_state_chunk = &self.aggr_state.group_states[skip_items..end_idx];
->>>>>>> f0d544f6
 
         if group_state_chunk.is_empty() {
             let schema = self.schema.clone();
@@ -956,7 +891,7 @@
         }
 
         // Set status of the emitted groups to GroupStatus::Emitted mode.
-        self.row_aggr_state.group_states[skip_items..end_idx]
+        self.aggr_state.group_states[skip_items..end_idx]
             .iter_mut()
             .for_each(|elem| {
                 if elem.emit_status == GroupStatus::CanEmit {
