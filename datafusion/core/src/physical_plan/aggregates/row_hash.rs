// Licensed to the Apache Software Foundation (ASF) under one
// or more contributor license agreements.  See the NOTICE file
// distributed with this work for additional information
// regarding copyright ownership.  The ASF licenses this file
// to you under the Apache License, Version 2.0 (the
// "License"); you may not use this file except in compliance
// with the License.  You may obtain a copy of the License at
//
//   http://www.apache.org/licenses/LICENSE-2.0
//
// Unless required by applicable law or agreed to in writing,
// software distributed under the License is distributed on an
// "AS IS" BASIS, WITHOUT WARRANTIES OR CONDITIONS OF ANY
// KIND, either express or implied.  See the License for the
// specific language governing permissions and limitations
// under the License.

//! Hash aggregation through row format

use std::cmp::min;
use std::ops::Range;
use std::sync::Arc;
use std::task::{Context, Poll};
use std::vec;

use ahash::RandomState;
use arrow::row::{OwnedRow, RowConverter, SortField};
use arrow_array::NullArray;
use datafusion_physical_expr::hash_utils::create_hashes;
use futures::ready;
use futures::stream::{Stream, StreamExt};

use crate::execution::context::TaskContext;
use crate::execution::memory_pool::proxy::{RawTableAllocExt, VecAllocExt};
use crate::execution::memory_pool::{MemoryConsumer, MemoryReservation};
use crate::physical_plan::aggregates::{
    evaluate_group_by, evaluate_many, evaluate_optional, group_schema, AccumulatorItem,
    AggregateMode, PhysicalGroupBy, RowAccumulatorItem,
};
use crate::physical_plan::metrics::{BaselineMetrics, RecordOutput};
use crate::physical_plan::{aggregates, AggregateExpr, PhysicalExpr};
use crate::physical_plan::{RecordBatchStream, SendableRecordBatchStream};
use arrow::array::*;
use arrow::compute::{cast, filter};
use arrow::datatypes::{DataType, Schema, UInt32Type};
use arrow::{compute, datatypes::SchemaRef, record_batch::RecordBatch};
use datafusion_common::cast::as_boolean_array;
use datafusion_common::utils::get_arrayref_at_indices;
use datafusion_common::{Result, ScalarValue};
use datafusion_expr::Accumulator;
use datafusion_row::accessor::RowAccessor;
use datafusion_row::layout::RowLayout;
use datafusion_row::reader::{read_row, RowReader};
use datafusion_row::MutableRecordBatch;
use hashbrown::raw::RawTable;
use itertools::izip;

/// Grouping aggregate with row-format aggregation states inside.
///
/// For each aggregation entry, we use:
/// - [Arrow-row] represents grouping keys for fast hash computation and comparison directly on raw bytes.
/// - [WordAligned] row to store aggregation state, designed to be CPU-friendly when updates over every field are often.
///
/// The architecture is the following:
///
/// 1. For each input RecordBatch, update aggregation states corresponding to all appeared grouping keys.
/// 2. At the end of the aggregation (e.g. end of batches in a partition), the accumulator converts its state to a RecordBatch of a single row
/// 3. The RecordBatches of all accumulators are merged (`concatenate` in `rust/arrow`) together to a single RecordBatch.
/// 4. The state's RecordBatch is `merge`d to a new state
/// 5. The state is mapped to the final value
///
/// [Arrow-row]: OwnedRow
/// [WordAligned]: datafusion_row::layout
pub(crate) struct GroupedHashAggregateStream {
    schema: SchemaRef,
    input: SendableRecordBatchStream,
    mode: AggregateMode,

    normal_aggr_expr: Vec<Arc<dyn AggregateExpr>>,
    /// Aggregate expressions not supporting row accumulation
    normal_aggregate_expressions: Vec<Vec<Arc<dyn PhysicalExpr>>>,
    /// Filter expression for each normal aggregate expression
    normal_filter_expressions: Vec<Option<Arc<dyn PhysicalExpr>>>,

    /// Aggregate expressions supporting row accumulation
    row_aggregate_expressions: Vec<Vec<Arc<dyn PhysicalExpr>>>,
    /// Filter expression for each row aggregate expression
    row_filter_expressions: Vec<Option<Arc<dyn PhysicalExpr>>>,
    row_accumulators: Vec<RowAccumulatorItem>,
    row_converter: RowConverter,
    row_aggr_schema: SchemaRef,
    row_aggr_layout: Arc<RowLayout>,

    group_by: PhysicalGroupBy,

    aggr_state: AggregationState,
    exec_state: ExecutionState,
    baseline_metrics: BaselineMetrics,
    random_state: RandomState,
    /// size to be used for resulting RecordBatches
    batch_size: usize,
    /// if the result is chunked into batches,
    /// last offset is preserved for continuation.
    row_group_skip_position: usize,
    /// keeps range for each accumulator in the field
    /// first element in the array corresponds to normal accumulators
    /// second element in the array corresponds to row accumulators
    indices: [Vec<Range<usize>>; 2],
}

#[derive(Debug)]
/// tracks what phase the aggregation is in
enum ExecutionState {
    ReadingInput,
    ProducingOutput,
    Done,
}

fn aggr_state_schema(aggr_expr: &[Arc<dyn AggregateExpr>]) -> Result<SchemaRef> {
    let fields = aggr_expr
        .iter()
        .flat_map(|expr| expr.state_fields().unwrap().into_iter())
        .collect::<Vec<_>>();
    Ok(Arc::new(Schema::new(fields)))
}

impl GroupedHashAggregateStream {
    /// Create a new GroupedHashAggregateStream
    #[allow(clippy::too_many_arguments)]
    pub fn new(
        mode: AggregateMode,
        schema: SchemaRef,
        group_by: PhysicalGroupBy,
        aggr_expr: Vec<Arc<dyn AggregateExpr>>,
        filter_expr: Vec<Option<Arc<dyn PhysicalExpr>>>,
        input: SendableRecordBatchStream,
        baseline_metrics: BaselineMetrics,
        batch_size: usize,
        context: Arc<TaskContext>,
        partition: usize,
    ) -> Result<Self> {
        let timer = baseline_metrics.elapsed_compute().timer();

        let mut start_idx = group_by.expr.len();
        let mut row_aggr_expr = vec![];
        let mut row_agg_indices = vec![];
        let mut row_aggregate_expressions = vec![];
        let mut row_filter_expressions = vec![];
        let mut normal_aggr_expr = vec![];
        let mut normal_agg_indices = vec![];
        let mut normal_aggregate_expressions = vec![];
        let mut normal_filter_expressions = vec![];
        // The expressions to evaluate the batch, one vec of expressions per aggregation.
        // Assuming create_schema() always puts group columns in front of aggregation columns, we set
        // col_idx_base to the group expression count.
        let all_aggregate_expressions =
            aggregates::aggregate_expressions(&aggr_expr, &mode, start_idx)?;
        let filter_expressions = match mode {
            AggregateMode::Partial | AggregateMode::Single => filter_expr,
            AggregateMode::Final | AggregateMode::FinalPartitioned => {
                vec![None; aggr_expr.len()]
            }
        };
        for ((expr, others), filter) in aggr_expr
            .iter()
            .zip(all_aggregate_expressions.into_iter())
            .zip(filter_expressions.into_iter())
        {
            let n_fields = match mode {
                // In partial aggregation, we keep additional fields in order to successfully
                // merge aggregation results downstream.
                AggregateMode::Partial => expr.state_fields()?.len(),
                _ => 1,
            };
            // Stores range of each expression:
            let aggr_range = Range {
                start: start_idx,
                end: start_idx + n_fields,
            };
            if expr.row_accumulator_supported() {
                row_aggregate_expressions.push(others);
                row_filter_expressions.push(filter.clone());
                row_agg_indices.push(aggr_range);
                row_aggr_expr.push(expr.clone());
            } else {
                normal_aggregate_expressions.push(others);
                normal_filter_expressions.push(filter.clone());
                normal_agg_indices.push(aggr_range);
                normal_aggr_expr.push(expr.clone());
            }
            start_idx += n_fields;
        }

        let row_accumulators = aggregates::create_row_accumulators(&row_aggr_expr)?;

        let row_aggr_schema = aggr_state_schema(&row_aggr_expr)?;

        let group_schema = group_schema(&schema, group_by.expr.len());
        let row_converter = RowConverter::new(
            group_schema
                .fields()
                .iter()
                .map(|f| SortField::new(f.data_type().clone()))
                .collect(),
        )?;

        let row_aggr_layout = Arc::new(RowLayout::new(&row_aggr_schema));

        let name = format!("GroupedHashAggregateStream[{partition}]");
        let aggr_state = AggregationState {
            reservation: MemoryConsumer::new(name).register(context.memory_pool()),
            map: RawTable::with_capacity(0),
            group_states: Vec::with_capacity(0),
        };

        timer.done();

        let exec_state = ExecutionState::ReadingInput;

        Ok(GroupedHashAggregateStream {
            schema: Arc::clone(&schema),
            input,
            mode,
            normal_aggr_expr,
            normal_aggregate_expressions,
            normal_filter_expressions,
            row_aggregate_expressions,
            row_filter_expressions,
            row_accumulators,
            row_converter,
            row_aggr_schema,
            row_aggr_layout,
            group_by,
            aggr_state,
            exec_state,
            baseline_metrics,
            random_state: Default::default(),
            batch_size,
            row_group_skip_position: 0,
            indices: [normal_agg_indices, row_agg_indices],
        })
    }
}

impl Stream for GroupedHashAggregateStream {
    type Item = Result<RecordBatch>;

    fn poll_next(
        mut self: std::pin::Pin<&mut Self>,
        cx: &mut Context<'_>,
    ) -> Poll<Option<Self::Item>> {
        let elapsed_compute = self.baseline_metrics.elapsed_compute().clone();

        loop {
            match self.exec_state {
                ExecutionState::ReadingInput => {
                    match ready!(self.input.poll_next_unpin(cx)) {
                        // new batch to aggregate
                        Some(Ok(batch)) => {
                            let timer = elapsed_compute.timer();
                            let result = self.group_aggregate_batch(batch);
                            timer.done();

                            // allocate memory
                            // This happens AFTER we actually used the memory, but simplifies the whole accounting and we are OK with
                            // overshooting a bit. Also this means we either store the whole record batch or not.
                            let result = result.and_then(|allocated| {
                                self.aggr_state.reservation.try_grow(allocated)
                            });

                            if let Err(e) = result {
                                return Poll::Ready(Some(Err(e)));
                            }
                        }
                        // inner had error, return to caller
                        Some(Err(e)) => return Poll::Ready(Some(Err(e))),
                        // inner is done, producing output
                        None => {
                            self.exec_state = ExecutionState::ProducingOutput;
                        }
                    }
                }

                ExecutionState::ProducingOutput => {
                    let timer = elapsed_compute.timer();
                    let result = self.create_batch_from_map();

                    timer.done();
                    self.row_group_skip_position += self.batch_size;

                    match result {
                        // made output
                        Ok(Some(result)) => {
                            let batch = result.record_output(&self.baseline_metrics);
                            return Poll::Ready(Some(Ok(batch)));
                        }
                        // end of output
                        Ok(None) => {
                            self.exec_state = ExecutionState::Done;
                        }
                        // error making output
                        Err(error) => return Poll::Ready(Some(Err(error))),
                    }
                }
                ExecutionState::Done => return Poll::Ready(None),
            }
        }
    }
}

impl RecordBatchStream for GroupedHashAggregateStream {
    fn schema(&self) -> SchemaRef {
        self.schema.clone()
    }
}

impl GroupedHashAggregateStream {
    // Update the row_aggr_state according to groub_by values (result of group_by_expressions)
    fn update_group_state(
        &mut self,
        group_values: &[ArrayRef],
        allocated: &mut usize,
    ) -> Result<Vec<usize>> {
        let group_rows = self.row_converter.convert_columns(group_values)?;
        let n_rows = group_rows.num_rows();
        // 1.1 construct the key from the group values
        // 1.2 construct the mapping key if it does not exist
        // 1.3 add the row' index to `indices`

        // track which entries in `aggr_state` have rows in this batch to aggregate
        let mut groups_with_rows = vec![];

        // 1.1 Calculate the group keys for the group values
        let mut batch_hashes = vec![0; n_rows];
        create_hashes(group_values, &self.random_state, &mut batch_hashes)?;

        let AggregationState {
            map, group_states, ..
        } = &mut self.aggr_state;

        for (row, hash) in batch_hashes.into_iter().enumerate() {
            let entry = map.get_mut(hash, |(_hash, group_idx)| {
                // verify that a group that we are inserting with hash is
                // actually the same key value as the group in
                // existing_idx  (aka group_values @ row)
                let group_state = &group_states[*group_idx];
                group_rows.row(row) == group_state.group_by_values.row()
            });

            match entry {
                // Existing entry for this group value
                Some((_hash, group_idx)) => {
                    let group_state = &mut group_states[*group_idx];

                    // 1.3
                    if group_state.indices.is_empty() {
                        groups_with_rows.push(*group_idx);
                    };

                    group_state.indices.push_accounted(row as u32, allocated); // remember this row
                }
                //  1.2 Need to create new entry
                None => {
                    let accumulator_set =
                        aggregates::create_accumulators(&self.normal_aggr_expr)?;
                    // Add new entry to group_states and save newly created index
                    let group_state = GroupState {
                        group_by_values: group_rows.row(row).owned(),
                        aggregation_buffer: vec![
                            0;
                            self.row_aggr_layout.fixed_part_width()
                        ],
                        accumulator_set,
                        indices: vec![row as u32], // 1.3
                    };
                    let group_idx = group_states.len();

                    // NOTE: do NOT include the `GroupState` struct size in here because this is captured by
                    // `group_states` (see allocation down below)
                    *allocated += (std::mem::size_of::<u8>()
                        * group_state.group_by_values.as_ref().len())
                        + (std::mem::size_of::<u8>()
                            * group_state.aggregation_buffer.capacity())
                        + (std::mem::size_of::<u32>() * group_state.indices.capacity());

                    // Allocation done by normal accumulators
                    *allocated += (std::mem::size_of::<Box<dyn Accumulator>>()
                        * group_state.accumulator_set.capacity())
                        + group_state
                            .accumulator_set
                            .iter()
                            .map(|accu| accu.size())
                            .sum::<usize>();

                    // for hasher function, use precomputed hash value
                    map.insert_accounted(
                        (hash, group_idx),
                        |(hash, _group_index)| *hash,
                        allocated,
                    );

                    group_states.push_accounted(group_state, allocated);

                    groups_with_rows.push(group_idx);
                }
            };
        }
        Ok(groups_with_rows)
    }

    // Update the accumulator results, according to row_aggr_state.
    #[allow(clippy::too_many_arguments)]
    fn update_accumulators_using_batch(
        &mut self,
        groups_with_rows: &[usize],
        offsets: &[usize],
        row_values: &[Vec<ArrayRef>],
        normal_values: &[Vec<ArrayRef>],
        row_filter_values: &[Option<ArrayRef>],
        normal_filter_values: &[Option<ArrayRef>],
        allocated: &mut usize,
    ) -> Result<()> {
        // 2.1 for each key in this batch
        // 2.2 for each aggregation
        // 2.3 `slice` from each of its arrays the keys' values
        // 2.4 update / merge the accumulator with the values
        // 2.5 clear indices
        groups_with_rows
            .iter()
            .zip(offsets.windows(2))
            .try_for_each(|(group_idx, offsets)| {
                let group_state = &mut self.aggr_state.group_states[*group_idx];
                // 2.2
                // Process row accumulators
                self.row_accumulators
                    .iter_mut()
                    .zip(row_values.iter())
                    .zip(row_filter_values.iter())
                    .try_for_each(|((accumulator, aggr_array), filter_opt)| {
                        let values = slice_and_maybe_filter(
                            aggr_array,
                            filter_opt.as_ref(),
                            offsets,
                        )?;
                        let mut state_accessor =
                            RowAccessor::new_from_layout(self.row_aggr_layout.clone());
                        state_accessor
                            .point_to(0, group_state.aggregation_buffer.as_mut_slice());
                        match self.mode {
                            AggregateMode::Partial | AggregateMode::Single => {
                                accumulator.update_batch(&values, &mut state_accessor)
                            }
                            AggregateMode::FinalPartitioned | AggregateMode::Final => {
                                // note: the aggregation here is over states, not values, thus the merge
                                accumulator.merge_batch(&values, &mut state_accessor)
                            }
                        }
                    })?;
                // normal accumulators
                group_state
                    .accumulator_set
                    .iter_mut()
                    .zip(normal_values.iter())
                    .zip(normal_filter_values.iter())
                    .try_for_each(|((accumulator, aggr_array), filter_opt)| {
                        let values = slice_and_maybe_filter(
                            aggr_array,
                            filter_opt.as_ref(),
                            offsets,
                        )?;
                        let size_pre = accumulator.size();
                        let res = match self.mode {
                            AggregateMode::Partial | AggregateMode::Single => {
                                accumulator.update_batch(&values)
                            }
                            AggregateMode::FinalPartitioned | AggregateMode::Final => {
                                // note: the aggregation here is over states, not values, thus the merge
                                accumulator.merge_batch(&values)
                            }
                        };
                        let size_post = accumulator.size();
                        *allocated += size_post.saturating_sub(size_pre);
                        res
                    })
                    // 2.5
                    .and({
                        group_state.indices.clear();
                        Ok(())
                    })
            })?;
        Ok(())
    }

    // Update the accumulator results, according to row_aggr_state.
    fn update_accumulators_using_scalar(
        &mut self,
        groups_with_rows: &[usize],
        row_values: &[Vec<ArrayRef>],
        row_filter_values: &[Option<ArrayRef>],
    ) -> Result<()> {
        let filter_bool_array = row_filter_values
            .iter()
            .map(|filter_opt| match filter_opt {
                Some(f) => Ok(Some(as_boolean_array(f)?)),
                None => Ok(None),
            })
            .collect::<Result<Vec<_>>>()?;

        for group_idx in groups_with_rows {
            let group_state = &mut self.aggr_state.group_states[*group_idx];
            let mut state_accessor =
                RowAccessor::new_from_layout(self.row_aggr_layout.clone());
            state_accessor.point_to(0, group_state.aggregation_buffer.as_mut_slice());
            for idx in &group_state.indices {
                for (accumulator, values_array, filter_array) in izip!(
                    self.row_accumulators.iter_mut(),
                    row_values.iter(),
                    filter_bool_array.iter()
                ) {
                    if values_array.len() == 1 {
                        let scalar_value =
                            col_to_scalar(&values_array[0], filter_array, *idx as usize)?;
                        accumulator.update_scalar(&scalar_value, &mut state_accessor)?;
                    } else {
                        let scalar_values = values_array
                            .iter()
                            .map(|array| {
                                col_to_scalar(array, filter_array, *idx as usize)
                            })
                            .collect::<Result<Vec<_>>>()?;
                        accumulator
                            .update_scalar_values(&scalar_values, &mut state_accessor)?;
                    }
                }
            }
            // clear the group indices in this group
            group_state.indices.clear();
        }

        Ok(())
    }

    /// Perform group-by aggregation for the given [`RecordBatch`].
    ///
    /// If successful, this returns the additional number of bytes that were allocated during this process.
    ///
    fn group_aggregate_batch(&mut self, batch: RecordBatch) -> Result<usize> {
        // Evaluate the grouping expressions:
        let group_by_values = evaluate_group_by(&self.group_by, &batch)?;
        // Keep track of memory allocated:
        let mut allocated = 0usize;

        // Evaluate the aggregation expressions.
        // We could evaluate them after the `take`, but since we need to evaluate all
        // of them anyways, it is more performant to do it while they are together.
        let row_aggr_input_values =
            evaluate_many(&self.row_aggregate_expressions, &batch)?;
        let normal_aggr_input_values =
            evaluate_many(&self.normal_aggregate_expressions, &batch)?;
        let row_filter_values = evaluate_optional(&self.row_filter_expressions, &batch)?;
        let normal_filter_values =
            evaluate_optional(&self.normal_filter_expressions, &batch)?;

        let row_converter_size_pre = self.row_converter.size();
        for group_values in &group_by_values {
            let groups_with_rows =
                self.update_group_state(group_values, &mut allocated)?;
            // Decide the accumulators update mode, use scalar value to update the accumulators when all of the conditions are meet:
            // 1) The aggregation mode is Partial or Single
            // 2) There is not normal aggregation expressions
            // 3) The number of affected groups is high (entries in `aggr_state` have rows need to update). Usually the high cardinality case
            if matches!(self.mode, AggregateMode::Partial | AggregateMode::Single)
                && normal_aggr_input_values.is_empty()
                && normal_filter_values.is_empty()
                && groups_with_rows.len() >= batch.num_rows() / 10
            {
                self.update_accumulators_using_scalar(
                    &groups_with_rows,
                    &row_aggr_input_values,
                    &row_filter_values,
                )?;
            } else {
                // Collect all indices + offsets based on keys in this vec
                let mut batch_indices: UInt32Builder = UInt32Builder::with_capacity(0);
                let mut offsets = vec![0];
                let mut offset_so_far = 0;
                for &group_idx in groups_with_rows.iter() {
                    let indices = &self.aggr_state.group_states[group_idx].indices;
                    batch_indices.append_slice(indices);
                    offset_so_far += indices.len();
                    offsets.push(offset_so_far);
                }
                let batch_indices = batch_indices.finish();

                let row_values = get_at_indices(&row_aggr_input_values, &batch_indices)?;
                let normal_values =
                    get_at_indices(&normal_aggr_input_values, &batch_indices)?;
                let row_filter_values =
                    get_optional_filters(&row_filter_values, &batch_indices);
                let normal_filter_values =
                    get_optional_filters(&normal_filter_values, &batch_indices);
                self.update_accumulators_using_batch(
                    &groups_with_rows,
                    &offsets,
                    &row_values,
                    &normal_values,
                    &row_filter_values,
                    &normal_filter_values,
                    &mut allocated,
                )?;
            }
        }
        allocated += self
            .row_converter
            .size()
            .saturating_sub(row_converter_size_pre);
        Ok(allocated)
    }
}

/// The state that is built for each output group.
#[derive(Debug)]
pub struct GroupState {
    /// The actual group by values, stored sequentially
    group_by_values: OwnedRow,

    // Accumulator state, stored sequentially
    pub aggregation_buffer: Vec<u8>,

    // Accumulator state, one for each aggregate that doesn't support row accumulation
    pub accumulator_set: Vec<AccumulatorItem>,

    /// scratch space used to collect indices for input rows in a
    /// bach that have values to aggregate. Reset on each batch
    pub indices: Vec<u32>,
}

/// The state of all the groups
pub struct AggregationState {
    pub reservation: MemoryReservation,

    /// Logically maps group values to an index in `group_states`
    ///
    /// Uses the raw API of hashbrown to avoid actually storing the
    /// keys in the table
    ///
    /// keys: u64 hashes of the GroupValue
    /// values: (hash, index into `group_states`)
    pub map: RawTable<(u64, usize)>,

    /// State for each group
    pub group_states: Vec<GroupState>,
}

impl std::fmt::Debug for AggregationState {
    fn fmt(&self, f: &mut std::fmt::Formatter) -> std::fmt::Result {
        // hashes are not store inline, so could only get values
        let map_string = "RawTable";
        f.debug_struct("AggregationState")
            .field("map", &map_string)
            .field("group_states", &self.group_states)
            .finish()
    }
}

impl GroupedHashAggregateStream {
    /// Create a RecordBatch with all group keys and accumulator' states or values.
    fn create_batch_from_map(&mut self) -> Result<Option<RecordBatch>> {
        let skip_items = self.row_group_skip_position;
        if skip_items > self.aggr_state.group_states.len() {
            return Ok(None);
        }
        if self.aggr_state.group_states.is_empty() {
            let schema = self.schema.clone();
            return Ok(Some(RecordBatch::new_empty(schema)));
        }

        let end_idx = min(
            skip_items + self.batch_size,
            self.aggr_state.group_states.len(),
        );
        let group_state_chunk = &self.aggr_state.group_states[skip_items..end_idx];

        if group_state_chunk.is_empty() {
            let schema = self.schema.clone();
            return Ok(Some(RecordBatch::new_empty(schema)));
        }

        // Buffers for each distinct group (i.e. row accumulator memories)
        let mut state_buffers = group_state_chunk
            .iter()
            .map(|gs| gs.aggregation_buffer.clone())
            .collect::<Vec<_>>();

        let output_fields = self.schema.fields();
        // Store row accumulator results (either final output or intermediate state):
        let row_columns = match self.mode {
            AggregateMode::Partial => {
                read_as_batch(&state_buffers, &self.row_aggr_schema)
            }
            AggregateMode::Final
            | AggregateMode::FinalPartitioned
            | AggregateMode::Single => {
                let mut results = vec![];
                for (idx, acc) in self.row_accumulators.iter().enumerate() {
                    let mut state_accessor = RowAccessor::new(&self.row_aggr_schema);
                    let current = state_buffers
                        .iter_mut()
                        .map(|buffer| {
                            state_accessor.point_to(0, buffer);
                            acc.evaluate(&state_accessor)
                        })
                        .collect::<Result<Vec<_>>>()?;
                    // Get corresponding field for row accumulator
                    let field = &output_fields[self.indices[1][idx].start];
                    let result = if current.is_empty() {
                        Ok(arrow::array::new_empty_array(field.data_type()))
                    } else {
                        let item = ScalarValue::iter_to_array(current)?;
                        // cast output if needed (e.g. for types like Dictionary where
                        // the intermediate GroupByScalar type was not the same as the
                        // output
                        cast(&item, field.data_type())
                    }?;
                    results.push(result);
                }
                results
            }
        };

        // Store normal accumulator results (either final output or intermediate state):
        let mut columns = vec![];
        for (idx, &Range { start, end }) in self.indices[0].iter().enumerate() {
            for (field_idx, field) in output_fields[start..end].iter().enumerate() {
                let current = match self.mode {
                    AggregateMode::Partial => ScalarValue::iter_to_array(
                        group_state_chunk.iter().map(|group_state| {
                            group_state.accumulator_set[idx]
                                .state()
                                .map(|v| v[field_idx].clone())
                                .expect("Unexpected accumulator state in hash aggregate")
                        }),
                    ),
                    AggregateMode::Final
                    | AggregateMode::FinalPartitioned
                    | AggregateMode::Single => ScalarValue::iter_to_array(
                        group_state_chunk.iter().map(|group_state| {
                            group_state.accumulator_set[idx]
                                .evaluate()
                                .expect("Unexpected accumulator state in hash aggregate")
                        }),
                    ),
                }?;
                // Cast output if needed (e.g. for types like Dictionary where
                // the intermediate GroupByScalar type was not the same as the
                // output
                let result = cast(&current, field.data_type())?;
                columns.push(result);
            }
        }

        // Stores the group by fields
        let group_buffers = group_state_chunk
            .iter()
            .map(|gs| gs.group_by_values.row())
            .collect::<Vec<_>>();
        let mut output: Vec<ArrayRef> = self.row_converter.convert_rows(group_buffers)?;

        // The size of the place occupied by row and normal accumulators
        let extra: usize = self
            .indices
            .iter()
            .flatten()
            .map(|Range { start, end }| end - start)
            .sum();
        let empty_arr = new_null_array(&DataType::Null, 1);
        output.extend(std::iter::repeat(empty_arr).take(extra));

        // Write results of both accumulator types to the corresponding location in
        // the output schema:
        let results = [columns.into_iter(), row_columns.into_iter()];
        for (outer, mut current) in results.into_iter().enumerate() {
            for &Range { start, end } in self.indices[outer].iter() {
                for item in output.iter_mut().take(end).skip(start) {
                    *item = current.next().expect("Columns cannot be empty");
                }
            }
        }
        Ok(Some(RecordBatch::try_new(self.schema.clone(), output)?))
    }
}

fn read_as_batch(rows: &[Vec<u8>], schema: &Schema) -> Vec<ArrayRef> {
    let row_num = rows.len();
    let mut output = MutableRecordBatch::new(row_num, Arc::new(schema.clone()));
    let mut row = RowReader::new(schema);

    for data in rows {
        row.point_to(0, data);
        read_row(&row, &mut output, schema);
    }

    output.output_as_columns()
}

fn get_at_indices(
    input_values: &[Vec<ArrayRef>],
    batch_indices: &PrimitiveArray<UInt32Type>,
) -> Result<Vec<Vec<ArrayRef>>> {
    input_values
        .iter()
        .map(|array| get_arrayref_at_indices(array, batch_indices))
        .collect()
}

fn get_optional_filters(
    original_values: &[Option<Arc<dyn Array>>],
    batch_indices: &PrimitiveArray<UInt32Type>,
) -> Vec<Option<Arc<dyn Array>>> {
    original_values
        .iter()
        .map(|array| {
            array.as_ref().map(|array| {
                compute::take(
                    array.as_ref(),
                    batch_indices,
                    None, // None: no index check
                )
                .unwrap()
            })
        })
        .collect()
}

fn slice_and_maybe_filter(
    aggr_array: &[ArrayRef],
    filter_opt: Option<&Arc<dyn Array>>,
    offsets: &[usize],
) -> Result<Vec<ArrayRef>> {
    let null_array = Arc::new(NullArray::new(0)) as ArrayRef;
    let mut sliced_arrays: Vec<ArrayRef> = vec![null_array; aggr_array.len()];

    if let Some(f) = filter_opt {
        let sliced = f.slice(offsets[0], offsets[1] - offsets[0]);
        let filter_array = as_boolean_array(&sliced)?;

        for (i, arr) in aggr_array.iter().enumerate() {
            let sliced = &arr.slice(offsets[0], offsets[1] - offsets[0]);
            sliced_arrays[i] = filter(sliced, filter_array).unwrap();
        }
    } else {
        for (i, arr) in aggr_array.iter().enumerate() {
            sliced_arrays[i] = arr.slice(offsets[0], offsets[1] - offsets[0]);
        }
<<<<<<< HEAD
    }

    Ok(sliced_arrays)
=======
        None => sliced_arrays,
    };
    Ok(filtered_arrays)
}

/// This method is similar to Scalar::try_from_array except for the Null handling.
/// This method returns [ScalarValue::Null] instead of [ScalarValue::Type(None)]
fn col_to_scalar(
    array: &ArrayRef,
    filter: &Option<&BooleanArray>,
    row_index: usize,
) -> Result<ScalarValue> {
    if array.is_null(row_index) {
        return Ok(ScalarValue::Null);
    }
    if let Some(filter) = filter {
        if !filter.value(row_index) {
            return Ok(ScalarValue::Null);
        }
    }
    ScalarValue::try_from_array(array, row_index)
>>>>>>> 72958625
}<|MERGE_RESOLUTION|>--- conflicted
+++ resolved
@@ -852,14 +852,9 @@
         for (i, arr) in aggr_array.iter().enumerate() {
             sliced_arrays[i] = arr.slice(offsets[0], offsets[1] - offsets[0]);
         }
-<<<<<<< HEAD
     }
 
     Ok(sliced_arrays)
-=======
-        None => sliced_arrays,
-    };
-    Ok(filtered_arrays)
 }
 
 /// This method is similar to Scalar::try_from_array except for the Null handling.
@@ -878,5 +873,4 @@
         }
     }
     ScalarValue::try_from_array(array, row_index)
->>>>>>> 72958625
 }