// Licensed to the Apache Software Foundation (ASF) under one
// or more contributor license agreements.  See the NOTICE file
// distributed with this work for additional information
// regarding copyright ownership.  The ASF licenses this file
// to you under the Apache License, Version 2.0 (the
// "License"); you may not use this file except in compliance
// with the License.  You may obtain a copy of the License at
//
//   http://www.apache.org/licenses/LICENSE-2.0
//
// Unless required by applicable law or agreed to in writing,
// software distributed under the License is distributed on an
// "AS IS" BASIS, WITHOUT WARRANTIES OR CONDITIONS OF ANY
// KIND, either express or implied.  See the License for the
// specific language governing permissions and limitations
// under the License.

//! Hash aggregation

use datafusion_physical_expr::{
    AggregateExpr, EmitTo, GroupsAccumulator, GroupsAccumulatorAdapter,
};
use log::debug;
use std::sync::Arc;
use std::task::{Context, Poll};
use std::vec;

use ahash::RandomState;
use arrow::row::{RowConverter, Rows, SortField};
use datafusion_physical_expr::hash_utils::create_hashes;
use futures::ready;
use futures::stream::{Stream, StreamExt};

use crate::physical_plan::aggregates::{
    evaluate_group_by, evaluate_many, evaluate_optional, group_schema, AggregateMode,
    PhysicalGroupBy,
};
use crate::physical_plan::metrics::{BaselineMetrics, RecordOutput};
use crate::physical_plan::{aggregates, PhysicalExpr};
use crate::physical_plan::{RecordBatchStream, SendableRecordBatchStream};
use arrow::array::*;
use arrow::{datatypes::SchemaRef, record_batch::RecordBatch};
use datafusion_common::Result;
use datafusion_execution::memory_pool::proxy::{RawTableAllocExt, VecAllocExt};
use datafusion_execution::memory_pool::{MemoryConsumer, MemoryReservation};
use datafusion_execution::TaskContext;
use hashbrown::raw::RawTable;

#[derive(Debug, Clone)]
/// This object tracks the aggregation phase (input/output)
pub(crate) enum ExecutionState {
    ReadingInput,
    /// When producing output, the remaining rows to output are stored
    /// here and are sliced off as needed in batch_size chunks
    ProducingOutput(RecordBatch),
    Done,
}

use super::order::GroupOrdering;
use super::AggregateExec;

/// An interning store for group keys
trait GroupValues: Send {
    /// Calculates the `groups` for each input row of `cols`
    fn intern(&mut self, cols: &[ArrayRef], groups: &mut Vec<usize>) -> Result<()>;

    /// Returns the number of bytes used by this [`GroupValues`]
    fn size(&self) -> usize;

    /// Returns true if this [`GroupValues`] is empty
    fn is_empty(&self) -> bool;

    /// The number of values stored in this [`GroupValues`]
    fn len(&self) -> usize;

    /// Emits the group values
    fn emit(&mut self, emit_to: EmitTo) -> Result<Vec<ArrayRef>>;
}

/// A [`GroupValues`] making use of [`Rows`]
struct GroupValuesRows {
    /// Converter for the group values
    row_converter: RowConverter,

    /// Logically maps group values to a group_index in
    /// [`Self::group_values`] and in each accumulator
    ///
    /// Uses the raw API of hashbrown to avoid actually storing the
    /// keys (group values) in the table
    ///
    /// keys: u64 hashes of the GroupValue
    /// values: (hash, group_index)
    map: RawTable<(u64, usize)>,

    /// The size of `map` in bytes
    map_size: usize,

    /// The actual group by values, stored in arrow [`Row`] format.
    /// `group_values[i]` holds the group value for group_index `i`.
    ///
    /// The row format is used to compare group keys quickly and store
    /// them efficiently in memory. Quick comparison is especially
    /// important for multi-column group keys.
    ///
    /// [`Row`]: arrow::row::Row
    group_values: Rows,

    // buffer to be reused to store hashes
    hashes_buffer: Vec<u64>,

    /// Random state for creating hashes
    random_state: RandomState,
}

impl GroupValuesRows {
    fn try_new(schema: SchemaRef) -> Result<Self> {
        let row_converter = RowConverter::new(
            schema
                .fields()
                .iter()
                .map(|f| SortField::new(f.data_type().clone()))
                .collect(),
        )?;

        let map = RawTable::with_capacity(0);
        let group_values = row_converter.empty_rows(0, 0);

        Ok(Self {
            row_converter,
            map,
            map_size: 0,
            group_values,
            hashes_buffer: Default::default(),
            random_state: Default::default(),
        })
    }
}

impl GroupValues for GroupValuesRows {
    fn intern(&mut self, cols: &[ArrayRef], groups: &mut Vec<usize>) -> Result<()> {
        // Convert the group keys into the row format
        // Avoid reallocation when https://github.com/apache/arrow-rs/issues/4479 is available
        let group_rows = self.row_converter.convert_columns(cols)?;
        let n_rows = group_rows.num_rows();

        // tracks to which group each of the input rows belongs
        groups.clear();

        // 1.1 Calculate the group keys for the group values
        let batch_hashes = &mut self.hashes_buffer;
        batch_hashes.clear();
        batch_hashes.resize(n_rows, 0);
        create_hashes(cols, &self.random_state, batch_hashes)?;

        for (row, &hash) in batch_hashes.iter().enumerate() {
            let entry = self.map.get_mut(hash, |(_hash, group_idx)| {
                // verify that a group that we are inserting with hash is
                // actually the same key value as the group in
                // existing_idx  (aka group_values @ row)
                group_rows.row(row) == self.group_values.row(*group_idx)
            });

            let group_idx = match entry {
                // Existing group_index for this group value
                Some((_hash, group_idx)) => *group_idx,
                //  1.2 Need to create new entry for the group
                None => {
                    // Add new entry to aggr_state and save newly created index
                    let group_idx = self.group_values.num_rows();
                    self.group_values.push(group_rows.row(row));

                    // for hasher function, use precomputed hash value
                    self.map.insert_accounted(
                        (hash, group_idx),
                        |(hash, _group_index)| *hash,
                        &mut self.map_size,
                    );
                    group_idx
                }
            };
            groups.push(group_idx);
        }

        Ok(())
    }

    fn size(&self) -> usize {
        self.row_converter.size()
            + self.group_values.size()
            + self.map_size
            + self.hashes_buffer.allocated_size()
    }

    fn is_empty(&self) -> bool {
        self.len() == 0
    }

    fn len(&self) -> usize {
        self.group_values.num_rows()
    }

    fn emit(&mut self, emit_to: EmitTo) -> Result<Vec<ArrayRef>> {
        Ok(match emit_to {
            EmitTo::All => {
                // Eventually we may also want to clear the hash table here
                self.row_converter.convert_rows(&self.group_values)?
            }
            EmitTo::First(n) => {
                let groups_rows = self.group_values.iter().take(n);
                let output = self.row_converter.convert_rows(groups_rows)?;
                // Clear out first n group keys by copying them to a new Rows.
                // TODO file some ticket in arrow-rs to make this more efficent?
                let mut new_group_values = self.row_converter.empty_rows(0, 0);
                for row in self.group_values.iter().skip(n) {
                    new_group_values.push(row);
                }
                std::mem::swap(&mut new_group_values, &mut self.group_values);

                // SAFETY: self.map outlives iterator and is not modified concurrently
                unsafe {
                    for bucket in self.map.iter() {
                        if bucket.as_ref().1 < n {
                            self.map.erase(bucket)
                        }
                    }
                }
                output
            }
        })
    }
}

/// Hash based Grouping Aggregator
///
/// # Design Goals
///
/// This structure is designed so that updating the aggregates can be
/// vectorized (done in a tight loop) without allocations. The
/// accumulator state is *not* managed by this operator (e.g in the
/// hash table) and instead is delegated to the individual
/// accumulators which have type specialized inner loops that perform
/// the aggregation.
///
/// # Architecture
///
/// ```text
///
///     Assigns a consecutive group           internally stores aggregate values
///     index for each unique set                     for all groups
///         of group values
///
///         ┌────────────┐              ┌──────────────┐       ┌──────────────┐
///         │ ┌────────┐ │              │┌────────────┐│       │┌────────────┐│
///         │ │  "A"   │ │              ││accumulator ││       ││accumulator ││
///         │ ├────────┤ │              ││     0      ││       ││     N      ││
///         │ │  "Z"   │ │              ││ ┌────────┐ ││       ││ ┌────────┐ ││
///         │ └────────┘ │              ││ │ state  │ ││       ││ │ state  │ ││
///         │            │              ││ │┌─────┐ │ ││  ...  ││ │┌─────┐ │ ││
///         │    ...     │              ││ │├─────┤ │ ││       ││ │├─────┤ │ ││
///         │            │              ││ │└─────┘ │ ││       ││ │└─────┘ │ ││
///         │            │              ││ │        │ ││       ││ │        │ ││
///         │ ┌────────┐ │              ││ │  ...   │ ││       ││ │  ...   │ ││
///         │ │  "Q"   │ │              ││ │        │ ││       ││ │        │ ││
///         │ └────────┘ │              ││ │┌─────┐ │ ││       ││ │┌─────┐ │ ││
///         │            │              ││ │└─────┘ │ ││       ││ │└─────┘ │ ││
///         └────────────┘              ││ └────────┘ ││       ││ └────────┘ ││
///                                     │└────────────┘│       │└────────────┘│
///                                     └──────────────┘       └──────────────┘
///
///         group_values                             accumulators
///
///  ```
///
/// For example, given a query like `COUNT(x), SUM(y) ... GROUP BY z`,
/// [`group_values`] will store the distinct values of `z`. There will
/// be one accumulator for `COUNT(x)`, specialized for the data type
/// of `x` and one accumulator for `SUM(y)`, specialized for the data
/// type of `y`.
///
/// # Description
///
/// [`group_values`] does not store any aggregate state inline. It only
/// assigns "group indices", one for each (distinct) group value. The
/// accumulators manage the in-progress aggregate state for each
/// group, with the group values themselves are stored in
/// [`group_values`] at the corresponding group index.
///
/// The accumulator state (e.g partial sums) is managed by and stored
/// by a [`GroupsAccumulator`] accumulator. There is one accumulator
/// per aggregate expression (COUNT, AVG, etc) in the
/// stream. Internally, each `GroupsAccumulator` manages the state for
/// multiple groups, and is passed `group_indexes` during update. Note
/// The accumulator state is not managed by this operator (e.g in the
/// hash table).
///
/// [`group_values`]: Self::group_values
pub(crate) struct GroupedHashAggregateStream {
    schema: SchemaRef,
    input: SendableRecordBatchStream,
    mode: AggregateMode,

    /// Accumulators, one for each `AggregateExpr` in the query
    ///
    /// For example, if the query has aggregates, `SUM(x)`,
    /// `COUNT(y)`, there will be two accumulators, each one
    /// specialized for that particular aggregate and its input types
    accumulators: Vec<Box<dyn GroupsAccumulator>>,

    /// Arguments to pass to each accumulator.
    ///
    /// The arguments in `accumulator[i]` is passed `aggregate_arguments[i]`
    ///
    /// The argument to each accumulator is itself a `Vec` because
    /// some aggregates such as `CORR` can accept more than one
    /// argument.
    aggregate_arguments: Vec<Vec<Arc<dyn PhysicalExpr>>>,

    /// Optional filter expression to evaluate, one for each for
    /// accumulator. If present, only those rows for which the filter
    /// evaluate to true should be included in the aggregate results.
    ///
    /// For example, for an aggregate like `SUM(x FILTER x > 100)`,
    /// the filter expression is  `x > 100`.
    filter_expressions: Vec<Option<Arc<dyn PhysicalExpr>>>,

    /// GROUP BY expressions
    group_by: PhysicalGroupBy,

    /// The memory reservation for this grouping
    reservation: MemoryReservation,

    /// An interning store of group keys
    group_values: Box<dyn GroupValues>,

    /// scratch space for the current input [`RecordBatch`] being
    /// processed. Reused across batches here to avoid reallocations
    current_group_indices: Vec<usize>,

    /// Tracks if this stream is generating input or output
    exec_state: ExecutionState,

    /// Execution metrics
    baseline_metrics: BaselineMetrics,

    /// max rows in output RecordBatches
    batch_size: usize,

    /// Optional ordering information, that might allow groups to be
    /// emitted from the hash table prior to seeing the end of the
    /// input
    group_ordering: GroupOrdering,

    /// Have we seen the end of the input
    input_done: bool,
}

impl GroupedHashAggregateStream {
    /// Create a new GroupedHashAggregateStream
    pub fn new(
        agg: &AggregateExec,
        context: Arc<TaskContext>,
        partition: usize,
    ) -> Result<Self> {
        debug!("Creating GroupedHashAggregateStream");
        let agg_schema = Arc::clone(&agg.schema);
        let agg_group_by = agg.group_by.clone();
        let agg_filter_expr = agg.filter_expr.clone();

        let batch_size = context.session_config().batch_size();
        let input = agg.input.execute(partition, Arc::clone(&context))?;
        let baseline_metrics = BaselineMetrics::new(&agg.metrics, partition);

        let timer = baseline_metrics.elapsed_compute().timer();

        let aggregate_exprs = agg.aggr_expr.clone();

        // arguments for each aggregate, one vec of expressions per
        // aggregate
        let aggregate_arguments = aggregates::aggregate_expressions(
            &agg.aggr_expr,
            &agg.mode,
            agg_group_by.expr.len(),
        )?;

        let filter_expressions = match agg.mode {
            AggregateMode::Partial
            | AggregateMode::Single
            | AggregateMode::SinglePartitioned => agg_filter_expr,
            AggregateMode::Final | AggregateMode::FinalPartitioned => {
                vec![None; agg.aggr_expr.len()]
            }
        };

        // Instantiate the accumulators
        let accumulators: Vec<_> = aggregate_exprs
            .iter()
            .map(create_group_accumulator)
            .collect::<Result<_>>()?;

        let group_schema = group_schema(&agg_schema, agg_group_by.expr.len());

        let name = format!("GroupedHashAggregateStream[{partition}]");
        let reservation = MemoryConsumer::new(name).register(context.memory_pool());

        let group_ordering = agg
            .aggregation_ordering
            .as_ref()
            .map(|aggregation_ordering| {
                GroupOrdering::try_new(&group_schema, aggregation_ordering)
            })
            // return error if any
            .transpose()?
            .unwrap_or(GroupOrdering::None);

        let group = Box::new(GroupValuesRows::try_new(group_schema)?);

        timer.done();

        let exec_state = ExecutionState::ReadingInput;

        Ok(GroupedHashAggregateStream {
            schema: agg_schema,
            input,
            mode: agg.mode,
            accumulators,
            aggregate_arguments,
            filter_expressions,
            group_by: agg_group_by,
            reservation,
            group_values: group,
            current_group_indices: Default::default(),
            exec_state,
            baseline_metrics,
            batch_size,
            group_ordering,
            input_done: false,
        })
    }
}

/// Create an accumulator for `agg_expr` -- a [`GroupsAccumulator`] if
/// that is supported by the aggregate, or a
/// [`GroupsAccumulatorAdapter`] if not.
fn create_group_accumulator(
    agg_expr: &Arc<dyn AggregateExpr>,
) -> Result<Box<dyn GroupsAccumulator>> {
    if agg_expr.groups_accumulator_supported() {
        agg_expr.create_groups_accumulator()
    } else {
        // Note in the log when the slow path is used
        debug!(
            "Creating GroupsAccumulatorAdapter for {}: {agg_expr:?}",
            agg_expr.name()
        );
        let agg_expr_captured = agg_expr.clone();
        let factory = move || agg_expr_captured.create_accumulator();
        Ok(Box::new(GroupsAccumulatorAdapter::new(factory)))
    }
}

/// Extracts a successful Ok(_) or returns Poll::Ready(Some(Err(e))) with errors
macro_rules! extract_ok {
    ($RES: expr) => {{
        match $RES {
            Ok(v) => v,
            Err(e) => return Poll::Ready(Some(Err(e))),
        }
    }};
}

impl Stream for GroupedHashAggregateStream {
    type Item = Result<RecordBatch>;

    fn poll_next(
        mut self: std::pin::Pin<&mut Self>,
        cx: &mut Context<'_>,
    ) -> Poll<Option<Self::Item>> {
        let elapsed_compute = self.baseline_metrics.elapsed_compute().clone();

        loop {
            let exec_state = self.exec_state.clone();
            match exec_state {
                ExecutionState::ReadingInput => {
                    match ready!(self.input.poll_next_unpin(cx)) {
                        // new batch to aggregate
                        Some(Ok(batch)) => {
                            let timer = elapsed_compute.timer();
                            // Do the grouping
                            extract_ok!(self.group_aggregate_batch(batch));

                            // If we can begin emitting rows, do so,
                            // otherwise keep consuming input
                            assert!(!self.input_done);

                            if let Some(to_emit) = self.group_ordering.emit_to() {
                                let batch = extract_ok!(self.emit(to_emit));
                                self.exec_state = ExecutionState::ProducingOutput(batch);
                            }
                            timer.done();
                        }
                        Some(Err(e)) => {
                            // inner had error, return to caller
                            return Poll::Ready(Some(Err(e)));
                        }
                        None => {
                            // inner is done, emit all rows and switch to producing output
                            self.input_done = true;
                            self.group_ordering.input_done();
                            let timer = elapsed_compute.timer();
                            let batch = extract_ok!(self.emit(EmitTo::All));
                            self.exec_state = ExecutionState::ProducingOutput(batch);
                            timer.done();
                        }
                    }
                }

                ExecutionState::ProducingOutput(batch) => {
                    // slice off a part of the batch, if needed
                    let output_batch = if batch.num_rows() <= self.batch_size {
                        if self.input_done {
                            self.exec_state = ExecutionState::Done;
                        } else {
                            self.exec_state = ExecutionState::ReadingInput
                        }
                        batch
                    } else {
                        // output first batch_size rows
                        let num_remaining = batch.num_rows() - self.batch_size;
                        let remaining = batch.slice(self.batch_size, num_remaining);
                        self.exec_state = ExecutionState::ProducingOutput(remaining);
                        batch.slice(0, self.batch_size)
                    };
                    return Poll::Ready(Some(Ok(
                        output_batch.record_output(&self.baseline_metrics)
                    )));
                }

                ExecutionState::Done => return Poll::Ready(None),
            }
        }
    }
}

impl RecordBatchStream for GroupedHashAggregateStream {
    fn schema(&self) -> SchemaRef {
        self.schema.clone()
    }
}

impl GroupedHashAggregateStream {
<<<<<<< HEAD
=======
    /// Calculates the group indices for each input row of
    /// `group_values`.
    ///
    /// At the return of this function,
    /// `self.scratch_space.current_group_indices` has the same number
    /// of entries as each array in `group_values` and holds the
    /// correct group_index for that row.
    ///
    /// This is one of the core hot loops in the algorithm
    fn update_group_state(
        &mut self,
        group_values: &[ArrayRef],
        memory_delta: &mut MemoryDelta,
    ) -> Result<()> {
        // Convert the group keys into the row format
        // Avoid reallocation when https://github.com/apache/arrow-rs/issues/4479 is available
        let group_rows = self.row_converter.convert_columns(group_values)?;
        let n_rows = group_rows.num_rows();

        // track memory used
        memory_delta.dec(self.state_size());

        // tracks to which group each of the input rows belongs
        let group_indices = &mut self.scratch_space.current_group_indices;
        group_indices.clear();

        // 1.1 Calculate the group keys for the group values
        let batch_hashes = &mut self.scratch_space.hashes_buffer;
        batch_hashes.clear();
        batch_hashes.resize(n_rows, 0);
        create_hashes(group_values, &self.random_state, batch_hashes)?;

        let mut allocated = 0;
        let starting_num_groups = self.group_values.num_rows();
        for (row, &hash) in batch_hashes.iter().enumerate() {
            let entry = self.map.get_mut(hash, |(_hash, group_idx)| {
                // verify that a group that we are inserting with hash is
                // actually the same key value as the group in
                // existing_idx  (aka group_values @ row)
                group_rows.row(row) == self.group_values.row(*group_idx)
            });

            let group_idx = match entry {
                // Existing group_index for this group value
                Some((_hash, group_idx)) => *group_idx,
                //  1.2 Need to create new entry for the group
                None => {
                    // Add new entry to aggr_state and save newly created index
                    let group_idx = self.group_values.num_rows();
                    self.group_values.push(group_rows.row(row));

                    // for hasher function, use precomputed hash value
                    self.map.insert_accounted(
                        (hash, group_idx),
                        |(hash, _group_index)| *hash,
                        &mut allocated,
                    );
                    group_idx
                }
            };
            group_indices.push(group_idx);
        }
        memory_delta.inc(allocated);

        // Update ordering information if necessary
        let total_num_groups = self.group_values.num_rows();
        if total_num_groups > starting_num_groups {
            self.group_ordering.new_groups(
                group_values,
                group_indices,
                total_num_groups,
            )?;
        }

        // account for memory change
        memory_delta.inc(self.state_size());

        Ok(())
    }

>>>>>>> a3db1913
    /// Perform group-by aggregation for the given [`RecordBatch`].
    fn group_aggregate_batch(&mut self, batch: RecordBatch) -> Result<()> {
        // Evaluate the grouping expressions
        let group_by_values = evaluate_group_by(&self.group_by, &batch)?;

        // Evaluate the aggregation expressions.
        let input_values = evaluate_many(&self.aggregate_arguments, &batch)?;

        // Evaluate the filter expressions, if any, against the inputs
        let filter_values = evaluate_optional(&self.filter_expressions, &batch)?;

        for group_values in &group_by_values {
            // calculate the group indices for each input row
            let starting_num_groups = self.group_values.len();
            self.group_values
                .intern(group_values, &mut self.current_group_indices)?;
            let group_indices = &self.current_group_indices;

            // Update ordering information if necessary
            let total_num_groups = self.group_values.len();
            if total_num_groups > starting_num_groups {
                self.group_ordering.new_groups(
                    group_values,
                    group_indices,
                    total_num_groups,
                )?;
            }

            // Gather the inputs to call the actual accumulator
            let t = self
                .accumulators
                .iter_mut()
                .zip(input_values.iter())
                .zip(filter_values.iter());

            for ((acc, values), opt_filter) in t {
                let opt_filter = opt_filter.as_ref().map(|filter| filter.as_boolean());

                // Call the appropriate method on each aggregator with
                // the entire input row and the relevant group indexes
                match self.mode {
                    AggregateMode::Partial
                    | AggregateMode::Single
                    | AggregateMode::SinglePartitioned => {
                        acc.update_batch(
                            values,
                            group_indices,
                            opt_filter,
                            total_num_groups,
                        )?;
                    }
                    AggregateMode::FinalPartitioned | AggregateMode::Final => {
                        // if aggregation is over intermediate states,
                        // use merge
                        acc.merge_batch(
                            values,
                            group_indices,
                            opt_filter,
                            total_num_groups,
                        )?;
                    }
                }
            }
        }

        self.update_memory_reservation()
    }

    fn update_memory_reservation(&mut self) -> Result<()> {
        let acc = self.accumulators.iter().map(|x| x.size()).sum::<usize>();
        self.reservation.try_resize(
            acc + self.group_values.size()
                + self.group_ordering.size()
                + self.current_group_indices.allocated_size(),
        )
    }

    /// Create an output RecordBatch with the group keys and
    /// accumulator states/values specified in emit_to
    fn emit(&mut self, emit_to: EmitTo) -> Result<RecordBatch> {
        if self.group_values.is_empty() {
            return Ok(RecordBatch::new_empty(self.schema()));
        }

        let mut output = self.group_values.emit(emit_to)?;
        if let EmitTo::First(n) = emit_to {
            self.group_ordering.remove_groups(n);
        }

        // Next output each aggregate value
        for acc in self.accumulators.iter_mut() {
            match self.mode {
                AggregateMode::Partial => output.extend(acc.state(emit_to)?),
                AggregateMode::Final
                | AggregateMode::FinalPartitioned
                | AggregateMode::Single
                | AggregateMode::SinglePartitioned => output.push(acc.evaluate(emit_to)?),
            }
        }

<<<<<<< HEAD
        self.update_memory_reservation()?;
        let batch = RecordBatch::try_new(self.schema(), output)?;
        Ok(batch)
=======
        Ok(output)
    }

    /// Removes the first `n` groups, adjusting all group_indices
    /// appropriately
    fn remove_emitted(&mut self, emit_to: EmitTo) -> Result<()> {
        let mut memory_delta = MemoryDelta::new();
        memory_delta.dec(self.state_size());

        match emit_to {
            EmitTo::All => {
                // Eventually we may also want to clear the hash table here
                //self.map.clear();
            }
            EmitTo::First(n) => {
                // Clear out first n group keys by copying them to a new Rows.
                // TODO file some ticket in arrow-rs to make this more efficent?
                let mut new_group_values = self.row_converter.empty_rows(0, 0);
                for row in self.group_values.iter().skip(n) {
                    new_group_values.push(row);
                }
                std::mem::swap(&mut new_group_values, &mut self.group_values);

                self.group_ordering.remove_groups(n);
                // SAFETY: self.map outlives iterator and is not modified concurrently
                unsafe {
                    for bucket in self.map.iter() {
                        // Decrement group index by n
                        match bucket.as_ref().1.checked_sub(n) {
                            // Group index was >= n, shift value down
                            Some(sub) => bucket.as_mut().1 = sub,
                            // Group index was < n, so remove from table
                            None => self.map.erase(bucket),
                        }
                    }
                }
            }
        };
        // account for memory change
        memory_delta.inc(self.state_size());
        memory_delta.update(&mut self.reservation)
    }

    /// return the current size stored by variable state in this structure
    fn state_size(&self) -> usize {
        self.group_values.size()
            + self.scratch_space.size()
            + self.group_ordering.size()
            + self.row_converter.size()
    }
}

/// Holds structures used for the current input [`RecordBatch`] being
/// processed. Reused across batches here to avoid reallocations
#[derive(Debug, Default)]
struct ScratchSpace {
    /// scratch space for the current input [`RecordBatch`] being
    /// processed. Reused across batches here to avoid reallocations
    current_group_indices: Vec<usize>,
    // buffer to be reused to store hashes
    hashes_buffer: Vec<u64>,
}

impl ScratchSpace {
    fn new() -> Self {
        Default::default()
    }

    /// Return the amount of memory alocated by this structure in bytes
    fn size(&self) -> usize {
        std::mem::size_of_val(self)
            + self.current_group_indices.allocated_size()
            + self.hashes_buffer.allocated_size()
>>>>>>> a3db1913
    }
}<|MERGE_RESOLUTION|>--- conflicted
+++ resolved
@@ -219,8 +219,12 @@
                 // SAFETY: self.map outlives iterator and is not modified concurrently
                 unsafe {
                     for bucket in self.map.iter() {
-                        if bucket.as_ref().1 < n {
-                            self.map.erase(bucket)
+                        // Decrement group index by n
+                        match bucket.as_ref().1.checked_sub(n) {
+                            // Group index was >= n, shift value down
+                            Some(sub) => bucket.as_mut().1 = sub,
+                            // Group index was < n, so remove from table
+                            None => self.map.erase(bucket),
                         }
                     }
                 }
@@ -548,89 +552,6 @@
 }
 
 impl GroupedHashAggregateStream {
-<<<<<<< HEAD
-=======
-    /// Calculates the group indices for each input row of
-    /// `group_values`.
-    ///
-    /// At the return of this function,
-    /// `self.scratch_space.current_group_indices` has the same number
-    /// of entries as each array in `group_values` and holds the
-    /// correct group_index for that row.
-    ///
-    /// This is one of the core hot loops in the algorithm
-    fn update_group_state(
-        &mut self,
-        group_values: &[ArrayRef],
-        memory_delta: &mut MemoryDelta,
-    ) -> Result<()> {
-        // Convert the group keys into the row format
-        // Avoid reallocation when https://github.com/apache/arrow-rs/issues/4479 is available
-        let group_rows = self.row_converter.convert_columns(group_values)?;
-        let n_rows = group_rows.num_rows();
-
-        // track memory used
-        memory_delta.dec(self.state_size());
-
-        // tracks to which group each of the input rows belongs
-        let group_indices = &mut self.scratch_space.current_group_indices;
-        group_indices.clear();
-
-        // 1.1 Calculate the group keys for the group values
-        let batch_hashes = &mut self.scratch_space.hashes_buffer;
-        batch_hashes.clear();
-        batch_hashes.resize(n_rows, 0);
-        create_hashes(group_values, &self.random_state, batch_hashes)?;
-
-        let mut allocated = 0;
-        let starting_num_groups = self.group_values.num_rows();
-        for (row, &hash) in batch_hashes.iter().enumerate() {
-            let entry = self.map.get_mut(hash, |(_hash, group_idx)| {
-                // verify that a group that we are inserting with hash is
-                // actually the same key value as the group in
-                // existing_idx  (aka group_values @ row)
-                group_rows.row(row) == self.group_values.row(*group_idx)
-            });
-
-            let group_idx = match entry {
-                // Existing group_index for this group value
-                Some((_hash, group_idx)) => *group_idx,
-                //  1.2 Need to create new entry for the group
-                None => {
-                    // Add new entry to aggr_state and save newly created index
-                    let group_idx = self.group_values.num_rows();
-                    self.group_values.push(group_rows.row(row));
-
-                    // for hasher function, use precomputed hash value
-                    self.map.insert_accounted(
-                        (hash, group_idx),
-                        |(hash, _group_index)| *hash,
-                        &mut allocated,
-                    );
-                    group_idx
-                }
-            };
-            group_indices.push(group_idx);
-        }
-        memory_delta.inc(allocated);
-
-        // Update ordering information if necessary
-        let total_num_groups = self.group_values.num_rows();
-        if total_num_groups > starting_num_groups {
-            self.group_ordering.new_groups(
-                group_values,
-                group_indices,
-                total_num_groups,
-            )?;
-        }
-
-        // account for memory change
-        memory_delta.inc(self.state_size());
-
-        Ok(())
-    }
-
->>>>>>> a3db1913
     /// Perform group-by aggregation for the given [`RecordBatch`].
     fn group_aggregate_batch(&mut self, batch: RecordBatch) -> Result<()> {
         // Evaluate the grouping expressions
@@ -731,84 +652,8 @@
             }
         }
 
-<<<<<<< HEAD
         self.update_memory_reservation()?;
         let batch = RecordBatch::try_new(self.schema(), output)?;
         Ok(batch)
-=======
-        Ok(output)
-    }
-
-    /// Removes the first `n` groups, adjusting all group_indices
-    /// appropriately
-    fn remove_emitted(&mut self, emit_to: EmitTo) -> Result<()> {
-        let mut memory_delta = MemoryDelta::new();
-        memory_delta.dec(self.state_size());
-
-        match emit_to {
-            EmitTo::All => {
-                // Eventually we may also want to clear the hash table here
-                //self.map.clear();
-            }
-            EmitTo::First(n) => {
-                // Clear out first n group keys by copying them to a new Rows.
-                // TODO file some ticket in arrow-rs to make this more efficent?
-                let mut new_group_values = self.row_converter.empty_rows(0, 0);
-                for row in self.group_values.iter().skip(n) {
-                    new_group_values.push(row);
-                }
-                std::mem::swap(&mut new_group_values, &mut self.group_values);
-
-                self.group_ordering.remove_groups(n);
-                // SAFETY: self.map outlives iterator and is not modified concurrently
-                unsafe {
-                    for bucket in self.map.iter() {
-                        // Decrement group index by n
-                        match bucket.as_ref().1.checked_sub(n) {
-                            // Group index was >= n, shift value down
-                            Some(sub) => bucket.as_mut().1 = sub,
-                            // Group index was < n, so remove from table
-                            None => self.map.erase(bucket),
-                        }
-                    }
-                }
-            }
-        };
-        // account for memory change
-        memory_delta.inc(self.state_size());
-        memory_delta.update(&mut self.reservation)
-    }
-
-    /// return the current size stored by variable state in this structure
-    fn state_size(&self) -> usize {
-        self.group_values.size()
-            + self.scratch_space.size()
-            + self.group_ordering.size()
-            + self.row_converter.size()
-    }
-}
-
-/// Holds structures used for the current input [`RecordBatch`] being
-/// processed. Reused across batches here to avoid reallocations
-#[derive(Debug, Default)]
-struct ScratchSpace {
-    /// scratch space for the current input [`RecordBatch`] being
-    /// processed. Reused across batches here to avoid reallocations
-    current_group_indices: Vec<usize>,
-    // buffer to be reused to store hashes
-    hashes_buffer: Vec<u64>,
-}
-
-impl ScratchSpace {
-    fn new() -> Self {
-        Default::default()
-    }
-
-    /// Return the amount of memory alocated by this structure in bytes
-    fn size(&self) -> usize {
-        std::mem::size_of_val(self)
-            + self.current_group_indices.allocated_size()
-            + self.hashes_buffer.allocated_size()
->>>>>>> a3db1913
     }
 }