// Licensed to the Apache Software Foundation (ASF) under one
// or more contributor license agreements.  See the NOTICE file
// distributed with this work for additional information
// regarding copyright ownership.  The ASF licenses this file
// to you under the Apache License, Version 2.0 (the
// "License"); you may not use this file except in compliance
// with the License.  You may obtain a copy of the License at
//
//   http://www.apache.org/licenses/LICENSE-2.0
//
// Unless required by applicable law or agreed to in writing,
// software distributed under the License is distributed on an
// "AS IS" BASIS, WITHOUT WARRANTIES OR CONDITIONS OF ANY
// KIND, either express or implied.  See the License for the
// specific language governing permissions and limitations
// under the License.

//! Join related functionality used both on logical and physical plans

use arrow::array::{
    new_null_array, Array, BooleanBufferBuilder, PrimitiveArray, UInt32Array,
    UInt32Builder, UInt64Array,
};
use arrow::compute;
use arrow::datatypes::{Field, Schema, UInt32Type, UInt64Type};
<<<<<<< HEAD
use arrow::record_batch::RecordBatch;
=======
use arrow::record_batch::{RecordBatch, RecordBatchOptions};
use datafusion_common::cast::as_boolean_array;
use datafusion_common::ScalarValue;
use datafusion_physical_expr::{EquivalentClass, PhysicalExpr};
>>>>>>> 25b4f673
use futures::future::{BoxFuture, Shared};
use futures::{ready, FutureExt};
use parking_lot::Mutex;
use std::cmp::max;
use std::collections::HashSet;
use std::fmt::{Display, Formatter};
use std::future::Future;
use std::sync::Arc;
use std::task::{Context, Poll};
use std::usize;

use datafusion_common::cast::as_boolean_array;
use datafusion_common::{ScalarValue, SharedResult};

use datafusion_physical_expr::rewrite::TreeNodeRewritable;
use datafusion_physical_expr::{EquivalentClass, PhysicalExpr};

use crate::error::{DataFusionError, Result};
use crate::logical_expr::JoinType;
use crate::physical_plan::expressions::Column;

use crate::physical_plan::metrics::{self, ExecutionPlanMetricsSet, MetricBuilder};
use crate::physical_plan::SchemaRef;
use crate::physical_plan::{
    ColumnStatistics, EquivalenceProperties, ExecutionPlan, Partitioning, Statistics,
};

/// The on clause of the join, as vector of (left, right) columns.
pub type JoinOn = Vec<(Column, Column)>;
/// Reference for JoinOn.
pub type JoinOnRef<'a> = &'a [(Column, Column)];

/// Checks whether the schemas "left" and "right" and columns "on" represent a valid join.
/// They are valid whenever their columns' intersection equals the set `on`
pub fn check_join_is_valid(left: &Schema, right: &Schema, on: JoinOnRef) -> Result<()> {
    let left: HashSet<Column> = left
        .fields()
        .iter()
        .enumerate()
        .map(|(idx, f)| Column::new(f.name(), idx))
        .collect();
    let right: HashSet<Column> = right
        .fields()
        .iter()
        .enumerate()
        .map(|(idx, f)| Column::new(f.name(), idx))
        .collect();

    check_join_set_is_valid(&left, &right, on)
}

/// Checks whether the sets left, right and on compose a valid join.
/// They are valid whenever their intersection equals the set `on`
fn check_join_set_is_valid(
    left: &HashSet<Column>,
    right: &HashSet<Column>,
    on: &[(Column, Column)],
) -> Result<()> {
    let on_left = &on.iter().map(|on| on.0.clone()).collect::<HashSet<_>>();
    let left_missing = on_left.difference(left).collect::<HashSet<_>>();

    let on_right = &on.iter().map(|on| on.1.clone()).collect::<HashSet<_>>();
    let right_missing = on_right.difference(right).collect::<HashSet<_>>();

    if !left_missing.is_empty() | !right_missing.is_empty() {
        return Err(DataFusionError::Plan(format!(
                "The left or right side of the join does not have all columns on \"on\": \nMissing on the left: {left_missing:?}\nMissing on the right: {right_missing:?}",
            )));
    };

    Ok(())
}

/// Calculate the OutputPartitioning for Partitioned Join
pub fn partitioned_join_output_partitioning(
    join_type: JoinType,
    left_partitioning: Partitioning,
    right_partitioning: Partitioning,
    left_columns_len: usize,
) -> Partitioning {
    match join_type {
        JoinType::Inner | JoinType::Left | JoinType::LeftSemi | JoinType::LeftAnti => {
            left_partitioning
        }
        JoinType::RightSemi | JoinType::RightAnti => right_partitioning,
        JoinType::Right => {
            adjust_right_output_partitioning(right_partitioning, left_columns_len)
        }
        JoinType::Full => {
            Partitioning::UnknownPartitioning(right_partitioning.partition_count())
        }
    }
}

/// Adjust the right out partitioning to new Column Index
pub fn adjust_right_output_partitioning(
    right_partitioning: Partitioning,
    left_columns_len: usize,
) -> Partitioning {
    match right_partitioning {
        Partitioning::RoundRobinBatch(size) => Partitioning::RoundRobinBatch(size),
        Partitioning::UnknownPartitioning(size) => {
            Partitioning::UnknownPartitioning(size)
        }
        Partitioning::Hash(exprs, size) => {
            let new_exprs = exprs
                .into_iter()
                .map(|expr| {
                    expr.transform_down(&|e| match e.as_any().downcast_ref::<Column>() {
                        Some(col) => Ok(Some(Arc::new(Column::new(
                            col.name(),
                            left_columns_len + col.index(),
                        )))),
                        None => Ok(None),
                    })
                    .unwrap()
                })
                .collect::<Vec<_>>();
            Partitioning::Hash(new_exprs, size)
        }
    }
}

/// Combine the Equivalence Properties for Join Node
pub fn combine_join_equivalence_properties(
    join_type: JoinType,
    left_properties: EquivalenceProperties,
    right_properties: EquivalenceProperties,
    left_columns_len: usize,
    on: &[(Column, Column)],
    schema: SchemaRef,
) -> EquivalenceProperties {
    let mut new_properties = EquivalenceProperties::new(schema);
    match join_type {
        JoinType::Inner | JoinType::Left | JoinType::Full | JoinType::Right => {
            new_properties.extend(left_properties.classes().to_vec());
            let new_right_properties = right_properties
                .classes()
                .iter()
                .map(|prop| {
                    let new_head = Column::new(
                        prop.head().name(),
                        left_columns_len + prop.head().index(),
                    );
                    let new_others = prop
                        .others()
                        .iter()
                        .map(|col| {
                            Column::new(col.name(), left_columns_len + col.index())
                        })
                        .collect::<Vec<_>>();
                    EquivalentClass::new(new_head, new_others)
                })
                .collect::<Vec<_>>();

            new_properties.extend(new_right_properties);
        }
        JoinType::LeftSemi | JoinType::LeftAnti => {
            new_properties.extend(left_properties.classes().to_vec())
        }
        JoinType::RightSemi | JoinType::RightAnti => {
            new_properties.extend(right_properties.classes().to_vec())
        }
    }

    if join_type == JoinType::Inner {
        on.iter().for_each(|(column1, column2)| {
            let new_column2 =
                Column::new(column2.name(), left_columns_len + column2.index());
            new_properties.add_equal_conditions((column1, &new_column2))
        })
    }
    new_properties
}

/// Calculate the Equivalence Properties for CrossJoin Node
pub fn cross_join_equivalence_properties(
    left_properties: EquivalenceProperties,
    right_properties: EquivalenceProperties,
    left_columns_len: usize,
    schema: SchemaRef,
) -> EquivalenceProperties {
    let mut new_properties = EquivalenceProperties::new(schema);
    new_properties.extend(left_properties.classes().to_vec());
    let new_right_properties = right_properties
        .classes()
        .iter()
        .map(|prop| {
            let new_head =
                Column::new(prop.head().name(), left_columns_len + prop.head().index());
            let new_others = prop
                .others()
                .iter()
                .map(|col| Column::new(col.name(), left_columns_len + col.index()))
                .collect::<Vec<_>>();
            EquivalentClass::new(new_head, new_others)
        })
        .collect::<Vec<_>>();
    new_properties.extend(new_right_properties);
    new_properties
}

impl Display for JoinSide {
    fn fmt(&self, f: &mut Formatter<'_>) -> std::fmt::Result {
        match self {
            JoinSide::Left => write!(f, "left"),
            JoinSide::Right => write!(f, "right"),
        }
    }
}

/// Used in ColumnIndex to distinguish which side the index is for
#[derive(Debug, Clone, Copy, PartialEq)]
pub enum JoinSide {
    /// Left side of the join
    Left,
    /// Right side of the join
    Right,
}

impl JoinSide {
    /// Inverse the join side
    pub fn negate(&self) -> Self {
        match self {
            JoinSide::Left => JoinSide::Right,
            JoinSide::Right => JoinSide::Left,
        }
    }
}

/// Information about the index and placement (left or right) of the columns
#[derive(Debug, Clone)]
pub struct ColumnIndex {
    /// Index of the column
    pub index: usize,
    /// Whether the column is at the left or right side
    pub side: JoinSide,
}

/// Filter applied before join output
#[derive(Debug, Clone)]
pub struct JoinFilter {
    /// Filter expression
    expression: Arc<dyn PhysicalExpr>,
    /// Column indices required to construct intermediate batch for filtering
    column_indices: Vec<ColumnIndex>,
    /// Physical schema of intermediate batch
    schema: Schema,
}

impl JoinFilter {
    /// Creates new JoinFilter
    pub fn new(
        expression: Arc<dyn PhysicalExpr>,
        column_indices: Vec<ColumnIndex>,
        schema: Schema,
    ) -> JoinFilter {
        JoinFilter {
            expression,
            column_indices,
            schema,
        }
    }

    /// Helper for building ColumnIndex vector from left and right indices
    pub fn build_column_indices(
        left_indices: Vec<usize>,
        right_indices: Vec<usize>,
    ) -> Vec<ColumnIndex> {
        left_indices
            .into_iter()
            .map(|i| ColumnIndex {
                index: i,
                side: JoinSide::Left,
            })
            .chain(right_indices.into_iter().map(|i| ColumnIndex {
                index: i,
                side: JoinSide::Right,
            }))
            .collect()
    }

    /// Filter expression
    pub fn expression(&self) -> &Arc<dyn PhysicalExpr> {
        &self.expression
    }

    /// Column indices for intermediate batch creation
    pub fn column_indices(&self) -> &[ColumnIndex] {
        &self.column_indices
    }

    /// Intermediate batch schema
    pub fn schema(&self) -> &Schema {
        &self.schema
    }
}

/// Returns the output field given the input field. Outer joins may
/// insert nulls even if the input was not null
///
fn output_join_field(old_field: &Field, join_type: &JoinType, is_left: bool) -> Field {
    let force_nullable = match join_type {
        JoinType::Inner => false,
        JoinType::Left => !is_left, // right input is padded with nulls
        JoinType::Right => is_left, // left input is padded with nulls
        JoinType::Full => true,     // both inputs can be padded with nulls
        JoinType::LeftSemi => false, // doesn't introduce nulls
        JoinType::RightSemi => false, // doesn't introduce nulls
        JoinType::LeftAnti => false, // doesn't introduce nulls (or can it??)
        JoinType::RightAnti => false, // doesn't introduce nulls (or can it??)
    };

    if force_nullable {
        old_field.clone().with_nullable(true)
    } else {
        old_field.clone()
    }
}

/// Creates a schema for a join operation.
/// The fields from the left side are first
pub fn build_join_schema(
    left: &Schema,
    right: &Schema,
    join_type: &JoinType,
) -> (Schema, Vec<ColumnIndex>) {
    let (fields, column_indices): (Vec<Field>, Vec<ColumnIndex>) = match join_type {
        JoinType::Inner | JoinType::Left | JoinType::Full | JoinType::Right => {
            let left_fields = left
                .fields()
                .iter()
                .map(|f| output_join_field(f, join_type, true))
                .enumerate()
                .map(|(index, f)| {
                    (
                        f,
                        ColumnIndex {
                            index,
                            side: JoinSide::Left,
                        },
                    )
                });
            let right_fields = right
                .fields()
                .iter()
                .map(|f| output_join_field(f, join_type, false))
                .enumerate()
                .map(|(index, f)| {
                    (
                        f,
                        ColumnIndex {
                            index,
                            side: JoinSide::Right,
                        },
                    )
                });

            // left then right
            left_fields.chain(right_fields).unzip()
        }
        JoinType::LeftSemi | JoinType::LeftAnti => left
            .fields()
            .iter()
            .cloned()
            .enumerate()
            .map(|(index, f)| {
                (
                    f,
                    ColumnIndex {
                        index,
                        side: JoinSide::Left,
                    },
                )
            })
            .unzip(),
        JoinType::RightSemi | JoinType::RightAnti => right
            .fields()
            .iter()
            .cloned()
            .enumerate()
            .map(|(index, f)| {
                (
                    f,
                    ColumnIndex {
                        index,
                        side: JoinSide::Right,
                    },
                )
            })
            .unzip(),
    };

    (Schema::new(fields), column_indices)
}

/// A [`OnceAsync`] can be used to run an async closure once, with subsequent calls
/// to [`OnceAsync::once`] returning a [`OnceFut`] to the same asynchronous computation
///
/// This is useful for joins where the results of one child are buffered in memory
/// and shared across potentially multiple output partitions
pub(crate) struct OnceAsync<T> {
    fut: Mutex<Option<OnceFut<T>>>,
}

impl<T> Default for OnceAsync<T> {
    fn default() -> Self {
        Self {
            fut: Mutex::new(None),
        }
    }
}

impl<T> std::fmt::Debug for OnceAsync<T> {
    fn fmt(&self, f: &mut std::fmt::Formatter<'_>) -> std::fmt::Result {
        write!(f, "OnceAsync")
    }
}

impl<T: 'static> OnceAsync<T> {
    /// If this is the first call to this function on this object, will invoke
    /// `f` to obtain a future and return a [`OnceFut`] referring to this
    ///
    /// If this is not the first call, will return a [`OnceFut`] referring
    /// to the same future as was returned by the first call
    pub(crate) fn once<F, Fut>(&self, f: F) -> OnceFut<T>
    where
        F: FnOnce() -> Fut,
        Fut: Future<Output = Result<T>> + Send + 'static,
    {
        self.fut
            .lock()
            .get_or_insert_with(|| OnceFut::new(f()))
            .clone()
    }
}

/// The shared future type used internally within [`OnceAsync`]
type OnceFutPending<T> = Shared<BoxFuture<'static, SharedResult<Arc<T>>>>;

/// A [`OnceFut`] represents a shared asynchronous computation, that will be evaluated
/// once for all [`Clone`]'s, with [`OnceFut::get`] providing a non-consuming interface
/// to drive the underlying [`Future`] to completion
pub(crate) struct OnceFut<T> {
    state: OnceFutState<T>,
}

impl<T> Clone for OnceFut<T> {
    fn clone(&self) -> Self {
        Self {
            state: self.state.clone(),
        }
    }
}

/// A shared state between statistic aggregators for a join
/// operation.
#[derive(Clone, Debug, Default)]
struct PartialJoinStatistics {
    pub num_rows: usize,
    pub column_statistics: Vec<ColumnStatistics>,
}

/// Estimate the statistics for the given join's output.
pub(crate) fn estimate_join_statistics(
    left: Arc<dyn ExecutionPlan>,
    right: Arc<dyn ExecutionPlan>,
    on: JoinOn,
    join_type: &JoinType,
) -> Statistics {
    let left_stats = left.statistics();
    let right_stats = right.statistics();

    let join_stats = estimate_join_cardinality(join_type, left_stats, right_stats, &on);
    let (num_rows, column_statistics) = match join_stats {
        Some(stats) => (Some(stats.num_rows), Some(stats.column_statistics)),
        None => (None, None),
    };
    Statistics {
        num_rows,
        total_byte_size: None,
        column_statistics,
        is_exact: false,
    }
}

// Estimate the cardinality for the given join with input statistics.
fn estimate_join_cardinality(
    join_type: &JoinType,
    left_stats: Statistics,
    right_stats: Statistics,
    on: &JoinOn,
) -> Option<PartialJoinStatistics> {
    match join_type {
        JoinType::Inner | JoinType::Left | JoinType::Right | JoinType::Full => {
            let left_num_rows = left_stats.num_rows?;
            let right_num_rows = right_stats.num_rows?;

            // Take the left_col_stats and right_col_stats using the index
            // obtained from index() method of the each element of 'on'.
            let all_left_col_stats = left_stats.column_statistics?;
            let all_right_col_stats = right_stats.column_statistics?;
            let (left_col_stats, right_col_stats) = on
                .iter()
                .map(|(left, right)| {
                    (
                        all_left_col_stats[left.index()].clone(),
                        all_right_col_stats[right.index()].clone(),
                    )
                })
                .unzip::<_, _, Vec<_>, Vec<_>>();

            let ij_cardinality = estimate_inner_join_cardinality(
                left_num_rows,
                right_num_rows,
                left_col_stats,
                right_col_stats,
                left_stats.is_exact && right_stats.is_exact,
            )?;

            // The cardinality for inner join can also be used to estimate
            // the cardinality of left/right/full outer joins as long as it
            // it is greater than the minimum cardinality constraints of these
            // joins (so that we don't underestimate the cardinality).
            let cardinality = match join_type {
                JoinType::Inner => ij_cardinality,
                JoinType::Left => max(ij_cardinality, left_num_rows),
                JoinType::Right => max(ij_cardinality, right_num_rows),
                JoinType::Full => {
                    max(ij_cardinality, left_num_rows)
                        + max(ij_cardinality, right_num_rows)
                        - ij_cardinality
                }
                _ => unreachable!(),
            };

            Some(PartialJoinStatistics {
                num_rows: cardinality,
                // We don't do anything specific here, just combine the existing
                // statistics which might yield subpar results (although it is
                // true, esp regarding min/max). For a better estimation, we need
                // filter selectivity analysis first.
                column_statistics: all_left_col_stats
                    .into_iter()
                    .chain(all_right_col_stats.into_iter())
                    .collect(),
            })
        }

        JoinType::LeftSemi
        | JoinType::RightSemi
        | JoinType::LeftAnti
        | JoinType::RightAnti => None,
    }
}

/// Estimate the inner join cardinality by using the basic building blocks of
/// column-level statistics and the total row count. This is a very naive and
/// a very conservative implementation that can quickly give up if there is not
/// enough input statistics.
fn estimate_inner_join_cardinality(
    left_num_rows: usize,
    right_num_rows: usize,
    left_col_stats: Vec<ColumnStatistics>,
    right_col_stats: Vec<ColumnStatistics>,
    is_exact: bool,
) -> Option<usize> {
    // The algorithm here is partly based on the non-histogram selectivity estimation
    // from Spark's Catalyst optimizer.

    let mut join_selectivity = None;
    for (left_stat, right_stat) in left_col_stats.iter().zip(right_col_stats.iter()) {
        if (left_stat.min_value.clone()? > right_stat.max_value.clone()?)
            || (left_stat.max_value.clone()? < right_stat.min_value.clone()?)
        {
            // If there is no overlap in any of the join columns, that means the join
            // itself is disjoint and the cardinality is 0. Though we can only assume
            // this when the statistics are exact (since it is a very strong assumption).
            return if is_exact { Some(0) } else { None };
        }

        let left_max_distinct = max_distinct_count(left_num_rows, left_stat.clone());
        let right_max_distinct = max_distinct_count(right_num_rows, right_stat.clone());
        let max_distinct = max(left_max_distinct, right_max_distinct);
        if max_distinct > join_selectivity {
            // Seems like there are a few implementations of this algorithm that implement
            // exponential decay for the selectivity (like Hive's Optiq Optimizer). Needs
            // further exploration.
            join_selectivity = max_distinct;
        }
    }

    // With the assumption that the smaller input's domain is generally represented in the bigger
    // input's domain, we can estimate the inner join's cardinality by taking the cartesian product
    // of the two inputs and normalizing it by the selectivity factor.
    match join_selectivity {
        Some(selectivity) if selectivity > 0 => {
            Some((left_num_rows * right_num_rows) / selectivity)
        }
        // Since we don't have any information about the selectivity (which is derived
        // from the number of distinct rows information) we can give up here for now.
        // And let other passes handle this (otherwise we would need to produce an
        // overestimation using just the cartesian product).
        _ => None,
    }
}

/// Estimate the number of maximum distinct values that can be present in the
/// given column from its statistics.
///
/// If distinct_count is available, uses it directly. If the column numeric, and
/// has min/max values, then they might be used as a fallback option. Otherwise,
/// returns None.
fn max_distinct_count(num_rows: usize, stats: ColumnStatistics) -> Option<usize> {
    match (stats.distinct_count, stats.max_value, stats.min_value) {
        (Some(_), _, _) => stats.distinct_count,
        (_, Some(max), Some(min)) => {
            // Note that float support is intentionally omitted here, since the computation
            // of a range between two float values is not trivial and the result would be
            // highly inaccurate.
            let numeric_range = get_int_range(min, max)?;

            // The number can never be greater than the number of rows we have (minus
            // the nulls, since they don't count as distinct values).
            let ceiling = num_rows - stats.null_count.unwrap_or(0);
            Some(numeric_range.min(ceiling))
        }
        _ => None,
    }
}

/// Return the numeric range between the given min and max values.
fn get_int_range(min: ScalarValue, max: ScalarValue) -> Option<usize> {
    let delta = &max.sub(&min).ok()?;
    match delta {
        ScalarValue::Int8(Some(delta)) if *delta >= 0 => Some(*delta as usize),
        ScalarValue::Int16(Some(delta)) if *delta >= 0 => Some(*delta as usize),
        ScalarValue::Int32(Some(delta)) if *delta >= 0 => Some(*delta as usize),
        ScalarValue::Int64(Some(delta)) if *delta >= 0 => Some(*delta as usize),
        ScalarValue::UInt8(Some(delta)) => Some(*delta as usize),
        ScalarValue::UInt16(Some(delta)) => Some(*delta as usize),
        ScalarValue::UInt32(Some(delta)) => Some(*delta as usize),
        ScalarValue::UInt64(Some(delta)) => Some(*delta as usize),
        _ => None,
    }
    // The delta (directly) is not the real range, since it does not include the
    // first term.
    // E.g. (min=2, max=4) -> (4 - 2) -> 2, but the actual result should be 3 (1, 2, 3).
    .map(|open_ended_range| open_ended_range + 1)
}

enum OnceFutState<T> {
    Pending(OnceFutPending<T>),
    Ready(SharedResult<Arc<T>>),
}

impl<T> Clone for OnceFutState<T> {
    fn clone(&self) -> Self {
        match self {
            Self::Pending(p) => Self::Pending(p.clone()),
            Self::Ready(r) => Self::Ready(r.clone()),
        }
    }
}

impl<T: 'static> OnceFut<T> {
    /// Create a new [`OnceFut`] from a [`Future`]
    pub(crate) fn new<Fut>(fut: Fut) -> Self
    where
        Fut: Future<Output = Result<T>> + Send + 'static,
    {
        Self {
            state: OnceFutState::Pending(
                fut.map(|res| res.map(Arc::new).map_err(Arc::new))
                    .boxed()
                    .shared(),
            ),
        }
    }

    /// Get the result of the computation if it is ready, without consuming it
    pub(crate) fn get(&mut self, cx: &mut Context<'_>) -> Poll<Result<&T>> {
        if let OnceFutState::Pending(fut) = &mut self.state {
            let r = ready!(fut.poll_unpin(cx));
            self.state = OnceFutState::Ready(r);
        }

        // Cannot use loop as this would trip up the borrow checker
        match &self.state {
            OnceFutState::Pending(_) => unreachable!(),
            OnceFutState::Ready(r) => Poll::Ready(
                r.as_ref()
                    .map(|r| r.as_ref())
                    .map_err(|e| DataFusionError::External(Box::new(e.clone()))),
            ),
        }
    }
}

/// Some type `join_type` of join need to maintain the matched indices bit map for the left side, and
/// use the bit map to generate the part of result of the join.
///
/// For example of the `Left` join, in each iteration of right side, can get the matched result, but need
/// to maintain the matched indices bit map to get the unmatched row for the left side.
pub(crate) fn need_produce_result_in_final(join_type: JoinType) -> bool {
    matches!(
        join_type,
        JoinType::Left | JoinType::LeftAnti | JoinType::LeftSemi | JoinType::Full
    )
}

/// In the end of join execution, need to use bit map of the matched indices to generate the final left and
/// right indices.
///
/// For example:
/// left_bit_map: [true, false, true, true, false]
/// join_type: `Left`
///
/// The result is: ([1,4], [null, null])
pub(crate) fn get_final_indices_from_bit_map(
    left_bit_map: &BooleanBufferBuilder,
    join_type: JoinType,
) -> (UInt64Array, UInt32Array) {
    let left_size = left_bit_map.len();
    let left_indices = if join_type == JoinType::LeftSemi {
        (0..left_size)
            .filter_map(|idx| (left_bit_map.get_bit(idx)).then_some(idx as u64))
            .collect::<UInt64Array>()
    } else {
        // just for `Left`, `LeftAnti` and `Full` join
        // `LeftAnti`, `Left` and `Full` will produce the unmatched left row finally
        (0..left_size)
            .filter_map(|idx| (!left_bit_map.get_bit(idx)).then_some(idx as u64))
            .collect::<UInt64Array>()
    };
    // right_indices
    // all the element in the right side is None
    let mut builder = UInt32Builder::with_capacity(left_indices.len());
    builder.append_nulls(left_indices.len());
    let right_indices = builder.finish();
    (left_indices, right_indices)
}

pub(crate) fn apply_join_filter_to_indices(
    build_input_buffer: &RecordBatch,
    probe_batch: &RecordBatch,
    build_indices: UInt64Array,
    probe_indices: UInt32Array,
    filter: &JoinFilter,
    build_side: JoinSide,
) -> Result<(UInt64Array, UInt32Array)> {
    if build_indices.is_empty() && probe_indices.is_empty() {
        return Ok((build_indices, probe_indices));
    };

    let intermediate_batch = build_batch_from_indices(
        filter.schema(),
        build_input_buffer,
        probe_batch,
        PrimitiveArray::from(build_indices.data().clone()),
        PrimitiveArray::from(probe_indices.data().clone()),
        filter.column_indices(),
        build_side,
    )?;
    let filter_result = filter
        .expression()
        .evaluate(&intermediate_batch)?
        .into_array(intermediate_batch.num_rows());
    let mask = as_boolean_array(&filter_result)?;

    let left_filtered = PrimitiveArray::<UInt64Type>::from(
        compute::filter(&build_indices, mask)?.data().clone(),
    );
    let right_filtered = PrimitiveArray::<UInt32Type>::from(
        compute::filter(&probe_indices, mask)?.data().clone(),
    );
    Ok((left_filtered, right_filtered))
}

/// Returns a new [RecordBatch] by combining the `left` and `right` according to `indices`.
/// The resulting batch has [Schema] `schema`.
pub(crate) fn build_batch_from_indices(
    schema: &Schema,
    build_input_buffer: &RecordBatch,
    probe_batch: &RecordBatch,
    build_indices: UInt64Array,
    probe_indices: UInt32Array,
    column_indices: &[ColumnIndex],
    build_side: JoinSide,
) -> Result<RecordBatch> {
    if schema.fields().is_empty() {
        let options = RecordBatchOptions::new()
            .with_match_field_names(true)
            .with_row_count(Some(left_indices.len()));

        return Ok(RecordBatch::try_new_with_options(
            Arc::new(schema.clone()),
            vec![],
            &options,
        )?);
    }

    // build the columns of the new [RecordBatch]:
    // 1. pick whether the column is from the left or right
    // 2. based on the pick, `take` items from the different RecordBatches
    let mut columns: Vec<Arc<dyn Array>> = Vec::with_capacity(schema.fields().len());

    for column_index in column_indices {
        let array = if column_index.side == build_side {
            let array = build_input_buffer.column(column_index.index);
            if array.is_empty() || build_indices.null_count() == build_indices.len() {
                // Outer join would generate a null index when finding no match at our side.
                // Therefore, it's possible we are empty but need to populate an n-length null array,
                // where n is the length of the index array.
                assert_eq!(build_indices.null_count(), build_indices.len());
                new_null_array(array.data_type(), build_indices.len())
            } else {
                compute::take(array.as_ref(), &build_indices, None)?
            }
        } else {
            let array = probe_batch.column(column_index.index);
            if array.is_empty() || probe_indices.null_count() == probe_indices.len() {
                assert_eq!(probe_indices.null_count(), probe_indices.len());
                new_null_array(array.data_type(), probe_indices.len())
            } else {
                compute::take(array.as_ref(), &probe_indices, None)?
            }
        };
        columns.push(array);
    }
    Ok(RecordBatch::try_new(Arc::new(schema.clone()), columns)?)
}

/// The input is the matched indices for left and right and
/// adjust the indices according to the join type
pub(crate) fn adjust_indices_by_join_type(
    left_indices: UInt64Array,
    right_indices: UInt32Array,
    count_right_batch: usize,
    join_type: JoinType,
) -> (UInt64Array, UInt32Array) {
    match join_type {
        JoinType::Inner => {
            // matched
            (left_indices, right_indices)
        }
        JoinType::Left => {
            // matched
            (left_indices, right_indices)
            // unmatched left row will be produced in the end of loop, and it has been set in the left visited bitmap
        }
        JoinType::Right | JoinType::Full => {
            // matched
            // unmatched right row will be produced in this batch
            let right_unmatched_indices =
                get_anti_indices(count_right_batch, &right_indices);
            // combine the matched and unmatched right result together
            append_right_indices(left_indices, right_indices, right_unmatched_indices)
        }
        JoinType::RightSemi => {
            // need to remove the duplicated record in the right side
            let right_indices = get_semi_indices(count_right_batch, &right_indices);
            // the left_indices will not be used later for the `right semi` join
            (left_indices, right_indices)
        }
        JoinType::RightAnti => {
            // need to remove the duplicated record in the right side
            // get the anti index for the right side
            let right_indices = get_anti_indices(count_right_batch, &right_indices);
            // the left_indices will not be used later for the `right anti` join
            (left_indices, right_indices)
        }
        JoinType::LeftSemi | JoinType::LeftAnti => {
            // matched or unmatched left row will be produced in the end of loop
            // When visit the right batch, we can output the matched left row and don't need to wait the end of loop
            (
                UInt64Array::from_iter_values(vec![]),
                UInt32Array::from_iter_values(vec![]),
            )
        }
    }
}

/// Appends the `right_unmatched_indices` to the `right_indices`,
/// and fills Null to tail of `left_indices` to
/// keep the length of `right_indices` and `left_indices` consistent.
pub(crate) fn append_right_indices(
    left_indices: UInt64Array,
    right_indices: UInt32Array,
    right_unmatched_indices: UInt32Array,
) -> (UInt64Array, UInt32Array) {
    // left_indices, right_indices and right_unmatched_indices must not contain the null value
    if right_unmatched_indices.is_empty() {
        (left_indices, right_indices)
    } else {
        let unmatched_size = right_unmatched_indices.len();
        // the new left indices: left_indices + null array
        // the new right indices: right_indices + right_unmatched_indices
        let new_left_indices = left_indices
            .iter()
            .chain(std::iter::repeat(None).take(unmatched_size))
            .collect::<UInt64Array>();
        let new_right_indices = right_indices
            .iter()
            .chain(right_unmatched_indices.iter())
            .collect::<UInt32Array>();
        (new_left_indices, new_right_indices)
    }
}

/// Get unmatched and deduplicated indices
pub(crate) fn get_anti_indices(
    row_count: usize,
    input_indices: &UInt32Array,
) -> UInt32Array {
    let mut bitmap = BooleanBufferBuilder::new(row_count);
    bitmap.append_n(row_count, false);
    input_indices.iter().flatten().for_each(|v| {
        bitmap.set_bit(v as usize, true);
    });

    // get the anti index
    (0..row_count)
        .filter_map(|idx| (!bitmap.get_bit(idx)).then_some(idx as u32))
        .collect::<UInt32Array>()
}

/// Get unmatched and deduplicated indices
pub(crate) fn get_anti_u64_indices(
    row_count: usize,
    input_indices: &UInt64Array,
) -> UInt64Array {
    let mut bitmap = BooleanBufferBuilder::new(row_count);
    bitmap.append_n(row_count, false);
    input_indices.iter().flatten().for_each(|v| {
        bitmap.set_bit(v as usize, true);
    });

    // get the anti index
    (0..row_count)
        .filter_map(|idx| (!bitmap.get_bit(idx)).then_some(idx as u64))
        .collect::<UInt64Array>()
}

/// Get matched and deduplicated indices
pub(crate) fn get_semi_indices(
    row_count: usize,
    input_indices: &UInt32Array,
) -> UInt32Array {
    let mut bitmap = BooleanBufferBuilder::new(row_count);
    bitmap.append_n(row_count, false);
    input_indices.iter().flatten().for_each(|v| {
        bitmap.set_bit(v as usize, true);
    });

    // get the semi index
    (0..row_count)
        .filter_map(|idx| (bitmap.get_bit(idx)).then_some(idx as u32))
        .collect::<UInt32Array>()
}

/// Get matched and deduplicated indices
pub(crate) fn get_semi_u64_indices(
    row_count: usize,
    input_indices: &UInt64Array,
) -> UInt64Array {
    let mut bitmap = BooleanBufferBuilder::new(row_count);
    bitmap.append_n(row_count, false);
    input_indices.iter().flatten().for_each(|v| {
        bitmap.set_bit(v as usize, true);
    });

    // get the semi index
    (0..row_count)
        .filter_map(|idx| (bitmap.get_bit(idx)).then_some(idx as u64))
        .collect::<UInt64Array>()
}

/// Metrics for build & probe joins
#[derive(Clone, Debug)]
pub(crate) struct BuildProbeJoinMetrics {
    /// Total time for collecting build-side of join
    pub(crate) build_time: metrics::Time,
    /// Number of batches consumed by build-side
    pub(crate) build_input_batches: metrics::Count,
    /// Number of rows consumed by build-side
    pub(crate) build_input_rows: metrics::Count,
    /// Memory used by build-side in bytes
    pub(crate) build_mem_used: metrics::Gauge,
    /// Total time for joining probe-side batches to the build-side batches
    pub(crate) join_time: metrics::Time,
    /// Number of batches consumed by probe-side of this operator
    pub(crate) input_batches: metrics::Count,
    /// Number of rows consumed by probe-side this operator
    pub(crate) input_rows: metrics::Count,
    /// Number of batches produced by this operator
    pub(crate) output_batches: metrics::Count,
    /// Number of rows produced by this operator
    pub(crate) output_rows: metrics::Count,
}

impl BuildProbeJoinMetrics {
    pub fn new(partition: usize, metrics: &ExecutionPlanMetricsSet) -> Self {
        let join_time = MetricBuilder::new(metrics).subset_time("join_time", partition);

        let build_time = MetricBuilder::new(metrics).subset_time("build_time", partition);

        let build_input_batches =
            MetricBuilder::new(metrics).counter("build_input_batches", partition);

        let build_input_rows =
            MetricBuilder::new(metrics).counter("build_input_rows", partition);

        let build_mem_used =
            MetricBuilder::new(metrics).gauge("build_mem_used", partition);

        let input_batches =
            MetricBuilder::new(metrics).counter("input_batches", partition);

        let input_rows = MetricBuilder::new(metrics).counter("input_rows", partition);

        let output_batches =
            MetricBuilder::new(metrics).counter("output_batches", partition);

        let output_rows = MetricBuilder::new(metrics).output_rows(partition);

        Self {
            build_time,
            build_input_batches,
            build_input_rows,
            build_mem_used,
            join_time,
            input_batches,
            input_rows,
            output_batches,
            output_rows,
        }
    }
}

#[cfg(test)]
mod tests {
    use super::*;
    use arrow::error::Result as ArrowResult;
    use arrow::{datatypes::DataType, error::ArrowError};
    use datafusion_common::ScalarValue;
    use std::pin::Pin;

    fn check(left: &[Column], right: &[Column], on: &[(Column, Column)]) -> Result<()> {
        let left = left
            .iter()
            .map(|x| x.to_owned())
            .collect::<HashSet<Column>>();
        let right = right
            .iter()
            .map(|x| x.to_owned())
            .collect::<HashSet<Column>>();
        check_join_set_is_valid(&left, &right, on)
    }

    #[test]
    fn check_valid() -> Result<()> {
        let left = vec![Column::new("a", 0), Column::new("b1", 1)];
        let right = vec![Column::new("a", 0), Column::new("b2", 1)];
        let on = &[(Column::new("a", 0), Column::new("a", 0))];

        check(&left, &right, on)?;
        Ok(())
    }

    #[test]
    fn check_not_in_right() {
        let left = vec![Column::new("a", 0), Column::new("b", 1)];
        let right = vec![Column::new("b", 0)];
        let on = &[(Column::new("a", 0), Column::new("a", 0))];

        assert!(check(&left, &right, on).is_err());
    }

    #[tokio::test]
    async fn check_error_nesting() {
        let once_fut = OnceFut::<()>::new(async {
            Err(DataFusionError::ArrowError(ArrowError::CsvError(
                "some error".to_string(),
            )))
        });

        struct TestFut(OnceFut<()>);
        impl Future for TestFut {
            type Output = ArrowResult<()>;

            fn poll(
                mut self: Pin<&mut Self>,
                cx: &mut Context<'_>,
            ) -> Poll<Self::Output> {
                match ready!(self.0.get(cx)) {
                    Ok(()) => Poll::Ready(Ok(())),
                    Err(e) => Poll::Ready(Err(e.into())),
                }
            }
        }

        let res = TestFut(once_fut).await;
        let arrow_err_from_fut = res.expect_err("once_fut always return error");

        let wrapped_err = DataFusionError::from(arrow_err_from_fut);
        let root_err = wrapped_err.find_root();

        assert!(matches!(
            root_err,
            DataFusionError::ArrowError(ArrowError::CsvError(_))
        ))
    }

    #[test]
    fn check_not_in_left() {
        let left = vec![Column::new("b", 0)];
        let right = vec![Column::new("a", 0)];
        let on = &[(Column::new("a", 0), Column::new("a", 0))];

        assert!(check(&left, &right, on).is_err());
    }

    #[test]
    fn check_collision() {
        // column "a" would appear both in left and right
        let left = vec![Column::new("a", 0), Column::new("c", 1)];
        let right = vec![Column::new("a", 0), Column::new("b", 1)];
        let on = &[(Column::new("a", 0), Column::new("b", 1))];

        assert!(check(&left, &right, on).is_ok());
    }

    #[test]
    fn check_in_right() {
        let left = vec![Column::new("a", 0), Column::new("c", 1)];
        let right = vec![Column::new("b", 0)];
        let on = &[(Column::new("a", 0), Column::new("b", 0))];

        assert!(check(&left, &right, on).is_ok());
    }

    #[test]
    fn test_join_schema() -> Result<()> {
        let a = Schema::new(vec![Field::new("a", DataType::Int32, false)]);
        let a_nulls = Schema::new(vec![Field::new("a", DataType::Int32, true)]);
        let b = Schema::new(vec![Field::new("b", DataType::Int32, false)]);
        let b_nulls = Schema::new(vec![Field::new("b", DataType::Int32, true)]);

        let cases = vec![
            (&a, &b, JoinType::Inner, &a, &b),
            (&a, &b_nulls, JoinType::Inner, &a, &b_nulls),
            (&a_nulls, &b, JoinType::Inner, &a_nulls, &b),
            (&a_nulls, &b_nulls, JoinType::Inner, &a_nulls, &b_nulls),
            // right input of a `LEFT` join can be null, regardless of input nullness
            (&a, &b, JoinType::Left, &a, &b_nulls),
            (&a, &b_nulls, JoinType::Left, &a, &b_nulls),
            (&a_nulls, &b, JoinType::Left, &a_nulls, &b_nulls),
            (&a_nulls, &b_nulls, JoinType::Left, &a_nulls, &b_nulls),
            // left input of a `RIGHT` join can be null, regardless of input nullness
            (&a, &b, JoinType::Right, &a_nulls, &b),
            (&a, &b_nulls, JoinType::Right, &a_nulls, &b_nulls),
            (&a_nulls, &b, JoinType::Right, &a_nulls, &b),
            (&a_nulls, &b_nulls, JoinType::Right, &a_nulls, &b_nulls),
            // Either input of a `FULL` join can be null
            (&a, &b, JoinType::Full, &a_nulls, &b_nulls),
            (&a, &b_nulls, JoinType::Full, &a_nulls, &b_nulls),
            (&a_nulls, &b, JoinType::Full, &a_nulls, &b_nulls),
            (&a_nulls, &b_nulls, JoinType::Full, &a_nulls, &b_nulls),
        ];

        for (left_in, right_in, join_type, left_out, right_out) in cases {
            let (schema, _) = build_join_schema(left_in, right_in, &join_type);

            let expected_fields = left_out
                .fields()
                .iter()
                .cloned()
                .chain(right_out.fields().iter().cloned())
                .collect();

            let expected_schema = Schema::new(expected_fields);
            assert_eq!(
                schema,
                expected_schema,
                "Mismatch with left_in={}:{}, right_in={}:{}, join_type={:?}",
                left_in.fields()[0].name(),
                left_in.fields()[0].is_nullable(),
                right_in.fields()[0].name(),
                right_in.fields()[0].is_nullable(),
                join_type
            );
        }

        Ok(())
    }

    fn create_stats(
        num_rows: Option<usize>,
        column_stats: Option<Vec<ColumnStatistics>>,
        is_exact: bool,
    ) -> Statistics {
        Statistics {
            num_rows,
            column_statistics: column_stats,
            is_exact,
            ..Default::default()
        }
    }

    fn create_column_stats(
        min: Option<i64>,
        max: Option<i64>,
        distinct_count: Option<usize>,
    ) -> ColumnStatistics {
        ColumnStatistics {
            distinct_count,
            min_value: min.map(|size| ScalarValue::Int64(Some(size))),
            max_value: max.map(|size| ScalarValue::Int64(Some(size))),
            ..Default::default()
        }
    }

    type PartialStats = (usize, Option<i64>, Option<i64>, Option<usize>);

    // This is mainly for validating the all edge cases of the estimation, but
    // more advanced (and real world test cases) are below where we need some control
    // over the expected output (since it depends on join type to join type).
    #[test]
    fn test_inner_join_cardinality_single_column() -> Result<()> {
        let cases: Vec<(PartialStats, PartialStats, Option<usize>)> = vec![
            // -----------------------------------------------------------------------------
            // | left(rows, min, max, distinct), right(rows, min, max, distinct), expected |
            // -----------------------------------------------------------------------------

            // Cardinality computation
            // =======================
            //
            // distinct(left) == NaN, distinct(right) == NaN
            (
                (10, Some(1), Some(10), None),
                (10, Some(1), Some(10), None),
                Some(10),
            ),
            // range(left) > range(right)
            (
                (10, Some(6), Some(10), None),
                (10, Some(8), Some(10), None),
                Some(20),
            ),
            // range(right) > range(left)
            (
                (10, Some(8), Some(10), None),
                (10, Some(6), Some(10), None),
                Some(20),
            ),
            // range(left) > len(left), range(right) > len(right)
            (
                (10, Some(1), Some(15), None),
                (20, Some(1), Some(40), None),
                Some(10),
            ),
            // When we have distinct count.
            (
                (10, Some(1), Some(10), Some(10)),
                (10, Some(1), Some(10), Some(10)),
                Some(10),
            ),
            // distinct(left) > distinct(right)
            (
                (10, Some(1), Some(10), Some(5)),
                (10, Some(1), Some(10), Some(2)),
                Some(20),
            ),
            // distinct(right) > distinct(left)
            (
                (10, Some(1), Some(10), Some(2)),
                (10, Some(1), Some(10), Some(5)),
                Some(20),
            ),
            // min(left) < 0 (range(left) > range(right))
            (
                (10, Some(-5), Some(5), None),
                (10, Some(1), Some(5), None),
                Some(10),
            ),
            // min(right) < 0, max(right) < 0 (range(right) > range(left))
            (
                (10, Some(-25), Some(-20), None),
                (10, Some(-25), Some(-15), None),
                Some(10),
            ),
            // range(left) < 0, range(right) >= 0
            // (there isn't a case where both left and right ranges are negative
            //  so one of them is always going to work, this just proves negative
            //  ranges with bigger absolute values are not are not accidentally used).
            (
                (10, Some(10), Some(0), None),
                (10, Some(0), Some(10), Some(5)),
                Some(20), // It would have been ten if we have used abs(range(left))
            ),
            // range(left) = 1, range(right) = 1
            (
                (10, Some(1), Some(1), None),
                (10, Some(1), Some(1), None),
                Some(100),
            ),
            //
            // Edge cases
            // ==========
            //
            // No column level stats.
            ((10, None, None, None), (10, None, None, None), None),
            // No min or max (or both).
            ((10, None, None, Some(3)), (10, None, None, Some(3)), None),
            (
                (10, Some(2), None, Some(3)),
                (10, None, Some(5), Some(3)),
                None,
            ),
            (
                (10, None, Some(3), Some(3)),
                (10, Some(1), None, Some(3)),
                None,
            ),
            ((10, None, Some(3), None), (10, Some(1), None, None), None),
            // Non overlapping min/max (when exact=False).
            (
                (10, Some(0), Some(10), None),
                (10, Some(11), Some(20), None),
                None,
            ),
            (
                (10, Some(11), Some(20), None),
                (10, Some(0), Some(10), None),
                None,
            ),
            (
                (10, Some(5), Some(10), Some(10)),
                (10, Some(11), Some(3), Some(10)),
                None,
            ),
            (
                (10, Some(10), Some(5), Some(10)),
                (10, Some(3), Some(7), Some(10)),
                None,
            ),
            // distinct(left) = 0, distinct(right) = 0
            (
                (10, Some(1), Some(10), Some(0)),
                (10, Some(1), Some(10), Some(0)),
                None,
            ),
        ];

        for (left_info, right_info, expected_cardinality) in cases {
            let left_num_rows = left_info.0;
            let left_col_stats =
                vec![create_column_stats(left_info.1, left_info.2, left_info.3)];

            let right_num_rows = right_info.0;
            let right_col_stats = vec![create_column_stats(
                right_info.1,
                right_info.2,
                right_info.3,
            )];

            assert_eq!(
                estimate_inner_join_cardinality(
                    left_num_rows,
                    right_num_rows,
                    left_col_stats.clone(),
                    right_col_stats.clone(),
                    false,
                ),
                expected_cardinality
            );

            // We should also be able to use join_cardinality to get the same results
            let join_type = JoinType::Inner;
            let join_on = vec![(Column::new("a", 0), Column::new("b", 0))];
            let partial_join_stats = estimate_join_cardinality(
                &join_type,
                create_stats(Some(left_num_rows), Some(left_col_stats.clone()), false),
                create_stats(Some(right_num_rows), Some(right_col_stats.clone()), false),
                &join_on,
            );

            assert_eq!(
                partial_join_stats.clone().map(|s| s.num_rows),
                expected_cardinality
            );
            assert_eq!(
                partial_join_stats.map(|s| s.column_statistics),
                expected_cardinality.map(|_| [left_col_stats, right_col_stats].concat())
            );
        }
        Ok(())
    }

    #[test]
    fn test_inner_join_cardinality_multiple_column() -> Result<()> {
        let left_col_stats = vec![
            create_column_stats(Some(0), Some(100), Some(100)),
            create_column_stats(Some(100), Some(500), Some(150)),
        ];

        let right_col_stats = vec![
            create_column_stats(Some(0), Some(100), Some(50)),
            create_column_stats(Some(100), Some(500), Some(200)),
        ];

        // We have statistics about 4 columns, where the highest distinct
        // count is 200, so we are going to pick it.
        assert_eq!(
            estimate_inner_join_cardinality(
                400,
                400,
                left_col_stats,
                right_col_stats,
                false
            ),
            Some((400 * 400) / 200)
        );
        Ok(())
    }

    #[test]
    fn test_inner_join_cardinality_decimal_range() -> Result<()> {
        let left_col_stats = vec![ColumnStatistics {
            distinct_count: None,
            min_value: Some(ScalarValue::Decimal128(Some(32500), 14, 4)),
            max_value: Some(ScalarValue::Decimal128(Some(35000), 14, 4)),
            ..Default::default()
        }];

        let right_col_stats = vec![ColumnStatistics {
            distinct_count: None,
            min_value: Some(ScalarValue::Decimal128(Some(33500), 14, 4)),
            max_value: Some(ScalarValue::Decimal128(Some(34000), 14, 4)),
            ..Default::default()
        }];

        assert_eq!(
            estimate_inner_join_cardinality(
                100,
                100,
                left_col_stats,
                right_col_stats,
                false
            ),
            None
        );
        Ok(())
    }

    #[test]
    fn test_join_cardinality() -> Result<()> {
        // Left table (rows=1000)
        //   a: min=0, max=100, distinct=100
        //   b: min=0, max=500, distinct=500
        //   x: min=1000, max=10000, distinct=None
        //
        // Right table (rows=2000)
        //   c: min=0, max=100, distinct=50
        //   d: min=0, max=2000, distinct=2500 (how? some inexact statistics)
        //   y: min=0, max=100, distinct=None
        //
        // Join on a=c, b=d (ignore x/y)
        let cases = vec![
            (JoinType::Inner, 800),
            (JoinType::Left, 1000),
            (JoinType::Right, 2000),
            (JoinType::Full, 2200),
        ];

        let left_col_stats = vec![
            create_column_stats(Some(0), Some(100), Some(100)),
            create_column_stats(Some(0), Some(500), Some(500)),
            create_column_stats(Some(1000), Some(10000), None),
        ];

        let right_col_stats = vec![
            create_column_stats(Some(0), Some(100), Some(50)),
            create_column_stats(Some(0), Some(2000), Some(2500)),
            create_column_stats(Some(0), Some(100), None),
        ];

        for (join_type, expected_num_rows) in cases {
            let join_on = vec![
                (Column::new("a", 0), Column::new("c", 0)),
                (Column::new("b", 1), Column::new("d", 1)),
            ];

            let partial_join_stats = estimate_join_cardinality(
                &join_type,
                create_stats(Some(1000), Some(left_col_stats.clone()), false),
                create_stats(Some(2000), Some(right_col_stats.clone()), false),
                &join_on,
            )
            .unwrap();
            assert_eq!(partial_join_stats.num_rows, expected_num_rows);
            assert_eq!(
                partial_join_stats.column_statistics,
                [left_col_stats.clone(), right_col_stats.clone()].concat()
            );
        }

        Ok(())
    }

    #[test]
    fn test_join_cardinality_when_one_column_is_disjoint() -> Result<()> {
        // Left table (rows=1000)
        //   a: min=0, max=100, distinct=100
        //   b: min=0, max=500, distinct=500
        //   x: min=1000, max=10000, distinct=None
        //
        // Right table (rows=2000)
        //   c: min=0, max=100, distinct=50
        //   d: min=0, max=2000, distinct=2500 (how? some inexact statistics)
        //   y: min=0, max=100, distinct=None
        //
        // Join on a=c, x=y (ignores b/d) where x and y does not intersect

        let left_col_stats = vec![
            create_column_stats(Some(0), Some(100), Some(100)),
            create_column_stats(Some(0), Some(500), Some(500)),
            create_column_stats(Some(1000), Some(10000), None),
        ];

        let right_col_stats = vec![
            create_column_stats(Some(0), Some(100), Some(50)),
            create_column_stats(Some(0), Some(2000), Some(2500)),
            create_column_stats(Some(0), Some(100), None),
        ];

        let join_on = vec![
            (Column::new("a", 0), Column::new("c", 0)),
            (Column::new("x", 2), Column::new("y", 2)),
        ];

        let cases = vec![
            // Join type, expected cardinality
            //
            // When an inner join is disjoint, that means it won't
            // produce any rows.
            (JoinType::Inner, 0),
            // But left/right outer joins will produce at least
            // the amount of rows from the left/right side.
            (JoinType::Left, 1000),
            (JoinType::Right, 2000),
            // And a full outer join will produce at least the combination
            // of the rows above (minus the cardinality of the inner join, which
            // is 0).
            (JoinType::Full, 3000),
        ];

        for (join_type, expected_num_rows) in cases {
            let partial_join_stats = estimate_join_cardinality(
                &join_type,
                create_stats(Some(1000), Some(left_col_stats.clone()), true),
                create_stats(Some(2000), Some(right_col_stats.clone()), true),
                &join_on,
            )
            .unwrap();
            assert_eq!(partial_join_stats.num_rows, expected_num_rows);
            assert_eq!(
                partial_join_stats.column_statistics,
                [left_col_stats.clone(), right_col_stats.clone()].concat()
            );
        }

        Ok(())
    }
}<|MERGE_RESOLUTION|>--- conflicted
+++ resolved
@@ -23,14 +23,7 @@
 };
 use arrow::compute;
 use arrow::datatypes::{Field, Schema, UInt32Type, UInt64Type};
-<<<<<<< HEAD
-use arrow::record_batch::RecordBatch;
-=======
 use arrow::record_batch::{RecordBatch, RecordBatchOptions};
-use datafusion_common::cast::as_boolean_array;
-use datafusion_common::ScalarValue;
-use datafusion_physical_expr::{EquivalentClass, PhysicalExpr};
->>>>>>> 25b4f673
 use futures::future::{BoxFuture, Shared};
 use futures::{ready, FutureExt};
 use parking_lot::Mutex;
@@ -824,7 +817,7 @@
     if schema.fields().is_empty() {
         let options = RecordBatchOptions::new()
             .with_match_field_names(true)
-            .with_row_count(Some(left_indices.len()));
+            .with_row_count(Some(build_indices.len()));
 
         return Ok(RecordBatch::try_new_with_options(
             Arc::new(schema.clone()),
