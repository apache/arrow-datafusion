--- conflicted
+++ resolved
@@ -342,19 +342,14 @@
                         )
                         .unwrap();
                     let left_output_ordering = self.left.output_ordering().unwrap_or(&[]);
-<<<<<<< HEAD
-                    // We need to add ordering equivalence properties of right table as postfix to
-                    // the existing ordering. As an example;
+                    // Right side ordering equivalence properties should be prepended with
+                    // those of the left side while constructing output ordering equivalence
+                    // properties for `SortMergeJoin`. As an example;
                     //  - if right table ordering equivalence, contains `b ASC`,
                     //  - and output ordering of the left table is `a ASC`:
                     //  -> then, Ordering equivalence `b ASC` for the right table should be
                     //     converted to the `a ASC, b ASC` before added to the ordering equivalence
                     //     of `SortMergeJoinExec`.
-=======
-                    // Right side ordering equivalence properties should be prepended with
-                    // those of the left side while constructing output ordering equivalence
-                    // properties for `SortMergeJoin`.
->>>>>>> 3e1ee176
                     for oeq_class in updated_right_oeq_classes {
                         for ordering in oeq_class.others() {
                             // Entries inside ordering equivalence should be normalized before insertion.
