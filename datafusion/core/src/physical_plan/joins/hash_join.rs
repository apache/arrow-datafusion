--- conflicted
+++ resolved
@@ -1353,17 +1353,12 @@
             .map(|maybe_batch| match maybe_batch {
                 // one right batch in the join loop
                 Some(Ok(batch)) => {
-<<<<<<< HEAD
                     self.join_metrics.input_batches.add(1);
                     self.join_metrics.input_rows.add(batch.num_rows());
-                    let timer = self.join_metrics.join_time.timer();
+                    let timer = self.join_metrics.probe_time.timer();
 
                     // get the matched two indices for the on condition
                     let left_right_indices = build_join_indices(
-=======
-                    let timer = self.join_metrics.probe_time.timer();
-                    let result = build_batch(
->>>>>>> 49166ea5
                         &batch,
                         left_data,
                         &self.on_left,
@@ -1372,28 +1367,12 @@
                         &self.random_state,
                         &self.null_equals_null,
                     );
-<<<<<<< HEAD
-
-                    match left_right_indices {
+
+                    let result = match left_right_indices {
                         Ok((left_side, right_side)) => {
-                            timer.done();
-
                             // set the left bitmap
                             // and only left, full, left semi, left anti need the left bitmap
                             if need_produce_result_in_final(self.join_type) {
-=======
-                    self.join_metrics.input_batches.add(1);
-                    self.join_metrics.input_rows.add(batch.num_rows());
-                    if let Ok((ref batch, ref left_side)) = result {
-                        self.join_metrics.output_batches.add(1);
-                        self.join_metrics.output_rows.add(batch.num_rows());
-
-                        match self.join_type {
-                            JoinType::Left
-                            | JoinType::Full
-                            | JoinType::LeftSemi
-                            | JoinType::LeftAnti => {
->>>>>>> 49166ea5
                                 left_side.iter().flatten().for_each(|x| {
                                     visited_left_side.set_bit(x as usize, true);
                                 });
@@ -1425,17 +1404,12 @@
                                 "Build left right indices error".to_string(),
                             )))
                         }
-                    }
-<<<<<<< HEAD
-=======
-                    let final_result = Some(result.map(|x| x.0));
+                    };
                     timer.done();
-                    final_result
->>>>>>> 49166ea5
+                    result
                 }
                 None => {
-<<<<<<< HEAD
-                    let timer = self.join_metrics.join_time.timer();
+                    let timer = self.join_metrics.probe_time.timer();
                     if need_produce_result_in_final(self.join_type) && !self.is_exhausted
                     {
                         // use the global left bitmap to produce the left indices and right indices
@@ -1459,35 +1433,6 @@
 
                             self.join_metrics.output_batches.add(1);
                             self.join_metrics.output_rows.add(batch.num_rows());
-=======
-                    let timer = self.join_metrics.probe_time.timer();
-                    // For the left join, produce rows for unmatched rows
-                    match self.join_type {
-                        JoinType::Left
-                        | JoinType::Full
-                        | JoinType::LeftSemi
-                        | JoinType::LeftAnti
-                            if !self.is_exhausted =>
-                        {
-                            let result = produce_from_matched(
-                                visited_left_side,
-                                &self.schema,
-                                &self.column_indices,
-                                left_data,
-                                self.join_type != JoinType::LeftSemi,
-                            );
-                            if let Ok(ref batch) = result {
-                                self.join_metrics.input_batches.add(1);
-                                self.join_metrics.input_rows.add(batch.num_rows());
-                                if let Ok(ref batch) = result {
-                                    self.join_metrics.output_batches.add(1);
-                                    self.join_metrics.output_rows.add(batch.num_rows());
-                                }
-                            }
-                            timer.done();
-                            self.is_exhausted = true;
-                            return Some(result);
->>>>>>> 49166ea5
                         }
                         timer.done();
                         self.is_exhausted = true;
