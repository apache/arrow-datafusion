// Licensed to the Apache Software Foundation (ASF) under one
// or more contributor license agreements.  See the NOTICE file
// distributed with this work for additional information
// regarding copyright ownership.  The ASF licenses this file
// to you under the Apache License, Version 2.0 (the
// "License"); you may not use this file except in compliance
// with the License.  You may obtain a copy of the License at
//
//   http://www.apache.org/licenses/LICENSE-2.0
//
// Unless required by applicable law or agreed to in writing,
// software distributed under the License is distributed on an
// "AS IS" BASIS, WITHOUT WARRANTIES OR CONDITIONS OF ANY
// KIND, either express or implied.  See the License for the
// specific language governing permissions and limitations
// under the License.

//! Defines the join plan for executing partitions in parallel and then joining the results
//! into a set of partitions.

use std::fmt;
use std::sync::Arc;
use std::task::Poll;
use std::{any::Any, usize};
use std::{time::Instant, vec};

use ahash::RandomState;

use arrow::datatypes::{Schema, SchemaRef};
use arrow::record_batch::RecordBatch;

use futures::{ready, Stream, StreamExt, TryStreamExt};
use hashbrown::raw::RawTable;
use log::debug;

use crate::arrow::array::BooleanBufferBuilder;

use crate::error::{DataFusionError, Result};
use crate::execution::context::TaskContext;
use crate::logical_expr::JoinType;
use crate::physical_plan::joins::hash_join_utils;
use crate::physical_plan::joins::hash_join_utils::JoinHashMap;
use crate::physical_plan::joins::utils::{
    adjust_indices_by_join_type, build_batch_from_indices,
    get_final_indices_from_bit_map, need_produce_result_in_final, JoinSide,
};
use crate::physical_plan::{
    coalesce_batches::concat_batches,
    coalesce_partitions::CoalescePartitionsExec,
    expressions::Column,
    expressions::PhysicalSortExpr,
    joins::utils::{
        adjust_right_output_partitioning, build_join_schema, check_join_is_valid,
        combine_join_equivalence_properties, estimate_join_statistics,
        partitioned_join_output_partitioning, ColumnIndex, JoinFilter, JoinOn,
    },
    metrics::{self, ExecutionPlanMetricsSet, MetricBuilder, MetricsSet},
    DisplayFormatType, Distribution, EquivalenceProperties, ExecutionPlan, Partitioning,
    PhysicalExpr, RecordBatchStream, SendableRecordBatchStream, Statistics,
};

use super::{
    utils::{OnceAsync, OnceFut},
    PartitionMode,
};

type JoinLeftData = (JoinHashMap, RecordBatch);

/// Join execution plan executes partitions in parallel and combines them into a set of
/// partitions.
///
/// Filter expression expected to contain non-equality predicates that can not be pushed
/// down to any of join inputs.
/// In case of outer join, filter applied to only matched rows.
#[derive(Debug)]
pub struct HashJoinExec {
    /// left (build) side which gets hashed
    pub(crate) left: Arc<dyn ExecutionPlan>,
    /// right (probe) side which are filtered by the hash table
    pub(crate) right: Arc<dyn ExecutionPlan>,
    /// Set of common columns used to join on
    pub(crate) on: Vec<(Column, Column)>,
    /// Filters which are applied while finding matching rows
    pub(crate) filter: Option<JoinFilter>,
    /// How the join is performed
    pub(crate) join_type: JoinType,
    /// The schema once the join is applied
    schema: SchemaRef,
    /// Build-side data
    left_fut: OnceAsync<JoinLeftData>,
    /// Shares the `RandomState` for the hashing algorithm
    random_state: RandomState,
    /// Partitioning mode to use
    pub(crate) mode: PartitionMode,
    /// Execution metrics
    metrics: ExecutionPlanMetricsSet,
    /// Information of index and left / right placement of columns
    column_indices: Vec<ColumnIndex>,
    /// If null_equals_null is true, null == null else null != null
    pub(crate) null_equals_null: bool,
}

/// Metrics for HashJoinExec
#[derive(Debug)]
struct HashJoinMetrics {
    /// Total time for joining probe-side batches to the build-side batches
    probe_time: metrics::Time,
    /// Total time for building hashmap
    build_time: metrics::Time,
    /// Number of batches consumed by this operator
    input_batches: metrics::Count,
    /// Number of rows consumed by this operator
    input_rows: metrics::Count,
    /// Number of batches produced by this operator
    output_batches: metrics::Count,
    /// Number of rows produced by this operator
    output_rows: metrics::Count,
}

impl HashJoinMetrics {
    pub fn new(partition: usize, metrics: &ExecutionPlanMetricsSet) -> Self {
        let probe_time = MetricBuilder::new(metrics).subset_time("probe_time", partition);

        let build_time = MetricBuilder::new(metrics).subset_time("build_time", partition);

        let input_batches =
            MetricBuilder::new(metrics).counter("input_batches", partition);

        let input_rows = MetricBuilder::new(metrics).counter("input_rows", partition);

        let output_batches =
            MetricBuilder::new(metrics).counter("output_batches", partition);

        let output_rows = MetricBuilder::new(metrics).output_rows(partition);

        Self {
            probe_time,
            build_time,
            input_batches,
            input_rows,
            output_batches,
            output_rows,
        }
    }
}

impl HashJoinExec {
    /// Tries to create a new [HashJoinExec].
    /// # Error
    /// This function errors when it is not possible to join the left and right sides on keys `on`.
    pub fn try_new(
        left: Arc<dyn ExecutionPlan>,
        right: Arc<dyn ExecutionPlan>,
        on: JoinOn,
        filter: Option<JoinFilter>,
        join_type: &JoinType,
        partition_mode: PartitionMode,
        null_equals_null: &bool,
    ) -> Result<Self> {
        let left_schema = left.schema();
        let right_schema = right.schema();
        if on.is_empty() {
            return Err(DataFusionError::Plan(
                "On constraints in HashJoinExec should be non-empty".to_string(),
            ));
        }

        check_join_is_valid(&left_schema, &right_schema, &on)?;

        let (schema, column_indices) =
            build_join_schema(&left_schema, &right_schema, join_type);

        let random_state = RandomState::with_seeds(0, 0, 0, 0);

        Ok(HashJoinExec {
            left,
            right,
            on,
            filter,
            join_type: *join_type,
            schema: Arc::new(schema),
            left_fut: Default::default(),
            random_state,
            mode: partition_mode,
            metrics: ExecutionPlanMetricsSet::new(),
            column_indices,
            null_equals_null: *null_equals_null,
        })
    }

    /// left (build) side which gets hashed
    pub fn left(&self) -> &Arc<dyn ExecutionPlan> {
        &self.left
    }

    /// right (probe) side which are filtered by the hash table
    pub fn right(&self) -> &Arc<dyn ExecutionPlan> {
        &self.right
    }

    /// Set of common columns used to join on
    pub fn on(&self) -> &[(Column, Column)] {
        &self.on
    }

    /// Filters applied before join output
    pub fn filter(&self) -> Option<&JoinFilter> {
        self.filter.as_ref()
    }

    /// How the join is performed
    pub fn join_type(&self) -> &JoinType {
        &self.join_type
    }

    /// The partitioning mode of this hash join
    pub fn partition_mode(&self) -> &PartitionMode {
        &self.mode
    }

    /// Get null_equals_null
    pub fn null_equals_null(&self) -> &bool {
        &self.null_equals_null
    }
}

impl ExecutionPlan for HashJoinExec {
    fn as_any(&self) -> &dyn Any {
        self
    }

    fn schema(&self) -> SchemaRef {
        self.schema.clone()
    }

    fn required_input_distribution(&self) -> Vec<Distribution> {
        match self.mode {
            PartitionMode::CollectLeft => vec![
                Distribution::SinglePartition,
                Distribution::UnspecifiedDistribution,
            ],
            PartitionMode::Partitioned => {
                let (left_expr, right_expr) = self
                    .on
                    .iter()
                    .map(|(l, r)| {
                        (
                            Arc::new(l.clone()) as Arc<dyn PhysicalExpr>,
                            Arc::new(r.clone()) as Arc<dyn PhysicalExpr>,
                        )
                    })
                    .unzip();
                vec![
                    Distribution::HashPartitioned(left_expr),
                    Distribution::HashPartitioned(right_expr),
                ]
            }
            PartitionMode::Auto => vec![
                Distribution::UnspecifiedDistribution,
                Distribution::UnspecifiedDistribution,
            ],
        }
    }

    /// Specifies whether this plan generates an infinite stream of records.
    /// If the plan does not support pipelining, but it its input(s) are
    /// infinite, returns an error to indicate this.    
    fn unbounded_output(&self, children: &[bool]) -> Result<bool> {
        let (left, right) = (children[0], children[1]);
        // If left is unbounded, or right is unbounded with JoinType::Right,
        // JoinType::Full, JoinType::RightAnti types.
        let breaking = left
            || (right
                && matches!(
                    self.join_type,
                    JoinType::Left
                        | JoinType::Full
                        | JoinType::LeftAnti
                        | JoinType::LeftSemi
                ));

        if breaking {
            Err(DataFusionError::Plan(format!(
                "Join Error: The join with cannot be executed with unbounded inputs. {}",
                if left && right {
                    "Currently, we do not support unbounded inputs on both sides."
                } else {
                    "Please consider a different type of join or sources."
                }
            )))
        } else {
            Ok(left || right)
        }
    }

    fn output_partitioning(&self) -> Partitioning {
        let left_columns_len = self.left.schema().fields.len();
        match self.mode {
            PartitionMode::CollectLeft => match self.join_type {
                JoinType::Inner | JoinType::Right => adjust_right_output_partitioning(
                    self.right.output_partitioning(),
                    left_columns_len,
                ),
                JoinType::RightSemi | JoinType::RightAnti => {
                    self.right.output_partitioning()
                }
                JoinType::Left
                | JoinType::LeftSemi
                | JoinType::LeftAnti
                | JoinType::Full => Partitioning::UnknownPartitioning(
                    self.right.output_partitioning().partition_count(),
                ),
            },
            PartitionMode::Partitioned => partitioned_join_output_partitioning(
                self.join_type,
                self.left.output_partitioning(),
                self.right.output_partitioning(),
                left_columns_len,
            ),
            PartitionMode::Auto => Partitioning::UnknownPartitioning(
                self.right.output_partitioning().partition_count(),
            ),
        }
    }

    // TODO Output ordering might be kept for some cases.
    // For example if it is inner join then the stream side order can be kept
    fn output_ordering(&self) -> Option<&[PhysicalSortExpr]> {
        None
    }

    fn equivalence_properties(&self) -> EquivalenceProperties {
        let left_columns_len = self.left.schema().fields.len();
        combine_join_equivalence_properties(
            self.join_type,
            self.left.equivalence_properties(),
            self.right.equivalence_properties(),
            left_columns_len,
            self.on(),
            self.schema(),
        )
    }

    fn children(&self) -> Vec<Arc<dyn ExecutionPlan>> {
        vec![self.left.clone(), self.right.clone()]
    }

    fn with_new_children(
        self: Arc<Self>,
        children: Vec<Arc<dyn ExecutionPlan>>,
    ) -> Result<Arc<dyn ExecutionPlan>> {
        Ok(Arc::new(HashJoinExec::try_new(
            children[0].clone(),
            children[1].clone(),
            self.on.clone(),
            self.filter.clone(),
            &self.join_type,
            self.mode,
            &self.null_equals_null,
        )?))
    }

    fn execute(
        &self,
        partition: usize,
        context: Arc<TaskContext>,
    ) -> Result<SendableRecordBatchStream> {
        let on_left = self.on.iter().map(|on| on.0.clone()).collect::<Vec<_>>();
        let on_right = self.on.iter().map(|on| on.1.clone()).collect::<Vec<_>>();

        let left_fut = match self.mode {
            PartitionMode::CollectLeft => self.left_fut.once(|| {
                collect_left_input(
                    self.random_state.clone(),
                    self.left.clone(),
                    on_left.clone(),
                    context.clone(),
                )
            }),
            PartitionMode::Partitioned => OnceFut::new(partitioned_left_input(
                partition,
                self.random_state.clone(),
                self.left.clone(),
                on_left.clone(),
                context.clone(),
            )),
            PartitionMode::Auto => {
                return Err(DataFusionError::Plan(format!(
                    "Invalid HashJoinExec, unsupported PartitionMode {:?} in execute()",
                    PartitionMode::Auto
                )));
            }
        };

        // we have the batches and the hash map with their keys. We can how create a stream
        // over the right that uses this information to issue new batches.
        let right_stream = self.right.execute(partition, context)?;

        Ok(Box::pin(HashJoinStream {
            schema: self.schema(),
            on_left,
            on_right,
            filter: self.filter.clone(),
            join_type: self.join_type,
            left_fut,
            visited_left_side: None,
            right: right_stream,
            column_indices: self.column_indices.clone(),
            random_state: self.random_state.clone(),
            join_metrics: HashJoinMetrics::new(partition, &self.metrics),
            null_equals_null: self.null_equals_null,
            is_exhausted: false,
        }))
    }

    fn fmt_as(&self, t: DisplayFormatType, f: &mut fmt::Formatter) -> fmt::Result {
        match t {
            DisplayFormatType::Default => {
                let display_filter = self.filter.as_ref().map_or_else(
                    || "".to_string(),
                    |f| format!(", filter={:?}", f.expression()),
                );
                write!(
                    f,
                    "HashJoinExec: mode={:?}, join_type={:?}, on={:?}{}",
                    self.mode, self.join_type, self.on, display_filter
                )
            }
        }
    }

    fn metrics(&self) -> Option<MetricsSet> {
        Some(self.metrics.clone_inner())
    }

    fn statistics(&self) -> Statistics {
        // TODO stats: it is not possible in general to know the output size of joins
        // There are some special cases though, for example:
        // - `A LEFT JOIN B ON A.col=B.col` with `COUNT_DISTINCT(B.col)=COUNT(B.col)`
        estimate_join_statistics(
            self.left.clone(),
            self.right.clone(),
            self.on.clone(),
            &self.join_type,
        )
    }
}

async fn collect_left_input(
    random_state: RandomState,
    left: Arc<dyn ExecutionPlan>,
    on_left: Vec<Column>,
    context: Arc<TaskContext>,
) -> Result<JoinLeftData> {
    let schema = left.schema();
    let start = Instant::now();
    // merge all left parts into a single stream
    let merge = {
        if left.output_partitioning().partition_count() != 1 {
            Arc::new(CoalescePartitionsExec::new(left))
        } else {
            left
        }
    };
    let stream = merge.execute(0, context)?;

    // This operation performs 2 steps at once:
    // 1. creates a [JoinHashMap] of all batches from the stream
    // 2. stores the batches in a vector.
    let initial = (0, Vec::new());
    let (num_rows, batches) = stream
        .try_fold(initial, |mut acc, batch| async {
            acc.0 += batch.num_rows();
            acc.1.push(batch);
            Ok(acc)
        })
        .await?;

    let mut hashmap = JoinHashMap(RawTable::with_capacity(num_rows));
    let mut hashes_buffer = Vec::new();
    let mut offset = 0;
    for batch in batches.iter() {
        hashes_buffer.clear();
        hashes_buffer.resize(batch.num_rows(), 0);
        hash_join_utils::update_hash(
            &on_left,
            batch,
            &mut hashmap,
            offset,
            &random_state,
            &mut hashes_buffer,
        )?;
        offset += batch.num_rows();
    }
    // Merge all batches into a single batch, so we
    // can directly index into the arrays
    let single_batch = concat_batches(&schema, &batches, num_rows)?;

    debug!(
        "Built build-side of hash join containing {} rows in {} ms",
        num_rows,
        start.elapsed().as_millis()
    );

    Ok((hashmap, single_batch))
}

async fn partitioned_left_input(
    partition: usize,
    random_state: RandomState,
    left: Arc<dyn ExecutionPlan>,
    on_left: Vec<Column>,
    context: Arc<TaskContext>,
) -> Result<JoinLeftData> {
    let schema = left.schema();

    let start = Instant::now();

    // Load 1 partition of left side in memory
    let stream = left.execute(partition, context.clone())?;

    // This operation performs 2 steps at once:
    // 1. creates a [JoinHashMap] of all batches from the stream
    // 2. stores the batches in a vector.
    let initial = (0, Vec::new());
    let (num_rows, batches) = stream
        .try_fold(initial, |mut acc, batch| async {
            acc.0 += batch.num_rows();
            acc.1.push(batch);
            Ok(acc)
        })
        .await?;

    let mut hashmap = JoinHashMap(RawTable::with_capacity(num_rows));
    let mut hashes_buffer = Vec::new();
    let mut offset = 0;
    for batch in batches.iter() {
        hashes_buffer.clear();
        hashes_buffer.resize(batch.num_rows(), 0);
        hash_join_utils::update_hash(
            &on_left,
            batch,
            &mut hashmap,
            offset,
            &random_state,
            &mut hashes_buffer,
        )?;
        offset += batch.num_rows();
    }
    // Merge all batches into a single batch, so we
    // can directly index into the arrays
    let single_batch = concat_batches(&schema, &batches, num_rows)?;

    debug!(
        "Built build-side {} of hash join containing {} rows in {} ms",
        partition,
        num_rows,
        start.elapsed().as_millis()
    );

    Ok((hashmap, single_batch))
}

/// A stream that issues [RecordBatch]es as they arrive from the right  of the join.
struct HashJoinStream {
    /// Input schema
    schema: Arc<Schema>,
    /// columns from the left
    on_left: Vec<Column>,
    /// columns from the right used to compute the hash
    on_right: Vec<Column>,
    /// join filter
    filter: Option<JoinFilter>,
    /// type of the join
    join_type: JoinType,
    /// future for data from left side
    left_fut: OnceFut<JoinLeftData>,
    /// Keeps track of the left side rows whether they are visited
    visited_left_side: Option<BooleanBufferBuilder>,
    /// right
    right: SendableRecordBatchStream,
    /// Random state used for hashing initialization
    random_state: RandomState,
    /// There is nothing to process anymore and left side is processed in case of left join
    is_exhausted: bool,
    /// Metrics
    join_metrics: HashJoinMetrics,
    /// Information of index and left / right placement of columns
    column_indices: Vec<ColumnIndex>,
    /// If null_equals_null is true, null == null else null != null
    null_equals_null: bool,
}

impl RecordBatchStream for HashJoinStream {
    fn schema(&self) -> SchemaRef {
        self.schema.clone()
    }
}

impl HashJoinStream {
    /// Separate implementation function that unpins the [`HashJoinStream`] so
    /// that partial borrows work correctly
    fn poll_next_impl(
        &mut self,
        cx: &mut std::task::Context<'_>,
    ) -> Poll<Option<Result<RecordBatch>>> {
        let build_timer = self.join_metrics.build_time.timer();
        let left_data = match ready!(self.left_fut.get(cx)) {
            Ok(left_data) => left_data,
            Err(e) => return Poll::Ready(Some(Err(e))),
        };
        build_timer.done();

        let visited_left_side = self.visited_left_side.get_or_insert_with(|| {
            let num_rows = left_data.1.num_rows();
            if need_produce_result_in_final(self.join_type) {
                // these join type need the bitmap to identify which row has be matched or unmatched.
                // For the `left semi` join, need to use the bitmap to produce the matched row in the left side
                // For the `left` join, need to use the bitmap to produce the unmatched row in the left side with null
                // For the `left anti` join, need to use the bitmap to produce the unmatched row in the left side
                // For the `full` join, need to use the bitmap to produce the unmatched row in the left side with null
                let mut buffer = BooleanBufferBuilder::new(num_rows);
                buffer.append_n(num_rows, false);
                buffer
            } else {
                BooleanBufferBuilder::new(0)
            }
        });
        let mut hashes_buffer = vec![];
        self.right
            .poll_next_unpin(cx)
            .map(|maybe_batch| match maybe_batch {
                // one right batch in the join loop
                Some(Ok(batch)) => {
                    self.join_metrics.input_batches.add(1);
                    self.join_metrics.input_rows.add(batch.num_rows());
                    let timer = self.join_metrics.probe_time.timer();

                    // get the matched two indices for the on condition
                    let left_right_indices = hash_join_utils::build_join_indices(
                        &batch,
                        &left_data.0,
                        &left_data.1,
                        &self.on_left,
                        &self.on_right,
                        self.filter.as_ref(),
                        &self.random_state,
                        &self.null_equals_null,
                        &mut hashes_buffer,
                        None,
                        JoinSide::Left,
                    );

                    let result = match left_right_indices {
                        Ok((left_side, right_side)) => {
                            // set the left bitmap
                            // and only left, full, left semi, left anti need the left bitmap
                            if need_produce_result_in_final(self.join_type) {
                                left_side.iter().flatten().for_each(|x| {
                                    visited_left_side.set_bit(x as usize, true);
                                });
                            }

                            // adjust the two side indices base on the join type
                            let (left_side, right_side) = adjust_indices_by_join_type(
                                left_side,
                                right_side,
                                batch.num_rows(),
                                self.join_type,
                            );

                            let result = build_batch_from_indices(
                                &self.schema,
                                &left_data.1,
                                &batch,
                                left_side,
                                right_side,
                                &self.column_indices,
                                JoinSide::Left,
                            );
                            self.join_metrics.output_batches.add(1);
                            self.join_metrics.output_rows.add(batch.num_rows());
                            Some(result)
                        }
                        Err(_) => Some(Err(DataFusionError::Execution(
                            "Build left right indices error".to_string(),
                        ))),
                    };
                    timer.done();
                    result
                }
                None => {
                    let timer = self.join_metrics.probe_time.timer();
                    if need_produce_result_in_final(self.join_type) && !self.is_exhausted
                    {
                        // use the global left bitmap to produce the left indices and right indices
                        let (left_side, right_side) = get_final_indices_from_bit_map(
                            visited_left_side,
                            self.join_type,
                        );
                        let empty_right_batch =
                            RecordBatch::new_empty(self.right.schema());
                        // use the left and right indices to produce the batch result
                        let result = build_batch_from_indices(
                            &self.schema,
                            &left_data.1,
                            &empty_right_batch,
                            left_side,
                            right_side,
                            &self.column_indices,
                            JoinSide::Left,
                        );

                        if let Ok(ref batch) = result {
                            self.join_metrics.input_batches.add(1);
                            self.join_metrics.input_rows.add(batch.num_rows());

                            self.join_metrics.output_batches.add(1);
                            self.join_metrics.output_rows.add(batch.num_rows());
                        }
                        timer.done();
                        self.is_exhausted = true;
                        Some(result)
                    } else {
                        // end of the join loop
                        None
                    }
                }
                Some(err) => Some(err),
            })
    }
}

impl Stream for HashJoinStream {
    type Item = Result<RecordBatch>;

    fn poll_next(
        mut self: std::pin::Pin<&mut Self>,
        cx: &mut std::task::Context<'_>,
    ) -> std::task::Poll<Option<Self::Item>> {
        self.poll_next_impl(cx)
    }
}

#[cfg(test)]
mod tests {
    use std::sync::Arc;

    use super::*;
    use crate::physical_expr::expressions::BinaryExpr;
    use crate::physical_plan::joins::hash_join_utils::build_equal_condition_join_indices;
    use crate::physical_plan::joins::utils::JoinSide;
    use crate::prelude::SessionContext;
    use crate::{
        assert_batches_sorted_eq,
        physical_plan::{
            common, expressions::Column, hash_utils::create_hashes, memory::MemoryExec,
            repartition::RepartitionExec,
        },
        test::exec::MockExec,
        test::{build_table_i32, columns},
    };
    use arrow::array::UInt32Builder;
    use arrow::array::UInt64Builder;
<<<<<<< HEAD
    use arrow::array::{ArrayRef, Date32Array, Int32Array};
    use arrow::datatypes::{DataType, Field, Schema};
    use arrow::error::ArrowError;
=======
    use arrow::datatypes::Field;
    use datafusion_expr::Operator;

    use super::*;
    use crate::physical_plan::joins::utils::JoinSide;
    use crate::prelude::SessionContext;
>>>>>>> 6eb0e36e
    use datafusion_common::ScalarValue;
    use datafusion_expr::Operator;
    use datafusion_physical_expr::expressions::Literal;
    use smallvec::smallvec;

    fn build_table(
        a: (&str, &Vec<i32>),
        b: (&str, &Vec<i32>),
        c: (&str, &Vec<i32>),
    ) -> Arc<dyn ExecutionPlan> {
        let batch = build_table_i32(a, b, c);
        let schema = batch.schema();
        Arc::new(MemoryExec::try_new(&[vec![batch]], schema, None).unwrap())
    }

    fn join(
        left: Arc<dyn ExecutionPlan>,
        right: Arc<dyn ExecutionPlan>,
        on: JoinOn,
        join_type: &JoinType,
        null_equals_null: bool,
    ) -> Result<HashJoinExec> {
        HashJoinExec::try_new(
            left,
            right,
            on,
            None,
            join_type,
            PartitionMode::CollectLeft,
            &null_equals_null,
        )
    }

    fn join_with_filter(
        left: Arc<dyn ExecutionPlan>,
        right: Arc<dyn ExecutionPlan>,
        on: JoinOn,
        filter: JoinFilter,
        join_type: &JoinType,
        null_equals_null: bool,
    ) -> Result<HashJoinExec> {
        HashJoinExec::try_new(
            left,
            right,
            on,
            Some(filter),
            join_type,
            PartitionMode::CollectLeft,
            &null_equals_null,
        )
    }

    async fn join_collect(
        left: Arc<dyn ExecutionPlan>,
        right: Arc<dyn ExecutionPlan>,
        on: JoinOn,
        join_type: &JoinType,
        null_equals_null: bool,
        context: Arc<TaskContext>,
    ) -> Result<(Vec<String>, Vec<RecordBatch>)> {
        let join = join(left, right, on, join_type, null_equals_null)?;
        let columns_header = columns(&join.schema());

        let stream = join.execute(0, context)?;
        let batches = common::collect(stream).await?;

        Ok((columns_header, batches))
    }

    async fn partitioned_join_collect(
        left: Arc<dyn ExecutionPlan>,
        right: Arc<dyn ExecutionPlan>,
        on: JoinOn,
        join_type: &JoinType,
        null_equals_null: bool,
        context: Arc<TaskContext>,
    ) -> Result<(Vec<String>, Vec<RecordBatch>)> {
        let partition_count = 4;

        let (left_expr, right_expr) = on
            .iter()
            .map(|(l, r)| {
                (
                    Arc::new(l.clone()) as Arc<dyn PhysicalExpr>,
                    Arc::new(r.clone()) as Arc<dyn PhysicalExpr>,
                )
            })
            .unzip();

        let join = HashJoinExec::try_new(
            Arc::new(RepartitionExec::try_new(
                left,
                Partitioning::Hash(left_expr, partition_count),
            )?),
            Arc::new(RepartitionExec::try_new(
                right,
                Partitioning::Hash(right_expr, partition_count),
            )?),
            on,
            None,
            join_type,
            PartitionMode::Partitioned,
            &null_equals_null,
        )?;

        let columns = columns(&join.schema());

        let mut batches = vec![];
        for i in 0..partition_count {
            let stream = join.execute(i, context.clone())?;
            let more_batches = common::collect(stream).await?;
            batches.extend(
                more_batches
                    .into_iter()
                    .filter(|b| b.num_rows() > 0)
                    .collect::<Vec<_>>(),
            );
        }

        Ok((columns, batches))
    }

    #[tokio::test]
    async fn join_inner_one() -> Result<()> {
        let session_ctx = SessionContext::new();
        let task_ctx = session_ctx.task_ctx();
        let left = build_table(
            ("a1", &vec![1, 2, 3]),
            ("b1", &vec![4, 5, 5]), // this has a repetition
            ("c1", &vec![7, 8, 9]),
        );
        let right = build_table(
            ("a2", &vec![10, 20, 30]),
            ("b1", &vec![4, 5, 6]),
            ("c2", &vec![70, 80, 90]),
        );

        let on = vec![(
            Column::new_with_schema("b1", &left.schema())?,
            Column::new_with_schema("b1", &right.schema())?,
        )];

        let (columns, batches) = join_collect(
            left.clone(),
            right.clone(),
            on.clone(),
            &JoinType::Inner,
            false,
            task_ctx,
        )
        .await?;

        assert_eq!(columns, vec!["a1", "b1", "c1", "a2", "b1", "c2"]);

        let expected = vec![
            "+----+----+----+----+----+----+",
            "| a1 | b1 | c1 | a2 | b1 | c2 |",
            "+----+----+----+----+----+----+",
            "| 1  | 4  | 7  | 10 | 4  | 70 |",
            "| 2  | 5  | 8  | 20 | 5  | 80 |",
            "| 3  | 5  | 9  | 20 | 5  | 80 |",
            "+----+----+----+----+----+----+",
        ];
        assert_batches_sorted_eq!(expected, &batches);

        Ok(())
    }

    #[tokio::test]
    async fn partitioned_join_inner_one() -> Result<()> {
        let session_ctx = SessionContext::new();
        let task_ctx = session_ctx.task_ctx();
        let left = build_table(
            ("a1", &vec![1, 2, 3]),
            ("b1", &vec![4, 5, 5]), // this has a repetition
            ("c1", &vec![7, 8, 9]),
        );
        let right = build_table(
            ("a2", &vec![10, 20, 30]),
            ("b1", &vec![4, 5, 6]),
            ("c2", &vec![70, 80, 90]),
        );
        let on = vec![(
            Column::new_with_schema("b1", &left.schema())?,
            Column::new_with_schema("b1", &right.schema())?,
        )];

        let (columns, batches) = partitioned_join_collect(
            left.clone(),
            right.clone(),
            on.clone(),
            &JoinType::Inner,
            false,
            task_ctx,
        )
        .await?;

        assert_eq!(columns, vec!["a1", "b1", "c1", "a2", "b1", "c2"]);

        let expected = vec![
            "+----+----+----+----+----+----+",
            "| a1 | b1 | c1 | a2 | b1 | c2 |",
            "+----+----+----+----+----+----+",
            "| 1  | 4  | 7  | 10 | 4  | 70 |",
            "| 2  | 5  | 8  | 20 | 5  | 80 |",
            "| 3  | 5  | 9  | 20 | 5  | 80 |",
            "+----+----+----+----+----+----+",
        ];
        assert_batches_sorted_eq!(expected, &batches);

        Ok(())
    }

    #[tokio::test]
    async fn join_inner_one_no_shared_column_names() -> Result<()> {
        let session_ctx = SessionContext::new();
        let task_ctx = session_ctx.task_ctx();
        let left = build_table(
            ("a1", &vec![1, 2, 3]),
            ("b1", &vec![4, 5, 5]), // this has a repetition
            ("c1", &vec![7, 8, 9]),
        );
        let right = build_table(
            ("a2", &vec![10, 20, 30]),
            ("b2", &vec![4, 5, 6]),
            ("c2", &vec![70, 80, 90]),
        );
        let on = vec![(
            Column::new_with_schema("b1", &left.schema())?,
            Column::new_with_schema("b2", &right.schema())?,
        )];

        let (columns, batches) =
            join_collect(left, right, on, &JoinType::Inner, false, task_ctx).await?;

        assert_eq!(columns, vec!["a1", "b1", "c1", "a2", "b2", "c2"]);

        let expected = vec![
            "+----+----+----+----+----+----+",
            "| a1 | b1 | c1 | a2 | b2 | c2 |",
            "+----+----+----+----+----+----+",
            "| 1  | 4  | 7  | 10 | 4  | 70 |",
            "| 2  | 5  | 8  | 20 | 5  | 80 |",
            "| 3  | 5  | 9  | 20 | 5  | 80 |",
            "+----+----+----+----+----+----+",
        ];

        assert_batches_sorted_eq!(expected, &batches);

        Ok(())
    }

    #[tokio::test]
    async fn join_inner_two() -> Result<()> {
        let session_ctx = SessionContext::new();
        let task_ctx = session_ctx.task_ctx();
        let left = build_table(
            ("a1", &vec![1, 2, 2]),
            ("b2", &vec![1, 2, 2]),
            ("c1", &vec![7, 8, 9]),
        );
        let right = build_table(
            ("a1", &vec![1, 2, 3]),
            ("b2", &vec![1, 2, 2]),
            ("c2", &vec![70, 80, 90]),
        );
        let on = vec![
            (
                Column::new_with_schema("a1", &left.schema())?,
                Column::new_with_schema("a1", &right.schema())?,
            ),
            (
                Column::new_with_schema("b2", &left.schema())?,
                Column::new_with_schema("b2", &right.schema())?,
            ),
        ];

        let (columns, batches) =
            join_collect(left, right, on, &JoinType::Inner, false, task_ctx).await?;

        assert_eq!(columns, vec!["a1", "b2", "c1", "a1", "b2", "c2"]);

        assert_eq!(batches.len(), 1);

        let expected = vec![
            "+----+----+----+----+----+----+",
            "| a1 | b2 | c1 | a1 | b2 | c2 |",
            "+----+----+----+----+----+----+",
            "| 1  | 1  | 7  | 1  | 1  | 70 |",
            "| 2  | 2  | 8  | 2  | 2  | 80 |",
            "| 2  | 2  | 9  | 2  | 2  | 80 |",
            "+----+----+----+----+----+----+",
        ];

        assert_batches_sorted_eq!(expected, &batches);

        Ok(())
    }

    /// Test where the left has 2 parts, the right with 1 part => 1 part
    #[tokio::test]
    async fn join_inner_one_two_parts_left() -> Result<()> {
        let session_ctx = SessionContext::new();
        let task_ctx = session_ctx.task_ctx();
        let batch1 = build_table_i32(
            ("a1", &vec![1, 2]),
            ("b2", &vec![1, 2]),
            ("c1", &vec![7, 8]),
        );
        let batch2 =
            build_table_i32(("a1", &vec![2]), ("b2", &vec![2]), ("c1", &vec![9]));
        let schema = batch1.schema();
        let left = Arc::new(
            MemoryExec::try_new(&[vec![batch1], vec![batch2]], schema, None).unwrap(),
        );

        let right = build_table(
            ("a1", &vec![1, 2, 3]),
            ("b2", &vec![1, 2, 2]),
            ("c2", &vec![70, 80, 90]),
        );
        let on = vec![
            (
                Column::new_with_schema("a1", &left.schema())?,
                Column::new_with_schema("a1", &right.schema())?,
            ),
            (
                Column::new_with_schema("b2", &left.schema())?,
                Column::new_with_schema("b2", &right.schema())?,
            ),
        ];

        let (columns, batches) =
            join_collect(left, right, on, &JoinType::Inner, false, task_ctx).await?;

        assert_eq!(columns, vec!["a1", "b2", "c1", "a1", "b2", "c2"]);

        assert_eq!(batches.len(), 1);

        let expected = vec![
            "+----+----+----+----+----+----+",
            "| a1 | b2 | c1 | a1 | b2 | c2 |",
            "+----+----+----+----+----+----+",
            "| 1  | 1  | 7  | 1  | 1  | 70 |",
            "| 2  | 2  | 8  | 2  | 2  | 80 |",
            "| 2  | 2  | 9  | 2  | 2  | 80 |",
            "+----+----+----+----+----+----+",
        ];

        assert_batches_sorted_eq!(expected, &batches);

        Ok(())
    }

    /// Test where the left has 1 part, the right has 2 parts => 2 parts
    #[tokio::test]
    async fn join_inner_one_two_parts_right() -> Result<()> {
        let session_ctx = SessionContext::new();
        let task_ctx = session_ctx.task_ctx();
        let left = build_table(
            ("a1", &vec![1, 2, 3]),
            ("b1", &vec![4, 5, 5]), // this has a repetition
            ("c1", &vec![7, 8, 9]),
        );

        let batch1 = build_table_i32(
            ("a2", &vec![10, 20]),
            ("b1", &vec![4, 6]),
            ("c2", &vec![70, 80]),
        );
        let batch2 =
            build_table_i32(("a2", &vec![30]), ("b1", &vec![5]), ("c2", &vec![90]));
        let schema = batch1.schema();
        let right = Arc::new(
            MemoryExec::try_new(&[vec![batch1], vec![batch2]], schema, None).unwrap(),
        );

        let on = vec![(
            Column::new_with_schema("b1", &left.schema())?,
            Column::new_with_schema("b1", &right.schema())?,
        )];

        let join = join(left, right, on, &JoinType::Inner, false)?;

        let columns = columns(&join.schema());
        assert_eq!(columns, vec!["a1", "b1", "c1", "a2", "b1", "c2"]);

        // first part
        let stream = join.execute(0, task_ctx.clone())?;
        let batches = common::collect(stream).await?;
        assert_eq!(batches.len(), 1);

        let expected = vec![
            "+----+----+----+----+----+----+",
            "| a1 | b1 | c1 | a2 | b1 | c2 |",
            "+----+----+----+----+----+----+",
            "| 1  | 4  | 7  | 10 | 4  | 70 |",
            "+----+----+----+----+----+----+",
        ];
        assert_batches_sorted_eq!(expected, &batches);

        // second part
        let stream = join.execute(1, task_ctx.clone())?;
        let batches = common::collect(stream).await?;
        assert_eq!(batches.len(), 1);
        let expected = vec![
            "+----+----+----+----+----+----+",
            "| a1 | b1 | c1 | a2 | b1 | c2 |",
            "+----+----+----+----+----+----+",
            "| 2  | 5  | 8  | 30 | 5  | 90 |",
            "| 3  | 5  | 9  | 30 | 5  | 90 |",
            "+----+----+----+----+----+----+",
        ];

        assert_batches_sorted_eq!(expected, &batches);

        Ok(())
    }

    fn build_table_two_batches(
        a: (&str, &Vec<i32>),
        b: (&str, &Vec<i32>),
        c: (&str, &Vec<i32>),
    ) -> Arc<dyn ExecutionPlan> {
        let batch = build_table_i32(a, b, c);
        let schema = batch.schema();
        Arc::new(
            MemoryExec::try_new(&[vec![batch.clone(), batch]], schema, None).unwrap(),
        )
    }

    #[tokio::test]
    async fn join_left_multi_batch() {
        let session_ctx = SessionContext::new();
        let task_ctx = session_ctx.task_ctx();
        let left = build_table(
            ("a1", &vec![1, 2, 3]),
            ("b1", &vec![4, 5, 7]), // 7 does not exist on the right
            ("c1", &vec![7, 8, 9]),
        );
        let right = build_table_two_batches(
            ("a2", &vec![10, 20, 30]),
            ("b1", &vec![4, 5, 6]),
            ("c2", &vec![70, 80, 90]),
        );
        let on = vec![(
            Column::new_with_schema("b1", &left.schema()).unwrap(),
            Column::new_with_schema("b1", &right.schema()).unwrap(),
        )];

        let join = join(left, right, on, &JoinType::Left, false).unwrap();

        let columns = columns(&join.schema());
        assert_eq!(columns, vec!["a1", "b1", "c1", "a2", "b1", "c2"]);

        let stream = join.execute(0, task_ctx).unwrap();
        let batches = common::collect(stream).await.unwrap();

        let expected = vec![
            "+----+----+----+----+----+----+",
            "| a1 | b1 | c1 | a2 | b1 | c2 |",
            "+----+----+----+----+----+----+",
            "| 1  | 4  | 7  | 10 | 4  | 70 |",
            "| 1  | 4  | 7  | 10 | 4  | 70 |",
            "| 2  | 5  | 8  | 20 | 5  | 80 |",
            "| 2  | 5  | 8  | 20 | 5  | 80 |",
            "| 3  | 7  | 9  |    |    |    |",
            "+----+----+----+----+----+----+",
        ];

        assert_batches_sorted_eq!(expected, &batches);
    }

    #[tokio::test]
    async fn join_full_multi_batch() {
        let session_ctx = SessionContext::new();
        let task_ctx = session_ctx.task_ctx();
        let left = build_table(
            ("a1", &vec![1, 2, 3]),
            ("b1", &vec![4, 5, 7]), // 7 does not exist on the right
            ("c1", &vec![7, 8, 9]),
        );
        // create two identical batches for the right side
        let right = build_table_two_batches(
            ("a2", &vec![10, 20, 30]),
            ("b2", &vec![4, 5, 6]),
            ("c2", &vec![70, 80, 90]),
        );
        let on = vec![(
            Column::new_with_schema("b1", &left.schema()).unwrap(),
            Column::new_with_schema("b2", &right.schema()).unwrap(),
        )];

        let join = join(left, right, on, &JoinType::Full, false).unwrap();

        let columns = columns(&join.schema());
        assert_eq!(columns, vec!["a1", "b1", "c1", "a2", "b2", "c2"]);

        let stream = join.execute(0, task_ctx).unwrap();
        let batches = common::collect(stream).await.unwrap();

        let expected = vec![
            "+----+----+----+----+----+----+",
            "| a1 | b1 | c1 | a2 | b2 | c2 |",
            "+----+----+----+----+----+----+",
            "|    |    |    | 30 | 6  | 90 |",
            "|    |    |    | 30 | 6  | 90 |",
            "| 1  | 4  | 7  | 10 | 4  | 70 |",
            "| 1  | 4  | 7  | 10 | 4  | 70 |",
            "| 2  | 5  | 8  | 20 | 5  | 80 |",
            "| 2  | 5  | 8  | 20 | 5  | 80 |",
            "| 3  | 7  | 9  |    |    |    |",
            "+----+----+----+----+----+----+",
        ];

        assert_batches_sorted_eq!(expected, &batches);
    }

    #[tokio::test]
    async fn join_left_empty_right() {
        let session_ctx = SessionContext::new();
        let task_ctx = session_ctx.task_ctx();
        let left = build_table(
            ("a1", &vec![1, 2, 3]),
            ("b1", &vec![4, 5, 7]),
            ("c1", &vec![7, 8, 9]),
        );
        let right = build_table_i32(("a2", &vec![]), ("b1", &vec![]), ("c2", &vec![]));
        let on = vec![(
            Column::new_with_schema("b1", &left.schema()).unwrap(),
            Column::new_with_schema("b1", &right.schema()).unwrap(),
        )];
        let schema = right.schema();
        let right = Arc::new(MemoryExec::try_new(&[vec![right]], schema, None).unwrap());
        let join = join(left, right, on, &JoinType::Left, false).unwrap();

        let columns = columns(&join.schema());
        assert_eq!(columns, vec!["a1", "b1", "c1", "a2", "b1", "c2"]);

        let stream = join.execute(0, task_ctx).unwrap();
        let batches = common::collect(stream).await.unwrap();

        let expected = vec![
            "+----+----+----+----+----+----+",
            "| a1 | b1 | c1 | a2 | b1 | c2 |",
            "+----+----+----+----+----+----+",
            "| 1  | 4  | 7  |    |    |    |",
            "| 2  | 5  | 8  |    |    |    |",
            "| 3  | 7  | 9  |    |    |    |",
            "+----+----+----+----+----+----+",
        ];

        assert_batches_sorted_eq!(expected, &batches);
    }

    #[tokio::test]
    async fn join_full_empty_right() {
        let session_ctx = SessionContext::new();
        let task_ctx = session_ctx.task_ctx();
        let left = build_table(
            ("a1", &vec![1, 2, 3]),
            ("b1", &vec![4, 5, 7]),
            ("c1", &vec![7, 8, 9]),
        );
        let right = build_table_i32(("a2", &vec![]), ("b2", &vec![]), ("c2", &vec![]));
        let on = vec![(
            Column::new_with_schema("b1", &left.schema()).unwrap(),
            Column::new_with_schema("b2", &right.schema()).unwrap(),
        )];
        let schema = right.schema();
        let right = Arc::new(MemoryExec::try_new(&[vec![right]], schema, None).unwrap());
        let join = join(left, right, on, &JoinType::Full, false).unwrap();

        let columns = columns(&join.schema());
        assert_eq!(columns, vec!["a1", "b1", "c1", "a2", "b2", "c2"]);

        let stream = join.execute(0, task_ctx).unwrap();
        let batches = common::collect(stream).await.unwrap();

        let expected = vec![
            "+----+----+----+----+----+----+",
            "| a1 | b1 | c1 | a2 | b2 | c2 |",
            "+----+----+----+----+----+----+",
            "| 1  | 4  | 7  |    |    |    |",
            "| 2  | 5  | 8  |    |    |    |",
            "| 3  | 7  | 9  |    |    |    |",
            "+----+----+----+----+----+----+",
        ];

        assert_batches_sorted_eq!(expected, &batches);
    }

    #[tokio::test]
    async fn join_left_one() -> Result<()> {
        let session_ctx = SessionContext::new();
        let task_ctx = session_ctx.task_ctx();
        let left = build_table(
            ("a1", &vec![1, 2, 3]),
            ("b1", &vec![4, 5, 7]), // 7 does not exist on the right
            ("c1", &vec![7, 8, 9]),
        );
        let right = build_table(
            ("a2", &vec![10, 20, 30]),
            ("b1", &vec![4, 5, 6]),
            ("c2", &vec![70, 80, 90]),
        );
        let on = vec![(
            Column::new_with_schema("b1", &left.schema())?,
            Column::new_with_schema("b1", &right.schema())?,
        )];

        let (columns, batches) = join_collect(
            left.clone(),
            right.clone(),
            on.clone(),
            &JoinType::Left,
            false,
            task_ctx,
        )
        .await?;
        assert_eq!(columns, vec!["a1", "b1", "c1", "a2", "b1", "c2"]);

        let expected = vec![
            "+----+----+----+----+----+----+",
            "| a1 | b1 | c1 | a2 | b1 | c2 |",
            "+----+----+----+----+----+----+",
            "| 1  | 4  | 7  | 10 | 4  | 70 |",
            "| 2  | 5  | 8  | 20 | 5  | 80 |",
            "| 3  | 7  | 9  |    |    |    |",
            "+----+----+----+----+----+----+",
        ];
        assert_batches_sorted_eq!(expected, &batches);

        Ok(())
    }

    #[tokio::test]
    async fn partitioned_join_left_one() -> Result<()> {
        let session_ctx = SessionContext::new();
        let task_ctx = session_ctx.task_ctx();
        let left = build_table(
            ("a1", &vec![1, 2, 3]),
            ("b1", &vec![4, 5, 7]), // 7 does not exist on the right
            ("c1", &vec![7, 8, 9]),
        );
        let right = build_table(
            ("a2", &vec![10, 20, 30]),
            ("b1", &vec![4, 5, 6]),
            ("c2", &vec![70, 80, 90]),
        );
        let on = vec![(
            Column::new_with_schema("b1", &left.schema())?,
            Column::new_with_schema("b1", &right.schema())?,
        )];

        let (columns, batches) = partitioned_join_collect(
            left.clone(),
            right.clone(),
            on.clone(),
            &JoinType::Left,
            false,
            task_ctx,
        )
        .await?;
        assert_eq!(columns, vec!["a1", "b1", "c1", "a2", "b1", "c2"]);

        let expected = vec![
            "+----+----+----+----+----+----+",
            "| a1 | b1 | c1 | a2 | b1 | c2 |",
            "+----+----+----+----+----+----+",
            "| 1  | 4  | 7  | 10 | 4  | 70 |",
            "| 2  | 5  | 8  | 20 | 5  | 80 |",
            "| 3  | 7  | 9  |    |    |    |",
            "+----+----+----+----+----+----+",
        ];
        assert_batches_sorted_eq!(expected, &batches);

        Ok(())
    }

    fn build_semi_anti_left_table() -> Arc<dyn ExecutionPlan> {
        // just two line match
        // b1 = 10
        build_table(
            ("a1", &vec![1, 3, 5, 7, 9, 11, 13]),
            ("b1", &vec![1, 3, 5, 7, 8, 8, 10]),
            ("c1", &vec![10, 30, 50, 70, 90, 110, 130]),
        )
    }

    fn build_semi_anti_right_table() -> Arc<dyn ExecutionPlan> {
        // just two line match
        // b2 = 10
        build_table(
            ("a2", &vec![8, 12, 6, 2, 10, 4]),
            ("b2", &vec![8, 10, 6, 2, 10, 4]),
            ("c2", &vec![20, 40, 60, 80, 100, 120]),
        )
    }

    #[tokio::test]
    async fn join_left_semi() -> Result<()> {
        let session_ctx = SessionContext::new();
        let task_ctx = session_ctx.task_ctx();
        let left = build_semi_anti_left_table();
        let right = build_semi_anti_right_table();
        // left_table left semi join right_table on left_table.b1 = right_table.b2
        let on = vec![(
            Column::new_with_schema("b1", &left.schema())?,
            Column::new_with_schema("b2", &right.schema())?,
        )];

        let join = join(left, right, on, &JoinType::LeftSemi, false)?;

        let columns = columns(&join.schema());
        assert_eq!(columns, vec!["a1", "b1", "c1"]);

        let stream = join.execute(0, task_ctx)?;
        let batches = common::collect(stream).await?;

        // ignore the order
        let expected = vec![
            "+----+----+-----+",
            "| a1 | b1 | c1  |",
            "+----+----+-----+",
            "| 11 | 8  | 110 |",
            "| 13 | 10 | 130 |",
            "| 9  | 8  | 90  |",
            "+----+----+-----+",
        ];
        assert_batches_sorted_eq!(expected, &batches);

        Ok(())
    }

    #[tokio::test]
    async fn join_left_semi_with_filter() -> Result<()> {
        let session_ctx = SessionContext::new();
        let task_ctx = session_ctx.task_ctx();
        let left = build_semi_anti_left_table();
        let right = build_semi_anti_right_table();

        // left_table left semi join right_table on left_table.b1 = right_table.b2 and right_table.a2 != 10
        let on = vec![(
            Column::new_with_schema("b1", &left.schema())?,
            Column::new_with_schema("b2", &right.schema())?,
        )];

        let column_indices = vec![ColumnIndex {
            index: 0,
            side: JoinSide::Right,
        }];
        let intermediate_schema =
            Schema::new(vec![Field::new("x", DataType::Int32, true)]);

        let filter_expression = Arc::new(BinaryExpr::new(
            Arc::new(Column::new("x", 0)),
            Operator::NotEq,
            Arc::new(Literal::new(ScalarValue::Int32(Some(10)))),
        )) as Arc<dyn PhysicalExpr>;

        let filter = JoinFilter::new(
            filter_expression,
            column_indices.clone(),
            intermediate_schema.clone(),
        );

        let join = join_with_filter(
            left.clone(),
            right.clone(),
            on.clone(),
            filter,
            &JoinType::LeftSemi,
            false,
        )?;

        let columns_header = columns(&join.schema());
        assert_eq!(columns_header.clone(), vec!["a1", "b1", "c1"]);

        let stream = join.execute(0, task_ctx.clone())?;
        let batches = common::collect(stream).await?;

        let expected = vec![
            "+----+----+-----+",
            "| a1 | b1 | c1  |",
            "+----+----+-----+",
            "| 11 | 8  | 110 |",
            "| 13 | 10 | 130 |",
            "| 9  | 8  | 90  |",
            "+----+----+-----+",
        ];
        assert_batches_sorted_eq!(expected, &batches);

        // left_table left semi join right_table on left_table.b1 = right_table.b2 and right_table.a2 > 10
        let filter_expression = Arc::new(BinaryExpr::new(
            Arc::new(Column::new("x", 0)),
            Operator::Gt,
            Arc::new(Literal::new(ScalarValue::Int32(Some(10)))),
        )) as Arc<dyn PhysicalExpr>;
        let filter =
            JoinFilter::new(filter_expression, column_indices, intermediate_schema);

        let join = join_with_filter(left, right, on, filter, &JoinType::LeftSemi, false)?;

        let columns_header = columns(&join.schema());
        assert_eq!(columns_header, vec!["a1", "b1", "c1"]);

        let stream = join.execute(0, task_ctx)?;
        let batches = common::collect(stream).await?;

        let expected = vec![
            "+----+----+-----+",
            "| a1 | b1 | c1  |",
            "+----+----+-----+",
            "| 13 | 10 | 130 |",
            "+----+----+-----+",
        ];
        assert_batches_sorted_eq!(expected, &batches);

        Ok(())
    }

    #[tokio::test]
    async fn join_right_semi() -> Result<()> {
        let session_ctx = SessionContext::new();
        let task_ctx = session_ctx.task_ctx();
        let left = build_semi_anti_left_table();
        let right = build_semi_anti_right_table();

        // left_table right semi join right_table on left_table.b1 = right_table.b2
        let on = vec![(
            Column::new_with_schema("b1", &left.schema())?,
            Column::new_with_schema("b2", &right.schema())?,
        )];

        let join = join(left, right, on, &JoinType::RightSemi, false)?;

        let columns = columns(&join.schema());
        assert_eq!(columns, vec!["a2", "b2", "c2"]);

        let stream = join.execute(0, task_ctx)?;
        let batches = common::collect(stream).await?;

        let expected = vec![
            "+----+----+-----+",
            "| a2 | b2 | c2  |",
            "+----+----+-----+",
            "| 10 | 10 | 100 |",
            "| 12 | 10 | 40  |",
            "| 8  | 8  | 20  |",
            "+----+----+-----+",
        ];
        assert_batches_sorted_eq!(expected, &batches);

        Ok(())
    }

    #[tokio::test]
    async fn join_right_semi_with_filter() -> Result<()> {
        let session_ctx = SessionContext::new();
        let task_ctx = session_ctx.task_ctx();
        let left = build_semi_anti_left_table();
        let right = build_semi_anti_right_table();

        // left_table right semi join right_table on left_table.b1 = right_table.b2 on left_table.a1!=9
        let on = vec![(
            Column::new_with_schema("b1", &left.schema())?,
            Column::new_with_schema("b2", &right.schema())?,
        )];

        let column_indices = vec![ColumnIndex {
            index: 0,
            side: JoinSide::Left,
        }];
        let intermediate_schema =
            Schema::new(vec![Field::new("x", DataType::Int32, true)]);

        let filter_expression = Arc::new(BinaryExpr::new(
            Arc::new(Column::new("x", 0)),
            Operator::NotEq,
            Arc::new(Literal::new(ScalarValue::Int32(Some(9)))),
        )) as Arc<dyn PhysicalExpr>;

        let filter = JoinFilter::new(
            filter_expression,
            column_indices.clone(),
            intermediate_schema.clone(),
        );

        let join = join_with_filter(
            left.clone(),
            right.clone(),
            on.clone(),
            filter,
            &JoinType::RightSemi,
            false,
        )?;

        let columns = columns(&join.schema());
        assert_eq!(columns, vec!["a2", "b2", "c2"]);

        let stream = join.execute(0, task_ctx.clone())?;
        let batches = common::collect(stream).await?;

        let expected = vec![
            "+----+----+-----+",
            "| a2 | b2 | c2  |",
            "+----+----+-----+",
            "| 10 | 10 | 100 |",
            "| 12 | 10 | 40  |",
            "| 8  | 8  | 20  |",
            "+----+----+-----+",
        ];
        assert_batches_sorted_eq!(expected, &batches);

        // left_table right semi join right_table on left_table.b1 = right_table.b2 on left_table.a1!=9
        let filter_expression = Arc::new(BinaryExpr::new(
            Arc::new(Column::new("x", 0)),
            Operator::Gt,
            Arc::new(Literal::new(ScalarValue::Int32(Some(11)))),
        )) as Arc<dyn PhysicalExpr>;

        let filter =
            JoinFilter::new(filter_expression, column_indices, intermediate_schema);

        let join =
            join_with_filter(left, right, on, filter, &JoinType::RightSemi, false)?;
        let stream = join.execute(0, task_ctx)?;
        let batches = common::collect(stream).await?;

        let expected = vec![
            "+----+----+-----+",
            "| a2 | b2 | c2  |",
            "+----+----+-----+",
            "| 10 | 10 | 100 |",
            "| 12 | 10 | 40  |",
            "+----+----+-----+",
        ];
        assert_batches_sorted_eq!(expected, &batches);

        Ok(())
    }

    #[tokio::test]
    async fn join_left_anti() -> Result<()> {
        let session_ctx = SessionContext::new();
        let task_ctx = session_ctx.task_ctx();
        let left = build_semi_anti_left_table();
        let right = build_semi_anti_right_table();
        // left_table left anti join right_table on left_table.b1 = right_table.b2
        let on = vec![(
            Column::new_with_schema("b1", &left.schema())?,
            Column::new_with_schema("b2", &right.schema())?,
        )];

        let join = join(left, right, on, &JoinType::LeftAnti, false)?;

        let columns = columns(&join.schema());
        assert_eq!(columns, vec!["a1", "b1", "c1"]);

        let stream = join.execute(0, task_ctx)?;
        let batches = common::collect(stream).await?;

        let expected = vec![
            "+----+----+----+",
            "| a1 | b1 | c1 |",
            "+----+----+----+",
            "| 1  | 1  | 10 |",
            "| 3  | 3  | 30 |",
            "| 5  | 5  | 50 |",
            "| 7  | 7  | 70 |",
            "+----+----+----+",
        ];
        assert_batches_sorted_eq!(expected, &batches);
        Ok(())
    }

    #[tokio::test]
    async fn join_left_anti_with_filter() -> Result<()> {
        let session_ctx = SessionContext::new();
        let task_ctx = session_ctx.task_ctx();
        let left = build_semi_anti_left_table();
        let right = build_semi_anti_right_table();
        // left_table left anti join right_table on left_table.b1 = right_table.b2 and right_table.a2!=8
        let on = vec![(
            Column::new_with_schema("b1", &left.schema())?,
            Column::new_with_schema("b2", &right.schema())?,
        )];

        let column_indices = vec![ColumnIndex {
            index: 0,
            side: JoinSide::Right,
        }];
        let intermediate_schema =
            Schema::new(vec![Field::new("x", DataType::Int32, true)]);
        let filter_expression = Arc::new(BinaryExpr::new(
            Arc::new(Column::new("x", 0)),
            Operator::NotEq,
            Arc::new(Literal::new(ScalarValue::Int32(Some(8)))),
        )) as Arc<dyn PhysicalExpr>;

        let filter = JoinFilter::new(
            filter_expression,
            column_indices.clone(),
            intermediate_schema.clone(),
        );

        let join = join_with_filter(
            left.clone(),
            right.clone(),
            on.clone(),
            filter,
            &JoinType::LeftAnti,
            false,
        )?;

        let columns_header = columns(&join.schema());
        assert_eq!(columns_header, vec!["a1", "b1", "c1"]);

        let stream = join.execute(0, task_ctx.clone())?;
        let batches = common::collect(stream).await?;

        let expected = vec![
            "+----+----+-----+",
            "| a1 | b1 | c1  |",
            "+----+----+-----+",
            "| 1  | 1  | 10  |",
            "| 11 | 8  | 110 |",
            "| 3  | 3  | 30  |",
            "| 5  | 5  | 50  |",
            "| 7  | 7  | 70  |",
            "| 9  | 8  | 90  |",
            "+----+----+-----+",
        ];
        assert_batches_sorted_eq!(expected, &batches);

        // left_table left anti join right_table on left_table.b1 = right_table.b2 and right_table.a2 != 13
        let filter_expression = Arc::new(BinaryExpr::new(
            Arc::new(Column::new("x", 0)),
            Operator::NotEq,
            Arc::new(Literal::new(ScalarValue::Int32(Some(8)))),
        )) as Arc<dyn PhysicalExpr>;

        let filter =
            JoinFilter::new(filter_expression, column_indices, intermediate_schema);

        let join = join_with_filter(left, right, on, filter, &JoinType::LeftAnti, false)?;

        let columns_header = columns(&join.schema());
        assert_eq!(columns_header, vec!["a1", "b1", "c1"]);

        let stream = join.execute(0, task_ctx)?;
        let batches = common::collect(stream).await?;

        let expected = vec![
            "+----+----+-----+",
            "| a1 | b1 | c1  |",
            "+----+----+-----+",
            "| 1  | 1  | 10  |",
            "| 11 | 8  | 110 |",
            "| 3  | 3  | 30  |",
            "| 5  | 5  | 50  |",
            "| 7  | 7  | 70  |",
            "| 9  | 8  | 90  |",
            "+----+----+-----+",
        ];
        assert_batches_sorted_eq!(expected, &batches);

        Ok(())
    }

    #[tokio::test]
    async fn join_right_anti() -> Result<()> {
        let session_ctx = SessionContext::new();
        let task_ctx = session_ctx.task_ctx();
        let left = build_semi_anti_left_table();
        let right = build_semi_anti_right_table();
        let on = vec![(
            Column::new_with_schema("b1", &left.schema())?,
            Column::new_with_schema("b2", &right.schema())?,
        )];

        let join = join(left, right, on, &JoinType::RightAnti, false)?;

        let columns = columns(&join.schema());
        assert_eq!(columns, vec!["a2", "b2", "c2"]);

        let stream = join.execute(0, task_ctx)?;
        let batches = common::collect(stream).await?;

        let expected = vec![
            "+----+----+-----+",
            "| a2 | b2 | c2  |",
            "+----+----+-----+",
            "| 2  | 2  | 80  |",
            "| 4  | 4  | 120 |",
            "| 6  | 6  | 60  |",
            "+----+----+-----+",
        ];
        assert_batches_sorted_eq!(expected, &batches);
        Ok(())
    }

    #[tokio::test]
    async fn join_right_anti_with_filter() -> Result<()> {
        let session_ctx = SessionContext::new();
        let task_ctx = session_ctx.task_ctx();
        let left = build_semi_anti_left_table();
        let right = build_semi_anti_right_table();
        // left_table right anti join right_table on left_table.b1 = right_table.b2 and left_table.a1!=13
        let on = vec![(
            Column::new_with_schema("b1", &left.schema())?,
            Column::new_with_schema("b2", &right.schema())?,
        )];

        let column_indices = vec![ColumnIndex {
            index: 0,
            side: JoinSide::Left,
        }];
        let intermediate_schema =
            Schema::new(vec![Field::new("x", DataType::Int32, true)]);

        let filter_expression = Arc::new(BinaryExpr::new(
            Arc::new(Column::new("x", 0)),
            Operator::NotEq,
            Arc::new(Literal::new(ScalarValue::Int32(Some(13)))),
        )) as Arc<dyn PhysicalExpr>;

        let filter = JoinFilter::new(
            filter_expression,
            column_indices,
            intermediate_schema.clone(),
        );

        let join = join_with_filter(
            left.clone(),
            right.clone(),
            on.clone(),
            filter,
            &JoinType::RightAnti,
            false,
        )?;

        let columns_header = columns(&join.schema());
        assert_eq!(columns_header, vec!["a2", "b2", "c2"]);

        let stream = join.execute(0, task_ctx.clone())?;
        let batches = common::collect(stream).await?;

        let expected = vec![
            "+----+----+-----+",
            "| a2 | b2 | c2  |",
            "+----+----+-----+",
            "| 10 | 10 | 100 |",
            "| 12 | 10 | 40  |",
            "| 2  | 2  | 80  |",
            "| 4  | 4  | 120 |",
            "| 6  | 6  | 60  |",
            "+----+----+-----+",
        ];
        assert_batches_sorted_eq!(expected, &batches);

        // left_table right anti join right_table on left_table.b1 = right_table.b2 and right_table.b2!=8
        let column_indices = vec![ColumnIndex {
            index: 1,
            side: JoinSide::Right,
        }];
        let filter_expression = Arc::new(BinaryExpr::new(
            Arc::new(Column::new("x", 0)),
            Operator::NotEq,
            Arc::new(Literal::new(ScalarValue::Int32(Some(8)))),
        )) as Arc<dyn PhysicalExpr>;

        let filter =
            JoinFilter::new(filter_expression, column_indices, intermediate_schema);

        let join =
            join_with_filter(left, right, on, filter, &JoinType::RightAnti, false)?;

        let columns_header = columns(&join.schema());
        assert_eq!(columns_header, vec!["a2", "b2", "c2"]);

        let stream = join.execute(0, task_ctx)?;
        let batches = common::collect(stream).await?;

        let expected = vec![
            "+----+----+-----+",
            "| a2 | b2 | c2  |",
            "+----+----+-----+",
            "| 2  | 2  | 80  |",
            "| 4  | 4  | 120 |",
            "| 6  | 6  | 60  |",
            "| 8  | 8  | 20  |",
            "+----+----+-----+",
        ];
        assert_batches_sorted_eq!(expected, &batches);

        Ok(())
    }

    #[tokio::test]
    async fn join_right_one() -> Result<()> {
        let session_ctx = SessionContext::new();
        let task_ctx = session_ctx.task_ctx();
        let left = build_table(
            ("a1", &vec![1, 2, 3]),
            ("b1", &vec![4, 5, 7]),
            ("c1", &vec![7, 8, 9]),
        );
        let right = build_table(
            ("a2", &vec![10, 20, 30]),
            ("b1", &vec![4, 5, 6]), // 6 does not exist on the left
            ("c2", &vec![70, 80, 90]),
        );
        let on = vec![(
            Column::new_with_schema("b1", &left.schema())?,
            Column::new_with_schema("b1", &right.schema())?,
        )];

        let (columns, batches) =
            join_collect(left, right, on, &JoinType::Right, false, task_ctx).await?;

        assert_eq!(columns, vec!["a1", "b1", "c1", "a2", "b1", "c2"]);

        let expected = vec![
            "+----+----+----+----+----+----+",
            "| a1 | b1 | c1 | a2 | b1 | c2 |",
            "+----+----+----+----+----+----+",
            "|    |    |    | 30 | 6  | 90 |",
            "| 1  | 4  | 7  | 10 | 4  | 70 |",
            "| 2  | 5  | 8  | 20 | 5  | 80 |",
            "+----+----+----+----+----+----+",
        ];

        assert_batches_sorted_eq!(expected, &batches);

        Ok(())
    }

    #[tokio::test]
    async fn partitioned_join_right_one() -> Result<()> {
        let session_ctx = SessionContext::new();
        let task_ctx = session_ctx.task_ctx();
        let left = build_table(
            ("a1", &vec![1, 2, 3]),
            ("b1", &vec![4, 5, 7]),
            ("c1", &vec![7, 8, 9]),
        );
        let right = build_table(
            ("a2", &vec![10, 20, 30]),
            ("b1", &vec![4, 5, 6]), // 6 does not exist on the left
            ("c2", &vec![70, 80, 90]),
        );
        let on = vec![(
            Column::new_with_schema("b1", &left.schema())?,
            Column::new_with_schema("b1", &right.schema())?,
        )];

        let (columns, batches) =
            partitioned_join_collect(left, right, on, &JoinType::Right, false, task_ctx)
                .await?;

        assert_eq!(columns, vec!["a1", "b1", "c1", "a2", "b1", "c2"]);

        let expected = vec![
            "+----+----+----+----+----+----+",
            "| a1 | b1 | c1 | a2 | b1 | c2 |",
            "+----+----+----+----+----+----+",
            "|    |    |    | 30 | 6  | 90 |",
            "| 1  | 4  | 7  | 10 | 4  | 70 |",
            "| 2  | 5  | 8  | 20 | 5  | 80 |",
            "+----+----+----+----+----+----+",
        ];

        assert_batches_sorted_eq!(expected, &batches);

        Ok(())
    }

    #[tokio::test]
    async fn join_full_one() -> Result<()> {
        let session_ctx = SessionContext::new();
        let task_ctx = session_ctx.task_ctx();
        let left = build_table(
            ("a1", &vec![1, 2, 3]),
            ("b1", &vec![4, 5, 7]), // 7 does not exist on the right
            ("c1", &vec![7, 8, 9]),
        );
        let right = build_table(
            ("a2", &vec![10, 20, 30]),
            ("b2", &vec![4, 5, 6]),
            ("c2", &vec![70, 80, 90]),
        );
        let on = vec![(
            Column::new_with_schema("b1", &left.schema()).unwrap(),
            Column::new_with_schema("b2", &right.schema()).unwrap(),
        )];

        let join = join(left, right, on, &JoinType::Full, false)?;

        let columns = columns(&join.schema());
        assert_eq!(columns, vec!["a1", "b1", "c1", "a2", "b2", "c2"]);

        let stream = join.execute(0, task_ctx)?;
        let batches = common::collect(stream).await?;

        let expected = vec![
            "+----+----+----+----+----+----+",
            "| a1 | b1 | c1 | a2 | b2 | c2 |",
            "+----+----+----+----+----+----+",
            "|    |    |    | 30 | 6  | 90 |",
            "| 1  | 4  | 7  | 10 | 4  | 70 |",
            "| 2  | 5  | 8  | 20 | 5  | 80 |",
            "| 3  | 7  | 9  |    |    |    |",
            "+----+----+----+----+----+----+",
        ];
        assert_batches_sorted_eq!(expected, &batches);

        Ok(())
    }

    #[test]
    fn join_with_hash_collision() -> Result<()> {
        let mut hashmap_left = RawTable::with_capacity(2);
        let left = build_table_i32(
            ("a", &vec![10, 20]),
            ("x", &vec![100, 200]),
            ("y", &vec![200, 300]),
        );

        let random_state = RandomState::with_seeds(0, 0, 0, 0);
        let hashes_buff = &mut vec![0; left.num_rows()];
        let hashes =
            create_hashes(&[left.columns()[0].clone()], &random_state, hashes_buff)?;

        // Create hash collisions (same hashes)
        hashmap_left.insert(hashes[0], (hashes[0], smallvec![0, 1]), |(h, _)| *h);
        hashmap_left.insert(hashes[1], (hashes[1], smallvec![0, 1]), |(h, _)| *h);

        let right = build_table_i32(
            ("a", &vec![10, 20]),
            ("b", &vec![0, 0]),
            ("c", &vec![30, 40]),
        );

        let left_data = (JoinHashMap(hashmap_left), left);
        let (l, r) = build_equal_condition_join_indices(
            &left_data.0,
            &left_data.1,
            &right,
            &[Column::new("a", 0)],
            &[Column::new("a", 0)],
            &random_state,
            &false,
            &mut vec![0; right.num_rows()],
            None,
        )?;

        let mut left_ids = UInt64Builder::with_capacity(0);
        left_ids.append_value(0);
        left_ids.append_value(1);

        let mut right_ids = UInt32Builder::with_capacity(0);
        right_ids.append_value(0);
        right_ids.append_value(1);

        assert_eq!(left_ids.finish(), l);

        assert_eq!(right_ids.finish(), r);

        Ok(())
    }

    #[tokio::test]
    async fn join_with_duplicated_column_names() -> Result<()> {
        let session_ctx = SessionContext::new();
        let task_ctx = session_ctx.task_ctx();
        let left = build_table(
            ("a", &vec![1, 2, 3]),
            ("b", &vec![4, 5, 7]),
            ("c", &vec![7, 8, 9]),
        );
        let right = build_table(
            ("a", &vec![10, 20, 30]),
            ("b", &vec![1, 2, 7]),
            ("c", &vec![70, 80, 90]),
        );
        let on = vec![(
            // join on a=b so there are duplicate column names on unjoined columns
            Column::new_with_schema("a", &left.schema()).unwrap(),
            Column::new_with_schema("b", &right.schema()).unwrap(),
        )];

        let join = join(left, right, on, &JoinType::Inner, false)?;

        let columns = columns(&join.schema());
        assert_eq!(columns, vec!["a", "b", "c", "a", "b", "c"]);

        let stream = join.execute(0, task_ctx)?;
        let batches = common::collect(stream).await?;

        let expected = vec![
            "+---+---+---+----+---+----+",
            "| a | b | c | a  | b | c  |",
            "+---+---+---+----+---+----+",
            "| 1 | 4 | 7 | 10 | 1 | 70 |",
            "| 2 | 5 | 8 | 20 | 2 | 80 |",
            "+---+---+---+----+---+----+",
        ];
        assert_batches_sorted_eq!(expected, &batches);

        Ok(())
    }

    fn prepare_join_filter() -> JoinFilter {
        let column_indices = vec![
            ColumnIndex {
                index: 2,
                side: JoinSide::Left,
            },
            ColumnIndex {
                index: 2,
                side: JoinSide::Right,
            },
        ];
        let intermediate_schema = Schema::new(vec![
            Field::new("c", DataType::Int32, true),
            Field::new("c", DataType::Int32, true),
        ]);
        let filter_expression = Arc::new(BinaryExpr::new(
            Arc::new(Column::new("c", 0)),
            Operator::Gt,
            Arc::new(Column::new("c", 1)),
        )) as Arc<dyn PhysicalExpr>;

        JoinFilter::new(filter_expression, column_indices, intermediate_schema)
    }

    #[tokio::test]
    async fn join_inner_with_filter() -> Result<()> {
        let session_ctx = SessionContext::new();
        let task_ctx = session_ctx.task_ctx();
        let left = build_table(
            ("a", &vec![0, 1, 2, 2]),
            ("b", &vec![4, 5, 7, 8]),
            ("c", &vec![7, 8, 9, 1]),
        );
        let right = build_table(
            ("a", &vec![10, 20, 30, 40]),
            ("b", &vec![2, 2, 3, 4]),
            ("c", &vec![7, 5, 6, 4]),
        );
        let on = vec![(
            Column::new_with_schema("a", &left.schema()).unwrap(),
            Column::new_with_schema("b", &right.schema()).unwrap(),
        )];
        let filter = prepare_join_filter();

        let join = join_with_filter(left, right, on, filter, &JoinType::Inner, false)?;

        let columns = columns(&join.schema());
        assert_eq!(columns, vec!["a", "b", "c", "a", "b", "c"]);

        let stream = join.execute(0, task_ctx)?;
        let batches = common::collect(stream).await?;

        let expected = vec![
            "+---+---+---+----+---+---+",
            "| a | b | c | a  | b | c |",
            "+---+---+---+----+---+---+",
            "| 2 | 7 | 9 | 10 | 2 | 7 |",
            "| 2 | 7 | 9 | 20 | 2 | 5 |",
            "+---+---+---+----+---+---+",
        ];
        assert_batches_sorted_eq!(expected, &batches);

        Ok(())
    }

    #[tokio::test]
    async fn join_left_with_filter() -> Result<()> {
        let session_ctx = SessionContext::new();
        let task_ctx = session_ctx.task_ctx();
        let left = build_table(
            ("a", &vec![0, 1, 2, 2]),
            ("b", &vec![4, 5, 7, 8]),
            ("c", &vec![7, 8, 9, 1]),
        );
        let right = build_table(
            ("a", &vec![10, 20, 30, 40]),
            ("b", &vec![2, 2, 3, 4]),
            ("c", &vec![7, 5, 6, 4]),
        );
        let on = vec![(
            Column::new_with_schema("a", &left.schema()).unwrap(),
            Column::new_with_schema("b", &right.schema()).unwrap(),
        )];
        let filter = prepare_join_filter();

        let join = join_with_filter(left, right, on, filter, &JoinType::Left, false)?;

        let columns = columns(&join.schema());
        assert_eq!(columns, vec!["a", "b", "c", "a", "b", "c"]);

        let stream = join.execute(0, task_ctx)?;
        let batches = common::collect(stream).await?;

        let expected = vec![
            "+---+---+---+----+---+---+",
            "| a | b | c | a  | b | c |",
            "+---+---+---+----+---+---+",
            "| 0 | 4 | 7 |    |   |   |",
            "| 1 | 5 | 8 |    |   |   |",
            "| 2 | 7 | 9 | 10 | 2 | 7 |",
            "| 2 | 7 | 9 | 20 | 2 | 5 |",
            "| 2 | 8 | 1 |    |   |   |",
            "+---+---+---+----+---+---+",
        ];
        assert_batches_sorted_eq!(expected, &batches);

        Ok(())
    }

    #[tokio::test]
    async fn join_right_with_filter() -> Result<()> {
        let session_ctx = SessionContext::new();
        let task_ctx = session_ctx.task_ctx();
        let left = build_table(
            ("a", &vec![0, 1, 2, 2]),
            ("b", &vec![4, 5, 7, 8]),
            ("c", &vec![7, 8, 9, 1]),
        );
        let right = build_table(
            ("a", &vec![10, 20, 30, 40]),
            ("b", &vec![2, 2, 3, 4]),
            ("c", &vec![7, 5, 6, 4]),
        );
        let on = vec![(
            Column::new_with_schema("a", &left.schema()).unwrap(),
            Column::new_with_schema("b", &right.schema()).unwrap(),
        )];
        let filter = prepare_join_filter();

        let join = join_with_filter(left, right, on, filter, &JoinType::Right, false)?;

        let columns = columns(&join.schema());
        assert_eq!(columns, vec!["a", "b", "c", "a", "b", "c"]);

        let stream = join.execute(0, task_ctx)?;
        let batches = common::collect(stream).await?;

        let expected = vec![
            "+---+---+---+----+---+---+",
            "| a | b | c | a  | b | c |",
            "+---+---+---+----+---+---+",
            "|   |   |   | 30 | 3 | 6 |",
            "|   |   |   | 40 | 4 | 4 |",
            "| 2 | 7 | 9 | 10 | 2 | 7 |",
            "| 2 | 7 | 9 | 20 | 2 | 5 |",
            "+---+---+---+----+---+---+",
        ];
        assert_batches_sorted_eq!(expected, &batches);

        Ok(())
    }

    #[tokio::test]
    async fn join_full_with_filter() -> Result<()> {
        let session_ctx = SessionContext::new();
        let task_ctx = session_ctx.task_ctx();
        let left = build_table(
            ("a", &vec![0, 1, 2, 2]),
            ("b", &vec![4, 5, 7, 8]),
            ("c", &vec![7, 8, 9, 1]),
        );
        let right = build_table(
            ("a", &vec![10, 20, 30, 40]),
            ("b", &vec![2, 2, 3, 4]),
            ("c", &vec![7, 5, 6, 4]),
        );
        let on = vec![(
            Column::new_with_schema("a", &left.schema()).unwrap(),
            Column::new_with_schema("b", &right.schema()).unwrap(),
        )];
        let filter = prepare_join_filter();

        let join = join_with_filter(left, right, on, filter, &JoinType::Full, false)?;

        let columns = columns(&join.schema());
        assert_eq!(columns, vec!["a", "b", "c", "a", "b", "c"]);

        let stream = join.execute(0, task_ctx)?;
        let batches = common::collect(stream).await?;

        let expected = vec![
            "+---+---+---+----+---+---+",
            "| a | b | c | a  | b | c |",
            "+---+---+---+----+---+---+",
            "|   |   |   | 30 | 3 | 6 |",
            "|   |   |   | 40 | 4 | 4 |",
            "| 2 | 7 | 9 | 10 | 2 | 7 |",
            "| 2 | 7 | 9 | 20 | 2 | 5 |",
            "| 0 | 4 | 7 |    |   |   |",
            "| 1 | 5 | 8 |    |   |   |",
            "| 2 | 8 | 1 |    |   |   |",
            "+---+---+---+----+---+---+",
        ];
        assert_batches_sorted_eq!(expected, &batches);

        Ok(())
    }

    #[tokio::test]
    async fn join_date32() -> Result<()> {
        let schema = Arc::new(Schema::new(vec![
            Field::new("date", DataType::Date32, false),
            Field::new("n", DataType::Int32, false),
        ]));

        let dates: ArrayRef = Arc::new(Date32Array::from(vec![19107, 19108, 19109]));
        let n: ArrayRef = Arc::new(Int32Array::from(vec![1, 2, 3]));
        let batch = RecordBatch::try_new(schema.clone(), vec![dates, n])?;
        let left =
            Arc::new(MemoryExec::try_new(&[vec![batch]], schema.clone(), None).unwrap());

        let dates: ArrayRef = Arc::new(Date32Array::from(vec![19108, 19108, 19109]));
        let n: ArrayRef = Arc::new(Int32Array::from(vec![4, 5, 6]));
        let batch = RecordBatch::try_new(schema.clone(), vec![dates, n])?;
        let right = Arc::new(MemoryExec::try_new(&[vec![batch]], schema, None).unwrap());

        let on = vec![(
            Column::new_with_schema("date", &left.schema()).unwrap(),
            Column::new_with_schema("date", &right.schema()).unwrap(),
        )];

        let join = join(left, right, on, &JoinType::Inner, false)?;

        let session_ctx = SessionContext::new();
        let task_ctx = session_ctx.task_ctx();
        let stream = join.execute(0, task_ctx)?;
        let batches = common::collect(stream).await?;

        let expected = vec![
            "+------------+---+------------+---+",
            "| date       | n | date       | n |",
            "+------------+---+------------+---+",
            "| 2022-04-26 | 2 | 2022-04-26 | 4 |",
            "| 2022-04-26 | 2 | 2022-04-26 | 5 |",
            "| 2022-04-27 | 3 | 2022-04-27 | 6 |",
            "+------------+---+------------+---+",
        ];
        assert_batches_sorted_eq!(expected, &batches);

        Ok(())
    }

    #[tokio::test]
    async fn join_with_error_right() {
        let left = build_table(
            ("a1", &vec![1, 2, 3]),
            ("b1", &vec![4, 5, 7]),
            ("c1", &vec![7, 8, 9]),
        );

        // right input stream returns one good batch and then one error.
        // The error should be returned.
        let err = Err(DataFusionError::Execution("bad data error".to_string()));
        let right = build_table_i32(("a2", &vec![]), ("b1", &vec![]), ("c2", &vec![]));

        let on = vec![(
            Column::new_with_schema("b1", &left.schema()).unwrap(),
            Column::new_with_schema("b1", &right.schema()).unwrap(),
        )];
        let schema = right.schema();
        let right = build_table_i32(("a2", &vec![]), ("b1", &vec![]), ("c2", &vec![]));
        let right_input = Arc::new(MockExec::new(vec![Ok(right), err], schema));

        let join_types = vec![
            JoinType::Inner,
            JoinType::Left,
            JoinType::Right,
            JoinType::Full,
            JoinType::LeftSemi,
            JoinType::LeftAnti,
            JoinType::RightSemi,
            JoinType::RightAnti,
        ];

        for join_type in join_types {
            let join = join(
                left.clone(),
                right_input.clone(),
                on.clone(),
                &join_type,
                false,
            )
            .unwrap();
            let session_ctx = SessionContext::new();
            let task_ctx = session_ctx.task_ctx();

            let stream = join.execute(0, task_ctx).unwrap();

            // Expect that an error is returned
            let result_string = crate::physical_plan::common::collect(stream)
                .await
                .unwrap_err()
                .to_string();
            assert!(
                result_string.contains("bad data error"),
                "actual: {result_string}"
            );
        }
    }
}<|MERGE_RESOLUTION|>--- conflicted
+++ resolved
@@ -762,20 +762,11 @@
     };
     use arrow::array::UInt32Builder;
     use arrow::array::UInt64Builder;
-<<<<<<< HEAD
     use arrow::array::{ArrayRef, Date32Array, Int32Array};
     use arrow::datatypes::{DataType, Field, Schema};
-    use arrow::error::ArrowError;
-=======
-    use arrow::datatypes::Field;
     use datafusion_expr::Operator;
 
-    use super::*;
-    use crate::physical_plan::joins::utils::JoinSide;
-    use crate::prelude::SessionContext;
->>>>>>> 6eb0e36e
     use datafusion_common::ScalarValue;
-    use datafusion_expr::Operator;
     use datafusion_physical_expr::expressions::Literal;
     use smallvec::smallvec;
 
