// Licensed to the Apache Software Foundation (ASF) under one
// or more contributor license agreements.  See the NOTICE file
// distributed with this work for additional information
// regarding copyright ownership.  The ASF licenses this file
// to you under the Apache License, Version 2.0 (the
// "License"); you may not use this file except in compliance
// with the License.  You may obtain a copy of the License at
//
//   http://www.apache.org/licenses/LICENSE-2.0
//
// Unless required by applicable law or agreed to in writing,
// software distributed under the License is distributed on an
// "AS IS" BASIS, WITHOUT WARRANTIES OR CONDITIONS OF ANY
// KIND, either express or implied.  See the License for the
// specific language governing permissions and limitations
// under the License.

//! This file implements the symmetric hash join algorithm with range-based
//! data pruning to join two (potentially infinite) streams.
//!
//! A [SymmetricHashJoinExec] plan takes two children plan (with appropriate
//! output ordering) and produces the join output according to the given join
//! type and other options.
//!
//! This plan uses the [OneSideHashJoiner] object to facilitate join calculations
//! for both its children.

use std::collections::{HashMap, VecDeque};
use std::fmt;
use std::fmt::{Debug, Formatter};
use std::sync::Arc;
use std::task::Poll;
use std::vec;
use std::{any::Any, usize};

use ahash::RandomState;
use arrow::array::{
    ArrowPrimitiveType, BooleanBufferBuilder, NativeAdapter, PrimitiveArray,
    PrimitiveBuilder,
};
use arrow::compute::concat_batches;
use arrow::datatypes::{ArrowNativeType, Schema, SchemaRef};
use arrow::record_batch::RecordBatch;
use futures::stream::{select, BoxStream};
use futures::{Stream, StreamExt};
use hashbrown::{raw::RawTable, HashSet};
use parking_lot::Mutex;

use datafusion_common::{utils::bisect, ScalarValue};
use datafusion_execution::memory_pool::MemoryConsumer;
use datafusion_physical_expr::intervals::{ExprIntervalGraph, Interval};

use crate::error::{DataFusionError, Result};
use crate::execution::context::TaskContext;
use crate::logical_expr::JoinType;
use crate::physical_plan::common::SharedMemoryReservation;
use crate::physical_plan::joins::hash_join_utils::convert_sort_expr_with_filter_schema;
use crate::physical_plan::joins::hash_join_utils::JoinHashMap;
use crate::physical_plan::{
    expressions::Column,
    expressions::PhysicalSortExpr,
    joins::{
        hash_join::{build_join_indices, update_hash},
        hash_join_utils::{build_filter_input_order, SortedFilterExpr},
        utils::{
            build_batch_from_indices, build_join_schema, check_join_is_valid,
            combine_join_equivalence_properties, partitioned_join_output_partitioning,
            ColumnIndex, JoinFilter, JoinOn, JoinSide,
        },
    },
    metrics::{self, ExecutionPlanMetricsSet, MetricBuilder, MetricsSet},
    DisplayFormatType, Distribution, EquivalenceProperties, ExecutionPlan, Partitioning,
    RecordBatchStream, SendableRecordBatchStream, Statistics,
};

const HASHMAP_SHRINK_SCALE_FACTOR: usize = 4;

/// A symmetric hash join with range conditions is when both streams are hashed on the
/// join key and the resulting hash tables are used to join the streams.
/// The join is considered symmetric because the hash table is built on the join keys from both
/// streams, and the matching of rows is based on the values of the join keys in both streams.
/// This type of join is efficient in streaming context as it allows for fast lookups in the hash
/// table, rather than having to scan through one or both of the streams to find matching rows, also it
/// only considers the elements from the stream that fall within a certain sliding window (w/ range conditions),
/// making it more efficient and less likely to store stale data. This enables operating on unbounded streaming
/// data without any memory issues.
///
/// For each input stream, create a hash table.
///   - For each new [RecordBatch] in build side, hash and insert into inputs hash table. Update offsets.
///   - Test if input is equal to a predefined set of other inputs.
///   - If so record the visited rows. If the matched row results must be produced (INNER, LEFT), output the [RecordBatch].
///   - Try to prune other side (probe) with new [RecordBatch].
///   - If the join type indicates that the unmatched rows results must be produced (LEFT, FULL etc.),
/// output the [RecordBatch] when a pruning happens or at the end of the data.
///
///
/// ``` text
///                        +-------------------------+
///                        |                         |
///   left stream ---------|  Left OneSideHashJoiner |---+
///                        |                         |   |
///                        +-------------------------+   |
///                                                      |
///                                                      |--------- Joined output
///                                                      |
///                        +-------------------------+   |
///                        |                         |   |
///  right stream ---------| Right OneSideHashJoiner |---+
///                        |                         |
///                        +-------------------------+
///
/// Prune build side when the new RecordBatch comes to the probe side. We utilize interval arithmetic
/// on JoinFilter's sorted PhysicalExprs to calculate the joinable range.
///
///
///               PROBE SIDE          BUILD SIDE
///                 BUFFER              BUFFER
///             +-------------+     +------------+
///             |             |     |            |    Unjoinable
///             |             |     |            |    Range
///             |             |     |            |
///             |             |  |---------------------------------
///             |             |  |  |            |
///             |             |  |  |            |
///             |             | /   |            |
///             |             | |   |            |
///             |             | |   |            |
///             |             | |   |            |
///             |             | |   |            |
///             |             | |   |            |    Joinable
///             |             |/    |            |    Range
///             |             ||    |            |
///             |+-----------+||    |            |
///             || Record    ||     |            |
///             || Batch     ||     |            |
///             |+-----------+||    |            |
///             +-------------+\    +------------+
///                             |
///                             \
///                              |---------------------------------
///
///  This happens when range conditions are provided on sorted columns. E.g.
///
///        SELECT * FROM left_table, right_table
///        ON
///          left_key = right_key AND
///          left_time > right_time - INTERVAL 12 MINUTES AND left_time < right_time + INTERVAL 2 HOUR
///
/// or
///       SELECT * FROM left_table, right_table
///        ON
///          left_key = right_key AND
///          left_sorted > right_sorted - 3 AND left_sorted < right_sorted + 10
///
/// For general purpose, in the second scenario, when the new data comes to probe side, the conditions can be used to
/// determine a specific threshold for discarding rows from the inner buffer. For example, if the sort order the
/// two columns ("left_sorted" and "right_sorted") are ascending (it can be different in another scenarios)
/// and the join condition is "left_sorted > right_sorted - 3" and the latest value on the right input is 1234, meaning
/// that the left side buffer must only keep rows where "leftTime > rightTime - 3 > 1234 - 3 > 1231" ,
/// making the smallest value in 'left_sorted' 1231 and any rows below (since ascending)
/// than that can be dropped from the inner buffer.
/// ```
#[derive(Debug)]
pub struct SymmetricHashJoinExec {
    /// Left side stream
    pub(crate) left: Arc<dyn ExecutionPlan>,
    /// Right side stream
    pub(crate) right: Arc<dyn ExecutionPlan>,
    /// Set of common columns used to join on
    pub(crate) on: Vec<(Column, Column)>,
    /// Filters applied when finding matching rows
    pub(crate) filter: Option<JoinFilter>,
    /// How the join is performed
    pub(crate) join_type: JoinType,
    /// Expression graph and `SortedFilterExpr`s for interval calculations
    filter_state: Option<Arc<Mutex<IntervalCalculatorInnerState>>>,
    /// The schema once the join is applied
    schema: SchemaRef,
    /// Shares the `RandomState` for the hashing algorithm
    random_state: RandomState,
    /// Execution metrics
    metrics: ExecutionPlanMetricsSet,
    /// Information of index and left / right placement of columns
    column_indices: Vec<ColumnIndex>,
    /// If null_equals_null is true, null == null else null != null
    pub(crate) null_equals_null: bool,
}

struct IntervalCalculatorInnerState {
    /// Expression graph for interval calculations
    graph: Option<ExprIntervalGraph>,
    sorted_exprs: Vec<Option<SortedFilterExpr>>,
    calculated: bool,
}

impl Debug for IntervalCalculatorInnerState {
    fn fmt(&self, f: &mut Formatter<'_>) -> fmt::Result {
        write!(f, "Exprs({:?})", self.sorted_exprs)
    }
}

#[derive(Debug)]
struct SymmetricHashJoinSideMetrics {
    /// Number of batches consumed by this operator
    input_batches: metrics::Count,
    /// Number of rows consumed by this operator
    input_rows: metrics::Count,
}

/// Metrics for HashJoinExec
#[derive(Debug)]
struct SymmetricHashJoinMetrics {
    /// Number of left batches/rows consumed by this operator
    left: SymmetricHashJoinSideMetrics,
    /// Number of right batches/rows consumed by this operator
    right: SymmetricHashJoinSideMetrics,
    /// Memory used by sides in bytes
    pub(crate) stream_memory_usage: metrics::Gauge,
    /// Number of batches produced by this operator
    output_batches: metrics::Count,
    /// Number of rows produced by this operator
    output_rows: metrics::Count,
}

impl SymmetricHashJoinMetrics {
    pub fn new(partition: usize, metrics: &ExecutionPlanMetricsSet) -> Self {
        let input_batches =
            MetricBuilder::new(metrics).counter("input_batches", partition);
        let input_rows = MetricBuilder::new(metrics).counter("input_rows", partition);
        let left = SymmetricHashJoinSideMetrics {
            input_batches,
            input_rows,
        };

        let input_batches =
            MetricBuilder::new(metrics).counter("input_batches", partition);
        let input_rows = MetricBuilder::new(metrics).counter("input_rows", partition);
        let right = SymmetricHashJoinSideMetrics {
            input_batches,
            input_rows,
        };

        let stream_memory_usage =
            MetricBuilder::new(metrics).gauge("stream_memory_usage", partition);

        let output_batches =
            MetricBuilder::new(metrics).counter("output_batches", partition);

        let output_rows = MetricBuilder::new(metrics).output_rows(partition);

        Self {
            left,
            right,
            output_batches,
            stream_memory_usage,
            output_rows,
        }
    }
}

impl SymmetricHashJoinExec {
    /// Tries to create a new [SymmetricHashJoinExec].
    /// # Error
    /// This function errors when:
    /// - It is not possible to join the left and right sides on keys `on`, or
    /// - It fails to construct [SortedFilterExpr]s, or
    /// - It fails to create the [ExprIntervalGraph].
    pub fn try_new(
        left: Arc<dyn ExecutionPlan>,
        right: Arc<dyn ExecutionPlan>,
        on: JoinOn,
        filter: Option<JoinFilter>,
        join_type: &JoinType,
        null_equals_null: bool,
    ) -> Result<Self> {
        let left_schema = left.schema();
        let right_schema = right.schema();

        // Error out if no "on" contraints are given:
        if on.is_empty() {
            return Err(DataFusionError::Plan(
                "On constraints in SymmetricHashJoinExec should be non-empty".to_string(),
            ));
        }

        // Check if the join is valid with the given on constraints:
        check_join_is_valid(&left_schema, &right_schema, &on)?;

        // Build the join schema from the left and right schemas:
        let (schema, column_indices) =
            build_join_schema(&left_schema, &right_schema, join_type);

        // Initialize the random state for the join operation:
        let random_state = RandomState::with_seeds(0, 0, 0, 0);

        let filter_state = if filter.is_some() {
            let inner_state = IntervalCalculatorInnerState {
                graph: None,
                sorted_exprs: vec![],
                calculated: false,
            };
            Some(Arc::new(Mutex::new(inner_state)))
        } else {
            None
        };

        Ok(SymmetricHashJoinExec {
            left,
            right,
            on,
            filter,
            join_type: *join_type,
            filter_state,
            schema: Arc::new(schema),
            random_state,
            metrics: ExecutionPlanMetricsSet::new(),
            column_indices,
            null_equals_null,
        })
    }

    /// left stream
    pub fn left(&self) -> &Arc<dyn ExecutionPlan> {
        &self.left
    }

    /// right stream
    pub fn right(&self) -> &Arc<dyn ExecutionPlan> {
        &self.right
    }

    /// Set of common columns used to join on
    pub fn on(&self) -> &[(Column, Column)] {
        &self.on
    }

    /// Filters applied before join output
    pub fn filter(&self) -> Option<&JoinFilter> {
        self.filter.as_ref()
    }

    /// How the join is performed
    pub fn join_type(&self) -> &JoinType {
        &self.join_type
    }

    /// Get null_equals_null
    pub fn null_equals_null(&self) -> bool {
        self.null_equals_null
    }

    /// Check if order information covers every column in the filter expression.
    pub fn check_if_order_information_available(&self) -> Result<bool> {
        if let Some(filter) = self.filter() {
            let left = self.left();
            if let Some(left_ordering) = left.output_ordering() {
                let right = self.right();
                if let Some(right_ordering) = right.output_ordering() {
                    let left_convertible = convert_sort_expr_with_filter_schema(
                        &JoinSide::Left,
                        filter,
                        &left.schema(),
                        &left_ordering[0],
                    )?
                    .is_some();
                    let right_convertible = convert_sort_expr_with_filter_schema(
                        &JoinSide::Right,
                        filter,
                        &right.schema(),
                        &right_ordering[0],
                    )?
                    .is_some();
                    return Ok(left_convertible && right_convertible);
                }
            }
        }
        Ok(false)
    }
}

impl ExecutionPlan for SymmetricHashJoinExec {
    fn as_any(&self) -> &dyn Any {
        self
    }

    fn schema(&self) -> SchemaRef {
        self.schema.clone()
    }

    fn unbounded_output(&self, children: &[bool]) -> Result<bool> {
        Ok(children.iter().any(|u| *u))
    }

    fn benefits_from_input_partitioning(&self) -> bool {
        false
    }

    fn required_input_distribution(&self) -> Vec<Distribution> {
        let (left_expr, right_expr) = self
            .on
            .iter()
            .map(|(l, r)| (Arc::new(l.clone()) as _, Arc::new(r.clone()) as _))
            .unzip();
        // TODO:  This will change when we extend collected executions.
        vec![
            Distribution::HashPartitioned(left_expr),
            Distribution::HashPartitioned(right_expr),
        ]
    }

    fn output_partitioning(&self) -> Partitioning {
        let left_columns_len = self.left.schema().fields.len();
        partitioned_join_output_partitioning(
            self.join_type,
            self.left.output_partitioning(),
            self.right.output_partitioning(),
            left_columns_len,
        )
    }

    // TODO: Output ordering might be kept for some cases.
    fn output_ordering(&self) -> Option<&[PhysicalSortExpr]> {
        None
    }

    fn equivalence_properties(&self) -> EquivalenceProperties {
        let left_columns_len = self.left.schema().fields.len();
        combine_join_equivalence_properties(
            self.join_type,
            self.left.equivalence_properties(),
            self.right.equivalence_properties(),
            left_columns_len,
            self.on(),
            self.schema(),
        )
    }

    fn children(&self) -> Vec<Arc<dyn ExecutionPlan>> {
        vec![self.left.clone(), self.right.clone()]
    }

    fn with_new_children(
        self: Arc<Self>,
        children: Vec<Arc<dyn ExecutionPlan>>,
    ) -> Result<Arc<dyn ExecutionPlan>> {
        Ok(Arc::new(SymmetricHashJoinExec::try_new(
            children[0].clone(),
            children[1].clone(),
            self.on.clone(),
            self.filter.clone(),
            &self.join_type,
            self.null_equals_null,
        )?))
    }

    fn fmt_as(&self, t: DisplayFormatType, f: &mut fmt::Formatter) -> fmt::Result {
        match t {
            DisplayFormatType::Default => {
                let display_filter = self.filter.as_ref().map_or_else(
                    || "".to_string(),
                    |f| format!(", filter={:?}", f.expression()),
                );
                write!(
                    f,
                    "SymmetricHashJoinExec: join_type={:?}, on={:?}{}",
                    self.join_type, self.on, display_filter
                )
            }
        }
    }

    fn metrics(&self) -> Option<MetricsSet> {
        Some(self.metrics.clone_inner())
    }

    fn statistics(&self) -> Statistics {
        // TODO stats: it is not possible in general to know the output size of joins
        Statistics::default()
    }

    fn execute(
        &self,
        partition: usize,
        context: Arc<TaskContext>,
    ) -> Result<SendableRecordBatchStream> {
        let left_partitions = self.left.output_partitioning().partition_count();
        let right_partitions = self.right.output_partitioning().partition_count();
        if left_partitions != right_partitions {
            return Err(DataFusionError::Internal(format!(
                "Invalid SymmetricHashJoinExec, partition count mismatch {left_partitions}!={right_partitions},\
                 consider using RepartitionExec",
            )));
        }
        // If `filter_state` and `filter` are both present, then calculate sorted filter expressions
        // for both sides, and build an expression graph if one is not already built.
        let (left_sorted_filter_expr, right_sorted_filter_expr, graph) =
            match (&self.filter_state, &self.filter) {
                (Some(interval_state), Some(filter)) => {
                    // Lock the mutex of the interval state:
                    let mut filter_state = interval_state.lock();
                    // If this is the first partition to be invoked, then we need to initialize our state
                    // (the expression graph for pruning, sorted filter expressions etc.)
                    if !filter_state.calculated {
                        // Interval calculations require each column to exhibit monotonicity
                        // independently. However, a `PhysicalSortExpr` object defines a
                        // lexicographical ordering, so we can only use their first elements.
                        // when deducing column monotonicities.
                        // TODO: Extend the `PhysicalSortExpr` mechanism to express independent
                        //       (i.e. simultaneous) ordering properties of columns.

                        // Build sorted filter expressions for the left and right join side:
                        let join_sides = [JoinSide::Left, JoinSide::Right];
                        let children = [&self.left, &self.right];
                        for (join_side, child) in join_sides.iter().zip(children.iter()) {
                            let sorted_expr = child
                                .output_ordering()
                                .and_then(|orders| orders.first())
                                .and_then(|order| {
                                    build_filter_input_order(
                                        *join_side,
                                        filter,
                                        &child.schema(),
                                        order,
                                    )
                                    .transpose()
                                })
                                .transpose()?;

                            filter_state.sorted_exprs.push(sorted_expr);
                        }

                        // Collect available sorted filter expressions:
                        let sorted_exprs_size = filter_state.sorted_exprs.len();
                        let mut sorted_exprs = filter_state
                            .sorted_exprs
                            .iter_mut()
                            .flatten()
                            .collect::<Vec<_>>();

                        // Create the expression graph if we can create sorted filter expressions for both children:
                        filter_state.graph = if sorted_exprs.len() == sorted_exprs_size {
                            let mut graph =
                                ExprIntervalGraph::try_new(filter.expression().clone())?;

                            // Gather filter expressions:
                            let filter_exprs = sorted_exprs
                                .iter()
                                .map(|sorted_expr| sorted_expr.filter_expr().clone())
                                .collect::<Vec<_>>();

                            // Gather node indices of converted filter expressions in `SortedFilterExpr`s
                            // using the filter columns vector:
                            let child_node_indices =
                                graph.gather_node_indices(&filter_exprs);

                            // Update SortedFilterExpr instances with the corresponding node indices:
                            for (sorted_expr, (_, index)) in
                                sorted_exprs.iter_mut().zip(child_node_indices.iter())
                            {
                                sorted_expr.set_node_index(*index);
                            }

                            Some(graph)
                        } else {
                            None
                        };
                        filter_state.calculated = true;
                    }
                    // Return the sorted filter expressions for both sides along with the expression graph:
                    (
                        filter_state.sorted_exprs[0].clone(),
                        filter_state.sorted_exprs[1].clone(),
                        filter_state.graph.as_ref().cloned(),
                    )
                }
                // If `filter_state` or `filter` is not present, then return None for all three values:
                (_, _) => (None, None, None),
            };

        let on_left = self.on.iter().map(|on| on.0.clone()).collect::<Vec<_>>();
        let on_right = self.on.iter().map(|on| on.1.clone()).collect::<Vec<_>>();

        let left_side_joiner =
            OneSideHashJoiner::new(JoinSide::Left, on_left, self.left.schema());
        let right_side_joiner =
            OneSideHashJoiner::new(JoinSide::Right, on_right, self.right.schema());

        let left_stream = self
            .left
            .execute(partition, context.clone())?
            .map(|val| (JoinSide::Left, val));

        let right_stream = self
            .right
            .execute(partition, context.clone())?
            .map(|val| (JoinSide::Right, val));
        // This function will attempt to pull items from both streams.
        // Each stream will be polled in a round-robin fashion, and whenever a stream is
        // ready to yield an item that item is yielded.
        // After one of the two input streams completes, the remaining one will be polled exclusively.
        // The returned stream completes when both input streams have completed.
        let input_stream = select(left_stream, right_stream).boxed();

        let reservation = Arc::new(Mutex::new(
            MemoryConsumer::new(format!("SymmetricHashJoinStream[{partition}]"))
                .register(context.memory_pool()),
        ));
        if let Some(g) = graph.as_ref() {
            reservation.lock().try_grow(g.size())?;
        }

        Ok(Box::pin(SymmetricHashJoinStream {
            input_stream,
            schema: self.schema(),
            filter: self.filter.clone(),
            join_type: self.join_type,
            random_state: self.random_state.clone(),
            left: left_side_joiner,
            right: right_side_joiner,
            column_indices: self.column_indices.clone(),
            metrics: SymmetricHashJoinMetrics::new(partition, &self.metrics),
            graph,
            left_sorted_filter_expr,
            right_sorted_filter_expr,
            null_equals_null: self.null_equals_null,
            final_result: false,
            reservation,
        }))
    }
}

/// A stream that issues [RecordBatch]es as they arrive from the right  of the join.
struct SymmetricHashJoinStream {
    /// Input stream
    input_stream: BoxStream<'static, (JoinSide, Result<RecordBatch>)>,
    /// Input schema
    schema: Arc<Schema>,
    /// join filter
    filter: Option<JoinFilter>,
    /// type of the join
    join_type: JoinType,
    // left hash joiner
    left: OneSideHashJoiner,
    /// right hash joiner
    right: OneSideHashJoiner,
    /// Information of index and left / right placement of columns
    column_indices: Vec<ColumnIndex>,
    // Expression graph for range pruning.
    graph: Option<ExprIntervalGraph>,
    // Left globally sorted filter expr
    left_sorted_filter_expr: Option<SortedFilterExpr>,
    // Right globally sorted filter expr
    right_sorted_filter_expr: Option<SortedFilterExpr>,
    /// Random state used for hashing initialization
    random_state: RandomState,
    /// If null_equals_null is true, null == null else null != null
    null_equals_null: bool,
    /// Metrics
    metrics: SymmetricHashJoinMetrics,
    /// Memory reservation
    reservation: SharedMemoryReservation,
    /// Flag indicating whether there is nothing to process anymore
    final_result: bool,
}

impl RecordBatchStream for SymmetricHashJoinStream {
    fn schema(&self) -> SchemaRef {
        self.schema.clone()
    }
}

impl Stream for SymmetricHashJoinStream {
    type Item = Result<RecordBatch>;

    fn poll_next(
        mut self: std::pin::Pin<&mut Self>,
        cx: &mut std::task::Context<'_>,
    ) -> Poll<Option<Self::Item>> {
        self.poll_next_impl(cx)
    }
}

fn prune_hash_values(
    prune_length: usize,
    hashmap: &mut JoinHashMap,
    row_hash_values: &mut VecDeque<u64>,
    offset: u64,
) -> Result<()> {
    // Create a (hash)-(row number set) map
    let mut hash_value_map: HashMap<u64, HashSet<u64>> = HashMap::new();
    for index in 0..prune_length {
        let hash_value = row_hash_values.pop_front().unwrap();
        if let Some(set) = hash_value_map.get_mut(&hash_value) {
            set.insert(offset + index as u64);
        } else {
            let mut set = HashSet::new();
            set.insert(offset + index as u64);
            hash_value_map.insert(hash_value, set);
        }
    }
    for (hash_value, index_set) in hash_value_map.iter() {
        if let Some((_, separation_chain)) = hashmap
            .0
            .get_mut(*hash_value, |(hash, _)| hash_value == hash)
        {
            separation_chain.retain(|n| !index_set.contains(n));
            if separation_chain.is_empty() {
                hashmap
                    .0
                    .remove_entry(*hash_value, |(hash, _)| hash_value == hash);
            }
        }
    }
    hashmap.shrink_if_necessary(HASHMAP_SHRINK_SCALE_FACTOR);
    Ok(())
}

/// Calculate the filter expression intervals.
///
/// This function updates the `interval` field of each `SortedFilterExpr` based
/// on the first or the last value of the expression in `build_input_buffer`
/// and `probe_batch`.
///
/// # Arguments
///
/// * `build_input_buffer` - The [RecordBatch] on the build side of the join.
/// * `build_sorted_filter_expr` - Build side [SortedFilterExpr] to update.
/// * `probe_batch` - The `RecordBatch` on the probe side of the join.
/// * `probe_sorted_filter_expr` - Probe side `SortedFilterExpr` to update.
///
/// ### Note
/// ```text
///
/// Interval arithmetic is used to calculate viable join ranges for build-side
/// pruning. This is done by first creating an interval for join filter values in
/// the build side of the join, which spans [-∞, FV] or [FV, ∞] depending on the
/// ordering (descending/ascending) of the filter expression. Here, FV denotes the
/// first value on the build side. This range is then compared with the probe side
/// interval, which either spans [-∞, LV] or [LV, ∞] depending on the ordering
/// (ascending/descending) of the probe side. Here, LV denotes the last value on
/// the probe side.
///
/// As a concrete example, consider the following query:
///
///   SELECT * FROM left_table, right_table
///   WHERE
///     left_key = right_key AND
///     a > b - 3 AND
///     a < b + 10
///
/// where columns "a" and "b" come from tables "left_table" and "right_table",
/// respectively. When a new `RecordBatch` arrives at the right side, the
/// condition a > b - 3 will possibly indicate a prunable range for the left
/// side. Conversely, when a new `RecordBatch` arrives at the left side, the
/// condition a < b + 10 will possibly indicate prunability for the right side.
/// Let’s inspect what happens when a new RecordBatch` arrives at the right
/// side (i.e. when the left side is the build side):
///
///         Build      Probe
///       +-------+  +-------+
///       | a | z |  | b | y |
///       |+--|--+|  |+--|--+|
///       | 1 | 2 |  | 4 | 3 |
///       |+--|--+|  |+--|--+|
///       | 3 | 1 |  | 4 | 3 |
///       |+--|--+|  |+--|--+|
///       | 5 | 7 |  | 6 | 1 |
///       |+--|--+|  |+--|--+|
///       | 7 | 1 |  | 6 | 3 |
///       +-------+  +-------+
///
/// In this case, the interval representing viable (i.e. joinable) values for
/// column "a" is [1, ∞], and the interval representing possible future values
/// for column "b" is [6, ∞]. With these intervals at hand, we next calculate
/// intervals for the whole filter expression and propagate join constraint by
/// traversing the expression graph.
/// ```
fn calculate_filter_expr_intervals(
    build_input_buffer: &RecordBatch,
    build_sorted_filter_expr: &mut SortedFilterExpr,
    probe_batch: &RecordBatch,
    probe_sorted_filter_expr: &mut SortedFilterExpr,
) -> Result<()> {
    // If either build or probe side has no data, return early:
    if build_input_buffer.num_rows() == 0 || probe_batch.num_rows() == 0 {
        return Ok(());
    }
    // Calculate the interval for the build side filter expression (if present):
    update_filter_expr_interval(
        &build_input_buffer.slice(0, 1),
        build_sorted_filter_expr,
    )?;
    // Calculate the interval for the probe side filter expression (if present):
    update_filter_expr_interval(
        &probe_batch.slice(probe_batch.num_rows() - 1, 1),
        probe_sorted_filter_expr,
    )
}

/// This is a subroutine of the function [`calculate_filter_expr_intervals`].
/// It constructs the current interval using the given `batch` and updates
/// the filter expression (i.e. `sorted_expr`) with this interval.
fn update_filter_expr_interval(
    batch: &RecordBatch,
    sorted_expr: &mut SortedFilterExpr,
) -> Result<()> {
    // Evaluate the filter expression and convert the result to an array:
    let array = sorted_expr
        .origin_sorted_expr()
        .expr
        .evaluate(batch)?
        .into_array(1);
    // Convert the array to a ScalarValue:
    let value = ScalarValue::try_from_array(&array, 0)?;
    // Create a ScalarValue representing positive or negative infinity for the same data type:
    let infinite = ScalarValue::try_from(value.get_datatype())?;
    // Update the interval with lower and upper bounds based on the sort option:
    let interval = if sorted_expr.origin_sorted_expr().options.descending {
        Interval {
            lower: infinite,
            upper: value,
        }
    } else {
        Interval {
            lower: value,
            upper: infinite,
        }
    };
    // Set the calculated interval for the sorted filter expression:
    sorted_expr.set_interval(interval);
    Ok(())
}

/// Determine the pruning length for `buffer`.
///
/// This function evaluates the build side filter expression, converts the
/// result into an array and determines the pruning length by performing a
/// binary search on the array.
///
/// # Arguments
///
/// * `buffer`: The record batch to be pruned.
/// * `build_side_filter_expr`: The filter expression on the build side used
/// to determine the pruning length.
///
/// # Returns
///
/// A [Result] object that contains the pruning length. The function will return
/// an error if there is an issue evaluating the build side filter expression.
fn determine_prune_length(
    buffer: &RecordBatch,
    build_side_filter_expr: &SortedFilterExpr,
) -> Result<usize> {
    let origin_sorted_expr = build_side_filter_expr.origin_sorted_expr();
    let interval = build_side_filter_expr.interval();
    // Evaluate the build side filter expression and convert it into an array
    let batch_arr = origin_sorted_expr
        .expr
        .evaluate(buffer)?
        .into_array(buffer.num_rows());

    // Get the lower or upper interval based on the sort direction
    let target = if origin_sorted_expr.options.descending {
        interval.upper.clone()
    } else {
        interval.lower.clone()
    };

    // Perform binary search on the array to determine the length of the record batch to be pruned
    bisect::<true>(&[batch_arr], &[target], &[origin_sorted_expr.options])
}

/// This method determines if the result of the join should be produced in the final step or not.
///
/// # Arguments
///
/// * `build_side` - Enum indicating the side of the join used as the build side.
/// * `join_type` - Enum indicating the type of join to be performed.
///
/// # Returns
///
/// A boolean indicating whether the result of the join should be produced in the final step or not.
/// The result will be true if the build side is JoinSide::Left and the join type is one of
/// JoinType::Left, JoinType::LeftAnti, JoinType::Full or JoinType::LeftSemi.
/// If the build side is JoinSide::Right, the result will be true if the join type
/// is one of JoinType::Right, JoinType::RightAnti, JoinType::Full, or JoinType::RightSemi.
fn need_to_produce_result_in_final(build_side: JoinSide, join_type: JoinType) -> bool {
    if build_side == JoinSide::Left {
        matches!(
            join_type,
            JoinType::Left | JoinType::LeftAnti | JoinType::Full | JoinType::LeftSemi
        )
    } else {
        matches!(
            join_type,
            JoinType::Right | JoinType::RightAnti | JoinType::Full | JoinType::RightSemi
        )
    }
}

/// Get the anti join indices from the visited hash set.
///
/// This method returns the indices from the original input that were not present in the visited hash set.
///
/// # Arguments
///
/// * `prune_length` - The length of the pruned record batch.
/// * `deleted_offset` - The offset to the indices.
/// * `visited_rows` - The hash set of visited indices.
///
/// # Returns
///
/// A `PrimitiveArray` of the anti join indices.
fn get_anti_indices<T: ArrowPrimitiveType>(
    prune_length: usize,
    deleted_offset: usize,
    visited_rows: &HashSet<usize>,
) -> PrimitiveArray<T>
where
    NativeAdapter<T>: From<<T as ArrowPrimitiveType>::Native>,
{
    let mut bitmap = BooleanBufferBuilder::new(prune_length);
    bitmap.append_n(prune_length, false);
    // mark the indices as true if they are present in the visited hash set
    for v in 0..prune_length {
        let row = v + deleted_offset;
        bitmap.set_bit(v, visited_rows.contains(&row));
    }
    // get the anti index
    (0..prune_length)
        .filter_map(|idx| (!bitmap.get_bit(idx)).then_some(T::Native::from_usize(idx)))
        .collect()
}

/// This method creates a boolean buffer from the visited rows hash set
/// and the indices of the pruned record batch slice.
///
/// It gets the indices from the original input that were present in the visited hash set.
///
/// # Arguments
///
/// * `prune_length` - The length of the pruned record batch.
/// * `deleted_offset` - The offset to the indices.
/// * `visited_rows` - The hash set of visited indices.
///
/// # Returns
///
/// A [PrimitiveArray] of the specified type T, containing the semi indices.
fn get_semi_indices<T: ArrowPrimitiveType>(
    prune_length: usize,
    deleted_offset: usize,
    visited_rows: &HashSet<usize>,
) -> PrimitiveArray<T>
where
    NativeAdapter<T>: From<<T as ArrowPrimitiveType>::Native>,
{
    let mut bitmap = BooleanBufferBuilder::new(prune_length);
    bitmap.append_n(prune_length, false);
    // mark the indices as true if they are present in the visited hash set
    (0..prune_length).for_each(|v| {
        let row = &(v + deleted_offset);
        bitmap.set_bit(v, visited_rows.contains(row));
    });
    // get the semi index
    (0..prune_length)
        .filter_map(|idx| (bitmap.get_bit(idx)).then_some(T::Native::from_usize(idx)))
        .collect::<PrimitiveArray<T>>()
}
/// Records the visited indices from the input `PrimitiveArray` of type `T` into the given hash set `visited`.
/// This function will insert the indices (offset by `offset`) into the `visited` hash set.
///
/// # Arguments
///
/// * `visited` - A hash set to store the visited indices.
/// * `offset` - An offset to the indices in the `PrimitiveArray`.
/// * `indices` - The input `PrimitiveArray` of type `T` which stores the indices to be recorded.
///
fn record_visited_indices<T: ArrowPrimitiveType>(
    visited: &mut HashSet<usize>,
    offset: usize,
    indices: &PrimitiveArray<T>,
) {
    for i in indices.values() {
        visited.insert(i.as_usize() + offset);
    }
}

/// Calculate indices by join type.
///
/// This method returns a tuple of two arrays: build and probe indices.
/// The length of both arrays will be the same.
///
/// # Arguments
///
/// * `build_side`: Join side which defines the build side.
/// * `prune_length`: Length of the prune data.
/// * `visited_rows`: Hash set of visited rows of the build side.
/// * `deleted_offset`: Deleted offset of the build side.
/// * `join_type`: The type of join to be performed.
///
/// # Returns
///
/// A tuple of two arrays of primitive types representing the build and probe indices.
///
fn calculate_indices_by_join_type<L: ArrowPrimitiveType, R: ArrowPrimitiveType>(
    build_side: JoinSide,
    prune_length: usize,
    visited_rows: &HashSet<usize>,
    deleted_offset: usize,
    join_type: JoinType,
) -> Result<(PrimitiveArray<L>, PrimitiveArray<R>)>
where
    NativeAdapter<L>: From<<L as ArrowPrimitiveType>::Native>,
{
    // Store the result in a tuple
    let result = match (build_side, join_type) {
        // In the case of `Left` or `Right` join, or `Full` join, get the anti indices
        (JoinSide::Left, JoinType::Left | JoinType::LeftAnti)
        | (JoinSide::Right, JoinType::Right | JoinType::RightAnti)
        | (_, JoinType::Full) => {
            let build_unmatched_indices =
                get_anti_indices(prune_length, deleted_offset, visited_rows);
            let mut builder =
                PrimitiveBuilder::<R>::with_capacity(build_unmatched_indices.len());
            builder.append_nulls(build_unmatched_indices.len());
            let probe_indices = builder.finish();
            (build_unmatched_indices, probe_indices)
        }
        // In the case of `LeftSemi` or `RightSemi` join, get the semi indices
        (JoinSide::Left, JoinType::LeftSemi) | (JoinSide::Right, JoinType::RightSemi) => {
            let build_unmatched_indices =
                get_semi_indices(prune_length, deleted_offset, visited_rows);
            let mut builder =
                PrimitiveBuilder::<R>::with_capacity(build_unmatched_indices.len());
            builder.append_nulls(build_unmatched_indices.len());
            let probe_indices = builder.finish();
            (build_unmatched_indices, probe_indices)
        }
        // The case of other join types is not considered
        _ => unreachable!(),
    };
    Ok(result)
}

struct OneSideHashJoiner {
    /// Build side
    build_side: JoinSide,
    /// Input record batch buffer
    input_buffer: RecordBatch,
    /// Columns from the side
    on: Vec<Column>,
    /// Hashmap
    hashmap: JoinHashMap,
    /// To optimize hash deleting in case of pruning, we hold them in memory
    row_hash_values: VecDeque<u64>,
    /// Reuse the hashes buffer
    hashes_buffer: Vec<u64>,
    /// Matched rows
    visited_rows: HashSet<usize>,
    /// Offset
    offset: usize,
    /// Deleted offset
    deleted_offset: usize,
}

impl OneSideHashJoiner {
    pub fn size(&self) -> usize {
        let mut size = 0;
        size += std::mem::size_of_val(self);
        size += std::mem::size_of_val(&self.build_side);
        size += self.input_buffer.get_array_memory_size();
        size += std::mem::size_of_val(&self.on);
        size += self.hashmap.size();
        size += self.row_hash_values.capacity() * std::mem::size_of::<u64>();
        size += self.hashes_buffer.capacity() * std::mem::size_of::<u64>();
        size += self.visited_rows.capacity() * std::mem::size_of::<usize>();
        size += std::mem::size_of_val(&self.offset);
        size += std::mem::size_of_val(&self.deleted_offset);
        size
    }
    pub fn new(build_side: JoinSide, on: Vec<Column>, schema: SchemaRef) -> Self {
        Self {
            build_side,
            input_buffer: RecordBatch::new_empty(schema),
            on,
            hashmap: JoinHashMap(RawTable::with_capacity(0)),
            row_hash_values: VecDeque::new(),
            hashes_buffer: vec![],
            visited_rows: HashSet::new(),
            offset: 0,
            deleted_offset: 0,
        }
    }

    /// Updates the internal state of the [OneSideHashJoiner] with the incoming batch.
    ///
    /// # Arguments
    ///
    /// * `batch` - The incoming [RecordBatch] to be merged with the internal input buffer
    /// * `random_state` - The random state used to hash values
    ///
    /// # Returns
    ///
    /// Returns a [Result] encapsulating any intermediate errors.
    fn update_internal_state(
        &mut self,
        batch: &RecordBatch,
        random_state: &RandomState,
    ) -> Result<()> {
        // Merge the incoming batch with the existing input buffer:
        self.input_buffer = concat_batches(&batch.schema(), [&self.input_buffer, batch])?;
        // Resize the hashes buffer to the number of rows in the incoming batch:
        self.hashes_buffer.resize(batch.num_rows(), 0);
        // Get allocation_info before adding the item
        // Update the hashmap with the join key values and hashes of the incoming batch:
        update_hash(
            &self.on,
            batch,
            &mut self.hashmap,
            self.offset,
            random_state,
            &mut self.hashes_buffer,
        )?;
        // Add the hashes buffer to the hash value deque:
        self.row_hash_values.extend(self.hashes_buffer.iter());
        Ok(())
    }

    /// This method performs a join between the build side input buffer and the probe side batch.
    ///
    /// # Arguments
    ///
    /// * `schema` - A reference to the schema of the output record batch.
    /// * `join_type` - The type of join to be performed.
    /// * `on_probe` - An array of columns on which the join will be performed. The columns are from the probe side of the join.
    /// * `filter` - An optional filter on the join condition.
    /// * `probe_batch` - The second record batch to be joined.
    /// * `probe_visited` - A hash set to store the visited indices from the probe batch.
    /// * `probe_offset` - The offset of the probe side for visited indices calculations.
    /// * `column_indices` - An array of columns to be selected for the result of the join.
    /// * `random_state` - The random state for the join.
    /// * `null_equals_null` - A boolean indicating whether NULL values should be treated as equal when joining.
    ///
    /// # Returns
    ///
    /// A [Result] containing an optional record batch if the join type is not one of `LeftAnti`, `RightAnti`, `LeftSemi` or `RightSemi`.
    /// If the join type is one of the above four, the function will return [None].
    #[allow(clippy::too_many_arguments)]
    fn join_with_probe_batch(
        &mut self,
        schema: &SchemaRef,
        join_type: JoinType,
        on_probe: &[Column],
        filter: Option<&JoinFilter>,
        probe_batch: &RecordBatch,
        probe_visited: &mut HashSet<usize>,
        probe_offset: usize,
        column_indices: &[ColumnIndex],
        random_state: &RandomState,
        null_equals_null: bool,
    ) -> Result<Option<RecordBatch>> {
        if self.input_buffer.num_rows() == 0 || probe_batch.num_rows() == 0 {
            return Ok(None);
        }
        let (build_indices, probe_indices) = build_join_indices(
            probe_batch,
            &self.hashmap,
            &self.input_buffer,
            &self.on,
            on_probe,
            filter,
            random_state,
            null_equals_null,
            &mut self.hashes_buffer,
            Some(self.deleted_offset),
            self.build_side,
        )?;
        if need_to_produce_result_in_final(self.build_side, join_type) {
            record_visited_indices(
                &mut self.visited_rows,
                self.deleted_offset,
                &build_indices,
            );
        }
        if need_to_produce_result_in_final(self.build_side.negate(), join_type) {
            record_visited_indices(probe_visited, probe_offset, &probe_indices);
        }
        if matches!(
            join_type,
            JoinType::LeftAnti
                | JoinType::RightAnti
                | JoinType::LeftSemi
                | JoinType::RightSemi
        ) {
            Ok(None)
        } else {
            build_batch_from_indices(
                schema,
                &self.input_buffer,
                probe_batch,
                build_indices,
                probe_indices,
                column_indices,
                self.build_side,
            )
            .map(|batch| (batch.num_rows() > 0).then_some(batch))
        }
    }

    /// This function produces unmatched record results based on the build side,
    /// join type and other parameters.
    ///
    /// The method uses first `prune_length` rows from the build side input buffer
    /// to produce results.
    ///
    /// # Arguments
    ///
    /// * `output_schema` - The schema of the final output record batch.
    /// * `prune_length` - The length of the determined prune length.
    /// * `probe_schema` - The schema of the probe [RecordBatch].
    /// * `join_type` - The type of join to be performed.
    /// * `column_indices` - Indices of columns that are being joined.
    ///
    /// # Returns
    ///
    /// * `Option<RecordBatch>` - The final output record batch if required, otherwise [None].
    fn build_side_determined_results(
        &self,
        output_schema: &SchemaRef,
        prune_length: usize,
        probe_schema: SchemaRef,
        join_type: JoinType,
        column_indices: &[ColumnIndex],
    ) -> Result<Option<RecordBatch>> {
        // Check if we need to produce a result in the final output:
        if need_to_produce_result_in_final(self.build_side, join_type) {
            // Calculate the indices for build and probe sides based on join type and build side:
            let (build_indices, probe_indices) = calculate_indices_by_join_type(
                self.build_side,
                prune_length,
                &self.visited_rows,
                self.deleted_offset,
                join_type,
            )?;

            // Create an empty probe record batch:
            let empty_probe_batch = RecordBatch::new_empty(probe_schema);
            // Build the final result from the indices of build and probe sides:
            build_batch_from_indices(
                output_schema.as_ref(),
                &self.input_buffer,
                &empty_probe_batch,
                build_indices,
                probe_indices,
                column_indices,
                self.build_side,
            )
            .map(|batch| (batch.num_rows() > 0).then_some(batch))
        } else {
            // If we don't need to produce a result, return None
            Ok(None)
        }
    }

    /// Prunes the internal buffer.
    ///
    /// Argument `probe_batch` is used to update the intervals of the sorted
    /// filter expressions. The updated build interval determines the new length
    /// of the build side. If there are rows to prune, they are removed from the
    /// internal buffer.
    ///
    /// # Arguments
    ///
    /// * `schema` - The schema of the final output record batch
    /// * `probe_batch` - Incoming RecordBatch of the probe side.
    /// * `probe_side_sorted_filter_expr` - Probe side mutable sorted filter expression.
    /// * `join_type` - The type of join (e.g. inner, left, right, etc.).
    /// * `column_indices` - A vector of column indices that specifies which columns from the
    ///     build side should be included in the output.
    /// * `graph` - A mutable reference to the physical expression graph.
    ///
    /// # Returns
    ///
    /// If there are rows to prune, returns the pruned build side record batch wrapped in an `Ok` variant.
    /// Otherwise, returns `Ok(None)`.
    fn calculate_prune_length_with_probe_batch(
        &mut self,
        build_side_sorted_filter_expr: &mut SortedFilterExpr,
        probe_side_sorted_filter_expr: &mut SortedFilterExpr,
        graph: &mut ExprIntervalGraph,
    ) -> Result<usize> {
        // Return early if the input buffer is empty:
        if self.input_buffer.num_rows() == 0 {
            return Ok(0);
        }
        // Process the build and probe side sorted filter expressions if both are present:
        // Collect the sorted filter expressions into a vector of (node_index, interval) tuples:
        let mut filter_intervals = vec![];
        for expr in [
            &build_side_sorted_filter_expr,
            &probe_side_sorted_filter_expr,
        ] {
            filter_intervals.push((expr.node_index(), expr.interval().clone()))
        }
        // Update the physical expression graph using the join filter intervals:
        graph.update_ranges(&mut filter_intervals)?;
        // Extract the new join filter interval for the build side:
        let calculated_build_side_interval = filter_intervals.remove(0).1;
        // If the intervals have not changed, return early without pruning:
        if calculated_build_side_interval.eq(build_side_sorted_filter_expr.interval()) {
            return Ok(0);
        }
        // Update the build side interval and determine the pruning length:
        build_side_sorted_filter_expr.set_interval(calculated_build_side_interval);

        determine_prune_length(&self.input_buffer, build_side_sorted_filter_expr)
    }

    fn prune_internal_state_and_build_anti_result(
        &mut self,
        prune_length: usize,
        schema: &SchemaRef,
        probe_batch: &RecordBatch,
        join_type: JoinType,
        column_indices: &[ColumnIndex],
    ) -> Result<Option<RecordBatch>> {
        // Compute the result and perform pruning if there are rows to prune:
        let result = self.build_side_determined_results(
            schema,
            prune_length,
            probe_batch.schema(),
            join_type,
            column_indices,
        );
        // Prune the hash values:
        prune_hash_values(
            prune_length,
            &mut self.hashmap,
            &mut self.row_hash_values,
            self.deleted_offset as u64,
        )?;
        // Remove pruned rows from the visited rows set:
        for row in self.deleted_offset..(self.deleted_offset + prune_length) {
            self.visited_rows.remove(&row);
        }
        // Update the input buffer after pruning:
        self.input_buffer = self
            .input_buffer
            .slice(prune_length, self.input_buffer.num_rows() - prune_length);
        // Increment the deleted offset:
        self.deleted_offset += prune_length;
        result
    }
}

fn combine_two_batches(
    output_schema: &SchemaRef,
    left_batch: Option<RecordBatch>,
    right_batch: Option<RecordBatch>,
) -> Result<Option<RecordBatch>> {
    match (left_batch, right_batch) {
        (Some(batch), None) | (None, Some(batch)) => {
            // If only one of the batches are present, return it:
            Ok(Some(batch))
        }
        (Some(left_batch), Some(right_batch)) => {
            // If both batches are present, concatenate them:
            concat_batches(output_schema, &[left_batch, right_batch])
                .map_err(DataFusionError::ArrowError)
                .map(Some)
        }
        (None, None) => {
            // If neither is present, return an empty batch:
            Ok(None)
        }
    }
}

impl SymmetricHashJoinStream {
    fn size(&self) -> usize {
        let mut size = 0;
        size += std::mem::size_of_val(&self.input_stream);
        size += std::mem::size_of_val(&self.schema);
        size += std::mem::size_of_val(&self.filter);
        size += std::mem::size_of_val(&self.join_type);
        size += self.left.size();
        size += self.right.size();
        size += std::mem::size_of_val(&self.column_indices);
        size += self.graph.as_ref().map(|g| g.size()).unwrap_or(0);
        size += std::mem::size_of_val(&self.left_sorted_filter_expr);
        size += std::mem::size_of_val(&self.right_sorted_filter_expr);
        size += std::mem::size_of_val(&self.random_state);
        size += std::mem::size_of_val(&self.null_equals_null);
        size += std::mem::size_of_val(&self.metrics);
        size += std::mem::size_of_val(&self.final_result);
        size
    }
    /// Polls the next result of the join operation.
    ///
    /// If the result of the join is ready, it returns the next record batch.
    /// If the join has completed and there are no more results, it returns
    /// `Poll::Ready(None)`. If the join operation is not complete, but the
    /// current stream is not ready yet, it returns `Poll::Pending`.
    fn poll_next_impl(
        &mut self,
        cx: &mut std::task::Context<'_>,
    ) -> Poll<Option<Result<RecordBatch>>> {
        loop {
            // Poll the next batch from `input_stream`:
            match self.input_stream.poll_next_unpin(cx) {
                // Batch is available
                Poll::Ready(Some((side, Ok(probe_batch)))) => {
                    // Determine which stream should be polled next. The side the
                    // RecordBatch comes from becomes the probe side.
                    let (
                        probe_hash_joiner,
                        build_hash_joiner,
                        probe_side_sorted_filter_expr,
                        build_side_sorted_filter_expr,
                        probe_side_metrics,
                    ) = if side.eq(&JoinSide::Left) {
                        (
                            &mut self.left,
                            &mut self.right,
                            &mut self.left_sorted_filter_expr,
                            &mut self.right_sorted_filter_expr,
                            &mut self.metrics.left,
                        )
                    } else {
                        (
                            &mut self.right,
                            &mut self.left,
                            &mut self.right_sorted_filter_expr,
                            &mut self.left_sorted_filter_expr,
                            &mut self.metrics.right,
                        )
                    };
                    // Update the metrics for the stream that was polled:
                    probe_side_metrics.input_batches.add(1);
                    probe_side_metrics.input_rows.add(probe_batch.num_rows());
                    // Update the internal state of the hash joiner for the build side:
                    probe_hash_joiner
                        .update_internal_state(&probe_batch, &self.random_state)?;
                    // Join the two sides:
                    let equal_result = build_hash_joiner.join_with_probe_batch(
                        &self.schema,
                        self.join_type,
                        &probe_hash_joiner.on,
                        self.filter.as_ref(),
                        &probe_batch,
                        &mut probe_hash_joiner.visited_rows,
                        probe_hash_joiner.offset,
                        &self.column_indices,
                        &self.random_state,
                        self.null_equals_null,
                    )?;
                    // Increment the offset for the probe hash joiner:
                    probe_hash_joiner.offset += probe_batch.num_rows();

                    let anti_result = if let (
                        Some(build_side_sorted_filter_expr),
                        Some(probe_side_sorted_filter_expr),
                        Some(graph),
                    ) = (
                        build_side_sorted_filter_expr.as_mut(),
                        probe_side_sorted_filter_expr.as_mut(),
                        self.graph.as_mut(),
                    ) {
                        // Calculate filter intervals:
                        calculate_filter_expr_intervals(
                            &build_hash_joiner.input_buffer,
                            build_side_sorted_filter_expr,
                            &probe_batch,
                            probe_side_sorted_filter_expr,
                        )?;
                        let prune_length = build_hash_joiner
                            .calculate_prune_length_with_probe_batch(
                                build_side_sorted_filter_expr,
                                probe_side_sorted_filter_expr,
                                graph,
                            )?;

                        if prune_length > 0 {
                            build_hash_joiner.prune_internal_state_and_build_anti_result(
                                prune_length,
                                &self.schema,
                                &probe_batch,
                                self.join_type,
                                &self.column_indices,
                            )?
                        } else {
                            None
                        }
                    } else {
                        None
                    };

                    // Combine results:
                    let result =
                        combine_two_batches(&self.schema, equal_result, anti_result)?;
                    let capacity = self.size();
                    self.metrics.stream_memory_usage.set(capacity);
                    self.reservation.lock().try_resize(capacity)?;
                    // Update the metrics if we have a batch; otherwise, continue the loop.
                    if let Some(batch) = &result {
                        self.metrics.output_batches.add(1);
                        self.metrics.output_rows.add(batch.num_rows());
                        return Poll::Ready(Ok(result).transpose());
                    }
                }
                Poll::Ready(Some((_, Err(e)))) => return Poll::Ready(Some(Err(e))),
                Poll::Ready(None) => {
                    // If the final result has already been obtained, return `Poll::Ready(None)`:
                    if self.final_result {
                        return Poll::Ready(None);
                    }
                    self.final_result = true;
                    // Get the left side results:
                    let left_result = self.left.build_side_determined_results(
                        &self.schema,
                        self.left.input_buffer.num_rows(),
                        self.right.input_buffer.schema(),
                        self.join_type,
                        &self.column_indices,
                    )?;
                    // Get the right side results:
                    let right_result = self.right.build_side_determined_results(
                        &self.schema,
                        self.right.input_buffer.num_rows(),
                        self.left.input_buffer.schema(),
                        self.join_type,
                        &self.column_indices,
                    )?;

                    // Combine the left and right results:
                    let result =
                        combine_two_batches(&self.schema, left_result, right_result)?;

                    // Update the metrics and return the result:
                    if let Some(batch) = &result {
                        // Update the metrics:
                        self.metrics.output_batches.add(1);
                        self.metrics.output_rows.add(batch.num_rows());
                        return Poll::Ready(Ok(result).transpose());
                    }
                }
                Poll::Pending => return Poll::Pending,
            }
        }
    }
}

#[cfg(test)]
mod tests {
    use std::fs::File;

<<<<<<< HEAD
    use arrow::array::{ArrayRef, Float64Array};
    use arrow::array::{Int32Array, TimestampNanosecondArray};
=======
    use arrow::array::{ArrayRef, IntervalDayTimeArray};
    use arrow::array::{Int32Array, TimestampMillisecondArray};
>>>>>>> ebb83906
    use arrow::compute::SortOptions;
    use arrow::datatypes::{DataType, Field, IntervalUnit, Schema, TimeUnit};
    use arrow::util::pretty::pretty_format_batches;
    use rstest::*;
    use tempfile::TempDir;

    use datafusion_expr::Operator;
    use datafusion_physical_expr::expressions::{binary, col, Column};
<<<<<<< HEAD
    use datafusion_physical_expr::intervals::test_utils::gen_conjunctive_numerical_expr;
=======
    use datafusion_physical_expr::intervals::test_utils::{
        gen_conjunctive_numeric_expr, gen_conjunctive_temporal_expr,
    };
>>>>>>> ebb83906
    use datafusion_physical_expr::PhysicalExpr;

    use crate::physical_plan::joins::{
        hash_join_utils::tests::complicated_filter, HashJoinExec, PartitionMode,
    };
    use crate::physical_plan::{
        common, displayable, memory::MemoryExec, repartition::RepartitionExec,
    };
    use crate::prelude::{CsvReadOptions, SessionConfig, SessionContext};
    use crate::test_util::register_unbounded_file_with_ordering;

    use super::*;

    const TABLE_SIZE: i32 = 100;

    fn compare_batches(collected_1: &[RecordBatch], collected_2: &[RecordBatch]) {
        // compare
        let first_formatted = pretty_format_batches(collected_1).unwrap().to_string();
        let second_formatted = pretty_format_batches(collected_2).unwrap().to_string();

        let mut first_formatted_sorted: Vec<&str> =
            first_formatted.trim().lines().collect();
        first_formatted_sorted.sort_unstable();

        let mut second_formatted_sorted: Vec<&str> =
            second_formatted.trim().lines().collect();
        second_formatted_sorted.sort_unstable();

        for (i, (first_line, second_line)) in first_formatted_sorted
            .iter()
            .zip(&second_formatted_sorted)
            .enumerate()
        {
            assert_eq!((i, first_line), (i, second_line));
        }
    }
    #[allow(clippy::too_many_arguments)]
    async fn partitioned_sym_join_with_filter(
        left: Arc<dyn ExecutionPlan>,
        right: Arc<dyn ExecutionPlan>,
        on: JoinOn,
        filter: Option<JoinFilter>,
        join_type: &JoinType,
        null_equals_null: bool,
        context: Arc<TaskContext>,
    ) -> Result<Vec<RecordBatch>> {
        let partition_count = 4;

        let left_expr = on
            .iter()
            .map(|(l, _)| Arc::new(l.clone()) as _)
            .collect::<Vec<_>>();

        let right_expr = on
            .iter()
            .map(|(_, r)| Arc::new(r.clone()) as _)
            .collect::<Vec<_>>();

        let join = SymmetricHashJoinExec::try_new(
            Arc::new(RepartitionExec::try_new(
                left,
                Partitioning::Hash(left_expr, partition_count),
            )?),
            Arc::new(RepartitionExec::try_new(
                right,
                Partitioning::Hash(right_expr, partition_count),
            )?),
            on,
            filter,
            join_type,
            null_equals_null,
        )?;

        let mut batches = vec![];
        for i in 0..partition_count {
            let stream = join.execute(i, context.clone())?;
            let more_batches = common::collect(stream).await?;
            batches.extend(
                more_batches
                    .into_iter()
                    .filter(|b| b.num_rows() > 0)
                    .collect::<Vec<_>>(),
            );
        }

        Ok(batches)
    }
    #[allow(clippy::too_many_arguments)]
    async fn partitioned_hash_join_with_filter(
        left: Arc<dyn ExecutionPlan>,
        right: Arc<dyn ExecutionPlan>,
        on: JoinOn,
        filter: Option<JoinFilter>,
        join_type: &JoinType,
        null_equals_null: bool,
        context: Arc<TaskContext>,
    ) -> Result<Vec<RecordBatch>> {
        let partition_count = 4;

        let (left_expr, right_expr) = on
            .iter()
            .map(|(l, r)| (Arc::new(l.clone()) as _, Arc::new(r.clone()) as _))
            .unzip();

        let join = HashJoinExec::try_new(
            Arc::new(RepartitionExec::try_new(
                left,
                Partitioning::Hash(left_expr, partition_count),
            )?),
            Arc::new(RepartitionExec::try_new(
                right,
                Partitioning::Hash(right_expr, partition_count),
            )?),
            on,
            filter,
            join_type,
            PartitionMode::Partitioned,
            null_equals_null,
        )?;

        let mut batches = vec![];
        for i in 0..partition_count {
            let stream = join.execute(i, context.clone())?;
            let more_batches = common::collect(stream).await?;
            batches.extend(
                more_batches
                    .into_iter()
                    .filter(|b| b.num_rows() > 0)
                    .collect::<Vec<_>>(),
            );
        }

        Ok(batches)
    }

    pub fn split_record_batches(
        batch: &RecordBatch,
        batch_size: usize,
    ) -> Result<Vec<RecordBatch>> {
        let row_num = batch.num_rows();
        let number_of_batch = row_num / batch_size;
        let mut sizes = vec![batch_size; number_of_batch];
        sizes.push(row_num - (batch_size * number_of_batch));
        let mut result = vec![];
        for (i, size) in sizes.iter().enumerate() {
            result.push(batch.slice(i * batch_size, *size));
        }
        Ok(result)
    }

    // It creates join filters for different type of fields for testing.
    macro_rules! join_expr_tests {
        ($func_name:ident, $type:ty, $SCALAR:ident) => {
            fn $func_name(
                expr_id: usize,
                left_col: Arc<dyn PhysicalExpr>,
                right_col: Arc<dyn PhysicalExpr>,
            ) -> Arc<dyn PhysicalExpr> {
                match expr_id {
                    // left_col + 1 > right_col + 5 AND left_col + 3 < right_col + 10
                    0 => gen_conjunctive_numerical_expr(
                        left_col,
                        right_col,
                        (
                            Operator::Plus,
                            Operator::Plus,
                            Operator::Plus,
                            Operator::Plus,
                        ),
                        ScalarValue::$SCALAR(Some(1 as $type)),
                        ScalarValue::$SCALAR(Some(5 as $type)),
                        ScalarValue::$SCALAR(Some(3 as $type)),
                        ScalarValue::$SCALAR(Some(10 as $type)),
                    ),
                    // left_col - 1 > right_col + 5 AND left_col + 3 < right_col + 10
                    1 => gen_conjunctive_numerical_expr(
                        left_col,
                        right_col,
                        (
                            Operator::Minus,
                            Operator::Plus,
                            Operator::Plus,
                            Operator::Plus,
                        ),
                        ScalarValue::$SCALAR(Some(1 as $type)),
                        ScalarValue::$SCALAR(Some(5 as $type)),
                        ScalarValue::$SCALAR(Some(3 as $type)),
                        ScalarValue::$SCALAR(Some(10 as $type)),
                    ),
                    // left_col - 1 > right_col + 5 AND left_col - 3 < right_col + 10
                    2 => gen_conjunctive_numerical_expr(
                        left_col,
                        right_col,
                        (
                            Operator::Minus,
                            Operator::Plus,
                            Operator::Minus,
                            Operator::Plus,
                        ),
                        ScalarValue::$SCALAR(Some(1 as $type)),
                        ScalarValue::$SCALAR(Some(5 as $type)),
                        ScalarValue::$SCALAR(Some(3 as $type)),
                        ScalarValue::$SCALAR(Some(10 as $type)),
                    ),
                    // left_col - 10 > right_col - 5 AND left_col - 3 < right_col + 10
                    3 => gen_conjunctive_numerical_expr(
                        left_col,
                        right_col,
                        (
                            Operator::Minus,
                            Operator::Minus,
                            Operator::Minus,
                            Operator::Plus,
                        ),
                        ScalarValue::$SCALAR(Some(10 as $type)),
                        ScalarValue::$SCALAR(Some(5 as $type)),
                        ScalarValue::$SCALAR(Some(3 as $type)),
                        ScalarValue::$SCALAR(Some(10 as $type)),
                    ),
                    // left_col - 10 > right_col - 5 AND left_col - 30 < right_col - 3
                    4 => gen_conjunctive_numerical_expr(
                        left_col,
                        right_col,
                        (
                            Operator::Minus,
                            Operator::Minus,
                            Operator::Minus,
                            Operator::Minus,
                        ),
                        ScalarValue::$SCALAR(Some(10 as $type)),
                        ScalarValue::$SCALAR(Some(5 as $type)),
                        ScalarValue::$SCALAR(Some(30 as $type)),
                        ScalarValue::$SCALAR(Some(3 as $type)),
                    ),
                    _ => panic!("No case"),
                }
            }
        };
    }

    join_expr_tests!(join_expr_tests_fixture_i32, i32, Int32);
    join_expr_tests!(join_expr_tests_fixture_f64, f64, Float64);

    use rand::rngs::StdRng;
    use rand::{Rng, SeedableRng};
    use std::iter::Iterator;

    struct AscendingRandomFloatIterator {
        prev: f64,
        max: f64,
        rng: StdRng,
    }

    impl AscendingRandomFloatIterator {
        fn new(min: f64, max: f64) -> Self {
            let mut rng = StdRng::seed_from_u64(42);
            let initial = rng.gen_range(min..max);
            AscendingRandomFloatIterator {
                prev: initial,
                max,
                rng,
            }
        }
    }
<<<<<<< HEAD

    impl Iterator for AscendingRandomFloatIterator {
        type Item = f64;

        fn next(&mut self) -> Option<Self::Item> {
            let new_value = self.rng.gen_range(self.prev..self.max);
            self.prev = new_value;
            Some(new_value)
        }
    }

=======
    fn join_expr_tests_fixture_temporal(
        expr_id: usize,
        left_col: Arc<dyn PhysicalExpr>,
        right_col: Arc<dyn PhysicalExpr>,
        schema: &Schema,
    ) -> Result<Arc<dyn PhysicalExpr>> {
        match expr_id {
            // constructs ((left_col - INTERVAL '100ms')  > (right_col - INTERVAL '200ms')) AND ((left_col - INTERVAL '450ms') < (right_col - INTERVAL '300ms'))
            0 => gen_conjunctive_temporal_expr(
                left_col,
                right_col,
                Operator::Minus,
                Operator::Minus,
                Operator::Minus,
                Operator::Minus,
                ScalarValue::new_interval_dt(0, 100), // 100 ms
                ScalarValue::new_interval_dt(0, 200), // 200 ms
                ScalarValue::new_interval_dt(0, 450), // 450 ms
                ScalarValue::new_interval_dt(0, 300), // 300 ms
                schema,
            ),
            // constructs ((left_col - TIMESTAMP '2023-01-01:12.00.03')  > (right_col - TIMESTAMP '2023-01-01:12.00.01')) AND ((left_col - TIMESTAMP '2023-01-01:12.00.00') < (right_col - TIMESTAMP '2023-01-01:12.00.02'))
            1 => gen_conjunctive_temporal_expr(
                left_col,
                right_col,
                Operator::Minus,
                Operator::Minus,
                Operator::Minus,
                Operator::Minus,
                ScalarValue::TimestampMillisecond(Some(1672574403000), None), // 2023-01-01:12.00.03
                ScalarValue::TimestampMillisecond(Some(1672574401000), None), // 2023-01-01:12.00.01
                ScalarValue::TimestampMillisecond(Some(1672574400000), None), // 2023-01-01:12.00.00
                ScalarValue::TimestampMillisecond(Some(1672574402000), None), // 2023-01-01:12.00.02
                schema,
            ),
            _ => unreachable!(),
        }
    }
>>>>>>> ebb83906
    fn build_sides_record_batches(
        table_size: i32,
        key_cardinality: (i32, i32),
    ) -> Result<(RecordBatch, RecordBatch)> {
        let null_ratio: f64 = 0.4;
        let initial_range = 0..table_size;
        let index = (table_size as f64 * null_ratio).round() as i32;
        let rest_of = index..table_size;
        let ordered: ArrayRef = Arc::new(Int32Array::from_iter(
            initial_range.clone().collect::<Vec<i32>>(),
        ));
        let ordered_des = Arc::new(Int32Array::from_iter(
            initial_range.clone().rev().collect::<Vec<i32>>(),
        ));
        let cardinality = Arc::new(Int32Array::from_iter(
            initial_range.clone().map(|x| x % 4).collect::<Vec<i32>>(),
        ));
        let cardinality_key_left = Arc::new(Int32Array::from_iter(
            initial_range
                .clone()
                .map(|x| x % key_cardinality.0)
                .collect::<Vec<i32>>(),
        ));
        let cardinality_key_right = Arc::new(Int32Array::from_iter(
            initial_range
                .clone()
                .map(|x| x % key_cardinality.1)
                .collect::<Vec<i32>>(),
        ));
        let ordered_asc_null_first = Arc::new(Int32Array::from_iter({
            std::iter::repeat(None)
                .take(index as usize)
                .chain(rest_of.clone().map(Some))
                .collect::<Vec<Option<i32>>>()
        }));
        let ordered_asc_null_last = Arc::new(Int32Array::from_iter({
            rest_of
                .clone()
                .map(Some)
                .chain(std::iter::repeat(None).take(index as usize))
                .collect::<Vec<Option<i32>>>()
        }));

        let ordered_desc_null_first = Arc::new(Int32Array::from_iter({
            std::iter::repeat(None)
                .take(index as usize)
                .chain(rest_of.rev().map(Some))
                .collect::<Vec<Option<i32>>>()
        }));

        let time = Arc::new(TimestampMillisecondArray::from(
            initial_range
                .clone()
                .map(|x| x as i64 + 1672531200000) // x + 2023-01-01:00.00.00
                .collect::<Vec<i64>>(),
        ));
        let interval_time: ArrayRef = Arc::new(IntervalDayTimeArray::from(
            initial_range
                .map(|x| x as i64 * 100) // x * 100ms
                .collect::<Vec<i64>>(),
        ));

        let float_asc = Arc::new(Float64Array::from_iter_values(
            AscendingRandomFloatIterator::new(0., table_size as f64)
                .take(table_size as usize),
        ));

        let left = RecordBatch::try_from_iter(vec![
            ("la1", ordered.clone()),
            ("lb1", cardinality.clone()),
            ("lc1", cardinality_key_left),
            ("lt1", time.clone()),
            ("la2", ordered.clone()),
            ("la1_des", ordered_des.clone()),
            ("l_asc_null_first", ordered_asc_null_first.clone()),
            ("l_asc_null_last", ordered_asc_null_last.clone()),
            ("l_desc_null_first", ordered_desc_null_first.clone()),
<<<<<<< HEAD
            ("l_float", float_asc.clone()),
=======
            ("li1", interval_time.clone()),
>>>>>>> ebb83906
        ])?;
        let right = RecordBatch::try_from_iter(vec![
            ("ra1", ordered.clone()),
            ("rb1", cardinality),
            ("rc1", cardinality_key_right),
            ("rt1", time),
            ("ra2", ordered),
            ("ra1_des", ordered_des),
            ("r_asc_null_first", ordered_asc_null_first),
            ("r_asc_null_last", ordered_asc_null_last),
            ("r_desc_null_first", ordered_desc_null_first),
<<<<<<< HEAD
            ("r_float", float_asc),
=======
            ("ri1", interval_time),
>>>>>>> ebb83906
        ])?;
        Ok((left, right))
    }

    fn create_memory_table(
        left_batch: RecordBatch,
        right_batch: RecordBatch,
        left_sorted: Option<Vec<PhysicalSortExpr>>,
        right_sorted: Option<Vec<PhysicalSortExpr>>,
        batch_size: usize,
    ) -> Result<(Arc<dyn ExecutionPlan>, Arc<dyn ExecutionPlan>)> {
        let mut left = MemoryExec::try_new(
            &[split_record_batches(&left_batch, batch_size)?],
            left_batch.schema(),
            None,
        )?;
        if let Some(sorted) = left_sorted {
            left = left.with_sort_information(sorted);
        }
        let mut right = MemoryExec::try_new(
            &[split_record_batches(&right_batch, batch_size)?],
            right_batch.schema(),
            None,
        )?;
        if let Some(sorted) = right_sorted {
            right = right.with_sort_information(sorted);
        }
        Ok((Arc::new(left), Arc::new(right)))
    }

    async fn experiment(
        left: Arc<dyn ExecutionPlan>,
        right: Arc<dyn ExecutionPlan>,
        filter: Option<JoinFilter>,
        join_type: JoinType,
        on: JoinOn,
        task_ctx: Arc<TaskContext>,
    ) -> Result<()> {
        let first_batches = partitioned_sym_join_with_filter(
            left.clone(),
            right.clone(),
            on.clone(),
            filter.clone(),
            &join_type,
            false,
            task_ctx.clone(),
        )
        .await?;
        let second_batches = partitioned_hash_join_with_filter(
            left, right, on, filter, &join_type, false, task_ctx,
        )
        .await?;
        compare_batches(&first_batches, &second_batches);
        Ok(())
    }

    #[rstest]
    #[tokio::test(flavor = "multi_thread")]
    async fn complex_join_all_one_ascending_numeric(
        #[values(
            JoinType::Inner,
            JoinType::Left,
            JoinType::Right,
            JoinType::RightSemi,
            JoinType::LeftSemi,
            JoinType::LeftAnti,
            JoinType::RightAnti,
            JoinType::Full
        )]
        join_type: JoinType,
        #[values(
            (4, 5),
            (11, 21),
            (31, 71),
            (99, 12),
        )]
        cardinality: (i32, i32),
    ) -> Result<()> {
        // a + b > c + 10 AND a + b < c + 100
        let session_ctx = SessionContext::new();
        let task_ctx = session_ctx.task_ctx();
        let (left_batch, right_batch) =
            build_sides_record_batches(TABLE_SIZE, cardinality)?;
        let left_schema = &left_batch.schema();
        let right_schema = &right_batch.schema();
        let left_sorted = vec![PhysicalSortExpr {
            expr: binary(
                col("la1", left_schema)?,
                Operator::Plus,
                col("la2", left_schema)?,
                left_schema,
            )?,
            options: SortOptions::default(),
        }];
        let right_sorted = vec![PhysicalSortExpr {
            expr: col("ra1", right_schema)?,
            options: SortOptions::default(),
        }];
        let (left, right) = create_memory_table(
            left_batch,
            right_batch,
            Some(left_sorted),
            Some(right_sorted),
            13,
        )?;

        let on = vec![(
            Column::new_with_schema("lc1", left_schema)?,
            Column::new_with_schema("rc1", right_schema)?,
        )];

        let intermediate_schema = Schema::new(vec![
            Field::new("0", DataType::Int32, true),
            Field::new("1", DataType::Int32, true),
            Field::new("2", DataType::Int32, true),
        ]);
        let filter_expr = complicated_filter(&intermediate_schema)?;
        let column_indices = vec![
            ColumnIndex {
                index: 0,
                side: JoinSide::Left,
            },
            ColumnIndex {
                index: 4,
                side: JoinSide::Left,
            },
            ColumnIndex {
                index: 0,
                side: JoinSide::Right,
            },
        ];
        let filter = JoinFilter::new(filter_expr, column_indices, intermediate_schema);

        experiment(left, right, Some(filter), join_type, on, task_ctx).await?;
        Ok(())
    }

    #[rstest]
    #[tokio::test(flavor = "multi_thread")]
    async fn join_all_one_ascending_numeric(
        #[values(
            JoinType::Inner,
            JoinType::Left,
            JoinType::Right,
            JoinType::RightSemi,
            JoinType::LeftSemi,
            JoinType::LeftAnti,
            JoinType::RightAnti,
            JoinType::Full
        )]
        join_type: JoinType,
        #[values(
            (4, 5),
            (11, 21),
            (31, 71),
            (99, 12),
        )]
        cardinality: (i32, i32),
        #[values(0, 1, 2, 3, 4)] case_expr: usize,
    ) -> Result<()> {
        let session_ctx = SessionContext::new();
        let task_ctx = session_ctx.task_ctx();
        let (left_batch, right_batch) =
            build_sides_record_batches(TABLE_SIZE, cardinality)?;
        let left_schema = &left_batch.schema();
        let right_schema = &right_batch.schema();
        let left_sorted = vec![PhysicalSortExpr {
            expr: col("la1", left_schema)?,
            options: SortOptions::default(),
        }];
        let right_sorted = vec![PhysicalSortExpr {
            expr: col("ra1", right_schema)?,
            options: SortOptions::default(),
        }];
        let (left, right) = create_memory_table(
            left_batch,
            right_batch,
            Some(left_sorted),
            Some(right_sorted),
            13,
        )?;

        let on = vec![(
            Column::new_with_schema("lc1", left_schema)?,
            Column::new_with_schema("rc1", right_schema)?,
        )];

        let intermediate_schema = Schema::new(vec![
            Field::new("left", DataType::Int32, true),
            Field::new("right", DataType::Int32, true),
        ]);
        let filter_expr = join_expr_tests_fixture_i32(
            case_expr,
            col("left", &intermediate_schema)?,
            col("right", &intermediate_schema)?,
        );
        let column_indices = vec![
            ColumnIndex {
                index: 0,
                side: JoinSide::Left,
            },
            ColumnIndex {
                index: 0,
                side: JoinSide::Right,
            },
        ];
        let filter = JoinFilter::new(filter_expr, column_indices, intermediate_schema);

        experiment(left, right, Some(filter), join_type, on, task_ctx).await?;
        Ok(())
    }

    #[rstest]
    #[tokio::test(flavor = "multi_thread")]
    async fn join_without_sort_information(
        #[values(
            JoinType::Inner,
            JoinType::Left,
            JoinType::Right,
            JoinType::RightSemi,
            JoinType::LeftSemi,
            JoinType::LeftAnti,
            JoinType::RightAnti,
            JoinType::Full
        )]
        join_type: JoinType,
        #[values(
        (4, 5),
        (11, 21),
        (31, 71),
        (99, 12),
        )]
        cardinality: (i32, i32),
        #[values(0, 1, 2, 3, 4)] case_expr: usize,
    ) -> Result<()> {
        let session_ctx = SessionContext::new();
        let task_ctx = session_ctx.task_ctx();
        let (left_batch, right_batch) =
            build_sides_record_batches(TABLE_SIZE, cardinality)?;
        let left_schema = &left_batch.schema();
        let right_schema = &right_batch.schema();
        let (left, right) = create_memory_table(left_batch, right_batch, None, None, 13)?;

        let on = vec![(
            Column::new_with_schema("lc1", left_schema)?,
            Column::new_with_schema("rc1", right_schema)?,
        )];

        let intermediate_schema = Schema::new(vec![
            Field::new("left", DataType::Int32, true),
            Field::new("right", DataType::Int32, true),
        ]);
        let filter_expr = join_expr_tests_fixture_i32(
            case_expr,
            col("left", &intermediate_schema)?,
            col("right", &intermediate_schema)?,
        );
        let column_indices = vec![
            ColumnIndex {
                index: 5,
                side: JoinSide::Left,
            },
            ColumnIndex {
                index: 5,
                side: JoinSide::Right,
            },
        ];
        let filter = JoinFilter::new(filter_expr, column_indices, intermediate_schema);

        experiment(left, right, Some(filter), join_type, on, task_ctx).await?;
        Ok(())
    }

    #[rstest]
    #[tokio::test(flavor = "multi_thread")]
    async fn join_without_filter(
        #[values(
            JoinType::Inner,
            JoinType::Left,
            JoinType::Right,
            JoinType::RightSemi,
            JoinType::LeftSemi,
            JoinType::LeftAnti,
            JoinType::RightAnti,
            JoinType::Full
        )]
        join_type: JoinType,
    ) -> Result<()> {
        let session_ctx = SessionContext::new();
        let task_ctx = session_ctx.task_ctx();
        let (left_batch, right_batch) = build_sides_record_batches(TABLE_SIZE, (11, 21))?;
        let left_schema = &left_batch.schema();
        let right_schema = &right_batch.schema();
        let (left, right) = create_memory_table(left_batch, right_batch, None, None, 13)?;

        let on = vec![(
            Column::new_with_schema("lc1", left_schema)?,
            Column::new_with_schema("rc1", right_schema)?,
        )];
        experiment(left, right, None, join_type, on, task_ctx).await?;
        Ok(())
    }

    #[rstest]
    #[tokio::test(flavor = "multi_thread")]
    async fn join_all_one_descending_numeric_particular(
        #[values(
            JoinType::Inner,
            JoinType::Left,
            JoinType::Right,
            JoinType::RightSemi,
            JoinType::LeftSemi,
            JoinType::LeftAnti,
            JoinType::RightAnti,
            JoinType::Full
        )]
        join_type: JoinType,
        #[values(
            (4, 5),
            (11, 21),
            (31, 71),
            (99, 12),
        )]
        cardinality: (i32, i32),
        #[values(0, 1, 2, 3, 4)] case_expr: usize,
    ) -> Result<()> {
        let session_ctx = SessionContext::new();
        let task_ctx = session_ctx.task_ctx();
        let (left_batch, right_batch) =
            build_sides_record_batches(TABLE_SIZE, cardinality)?;
        let left_schema = &left_batch.schema();
        let right_schema = &right_batch.schema();
        let left_sorted = vec![PhysicalSortExpr {
            expr: col("la1_des", left_schema)?,
            options: SortOptions {
                descending: true,
                nulls_first: true,
            },
        }];
        let right_sorted = vec![PhysicalSortExpr {
            expr: col("ra1_des", right_schema)?,
            options: SortOptions {
                descending: true,
                nulls_first: true,
            },
        }];
        let (left, right) = create_memory_table(
            left_batch,
            right_batch,
            Some(left_sorted),
            Some(right_sorted),
            13,
        )?;

        let on = vec![(
            Column::new_with_schema("lc1", left_schema)?,
            Column::new_with_schema("rc1", right_schema)?,
        )];

        let intermediate_schema = Schema::new(vec![
            Field::new("left", DataType::Int32, true),
            Field::new("right", DataType::Int32, true),
        ]);
        let filter_expr = join_expr_tests_fixture_i32(
            case_expr,
            col("left", &intermediate_schema)?,
            col("right", &intermediate_schema)?,
        );
        let column_indices = vec![
            ColumnIndex {
                index: 5,
                side: JoinSide::Left,
            },
            ColumnIndex {
                index: 5,
                side: JoinSide::Right,
            },
        ];
        let filter = JoinFilter::new(filter_expr, column_indices, intermediate_schema);

        experiment(left, right, Some(filter), join_type, on, task_ctx).await?;
        Ok(())
    }

    #[tokio::test]
    async fn join_change_in_planner() -> Result<()> {
        let config = SessionConfig::new().with_target_partitions(8);
        let ctx = SessionContext::with_config(config);
        let tmp_dir = TempDir::new().unwrap();
        let left_file_path = tmp_dir.path().join("left.csv");
        File::create(left_file_path.clone()).unwrap();
        // Create schema
        let schema = Arc::new(Schema::new(vec![
            Field::new("a1", DataType::UInt32, false),
            Field::new("a2", DataType::UInt32, false),
        ]));
        // Specify the ordering:
        let file_sort_order = Some(
            [datafusion_expr::col("a1")]
                .into_iter()
                .map(|e| {
                    let ascending = true;
                    let nulls_first = false;
                    e.sort(ascending, nulls_first)
                })
                .collect::<Vec<_>>(),
        );
        register_unbounded_file_with_ordering(
            &ctx,
            schema.clone(),
            &left_file_path,
            "left",
            file_sort_order.clone(),
            true,
        )
        .await?;
        let right_file_path = tmp_dir.path().join("right.csv");
        File::create(right_file_path.clone()).unwrap();
        register_unbounded_file_with_ordering(
            &ctx,
            schema,
            &right_file_path,
            "right",
            file_sort_order,
            true,
        )
        .await?;
        let sql = "SELECT t1.a1, t1.a2, t2.a1, t2.a2 FROM left as t1 FULL JOIN right as t2 ON t1.a2 = t2.a2 AND t1.a1 > t2.a1 + 3 AND t1.a1 < t2.a1 + 10";
        let dataframe = ctx.sql(sql).await?;
        let physical_plan = dataframe.create_physical_plan().await?;
        let formatted = displayable(physical_plan.as_ref()).indent().to_string();
        let expected = {
            [
                "SymmetricHashJoinExec: join_type=Full, on=[(Column { name: \"a2\", index: 1 }, Column { name: \"a2\", index: 1 })], filter=BinaryExpr { left: BinaryExpr { left: CastExpr { expr: Column { name: \"a1\", index: 0 }, cast_type: Int64, cast_options: CastOptions { safe: false } }, op: Gt, right: BinaryExpr { left: CastExpr { expr: Column { name: \"a1\", index: 1 }, cast_type: Int64, cast_options: CastOptions { safe: false } }, op: Plus, right: Literal { value: Int64(3) } } }, op: And, right: BinaryExpr { left: CastExpr { expr: Column { name: \"a1\", index: 0 }, cast_type: Int64, cast_options: CastOptions { safe: false } }, op: Lt, right: BinaryExpr { left: CastExpr { expr: Column { name: \"a1\", index: 1 }, cast_type: Int64, cast_options: CastOptions { safe: false } }, op: Plus, right: Literal { value: Int64(10) } } } }",
                "  CoalesceBatchesExec: target_batch_size=8192",
                "    RepartitionExec: partitioning=Hash([Column { name: \"a2\", index: 1 }], 8), input_partitions=1",
                // "   CsvExec: files={1 group: [[tempdir/left.csv]]}, has_header=false, limit=None, projection=[a1, a2]",
                "  CoalesceBatchesExec: target_batch_size=8192",
                "    RepartitionExec: partitioning=Hash([Column { name: \"a2\", index: 1 }], 8), input_partitions=1",
                // "   CsvExec: files={1 group: [[tempdir/right.csv]]}, has_header=false, limit=None, projection=[a1, a2]"
            ]
        };
        let mut actual: Vec<&str> = formatted.trim().lines().collect();
        // Remove CSV lines
        actual.remove(3);
        actual.remove(5);

        assert_eq!(
            expected,
            actual[..],
            "\n\nexpected:\n\n{expected:#?}\nactual:\n\n{actual:#?}\n\n"
        );
        Ok(())
    }

    #[tokio::test]
    async fn join_change_in_planner_without_sort() -> Result<()> {
        let config = SessionConfig::new().with_target_partitions(8);
        let ctx = SessionContext::with_config(config);
        let tmp_dir = TempDir::new()?;
        let left_file_path = tmp_dir.path().join("left.csv");
        File::create(left_file_path.clone())?;
        let schema = Arc::new(Schema::new(vec![
            Field::new("a1", DataType::UInt32, false),
            Field::new("a2", DataType::UInt32, false),
        ]));
        ctx.register_csv(
            "left",
            left_file_path.as_os_str().to_str().unwrap(),
            CsvReadOptions::new().schema(&schema).mark_infinite(true),
        )
        .await?;
        let right_file_path = tmp_dir.path().join("right.csv");
        File::create(right_file_path.clone())?;
        ctx.register_csv(
            "right",
            right_file_path.as_os_str().to_str().unwrap(),
            CsvReadOptions::new().schema(&schema).mark_infinite(true),
        )
        .await?;
        let sql = "SELECT t1.a1, t1.a2, t2.a1, t2.a2 FROM left as t1 FULL JOIN right as t2 ON t1.a2 = t2.a2 AND t1.a1 > t2.a1 + 3 AND t1.a1 < t2.a1 + 10";
        let dataframe = ctx.sql(sql).await?;
        let physical_plan = dataframe.create_physical_plan().await?;
        let formatted = displayable(physical_plan.as_ref()).indent().to_string();
        let expected = {
            [
                "SymmetricHashJoinExec: join_type=Full, on=[(Column { name: \"a2\", index: 1 }, Column { name: \"a2\", index: 1 })], filter=BinaryExpr { left: BinaryExpr { left: CastExpr { expr: Column { name: \"a1\", index: 0 }, cast_type: Int64, cast_options: CastOptions { safe: false } }, op: Gt, right: BinaryExpr { left: CastExpr { expr: Column { name: \"a1\", index: 1 }, cast_type: Int64, cast_options: CastOptions { safe: false } }, op: Plus, right: Literal { value: Int64(3) } } }, op: And, right: BinaryExpr { left: CastExpr { expr: Column { name: \"a1\", index: 0 }, cast_type: Int64, cast_options: CastOptions { safe: false } }, op: Lt, right: BinaryExpr { left: CastExpr { expr: Column { name: \"a1\", index: 1 }, cast_type: Int64, cast_options: CastOptions { safe: false } }, op: Plus, right: Literal { value: Int64(10) } } } }",
                "  CoalesceBatchesExec: target_batch_size=8192",
                "    RepartitionExec: partitioning=Hash([Column { name: \"a2\", index: 1 }], 8), input_partitions=1",
                // "   CsvExec: files={1 group: [[tempdir/left.csv]]}, has_header=false, limit=None, projection=[a1, a2]",
                "  CoalesceBatchesExec: target_batch_size=8192",
                "    RepartitionExec: partitioning=Hash([Column { name: \"a2\", index: 1 }], 8), input_partitions=1",
                // "   CsvExec: files={1 group: [[tempdir/right.csv]]}, has_header=false, limit=None, projection=[a1, a2]"
            ]
        };
        let mut actual: Vec<&str> = formatted.trim().lines().collect();
        // Remove CSV lines
        actual.remove(3);
        actual.remove(5);

        assert_eq!(
            expected,
            actual[..],
            "\n\nexpected:\n\n{expected:#?}\nactual:\n\n{actual:#?}\n\n"
        );
        Ok(())
    }

    #[tokio::test]
    async fn join_change_in_planner_without_sort_not_allowed() -> Result<()> {
        let config = SessionConfig::new()
            .with_target_partitions(8)
            .with_allow_symmetric_joins_without_pruning(false);
        let ctx = SessionContext::with_config(config);
        let tmp_dir = TempDir::new()?;
        let left_file_path = tmp_dir.path().join("left.csv");
        File::create(left_file_path.clone())?;
        let schema = Arc::new(Schema::new(vec![
            Field::new("a1", DataType::UInt32, false),
            Field::new("a2", DataType::UInt32, false),
        ]));
        ctx.register_csv(
            "left",
            left_file_path.as_os_str().to_str().unwrap(),
            CsvReadOptions::new().schema(&schema).mark_infinite(true),
        )
        .await?;
        let right_file_path = tmp_dir.path().join("right.csv");
        File::create(right_file_path.clone())?;
        ctx.register_csv(
            "right",
            right_file_path.as_os_str().to_str().unwrap(),
            CsvReadOptions::new().schema(&schema).mark_infinite(true),
        )
        .await?;
        let df = ctx.sql("SELECT t1.a1, t1.a2, t2.a1, t2.a2 FROM left as t1 FULL JOIN right as t2 ON t1.a2 = t2.a2 AND t1.a1 > t2.a1 + 3 AND t1.a1 < t2.a1 + 10").await?;
        match df.create_physical_plan().await {
            Ok(_) => panic!("Expecting error."),
            Err(e) => {
                assert_eq!(e.to_string(), "PipelineChecker\ncaused by\nError during planning: Join operation cannot operate on a non-prunable stream without enabling the 'allow_symmetric_joins_without_pruning' configuration flag")
            }
        }
        Ok(())
    }

    #[tokio::test(flavor = "multi_thread")]
    async fn build_null_columns_first() -> Result<()> {
        let join_type = JoinType::Full;
        let cardinality = (10, 11);
        let case_expr = 1;
        let config = SessionConfig::new().with_repartition_joins(false);
        let session_ctx = SessionContext::with_config(config);
        let task_ctx = session_ctx.task_ctx();
        let (left_batch, right_batch) =
            build_sides_record_batches(TABLE_SIZE, cardinality)?;
        let left_schema = &left_batch.schema();
        let right_schema = &right_batch.schema();
        let left_sorted = vec![PhysicalSortExpr {
            expr: col("l_asc_null_first", left_schema)?,
            options: SortOptions {
                descending: false,
                nulls_first: true,
            },
        }];
        let right_sorted = vec![PhysicalSortExpr {
            expr: col("r_asc_null_first", right_schema)?,
            options: SortOptions {
                descending: false,
                nulls_first: true,
            },
        }];
        let (left, right) = create_memory_table(
            left_batch,
            right_batch,
            Some(left_sorted),
            Some(right_sorted),
            13,
        )?;

        let on = vec![(
            Column::new_with_schema("lc1", left_schema)?,
            Column::new_with_schema("rc1", right_schema)?,
        )];

        let intermediate_schema = Schema::new(vec![
            Field::new("left", DataType::Int32, true),
            Field::new("right", DataType::Int32, true),
        ]);
        let filter_expr = join_expr_tests_fixture_i32(
            case_expr,
            col("left", &intermediate_schema)?,
            col("right", &intermediate_schema)?,
        );
        let column_indices = vec![
            ColumnIndex {
                index: 6,
                side: JoinSide::Left,
            },
            ColumnIndex {
                index: 6,
                side: JoinSide::Right,
            },
        ];
        let filter = JoinFilter::new(filter_expr, column_indices, intermediate_schema);
        experiment(left, right, Some(filter), join_type, on, task_ctx).await?;
        Ok(())
    }

    #[tokio::test(flavor = "multi_thread")]
    async fn build_null_columns_last() -> Result<()> {
        let join_type = JoinType::Full;
        let cardinality = (10, 11);
        let case_expr = 1;
        let config = SessionConfig::new().with_repartition_joins(false);
        let session_ctx = SessionContext::with_config(config);
        let task_ctx = session_ctx.task_ctx();
        let (left_batch, right_batch) =
            build_sides_record_batches(TABLE_SIZE, cardinality)?;
        let left_schema = &left_batch.schema();
        let right_schema = &right_batch.schema();
        let left_sorted = vec![PhysicalSortExpr {
            expr: col("l_asc_null_last", left_schema)?,
            options: SortOptions {
                descending: false,
                nulls_first: false,
            },
        }];
        let right_sorted = vec![PhysicalSortExpr {
            expr: col("r_asc_null_last", right_schema)?,
            options: SortOptions {
                descending: false,
                nulls_first: false,
            },
        }];
        let (left, right) = create_memory_table(
            left_batch,
            right_batch,
            Some(left_sorted),
            Some(right_sorted),
            13,
        )?;

        let on = vec![(
            Column::new_with_schema("lc1", left_schema)?,
            Column::new_with_schema("rc1", right_schema)?,
        )];

        let intermediate_schema = Schema::new(vec![
            Field::new("left", DataType::Int32, true),
            Field::new("right", DataType::Int32, true),
        ]);
        let filter_expr = join_expr_tests_fixture_i32(
            case_expr,
            col("left", &intermediate_schema)?,
            col("right", &intermediate_schema)?,
        );
        let column_indices = vec![
            ColumnIndex {
                index: 7,
                side: JoinSide::Left,
            },
            ColumnIndex {
                index: 7,
                side: JoinSide::Right,
            },
        ];
        let filter = JoinFilter::new(filter_expr, column_indices, intermediate_schema);

        experiment(left, right, Some(filter), join_type, on, task_ctx).await?;
        Ok(())
    }

    #[tokio::test(flavor = "multi_thread")]
    async fn build_null_columns_first_descending() -> Result<()> {
        let join_type = JoinType::Full;
        let cardinality = (10, 11);
        let case_expr = 1;
        let config = SessionConfig::new().with_repartition_joins(false);
        let session_ctx = SessionContext::with_config(config);
        let task_ctx = session_ctx.task_ctx();
        let (left_batch, right_batch) =
            build_sides_record_batches(TABLE_SIZE, cardinality)?;
        let left_schema = &left_batch.schema();
        let right_schema = &right_batch.schema();
        let left_sorted = vec![PhysicalSortExpr {
            expr: col("l_desc_null_first", left_schema)?,
            options: SortOptions {
                descending: true,
                nulls_first: true,
            },
        }];
        let right_sorted = vec![PhysicalSortExpr {
            expr: col("r_desc_null_first", right_schema)?,
            options: SortOptions {
                descending: true,
                nulls_first: true,
            },
        }];
        let (left, right) = create_memory_table(
            left_batch,
            right_batch,
            Some(left_sorted),
            Some(right_sorted),
            13,
        )?;

        let on = vec![(
            Column::new_with_schema("lc1", left_schema)?,
            Column::new_with_schema("rc1", right_schema)?,
        )];

        let intermediate_schema = Schema::new(vec![
            Field::new("left", DataType::Int32, true),
            Field::new("right", DataType::Int32, true),
        ]);
        let filter_expr = join_expr_tests_fixture_i32(
            case_expr,
            col("left", &intermediate_schema)?,
            col("right", &intermediate_schema)?,
        );
        let column_indices = vec![
            ColumnIndex {
                index: 8,
                side: JoinSide::Left,
            },
            ColumnIndex {
                index: 8,
                side: JoinSide::Right,
            },
        ];
        let filter = JoinFilter::new(filter_expr, column_indices, intermediate_schema);

        experiment(left, right, Some(filter), join_type, on, task_ctx).await?;
        Ok(())
    }

    #[tokio::test(flavor = "multi_thread")]
    async fn complex_join_all_one_ascending_numeric_missing_stat() -> Result<()> {
        let cardinality = (3, 4);
        let join_type = JoinType::Full;

        // a + b > c + 10 AND a + b < c + 100
        let config = SessionConfig::new().with_repartition_joins(false);
        let session_ctx = SessionContext::with_config(config);
        let task_ctx = session_ctx.task_ctx();
        let (left_batch, right_batch) =
            build_sides_record_batches(TABLE_SIZE, cardinality)?;
        let left_schema = &left_batch.schema();
        let right_schema = &right_batch.schema();
        let left_sorted = vec![PhysicalSortExpr {
            expr: col("la1", left_schema)?,
            options: SortOptions::default(),
        }];

        let right_sorted = vec![PhysicalSortExpr {
            expr: col("ra1", right_schema)?,
            options: SortOptions::default(),
        }];
        let (left, right) = create_memory_table(
            left_batch,
            right_batch,
            Some(left_sorted),
            Some(right_sorted),
            13,
        )?;

        let on = vec![(
            Column::new_with_schema("lc1", left_schema)?,
            Column::new_with_schema("rc1", right_schema)?,
        )];

        let intermediate_schema = Schema::new(vec![
            Field::new("0", DataType::Int32, true),
            Field::new("1", DataType::Int32, true),
            Field::new("2", DataType::Int32, true),
        ]);
        let filter_expr = complicated_filter(&intermediate_schema)?;
        let column_indices = vec![
            ColumnIndex {
                index: 0,
                side: JoinSide::Left,
            },
            ColumnIndex {
                index: 4,
                side: JoinSide::Left,
            },
            ColumnIndex {
                index: 0,
                side: JoinSide::Right,
            },
        ];
        let filter = JoinFilter::new(filter_expr, column_indices, intermediate_schema);

        experiment(left, right, Some(filter), join_type, on, task_ctx).await?;
        Ok(())
    }

    #[rstest]
    #[tokio::test(flavor = "multi_thread")]
    async fn test_one_side_hash_joiner_visited_rows(
        #[values(
        (JoinType::Inner, true),
        (JoinType::Left,false),
        (JoinType::Right, true),
        (JoinType::RightSemi, true),
        (JoinType::LeftSemi, false),
        (JoinType::LeftAnti, false),
        (JoinType::RightAnti, true),
        (JoinType::Full, false),
        )]
        case: (JoinType, bool),
    ) -> Result<()> {
        // Set a random state for the join
        let join_type = case.0;
        let should_be_empty = case.1;
        let random_state = RandomState::with_seeds(0, 0, 0, 0);
        let config = SessionConfig::new().with_repartition_joins(false);
        let session_ctx = SessionContext::with_config(config);
        let task_ctx = session_ctx.task_ctx();
        // Ensure there will be matching rows
        let (left_batch, right_batch) = build_sides_record_batches(20, (1, 1))?;
        let left_schema = left_batch.schema();
        let right_schema = right_batch.schema();

        // Build the join schema from the left and right schemas
        let (schema, join_column_indices) =
            build_join_schema(&left_schema, &right_schema, &join_type);
        let join_schema = Arc::new(schema);

        // Sort information for MemoryExec
        let left_sorted = vec![PhysicalSortExpr {
            expr: col("la1", &left_schema)?,
            options: SortOptions::default(),
        }];
        // Sort information for MemoryExec
        let right_sorted = vec![PhysicalSortExpr {
            expr: col("ra1", &right_schema)?,
            options: SortOptions::default(),
        }];
        // Construct MemoryExec
        let (left, right) = create_memory_table(
            left_batch,
            right_batch,
            Some(left_sorted),
            Some(right_sorted),
            10,
        )?;

        // Filter columns, ensure first batches will have matching rows.
        let intermediate_schema = Schema::new(vec![
            Field::new("0", DataType::Int32, true),
            Field::new("1", DataType::Int32, true),
        ]);
        let filter_expr = gen_conjunctive_numerical_expr(
            col("0", &intermediate_schema)?,
            col("1", &intermediate_schema)?,
            (
                Operator::Plus,
                Operator::Minus,
                Operator::Plus,
                Operator::Plus,
            ),
            ScalarValue::Int32(Some(0)),
            ScalarValue::Int32(Some(3)),
            ScalarValue::Int32(Some(0)),
            ScalarValue::Int32(Some(3)),
        );
        let column_indices = vec![
            ColumnIndex {
                index: 0,
                side: JoinSide::Left,
            },
            ColumnIndex {
                index: 0,
                side: JoinSide::Right,
            },
        ];
        let filter = JoinFilter::new(filter_expr, column_indices, intermediate_schema);

        let mut left_side_joiner = OneSideHashJoiner::new(
            JoinSide::Left,
            vec![Column::new_with_schema("lc1", &left_schema)?],
            left_schema,
        );

        let mut right_side_joiner = OneSideHashJoiner::new(
            JoinSide::Right,
            vec![Column::new_with_schema("rc1", &right_schema)?],
            right_schema,
        );

        let mut left_stream = left.execute(0, task_ctx.clone())?;
        let mut right_stream = right.execute(0, task_ctx)?;

        let initial_left_batch = left_stream.next().await.unwrap()?;
        left_side_joiner.update_internal_state(&initial_left_batch, &random_state)?;
        assert_eq!(
            left_side_joiner.input_buffer.num_rows(),
            initial_left_batch.num_rows()
        );

        let initial_right_batch = right_stream.next().await.unwrap()?;
        right_side_joiner.update_internal_state(&initial_right_batch, &random_state)?;
        assert_eq!(
            right_side_joiner.input_buffer.num_rows(),
            initial_right_batch.num_rows()
        );

        left_side_joiner.join_with_probe_batch(
            &join_schema,
            join_type,
            &right_side_joiner.on,
            Some(&filter),
            &initial_right_batch,
            &mut right_side_joiner.visited_rows,
            right_side_joiner.offset,
            &join_column_indices,
            &random_state,
            false,
        )?;
        assert_eq!(left_side_joiner.visited_rows.is_empty(), should_be_empty);
        Ok(())
    }
<<<<<<< HEAD

    #[rstest]
    #[tokio::test(flavor = "multi_thread")]
    async fn testing_ascending_float_pruning(
=======
    #[rstest]
    #[tokio::test(flavor = "multi_thread")]
    async fn testing_with_temporal_columns(
>>>>>>> ebb83906
        #[values(
            JoinType::Inner,
            JoinType::Left,
            JoinType::Right,
            JoinType::RightSemi,
            JoinType::LeftSemi,
            JoinType::LeftAnti,
            JoinType::RightAnti,
            JoinType::Full
        )]
        join_type: JoinType,
        #[values(
<<<<<<< HEAD
        (4, 5),
        (99, 12),
        )]
        cardinality: (i32, i32),
        #[values(0, 1, 2, 3, 4)] case_expr: usize,
=======
               (4, 5),
               (99, 12),
               )]
        cardinality: (i32, i32),
        #[values(0, 1)] case_expr: usize,
>>>>>>> ebb83906
    ) -> Result<()> {
        let config = SessionConfig::new().with_repartition_joins(false);
        let session_ctx = SessionContext::with_config(config);
        let task_ctx = session_ctx.task_ctx();
        let (left_batch, right_batch) =
            build_sides_record_batches(TABLE_SIZE, cardinality)?;
        let left_schema = &left_batch.schema();
        let right_schema = &right_batch.schema();
<<<<<<< HEAD
        let left_sorted = vec![PhysicalSortExpr {
            expr: col("l_float", left_schema)?,
            options: SortOptions::default(),
        }];
        let right_sorted = vec![PhysicalSortExpr {
            expr: col("r_float", right_schema)?,
            options: SortOptions::default(),
=======
        let on = vec![(
            Column::new_with_schema("lc1", left_schema)?,
            Column::new_with_schema("rc1", right_schema)?,
        )];
        let left_sorted = vec![PhysicalSortExpr {
            expr: col("lt1", left_schema)?,
            options: SortOptions {
                descending: false,
                nulls_first: true,
            },
        }];
        let right_sorted = vec![PhysicalSortExpr {
            expr: col("rt1", right_schema)?,
            options: SortOptions {
                descending: false,
                nulls_first: true,
            },
>>>>>>> ebb83906
        }];
        let (left, right) = create_memory_table(
            left_batch,
            right_batch,
            Some(left_sorted),
            Some(right_sorted),
            13,
        )?;
<<<<<<< HEAD

=======
        let intermediate_schema = Schema::new(vec![
            Field::new(
                "left",
                DataType::Timestamp(TimeUnit::Millisecond, None),
                false,
            ),
            Field::new(
                "right",
                DataType::Timestamp(TimeUnit::Millisecond, None),
                false,
            ),
        ]);
        let filter_expr = join_expr_tests_fixture_temporal(
            case_expr,
            col("left", &intermediate_schema)?,
            col("right", &intermediate_schema)?,
            &intermediate_schema,
        )?;
        let column_indices = vec![
            ColumnIndex {
                index: 3,
                side: JoinSide::Left,
            },
            ColumnIndex {
                index: 3,
                side: JoinSide::Right,
            },
        ];
        let filter = JoinFilter::new(filter_expr, column_indices, intermediate_schema);
        experiment(left, right, Some(filter), join_type, on, task_ctx).await?;
        Ok(())
    }
    #[rstest]
    #[tokio::test(flavor = "multi_thread")]
    async fn test_with_interval_columns(
        #[values(
            JoinType::Inner,
            JoinType::Left,
            JoinType::Right,
            JoinType::RightSemi,
            JoinType::LeftSemi,
            JoinType::LeftAnti,
            JoinType::RightAnti,
            JoinType::Full
        )]
        join_type: JoinType,
        #[values(
        (4, 5),
        (99, 12),
        )]
        cardinality: (i32, i32),
    ) -> Result<()> {
        let config = SessionConfig::new().with_repartition_joins(false);
        let session_ctx = SessionContext::with_config(config);
        let task_ctx = session_ctx.task_ctx();
        let (left_batch, right_batch) =
            build_sides_record_batches(TABLE_SIZE, cardinality)?;
        let left_schema = &left_batch.schema();
        let right_schema = &right_batch.schema();
>>>>>>> ebb83906
        let on = vec![(
            Column::new_with_schema("lc1", left_schema)?,
            Column::new_with_schema("rc1", right_schema)?,
        )];
<<<<<<< HEAD

        let intermediate_schema = Schema::new(vec![
            Field::new("left", DataType::Float64, true),
            Field::new("right", DataType::Float64, true),
        ]);
        let filter_expr = join_expr_tests_fixture_f64(
            case_expr,
            col("left", &intermediate_schema)?,
            col("right", &intermediate_schema)?,
        );
        let column_indices = vec![
            ColumnIndex {
                index: 9, // l_float
                side: JoinSide::Left,
            },
            ColumnIndex {
                index: 9, // r_float
=======
        let left_sorted = vec![PhysicalSortExpr {
            expr: col("li1", left_schema)?,
            options: SortOptions {
                descending: false,
                nulls_first: true,
            },
        }];
        let right_sorted = vec![PhysicalSortExpr {
            expr: col("ri1", right_schema)?,
            options: SortOptions {
                descending: false,
                nulls_first: true,
            },
        }];
        let (left, right) = create_memory_table(
            left_batch,
            right_batch,
            Some(left_sorted),
            Some(right_sorted),
            13,
        )?;
        let intermediate_schema = Schema::new(vec![
            Field::new("left", DataType::Interval(IntervalUnit::DayTime), false),
            Field::new("right", DataType::Interval(IntervalUnit::DayTime), false),
        ]);
        let filter_expr = join_expr_tests_fixture_temporal(
            0,
            col("left", &intermediate_schema)?,
            col("right", &intermediate_schema)?,
            &intermediate_schema,
        )?;
        let column_indices = vec![
            ColumnIndex {
                index: 9,
                side: JoinSide::Left,
            },
            ColumnIndex {
                index: 9,
>>>>>>> ebb83906
                side: JoinSide::Right,
            },
        ];
        let filter = JoinFilter::new(filter_expr, column_indices, intermediate_schema);
<<<<<<< HEAD

        experiment(left, right, Some(filter), join_type, on, task_ctx).await?;
=======
        experiment(left, right, Some(filter), join_type, on, task_ctx).await?;

>>>>>>> ebb83906
        Ok(())
    }
}<|MERGE_RESOLUTION|>--- conflicted
+++ resolved
@@ -1554,13 +1554,9 @@
 mod tests {
     use std::fs::File;
 
-<<<<<<< HEAD
-    use arrow::array::{ArrayRef, Float64Array};
-    use arrow::array::{Int32Array, TimestampNanosecondArray};
-=======
-    use arrow::array::{ArrayRef, IntervalDayTimeArray};
+
+    use arrow::array::{ArrayRef, IntervalDayTimeArray, Float64Array};
     use arrow::array::{Int32Array, TimestampMillisecondArray};
->>>>>>> ebb83906
     use arrow::compute::SortOptions;
     use arrow::datatypes::{DataType, Field, IntervalUnit, Schema, TimeUnit};
     use arrow::util::pretty::pretty_format_batches;
@@ -1569,13 +1565,9 @@
 
     use datafusion_expr::Operator;
     use datafusion_physical_expr::expressions::{binary, col, Column};
-<<<<<<< HEAD
-    use datafusion_physical_expr::intervals::test_utils::gen_conjunctive_numerical_expr;
-=======
     use datafusion_physical_expr::intervals::test_utils::{
-        gen_conjunctive_numeric_expr, gen_conjunctive_temporal_expr,
+        gen_conjunctive_numerical_expr, gen_conjunctive_temporal_expr,
     };
->>>>>>> ebb83906
     use datafusion_physical_expr::PhysicalExpr;
 
     use crate::physical_plan::joins::{
@@ -1840,7 +1832,6 @@
             }
         }
     }
-<<<<<<< HEAD
 
     impl Iterator for AscendingRandomFloatIterator {
         type Item = f64;
@@ -1852,7 +1843,6 @@
         }
     }
 
-=======
     fn join_expr_tests_fixture_temporal(
         expr_id: usize,
         left_col: Arc<dyn PhysicalExpr>,
@@ -1891,7 +1881,6 @@
             _ => unreachable!(),
         }
     }
->>>>>>> ebb83906
     fn build_sides_record_batches(
         table_size: i32,
         key_cardinality: (i32, i32),
@@ -1969,11 +1958,8 @@
             ("l_asc_null_first", ordered_asc_null_first.clone()),
             ("l_asc_null_last", ordered_asc_null_last.clone()),
             ("l_desc_null_first", ordered_desc_null_first.clone()),
-<<<<<<< HEAD
+            ("li1", interval_time.clone()),
             ("l_float", float_asc.clone()),
-=======
-            ("li1", interval_time.clone()),
->>>>>>> ebb83906
         ])?;
         let right = RecordBatch::try_from_iter(vec![
             ("ra1", ordered.clone()),
@@ -1985,11 +1971,8 @@
             ("r_asc_null_first", ordered_asc_null_first),
             ("r_asc_null_last", ordered_asc_null_last),
             ("r_desc_null_first", ordered_desc_null_first),
-<<<<<<< HEAD
+            ("ri1", interval_time),
             ("r_float", float_asc),
-=======
-            ("ri1", interval_time),
->>>>>>> ebb83906
         ])?;
         Ok((left, right))
     }
@@ -2913,16 +2896,9 @@
         assert_eq!(left_side_joiner.visited_rows.is_empty(), should_be_empty);
         Ok(())
     }
-<<<<<<< HEAD
-
-    #[rstest]
-    #[tokio::test(flavor = "multi_thread")]
-    async fn testing_ascending_float_pruning(
-=======
     #[rstest]
     #[tokio::test(flavor = "multi_thread")]
     async fn testing_with_temporal_columns(
->>>>>>> ebb83906
         #[values(
             JoinType::Inner,
             JoinType::Left,
@@ -2935,19 +2911,11 @@
         )]
         join_type: JoinType,
         #[values(
-<<<<<<< HEAD
-        (4, 5),
-        (99, 12),
-        )]
-        cardinality: (i32, i32),
-        #[values(0, 1, 2, 3, 4)] case_expr: usize,
-=======
                (4, 5),
                (99, 12),
                )]
         cardinality: (i32, i32),
         #[values(0, 1)] case_expr: usize,
->>>>>>> ebb83906
     ) -> Result<()> {
         let config = SessionConfig::new().with_repartition_joins(false);
         let session_ctx = SessionContext::with_config(config);
@@ -2956,15 +2924,6 @@
             build_sides_record_batches(TABLE_SIZE, cardinality)?;
         let left_schema = &left_batch.schema();
         let right_schema = &right_batch.schema();
-<<<<<<< HEAD
-        let left_sorted = vec![PhysicalSortExpr {
-            expr: col("l_float", left_schema)?,
-            options: SortOptions::default(),
-        }];
-        let right_sorted = vec![PhysicalSortExpr {
-            expr: col("r_float", right_schema)?,
-            options: SortOptions::default(),
-=======
         let on = vec![(
             Column::new_with_schema("lc1", left_schema)?,
             Column::new_with_schema("rc1", right_schema)?,
@@ -2982,7 +2941,6 @@
                 descending: false,
                 nulls_first: true,
             },
->>>>>>> ebb83906
         }];
         let (left, right) = create_memory_table(
             left_batch,
@@ -2991,9 +2949,6 @@
             Some(right_sorted),
             13,
         )?;
-<<<<<<< HEAD
-
-=======
         let intermediate_schema = Schema::new(vec![
             Field::new(
                 "left",
@@ -3053,30 +3008,10 @@
             build_sides_record_batches(TABLE_SIZE, cardinality)?;
         let left_schema = &left_batch.schema();
         let right_schema = &right_batch.schema();
->>>>>>> ebb83906
         let on = vec![(
             Column::new_with_schema("lc1", left_schema)?,
             Column::new_with_schema("rc1", right_schema)?,
         )];
-<<<<<<< HEAD
-
-        let intermediate_schema = Schema::new(vec![
-            Field::new("left", DataType::Float64, true),
-            Field::new("right", DataType::Float64, true),
-        ]);
-        let filter_expr = join_expr_tests_fixture_f64(
-            case_expr,
-            col("left", &intermediate_schema)?,
-            col("right", &intermediate_schema)?,
-        );
-        let column_indices = vec![
-            ColumnIndex {
-                index: 9, // l_float
-                side: JoinSide::Left,
-            },
-            ColumnIndex {
-                index: 9, // r_float
-=======
         let left_sorted = vec![PhysicalSortExpr {
             expr: col("li1", left_schema)?,
             options: SortOptions {
@@ -3115,18 +3050,86 @@
             },
             ColumnIndex {
                 index: 9,
->>>>>>> ebb83906
                 side: JoinSide::Right,
             },
         ];
         let filter = JoinFilter::new(filter_expr, column_indices, intermediate_schema);
-<<<<<<< HEAD
-
         experiment(left, right, Some(filter), join_type, on, task_ctx).await?;
-=======
+
+        Ok(())
+    }
+
+    #[rstest]
+    #[tokio::test(flavor = "multi_thread")]
+    async fn testing_ascending_float_pruning(
+        #[values(
+            JoinType::Inner,
+            JoinType::Left,
+            JoinType::Right,
+            JoinType::RightSemi,
+            JoinType::LeftSemi,
+            JoinType::LeftAnti,
+            JoinType::RightAnti,
+            JoinType::Full
+        )]
+        join_type: JoinType,
+        #[values(
+        (4, 5),
+        (99, 12),
+        )]
+        cardinality: (i32, i32),
+        #[values(0, 1, 2, 3, 4)] case_expr: usize,
+    ) -> Result<()> {
+        let config = SessionConfig::new().with_repartition_joins(false);
+        let session_ctx = SessionContext::with_config(config);
+        let task_ctx = session_ctx.task_ctx();
+        let (left_batch, right_batch) =
+            build_sides_record_batches(TABLE_SIZE, cardinality)?;
+        let left_schema = &left_batch.schema();
+        let right_schema = &right_batch.schema();
+        let left_sorted = vec![PhysicalSortExpr {
+            expr: col("l_float", left_schema)?,
+            options: SortOptions::default(),
+        }];
+        let right_sorted = vec![PhysicalSortExpr {
+            expr: col("r_float", right_schema)?,
+            options: SortOptions::default(),
+        }];
+        let (left, right) = create_memory_table(
+            left_batch,
+            right_batch,
+            Some(left_sorted),
+            Some(right_sorted),
+            13,
+        )?;
+
+        let on = vec![(
+            Column::new_with_schema("lc1", left_schema)?,
+            Column::new_with_schema("rc1", right_schema)?,
+        )];
+
+        let intermediate_schema = Schema::new(vec![
+            Field::new("left", DataType::Float64, true),
+            Field::new("right", DataType::Float64, true),
+        ]);
+        let filter_expr = join_expr_tests_fixture_f64(
+            case_expr,
+            col("left", &intermediate_schema)?,
+            col("right", &intermediate_schema)?,
+        );
+        let column_indices = vec![
+            ColumnIndex {
+                index: 10, // l_float
+                side: JoinSide::Left,
+            },
+            ColumnIndex {
+                index: 10, // r_float
+                side: JoinSide::Right,
+            },
+        ];
+        let filter = JoinFilter::new(filter_expr, column_indices, intermediate_schema);
+
         experiment(left, right, Some(filter), join_type, on, task_ctx).await?;
-
->>>>>>> ebb83906
         Ok(())
     }
 }