--- conflicted
+++ resolved
@@ -2070,9 +2070,8 @@
         experiment(left, right, Some(filter), join_type, on, task_ctx).await?;
         Ok(())
     }
-
-<<<<<<< HEAD
-=======
+    
+
     #[rstest]
     #[tokio::test(flavor = "multi_thread")]
     async fn join_without_sort_information(
@@ -2164,7 +2163,6 @@
         Ok(())
     }
 
->>>>>>> f0d544f6
     #[rstest]
     #[tokio::test(flavor = "multi_thread")]
     async fn join_all_one_descending_numeric_particular(
