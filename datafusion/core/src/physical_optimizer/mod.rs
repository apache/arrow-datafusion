// Licensed to the Apache Software Foundation (ASF) under one
// or more contributor license agreements.  See the NOTICE file
// distributed with this work for additional information
// regarding copyright ownership.  The ASF licenses this file
// to you under the Apache License, Version 2.0 (the
// "License"); you may not use this file except in compliance
// with the License.  You may obtain a copy of the License at
//
//   http://www.apache.org/licenses/LICENSE-2.0
//
// Unless required by applicable law or agreed to in writing,
// software distributed under the License is distributed on an
// "AS IS" BASIS, WITHOUT WARRANTIES OR CONDITIONS OF ANY
// KIND, either express or implied.  See the License for the
// specific language governing permissions and limitations
// under the License.

//! This module contains a query optimizer that operates against a physical plan and applies
//! rules to a physical plan, such as "Repartition".

pub mod aggregate_statistics;
pub mod coalesce_batches;
pub mod dist_enforcement;
pub mod global_sort_selection;
pub mod join_selection;
pub mod optimizer;
pub mod pipeline_checker;
pub mod pruning;
pub mod repartition;
pub mod sort_enforcement;
<<<<<<< HEAD
pub mod utils;
=======
mod sort_pushdown;
mod utils;
>>>>>>> a1c60a1b

pub mod pipeline_fixer;
#[cfg(test)]
pub mod test_utils;

pub use optimizer::PhysicalOptimizerRule;<|MERGE_RESOLUTION|>--- conflicted
+++ resolved
@@ -28,12 +28,8 @@
 pub mod pruning;
 pub mod repartition;
 pub mod sort_enforcement;
-<<<<<<< HEAD
-pub mod utils;
-=======
 mod sort_pushdown;
 mod utils;
->>>>>>> a1c60a1b
 
 pub mod pipeline_fixer;
 #[cfg(test)]
