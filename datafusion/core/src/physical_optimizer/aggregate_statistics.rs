// Licensed to the Apache Software Foundation (ASF) under one
// or more contributor license agreements.  See the NOTICE file
// distributed with this work for additional information
// regarding copyright ownership.  The ASF licenses this file
// to you under the Apache License, Version 2.0 (the
// "License"); you may not use this file except in compliance
// with the License.  You may obtain a copy of the License at
//
//   http://www.apache.org/licenses/LICENSE-2.0
//
// Unless required by applicable law or agreed to in writing,
// software distributed under the License is distributed on an
// "AS IS" BASIS, WITHOUT WARRANTIES OR CONDITIONS OF ANY
// KIND, either express or implied.  See the License for the
// specific language governing permissions and limitations
// under the License.

//! Utilizing exact statistics from sources to avoid scanning data
use std::sync::Arc;

use super::optimizer::PhysicalOptimizerRule;
use crate::config::ConfigOptions;
use crate::error::Result;
use crate::physical_plan::aggregates::AggregateExec;
use crate::physical_plan::projection::ProjectionExec;
use crate::physical_plan::{expressions, AggregateExpr, ExecutionPlan, Statistics};
use crate::scalar::ScalarValue;

use datafusion_common::stats::Precision;
use datafusion_common::tree_node::{Transformed, TransformedResult, TreeNode};
use datafusion_expr::utils::COUNT_STAR_EXPANSION;
use datafusion_physical_plan::placeholder_row::PlaceholderRowExec;
use datafusion_physical_plan::udaf::AggregateFunctionExpr;

/// Optimizer that uses available statistics for aggregate functions
#[derive(Default)]
pub struct AggregateStatistics {}

impl AggregateStatistics {
    #[allow(missing_docs)]
    pub fn new() -> Self {
        Self {}
    }
}

impl PhysicalOptimizerRule for AggregateStatistics {
    fn optimize(
        &self,
        plan: Arc<dyn ExecutionPlan>,
        _config: &ConfigOptions,
    ) -> Result<Arc<dyn ExecutionPlan>> {
        if let Some(partial_agg_exec) = take_optimizable(&*plan) {
            let partial_agg_exec = partial_agg_exec
                .as_any()
                .downcast_ref::<AggregateExec>()
                .expect("take_optimizable() ensures that this is a AggregateExec");
            let stats = partial_agg_exec.input().statistics()?;
            let mut projections = vec![];

            for expr in partial_agg_exec.aggr_expr() {
                if let Some((non_null_rows, name)) =
<<<<<<< HEAD
                    take_optimizable_column_and_lit_count(&**expr, &stats)
=======
                    take_optimizable_column_and_table_count(&**expr, &stats)
>>>>>>> 16346022
                {
                    projections.push((expressions::lit(non_null_rows), name.to_owned()));
                } else if let Some((min, name)) = take_optimizable_min(&**expr, &stats) {
                    projections.push((expressions::lit(min), name.to_owned()));
                } else if let Some((max, name)) = take_optimizable_max(&**expr, &stats) {
                    projections.push((expressions::lit(max), name.to_owned()));
                } else {
                    // TODO: we need all aggr_expr to be resolved (cf TODO fullres)
                    break;
                }
            }

            // TODO fullres: use statistics even if not all aggr_expr could be resolved
            if projections.len() == partial_agg_exec.aggr_expr().len() {
                // input can be entirely removed
                Ok(Arc::new(ProjectionExec::try_new(
                    projections,
                    Arc::new(PlaceholderRowExec::new(plan.schema())),
                )?))
            } else {
                plan.map_children(|child| {
                    self.optimize(child, _config).map(Transformed::yes)
                })
                .data()
            }
        } else {
            plan.map_children(|child| self.optimize(child, _config).map(Transformed::yes))
                .data()
        }
    }

    fn name(&self) -> &str {
        "aggregate_statistics"
    }

    /// This rule will change the nullable properties of the schema, disable the schema check.
    fn schema_check(&self) -> bool {
        false
    }
}

/// assert if the node passed as argument is a final `AggregateExec` node that can be optimized:
/// - its child (with possible intermediate layers) is a partial `AggregateExec` node
/// - they both have no grouping expression
/// If this is the case, return a ref to the partial `AggregateExec`, else `None`.
/// We would have preferred to return a casted ref to AggregateExec but the recursion requires
/// the `ExecutionPlan.children()` method that returns an owned reference.
fn take_optimizable(node: &dyn ExecutionPlan) -> Option<Arc<dyn ExecutionPlan>> {
    if let Some(final_agg_exec) = node.as_any().downcast_ref::<AggregateExec>() {
        if !final_agg_exec.mode().is_first_stage()
            && final_agg_exec.group_expr().is_empty()
        {
            let mut child = Arc::clone(final_agg_exec.input());
            loop {
                if let Some(partial_agg_exec) =
                    child.as_any().downcast_ref::<AggregateExec>()
                {
                    if partial_agg_exec.mode().is_first_stage()
                        && partial_agg_exec.group_expr().is_empty()
                        && partial_agg_exec.filter_expr().iter().all(|e| e.is_none())
                    {
                        return Some(child);
                    }
                }
                if let [ref childrens_child] = child.children().as_slice() {
                    child = Arc::clone(childrens_child);
                } else {
                    break;
                }
            }
        }
    }
    None
}

/// If this agg_expr is a count that can be exactly derived from the statistics, return it.
<<<<<<< HEAD
fn take_optimizable_column_and_lit_count(
=======
fn take_optimizable_column_and_table_count(
>>>>>>> 16346022
    agg_expr: &dyn AggregateExpr,
    stats: &Statistics,
) -> Option<(ScalarValue, String)> {
    let col_stats = &stats.column_statistics;
    if let Some(agg_expr) = agg_expr.as_any().downcast_ref::<AggregateFunctionExpr>() {
        if agg_expr.fun().name() == "COUNT" && !agg_expr.is_distinct() {
            if let Precision::Exact(num_rows) = stats.num_rows {
                let exprs = agg_expr.expressions();
                if exprs.len() == 1 {
                    // TODO optimize with exprs other than Column
                    if let Some(col_expr) =
                        exprs[0].as_any().downcast_ref::<expressions::Column>()
                    {
                        let current_val = &col_stats[col_expr.index()].null_count;
                        if let &Precision::Exact(val) = current_val {
                            return Some((
                                ScalarValue::Int64(Some((num_rows - val) as i64)),
                                agg_expr.name().to_string(),
                            ));
                        }
                    } else if let Some(lit_expr) =
                        exprs[0].as_any().downcast_ref::<expressions::Literal>()
                    {
                        if lit_expr.value() == &COUNT_STAR_EXPANSION {
                            return Some((
                                ScalarValue::Int64(Some(num_rows as i64)),
                                agg_expr.name().to_string(),
                            ));
                        }
                    }
                }
            }
        }
    }
    // TODO: Remove this after revmoing Builtin Count
    else if let (&Precision::Exact(num_rows), Some(casted_expr)) = (
        &stats.num_rows,
        agg_expr.as_any().downcast_ref::<expressions::Count>(),
    ) {
        // TODO implementing Eq on PhysicalExpr would help a lot here
        if casted_expr.expressions().len() == 1 {
            // TODO optimize with exprs other than Column
            if let Some(col_expr) = casted_expr.expressions()[0]
                .as_any()
                .downcast_ref::<expressions::Column>()
            {
                let current_val = &col_stats[col_expr.index()].null_count;
                if let &Precision::Exact(val) = current_val {
                    return Some((
                        ScalarValue::Int64(Some((num_rows - val) as i64)),
                        casted_expr.name().to_string(),
                    ));
                }
            } else if let Some(lit_expr) = casted_expr.expressions()[0]
                .as_any()
                .downcast_ref::<expressions::Literal>()
            {
                if lit_expr.value() == &COUNT_STAR_EXPANSION {
                    return Some((
                        ScalarValue::Int64(Some(num_rows as i64)),
<<<<<<< HEAD
                        agg_expr.name().to_string(),
=======
                        casted_expr.name().to_owned(),
>>>>>>> 16346022
                    ));
                }
            }
        }
    }

    None
}

/// If this agg_expr is a min that is exactly defined in the statistics, return it.
fn take_optimizable_min(
    agg_expr: &dyn AggregateExpr,
    stats: &Statistics,
) -> Option<(ScalarValue, String)> {
    if let Precision::Exact(num_rows) = &stats.num_rows {
        match *num_rows {
            0 => {
                // MIN/MAX with 0 rows is always null
                if let Some(casted_expr) =
                    agg_expr.as_any().downcast_ref::<expressions::Min>()
                {
                    if let Ok(min_data_type) =
                        ScalarValue::try_from(casted_expr.field().unwrap().data_type())
                    {
                        return Some((min_data_type, casted_expr.name().to_string()));
                    }
                }
            }
            value if value > 0 => {
                let col_stats = &stats.column_statistics;
                if let Some(casted_expr) =
                    agg_expr.as_any().downcast_ref::<expressions::Min>()
                {
                    if casted_expr.expressions().len() == 1 {
                        // TODO optimize with exprs other than Column
                        if let Some(col_expr) = casted_expr.expressions()[0]
                            .as_any()
                            .downcast_ref::<expressions::Column>()
                        {
                            if let Precision::Exact(val) =
                                &col_stats[col_expr.index()].min_value
                            {
                                if !val.is_null() {
                                    return Some((
                                        val.clone(),
                                        casted_expr.name().to_string(),
                                    ));
                                }
                            }
                        }
                    }
                }
            }
            _ => {}
        }
    }
    None
}

/// If this agg_expr is a max that is exactly defined in the statistics, return it.
fn take_optimizable_max(
    agg_expr: &dyn AggregateExpr,
    stats: &Statistics,
) -> Option<(ScalarValue, String)> {
    if let Precision::Exact(num_rows) = &stats.num_rows {
        match *num_rows {
            0 => {
                // MIN/MAX with 0 rows is always null
                if let Some(casted_expr) =
                    agg_expr.as_any().downcast_ref::<expressions::Max>()
                {
                    if let Ok(max_data_type) =
                        ScalarValue::try_from(casted_expr.field().unwrap().data_type())
                    {
                        return Some((max_data_type, casted_expr.name().to_string()));
                    }
                }
            }
            value if value > 0 => {
                let col_stats = &stats.column_statistics;
                if let Some(casted_expr) =
                    agg_expr.as_any().downcast_ref::<expressions::Max>()
                {
                    if casted_expr.expressions().len() == 1 {
                        // TODO optimize with exprs other than Column
                        if let Some(col_expr) = casted_expr.expressions()[0]
                            .as_any()
                            .downcast_ref::<expressions::Column>()
                        {
                            if let Precision::Exact(val) =
                                &col_stats[col_expr.index()].max_value
                            {
                                if !val.is_null() {
                                    return Some((
                                        val.clone(),
                                        casted_expr.name().to_string(),
                                    ));
                                }
                            }
                        }
                    }
                }
            }
            _ => {}
        }
    }
    None
}

#[cfg(test)]
pub(crate) mod tests {

    use super::*;
    use crate::logical_expr::Operator;
    use crate::physical_plan::aggregates::PhysicalGroupBy;
    use crate::physical_plan::coalesce_partitions::CoalescePartitionsExec;
    use crate::physical_plan::common;
    use crate::physical_plan::expressions::Count;
    use crate::physical_plan::filter::FilterExec;
    use crate::physical_plan::memory::MemoryExec;
    use crate::prelude::SessionContext;

    use arrow::array::Int32Array;
    use arrow::datatypes::{DataType, Field, Schema};
    use arrow::record_batch::RecordBatch;
    use datafusion_common::cast::as_int64_array;
    use datafusion_physical_expr::expressions::cast;
    use datafusion_physical_expr::PhysicalExpr;
    use datafusion_physical_plan::aggregates::AggregateMode;

    /// Mock data using a MemoryExec which has an exact count statistic
    fn mock_data() -> Result<Arc<MemoryExec>> {
        let schema = Arc::new(Schema::new(vec![
            Field::new("a", DataType::Int32, true),
            Field::new("b", DataType::Int32, true),
        ]));

        let batch = RecordBatch::try_new(
            Arc::clone(&schema),
            vec![
                Arc::new(Int32Array::from(vec![Some(1), Some(2), None])),
                Arc::new(Int32Array::from(vec![Some(4), None, Some(6)])),
            ],
        )?;

        Ok(Arc::new(MemoryExec::try_new(
            &[vec![batch]],
            Arc::clone(&schema),
            None,
        )?))
    }

    /// Checks that the count optimization was applied and we still get the right result
    async fn assert_count_optim_success(
        plan: AggregateExec,
        agg: TestAggregate,
    ) -> Result<()> {
        let session_ctx = SessionContext::new();
        let state = session_ctx.state();
        let plan: Arc<dyn ExecutionPlan> = Arc::new(plan);

        let optimized = AggregateStatistics::new()
            .optimize(Arc::clone(&plan), state.config_options())?;

        // A ProjectionExec is a sign that the count optimization was applied
        assert!(optimized.as_any().is::<ProjectionExec>());

        // run both the optimized and nonoptimized plan
        let optimized_result =
            common::collect(optimized.execute(0, session_ctx.task_ctx())?).await?;
        let nonoptimized_result =
            common::collect(plan.execute(0, session_ctx.task_ctx())?).await?;
        assert_eq!(optimized_result.len(), nonoptimized_result.len());

        //  and validate the results are the same and expected
        assert_eq!(optimized_result.len(), 1);
        check_batch(optimized_result.into_iter().next().unwrap(), &agg);
        // check the non optimized one too to ensure types and names remain the same
        assert_eq!(nonoptimized_result.len(), 1);
        check_batch(nonoptimized_result.into_iter().next().unwrap(), &agg);

        Ok(())
    }

    fn check_batch(batch: RecordBatch, agg: &TestAggregate) {
        let schema = batch.schema();
        let fields = schema.fields();
        assert_eq!(fields.len(), 1);

        let field = &fields[0];
        assert_eq!(field.name(), agg.column_name());
        assert_eq!(field.data_type(), &DataType::Int64);
        // note that nullabiolity differs

        assert_eq!(
            as_int64_array(batch.column(0)).unwrap().values(),
            &[agg.expected_count()]
        );
    }

    /// Describe the type of aggregate being tested
    pub(crate) enum TestAggregate {
        /// Testing COUNT(*) type aggregates
        CountStar,

        /// Testing for COUNT(column) aggregate
        ColumnA(Arc<Schema>),
    }

    impl TestAggregate {
        pub(crate) fn new_count_star() -> Self {
            Self::CountStar
        }

        fn new_count_column(schema: &Arc<Schema>) -> Self {
            Self::ColumnA(schema.clone())
        }

        /// Return appropriate expr depending if COUNT is for col or table (*)
        pub(crate) fn count_expr(&self) -> Arc<dyn AggregateExpr> {
            Arc::new(Count::new(
                self.column(),
                self.column_name(),
                DataType::Int64,
            ))
        }

        /// what argument would this aggregate need in the plan?
        fn column(&self) -> Arc<dyn PhysicalExpr> {
            match self {
                Self::CountStar => expressions::lit(COUNT_STAR_EXPANSION),
                Self::ColumnA(s) => expressions::col("a", s).unwrap(),
            }
        }

        /// What name would this aggregate produce in a plan?
        fn column_name(&self) -> &'static str {
            match self {
                Self::CountStar => "COUNT(*)",
                Self::ColumnA(_) => "COUNT(a)",
            }
        }

        /// What is the expected count?
        fn expected_count(&self) -> i64 {
            match self {
                TestAggregate::CountStar => 3,
                TestAggregate::ColumnA(_) => 2,
            }
        }
    }

    #[tokio::test]
    async fn test_count_partial_direct_child() -> Result<()> {
        // basic test case with the aggregation applied on a source with exact statistics
        let source = mock_data()?;
        let schema = source.schema();
        let agg = TestAggregate::new_count_star();

        let partial_agg = AggregateExec::try_new(
            AggregateMode::Partial,
            PhysicalGroupBy::default(),
            vec![agg.count_expr()],
            vec![None],
            source,
            Arc::clone(&schema),
        )?;

        let final_agg = AggregateExec::try_new(
            AggregateMode::Final,
            PhysicalGroupBy::default(),
            vec![agg.count_expr()],
            vec![None],
            Arc::new(partial_agg),
            Arc::clone(&schema),
        )?;

        assert_count_optim_success(final_agg, agg).await?;

        Ok(())
    }

    #[tokio::test]
    async fn test_count_partial_with_nulls_direct_child() -> Result<()> {
        // basic test case with the aggregation applied on a source with exact statistics
        let source = mock_data()?;
        let schema = source.schema();
        let agg = TestAggregate::new_count_column(&schema);

        let partial_agg = AggregateExec::try_new(
            AggregateMode::Partial,
            PhysicalGroupBy::default(),
            vec![agg.count_expr()],
            vec![None],
            source,
            Arc::clone(&schema),
        )?;

        let final_agg = AggregateExec::try_new(
            AggregateMode::Final,
            PhysicalGroupBy::default(),
            vec![agg.count_expr()],
            vec![None],
            Arc::new(partial_agg),
            Arc::clone(&schema),
        )?;

        assert_count_optim_success(final_agg, agg).await?;

        Ok(())
    }

    #[tokio::test]
    async fn test_count_partial_indirect_child() -> Result<()> {
        let source = mock_data()?;
        let schema = source.schema();
        let agg = TestAggregate::new_count_star();

        let partial_agg = AggregateExec::try_new(
            AggregateMode::Partial,
            PhysicalGroupBy::default(),
            vec![agg.count_expr()],
            vec![None],
            source,
            Arc::clone(&schema),
        )?;

        // We introduce an intermediate optimization step between the partial and final aggregtator
        let coalesce = CoalescePartitionsExec::new(Arc::new(partial_agg));

        let final_agg = AggregateExec::try_new(
            AggregateMode::Final,
            PhysicalGroupBy::default(),
            vec![agg.count_expr()],
            vec![None],
            Arc::new(coalesce),
            Arc::clone(&schema),
        )?;

        assert_count_optim_success(final_agg, agg).await?;

        Ok(())
    }

    #[tokio::test]
    async fn test_count_partial_with_nulls_indirect_child() -> Result<()> {
        let source = mock_data()?;
        let schema = source.schema();
        let agg = TestAggregate::new_count_column(&schema);

        let partial_agg = AggregateExec::try_new(
            AggregateMode::Partial,
            PhysicalGroupBy::default(),
            vec![agg.count_expr()],
            vec![None],
            source,
            Arc::clone(&schema),
        )?;

        // We introduce an intermediate optimization step between the partial and final aggregtator
        let coalesce = CoalescePartitionsExec::new(Arc::new(partial_agg));

        let final_agg = AggregateExec::try_new(
            AggregateMode::Final,
            PhysicalGroupBy::default(),
            vec![agg.count_expr()],
            vec![None],
            Arc::new(coalesce),
            Arc::clone(&schema),
        )?;

        assert_count_optim_success(final_agg, agg).await?;

        Ok(())
    }

    #[tokio::test]
    async fn test_count_inexact_stat() -> Result<()> {
        let source = mock_data()?;
        let schema = source.schema();
        let agg = TestAggregate::new_count_star();

        // adding a filter makes the statistics inexact
        let filter = Arc::new(FilterExec::try_new(
            expressions::binary(
                expressions::col("a", &schema)?,
                Operator::Gt,
                cast(expressions::lit(1u32), &schema, DataType::Int32)?,
                &schema,
            )?,
            source,
        )?);

        let partial_agg = AggregateExec::try_new(
            AggregateMode::Partial,
            PhysicalGroupBy::default(),
            vec![agg.count_expr()],
            vec![None],
            filter,
            Arc::clone(&schema),
        )?;

        let final_agg = AggregateExec::try_new(
            AggregateMode::Final,
            PhysicalGroupBy::default(),
            vec![agg.count_expr()],
            vec![None],
            Arc::new(partial_agg),
            Arc::clone(&schema),
        )?;

        let conf = ConfigOptions::new();
        let optimized =
            AggregateStatistics::new().optimize(Arc::new(final_agg), &conf)?;

        // check that the original ExecutionPlan was not replaced
        assert!(optimized.as_any().is::<AggregateExec>());

        Ok(())
    }

    #[tokio::test]
    async fn test_count_with_nulls_inexact_stat() -> Result<()> {
        let source = mock_data()?;
        let schema = source.schema();
        let agg = TestAggregate::new_count_column(&schema);

        // adding a filter makes the statistics inexact
        let filter = Arc::new(FilterExec::try_new(
            expressions::binary(
                expressions::col("a", &schema)?,
                Operator::Gt,
                cast(expressions::lit(1u32), &schema, DataType::Int32)?,
                &schema,
            )?,
            source,
        )?);

        let partial_agg = AggregateExec::try_new(
            AggregateMode::Partial,
            PhysicalGroupBy::default(),
            vec![agg.count_expr()],
            vec![None],
            filter,
            Arc::clone(&schema),
        )?;

        let final_agg = AggregateExec::try_new(
            AggregateMode::Final,
            PhysicalGroupBy::default(),
            vec![agg.count_expr()],
            vec![None],
            Arc::new(partial_agg),
            Arc::clone(&schema),
        )?;

        let conf = ConfigOptions::new();
        let optimized =
            AggregateStatistics::new().optimize(Arc::new(final_agg), &conf)?;

        // check that the original ExecutionPlan was not replaced
        assert!(optimized.as_any().is::<AggregateExec>());

        Ok(())
    }
}<|MERGE_RESOLUTION|>--- conflicted
+++ resolved
@@ -59,11 +59,7 @@
 
             for expr in partial_agg_exec.aggr_expr() {
                 if let Some((non_null_rows, name)) =
-<<<<<<< HEAD
-                    take_optimizable_column_and_lit_count(&**expr, &stats)
-=======
                     take_optimizable_column_and_table_count(&**expr, &stats)
->>>>>>> 16346022
                 {
                     projections.push((expressions::lit(non_null_rows), name.to_owned()));
                 } else if let Some((min, name)) = take_optimizable_min(&**expr, &stats) {
@@ -140,11 +136,7 @@
 }
 
 /// If this agg_expr is a count that can be exactly derived from the statistics, return it.
-<<<<<<< HEAD
-fn take_optimizable_column_and_lit_count(
-=======
 fn take_optimizable_column_and_table_count(
->>>>>>> 16346022
     agg_expr: &dyn AggregateExpr,
     stats: &Statistics,
 ) -> Option<(ScalarValue, String)> {
@@ -205,11 +197,7 @@
                 if lit_expr.value() == &COUNT_STAR_EXPANSION {
                     return Some((
                         ScalarValue::Int64(Some(num_rows as i64)),
-<<<<<<< HEAD
-                        agg_expr.name().to_string(),
-=======
                         casted_expr.name().to_owned(),
->>>>>>> 16346022
                     ));
                 }
             }
