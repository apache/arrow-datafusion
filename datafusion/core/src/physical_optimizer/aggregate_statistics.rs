// Licensed to the Apache Software Foundation (ASF) under one
// or more contributor license agreements.  See the NOTICE file
// distributed with this work for additional information
// regarding copyright ownership.  The ASF licenses this file
// to you under the Apache License, Version 2.0 (the
// "License"); you may not use this file except in compliance
// with the License.  You may obtain a copy of the License at
//
//   http://www.apache.org/licenses/LICENSE-2.0
//
// Unless required by applicable law or agreed to in writing,
// software distributed under the License is distributed on an
// "AS IS" BASIS, WITHOUT WARRANTIES OR CONDITIONS OF ANY
// KIND, either express or implied.  See the License for the
// specific language governing permissions and limitations
// under the License.

//! Utilizing exact statistics from sources to avoid scanning data
use std::sync::Arc;

use arrow::datatypes::Schema;

use crate::execution::context::SessionConfig;
use crate::physical_plan::aggregates::{AggregateExec, AggregateMode};
use crate::physical_plan::empty::EmptyExec;
use crate::physical_plan::projection::ProjectionExec;
use crate::physical_plan::{
    expressions, AggregateExpr, ColumnStatistics, ExecutionPlan, Statistics,
};
use crate::scalar::ScalarValue;

use super::optimizer::PhysicalOptimizerRule;
use super::utils::optimize_children;
use crate::error::Result;

/// Optimizer that uses available statistics for aggregate functions
#[derive(Default)]
pub struct AggregateStatistics {}

impl AggregateStatistics {
    #[allow(missing_docs)]
    pub fn new() -> Self {
        Self {}
    }
}

impl PhysicalOptimizerRule for AggregateStatistics {
    fn optimize(
        &self,
        plan: Arc<dyn ExecutionPlan>,
        config: &SessionConfig,
    ) -> Result<Arc<dyn ExecutionPlan>> {
        if let Some(partial_agg_exec) = take_optimizable(&*plan) {
            let partial_agg_exec = partial_agg_exec
                .as_any()
                .downcast_ref::<AggregateExec>()
<<<<<<< HEAD
                .expect("take_optimizable() ensures that this is a HashAggregateExec");
=======
                .expect("take_optimizable() ensures that this is a AggregateExec");
>>>>>>> 7304719b
            let stats = partial_agg_exec.input().statistics();
            let mut projections = vec![];
            for expr in partial_agg_exec.aggr_expr() {
                if let Some((non_null_rows, name)) =
                    take_optimizable_column_count(&**expr, &stats)
                {
                    projections.push((expressions::lit(non_null_rows), name.to_owned()));
                } else if let Some((num_rows, name)) =
                    take_optimizable_table_count(&**expr, &stats)
                {
                    projections.push((expressions::lit(num_rows), name.to_owned()));
                } else if let Some((min, name)) = take_optimizable_min(&**expr, &stats) {
                    projections.push((expressions::lit(min), name.to_owned()));
                } else if let Some((max, name)) = take_optimizable_max(&**expr, &stats) {
                    projections.push((expressions::lit(max), name.to_owned()));
                } else {
                    // TODO: we need all aggr_expr to be resolved (cf TODO fullres)
                    break;
                }
            }

            // TODO fullres: use statistics even if not all aggr_expr could be resolved
            if projections.len() == partial_agg_exec.aggr_expr().len() {
                // input can be entirely removed
                Ok(Arc::new(ProjectionExec::try_new(
                    projections,
                    Arc::new(EmptyExec::new(true, Arc::new(Schema::empty()))),
                )?))
            } else {
                optimize_children(self, plan, config)
            }
        } else {
            optimize_children(self, plan, config)
        }
    }

    fn name(&self) -> &str {
        "aggregate_statistics"
    }
}

/// assert if the node passed as argument is a final `AggregateExec` node that can be optimized:
/// - its child (with posssible intermediate layers) is a partial `AggregateExec` node
/// - they both have no grouping expression
/// - the statistics are exact
/// If this is the case, return a ref to the partial `AggregateExec`, else `None`.
/// We would have prefered to return a casted ref to AggregateExec but the recursion requires
/// the `ExecutionPlan.children()` method that returns an owned reference.
fn take_optimizable(node: &dyn ExecutionPlan) -> Option<Arc<dyn ExecutionPlan>> {
    if let Some(final_agg_exec) = node.as_any().downcast_ref::<AggregateExec>() {
        if final_agg_exec.mode() == &AggregateMode::Final
            && final_agg_exec.group_expr().is_empty()
        {
            let mut child = Arc::clone(final_agg_exec.input());
            loop {
                if let Some(partial_agg_exec) =
                    child.as_any().downcast_ref::<AggregateExec>()
                {
                    if partial_agg_exec.mode() == &AggregateMode::Partial
                        && partial_agg_exec.group_expr().is_empty()
                    {
                        let stats = partial_agg_exec.input().statistics();
                        if stats.is_exact {
                            return Some(child);
                        }
                    }
                }
                if let [ref childrens_child] = child.children().as_slice() {
                    child = Arc::clone(childrens_child);
                } else {
                    break;
                }
            }
        }
    }
    None
}

/// If this agg_expr is a count that is defined in the statistics, return it
fn take_optimizable_table_count(
    agg_expr: &dyn AggregateExpr,
    stats: &Statistics,
) -> Option<(ScalarValue, &'static str)> {
    if let (Some(num_rows), Some(casted_expr)) = (
        stats.num_rows,
        agg_expr.as_any().downcast_ref::<expressions::Count>(),
    ) {
        // TODO implementing Eq on PhysicalExpr would help a lot here
        if casted_expr.expressions().len() == 1 {
            if let Some(lit_expr) = casted_expr.expressions()[0]
                .as_any()
                .downcast_ref::<expressions::Literal>()
            {
                if lit_expr.value() == &ScalarValue::UInt8(Some(1)) {
                    return Some((
                        ScalarValue::UInt64(Some(num_rows as u64)),
                        "COUNT(UInt8(1))",
                    ));
                }
            }
        }
    }
    None
}

/// If this agg_expr is a count that can be derived from the statistics, return it
fn take_optimizable_column_count(
    agg_expr: &dyn AggregateExpr,
    stats: &Statistics,
) -> Option<(ScalarValue, String)> {
    if let (Some(num_rows), Some(col_stats), Some(casted_expr)) = (
        stats.num_rows,
        &stats.column_statistics,
        agg_expr.as_any().downcast_ref::<expressions::Count>(),
    ) {
        if casted_expr.expressions().len() == 1 {
            // TODO optimize with exprs other than Column
            if let Some(col_expr) = casted_expr.expressions()[0]
                .as_any()
                .downcast_ref::<expressions::Column>()
            {
                if let ColumnStatistics {
                    null_count: Some(val),
                    ..
                } = &col_stats[col_expr.index()]
                {
                    let expr = format!("COUNT({})", col_expr.name());
                    return Some((
                        ScalarValue::UInt64(Some((num_rows - val) as u64)),
                        expr,
                    ));
                }
            }
        }
    }
    None
}

/// If this agg_expr is a min that is defined in the statistics, return it
fn take_optimizable_min(
    agg_expr: &dyn AggregateExpr,
    stats: &Statistics,
) -> Option<(ScalarValue, String)> {
    if let (Some(col_stats), Some(casted_expr)) = (
        &stats.column_statistics,
        agg_expr.as_any().downcast_ref::<expressions::Min>(),
    ) {
        if casted_expr.expressions().len() == 1 {
            // TODO optimize with exprs other than Column
            if let Some(col_expr) = casted_expr.expressions()[0]
                .as_any()
                .downcast_ref::<expressions::Column>()
            {
                if let ColumnStatistics {
                    min_value: Some(val),
                    ..
                } = &col_stats[col_expr.index()]
                {
                    return Some((val.clone(), format!("MIN({})", col_expr.name())));
                }
            }
        }
    }
    None
}

/// If this agg_expr is a max that is defined in the statistics, return it
fn take_optimizable_max(
    agg_expr: &dyn AggregateExpr,
    stats: &Statistics,
) -> Option<(ScalarValue, String)> {
    if let (Some(col_stats), Some(casted_expr)) = (
        &stats.column_statistics,
        agg_expr.as_any().downcast_ref::<expressions::Max>(),
    ) {
        if casted_expr.expressions().len() == 1 {
            // TODO optimize with exprs other than Column
            if let Some(col_expr) = casted_expr.expressions()[0]
                .as_any()
                .downcast_ref::<expressions::Column>()
            {
                if let ColumnStatistics {
                    max_value: Some(val),
                    ..
                } = &col_stats[col_expr.index()]
                {
                    return Some((val.clone(), format!("MAX({})", col_expr.name())));
                }
            }
        }
    }
    None
}

#[cfg(test)]
mod tests {
    use super::*;
    use std::sync::Arc;

    use arrow::array::{Int32Array, UInt64Array};
    use arrow::datatypes::{DataType, Field, Schema};
    use arrow::record_batch::RecordBatch;

    use crate::error::Result;
    use crate::logical_plan::Operator;
    use crate::physical_plan::aggregates::AggregateExec;
    use crate::physical_plan::coalesce_partitions::CoalescePartitionsExec;
    use crate::physical_plan::common;
    use crate::physical_plan::expressions::Count;
    use crate::physical_plan::filter::FilterExec;
    use crate::physical_plan::memory::MemoryExec;
    use crate::prelude::SessionContext;

    /// Mock data using a MemoryExec which has an exact count statistic
    fn mock_data() -> Result<Arc<MemoryExec>> {
        let schema = Arc::new(Schema::new(vec![
            Field::new("a", DataType::Int32, false),
            Field::new("b", DataType::Int32, false),
        ]));

        let batch = RecordBatch::try_new(
            Arc::clone(&schema),
            vec![
                Arc::new(Int32Array::from(vec![Some(1), Some(2), None])),
                Arc::new(Int32Array::from(vec![Some(4), None, Some(6)])),
            ],
        )?;

        Ok(Arc::new(MemoryExec::try_new(
            &[vec![batch]],
            Arc::clone(&schema),
            None,
        )?))
    }

    /// Checks that the count optimization was applied and we still get the right result
    async fn assert_count_optim_success(plan: AggregateExec, nulls: bool) -> Result<()> {
        let session_ctx = SessionContext::new();
        let task_ctx = session_ctx.task_ctx();
        let conf = session_ctx.copied_config();
        let optimized = AggregateStatistics::new().optimize(Arc::new(plan), &conf)?;

        let (col, count) = match nulls {
            false => (Field::new("COUNT(UInt8(1))", DataType::UInt64, false), 3),
            true => (Field::new("COUNT(a)", DataType::UInt64, false), 2),
        };

        // A ProjectionExec is a sign that the count optimization was applied
        assert!(optimized.as_any().is::<ProjectionExec>());
        let result = common::collect(optimized.execute(0, task_ctx)?).await?;
        assert_eq!(result[0].schema(), Arc::new(Schema::new(vec![col])));
        assert_eq!(
            result[0]
                .column(0)
                .as_any()
                .downcast_ref::<UInt64Array>()
                .unwrap()
                .values(),
            &[count]
        );
        Ok(())
    }

    fn count_expr(schema: Option<&Schema>, col: Option<&str>) -> Arc<dyn AggregateExpr> {
        // Return appropriate expr depending if COUNT is for col or table
        let expr = match schema {
            None => expressions::lit(ScalarValue::UInt8(Some(1))),
            Some(s) => expressions::col(col.unwrap(), s).unwrap(),
        };
        Arc::new(Count::new(expr, "my_count_alias", DataType::UInt64))
    }

    #[tokio::test]
    async fn test_count_partial_direct_child() -> Result<()> {
        // basic test case with the aggregation applied on a source with exact statistics
        let source = mock_data()?;
        let schema = source.schema();

        let partial_agg = AggregateExec::try_new(
            AggregateMode::Partial,
            vec![],
            vec![count_expr(None, None)],
            source,
            Arc::clone(&schema),
        )?;

        let final_agg = AggregateExec::try_new(
            AggregateMode::Final,
            vec![],
            vec![count_expr(None, None)],
            Arc::new(partial_agg),
            Arc::clone(&schema),
        )?;

        assert_count_optim_success(final_agg, false).await?;

        Ok(())
    }

    #[tokio::test]
    async fn test_count_partial_with_nulls_direct_child() -> Result<()> {
        // basic test case with the aggregation applied on a source with exact statistics
        let source = mock_data()?;
        let schema = source.schema();

        let partial_agg = AggregateExec::try_new(
            AggregateMode::Partial,
            vec![],
            vec![count_expr(Some(&schema), Some("a"))],
            source,
            Arc::clone(&schema),
        )?;

        let final_agg = AggregateExec::try_new(
            AggregateMode::Final,
            vec![],
            vec![count_expr(Some(&schema), Some("a"))],
            Arc::new(partial_agg),
            Arc::clone(&schema),
        )?;

        assert_count_optim_success(final_agg, true).await?;

        Ok(())
    }

    #[tokio::test]
    async fn test_count_partial_indirect_child() -> Result<()> {
        let source = mock_data()?;
        let schema = source.schema();

        let partial_agg = AggregateExec::try_new(
            AggregateMode::Partial,
            vec![],
            vec![count_expr(None, None)],
            source,
            Arc::clone(&schema),
        )?;

        // We introduce an intermediate optimization step between the partial and final aggregtator
        let coalesce = CoalescePartitionsExec::new(Arc::new(partial_agg));

        let final_agg = AggregateExec::try_new(
            AggregateMode::Final,
            vec![],
            vec![count_expr(None, None)],
            Arc::new(coalesce),
            Arc::clone(&schema),
        )?;

        assert_count_optim_success(final_agg, false).await?;

        Ok(())
    }

    #[tokio::test]
    async fn test_count_partial_with_nulls_indirect_child() -> Result<()> {
        let source = mock_data()?;
        let schema = source.schema();

        let partial_agg = AggregateExec::try_new(
            AggregateMode::Partial,
            vec![],
            vec![count_expr(Some(&schema), Some("a"))],
            source,
            Arc::clone(&schema),
        )?;

        // We introduce an intermediate optimization step between the partial and final aggregtator
        let coalesce = CoalescePartitionsExec::new(Arc::new(partial_agg));

        let final_agg = AggregateExec::try_new(
            AggregateMode::Final,
            vec![],
            vec![count_expr(Some(&schema), Some("a"))],
            Arc::new(coalesce),
            Arc::clone(&schema),
        )?;

        assert_count_optim_success(final_agg, true).await?;

        Ok(())
    }

    #[tokio::test]
    async fn test_count_inexact_stat() -> Result<()> {
        let source = mock_data()?;
        let schema = source.schema();

        // adding a filter makes the statistics inexact
        let filter = Arc::new(FilterExec::try_new(
            expressions::binary(
                expressions::col("a", &schema)?,
                Operator::Gt,
                expressions::lit(ScalarValue::from(1u32)),
                &schema,
            )?,
            source,
        )?);

        let partial_agg = AggregateExec::try_new(
            AggregateMode::Partial,
            vec![],
            vec![count_expr(None, None)],
            filter,
            Arc::clone(&schema),
        )?;

        let final_agg = AggregateExec::try_new(
            AggregateMode::Final,
            vec![],
            vec![count_expr(None, None)],
            Arc::new(partial_agg),
            Arc::clone(&schema),
        )?;

        let conf = SessionConfig::new();
        let optimized =
            AggregateStatistics::new().optimize(Arc::new(final_agg), &conf)?;

        // check that the original ExecutionPlan was not replaced
        assert!(optimized.as_any().is::<AggregateExec>());

        Ok(())
    }

    #[tokio::test]
    async fn test_count_with_nulls_inexact_stat() -> Result<()> {
        let source = mock_data()?;
        let schema = source.schema();

        // adding a filter makes the statistics inexact
        let filter = Arc::new(FilterExec::try_new(
            expressions::binary(
                expressions::col("a", &schema)?,
                Operator::Gt,
                expressions::lit(ScalarValue::from(1u32)),
                &schema,
            )?,
            source,
        )?);

        let partial_agg = AggregateExec::try_new(
            AggregateMode::Partial,
            vec![],
            vec![count_expr(Some(&schema), Some("a"))],
            filter,
            Arc::clone(&schema),
        )?;

        let final_agg = AggregateExec::try_new(
            AggregateMode::Final,
            vec![],
            vec![count_expr(Some(&schema), Some("a"))],
            Arc::new(partial_agg),
            Arc::clone(&schema),
        )?;

        let conf = SessionConfig::new();
        let optimized =
            AggregateStatistics::new().optimize(Arc::new(final_agg), &conf)?;

        // check that the original ExecutionPlan was not replaced
        assert!(optimized.as_any().is::<AggregateExec>());

        Ok(())
    }
}<|MERGE_RESOLUTION|>--- conflicted
+++ resolved
@@ -54,11 +54,7 @@
             let partial_agg_exec = partial_agg_exec
                 .as_any()
                 .downcast_ref::<AggregateExec>()
-<<<<<<< HEAD
-                .expect("take_optimizable() ensures that this is a HashAggregateExec");
-=======
                 .expect("take_optimizable() ensures that this is a AggregateExec");
->>>>>>> 7304719b
             let stats = partial_agg_exec.input().statistics();
             let mut projections = vec![];
             for expr in partial_agg_exec.aggr_expr() {
