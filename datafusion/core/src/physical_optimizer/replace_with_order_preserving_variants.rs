// Licensed to the Apache Software Foundation (ASF) under one
// or more contributor license agreements.  See the NOTICE file
// distributed with this work for additional information
// regarding copyright ownership.  The ASF licenses this file
// to you under the Apache License, Version 2.0 (the
// "License"); you may not use this file except in compliance
// with the License.  You may obtain a copy of the License at
//
//   http://www.apache.org/licenses/LICENSE-2.0
//
// Unless required by applicable law or agreed to in writing,
// software distributed under the License is distributed on an
// "AS IS" BASIS, WITHOUT WARRANTIES OR CONDITIONS OF ANY
// KIND, either express or implied.  See the License for the
// specific language governing permissions and limitations
// under the License.

//! Optimizer rule that replaces executors that lose ordering with their
//! order-preserving variants when it is helpful; either in terms of
//! performance or to accommodate unbounded streams by fixing the pipeline.

use std::sync::Arc;

use crate::error::Result;
use crate::physical_optimizer::utils::{is_coalesce_partitions, is_sort, ExecTree};
use crate::physical_plan::repartition::RepartitionExec;
use crate::physical_plan::sorts::sort_preserving_merge::SortPreservingMergeExec;
use crate::physical_plan::{with_new_children_if_necessary, ExecutionPlan};

use super::utils::is_repartition;

use datafusion_common::config::ConfigOptions;
use datafusion_common::tree_node::{Transformed, TreeNode, VisitRecursion};
use datafusion_physical_plan::unbounded_output;

/// For a given `plan`, this object carries the information one needs from its
/// descendants to decide whether it is beneficial to replace order-losing (but
/// somewhat faster) variants of certain operators with their order-preserving
/// (but somewhat slower) cousins.
#[derive(Debug, Clone)]
pub(crate) struct OrderPreservationContext {
    pub(crate) plan: Arc<dyn ExecutionPlan>,
    ordering_onwards: Vec<Option<ExecTree>>,
}

impl OrderPreservationContext {
    /// Creates a "default" order-preservation context.
    pub fn new(plan: Arc<dyn ExecutionPlan>) -> Self {
        let length = plan.children().len();
        OrderPreservationContext {
            plan,
            ordering_onwards: vec![None; length],
        }
    }

    /// Creates a new order-preservation context from those of children nodes.
    pub fn new_from_children_nodes(
        children_nodes: Vec<OrderPreservationContext>,
        parent_plan: Arc<dyn ExecutionPlan>,
    ) -> Result<Self> {
        let children_plans = children_nodes
            .iter()
            .map(|item| item.plan.clone())
            .collect();
        let ordering_onwards = children_nodes
            .into_iter()
            .enumerate()
            .map(|(idx, item)| {
                // `ordering_onwards` tree keeps track of executors that maintain
                // ordering, (or that can maintain ordering with the replacement of
                // its variant)
                let plan = item.plan;
                let children = plan.children();
                let ordering_onwards = item.ordering_onwards;
                if children.is_empty() {
                    // Plan has no children, there is nothing to propagate.
                    None
                } else if ordering_onwards[0].is_none()
                    && ((is_repartition(&plan) && !plan.maintains_input_order()[0])
                        || (is_coalesce_partitions(&plan)
                            && children[0].output_ordering().is_some()))
                {
                    Some(ExecTree::new(plan, idx, vec![]))
                } else {
                    let children = ordering_onwards
                        .into_iter()
                        .flatten()
                        .filter(|item| {
                            // Only consider operators that maintains ordering
                            plan.maintains_input_order()[item.idx]
                                || is_coalesce_partitions(&plan)
                                || is_repartition(&plan)
                        })
                        .collect::<Vec<_>>();
                    if children.is_empty() {
                        None
                    } else {
                        Some(ExecTree::new(plan, idx, children))
                    }
                }
            })
            .collect();
        let plan = with_new_children_if_necessary(parent_plan, children_plans)?.into();
        Ok(OrderPreservationContext {
            plan,
            ordering_onwards,
        })
    }

    /// Computes order-preservation contexts for every child of the plan.
    pub fn children(&self) -> Vec<OrderPreservationContext> {
        self.plan
            .children()
            .into_iter()
            .map(OrderPreservationContext::new)
            .collect()
    }
}

impl TreeNode for OrderPreservationContext {
    fn apply_children<F>(&self, op: &mut F) -> Result<VisitRecursion>
    where
        F: FnMut(&Self) -> Result<VisitRecursion>,
    {
        for child in self.children() {
            match op(&child)? {
                VisitRecursion::Continue => {}
                VisitRecursion::Skip => return Ok(VisitRecursion::Continue),
                VisitRecursion::Stop => return Ok(VisitRecursion::Stop),
            }
        }
        Ok(VisitRecursion::Continue)
    }

    fn map_children<F>(self, transform: F) -> Result<Self>
    where
        F: FnMut(Self) -> Result<Self>,
    {
        let children = self.children();
        if children.is_empty() {
            Ok(self)
        } else {
            let children_nodes = children
                .into_iter()
                .map(transform)
                .collect::<Result<Vec<_>>>()?;
            OrderPreservationContext::new_from_children_nodes(children_nodes, self.plan)
        }
    }
}

/// Calculates the updated plan by replacing executors that lose ordering
/// inside the `ExecTree` with their order-preserving variants. This will
/// generate an alternative plan, which will be accepted or rejected later on
/// depending on whether it helps us remove a `SortExec`.
fn get_updated_plan(
    exec_tree: &ExecTree,
    // Flag indicating that it is desirable to replace `RepartitionExec`s with
    // `SortPreservingRepartitionExec`s:
    is_spr_better: bool,
    // Flag indicating that it is desirable to replace `CoalescePartitionsExec`s
    // with `SortPreservingMergeExec`s:
    is_spm_better: bool,
) -> Result<Arc<dyn ExecutionPlan>> {
    let plan = exec_tree.plan.clone();

    let mut children = plan.children();
    // Update children and their descendants in the given tree:
    for item in &exec_tree.children {
        children[item.idx] = get_updated_plan(item, is_spr_better, is_spm_better)?;
    }
    // Construct the plan with updated children:
    let mut plan = plan.with_new_children(children)?;

    // When a `RepartitionExec` doesn't preserve ordering, replace it with
    // a `SortPreservingRepartitionExec` if appropriate:
    if is_repartition(&plan) && !plan.maintains_input_order()[0] && is_spr_better {
        let child = plan.children().swap_remove(0);
        let repartition = RepartitionExec::try_new(child, plan.output_partitioning())?
            .with_preserve_order();
        plan = Arc::new(repartition) as _
    }
    // When the input of a `CoalescePartitionsExec` has an ordering, replace it
    // with a `SortPreservingMergeExec` if appropriate:
    let mut children = plan.children();
    if is_coalesce_partitions(&plan)
        && children[0].output_ordering().is_some()
        && is_spm_better
    {
        let child = children.swap_remove(0);
        plan = Arc::new(SortPreservingMergeExec::new(
            child.output_ordering().unwrap_or(&[]).to_vec(),
            child,
        )) as _
    }
    Ok(plan)
}

/// The `replace_with_order_preserving_variants` optimizer sub-rule tries to
/// remove `SortExec`s from the physical plan by replacing operators that do
/// not preserve ordering with their order-preserving variants; i.e. by replacing
/// `RepartitionExec`s with `SortPreservingRepartitionExec`s or by replacing
/// `CoalescePartitionsExec`s with `SortPreservingMergeExec`s.
///
/// If this replacement is helpful for removing a `SortExec`, it updates the plan.
/// Otherwise, it leaves the plan unchanged.
///
/// Note: this optimizer sub-rule will only produce `SortPreservingRepartitionExec`s
/// if the query is bounded or if the config option `bounded_order_preserving_variants`
/// is set to `true`.
///
/// The algorithm flow is simply like this:
/// 1. Visit nodes of the physical plan bottom-up and look for `SortExec` nodes.
/// 1_1. During the traversal, build an `ExecTree` to keep track of operators
///      that maintain ordering (or can maintain ordering when replaced by an
///      order-preserving variant) until a `SortExec` is found.
/// 2. When a `SortExec` is found, update the child of the `SortExec` by replacing
///    operators that do not preserve ordering in the `ExecTree` with their order
///    preserving variants.
/// 3. Check if the `SortExec` is still necessary in the updated plan by comparing
///    its input ordering with the output ordering it imposes. We do this because
///    replacing operators that lose ordering with their order-preserving variants
///    enables us to preserve the previously lost ordering at the input of `SortExec`.
/// 4. If the `SortExec` in question turns out to be unnecessary, remove it and use
///     updated plan. Otherwise, use the original plan.
/// 5. Continue the bottom-up traversal until another `SortExec` is seen, or the traversal
///    is complete.
pub(crate) fn replace_with_order_preserving_variants(
    requirements: OrderPreservationContext,
    // A flag indicating that replacing `RepartitionExec`s with
    // `SortPreservingRepartitionExec`s is desirable when it helps
    // to remove a `SortExec` from the plan. If this flag is `false`,
    // this replacement should only be made to fix the pipeline (streaming).
    is_spr_better: bool,
    // A flag indicating that replacing `CoalescePartitionsExec`s with
    // `SortPreservingMergeExec`s is desirable when it helps to remove
    // a `SortExec` from the plan. If this flag is `false`, this replacement
    // should only be made to fix the pipeline (streaming).
    is_spm_better: bool,
    config: &ConfigOptions,
) -> Result<Transformed<OrderPreservationContext>> {
    let plan = &requirements.plan;
    let ordering_onwards = &requirements.ordering_onwards;
    if is_sort(plan) {
        let exec_tree = if let Some(exec_tree) = &ordering_onwards[0] {
            exec_tree
        } else {
            return Ok(Transformed::No(requirements));
        };
        // For unbounded cases, replace with the order-preserving variant in
        // any case, as doing so helps fix the pipeline.
        // Also do the replacement if opted-in via config options.
        let use_order_preserving_variant =
            config.optimizer.prefer_existing_sort || unbounded_output(plan);
        let updated_sort_input = get_updated_plan(
            exec_tree,
            is_spr_better || use_order_preserving_variant,
            is_spm_better || use_order_preserving_variant,
        )?;
        // If this sort is unnecessary, we should remove it and update the plan:
        if updated_sort_input
            .equivalence_properties()
            .ordering_satisfy(plan.output_ordering().unwrap_or(&[]))
        {
            return Ok(Transformed::Yes(OrderPreservationContext {
                plan: updated_sort_input,
                ordering_onwards: vec![None],
            }));
        }
    }

    Ok(Transformed::No(requirements))
}

#[cfg(test)]
mod tests {
    use super::*;

    use crate::datasource::file_format::file_compression_type::FileCompressionType;
    use crate::datasource::listing::PartitionedFile;
    use crate::datasource::physical_plan::{CsvExec, FileScanConfig};
    use crate::physical_plan::coalesce_batches::CoalesceBatchesExec;
    use crate::physical_plan::coalesce_partitions::CoalescePartitionsExec;
    use crate::physical_plan::filter::FilterExec;
    use crate::physical_plan::joins::{HashJoinExec, PartitionMode};
    use crate::physical_plan::repartition::RepartitionExec;
    use crate::physical_plan::sorts::sort::SortExec;
    use crate::physical_plan::sorts::sort_preserving_merge::SortPreservingMergeExec;
    use crate::physical_plan::{displayable, Partitioning};
    use crate::prelude::SessionConfig;

    use arrow::compute::SortOptions;
    use arrow::datatypes::{DataType, Field, Schema, SchemaRef};
    use datafusion_common::tree_node::TreeNode;
    use datafusion_common::{Result, Statistics};
    use datafusion_execution::object_store::ObjectStoreUrl;
    use datafusion_expr::{JoinType, Operator};
    use datafusion_physical_expr::expressions::{self, col, Column};
    use datafusion_physical_expr::PhysicalSortExpr;

    /// Runs the `replace_with_order_preserving_variants` sub-rule and asserts the plan
    /// against the original and expected plans.
    ///
    /// `$EXPECTED_PLAN_LINES`: input plan
    /// `$EXPECTED_OPTIMIZED_PLAN_LINES`: optimized plan
    /// `$PLAN`: the plan to optimized
    /// `$ALLOW_BOUNDED`: whether to allow the plan to be optimized for bounded cases
    macro_rules! assert_optimized {
        ($EXPECTED_PLAN_LINES: expr, $EXPECTED_OPTIMIZED_PLAN_LINES: expr, $PLAN: expr) => {
            assert_optimized!(
                $EXPECTED_PLAN_LINES,
                $EXPECTED_OPTIMIZED_PLAN_LINES,
                $PLAN,
                false
            );
        };
        ($EXPECTED_PLAN_LINES: expr, $EXPECTED_OPTIMIZED_PLAN_LINES: expr, $PLAN: expr, $ALLOW_BOUNDED: expr) => {
            let physical_plan = $PLAN;
            let formatted = displayable(physical_plan.as_ref()).indent(true).to_string();
            let actual: Vec<&str> = formatted.trim().lines().collect();

            let expected_plan_lines: Vec<&str> = $EXPECTED_PLAN_LINES
                .iter().map(|s| *s).collect();

            assert_eq!(
                expected_plan_lines, actual,
                "\n**Original Plan Mismatch\n\nexpected:\n\n{expected_plan_lines:#?}\nactual:\n\n{actual:#?}\n\n"
            );

            let expected_optimized_lines: Vec<&str> = $EXPECTED_OPTIMIZED_PLAN_LINES.iter().map(|s| *s).collect();

            // Run the rule top-down
            // let optimized_physical_plan = physical_plan.transform_down(&replace_repartition_execs)?;
            let config = SessionConfig::new().with_prefer_existing_sort($ALLOW_BOUNDED);
            let plan_with_pipeline_fixer = OrderPreservationContext::new(physical_plan);
            let parallel = plan_with_pipeline_fixer.transform_up(&|plan_with_pipeline_fixer| replace_with_order_preserving_variants(plan_with_pipeline_fixer, false, false, config.options()))?;
            let optimized_physical_plan = parallel.plan;

            // Get string representation of the plan
            let actual = get_plan_string(&optimized_physical_plan);
            assert_eq!(
                expected_optimized_lines, actual,
                "\n**Optimized Plan Mismatch\n\nexpected:\n\n{expected_optimized_lines:#?}\nactual:\n\n{actual:#?}\n\n"
            );
        };
    }

    #[tokio::test]
    // Searches for a simple sort and a repartition just after it, the second repartition with 1 input partition should not be affected
    async fn test_replace_multiple_input_repartition_1() -> Result<()> {
        let schema = create_test_schema()?;
        let sort_exprs = vec![sort_expr("a", &schema)];
        let source = csv_exec_sorted(&schema, sort_exprs, true);
        let repartition = repartition_exec_hash(repartition_exec_round_robin(source));
        let sort = sort_exec(vec![sort_expr("a", &schema)], repartition, true);

        let physical_plan =
            sort_preserving_merge_exec(vec![sort_expr("a", &schema)], sort);

        let expected_input = ["SortPreservingMergeExec: [a@0 ASC NULLS LAST]",
            "  SortExec: expr=[a@0 ASC NULLS LAST]",
            "    RepartitionExec: partitioning=Hash([c@1], 8), input_partitions=8",
            "      RepartitionExec: partitioning=RoundRobinBatch(8), input_partitions=1",
            "        CsvExec: file_groups={1 group: [[file_path]]}, projection=[a, c, d], infinite_source=true, output_ordering=[a@0 ASC NULLS LAST], has_header=true"];
        let expected_optimized = ["SortPreservingMergeExec: [a@0 ASC NULLS LAST]",
            "  SortPreservingRepartitionExec: partitioning=Hash([c@1], 8), input_partitions=8, sort_exprs=a@0 ASC NULLS LAST",
            "    RepartitionExec: partitioning=RoundRobinBatch(8), input_partitions=1",
            "      CsvExec: file_groups={1 group: [[file_path]]}, projection=[a, c, d], infinite_source=true, output_ordering=[a@0 ASC NULLS LAST], has_header=true"];
        assert_optimized!(expected_input, expected_optimized, physical_plan);
        Ok(())
    }

    #[tokio::test]
    async fn test_with_inter_children_change_only() -> Result<()> {
        let schema = create_test_schema()?;
        let sort_exprs = vec![sort_expr_default("a", &schema)];
        let source = csv_exec_sorted(&schema, sort_exprs, true);
        let repartition_rr = repartition_exec_round_robin(source);
        let repartition_hash = repartition_exec_hash(repartition_rr);
        let coalesce_partitions = coalesce_partitions_exec(repartition_hash);
        let sort = sort_exec(
            vec![sort_expr_default("a", &coalesce_partitions.schema())],
            coalesce_partitions,
            false,
        );
        let repartition_rr2 = repartition_exec_round_robin(sort);
        let repartition_hash2 = repartition_exec_hash(repartition_rr2);
        let filter = filter_exec(repartition_hash2);
<<<<<<< HEAD
        let sort2 = sort_exec(vec![sort_expr_default("a", &schema)], filter, true);
=======
        let sort2 =
            sort_exec(vec![sort_expr_default("a", &filter.schema())], filter, true);
>>>>>>> 4c6f5c53

        let physical_plan = sort_preserving_merge_exec(
            vec![sort_expr_default("a", &sort2.schema())],
            sort2,
        );

        let expected_input = [
            "SortPreservingMergeExec: [a@0 ASC]",
            "  SortExec: expr=[a@0 ASC]",
            "    FilterExec: c@1 > 3",
            "      RepartitionExec: partitioning=Hash([c@1], 8), input_partitions=8",
            "        RepartitionExec: partitioning=RoundRobinBatch(8), input_partitions=1",
            "          SortExec: expr=[a@0 ASC]",
            "            CoalescePartitionsExec",
            "              RepartitionExec: partitioning=Hash([c@1], 8), input_partitions=8",
            "                RepartitionExec: partitioning=RoundRobinBatch(8), input_partitions=1",
            "                  CsvExec: file_groups={1 group: [[file_path]]}, projection=[a, c, d], infinite_source=true, output_ordering=[a@0 ASC], has_header=true",
        ];

        let expected_optimized = [
            "SortPreservingMergeExec: [a@0 ASC]",
            "  FilterExec: c@1 > 3",
            "    SortPreservingRepartitionExec: partitioning=Hash([c@1], 8), input_partitions=8, sort_exprs=a@0 ASC",
            "      RepartitionExec: partitioning=RoundRobinBatch(8), input_partitions=1",
            "        SortPreservingMergeExec: [a@0 ASC]",
            "          SortPreservingRepartitionExec: partitioning=Hash([c@1], 8), input_partitions=8, sort_exprs=a@0 ASC",
            "            RepartitionExec: partitioning=RoundRobinBatch(8), input_partitions=1",
            "              CsvExec: file_groups={1 group: [[file_path]]}, projection=[a, c, d], infinite_source=true, output_ordering=[a@0 ASC], has_header=true",
        ];
        assert_optimized!(expected_input, expected_optimized, physical_plan);
        Ok(())
    }

    #[tokio::test]
    async fn test_replace_multiple_input_repartition_2() -> Result<()> {
        let schema = create_test_schema()?;
        let sort_exprs = vec![sort_expr("a", &schema)];
        let source = csv_exec_sorted(&schema, sort_exprs, true);
        let repartition_rr = repartition_exec_round_robin(source);
        let filter = filter_exec(repartition_rr);
        let repartition_hash = repartition_exec_hash(filter);
        let sort = sort_exec(vec![sort_expr("a", &schema)], repartition_hash, true);

        let physical_plan =
            sort_preserving_merge_exec(vec![sort_expr("a", &schema)], sort);

        let expected_input = ["SortPreservingMergeExec: [a@0 ASC NULLS LAST]",
            "  SortExec: expr=[a@0 ASC NULLS LAST]",
            "    RepartitionExec: partitioning=Hash([c@1], 8), input_partitions=8",
            "      FilterExec: c@1 > 3",
            "        RepartitionExec: partitioning=RoundRobinBatch(8), input_partitions=1",
            "          CsvExec: file_groups={1 group: [[file_path]]}, projection=[a, c, d], infinite_source=true, output_ordering=[a@0 ASC NULLS LAST], has_header=true"];
        let expected_optimized = [
            "SortPreservingMergeExec: [a@0 ASC NULLS LAST]",
            "  SortPreservingRepartitionExec: partitioning=Hash([c@1], 8), input_partitions=8, sort_exprs=a@0 ASC NULLS LAST",
            "    FilterExec: c@1 > 3",
            "      RepartitionExec: partitioning=RoundRobinBatch(8), input_partitions=1",
            "        CsvExec: file_groups={1 group: [[file_path]]}, projection=[a, c, d], infinite_source=true, output_ordering=[a@0 ASC NULLS LAST], has_header=true",

        ];
        assert_optimized!(expected_input, expected_optimized, physical_plan);
        Ok(())
    }

    #[tokio::test]
    async fn test_replace_multiple_input_repartition_with_extra_steps() -> Result<()> {
        let schema = create_test_schema()?;
        let sort_exprs = vec![sort_expr("a", &schema)];
        let source = csv_exec_sorted(&schema, sort_exprs, true);
        let repartition_rr = repartition_exec_round_robin(source);
        let repartition_hash = repartition_exec_hash(repartition_rr);
        let filter = filter_exec(repartition_hash);
        let coalesce_batches_exec: Arc<dyn ExecutionPlan> = coalesce_batches_exec(filter);
        let sort = sort_exec(vec![sort_expr("a", &schema)], coalesce_batches_exec, true);

        let physical_plan =
            sort_preserving_merge_exec(vec![sort_expr("a", &schema)], sort);

        let expected_input = ["SortPreservingMergeExec: [a@0 ASC NULLS LAST]",
            "  SortExec: expr=[a@0 ASC NULLS LAST]",
            "    CoalesceBatchesExec: target_batch_size=8192",
            "      FilterExec: c@1 > 3",
            "        RepartitionExec: partitioning=Hash([c@1], 8), input_partitions=8",
            "          RepartitionExec: partitioning=RoundRobinBatch(8), input_partitions=1",
            "            CsvExec: file_groups={1 group: [[file_path]]}, projection=[a, c, d], infinite_source=true, output_ordering=[a@0 ASC NULLS LAST], has_header=true"];
        let expected_optimized = ["SortPreservingMergeExec: [a@0 ASC NULLS LAST]",
            "  CoalesceBatchesExec: target_batch_size=8192",
            "    FilterExec: c@1 > 3",
            "      SortPreservingRepartitionExec: partitioning=Hash([c@1], 8), input_partitions=8, sort_exprs=a@0 ASC NULLS LAST",
            "        RepartitionExec: partitioning=RoundRobinBatch(8), input_partitions=1",
            "          CsvExec: file_groups={1 group: [[file_path]]}, projection=[a, c, d], infinite_source=true, output_ordering=[a@0 ASC NULLS LAST], has_header=true"];
        assert_optimized!(expected_input, expected_optimized, physical_plan);
        Ok(())
    }

    #[tokio::test]
    async fn test_replace_multiple_input_repartition_with_extra_steps_2() -> Result<()> {
        let schema = create_test_schema()?;
        let sort_exprs = vec![sort_expr("a", &schema)];
        let source = csv_exec_sorted(&schema, sort_exprs, true);
        let repartition_rr = repartition_exec_round_robin(source);
        let coalesce_batches_exec_1 = coalesce_batches_exec(repartition_rr);
        let repartition_hash = repartition_exec_hash(coalesce_batches_exec_1);
        let filter = filter_exec(repartition_hash);
        let coalesce_batches_exec_2 = coalesce_batches_exec(filter);
        let sort =
            sort_exec(vec![sort_expr("a", &schema)], coalesce_batches_exec_2, true);

        let physical_plan =
            sort_preserving_merge_exec(vec![sort_expr("a", &schema)], sort);

        let expected_input = ["SortPreservingMergeExec: [a@0 ASC NULLS LAST]",
            "  SortExec: expr=[a@0 ASC NULLS LAST]",
            "    CoalesceBatchesExec: target_batch_size=8192",
            "      FilterExec: c@1 > 3",
            "        RepartitionExec: partitioning=Hash([c@1], 8), input_partitions=8",
            "          CoalesceBatchesExec: target_batch_size=8192",
            "            RepartitionExec: partitioning=RoundRobinBatch(8), input_partitions=1",
            "              CsvExec: file_groups={1 group: [[file_path]]}, projection=[a, c, d], infinite_source=true, output_ordering=[a@0 ASC NULLS LAST], has_header=true"];
        let expected_optimized = ["SortPreservingMergeExec: [a@0 ASC NULLS LAST]",
            "  CoalesceBatchesExec: target_batch_size=8192",
            "    FilterExec: c@1 > 3",
            "      SortPreservingRepartitionExec: partitioning=Hash([c@1], 8), input_partitions=8, sort_exprs=a@0 ASC NULLS LAST",
            "        CoalesceBatchesExec: target_batch_size=8192",
            "          RepartitionExec: partitioning=RoundRobinBatch(8), input_partitions=1",
            "            CsvExec: file_groups={1 group: [[file_path]]}, projection=[a, c, d], infinite_source=true, output_ordering=[a@0 ASC NULLS LAST], has_header=true"];
        assert_optimized!(expected_input, expected_optimized, physical_plan);
        Ok(())
    }

    #[tokio::test]
    async fn test_not_replacing_when_no_need_to_preserve_sorting() -> Result<()> {
        let schema = create_test_schema()?;
        let sort_exprs = vec![sort_expr("a", &schema)];
        let source = csv_exec_sorted(&schema, sort_exprs, true);
        let repartition_rr = repartition_exec_round_robin(source);
        let repartition_hash = repartition_exec_hash(repartition_rr);
        let filter = filter_exec(repartition_hash);
        let coalesce_batches_exec: Arc<dyn ExecutionPlan> = coalesce_batches_exec(filter);

        let physical_plan: Arc<dyn ExecutionPlan> =
            coalesce_partitions_exec(coalesce_batches_exec);

        let expected_input = ["CoalescePartitionsExec",
            "  CoalesceBatchesExec: target_batch_size=8192",
            "    FilterExec: c@1 > 3",
            "      RepartitionExec: partitioning=Hash([c@1], 8), input_partitions=8",
            "        RepartitionExec: partitioning=RoundRobinBatch(8), input_partitions=1",
            "          CsvExec: file_groups={1 group: [[file_path]]}, projection=[a, c, d], infinite_source=true, output_ordering=[a@0 ASC NULLS LAST], has_header=true"];
        let expected_optimized = ["CoalescePartitionsExec",
            "  CoalesceBatchesExec: target_batch_size=8192",
            "    FilterExec: c@1 > 3",
            "      RepartitionExec: partitioning=Hash([c@1], 8), input_partitions=8",
            "        RepartitionExec: partitioning=RoundRobinBatch(8), input_partitions=1",
            "          CsvExec: file_groups={1 group: [[file_path]]}, projection=[a, c, d], infinite_source=true, output_ordering=[a@0 ASC NULLS LAST], has_header=true"];
        assert_optimized!(expected_input, expected_optimized, physical_plan);
        Ok(())
    }

    #[tokio::test]
    async fn test_with_multiple_replacable_repartitions() -> Result<()> {
        let schema = create_test_schema()?;
        let sort_exprs = vec![sort_expr("a", &schema)];
        let source = csv_exec_sorted(&schema, sort_exprs, true);
        let repartition_rr = repartition_exec_round_robin(source);
        let repartition_hash = repartition_exec_hash(repartition_rr);
        let filter = filter_exec(repartition_hash);
        let coalesce_batches = coalesce_batches_exec(filter);
        let repartition_hash_2 = repartition_exec_hash(coalesce_batches);
        let sort = sort_exec(vec![sort_expr("a", &schema)], repartition_hash_2, true);

        let physical_plan =
            sort_preserving_merge_exec(vec![sort_expr("a", &schema)], sort);

        let expected_input = [
            "SortPreservingMergeExec: [a@0 ASC NULLS LAST]",
            "  SortExec: expr=[a@0 ASC NULLS LAST]",
            "    RepartitionExec: partitioning=Hash([c@1], 8), input_partitions=8",
            "      CoalesceBatchesExec: target_batch_size=8192",
            "        FilterExec: c@1 > 3",
            "          RepartitionExec: partitioning=Hash([c@1], 8), input_partitions=8",
            "            RepartitionExec: partitioning=RoundRobinBatch(8), input_partitions=1",
            "              CsvExec: file_groups={1 group: [[file_path]]}, projection=[a, c, d], infinite_source=true, output_ordering=[a@0 ASC NULLS LAST], has_header=true"
        ];
        let expected_optimized = [
            "SortPreservingMergeExec: [a@0 ASC NULLS LAST]",
            "  SortPreservingRepartitionExec: partitioning=Hash([c@1], 8), input_partitions=8, sort_exprs=a@0 ASC NULLS LAST",
            "    CoalesceBatchesExec: target_batch_size=8192",
            "      FilterExec: c@1 > 3",
            "        SortPreservingRepartitionExec: partitioning=Hash([c@1], 8), input_partitions=8, sort_exprs=a@0 ASC NULLS LAST",
            "          RepartitionExec: partitioning=RoundRobinBatch(8), input_partitions=1",
            "            CsvExec: file_groups={1 group: [[file_path]]}, projection=[a, c, d], infinite_source=true, output_ordering=[a@0 ASC NULLS LAST], has_header=true",
        ];
        assert_optimized!(expected_input, expected_optimized, physical_plan);
        Ok(())
    }

    #[tokio::test]
    async fn test_not_replace_with_different_orderings() -> Result<()> {
        let schema = create_test_schema()?;
        let sort_exprs = vec![sort_expr("a", &schema)];
        let source = csv_exec_sorted(&schema, sort_exprs, true);
        let repartition_rr = repartition_exec_round_robin(source);
        let repartition_hash = repartition_exec_hash(repartition_rr);
        let sort = sort_exec(
            vec![sort_expr_default("c", &repartition_hash.schema())],
            repartition_hash,
            true,
        );

        let physical_plan = sort_preserving_merge_exec(
            vec![sort_expr_default("c", &sort.schema())],
            sort,
        );

<<<<<<< HEAD
        let expected_input = [
            "SortPreservingMergeExec: [c@1 ASC]",
            "  SortExec: expr=[c@1 ASC]",
            "    RepartitionExec: partitioning=Hash([c@1], 8), input_partitions=8",
            "      RepartitionExec: partitioning=RoundRobinBatch(8), input_partitions=1",
            "        CsvExec: file_groups={1 group: [[file_path]]}, projection=[a, c, d], infinite_source=true, output_ordering=[a@0 ASC NULLS LAST], has_header=true"
        ];
        let expected_optimized = [
            "SortPreservingMergeExec: [c@1 ASC]",
=======
        let expected_input = ["SortPreservingMergeExec: [c@1 ASC]",
            "  SortExec: expr=[c@1 ASC]",
            "    RepartitionExec: partitioning=Hash([c@1], 8), input_partitions=8",
            "      RepartitionExec: partitioning=RoundRobinBatch(8), input_partitions=1",
            "        CsvExec: file_groups={1 group: [[file_path]]}, projection=[a, c, d], infinite_source=true, output_ordering=[a@0 ASC NULLS LAST], has_header=true"];
        let expected_optimized = ["SortPreservingMergeExec: [c@1 ASC]",
>>>>>>> 4c6f5c53
            "  SortExec: expr=[c@1 ASC]",
            "    RepartitionExec: partitioning=Hash([c@1], 8), input_partitions=8",
            "      RepartitionExec: partitioning=RoundRobinBatch(8), input_partitions=1",
            "        CsvExec: file_groups={1 group: [[file_path]]}, projection=[a, c, d], infinite_source=true, output_ordering=[a@0 ASC NULLS LAST], has_header=true"
        ];
        assert_optimized!(expected_input, expected_optimized, physical_plan);
        Ok(())
    }

    #[tokio::test]
    async fn test_with_lost_ordering() -> Result<()> {
        let schema = create_test_schema()?;
        let sort_exprs = vec![sort_expr("a", &schema)];
        let source = csv_exec_sorted(&schema, sort_exprs, true);
        let repartition_rr = repartition_exec_round_robin(source);
        let repartition_hash = repartition_exec_hash(repartition_rr);
        let coalesce_partitions = coalesce_partitions_exec(repartition_hash);
        let physical_plan =
            sort_exec(vec![sort_expr("a", &schema)], coalesce_partitions, false);

        let expected_input = [
            "SortExec: expr=[a@0 ASC NULLS LAST]",
            "  CoalescePartitionsExec",
            "    RepartitionExec: partitioning=Hash([c@1], 8), input_partitions=8",
            "      RepartitionExec: partitioning=RoundRobinBatch(8), input_partitions=1",
<<<<<<< HEAD
            "        CsvExec: file_groups={1 group: [[file_path]]}, projection=[a, c, d], infinite_source=true, output_ordering=[a@0 ASC NULLS LAST], has_header=true"
        ];
        let expected_optimized = [
            "SortPreservingMergeExec: [a@0 ASC NULLS LAST]",
=======
            "        CsvExec: file_groups={1 group: [[file_path]]}, projection=[a, c, d], infinite_source=true, output_ordering=[a@0 ASC NULLS LAST], has_header=true"];
        let expected_optimized = ["SortPreservingMergeExec: [a@0 ASC NULLS LAST]",
>>>>>>> 4c6f5c53
            "  SortPreservingRepartitionExec: partitioning=Hash([c@1], 8), input_partitions=8, sort_exprs=a@0 ASC NULLS LAST",
            "    RepartitionExec: partitioning=RoundRobinBatch(8), input_partitions=1",
            "      CsvExec: file_groups={1 group: [[file_path]]}, projection=[a, c, d], infinite_source=true, output_ordering=[a@0 ASC NULLS LAST], has_header=true"
        ];
        assert_optimized!(expected_input, expected_optimized, physical_plan);
        Ok(())
    }

    #[tokio::test]
    async fn test_with_lost_and_kept_ordering() -> Result<()> {
        let schema = create_test_schema()?;
        let sort_exprs = vec![sort_expr("a", &schema)];
        let source = csv_exec_sorted(&schema, sort_exprs, true);
        let repartition_rr = repartition_exec_round_robin(source);
        let repartition_hash = repartition_exec_hash(repartition_rr);
        let coalesce_partitions = coalesce_partitions_exec(repartition_hash);
        let sort = sort_exec(
            vec![sort_expr_default("c", &coalesce_partitions.schema())],
            coalesce_partitions,
            false,
        );
        let repartition_rr2 = repartition_exec_round_robin(sort);
        let repartition_hash2 = repartition_exec_hash(repartition_rr2);
        let filter = filter_exec(repartition_hash2);
        let sort2 =
            sort_exec(vec![sort_expr_default("c", &filter.schema())], filter, true);

        let physical_plan = sort_preserving_merge_exec(
            vec![sort_expr_default("c", &sort2.schema())],
            sort2,
        );

        let expected_input = [
            "SortPreservingMergeExec: [c@1 ASC]",
            "  SortExec: expr=[c@1 ASC]",
            "    FilterExec: c@1 > 3",
            "      RepartitionExec: partitioning=Hash([c@1], 8), input_partitions=8",
            "        RepartitionExec: partitioning=RoundRobinBatch(8), input_partitions=1",
            "          SortExec: expr=[c@1 ASC]",
            "            CoalescePartitionsExec",
            "              RepartitionExec: partitioning=Hash([c@1], 8), input_partitions=8",
            "                RepartitionExec: partitioning=RoundRobinBatch(8), input_partitions=1",
            "                  CsvExec: file_groups={1 group: [[file_path]]}, projection=[a, c, d], infinite_source=true, output_ordering=[a@0 ASC NULLS LAST], has_header=true",
        ];

        let expected_optimized = [
            "SortPreservingMergeExec: [c@1 ASC]",
            "  FilterExec: c@1 > 3",
            "    SortPreservingRepartitionExec: partitioning=Hash([c@1], 8), input_partitions=8, sort_exprs=c@1 ASC",
            "      RepartitionExec: partitioning=RoundRobinBatch(8), input_partitions=1",
            "        SortExec: expr=[c@1 ASC]",
            "          CoalescePartitionsExec",
            "            RepartitionExec: partitioning=Hash([c@1], 8), input_partitions=8",
            "              RepartitionExec: partitioning=RoundRobinBatch(8), input_partitions=1",
            "                CsvExec: file_groups={1 group: [[file_path]]}, projection=[a, c, d], infinite_source=true, output_ordering=[a@0 ASC NULLS LAST], has_header=true",
        ];
        assert_optimized!(expected_input, expected_optimized, physical_plan);
        Ok(())
    }

    #[tokio::test]
    async fn test_with_multiple_child_trees() -> Result<()> {
        let schema = create_test_schema()?;

        let left_sort_exprs = vec![sort_expr("a", &schema)];
        let left_source = csv_exec_sorted(&schema, left_sort_exprs, true);
        let left_repartition_rr = repartition_exec_round_robin(left_source);
        let left_repartition_hash = repartition_exec_hash(left_repartition_rr);
        let left_coalesce_partitions =
            Arc::new(CoalesceBatchesExec::new(left_repartition_hash, 4096));

        let right_sort_exprs = vec![sort_expr("a", &schema)];
        let right_source = csv_exec_sorted(&schema, right_sort_exprs, true);
        let right_repartition_rr = repartition_exec_round_robin(right_source);
        let right_repartition_hash = repartition_exec_hash(right_repartition_rr);
        let right_coalesce_partitions =
            Arc::new(CoalesceBatchesExec::new(right_repartition_hash, 4096));

        let hash_join_exec =
            hash_join_exec(left_coalesce_partitions, right_coalesce_partitions);
        let sort = sort_exec(
            vec![sort_expr_default("a", &hash_join_exec.schema())],
            hash_join_exec,
            true,
        );

        let physical_plan = sort_preserving_merge_exec(
            vec![sort_expr_default("a", &sort.schema())],
            sort,
        );

        let expected_input = [
            "SortPreservingMergeExec: [a@0 ASC]",
            "  SortExec: expr=[a@0 ASC]",
            "    HashJoinExec: mode=Partitioned, join_type=Inner, on=[(c@1, c@1)]",
            "      CoalesceBatchesExec: target_batch_size=4096",
            "        RepartitionExec: partitioning=Hash([c@1], 8), input_partitions=8",
            "          RepartitionExec: partitioning=RoundRobinBatch(8), input_partitions=1",
            "            CsvExec: file_groups={1 group: [[file_path]]}, projection=[a, c, d], infinite_source=true, output_ordering=[a@0 ASC NULLS LAST], has_header=true",
            "      CoalesceBatchesExec: target_batch_size=4096",
            "        RepartitionExec: partitioning=Hash([c@1], 8), input_partitions=8",
            "          RepartitionExec: partitioning=RoundRobinBatch(8), input_partitions=1",
            "            CsvExec: file_groups={1 group: [[file_path]]}, projection=[a, c, d], infinite_source=true, output_ordering=[a@0 ASC NULLS LAST], has_header=true",
        ];

        let expected_optimized = [
            "SortPreservingMergeExec: [a@0 ASC]",
            "  SortExec: expr=[a@0 ASC]",
            "    HashJoinExec: mode=Partitioned, join_type=Inner, on=[(c@1, c@1)]",
            "      CoalesceBatchesExec: target_batch_size=4096",
            "        RepartitionExec: partitioning=Hash([c@1], 8), input_partitions=8",
            "          RepartitionExec: partitioning=RoundRobinBatch(8), input_partitions=1",
            "            CsvExec: file_groups={1 group: [[file_path]]}, projection=[a, c, d], infinite_source=true, output_ordering=[a@0 ASC NULLS LAST], has_header=true",
            "      CoalesceBatchesExec: target_batch_size=4096",
            "        RepartitionExec: partitioning=Hash([c@1], 8), input_partitions=8",
            "          RepartitionExec: partitioning=RoundRobinBatch(8), input_partitions=1",
            "            CsvExec: file_groups={1 group: [[file_path]]}, projection=[a, c, d], infinite_source=true, output_ordering=[a@0 ASC NULLS LAST], has_header=true",
        ];
        assert_optimized!(expected_input, expected_optimized, physical_plan);
        Ok(())
    }

    #[tokio::test]
    async fn test_with_bounded_input() -> Result<()> {
        let schema = create_test_schema()?;
        let sort_exprs = vec![sort_expr("a", &schema)];
        let source = csv_exec_sorted(&schema, sort_exprs, false);
        let repartition = repartition_exec_hash(repartition_exec_round_robin(source));
        let sort = sort_exec(vec![sort_expr("a", &schema)], repartition, true);

        let physical_plan =
            sort_preserving_merge_exec(vec![sort_expr("a", &schema)], sort);

        let expected_input = [
            "SortPreservingMergeExec: [a@0 ASC NULLS LAST]",
            "  SortExec: expr=[a@0 ASC NULLS LAST]",
            "    RepartitionExec: partitioning=Hash([c@1], 8), input_partitions=8",
            "      RepartitionExec: partitioning=RoundRobinBatch(8), input_partitions=1",
<<<<<<< HEAD
            "        CsvExec: file_groups={1 group: [[file_path]]}, projection=[a, c, d], output_ordering=[a@0 ASC NULLS LAST], has_header=true"
        ];
        let expected_optimized = [
            "SortPreservingMergeExec: [a@0 ASC NULLS LAST]",
=======
            "        CsvExec: file_groups={1 group: [[file_path]]}, projection=[a, c, d], output_ordering=[a@0 ASC NULLS LAST], has_header=true"];
        let expected_optimized = ["SortPreservingMergeExec: [a@0 ASC NULLS LAST]",
>>>>>>> 4c6f5c53
            "  SortPreservingRepartitionExec: partitioning=Hash([c@1], 8), input_partitions=8, sort_exprs=a@0 ASC NULLS LAST",
            "    RepartitionExec: partitioning=RoundRobinBatch(8), input_partitions=1",
            "      CsvExec: file_groups={1 group: [[file_path]]}, projection=[a, c, d], output_ordering=[a@0 ASC NULLS LAST], has_header=true"
        ];
        assert_optimized!(expected_input, expected_optimized, physical_plan, true);
        Ok(())
    }

    // End test cases
    // Start test helpers

    fn sort_expr(name: &str, schema: &Schema) -> PhysicalSortExpr {
        let sort_opts = SortOptions {
            nulls_first: false,
            descending: false,
        };
        sort_expr_options(name, schema, sort_opts)
    }

    fn sort_expr_default(name: &str, schema: &Schema) -> PhysicalSortExpr {
        let sort_opts = SortOptions::default();
        sort_expr_options(name, schema, sort_opts)
    }

    fn sort_expr_options(
        name: &str,
        schema: &Schema,
        options: SortOptions,
    ) -> PhysicalSortExpr {
        PhysicalSortExpr {
            expr: col(name, schema).unwrap(),
            options,
        }
    }

    fn sort_exec(
        sort_exprs: impl IntoIterator<Item = PhysicalSortExpr>,
        input: Arc<dyn ExecutionPlan>,
        preserve_partitioning: bool,
    ) -> Arc<dyn ExecutionPlan> {
        let sort_exprs = sort_exprs.into_iter().collect();
        Arc::new(
            SortExec::new(sort_exprs, input)
                .with_preserve_partitioning(preserve_partitioning),
        )
    }

    fn sort_preserving_merge_exec(
        sort_exprs: impl IntoIterator<Item = PhysicalSortExpr>,
        input: Arc<dyn ExecutionPlan>,
    ) -> Arc<dyn ExecutionPlan> {
        let sort_exprs = sort_exprs.into_iter().collect();
        Arc::new(SortPreservingMergeExec::new(sort_exprs, input))
    }

    fn repartition_exec_round_robin(
        input: Arc<dyn ExecutionPlan>,
    ) -> Arc<dyn ExecutionPlan> {
        Arc::new(
            RepartitionExec::try_new(input, Partitioning::RoundRobinBatch(8)).unwrap(),
        )
    }

    fn repartition_exec_hash(input: Arc<dyn ExecutionPlan>) -> Arc<dyn ExecutionPlan> {
        let input_schema = input.schema();
        Arc::new(
            RepartitionExec::try_new(
                input,
                Partitioning::Hash(vec![col("c", &input_schema).unwrap()], 8),
            )
            .unwrap(),
        )
    }

    fn filter_exec(input: Arc<dyn ExecutionPlan>) -> Arc<dyn ExecutionPlan> {
        let input_schema = input.schema();
        let predicate = expressions::binary(
            col("c", &input_schema).unwrap(),
            Operator::Gt,
            expressions::lit(3i32),
            &input_schema,
        )
        .unwrap();
        Arc::new(FilterExec::try_new(predicate, input).unwrap())
    }

    fn coalesce_batches_exec(input: Arc<dyn ExecutionPlan>) -> Arc<dyn ExecutionPlan> {
        Arc::new(CoalesceBatchesExec::new(input, 8192))
    }

    fn coalesce_partitions_exec(input: Arc<dyn ExecutionPlan>) -> Arc<dyn ExecutionPlan> {
        Arc::new(CoalescePartitionsExec::new(input))
    }

    fn hash_join_exec(
        left: Arc<dyn ExecutionPlan>,
        right: Arc<dyn ExecutionPlan>,
    ) -> Arc<dyn ExecutionPlan> {
        let left_on = col("c", &left.schema()).unwrap();
        let right_on = col("c", &right.schema()).unwrap();
        let left_col = left_on.as_any().downcast_ref::<Column>().unwrap();
        let right_col = right_on.as_any().downcast_ref::<Column>().unwrap();
        Arc::new(
            HashJoinExec::try_new(
                left,
                right,
                vec![(left_col.clone(), right_col.clone())],
                None,
                &JoinType::Inner,
                PartitionMode::Partitioned,
                false,
            )
            .unwrap(),
        )
    }

    fn create_test_schema() -> Result<SchemaRef> {
        let column_a = Field::new("a", DataType::Int32, false);
        let column_b = Field::new("b", DataType::Int32, false);
        let column_c = Field::new("c", DataType::Int32, false);
        let column_d = Field::new("d", DataType::Int32, false);
        let schema = Arc::new(Schema::new(vec![column_a, column_b, column_c, column_d]));

        Ok(schema)
    }

    // creates a csv exec source for the test purposes
    // projection and has_header parameters are given static due to testing needs
    fn csv_exec_sorted(
        schema: &SchemaRef,
        sort_exprs: impl IntoIterator<Item = PhysicalSortExpr>,
        infinite_source: bool,
    ) -> Arc<dyn ExecutionPlan> {
        let sort_exprs = sort_exprs.into_iter().collect();
        let projection: Vec<usize> = vec![0, 2, 3];

        Arc::new(CsvExec::new(
            FileScanConfig {
                object_store_url: ObjectStoreUrl::parse("test:///").unwrap(),
                file_schema: schema.clone(),
                file_groups: vec![vec![PartitionedFile::new(
                    "file_path".to_string(),
                    100,
                )]],
                statistics: Statistics::new_unknown(schema),
                projection: Some(projection),
                limit: None,
                table_partition_cols: vec![],
                output_ordering: vec![sort_exprs],
                infinite_source,
            },
            true,
            0,
            b'"',
            None,
            FileCompressionType::UNCOMPRESSED,
        ))
    }

    // Util function to get string representation of a physical plan
    fn get_plan_string(plan: &Arc<dyn ExecutionPlan>) -> Vec<String> {
        let formatted = displayable(plan.as_ref()).indent(true).to_string();
        let actual: Vec<&str> = formatted.trim().lines().collect();
        actual.iter().map(|elem| elem.to_string()).collect()
    }
}<|MERGE_RESOLUTION|>--- conflicted
+++ resolved
@@ -386,12 +386,8 @@
         let repartition_rr2 = repartition_exec_round_robin(sort);
         let repartition_hash2 = repartition_exec_hash(repartition_rr2);
         let filter = filter_exec(repartition_hash2);
-<<<<<<< HEAD
-        let sort2 = sort_exec(vec![sort_expr_default("a", &schema)], filter, true);
-=======
         let sort2 =
             sort_exec(vec![sort_expr_default("a", &filter.schema())], filter, true);
->>>>>>> 4c6f5c53
 
         let physical_plan = sort_preserving_merge_exec(
             vec![sort_expr_default("a", &sort2.schema())],
@@ -607,24 +603,12 @@
             sort,
         );
 
-<<<<<<< HEAD
-        let expected_input = [
-            "SortPreservingMergeExec: [c@1 ASC]",
-            "  SortExec: expr=[c@1 ASC]",
-            "    RepartitionExec: partitioning=Hash([c@1], 8), input_partitions=8",
-            "      RepartitionExec: partitioning=RoundRobinBatch(8), input_partitions=1",
-            "        CsvExec: file_groups={1 group: [[file_path]]}, projection=[a, c, d], infinite_source=true, output_ordering=[a@0 ASC NULLS LAST], has_header=true"
-        ];
-        let expected_optimized = [
-            "SortPreservingMergeExec: [c@1 ASC]",
-=======
         let expected_input = ["SortPreservingMergeExec: [c@1 ASC]",
             "  SortExec: expr=[c@1 ASC]",
             "    RepartitionExec: partitioning=Hash([c@1], 8), input_partitions=8",
             "      RepartitionExec: partitioning=RoundRobinBatch(8), input_partitions=1",
             "        CsvExec: file_groups={1 group: [[file_path]]}, projection=[a, c, d], infinite_source=true, output_ordering=[a@0 ASC NULLS LAST], has_header=true"];
         let expected_optimized = ["SortPreservingMergeExec: [c@1 ASC]",
->>>>>>> 4c6f5c53
             "  SortExec: expr=[c@1 ASC]",
             "    RepartitionExec: partitioning=Hash([c@1], 8), input_partitions=8",
             "      RepartitionExec: partitioning=RoundRobinBatch(8), input_partitions=1",
@@ -650,15 +634,8 @@
             "  CoalescePartitionsExec",
             "    RepartitionExec: partitioning=Hash([c@1], 8), input_partitions=8",
             "      RepartitionExec: partitioning=RoundRobinBatch(8), input_partitions=1",
-<<<<<<< HEAD
-            "        CsvExec: file_groups={1 group: [[file_path]]}, projection=[a, c, d], infinite_source=true, output_ordering=[a@0 ASC NULLS LAST], has_header=true"
-        ];
-        let expected_optimized = [
-            "SortPreservingMergeExec: [a@0 ASC NULLS LAST]",
-=======
             "        CsvExec: file_groups={1 group: [[file_path]]}, projection=[a, c, d], infinite_source=true, output_ordering=[a@0 ASC NULLS LAST], has_header=true"];
         let expected_optimized = ["SortPreservingMergeExec: [a@0 ASC NULLS LAST]",
->>>>>>> 4c6f5c53
             "  SortPreservingRepartitionExec: partitioning=Hash([c@1], 8), input_partitions=8, sort_exprs=a@0 ASC NULLS LAST",
             "    RepartitionExec: partitioning=RoundRobinBatch(8), input_partitions=1",
             "      CsvExec: file_groups={1 group: [[file_path]]}, projection=[a, c, d], infinite_source=true, output_ordering=[a@0 ASC NULLS LAST], has_header=true"
@@ -797,15 +774,8 @@
             "  SortExec: expr=[a@0 ASC NULLS LAST]",
             "    RepartitionExec: partitioning=Hash([c@1], 8), input_partitions=8",
             "      RepartitionExec: partitioning=RoundRobinBatch(8), input_partitions=1",
-<<<<<<< HEAD
-            "        CsvExec: file_groups={1 group: [[file_path]]}, projection=[a, c, d], output_ordering=[a@0 ASC NULLS LAST], has_header=true"
-        ];
-        let expected_optimized = [
-            "SortPreservingMergeExec: [a@0 ASC NULLS LAST]",
-=======
             "        CsvExec: file_groups={1 group: [[file_path]]}, projection=[a, c, d], output_ordering=[a@0 ASC NULLS LAST], has_header=true"];
         let expected_optimized = ["SortPreservingMergeExec: [a@0 ASC NULLS LAST]",
->>>>>>> 4c6f5c53
             "  SortPreservingRepartitionExec: partitioning=Hash([c@1], 8), input_partitions=8, sort_exprs=a@0 ASC NULLS LAST",
             "    RepartitionExec: partitioning=RoundRobinBatch(8), input_partitions=1",
             "      CsvExec: file_groups={1 group: [[file_path]]}, projection=[a, c, d], output_ordering=[a@0 ASC NULLS LAST], has_header=true"
