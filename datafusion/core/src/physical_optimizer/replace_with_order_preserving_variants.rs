// Licensed to the Apache Software Foundation (ASF) under one
// or more contributor license agreements.  See the NOTICE file
// distributed with this work for additional information
// regarding copyright ownership.  The ASF licenses this file
// to you under the Apache License, Version 2.0 (the
// "License"); you may not use this file except in compliance
// with the License.  You may obtain a copy of the License at
//
//   http://www.apache.org/licenses/LICENSE-2.0
//
// Unless required by applicable law or agreed to in writing,
// software distributed under the License is distributed on an
// "AS IS" BASIS, WITHOUT WARRANTIES OR CONDITIONS OF ANY
// KIND, either express or implied.  See the License for the
// specific language governing permissions and limitations
// under the License.

//! Optimizer rule that replaces executors that lose ordering with their
//! order-preserving variants when it is helpful; either in terms of
//! performance or to accommodate unbounded streams by fixing the pipeline.

use std::sync::Arc;

use crate::error::Result;
use crate::physical_optimizer::utils::{is_coalesce_partitions, is_sort, ExecTree};
use crate::physical_plan::repartition::RepartitionExec;
use crate::physical_plan::sorts::sort_preserving_merge::SortPreservingMergeExec;
use crate::physical_plan::{with_new_children_if_necessary, ExecutionPlan};

use super::utils::is_repartition;

use datafusion_common::config::ConfigOptions;
use datafusion_common::tree_node::{Transformed, TreeNode, VisitRecursion};
use datafusion_physical_plan::unbounded_output;

/// For a given `plan`, this object carries the information one needs from its
/// descendants to decide whether it is beneficial to replace order-losing (but
/// somewhat faster) variants of certain operators with their order-preserving
/// (but somewhat slower) cousins.
#[derive(Debug, Clone)]
pub(crate) struct OrderPreservationContext {
    pub(crate) plan: Arc<dyn ExecutionPlan>,
    ordering_onwards: Vec<Option<ExecTree>>,
}

impl OrderPreservationContext {
    /// Creates a "default" order-preservation context.
    pub fn new(plan: Arc<dyn ExecutionPlan>) -> Self {
        let length = plan.children().len();
        OrderPreservationContext {
            plan,
            ordering_onwards: vec![None; length],
        }
    }

    /// Creates a new order-preservation context from those of children nodes.
    pub fn new_from_children_nodes(
        children_nodes: Vec<OrderPreservationContext>,
        parent_plan: Arc<dyn ExecutionPlan>,
    ) -> Result<Self> {
        let children_plans = children_nodes
            .iter()
            .map(|item| item.plan.clone())
            .collect();
        let ordering_onwards = children_nodes
            .into_iter()
            .enumerate()
            .map(|(idx, item)| {
                // `ordering_onwards` tree keeps track of executors that maintain
                // ordering, (or that can maintain ordering with the replacement of
                // its variant)
                let plan = item.plan;
                let children = plan.children();
                let ordering_onwards = item.ordering_onwards;
                if children.is_empty() {
                    // Plan has no children, there is nothing to propagate.
                    None
                } else if ordering_onwards[0].is_none()
                    && ((is_repartition(&plan) && !plan.maintains_input_order()[0])
                        || (is_coalesce_partitions(&plan)
                            && children[0].output_ordering().is_some()))
                {
                    Some(ExecTree::new(plan, idx, vec![]))
                } else {
                    let children = ordering_onwards
                        .into_iter()
                        .flatten()
                        .filter(|item| {
                            // Only consider operators that maintains ordering
                            plan.maintains_input_order()[item.idx]
                                || is_coalesce_partitions(&plan)
                                || is_repartition(&plan)
                        })
                        .collect::<Vec<_>>();
                    if children.is_empty() {
                        None
                    } else {
                        Some(ExecTree::new(plan, idx, children))
                    }
                }
            })
            .collect();
        let plan = with_new_children_if_necessary(parent_plan, children_plans)?.into();
        Ok(OrderPreservationContext {
            plan,
            ordering_onwards,
        })
    }

    /// Computes order-preservation contexts for every child of the plan.
    pub fn children(&self) -> Vec<OrderPreservationContext> {
        self.plan
            .children()
            .into_iter()
            .map(OrderPreservationContext::new)
            .collect()
    }
}

impl TreeNode for OrderPreservationContext {
    fn apply_children<F>(&self, op: &mut F) -> Result<VisitRecursion>
    where
        F: FnMut(&Self) -> Result<VisitRecursion>,
    {
        for child in self.children() {
            match op(&child)? {
                VisitRecursion::Continue => {}
                VisitRecursion::Skip => return Ok(VisitRecursion::Continue),
                VisitRecursion::Stop => return Ok(VisitRecursion::Stop),
            }
        }
        Ok(VisitRecursion::Continue)
    }

    fn map_children<F>(self, transform: F) -> Result<Self>
    where
        F: FnMut(Self) -> Result<Self>,
    {
        let children = self.children();
        if children.is_empty() {
            Ok(self)
        } else {
            let children_nodes = children
                .into_iter()
                .map(transform)
                .collect::<Result<Vec<_>>>()?;
            OrderPreservationContext::new_from_children_nodes(children_nodes, self.plan)
        }
    }
}

/// Calculates the updated plan by replacing executors that lose ordering
/// inside the `ExecTree` with their order-preserving variants. This will
/// generate an alternative plan, which will be accepted or rejected later on
/// depending on whether it helps us remove a `SortExec`.
fn get_updated_plan(
    exec_tree: &ExecTree,
    // Flag indicating that it is desirable to replace `RepartitionExec`s with
    // `SortPreservingRepartitionExec`s:
    is_spr_better: bool,
    // Flag indicating that it is desirable to replace `CoalescePartitionsExec`s
    // with `SortPreservingMergeExec`s:
    is_spm_better: bool,
) -> Result<Arc<dyn ExecutionPlan>> {
    let plan = exec_tree.plan.clone();

    let mut children = plan.children();
    // Update children and their descendants in the given tree:
    for item in &exec_tree.children {
        children[item.idx] = get_updated_plan(item, is_spr_better, is_spm_better)?;
    }
    // Construct the plan with updated children:
    let mut plan = plan.with_new_children(children)?;

    // When a `RepartitionExec` doesn't preserve ordering, replace it with
    // a `SortPreservingRepartitionExec` if appropriate:
    if is_repartition(&plan) && !plan.maintains_input_order()[0] && is_spr_better {
        let child = plan.children().swap_remove(0);
        let repartition = RepartitionExec::try_new(child, plan.output_partitioning())?
            .with_preserve_order();
        plan = Arc::new(repartition) as _
    }
    // When the input of a `CoalescePartitionsExec` has an ordering, replace it
    // with a `SortPreservingMergeExec` if appropriate:
    let mut children = plan.children();
    if is_coalesce_partitions(&plan)
        && children[0].output_ordering().is_some()
        && is_spm_better
    {
        let child = children.swap_remove(0);
        plan = Arc::new(SortPreservingMergeExec::new(
            child.output_ordering().unwrap_or(&[]).to_vec(),
            child,
        )) as _
    }
    Ok(plan)
}

/// The `replace_with_order_preserving_variants` optimizer sub-rule tries to
/// remove `SortExec`s from the physical plan by replacing operators that do
/// not preserve ordering with their order-preserving variants; i.e. by replacing
/// `RepartitionExec`s with `SortPreservingRepartitionExec`s or by replacing
/// `CoalescePartitionsExec`s with `SortPreservingMergeExec`s.
///
/// If this replacement is helpful for removing a `SortExec`, it updates the plan.
/// Otherwise, it leaves the plan unchanged.
///
/// Note: this optimizer sub-rule will only produce `SortPreservingRepartitionExec`s
/// if the query is bounded or if the config option `bounded_order_preserving_variants`
/// is set to `true`.
///
/// The algorithm flow is simply like this:
/// 1. Visit nodes of the physical plan bottom-up and look for `SortExec` nodes.
/// 1_1. During the traversal, build an `ExecTree` to keep track of operators
///      that maintain ordering (or can maintain ordering when replaced by an
///      order-preserving variant) until a `SortExec` is found.
/// 2. When a `SortExec` is found, update the child of the `SortExec` by replacing
///    operators that do not preserve ordering in the `ExecTree` with their order
///    preserving variants.
/// 3. Check if the `SortExec` is still necessary in the updated plan by comparing
///    its input ordering with the output ordering it imposes. We do this because
///    replacing operators that lose ordering with their order-preserving variants
///    enables us to preserve the previously lost ordering at the input of `SortExec`.
/// 4. If the `SortExec` in question turns out to be unnecessary, remove it and use
///     updated plan. Otherwise, use the original plan.
/// 5. Continue the bottom-up traversal until another `SortExec` is seen, or the traversal
///    is complete.
pub(crate) fn replace_with_order_preserving_variants(
    requirements: OrderPreservationContext,
    // A flag indicating that replacing `RepartitionExec`s with
    // `SortPreservingRepartitionExec`s is desirable when it helps
    // to remove a `SortExec` from the plan. If this flag is `false`,
    // this replacement should only be made to fix the pipeline (streaming).
    is_spr_better: bool,
    // A flag indicating that replacing `CoalescePartitionsExec`s with
    // `SortPreservingMergeExec`s is desirable when it helps to remove
    // a `SortExec` from the plan. If this flag is `false`, this replacement
    // should only be made to fix the pipeline (streaming).
    is_spm_better: bool,
    config: &ConfigOptions,
) -> Result<Transformed<OrderPreservationContext>> {
    let plan = &requirements.plan;
    let ordering_onwards = &requirements.ordering_onwards;
    if is_sort(plan) {
        let exec_tree = if let Some(exec_tree) = &ordering_onwards[0] {
            exec_tree
        } else {
            return Ok(Transformed::No(requirements));
        };
        // For unbounded cases, replace with the order-preserving variant in
        // any case, as doing so helps fix the pipeline.
        // Also do the replacement if opted-in via config options.
        let use_order_preserving_variant =
            config.optimizer.prefer_existing_sort || unbounded_output(plan);
        let updated_sort_input = get_updated_plan(
            exec_tree,
            is_spr_better || use_order_preserving_variant,
            is_spm_better || use_order_preserving_variant,
        )?;
        // If this sort is unnecessary, we should remove it and update the plan:
        if updated_sort_input
            .equivalence_properties()
            .ordering_satisfy(plan.output_ordering().unwrap_or(&[]))
        {
            return Ok(Transformed::Yes(OrderPreservationContext {
                plan: updated_sort_input,
                ordering_onwards: vec![None],
            }));
        }
    }

    Ok(Transformed::No(requirements))
}

#[cfg(test)]
mod tests {
    use super::*;

    use crate::datasource::file_format::file_compression_type::FileCompressionType;
    use crate::datasource::listing::PartitionedFile;
    use crate::datasource::physical_plan::{CsvExec, FileScanConfig};
    use crate::physical_plan::coalesce_batches::CoalesceBatchesExec;
    use crate::physical_plan::coalesce_partitions::CoalescePartitionsExec;
    use crate::physical_plan::filter::FilterExec;
    use crate::physical_plan::joins::{HashJoinExec, PartitionMode};
    use crate::physical_plan::repartition::RepartitionExec;
    use crate::physical_plan::sorts::sort::SortExec;
    use crate::physical_plan::sorts::sort_preserving_merge::SortPreservingMergeExec;
    use crate::physical_plan::{displayable, Partitioning};
    use crate::prelude::SessionConfig;

    use arrow::compute::SortOptions;
    use arrow::datatypes::{DataType, Field, Schema, SchemaRef};
    use datafusion_common::tree_node::TreeNode;
    use datafusion_common::{Result, Statistics};
    use datafusion_execution::object_store::ObjectStoreUrl;
    use datafusion_expr::{JoinType, Operator};
    use datafusion_physical_expr::expressions::{self, col, Column};
    use datafusion_physical_expr::PhysicalSortExpr;

    /// Runs the `replace_with_order_preserving_variants` sub-rule and asserts the plan
    /// against the original and expected plans.
    ///
    /// `$EXPECTED_PLAN_LINES`: input plan
    /// `$EXPECTED_OPTIMIZED_PLAN_LINES`: optimized plan
    /// `$PLAN`: the plan to optimized
    /// `$ALLOW_BOUNDED`: whether to allow the plan to be optimized for bounded cases
    macro_rules! assert_optimized {
        ($EXPECTED_PLAN_LINES: expr, $EXPECTED_OPTIMIZED_PLAN_LINES: expr, $PLAN: expr) => {
            assert_optimized!(
                $EXPECTED_PLAN_LINES,
                $EXPECTED_OPTIMIZED_PLAN_LINES,
                $PLAN,
                false
            );
        };
        ($EXPECTED_PLAN_LINES: expr, $EXPECTED_OPTIMIZED_PLAN_LINES: expr, $PLAN: expr, $ALLOW_BOUNDED: expr) => {
            let physical_plan = $PLAN;
            let formatted = displayable(physical_plan.as_ref()).indent(true).to_string();
            let actual: Vec<&str> = formatted.trim().lines().collect();

            let expected_plan_lines: Vec<&str> = $EXPECTED_PLAN_LINES
                .iter().map(|s| *s).collect();

            assert_eq!(
                expected_plan_lines, actual,
                "\n**Original Plan Mismatch\n\nexpected:\n\n{expected_plan_lines:#?}\nactual:\n\n{actual:#?}\n\n"
            );

            let expected_optimized_lines: Vec<&str> = $EXPECTED_OPTIMIZED_PLAN_LINES.iter().map(|s| *s).collect();

            // Run the rule top-down
            // let optimized_physical_plan = physical_plan.transform_down(&replace_repartition_execs)?;
            let config = SessionConfig::new().with_prefer_existing_sort($ALLOW_BOUNDED);
            let plan_with_pipeline_fixer = OrderPreservationContext::new(physical_plan);
            let parallel = plan_with_pipeline_fixer.transform_up(&|plan_with_pipeline_fixer| replace_with_order_preserving_variants(plan_with_pipeline_fixer, false, false, config.options()))?;
            let optimized_physical_plan = parallel.plan;

            // Get string representation of the plan
            let actual = get_plan_string(&optimized_physical_plan);
            assert_eq!(
                expected_optimized_lines, actual,
                "\n**Optimized Plan Mismatch\n\nexpected:\n\n{expected_optimized_lines:#?}\nactual:\n\n{actual:#?}\n\n"
            );
        };
    }

    #[tokio::test]
    // Searches for a simple sort and a repartition just after it, the second repartition with 1 input partition should not be affected
    async fn test_replace_multiple_input_repartition_1() -> Result<()> {
        let schema = create_test_schema()?;
        let sort_exprs = vec![sort_expr("a", &schema)];
        let source = csv_exec_sorted(&schema, sort_exprs, true);
        let repartition = repartition_exec_hash(repartition_exec_round_robin(source));
        let sort = sort_exec(vec![sort_expr("a", &schema)], repartition, true);

        let physical_plan =
            sort_preserving_merge_exec(vec![sort_expr("a", &schema)], sort);

        let expected_input = ["SortPreservingMergeExec: [a@0 ASC NULLS LAST]",
            "  SortExec: expr=[a@0 ASC NULLS LAST]",
            "    RepartitionExec: partitioning=Hash([c@1], 8), input_partitions=8",
            "      RepartitionExec: partitioning=RoundRobinBatch(8), input_partitions=1",
            "        CsvExec: file_groups={1 group: [[file_path]]}, projection=[a, c, d], infinite_source=true, output_ordering=[a@0 ASC NULLS LAST], has_header=true",];
        let expected_optimized = ["SortPreservingMergeExec: [a@0 ASC NULLS LAST]",
            "  SortPreservingRepartitionExec: partitioning=Hash([c@1], 8), input_partitions=8, sort_exprs=a@0 ASC NULLS LAST",
            "    RepartitionExec: partitioning=RoundRobinBatch(8), input_partitions=1",
            "      CsvExec: file_groups={1 group: [[file_path]]}, projection=[a, c, d], infinite_source=true, output_ordering=[a@0 ASC NULLS LAST], has_header=true",];
        assert_optimized!(expected_input, expected_optimized, physical_plan);
        Ok(())
    }

    #[tokio::test]
    async fn test_with_inter_children_change_only() -> Result<()> {
        let schema = create_test_schema()?;
        let sort_exprs = vec![sort_expr_default("a", &schema)];
        let source = csv_exec_sorted(&schema, sort_exprs, true);
        let repartition_rr = repartition_exec_round_robin(source);
        let repartition_hash = repartition_exec_hash(repartition_rr);
        let coalesce_partitions = coalesce_partitions_exec(repartition_hash);
        let sort = sort_exec(
            vec![sort_expr_default("a", &coalesce_partitions.schema())],
            coalesce_partitions,
            false,
        );
        let repartition_rr2 = repartition_exec_round_robin(sort);
        let repartition_hash2 = repartition_exec_hash(repartition_rr2);
        let filter = filter_exec(repartition_hash2);
        let sort2 =
            sort_exec(vec![sort_expr_default("a", &filter.schema())], filter, true);

        let physical_plan = sort_preserving_merge_exec(
            vec![sort_expr_default("a", &sort2.schema())],
            sort2,
        );

        let expected_input = [
            "SortPreservingMergeExec: [a@0 ASC]",
            "  SortExec: expr=[a@0 ASC]",
            "    FilterExec: c@1 > 3",
            "      RepartitionExec: partitioning=Hash([c@1], 8), input_partitions=8",
            "        RepartitionExec: partitioning=RoundRobinBatch(8), input_partitions=1",
            "          SortExec: expr=[a@0 ASC]",
            "            CoalescePartitionsExec",
            "              RepartitionExec: partitioning=Hash([c@1], 8), input_partitions=8",
            "                RepartitionExec: partitioning=RoundRobinBatch(8), input_partitions=1",
            "                  CsvExec: file_groups={1 group: [[file_path]]}, projection=[a, c, d], infinite_source=true, output_ordering=[a@0 ASC], has_header=true",
        ];

        let expected_optimized = [
            "SortPreservingMergeExec: [a@0 ASC]",
            "  FilterExec: c@1 > 3",
            "    SortPreservingRepartitionExec: partitioning=Hash([c@1], 8), input_partitions=8, sort_exprs=a@0 ASC",
            "      RepartitionExec: partitioning=RoundRobinBatch(8), input_partitions=1",
            "        SortPreservingMergeExec: [a@0 ASC]",
            "          SortPreservingRepartitionExec: partitioning=Hash([c@1], 8), input_partitions=8, sort_exprs=a@0 ASC",
            "            RepartitionExec: partitioning=RoundRobinBatch(8), input_partitions=1",
            "              CsvExec: file_groups={1 group: [[file_path]]}, projection=[a, c, d], infinite_source=true, output_ordering=[a@0 ASC], has_header=true",
        ];
        assert_optimized!(expected_input, expected_optimized, physical_plan);
        Ok(())
    }

    #[tokio::test]
    async fn test_replace_multiple_input_repartition_2() -> Result<()> {
        let schema = create_test_schema()?;
        let sort_exprs = vec![sort_expr("a", &schema)];
        let source = csv_exec_sorted(&schema, sort_exprs, true);
        let repartition_rr = repartition_exec_round_robin(source);
        let filter = filter_exec(repartition_rr);
        let repartition_hash = repartition_exec_hash(filter);
        let sort = sort_exec(vec![sort_expr("a", &schema)], repartition_hash, true);

        let physical_plan =
            sort_preserving_merge_exec(vec![sort_expr("a", &schema)], sort);

        let expected_input = ["SortPreservingMergeExec: [a@0 ASC NULLS LAST]",
            "  SortExec: expr=[a@0 ASC NULLS LAST]",
            "    RepartitionExec: partitioning=Hash([c@1], 8), input_partitions=8",
            "      FilterExec: c@1 > 3",
            "        RepartitionExec: partitioning=RoundRobinBatch(8), input_partitions=1",
            "          CsvExec: file_groups={1 group: [[file_path]]}, projection=[a, c, d], infinite_source=true, output_ordering=[a@0 ASC NULLS LAST], has_header=true"];
        let expected_optimized = [
            "SortPreservingMergeExec: [a@0 ASC NULLS LAST]",
            "  SortPreservingRepartitionExec: partitioning=Hash([c@1], 8), input_partitions=8, sort_exprs=a@0 ASC NULLS LAST",
            "    FilterExec: c@1 > 3",
            "      RepartitionExec: partitioning=RoundRobinBatch(8), input_partitions=1",
            "        CsvExec: file_groups={1 group: [[file_path]]}, projection=[a, c, d], infinite_source=true, output_ordering=[a@0 ASC NULLS LAST], has_header=true",

        ];
        assert_optimized!(expected_input, expected_optimized, physical_plan);
        Ok(())
    }

    #[tokio::test]
    async fn test_replace_multiple_input_repartition_with_extra_steps() -> Result<()> {
        let schema = create_test_schema()?;
        let sort_exprs = vec![sort_expr("a", &schema)];
        let source = csv_exec_sorted(&schema, sort_exprs, true);
        let repartition_rr = repartition_exec_round_robin(source);
        let repartition_hash = repartition_exec_hash(repartition_rr);
        let filter = filter_exec(repartition_hash);
        let coalesce_batches_exec: Arc<dyn ExecutionPlan> = coalesce_batches_exec(filter);
        let sort = sort_exec(vec![sort_expr("a", &schema)], coalesce_batches_exec, true);

        let physical_plan =
            sort_preserving_merge_exec(vec![sort_expr("a", &schema)], sort);

        let expected_input = ["SortPreservingMergeExec: [a@0 ASC NULLS LAST]",
            "  SortExec: expr=[a@0 ASC NULLS LAST]",
            "    CoalesceBatchesExec: target_batch_size=8192",
            "      FilterExec: c@1 > 3",
            "        RepartitionExec: partitioning=Hash([c@1], 8), input_partitions=8",
            "          RepartitionExec: partitioning=RoundRobinBatch(8), input_partitions=1",
            "            CsvExec: file_groups={1 group: [[file_path]]}, projection=[a, c, d], infinite_source=true, output_ordering=[a@0 ASC NULLS LAST], has_header=true"];
        let expected_optimized = ["SortPreservingMergeExec: [a@0 ASC NULLS LAST]",
            "  CoalesceBatchesExec: target_batch_size=8192",
            "    FilterExec: c@1 > 3",
            "      SortPreservingRepartitionExec: partitioning=Hash([c@1], 8), input_partitions=8, sort_exprs=a@0 ASC NULLS LAST",
            "        RepartitionExec: partitioning=RoundRobinBatch(8), input_partitions=1",
            "          CsvExec: file_groups={1 group: [[file_path]]}, projection=[a, c, d], infinite_source=true, output_ordering=[a@0 ASC NULLS LAST], has_header=true"];
        assert_optimized!(expected_input, expected_optimized, physical_plan);
        Ok(())
    }

    #[tokio::test]
    async fn test_replace_multiple_input_repartition_with_extra_steps_2() -> Result<()> {
        let schema = create_test_schema()?;
        let sort_exprs = vec![sort_expr("a", &schema)];
        let source = csv_exec_sorted(&schema, sort_exprs, true);
        let repartition_rr = repartition_exec_round_robin(source);
        let coalesce_batches_exec_1 = coalesce_batches_exec(repartition_rr);
        let repartition_hash = repartition_exec_hash(coalesce_batches_exec_1);
        let filter = filter_exec(repartition_hash);
        let coalesce_batches_exec_2 = coalesce_batches_exec(filter);
        let sort =
            sort_exec(vec![sort_expr("a", &schema)], coalesce_batches_exec_2, true);

        let physical_plan =
            sort_preserving_merge_exec(vec![sort_expr("a", &schema)], sort);

        let expected_input = ["SortPreservingMergeExec: [a@0 ASC NULLS LAST]",
            "  SortExec: expr=[a@0 ASC NULLS LAST]",
            "    CoalesceBatchesExec: target_batch_size=8192",
            "      FilterExec: c@1 > 3",
            "        RepartitionExec: partitioning=Hash([c@1], 8), input_partitions=8",
            "          CoalesceBatchesExec: target_batch_size=8192",
            "            RepartitionExec: partitioning=RoundRobinBatch(8), input_partitions=1",
            "              CsvExec: file_groups={1 group: [[file_path]]}, projection=[a, c, d], infinite_source=true, output_ordering=[a@0 ASC NULLS LAST], has_header=true"];
        let expected_optimized = ["SortPreservingMergeExec: [a@0 ASC NULLS LAST]",
            "  CoalesceBatchesExec: target_batch_size=8192",
            "    FilterExec: c@1 > 3",
            "      SortPreservingRepartitionExec: partitioning=Hash([c@1], 8), input_partitions=8, sort_exprs=a@0 ASC NULLS LAST",
            "        CoalesceBatchesExec: target_batch_size=8192",
            "          RepartitionExec: partitioning=RoundRobinBatch(8), input_partitions=1",
            "            CsvExec: file_groups={1 group: [[file_path]]}, projection=[a, c, d], infinite_source=true, output_ordering=[a@0 ASC NULLS LAST], has_header=true"];
        assert_optimized!(expected_input, expected_optimized, physical_plan);
        Ok(())
    }

    #[tokio::test]
    async fn test_not_replacing_when_no_need_to_preserve_sorting() -> Result<()> {
        let schema = create_test_schema()?;
        let sort_exprs = vec![sort_expr("a", &schema)];
        let source = csv_exec_sorted(&schema, sort_exprs, true);
        let repartition_rr = repartition_exec_round_robin(source);
        let repartition_hash = repartition_exec_hash(repartition_rr);
        let filter = filter_exec(repartition_hash);
        let coalesce_batches_exec: Arc<dyn ExecutionPlan> = coalesce_batches_exec(filter);

        let physical_plan: Arc<dyn ExecutionPlan> =
            coalesce_partitions_exec(coalesce_batches_exec);

        let expected_input = ["CoalescePartitionsExec",
            "  CoalesceBatchesExec: target_batch_size=8192",
            "    FilterExec: c@1 > 3",
            "      RepartitionExec: partitioning=Hash([c@1], 8), input_partitions=8",
            "        RepartitionExec: partitioning=RoundRobinBatch(8), input_partitions=1",
            "          CsvExec: file_groups={1 group: [[file_path]]}, projection=[a, c, d], infinite_source=true, output_ordering=[a@0 ASC NULLS LAST], has_header=true"];
        let expected_optimized = ["CoalescePartitionsExec",
            "  CoalesceBatchesExec: target_batch_size=8192",
            "    FilterExec: c@1 > 3",
            "      RepartitionExec: partitioning=Hash([c@1], 8), input_partitions=8",
            "        RepartitionExec: partitioning=RoundRobinBatch(8), input_partitions=1",
            "          CsvExec: file_groups={1 group: [[file_path]]}, projection=[a, c, d], infinite_source=true, output_ordering=[a@0 ASC NULLS LAST], has_header=true"];
        assert_optimized!(expected_input, expected_optimized, physical_plan);
        Ok(())
    }

    #[tokio::test]
    async fn test_with_multiple_replacable_repartitions() -> Result<()> {
        let schema = create_test_schema()?;
        let sort_exprs = vec![sort_expr("a", &schema)];
        let source = csv_exec_sorted(&schema, sort_exprs, true);
        let repartition_rr = repartition_exec_round_robin(source);
        let repartition_hash = repartition_exec_hash(repartition_rr);
        let filter = filter_exec(repartition_hash);
        let coalesce_batches = coalesce_batches_exec(filter);
        let repartition_hash_2 = repartition_exec_hash(coalesce_batches);
        let sort = sort_exec(vec![sort_expr("a", &schema)], repartition_hash_2, true);

        let physical_plan =
            sort_preserving_merge_exec(vec![sort_expr("a", &schema)], sort);

        let expected_input = [
            "SortPreservingMergeExec: [a@0 ASC NULLS LAST]",
            "  SortExec: expr=[a@0 ASC NULLS LAST]",
            "    RepartitionExec: partitioning=Hash([c@1], 8), input_partitions=8",
            "      CoalesceBatchesExec: target_batch_size=8192",
            "        FilterExec: c@1 > 3",
            "          RepartitionExec: partitioning=Hash([c@1], 8), input_partitions=8",
            "            RepartitionExec: partitioning=RoundRobinBatch(8), input_partitions=1",
            "              CsvExec: file_groups={1 group: [[file_path]]}, projection=[a, c, d], infinite_source=true, output_ordering=[a@0 ASC NULLS LAST], has_header=true"
        ];
        let expected_optimized = [
            "SortPreservingMergeExec: [a@0 ASC NULLS LAST]",
            "  SortPreservingRepartitionExec: partitioning=Hash([c@1], 8), input_partitions=8, sort_exprs=a@0 ASC NULLS LAST",
            "    CoalesceBatchesExec: target_batch_size=8192",
            "      FilterExec: c@1 > 3",
            "        SortPreservingRepartitionExec: partitioning=Hash([c@1], 8), input_partitions=8, sort_exprs=a@0 ASC NULLS LAST",
            "          RepartitionExec: partitioning=RoundRobinBatch(8), input_partitions=1",
            "            CsvExec: file_groups={1 group: [[file_path]]}, projection=[a, c, d], infinite_source=true, output_ordering=[a@0 ASC NULLS LAST], has_header=true",
        ];
        assert_optimized!(expected_input, expected_optimized, physical_plan);
        Ok(())
    }

    #[tokio::test]
    async fn test_not_replace_with_different_orderings() -> Result<()> {
        let schema = create_test_schema()?;
        let sort_exprs = vec![sort_expr("a", &schema)];
        let source = csv_exec_sorted(&schema, sort_exprs, true);
        let repartition_rr = repartition_exec_round_robin(source);
        let repartition_hash = repartition_exec_hash(repartition_rr);
        let sort = sort_exec(
            vec![sort_expr_default("c", &repartition_hash.schema())],
            repartition_hash,
            true,
        );

        let physical_plan = sort_preserving_merge_exec(
            vec![sort_expr_default("c", &sort.schema())],
            sort,
        );

        let expected_input = ["SortPreservingMergeExec: [c@1 ASC]",
            "  SortExec: expr=[c@1 ASC]",
            "    RepartitionExec: partitioning=Hash([c@1], 8), input_partitions=8",
            "      RepartitionExec: partitioning=RoundRobinBatch(8), input_partitions=1",
<<<<<<< HEAD
            "        CsvExec: file_groups={1 group: [[file_path]]}, projection=[a, c, d], infinite_source=true, output_ordering=[a@0 ASC NULLS LAST], has_header=true",];
=======
            "        CsvExec: file_groups={1 group: [[file_path]]}, projection=[a, c, d], infinite_source=true, output_ordering=[a@0 ASC NULLS LAST], has_header=true"];
>>>>>>> 4c6f5c53
        let expected_optimized = ["SortPreservingMergeExec: [c@1 ASC]",
            "  SortExec: expr=[c@1 ASC]",
            "    RepartitionExec: partitioning=Hash([c@1], 8), input_partitions=8",
            "      RepartitionExec: partitioning=RoundRobinBatch(8), input_partitions=1",
            "        CsvExec: file_groups={1 group: [[file_path]]}, projection=[a, c, d], infinite_source=true, output_ordering=[a@0 ASC NULLS LAST], has_header=true",];
        assert_optimized!(expected_input, expected_optimized, physical_plan);
        Ok(())
    }

    #[tokio::test]
    async fn test_with_lost_ordering() -> Result<()> {
        let schema = create_test_schema()?;
        let sort_exprs = vec![sort_expr("a", &schema)];
        let source = csv_exec_sorted(&schema, sort_exprs, true);
        let repartition_rr = repartition_exec_round_robin(source);
        let repartition_hash = repartition_exec_hash(repartition_rr);
        let coalesce_partitions = coalesce_partitions_exec(repartition_hash);
        let physical_plan =
            sort_exec(vec![sort_expr("a", &schema)], coalesce_partitions, false);

        let expected_input = ["SortExec: expr=[a@0 ASC NULLS LAST]",
            "  CoalescePartitionsExec",
            "    RepartitionExec: partitioning=Hash([c@1], 8), input_partitions=8",
            "      RepartitionExec: partitioning=RoundRobinBatch(8), input_partitions=1",
            "        CsvExec: file_groups={1 group: [[file_path]]}, projection=[a, c, d], infinite_source=true, output_ordering=[a@0 ASC NULLS LAST], has_header=true"];
        let expected_optimized = ["SortPreservingMergeExec: [a@0 ASC NULLS LAST]",
            "  SortPreservingRepartitionExec: partitioning=Hash([c@1], 8), input_partitions=8, sort_exprs=a@0 ASC NULLS LAST",
            "    RepartitionExec: partitioning=RoundRobinBatch(8), input_partitions=1",
            "      CsvExec: file_groups={1 group: [[file_path]]}, projection=[a, c, d], infinite_source=true, output_ordering=[a@0 ASC NULLS LAST], has_header=true"];
        assert_optimized!(expected_input, expected_optimized, physical_plan);
        Ok(())
    }

    #[tokio::test]
    async fn test_with_lost_and_kept_ordering() -> Result<()> {
        let schema = create_test_schema()?;
        let sort_exprs = vec![sort_expr("a", &schema)];
        let source = csv_exec_sorted(&schema, sort_exprs, true);
        let repartition_rr = repartition_exec_round_robin(source);
        let repartition_hash = repartition_exec_hash(repartition_rr);
        let coalesce_partitions = coalesce_partitions_exec(repartition_hash);
        let sort = sort_exec(
            vec![sort_expr_default("c", &coalesce_partitions.schema())],
            coalesce_partitions,
            false,
        );
        let repartition_rr2 = repartition_exec_round_robin(sort);
        let repartition_hash2 = repartition_exec_hash(repartition_rr2);
        let filter = filter_exec(repartition_hash2);
        let sort2 =
            sort_exec(vec![sort_expr_default("c", &filter.schema())], filter, true);

        let physical_plan = sort_preserving_merge_exec(
            vec![sort_expr_default("c", &sort2.schema())],
            sort2,
        );

        let expected_input = [
            "SortPreservingMergeExec: [c@1 ASC]",
            "  SortExec: expr=[c@1 ASC]",
            "    FilterExec: c@1 > 3",
            "      RepartitionExec: partitioning=Hash([c@1], 8), input_partitions=8",
            "        RepartitionExec: partitioning=RoundRobinBatch(8), input_partitions=1",
            "          SortExec: expr=[c@1 ASC]",
            "            CoalescePartitionsExec",
            "              RepartitionExec: partitioning=Hash([c@1], 8), input_partitions=8",
            "                RepartitionExec: partitioning=RoundRobinBatch(8), input_partitions=1",
            "                  CsvExec: file_groups={1 group: [[file_path]]}, projection=[a, c, d], infinite_source=true, output_ordering=[a@0 ASC NULLS LAST], has_header=true",
        ];

        let expected_optimized = [
            "SortPreservingMergeExec: [c@1 ASC]",
            "  FilterExec: c@1 > 3",
            "    SortPreservingRepartitionExec: partitioning=Hash([c@1], 8), input_partitions=8, sort_exprs=c@1 ASC",
            "      RepartitionExec: partitioning=RoundRobinBatch(8), input_partitions=1",
            "        SortExec: expr=[c@1 ASC]",
            "          CoalescePartitionsExec",
            "            RepartitionExec: partitioning=Hash([c@1], 8), input_partitions=8",
            "              RepartitionExec: partitioning=RoundRobinBatch(8), input_partitions=1",
            "                CsvExec: file_groups={1 group: [[file_path]]}, projection=[a, c, d], infinite_source=true, output_ordering=[a@0 ASC NULLS LAST], has_header=true",
        ];
        assert_optimized!(expected_input, expected_optimized, physical_plan);
        Ok(())
    }

    #[tokio::test]
    async fn test_with_multiple_child_trees() -> Result<()> {
        let schema = create_test_schema()?;

        let left_sort_exprs = vec![sort_expr("a", &schema)];
        let left_source = csv_exec_sorted(&schema, left_sort_exprs, true);
        let left_repartition_rr = repartition_exec_round_robin(left_source);
        let left_repartition_hash = repartition_exec_hash(left_repartition_rr);
        let left_coalesce_partitions =
            Arc::new(CoalesceBatchesExec::new(left_repartition_hash, 4096));

        let right_sort_exprs = vec![sort_expr("a", &schema)];
        let right_source = csv_exec_sorted(&schema, right_sort_exprs, true);
        let right_repartition_rr = repartition_exec_round_robin(right_source);
        let right_repartition_hash = repartition_exec_hash(right_repartition_rr);
        let right_coalesce_partitions =
            Arc::new(CoalesceBatchesExec::new(right_repartition_hash, 4096));

        let hash_join_exec =
            hash_join_exec(left_coalesce_partitions, right_coalesce_partitions);
        let sort = sort_exec(
            vec![sort_expr_default("a", &hash_join_exec.schema())],
            hash_join_exec,
            true,
        );

        let physical_plan = sort_preserving_merge_exec(
            vec![sort_expr_default("a", &sort.schema())],
            sort,
        );

        let expected_input = [
            "SortPreservingMergeExec: [a@0 ASC]",
            "  SortExec: expr=[a@0 ASC]",
            "    HashJoinExec: mode=Partitioned, join_type=Inner, on=[(c@1, c@1)]",
            "      CoalesceBatchesExec: target_batch_size=4096",
            "        RepartitionExec: partitioning=Hash([c@1], 8), input_partitions=8",
            "          RepartitionExec: partitioning=RoundRobinBatch(8), input_partitions=1",
            "            CsvExec: file_groups={1 group: [[file_path]]}, projection=[a, c, d], infinite_source=true, output_ordering=[a@0 ASC NULLS LAST], has_header=true",
            "      CoalesceBatchesExec: target_batch_size=4096",
            "        RepartitionExec: partitioning=Hash([c@1], 8), input_partitions=8",
            "          RepartitionExec: partitioning=RoundRobinBatch(8), input_partitions=1",
            "            CsvExec: file_groups={1 group: [[file_path]]}, projection=[a, c, d], infinite_source=true, output_ordering=[a@0 ASC NULLS LAST], has_header=true",
        ];

        let expected_optimized = [
            "SortPreservingMergeExec: [a@0 ASC]",
            "  SortExec: expr=[a@0 ASC]",
            "    HashJoinExec: mode=Partitioned, join_type=Inner, on=[(c@1, c@1)]",
            "      CoalesceBatchesExec: target_batch_size=4096",
            "        RepartitionExec: partitioning=Hash([c@1], 8), input_partitions=8",
            "          RepartitionExec: partitioning=RoundRobinBatch(8), input_partitions=1",
            "            CsvExec: file_groups={1 group: [[file_path]]}, projection=[a, c, d], infinite_source=true, output_ordering=[a@0 ASC NULLS LAST], has_header=true",
            "      CoalesceBatchesExec: target_batch_size=4096",
            "        RepartitionExec: partitioning=Hash([c@1], 8), input_partitions=8",
            "          RepartitionExec: partitioning=RoundRobinBatch(8), input_partitions=1",
            "            CsvExec: file_groups={1 group: [[file_path]]}, projection=[a, c, d], infinite_source=true, output_ordering=[a@0 ASC NULLS LAST], has_header=true",
        ];
        assert_optimized!(expected_input, expected_optimized, physical_plan);
        Ok(())
    }

    #[tokio::test]
    async fn test_with_bounded_input() -> Result<()> {
        let schema = create_test_schema()?;
        let sort_exprs = vec![sort_expr("a", &schema)];
        let source = csv_exec_sorted(&schema, sort_exprs, false);
        let repartition = repartition_exec_hash(repartition_exec_round_robin(source));
        let sort = sort_exec(vec![sort_expr("a", &schema)], repartition, true);

        let physical_plan =
            sort_preserving_merge_exec(vec![sort_expr("a", &schema)], sort);

        let expected_input = ["SortPreservingMergeExec: [a@0 ASC NULLS LAST]",
            "  SortExec: expr=[a@0 ASC NULLS LAST]",
            "    RepartitionExec: partitioning=Hash([c@1], 8), input_partitions=8",
            "      RepartitionExec: partitioning=RoundRobinBatch(8), input_partitions=1",
            "        CsvExec: file_groups={1 group: [[file_path]]}, projection=[a, c, d], output_ordering=[a@0 ASC NULLS LAST], has_header=true"];
        let expected_optimized = ["SortPreservingMergeExec: [a@0 ASC NULLS LAST]",
            "  SortPreservingRepartitionExec: partitioning=Hash([c@1], 8), input_partitions=8, sort_exprs=a@0 ASC NULLS LAST",
            "    RepartitionExec: partitioning=RoundRobinBatch(8), input_partitions=1",
            "      CsvExec: file_groups={1 group: [[file_path]]}, projection=[a, c, d], output_ordering=[a@0 ASC NULLS LAST], has_header=true"];
        assert_optimized!(expected_input, expected_optimized, physical_plan, true);
        Ok(())
    }

    // End test cases
    // Start test helpers

    fn sort_expr(name: &str, schema: &Schema) -> PhysicalSortExpr {
        let sort_opts = SortOptions {
            nulls_first: false,
            descending: false,
        };
        sort_expr_options(name, schema, sort_opts)
    }

    fn sort_expr_default(name: &str, schema: &Schema) -> PhysicalSortExpr {
        let sort_opts = SortOptions::default();
        sort_expr_options(name, schema, sort_opts)
    }

    fn sort_expr_options(
        name: &str,
        schema: &Schema,
        options: SortOptions,
    ) -> PhysicalSortExpr {
        PhysicalSortExpr {
            expr: col(name, schema).unwrap(),
            options,
        }
    }

    fn sort_exec(
        sort_exprs: impl IntoIterator<Item = PhysicalSortExpr>,
        input: Arc<dyn ExecutionPlan>,
        preserve_partitioning: bool,
    ) -> Arc<dyn ExecutionPlan> {
        let sort_exprs = sort_exprs.into_iter().collect();
        Arc::new(
            SortExec::new(sort_exprs, input)
                .with_preserve_partitioning(preserve_partitioning),
        )
    }

    fn sort_preserving_merge_exec(
        sort_exprs: impl IntoIterator<Item = PhysicalSortExpr>,
        input: Arc<dyn ExecutionPlan>,
    ) -> Arc<dyn ExecutionPlan> {
        let sort_exprs = sort_exprs.into_iter().collect();
        Arc::new(SortPreservingMergeExec::new(sort_exprs, input))
    }

    fn repartition_exec_round_robin(
        input: Arc<dyn ExecutionPlan>,
    ) -> Arc<dyn ExecutionPlan> {
        Arc::new(
            RepartitionExec::try_new(input, Partitioning::RoundRobinBatch(8)).unwrap(),
        )
    }

    fn repartition_exec_hash(input: Arc<dyn ExecutionPlan>) -> Arc<dyn ExecutionPlan> {
        let input_schema = input.schema();
        Arc::new(
            RepartitionExec::try_new(
                input,
                Partitioning::Hash(vec![col("c", &input_schema).unwrap()], 8),
            )
            .unwrap(),
        )
    }

    fn filter_exec(input: Arc<dyn ExecutionPlan>) -> Arc<dyn ExecutionPlan> {
        let input_schema = input.schema();
        let predicate = expressions::binary(
            col("c", &input_schema).unwrap(),
            Operator::Gt,
            expressions::lit(3i32),
            &input_schema,
        )
        .unwrap();
        Arc::new(FilterExec::try_new(predicate, input).unwrap())
    }

    fn coalesce_batches_exec(input: Arc<dyn ExecutionPlan>) -> Arc<dyn ExecutionPlan> {
        Arc::new(CoalesceBatchesExec::new(input, 8192))
    }

    fn coalesce_partitions_exec(input: Arc<dyn ExecutionPlan>) -> Arc<dyn ExecutionPlan> {
        Arc::new(CoalescePartitionsExec::new(input))
    }

    fn hash_join_exec(
        left: Arc<dyn ExecutionPlan>,
        right: Arc<dyn ExecutionPlan>,
    ) -> Arc<dyn ExecutionPlan> {
        let left_on = col("c", &left.schema()).unwrap();
        let right_on = col("c", &right.schema()).unwrap();
        let left_col = left_on.as_any().downcast_ref::<Column>().unwrap();
        let right_col = right_on.as_any().downcast_ref::<Column>().unwrap();
        Arc::new(
            HashJoinExec::try_new(
                left,
                right,
                vec![(left_col.clone(), right_col.clone())],
                None,
                &JoinType::Inner,
                PartitionMode::Partitioned,
                false,
            )
            .unwrap(),
        )
    }

    fn create_test_schema() -> Result<SchemaRef> {
        let column_a = Field::new("a", DataType::Int32, false);
        let column_b = Field::new("b", DataType::Int32, false);
        let column_c = Field::new("c", DataType::Int32, false);
        let column_d = Field::new("d", DataType::Int32, false);
        let schema = Arc::new(Schema::new(vec![column_a, column_b, column_c, column_d]));

        Ok(schema)
    }

    // creates a csv exec source for the test purposes
    // projection and has_header parameters are given static due to testing needs
    fn csv_exec_sorted(
        schema: &SchemaRef,
        sort_exprs: impl IntoIterator<Item = PhysicalSortExpr>,
        infinite_source: bool,
    ) -> Arc<dyn ExecutionPlan> {
        let sort_exprs = sort_exprs.into_iter().collect();
        let projection: Vec<usize> = vec![0, 2, 3];

        Arc::new(CsvExec::new(
            FileScanConfig {
                object_store_url: ObjectStoreUrl::parse("test:///").unwrap(),
                file_schema: schema.clone(),
                file_groups: vec![vec![PartitionedFile::new(
                    "file_path".to_string(),
                    100,
                )]],
                statistics: Statistics::new_unknown(schema),
                projection: Some(projection),
                limit: None,
                table_partition_cols: vec![],
                output_ordering: vec![sort_exprs],
                infinite_source,
            },
            true,
            0,
            b'"',
            None,
            FileCompressionType::UNCOMPRESSED,
        ))
    }

    // Util function to get string representation of a physical plan
    fn get_plan_string(plan: &Arc<dyn ExecutionPlan>) -> Vec<String> {
        let formatted = displayable(plan.as_ref()).indent(true).to_string();
        let actual: Vec<&str> = formatted.trim().lines().collect();
        actual.iter().map(|elem| elem.to_string()).collect()
    }
}<|MERGE_RESOLUTION|>--- conflicted
+++ resolved
@@ -607,11 +607,7 @@
             "  SortExec: expr=[c@1 ASC]",
             "    RepartitionExec: partitioning=Hash([c@1], 8), input_partitions=8",
             "      RepartitionExec: partitioning=RoundRobinBatch(8), input_partitions=1",
-<<<<<<< HEAD
-            "        CsvExec: file_groups={1 group: [[file_path]]}, projection=[a, c, d], infinite_source=true, output_ordering=[a@0 ASC NULLS LAST], has_header=true",];
-=======
             "        CsvExec: file_groups={1 group: [[file_path]]}, projection=[a, c, d], infinite_source=true, output_ordering=[a@0 ASC NULLS LAST], has_header=true"];
->>>>>>> 4c6f5c53
         let expected_optimized = ["SortPreservingMergeExec: [c@1 ASC]",
             "  SortExec: expr=[c@1 ASC]",
             "    RepartitionExec: partitioning=Hash([c@1], 8), input_partitions=8",
