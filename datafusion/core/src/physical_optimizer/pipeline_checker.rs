// Licensed to the Apache Software Foundation (ASF) under one
// or more contributor license agreements.  See the NOTICE file
// distributed with this work for additional information
// regarding copyright ownership.  The ASF licenses this file
// to you under the Apache License, Version 2.0 (the
// "License"); you may not use this file except in compliance
// with the License.  You may obtain a copy of the License at
//
//http://www.apache.org/licenses/LICENSE-2.0
//
// Unless required by applicable law or agreed to in writing,
// software distributed under the License is distributed on an
// "AS IS" BASIS, WITHOUT WARRANTIES OR CONDITIONS OF ANY
// KIND, either express or implied.  See the License for the
// specific language governing permissions and limitations
// under the License.

//! The [PipelineChecker] rule ensures that a given plan can accommodate its
//! infinite sources, if there are any. It will reject non-runnable query plans
//! that use pipeline-breaking operators on infinite input(s).

use std::borrow::Cow;
use std::sync::Arc;

use crate::config::ConfigOptions;
use crate::error::Result;
use crate::physical_optimizer::PhysicalOptimizerRule;
use crate::physical_plan::{with_new_children_if_necessary, ExecutionPlan};

use datafusion_common::config::OptimizerOptions;
<<<<<<< HEAD
use datafusion_common::tree_node::{
    Transformed, TreeNode, TreeNodeRecursion, VisitRecursionIterator,
};
=======
use datafusion_common::tree_node::{Transformed, TreeNode};
>>>>>>> bf0a39a7
use datafusion_common::{plan_err, DataFusionError};
use datafusion_physical_expr::intervals::utils::{check_support, is_datatype_supported};
use datafusion_physical_plan::joins::SymmetricHashJoinExec;

/// The PipelineChecker rule rejects non-runnable query plans that use
/// pipeline-breaking operators on infinite input(s).
#[derive(Default)]
pub struct PipelineChecker {}

impl PipelineChecker {
    #[allow(missing_docs)]
    pub fn new() -> Self {
        Self {}
    }
}

impl PhysicalOptimizerRule for PipelineChecker {
    fn optimize(
        &self,
        plan: Arc<dyn ExecutionPlan>,
        config: &ConfigOptions,
    ) -> Result<Arc<dyn ExecutionPlan>> {
        let pipeline = PipelineStatePropagator::new(plan);
        let state = pipeline
            .transform_up_old(&|p| check_finiteness_requirements(p, &config.optimizer))?;
        Ok(state.plan)
    }

    fn name(&self) -> &str {
        "PipelineChecker"
    }

    fn schema_check(&self) -> bool {
        true
    }
}

/// [PipelineStatePropagator] propagates the [ExecutionPlan] pipelining information.
#[derive(Clone, Debug)]
pub struct PipelineStatePropagator {
    pub(crate) plan: Arc<dyn ExecutionPlan>,
    pub(crate) unbounded: bool,
    pub(crate) children: Vec<Self>,
}

impl PipelineStatePropagator {
    /// Constructs a new, default pipelining state.
    pub fn new(plan: Arc<dyn ExecutionPlan>) -> Self {
        let children = plan.children();
        Self {
            plan,
            unbounded: false,
            children: children.into_iter().map(Self::new).collect(),
        }
    }

    /// Returns the children unboundedness information.
    pub fn children_unbounded(&self) -> Vec<bool> {
        self.children.iter().map(|c| c.unbounded).collect()
    }
}

impl TreeNode for PipelineStatePropagator {
<<<<<<< HEAD
    fn visit_children<F>(&self, f: &mut F) -> Result<TreeNodeRecursion>
    where
        F: FnMut(&Self) -> Result<TreeNodeRecursion>,
    {
        self.children.iter().for_each_till_continue(f)
=======
    fn children_nodes(&self) -> Vec<Cow<Self>> {
        self.children.iter().map(Cow::Borrowed).collect()
>>>>>>> bf0a39a7
    }

    fn map_children<F>(mut self, transform: F) -> Result<Self>
    where
        F: FnMut(Self) -> Result<Self>,
    {
        if !self.children.is_empty() {
            self.children = self
                .children
                .into_iter()
                .map(transform)
                .collect::<Result<_>>()?;
            self.plan = with_new_children_if_necessary(
                self.plan,
                self.children.iter().map(|c| c.plan.clone()).collect(),
            )?
            .into();
        }
        Ok(self)
    }

    fn transform_children<F>(&mut self, f: &mut F) -> Result<TreeNodeRecursion>
    where
        F: FnMut(&mut Self) -> Result<TreeNodeRecursion>,
    {
        if !self.children.is_empty() {
            let tnr = self.children.iter_mut().for_each_till_continue(f)?;
            let children_plans = self.children.iter().map(|c| c.plan.clone()).collect();
            self.plan =
                with_new_children_if_necessary(self.plan.clone(), children_plans)?.into();
            Ok(tnr)
        } else {
            Ok(TreeNodeRecursion::Continue)
        }
    }
}

/// This function propagates finiteness information and rejects any plan with
/// pipeline-breaking operators acting on infinite inputs.
pub fn check_finiteness_requirements(
    mut input: PipelineStatePropagator,
    optimizer_options: &OptimizerOptions,
) -> Result<Transformed<PipelineStatePropagator>> {
    if let Some(exec) = input.plan.as_any().downcast_ref::<SymmetricHashJoinExec>() {
        if !(optimizer_options.allow_symmetric_joins_without_pruning
            || (exec.check_if_order_information_available()? && is_prunable(exec)))
        {
            const MSG: &str = "Join operation cannot operate on a non-prunable stream without enabling \
                               the 'allow_symmetric_joins_without_pruning' configuration flag";
            return plan_err!("{}", MSG);
        }
    }
    input
        .plan
        .unbounded_output(&input.children_unbounded())
        .map(|value| {
            input.unbounded = value;
            Transformed::Yes(input)
        })
}

/// This function returns whether a given symmetric hash join is amenable to
/// data pruning. For this to be possible, it needs to have a filter where
/// all involved [`PhysicalExpr`]s, [`Operator`]s and data types support
/// interval calculations.
///
/// [`PhysicalExpr`]: crate::physical_plan::PhysicalExpr
/// [`Operator`]: datafusion_expr::Operator
fn is_prunable(join: &SymmetricHashJoinExec) -> bool {
    join.filter().map_or(false, |filter| {
        check_support(filter.expression(), &join.schema())
            && filter
                .schema()
                .fields()
                .iter()
                .all(|f| is_datatype_supported(f.data_type()))
    })
}

#[cfg(test)]
mod sql_tests {
    use super::*;
    use crate::physical_optimizer::test_utils::{
        BinaryTestCase, QueryCase, SourceType, UnaryTestCase,
    };

    #[tokio::test]
    async fn test_hash_left_join_swap() -> Result<()> {
        let test1 = BinaryTestCase {
            source_types: (SourceType::Unbounded, SourceType::Bounded),
            expect_fail: false,
        };

        let test2 = BinaryTestCase {
            source_types: (SourceType::Bounded, SourceType::Unbounded),
            expect_fail: true,
        };
        let test3 = BinaryTestCase {
            source_types: (SourceType::Bounded, SourceType::Bounded),
            expect_fail: false,
        };
        let case = QueryCase {
            sql: "SELECT t2.c1 FROM left as t1 LEFT JOIN right as t2 ON t1.c1 = t2.c1"
                .to_string(),
            cases: vec![Arc::new(test1), Arc::new(test2), Arc::new(test3)],
            error_operator: "Join Error".to_string(),
        };

        case.run().await?;
        Ok(())
    }

    #[tokio::test]
    async fn test_hash_right_join_swap() -> Result<()> {
        let test1 = BinaryTestCase {
            source_types: (SourceType::Unbounded, SourceType::Bounded),
            expect_fail: true,
        };
        let test2 = BinaryTestCase {
            source_types: (SourceType::Bounded, SourceType::Unbounded),
            expect_fail: false,
        };
        let test3 = BinaryTestCase {
            source_types: (SourceType::Bounded, SourceType::Bounded),
            expect_fail: false,
        };
        let case = QueryCase {
            sql: "SELECT t2.c1 FROM left as t1 RIGHT JOIN right as t2 ON t1.c1 = t2.c1"
                .to_string(),
            cases: vec![Arc::new(test1), Arc::new(test2), Arc::new(test3)],
            error_operator: "Join Error".to_string(),
        };

        case.run().await?;
        Ok(())
    }

    #[tokio::test]
    async fn test_hash_inner_join_swap() -> Result<()> {
        let test1 = BinaryTestCase {
            source_types: (SourceType::Unbounded, SourceType::Bounded),
            expect_fail: false,
        };
        let test2 = BinaryTestCase {
            source_types: (SourceType::Bounded, SourceType::Unbounded),
            expect_fail: false,
        };
        let test3 = BinaryTestCase {
            source_types: (SourceType::Bounded, SourceType::Bounded),
            expect_fail: false,
        };
        let case = QueryCase {
            sql: "SELECT t2.c1 FROM left as t1 JOIN right as t2 ON t1.c1 = t2.c1"
                .to_string(),
            cases: vec![Arc::new(test1), Arc::new(test2), Arc::new(test3)],
            error_operator: "Join Error".to_string(),
        };

        case.run().await?;
        Ok(())
    }

    #[tokio::test]
    async fn test_hash_full_outer_join_swap() -> Result<()> {
        let test1 = BinaryTestCase {
            source_types: (SourceType::Unbounded, SourceType::Bounded),
            expect_fail: true,
        };
        let test2 = BinaryTestCase {
            source_types: (SourceType::Bounded, SourceType::Unbounded),
            expect_fail: true,
        };
        let test3 = BinaryTestCase {
            source_types: (SourceType::Bounded, SourceType::Bounded),
            expect_fail: false,
        };
        let case = QueryCase {
            sql: "SELECT t2.c1 FROM left as t1 FULL JOIN right as t2 ON t1.c1 = t2.c1"
                .to_string(),
            cases: vec![Arc::new(test1), Arc::new(test2), Arc::new(test3)],
            error_operator: "Join Error".to_string(),
        };

        case.run().await?;
        Ok(())
    }

    #[tokio::test]
    async fn test_aggregate() -> Result<()> {
        let test1 = UnaryTestCase {
            source_type: SourceType::Bounded,
            expect_fail: false,
        };
        let test2 = UnaryTestCase {
            source_type: SourceType::Unbounded,
            expect_fail: true,
        };
        let case = QueryCase {
            sql: "SELECT c1, MIN(c4) FROM test GROUP BY c1".to_string(),
            cases: vec![Arc::new(test1), Arc::new(test2)],
            error_operator: "Aggregate Error".to_string(),
        };

        case.run().await?;
        Ok(())
    }

    #[tokio::test]
    async fn test_window_agg_hash_partition() -> Result<()> {
        let test1 = UnaryTestCase {
            source_type: SourceType::Bounded,
            expect_fail: false,
        };
        let test2 = UnaryTestCase {
            source_type: SourceType::Unbounded,
            expect_fail: true,
        };
        let case = QueryCase {
            sql: "SELECT
                    c9,
                    SUM(c9) OVER(PARTITION BY c1 ORDER BY c9 ASC ROWS BETWEEN 1 PRECEDING AND UNBOUNDED FOLLOWING) as sum1
                  FROM test
                  LIMIT 5".to_string(),
            cases: vec![Arc::new(test1), Arc::new(test2)],
            error_operator: "Sort Error".to_string()
        };

        case.run().await?;
        Ok(())
    }

    #[tokio::test]
    async fn test_window_agg_single_partition() -> Result<()> {
        let test1 = UnaryTestCase {
            source_type: SourceType::Bounded,
            expect_fail: false,
        };
        let test2 = UnaryTestCase {
            source_type: SourceType::Unbounded,
            expect_fail: true,
        };
        let case = QueryCase {
            sql: "SELECT
                        c9,
                        SUM(c9) OVER(ORDER BY c9 ASC ROWS BETWEEN 1 PRECEDING AND UNBOUNDED FOLLOWING) as sum1
                  FROM test".to_string(),
            cases: vec![Arc::new(test1), Arc::new(test2)],
            error_operator: "Sort Error".to_string()
        };
        case.run().await?;
        Ok(())
    }

    #[tokio::test]
    async fn test_hash_cross_join() -> Result<()> {
        let test1 = BinaryTestCase {
            source_types: (SourceType::Unbounded, SourceType::Bounded),
            expect_fail: true,
        };
        let test2 = BinaryTestCase {
            source_types: (SourceType::Unbounded, SourceType::Unbounded),
            expect_fail: true,
        };
        let test3 = BinaryTestCase {
            source_types: (SourceType::Bounded, SourceType::Unbounded),
            expect_fail: true,
        };
        let test4 = BinaryTestCase {
            source_types: (SourceType::Bounded, SourceType::Bounded),
            expect_fail: false,
        };
        let case = QueryCase {
            sql: "SELECT t2.c1 FROM left as t1 CROSS JOIN right as t2".to_string(),
            cases: vec![
                Arc::new(test1),
                Arc::new(test2),
                Arc::new(test3),
                Arc::new(test4),
            ],
            error_operator: "Cross Join Error".to_string(),
        };

        case.run().await?;
        Ok(())
    }

    #[tokio::test]
    async fn test_analyzer() -> Result<()> {
        let test1 = UnaryTestCase {
            source_type: SourceType::Bounded,
            expect_fail: false,
        };
        let test2 = UnaryTestCase {
            source_type: SourceType::Unbounded,
            expect_fail: false,
        };
        let case = QueryCase {
            sql: "EXPLAIN ANALYZE SELECT * FROM test".to_string(),
            cases: vec![Arc::new(test1), Arc::new(test2)],
            error_operator: "Analyze Error".to_string(),
        };

        case.run().await?;
        Ok(())
    }
}<|MERGE_RESOLUTION|>--- conflicted
+++ resolved
@@ -28,13 +28,9 @@
 use crate::physical_plan::{with_new_children_if_necessary, ExecutionPlan};
 
 use datafusion_common::config::OptimizerOptions;
-<<<<<<< HEAD
 use datafusion_common::tree_node::{
     Transformed, TreeNode, TreeNodeRecursion, VisitRecursionIterator,
 };
-=======
-use datafusion_common::tree_node::{Transformed, TreeNode};
->>>>>>> bf0a39a7
 use datafusion_common::{plan_err, DataFusionError};
 use datafusion_physical_expr::intervals::utils::{check_support, is_datatype_supported};
 use datafusion_physical_plan::joins::SymmetricHashJoinExec;
@@ -98,16 +94,8 @@
 }
 
 impl TreeNode for PipelineStatePropagator {
-<<<<<<< HEAD
-    fn visit_children<F>(&self, f: &mut F) -> Result<TreeNodeRecursion>
-    where
-        F: FnMut(&Self) -> Result<TreeNodeRecursion>,
-    {
-        self.children.iter().for_each_till_continue(f)
-=======
     fn children_nodes(&self) -> Vec<Cow<Self>> {
         self.children.iter().map(Cow::Borrowed).collect()
->>>>>>> bf0a39a7
     }
 
     fn map_children<F>(mut self, transform: F) -> Result<Self>
@@ -135,9 +123,11 @@
     {
         if !self.children.is_empty() {
             let tnr = self.children.iter_mut().for_each_till_continue(f)?;
-            let children_plans = self.children.iter().map(|c| c.plan.clone()).collect();
-            self.plan =
-                with_new_children_if_necessary(self.plan.clone(), children_plans)?.into();
+            self.plan = with_new_children_if_necessary(
+                self.plan.clone(),
+                self.children.iter().map(|c| c.plan.clone()).collect(),
+            )?
+            .into();
             Ok(tnr)
         } else {
             Ok(TreeNodeRecursion::Continue)
