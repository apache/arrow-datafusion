--- conflicted
+++ resolved
@@ -35,16 +35,11 @@
 //! by another SortExec. Therefore, this rule removes it from the physical plan.
 use crate::config::ConfigOptions;
 use crate::error::Result;
-<<<<<<< HEAD
+use crate::physical_optimizer::sort_pushdown::{pushdown_sorts, SortPushDown};
 use crate::physical_optimizer::utils::{
     add_sort_above, calc_ordering_range, find_match_indices, get_ordered_merged_indices,
-    get_set_diff_indices, is_ascending_ordered,
-=======
-use crate::physical_optimizer::sort_pushdown::{pushdown_sorts, SortPushDown};
-use crate::physical_optimizer::utils::{
-    add_sort_above, is_coalesce_partitions, is_limit, is_repartition, is_sort,
-    is_sort_preserving_merge, is_union, is_window,
->>>>>>> b87871fd
+    get_set_diff_indices, is_ascending_ordered, is_coalesce_partitions, is_limit,
+    is_repartition, is_sort, is_sort_preserving_merge, is_union, is_window,
 };
 use crate::physical_optimizer::PhysicalOptimizerRule;
 use crate::physical_plan::coalesce_partitions::CoalescePartitionsExec;
@@ -588,10 +583,6 @@
             "Expects to receive either WindowAggExec of BoundedWindowAggExec".to_string(),
         ));
     };
-    let n_req = window_exec.required_input_ordering()[0]
-        .as_ref()
-        .map(|elem| elem.len())
-        .unwrap_or(0);
 
     let mut first_should_reverse = None;
     for sort_any in sort_tree.get_leaves() {
@@ -599,32 +590,12 @@
         // `SortPreservingMergeExec`, and both have a single child.
         // Therefore, we can use the 0th index without loss of generality.
         let sort_input = sort_any.children()[0].clone();
-<<<<<<< HEAD
         if let Some(should_reverse) = can_skip_sort(
             window_expr[0].partition_by(),
             window_expr[0].order_by(),
             &sort_input,
         )? {
             if let Some(first_should_reverse) = first_should_reverse {
-=======
-        let physical_ordering = sort_input.output_ordering();
-        let sort_output_ordering = sort_output_ordering.ok_or_else(|| {
-            DataFusionError::Plan("A SortExec should have output ordering".to_string())
-        })?;
-        // It is enough to check whether first n_req element of the sort output satisfies window_exec requirement.
-        // Because length of window_exec requirement is n_req.
-        let required_ordering = &sort_output_ordering[0..n_req];
-        if let Some(physical_ordering) = physical_ordering {
-            let (can_skip_sorting, should_reverse) = can_skip_sort(
-                window_expr[0].partition_by(),
-                required_ordering,
-                &sort_input.schema(),
-                physical_ordering,
-            )?;
-            if !can_skip_sorting {
-                return Ok(None);
-            } else if let Some(first_should_reverse) = first_should_reverse {
->>>>>>> b87871fd
                 if first_should_reverse != should_reverse {
                     return Ok(None);
                 }
@@ -956,22 +927,21 @@
         Ok(schema)
     }
 
-<<<<<<< HEAD
+    fn create_test_schema2() -> Result<SchemaRef> {
+        let col_a = Field::new("col_a", DataType::Int32, true);
+        let col_b = Field::new("col_b", DataType::Int32, true);
+        let schema = Arc::new(Schema::new(vec![col_a, col_b]));
+        Ok(schema)
+    }
+
     // Generate a schema which consists of 5 columns (a, b, c, d, e)
-    fn create_test_schema2() -> Result<SchemaRef> {
+    fn create_test_schema3() -> Result<SchemaRef> {
         let a = Field::new("a", DataType::Int32, true);
         let b = Field::new("b", DataType::Int32, false);
         let c = Field::new("c", DataType::Int32, true);
         let d = Field::new("d", DataType::Int32, false);
         let e = Field::new("e", DataType::Int32, false);
         let schema = Arc::new(Schema::new(vec![a, b, c, d, e]));
-
-=======
-    fn create_test_schema2() -> Result<SchemaRef> {
-        let col_a = Field::new("col_a", DataType::Int32, true);
-        let col_b = Field::new("col_b", DataType::Int32, true);
-        let schema = Arc::new(Schema::new(vec![col_a, col_b]));
->>>>>>> b87871fd
         Ok(schema)
     }
 
@@ -1061,7 +1031,7 @@
 
     #[tokio::test]
     async fn test_can_skip_ordering_exhaustive() -> Result<()> {
-        let test_schema = create_test_schema2()?;
+        let test_schema = create_test_schema3()?;
         // Columns a,c are nullable whereas b,d are not nullable.
         // Source is sorted by a ASC NULLS FIRST, b ASC NULLS FIRST, c ASC NULLS FIRST, d ASC NULLS FIRST
         // Column e is not ordered.
