--- conflicted
+++ resolved
@@ -27,13 +27,8 @@
 //! somehow get the fragment
 //!
 //! ```text
-<<<<<<< HEAD
-//! SortExec: [nullable_co  l@0 ASC]
-//!   SortExec: [non_nullable_col@1 ASC]
-=======
 //! SortExec: expr=[nullable_col@0 ASC]
 //!   SortExec: expr=[non_nullable_col@1 ASC]
->>>>>>> 253550c6
 //! ```
 //!
 //! in the physical plan. The first sort is unnecessary since its result is overwritten
@@ -455,19 +450,9 @@
                 if !is_ordering_satisfied {
                     // Make sure we preserve the ordering requirements:
                     update_child_to_remove_unnecessary_sort(child, sort_onwards, &plan)?;
-<<<<<<< HEAD
                     let sort_expr = create_sort_expr_from_requirement(&required_ordering);
-                    *child = add_sort_above_child(child, sort_expr, None)?;
-                    *sort_onwards = Some(ExecTree {
-                        idx,
-                        plan: child.clone(),
-                        children: vec![],
-                    })
-=======
-                    let sort_expr = required_ordering.to_vec();
                     add_sort_above(child, sort_expr)?;
                     *sort_onwards = Some(ExecTree::new(child.clone(), idx, vec![]));
->>>>>>> 253550c6
                 }
                 if let Some(tree) = sort_onwards {
                     // For window expressions, we can remove some sorts when we can
@@ -483,18 +468,9 @@
             }
             (Some(required), None) => {
                 // Ordering requirement is not met, we should add a `SortExec` to the plan.
-<<<<<<< HEAD
                 let sort_expr = create_sort_expr_from_requirement(&required);
-                *child = add_sort_above_child(child, sort_expr, None)?;
-                *sort_onwards = Some(ExecTree {
-                    idx,
-                    plan: child.clone(),
-                    children: vec![],
-                })
-=======
-                add_sort_above(child, required.to_vec())?;
+                add_sort_above(child, sort_expr)?;
                 *sort_onwards = Some(ExecTree::new(child.clone(), idx, vec![]));
->>>>>>> 253550c6
             }
             (None, Some(_)) => {
                 // We have a `SortExec` whose effect may be neutralized by
@@ -698,26 +674,7 @@
             .is::<CoalescePartitionsExec>()
         {
             // We can safely use the 0th index since we have a `CoalescePartitionsExec`.
-<<<<<<< HEAD
-            let coalesce_input = coalesce_onwards.plan.children()[0].clone();
-            if let Some(sort_exec) = sort_exec {
-                let sort_expr = sort_exec.expr();
-                if !ordering_satisfy(
-                    coalesce_input.output_ordering(),
-                    Some(sort_expr),
-                    || coalesce_input.equivalence_properties(),
-                ) {
-                    return add_sort_above_child(
-                        &coalesce_input,
-                        sort_expr.to_vec(),
-                        None,
-                    );
-                }
-            }
-            coalesce_input
-=======
             coalesce_onwards.plan.children()[0].clone()
->>>>>>> 253550c6
         } else {
             let plan = coalesce_onwards.plan.clone();
             let mut children = plan.children();
@@ -805,19 +762,9 @@
     if is_sort(plan) {
         let mut prev_layer = plan.children()[0].clone();
         let new_sort_expr = get_sort_exprs(plan)?[0..n_sort_expr].to_vec();
-<<<<<<< HEAD
-        let updated_plan = add_sort_above_child(&prev_layer, new_sort_expr, None)?;
-        *sort_onwards = ExecTree {
-            idx: sort_onwards.idx,
-            children: vec![],
-            plan: updated_plan.clone(),
-        };
-        Ok(updated_plan)
-=======
         add_sort_above(&mut prev_layer, new_sort_expr)?;
         *sort_onwards = ExecTree::new(prev_layer.clone(), sort_onwards.idx, vec![]);
         Ok(prev_layer)
->>>>>>> 253550c6
     } else {
         let mut children = plan.children();
         for item in &mut sort_onwards.children {
@@ -1110,21 +1057,12 @@
         let physical_plan = sort_exec(vec![sort_expr("nullable_col", &schema)], input);
 
         let expected_input = vec![
-<<<<<<< HEAD
-            "SortExec: [nullable_col@0 ASC], global=true",
-            "  SortExec: [non_nullable_col@1 ASC], global=true",
+            "SortExec: expr=[nullable_col@0 ASC], global=true",
+            "  SortExec: expr=[non_nullable_col@1 ASC], global=true",
             "    MemoryExec: partitions=0, partition_sizes=[]",
         ];
         let expected_optimized = vec![
-            "SortExec: [nullable_col@0 ASC], global=true",
-=======
-            "SortExec: expr=[nullable_col@0 ASC]",
-            "  SortExec: expr=[non_nullable_col@1 ASC]",
-            "    MemoryExec: partitions=0, partition_sizes=[]",
-        ];
-        let expected_optimized = vec![
-            "SortExec: expr=[nullable_col@0 ASC]",
->>>>>>> 253550c6
+            "SortExec: expr=[nullable_col@0 ASC], global=true",
             "  MemoryExec: partitions=0, partition_sizes=[]",
         ];
         assert_optimized!(expected_input, expected_optimized, physical_plan);
@@ -1173,15 +1111,9 @@
         let expected_input = vec![
             "WindowAggExec: wdw=[count: Ok(Field { name: \"count\", data_type: Int64, nullable: true, dict_id: 0, dict_is_ordered: false, metadata: {} }), frame: WindowFrame { units: Range, start_bound: Preceding(NULL), end_bound: CurrentRow }]",
             "  FilterExec: NOT non_nullable_col@1",
-<<<<<<< HEAD
-            "    SortExec: [non_nullable_col@1 ASC NULLS LAST], global=true",
+            "    SortExec: expr=[non_nullable_col@1 ASC NULLS LAST], global=true",
             "      WindowAggExec: wdw=[count: Ok(Field { name: \"count\", data_type: Int64, nullable: true, dict_id: 0, dict_is_ordered: false, metadata: {} }), frame: WindowFrame { units: Range, start_bound: Preceding(NULL), end_bound: CurrentRow }]",
-            "        SortExec: [non_nullable_col@1 DESC], global=true",
-=======
-            "    SortExec: expr=[non_nullable_col@1 ASC NULLS LAST]",
-            "      WindowAggExec: wdw=[count: Ok(Field { name: \"count\", data_type: Int64, nullable: true, dict_id: 0, dict_is_ordered: false, metadata: {} }), frame: WindowFrame { units: Range, start_bound: Preceding(NULL), end_bound: CurrentRow }]",
-            "        SortExec: expr=[non_nullable_col@1 DESC]",
->>>>>>> 253550c6
+            "        SortExec: expr=[non_nullable_col@1 DESC], global=true",
             "          MemoryExec: partitions=0, partition_sizes=[]",
         ];
 
@@ -1189,11 +1121,7 @@
             "WindowAggExec: wdw=[count: Ok(Field { name: \"count\", data_type: Int64, nullable: true, dict_id: 0, dict_is_ordered: false, metadata: {} }), frame: WindowFrame { units: Range, start_bound: CurrentRow, end_bound: Following(NULL) }]",
             "  FilterExec: NOT non_nullable_col@1",
             "    WindowAggExec: wdw=[count: Ok(Field { name: \"count\", data_type: Int64, nullable: true, dict_id: 0, dict_is_ordered: false, metadata: {} }), frame: WindowFrame { units: Range, start_bound: Preceding(NULL), end_bound: CurrentRow }]",
-<<<<<<< HEAD
-            "      SortExec: [non_nullable_col@1 DESC], global=true",
-=======
-            "      SortExec: expr=[non_nullable_col@1 DESC]",
->>>>>>> 253550c6
+            "      SortExec: expr=[non_nullable_col@1 DESC], global=true",
             "        MemoryExec: partitions=0, partition_sizes=[]",
         ];
         assert_optimized!(expected_input, expected_optimized, physical_plan);
@@ -1215,11 +1143,7 @@
         ];
         let expected_optimized = vec![
             "SortPreservingMergeExec: [nullable_col@0 ASC]",
-<<<<<<< HEAD
-            "  SortExec: [nullable_col@0 ASC], global=true",
-=======
-            "  SortExec: expr=[nullable_col@0 ASC]",
->>>>>>> 253550c6
+            "  SortExec: expr=[nullable_col@0 ASC], global=true",
             "    MemoryExec: partitions=0, partition_sizes=[]",
         ];
         assert_optimized!(expected_input, expected_optimized, physical_plan);
@@ -1239,25 +1163,15 @@
         let physical_plan = sort_preserving_merge_exec(sort_exprs, sort);
         let expected_input = vec![
             "SortPreservingMergeExec: [nullable_col@0 ASC]",
-<<<<<<< HEAD
-            "  SortExec: [nullable_col@0 ASC], global=true",
+            "  SortExec: expr=[nullable_col@0 ASC], global=true",
             "    SortPreservingMergeExec: [nullable_col@0 ASC]",
-            "      SortExec: [nullable_col@0 ASC], global=true",
-=======
-            "  SortExec: expr=[nullable_col@0 ASC]",
-            "    SortPreservingMergeExec: [nullable_col@0 ASC]",
-            "      SortExec: expr=[nullable_col@0 ASC]",
->>>>>>> 253550c6
+            "      SortExec: expr=[nullable_col@0 ASC], global=true",
             "        MemoryExec: partitions=0, partition_sizes=[]",
         ];
         let expected_optimized = vec![
             "SortPreservingMergeExec: [nullable_col@0 ASC]",
             "  SortPreservingMergeExec: [nullable_col@0 ASC]",
-<<<<<<< HEAD
-            "    SortExec: [nullable_col@0 ASC], global=true",
-=======
-            "    SortExec: expr=[nullable_col@0 ASC]",
->>>>>>> 253550c6
+            "    SortExec: expr=[nullable_col@0 ASC], global=true",
             "      MemoryExec: partitions=0, partition_sizes=[]",
         ];
         assert_optimized!(expected_input, expected_optimized, physical_plan);
@@ -1286,19 +1200,11 @@
         let expected_input = vec![
             "RepartitionExec: partitioning=RoundRobinBatch(10), input_partitions=10",
             "  RepartitionExec: partitioning=RoundRobinBatch(10), input_partitions=1",
-<<<<<<< HEAD
-            "    SortExec: [nullable_col@0 ASC], global=true",
+            "    SortExec: expr=[nullable_col@0 ASC], global=true",
             "      SortPreservingMergeExec: [nullable_col@0 ASC,non_nullable_col@1 ASC]",
-            "        SortExec: [nullable_col@0 ASC,non_nullable_col@1 ASC], global=true",
+            "        SortExec: expr=[nullable_col@0 ASC,non_nullable_col@1 ASC], global=true",
             "          SortPreservingMergeExec: [non_nullable_col@1 ASC]",
-            "            SortExec: [non_nullable_col@1 ASC], global=true",
-=======
-            "    SortExec: expr=[nullable_col@0 ASC]",
-            "      SortPreservingMergeExec: [nullable_col@0 ASC,non_nullable_col@1 ASC]",
-            "        SortExec: expr=[nullable_col@0 ASC,non_nullable_col@1 ASC]",
-            "          SortPreservingMergeExec: [non_nullable_col@1 ASC]",
-            "            SortExec: expr=[non_nullable_col@1 ASC]",
->>>>>>> 253550c6
+            "            SortExec: expr=[non_nullable_col@1 ASC], global=true",
             "              MemoryExec: partitions=0, partition_sizes=[]",
         ];
 
@@ -1335,17 +1241,10 @@
         let expected_input = vec![
             "AggregateExec: mode=Final, gby=[], aggr=[]",
             "  SortPreservingMergeExec: [nullable_col@0 ASC,non_nullable_col@1 ASC]",
-<<<<<<< HEAD
-            "    SortExec: [nullable_col@0 ASC,non_nullable_col@1 ASC], global=true",
+            "    SortExec: expr=[nullable_col@0 ASC,non_nullable_col@1 ASC], global=true",
             "      RepartitionExec: partitioning=RoundRobinBatch(10), input_partitions=1",
             "        SortPreservingMergeExec: [non_nullable_col@1 ASC]",
-            "          SortExec: [non_nullable_col@1 ASC], global=true",
-=======
-            "    SortExec: expr=[nullable_col@0 ASC,non_nullable_col@1 ASC]",
-            "      RepartitionExec: partitioning=RoundRobinBatch(10), input_partitions=1",
-            "        SortPreservingMergeExec: [non_nullable_col@1 ASC]",
-            "          SortExec: expr=[non_nullable_col@1 ASC]",
->>>>>>> 253550c6
+            "          SortExec: expr=[non_nullable_col@1 ASC], global=true",
             "            MemoryExec: partitions=0, partition_sizes=[]",
         ];
 
@@ -1372,15 +1271,15 @@
         let physical_plan = sort_preserving_merge_exec(sort_exprs, sort);
         let expected_input = vec![
             "SortPreservingMergeExec: [nullable_col@0 ASC]",
-            "  SortExec: [nullable_col@0 ASC], global=true",
+            "  SortExec: expr=[nullable_col@0 ASC], global=true",
             "    SortPreservingMergeExec: [nullable_col@0 ASC]",
-            "      SortExec: [nullable_col@0 ASC], global=true",
+            "      SortExec: expr=[nullable_col@0 ASC], global=true",
             "        MemoryExec: partitions=0, partition_sizes=[]",
         ];
         let expected_optimized = vec![
             "SortPreservingMergeExec: [nullable_col@0 ASC]",
             "  SortPreservingMergeExec: [nullable_col@0 ASC]",
-            "    SortExec: [nullable_col@0 ASC], global=true",
+            "    SortExec: expr=[nullable_col@0 ASC], global=true",
             "      MemoryExec: partitions=0, partition_sizes=[]",
         ];
         assert_optimized!(expected_input, expected_optimized, physical_plan);
@@ -1414,32 +1313,20 @@
             "      ParquetExec: limit=None, partitions={1 group: [[x]]}, output_ordering=[nullable_col@0 ASC], projection=[nullable_col, non_nullable_col]",
             "      GlobalLimitExec: skip=0, fetch=100",
             "        LocalLimitExec: fetch=100",
-<<<<<<< HEAD
-            "          SortExec: [nullable_col@0 ASC,non_nullable_col@1 ASC], global=true",
-=======
-            "          SortExec: expr=[nullable_col@0 ASC,non_nullable_col@1 ASC]",
->>>>>>> 253550c6
+            "          SortExec: expr=[nullable_col@0 ASC,non_nullable_col@1 ASC], global=true",
             "            ParquetExec: limit=None, partitions={1 group: [[x]]}, projection=[nullable_col, non_nullable_col]",
         ];
 
         // We should keep the bottom `SortExec`.
         let expected_optimized = vec![
             "SortPreservingMergeExec: [nullable_col@0 ASC,non_nullable_col@1 ASC]",
-<<<<<<< HEAD
-            "  SortExec: [nullable_col@0 ASC,non_nullable_col@1 ASC], global=false",
-=======
-            "  SortExec: expr=[nullable_col@0 ASC,non_nullable_col@1 ASC]",
->>>>>>> 253550c6
+            "  SortExec: expr=[nullable_col@0 ASC,non_nullable_col@1 ASC], global=false",
             "    RepartitionExec: partitioning=RoundRobinBatch(10), input_partitions=2",
             "      UnionExec",
             "        ParquetExec: limit=None, partitions={1 group: [[x]]}, output_ordering=[nullable_col@0 ASC], projection=[nullable_col, non_nullable_col]",
             "        GlobalLimitExec: skip=0, fetch=100",
             "          LocalLimitExec: fetch=100",
-<<<<<<< HEAD
-            "            SortExec: [nullable_col@0 ASC,non_nullable_col@1 ASC], global=true",
-=======
-            "            SortExec: expr=[nullable_col@0 ASC,non_nullable_col@1 ASC]",
->>>>>>> 253550c6
+            "            SortExec: expr=[nullable_col@0 ASC,non_nullable_col@1 ASC], global=true",
             "              ParquetExec: limit=None, partitions={1 group: [[x]]}, projection=[nullable_col, non_nullable_col]",
         ];
         assert_optimized!(expected_input, expected_optimized, physical_plan);
@@ -1458,20 +1345,12 @@
         let physical_plan = sort_preserving_merge_exec(sort_exprs, sort);
         let expected_input = vec![
             "SortPreservingMergeExec: [nullable_col@0 ASC,non_nullable_col@1 ASC]",
-<<<<<<< HEAD
-            "  SortExec: [nullable_col@0 ASC], global=true",
-=======
-            "  SortExec: expr=[nullable_col@0 ASC]",
->>>>>>> 253550c6
+            "  SortExec: expr=[nullable_col@0 ASC], global=true",
             "    MemoryExec: partitions=0, partition_sizes=[]",
         ];
         let expected_optimized = vec![
             "SortPreservingMergeExec: [nullable_col@0 ASC,non_nullable_col@1 ASC]",
-<<<<<<< HEAD
-            "  SortExec: [nullable_col@0 ASC,non_nullable_col@1 ASC], global=true",
-=======
-            "  SortExec: expr=[nullable_col@0 ASC,non_nullable_col@1 ASC]",
->>>>>>> 253550c6
+            "  SortExec: expr=[nullable_col@0 ASC,non_nullable_col@1 ASC], global=true",
             "    MemoryExec: partitions=0, partition_sizes=[]",
         ];
         assert_optimized!(expected_input, expected_optimized, physical_plan);
@@ -1496,11 +1375,7 @@
             "SortPreservingMergeExec: [nullable_col@0 ASC]",
             "  UnionExec",
             "    ParquetExec: limit=None, partitions={1 group: [[x]]}, output_ordering=[nullable_col@0 ASC], projection=[nullable_col, non_nullable_col]",
-<<<<<<< HEAD
-            "    SortExec: [nullable_col@0 ASC], global=true",
-=======
-            "    SortExec: expr=[nullable_col@0 ASC]",
->>>>>>> 253550c6
+            "    SortExec: expr=[nullable_col@0 ASC], global=true",
             "      ParquetExec: limit=None, partitions={1 group: [[x]]}, projection=[nullable_col, non_nullable_col]",
         ];
         // should not add a sort at the output of the union, input plan should not be changed
@@ -1531,11 +1406,7 @@
             "SortPreservingMergeExec: [nullable_col@0 ASC]",
             "  UnionExec",
             "    ParquetExec: limit=None, partitions={1 group: [[x]]}, output_ordering=[nullable_col@0 ASC, non_nullable_col@1 ASC], projection=[nullable_col, non_nullable_col]",
-<<<<<<< HEAD
-            "    SortExec: [nullable_col@0 ASC], global=true",
-=======
-            "    SortExec: expr=[nullable_col@0 ASC]",
->>>>>>> 253550c6
+            "    SortExec: expr=[nullable_col@0 ASC], global=true",
             "      ParquetExec: limit=None, partitions={1 group: [[x]]}, projection=[nullable_col, non_nullable_col]",
         ];
         // should not add a sort at the output of the union, input plan should not be changed
@@ -1569,21 +1440,13 @@
             "SortPreservingMergeExec: [nullable_col@0 ASC,non_nullable_col@1 ASC]",
             "  UnionExec",
             "    ParquetExec: limit=None, partitions={1 group: [[x]]}, output_ordering=[nullable_col@0 ASC], projection=[nullable_col, non_nullable_col]",
-<<<<<<< HEAD
-            "    SortExec: [nullable_col@0 ASC,non_nullable_col@1 ASC], global=true",
-=======
-            "    SortExec: expr=[nullable_col@0 ASC,non_nullable_col@1 ASC]",
->>>>>>> 253550c6
+            "    SortExec: expr=[nullable_col@0 ASC,non_nullable_col@1 ASC], global=true",
             "      ParquetExec: limit=None, partitions={1 group: [[x]]}, projection=[nullable_col, non_nullable_col]",
         ];
         // should remove unnecessary sorting from below and move it to top
         let expected_optimized = vec![
             "SortPreservingMergeExec: [nullable_col@0 ASC,non_nullable_col@1 ASC]",
-<<<<<<< HEAD
-            "  SortExec: [nullable_col@0 ASC,non_nullable_col@1 ASC], global=false",
-=======
-            "  SortExec: expr=[nullable_col@0 ASC,non_nullable_col@1 ASC]",
->>>>>>> 253550c6
+            "  SortExec: expr=[nullable_col@0 ASC,non_nullable_col@1 ASC], global=false",
             "    UnionExec",
             "      ParquetExec: limit=None, partitions={1 group: [[x]]}, output_ordering=[nullable_col@0 ASC], projection=[nullable_col, non_nullable_col]",
             "      ParquetExec: limit=None, partitions={1 group: [[x]]}, projection=[nullable_col, non_nullable_col]",
@@ -1617,34 +1480,20 @@
         let expected_input = vec![
             "SortPreservingMergeExec: [nullable_col@0 ASC]",
             "  UnionExec",
-<<<<<<< HEAD
-            "    SortExec: [nullable_col@0 ASC,non_nullable_col@1 ASC], global=true",
+            "    SortExec: expr=[nullable_col@0 ASC,non_nullable_col@1 ASC], global=true",
             "      ParquetExec: limit=None, partitions={1 group: [[x]]}, projection=[nullable_col, non_nullable_col]",
             "    ParquetExec: limit=None, partitions={1 group: [[x]]}, output_ordering=[nullable_col@0 ASC], projection=[nullable_col, non_nullable_col]",
-            "    SortExec: [nullable_col@0 ASC], global=true",
-=======
-            "    SortExec: expr=[nullable_col@0 ASC,non_nullable_col@1 ASC]",
-            "      ParquetExec: limit=None, partitions={1 group: [[x]]}, projection=[nullable_col, non_nullable_col]",
-            "    ParquetExec: limit=None, partitions={1 group: [[x]]}, output_ordering=[nullable_col@0 ASC], projection=[nullable_col, non_nullable_col]",
-            "    SortExec: expr=[nullable_col@0 ASC]",
->>>>>>> 253550c6
+            "    SortExec: expr=[nullable_col@0 ASC], global=true",
             "      ParquetExec: limit=None, partitions={1 group: [[x]]}, projection=[nullable_col, non_nullable_col]",
         ];
         // should adjust sorting in the first input of the union such that it is not unnecessarily fine
         let expected_optimized = vec![
             "SortPreservingMergeExec: [nullable_col@0 ASC]",
             "  UnionExec",
-<<<<<<< HEAD
-            "    SortExec: [nullable_col@0 ASC], global=true",
+            "    SortExec: expr=[nullable_col@0 ASC], global=true",
             "      ParquetExec: limit=None, partitions={1 group: [[x]]}, projection=[nullable_col, non_nullable_col]",
             "    ParquetExec: limit=None, partitions={1 group: [[x]]}, output_ordering=[nullable_col@0 ASC], projection=[nullable_col, non_nullable_col]",
-            "    SortExec: [nullable_col@0 ASC], global=true",
-=======
-            "    SortExec: expr=[nullable_col@0 ASC]",
-            "      ParquetExec: limit=None, partitions={1 group: [[x]]}, projection=[nullable_col, non_nullable_col]",
-            "    ParquetExec: limit=None, partitions={1 group: [[x]]}, output_ordering=[nullable_col@0 ASC], projection=[nullable_col, non_nullable_col]",
-            "    SortExec: expr=[nullable_col@0 ASC]",
->>>>>>> 253550c6
+            "    SortExec: expr=[nullable_col@0 ASC], global=true",
             "      ParquetExec: limit=None, partitions={1 group: [[x]]}, projection=[nullable_col, non_nullable_col]",
         ];
         assert_optimized!(expected_input, expected_optimized, physical_plan);
@@ -1676,26 +1525,15 @@
         let expected_input = vec![
             "SortPreservingMergeExec: [nullable_col@0 ASC,non_nullable_col@1 ASC]",
             "  UnionExec",
-<<<<<<< HEAD
-            "    SortExec: [nullable_col@0 ASC], global=true",
+            "    SortExec: expr=[nullable_col@0 ASC], global=true",
             "      ParquetExec: limit=None, partitions={1 group: [[x]]}, projection=[nullable_col, non_nullable_col]",
             "    ParquetExec: limit=None, partitions={1 group: [[x]]}, output_ordering=[nullable_col@0 ASC], projection=[nullable_col, non_nullable_col]",
-            "    SortExec: [nullable_col@0 ASC], global=true",
-=======
-            "    SortExec: expr=[nullable_col@0 ASC]",
-            "      ParquetExec: limit=None, partitions={1 group: [[x]]}, projection=[nullable_col, non_nullable_col]",
-            "    ParquetExec: limit=None, partitions={1 group: [[x]]}, output_ordering=[nullable_col@0 ASC], projection=[nullable_col, non_nullable_col]",
-            "    SortExec: expr=[nullable_col@0 ASC]",
->>>>>>> 253550c6
+            "    SortExec: expr=[nullable_col@0 ASC], global=true",
             "      ParquetExec: limit=None, partitions={1 group: [[x]]}, projection=[nullable_col, non_nullable_col]",
         ];
         let expected_optimized = vec![
             "SortPreservingMergeExec: [nullable_col@0 ASC,non_nullable_col@1 ASC]",
-<<<<<<< HEAD
-            "  SortExec: [nullable_col@0 ASC,non_nullable_col@1 ASC], global=false",
-=======
-            "  SortExec: expr=[nullable_col@0 ASC,non_nullable_col@1 ASC]",
->>>>>>> 253550c6
+            "  SortExec: expr=[nullable_col@0 ASC,non_nullable_col@1 ASC], global=false",
             "    UnionExec",
             "      ParquetExec: limit=None, partitions={1 group: [[x]]}, projection=[nullable_col, non_nullable_col]",
             "      ParquetExec: limit=None, partitions={1 group: [[x]]}, output_ordering=[nullable_col@0 ASC], projection=[nullable_col, non_nullable_col]",
@@ -1738,29 +1576,17 @@
         let expected_input = vec![
             "SortPreservingMergeExec: [nullable_col@0 ASC]",
             "  UnionExec",
-<<<<<<< HEAD
-            "    SortExec: [nullable_col@0 ASC,non_nullable_col@1 ASC], global=true",
+            "    SortExec: expr=[nullable_col@0 ASC,non_nullable_col@1 ASC], global=true",
             "      ParquetExec: limit=None, partitions={1 group: [[x]]}, projection=[nullable_col, non_nullable_col]",
-            "    SortExec: [nullable_col@0 ASC,non_nullable_col@1 DESC NULLS LAST], global=true",
-=======
-            "    SortExec: expr=[nullable_col@0 ASC,non_nullable_col@1 ASC]",
-            "      ParquetExec: limit=None, partitions={1 group: [[x]]}, projection=[nullable_col, non_nullable_col]",
-            "    SortExec: expr=[nullable_col@0 ASC,non_nullable_col@1 DESC NULLS LAST]",
->>>>>>> 253550c6
+            "    SortExec: expr=[nullable_col@0 ASC,non_nullable_col@1 DESC NULLS LAST], global=true",
             "      ParquetExec: limit=None, partitions={1 group: [[x]]}, projection=[nullable_col, non_nullable_col]",
         ];
         let expected_optimized = vec![
             "SortPreservingMergeExec: [nullable_col@0 ASC]",
             "  UnionExec",
-<<<<<<< HEAD
-            "    SortExec: [nullable_col@0 ASC], global=true",
+            "    SortExec: expr=[nullable_col@0 ASC], global=true",
             "      ParquetExec: limit=None, partitions={1 group: [[x]]}, projection=[nullable_col, non_nullable_col]",
-            "    SortExec: [nullable_col@0 ASC], global=true",
-=======
-            "    SortExec: expr=[nullable_col@0 ASC]",
-            "      ParquetExec: limit=None, partitions={1 group: [[x]]}, projection=[nullable_col, non_nullable_col]",
-            "    SortExec: expr=[nullable_col@0 ASC]",
->>>>>>> 253550c6
+            "    SortExec: expr=[nullable_col@0 ASC], global=true",
             "      ParquetExec: limit=None, partitions={1 group: [[x]]}, projection=[nullable_col, non_nullable_col]",
         ];
         assert_optimized!(expected_input, expected_optimized, physical_plan);
@@ -1796,11 +1622,7 @@
         let expected_input = vec![
             "SortPreservingMergeExec: [nullable_col@0 ASC]",
             "  UnionExec",
-<<<<<<< HEAD
-            "    SortExec: [nullable_col@0 ASC], global=true",
-=======
-            "    SortExec: expr=[nullable_col@0 ASC]",
->>>>>>> 253550c6
+            "    SortExec: expr=[nullable_col@0 ASC], global=true",
             "      ParquetExec: limit=None, partitions={1 group: [[x]]}, projection=[nullable_col, non_nullable_col]",
             "    ParquetExec: limit=None, partitions={1 group: [[x]]}, output_ordering=[nullable_col@0 ASC], projection=[nullable_col, non_nullable_col]",
             "    SortPreservingMergeExec: [nullable_col@0 ASC,non_nullable_col@1 ASC]",
@@ -1812,19 +1634,11 @@
         let expected_optimized = vec![
             "SortPreservingMergeExec: [nullable_col@0 ASC]",
             "  UnionExec",
-<<<<<<< HEAD
-            "    SortExec: [nullable_col@0 ASC], global=true",
+            "    SortExec: expr=[nullable_col@0 ASC], global=true",
             "      ParquetExec: limit=None, partitions={1 group: [[x]]}, projection=[nullable_col, non_nullable_col]",
             "    ParquetExec: limit=None, partitions={1 group: [[x]]}, output_ordering=[nullable_col@0 ASC], projection=[nullable_col, non_nullable_col]",
             "    SortPreservingMergeExec: [nullable_col@0 ASC]",
-            "      SortExec: [nullable_col@0 ASC], global=false",
-=======
-            "    SortExec: expr=[nullable_col@0 ASC]",
-            "      ParquetExec: limit=None, partitions={1 group: [[x]]}, projection=[nullable_col, non_nullable_col]",
-            "    ParquetExec: limit=None, partitions={1 group: [[x]]}, output_ordering=[nullable_col@0 ASC], projection=[nullable_col, non_nullable_col]",
-            "    SortPreservingMergeExec: [nullable_col@0 ASC]",
-            "      SortExec: expr=[nullable_col@0 ASC]",
->>>>>>> 253550c6
+            "      SortExec: expr=[nullable_col@0 ASC], global=false",
             "        RepartitionExec: partitioning=RoundRobinBatch(10), input_partitions=1",
             "          ParquetExec: limit=None, partitions={1 group: [[x]]}, projection=[nullable_col, non_nullable_col]",
         ];
@@ -1865,15 +1679,9 @@
         let expected_input = vec![
             "WindowAggExec: wdw=[count: Ok(Field { name: \"count\", data_type: Int64, nullable: true, dict_id: 0, dict_is_ordered: false, metadata: {} }), frame: WindowFrame { units: Range, start_bound: Preceding(NULL), end_bound: CurrentRow }]",
             "  UnionExec",
-<<<<<<< HEAD
-            "    SortExec: [nullable_col@0 DESC NULLS LAST], global=true",
+            "    SortExec: expr=[nullable_col@0 DESC NULLS LAST], global=true",
             "      ParquetExec: limit=None, partitions={1 group: [[x]]}, output_ordering=[nullable_col@0 ASC, non_nullable_col@1 ASC], projection=[nullable_col, non_nullable_col]",
-            "    SortExec: [nullable_col@0 DESC NULLS LAST], global=true",
-=======
-            "    SortExec: expr=[nullable_col@0 DESC NULLS LAST]",
-            "      ParquetExec: limit=None, partitions={1 group: [[x]]}, output_ordering=[nullable_col@0 ASC, non_nullable_col@1 ASC], projection=[nullable_col, non_nullable_col]",
-            "    SortExec: expr=[nullable_col@0 DESC NULLS LAST]",
->>>>>>> 253550c6
+            "    SortExec: expr=[nullable_col@0 DESC NULLS LAST], global=true",
             "      ParquetExec: limit=None, partitions={1 group: [[x]]}, output_ordering=[nullable_col@0 ASC], projection=[nullable_col, non_nullable_col]",
         ];
         let expected_optimized = vec![
@@ -1907,11 +1715,7 @@
         // we should be able to parallelize Sorting also (given that executors in between don't require)
         // single partition.
         let expected_input = vec![
-<<<<<<< HEAD
-            "SortExec: [nullable_col@0 ASC], global=true",
-=======
-            "SortExec: expr=[nullable_col@0 ASC]",
->>>>>>> 253550c6
+            "SortExec: expr=[nullable_col@0 ASC], global=true",
             "  FilterExec: NOT non_nullable_col@1",
             "    CoalescePartitionsExec",
             "      RepartitionExec: partitioning=RoundRobinBatch(10), input_partitions=1",
@@ -1919,13 +1723,8 @@
         ];
         let expected_optimized = vec![
             "SortPreservingMergeExec: [nullable_col@0 ASC]",
-<<<<<<< HEAD
-            "  FilterExec: NOT non_nullable_col@1",
-            "    SortExec: [nullable_col@0 ASC], global=false",
-=======
-            "  SortExec: expr=[nullable_col@0 ASC]",
+            "  SortExec: expr=[nullable_col@0 ASC], global=false",
             "    FilterExec: NOT non_nullable_col@1",
->>>>>>> 253550c6
             "      RepartitionExec: partitioning=RoundRobinBatch(10), input_partitions=1",
             "        ParquetExec: limit=None, partitions={1 group: [[x]]}, projection=[nullable_col, non_nullable_col]",
         ];
@@ -2004,9 +1803,9 @@
         // Sort Parallelize rule should end Coalesce + Sort linkage when Sort is Global Sort
         // Also input plan is not valid as it is. We need to add SortExec before SortPreservingMergeExec.
         let expected_input = vec![
-            "SortExec: expr=[nullable_col@0 ASC]",
+            "SortExec: expr=[nullable_col@0 ASC], global=true",
             "  SortPreservingMergeExec: [nullable_col@0 ASC]",
-            "    SortExec: expr=[nullable_col@0 ASC]",
+            "    SortExec: expr=[nullable_col@0 ASC], global=false",
             "      RepartitionExec: partitioning=RoundRobinBatch(10), input_partitions=1",
             "        CoalescePartitionsExec",
             "          RepartitionExec: partitioning=RoundRobinBatch(10), input_partitions=0",
@@ -2014,7 +1813,7 @@
         ];
         let expected_optimized = vec![
             "SortPreservingMergeExec: [nullable_col@0 ASC]",
-            "  SortExec: expr=[nullable_col@0 ASC]",
+            "  SortExec: expr=[nullable_col@0 ASC], global=false",
             "    RepartitionExec: partitioning=RoundRobinBatch(10), input_partitions=10",
             "      RepartitionExec: partitioning=RoundRobinBatch(10), input_partitions=0",
             "        MemoryExec: partitions=0, partition_sizes=[]",
