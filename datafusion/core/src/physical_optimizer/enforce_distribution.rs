// Licensed to the Apache Software Foundation (ASF) under one
// or more contributor license agreements.  See the NOTICE file
// distributed with this work for additional information
// regarding copyright ownership.  The ASF licenses this file
// to you under the Apache License, Version 2.0 (the
// "License"); you may not use this file except in compliance
// with the License.  You may obtain a copy of the License at
//
//   http://www.apache.org/licenses/LICENSE-2.0
//
// Unless required by applicable law or agreed to in writing,
// software distributed under the License is distributed on an
// "AS IS" BASIS, WITHOUT WARRANTIES OR CONDITIONS OF ANY
// KIND, either express or implied.  See the License for the
// specific language governing permissions and limitations
// under the License.

//! EnforceDistribution optimizer rule inspects the physical plan with respect
//! to distribution requirements and adds [`RepartitionExec`]s to satisfy them
//! when necessary. If increasing parallelism is beneficial (and also desirable
//! according to the configuration), this rule increases partition counts in
//! the physical plan.

use std::borrow::Cow;
use std::fmt;
use std::fmt::Formatter;
use std::sync::Arc;

use super::output_requirements::OutputRequirementExec;
use crate::config::ConfigOptions;
use crate::error::Result;
use crate::physical_optimizer::utils::{
    is_coalesce_partitions, is_repartition, is_sort_preserving_merge,
};
use crate::physical_optimizer::PhysicalOptimizerRule;
use crate::physical_plan::aggregates::{AggregateExec, AggregateMode, PhysicalGroupBy};
use crate::physical_plan::coalesce_partitions::CoalescePartitionsExec;
use crate::physical_plan::joins::{
    CrossJoinExec, HashJoinExec, PartitionMode, SortMergeJoinExec,
};
use crate::physical_plan::projection::ProjectionExec;
use crate::physical_plan::repartition::RepartitionExec;
use crate::physical_plan::sorts::sort_preserving_merge::SortPreservingMergeExec;
use crate::physical_plan::union::{can_interleave, InterleaveExec, UnionExec};
use crate::physical_plan::windows::WindowAggExec;
use crate::physical_plan::{
    with_new_children_if_necessary, Distribution, ExecutionPlan, Partitioning,
};

use arrow::compute::SortOptions;
use datafusion_common::tree_node::{Transformed, TreeNode};
use datafusion_expr::logical_plan::JoinType;
use datafusion_physical_expr::expressions::{Column, NoOp};
use datafusion_physical_expr::utils::map_columns_before_projection;
use datafusion_physical_expr::{
    physical_exprs_equal, EquivalenceProperties, LexRequirementRef, PhysicalExpr,
    PhysicalSortRequirement,
};
use datafusion_physical_plan::sorts::sort::SortExec;
use datafusion_physical_plan::windows::{get_best_fitting_window, BoundedWindowAggExec};
use datafusion_physical_plan::{get_plan_string, unbounded_output};

use itertools::izip;

/// The `EnforceDistribution` rule ensures that distribution requirements are
/// met. In doing so, this rule will increase the parallelism in the plan by
/// introducing repartitioning operators to the physical plan.
///
/// For example, given an input such as:
///
///
/// ```text
/// ┌─────────────────────────────────┐
/// │                                 │
/// │          ExecutionPlan          │
/// │                                 │
/// └─────────────────────────────────┘
///             ▲         ▲
///             │         │
///       ┌─────┘         └─────┐
///       │                     │
///       │                     │
///       │                     │
/// ┌───────────┐         ┌───────────┐
/// │           │         │           │
/// │ batch A1  │         │ batch B1  │
/// │           │         │           │
/// ├───────────┤         ├───────────┤
/// │           │         │           │
/// │ batch A2  │         │ batch B2  │
/// │           │         │           │
/// ├───────────┤         ├───────────┤
/// │           │         │           │
/// │ batch A3  │         │ batch B3  │
/// │           │         │           │
/// └───────────┘         └───────────┘
///
///      Input                 Input
///        A                     B
/// ```
///
/// This rule will attempt to add a `RepartitionExec` to increase parallelism
/// (to 3, in this case) and create the following arrangement:
///
/// ```text
///     ┌─────────────────────────────────┐
///     │                                 │
///     │          ExecutionPlan          │
///     │                                 │
///     └─────────────────────────────────┘
///               ▲      ▲       ▲            Input now has 3
///               │      │       │             partitions
///       ┌───────┘      │       └───────┐
///       │              │               │
///       │              │               │
/// ┌───────────┐  ┌───────────┐   ┌───────────┐
/// │           │  │           │   │           │
/// │ batch A1  │  │ batch A3  │   │ batch B3  │
/// │           │  │           │   │           │
/// ├───────────┤  ├───────────┤   ├───────────┤
/// │           │  │           │   │           │
/// │ batch B2  │  │ batch B1  │   │ batch A2  │
/// │           │  │           │   │           │
/// └───────────┘  └───────────┘   └───────────┘
///       ▲              ▲               ▲
///       │              │               │
///       └─────────┐    │    ┌──────────┘
///                 │    │    │
///                 │    │    │
///     ┌─────────────────────────────────┐   batches are
///     │       RepartitionExec(3)        │   repartitioned
///     │           RoundRobin            │
///     │                                 │
///     └─────────────────────────────────┘
///                 ▲         ▲
///                 │         │
///           ┌─────┘         └─────┐
///           │                     │
///           │                     │
///           │                     │
///     ┌───────────┐         ┌───────────┐
///     │           │         │           │
///     │ batch A1  │         │ batch B1  │
///     │           │         │           │
///     ├───────────┤         ├───────────┤
///     │           │         │           │
///     │ batch A2  │         │ batch B2  │
///     │           │         │           │
///     ├───────────┤         ├───────────┤
///     │           │         │           │
///     │ batch A3  │         │ batch B3  │
///     │           │         │           │
///     └───────────┘         └───────────┘
///
///
///      Input                 Input
///        A                     B
/// ```
///
/// The `EnforceDistribution` rule
/// - is idempotent; i.e. it can be applied multiple times, each time producing
///   the same result.
/// - always produces a valid plan in terms of distribution requirements. Its
///   input plan can be valid or invalid with respect to distribution requirements,
///   but the output plan will always be valid.
/// - produces a valid plan in terms of ordering requirements, *if* its input is
///   a valid plan in terms of ordering requirements. If the input plan is invalid,
///   this rule does not attempt to fix it as doing so is the responsibility of the
///   `EnforceSorting` rule.
///
/// Note that distribution requirements are met in the strictest way. This may
/// result in more than strictly necessary [`RepartitionExec`]s in the plan, but
/// meeting the requirements in the strictest way may help avoid possible data
/// skew in joins.
///
/// For example for a hash join with keys (a, b, c), the required Distribution(a, b, c)
/// can be satisfied by several alternative partitioning ways: (a, b, c), (a, b),
/// (a, c), (b, c), (a), (b), (c) and ( ).
///
/// This rule only chooses the exact match and satisfies the Distribution(a, b, c)
/// by a HashPartition(a, b, c).
#[derive(Default)]
pub struct EnforceDistribution {}

impl EnforceDistribution {
    #[allow(missing_docs)]
    pub fn new() -> Self {
        Self {}
    }
}

impl PhysicalOptimizerRule for EnforceDistribution {
    fn optimize(
        &self,
        plan: Arc<dyn ExecutionPlan>,
        config: &ConfigOptions,
    ) -> Result<Arc<dyn ExecutionPlan>> {
        let top_down_join_key_reordering = config.optimizer.top_down_join_key_reordering;

        let adjusted = if top_down_join_key_reordering {
            // Run a top-down process to adjust input key ordering recursively
            let plan_requirements = PlanWithKeyRequirements::new(plan);
            let adjusted =
                plan_requirements.transform_down(&adjust_input_keys_ordering)?;
            adjusted.plan
        } else {
            // Run a bottom-up process
            plan.transform_up(&|plan| {
                Ok(Transformed::Yes(reorder_join_keys_to_inputs(plan)?))
            })?
        };

        let distribution_context = DistributionContext::new(adjusted);
        // Distribution enforcement needs to be applied bottom-up.
        let distribution_context =
            distribution_context.transform_up(&|distribution_context| {
                ensure_distribution(distribution_context, config)
            })?;
        Ok(distribution_context.plan)
    }

    fn name(&self) -> &str {
        "EnforceDistribution"
    }

    fn schema_check(&self) -> bool {
        true
    }
}

/// When the physical planner creates the Joins, the ordering of join keys is from the original query.
/// That might not match with the output partitioning of the join node's children
/// A Top-Down process will use this method to adjust children's output partitioning based on the parent key reordering requirements:
///
/// Example:
///     TopJoin on (a, b, c)
///         bottom left join on(b, a, c)
///         bottom right join on(c, b, a)
///
///  Will be adjusted to:
///     TopJoin on (a, b, c)
///         bottom left join on(a, b, c)
///         bottom right join on(a, b, c)
///
/// Example:
///     TopJoin on (a, b, c)
///         Agg1 group by (b, a, c)
///         Agg2 group by (c, b, a)
///
/// Will be adjusted to:
///     TopJoin on (a, b, c)
///          Projection(b, a, c)
///             Agg1 group by (a, b, c)
///          Projection(c, b, a)
///             Agg2 group by (a, b, c)
///
/// Following is the explanation of the reordering process:
///
/// 1) If the current plan is Partitioned HashJoin, SortMergeJoin, check whether the requirements can be satisfied by adjusting join keys ordering:
///    Requirements can not be satisfied, clear the current requirements, generate new requirements(to pushdown) based on the current join keys, return the unchanged plan.
///    Requirements is already satisfied, clear the current requirements, generate new requirements(to pushdown) based on the current join keys, return the unchanged plan.
///    Requirements can be satisfied by adjusting keys ordering, clear the current requirements, generate new requirements(to pushdown) based on the adjusted join keys, return the changed plan.
///
/// 2) If the current plan is Aggregation, check whether the requirements can be satisfied by adjusting group by keys ordering:
///    Requirements can not be satisfied, clear all the requirements, return the unchanged plan.
///    Requirements is already satisfied, clear all the requirements, return the unchanged plan.
///    Requirements can be satisfied by adjusting keys ordering, clear all the requirements, return the changed plan.
///
/// 3) If the current plan is RepartitionExec, CoalescePartitionsExec or WindowAggExec, clear all the requirements, return the unchanged plan
/// 4) If the current plan is Projection, transform the requirements to the columns before the Projection and push down requirements
/// 5) For other types of operators, by default, pushdown the parent requirements to children.
///
fn adjust_input_keys_ordering(
    mut requirements: PlanWithKeyRequirements,
) -> Result<Transformed<PlanWithKeyRequirements>> {
    let parent_required = requirements.required_key_ordering.clone();
    let plan_any = requirements.plan.as_any();

    if let Some(HashJoinExec {
        left,
        right,
        on,
        filter,
        join_type,
        mode,
        null_equals_null,
        ..
    }) = plan_any.downcast_ref::<HashJoinExec>()
    {
        match mode {
            PartitionMode::Partitioned => {
                let join_constructor =
                    |new_conditions: (Vec<(Column, Column)>, Vec<SortOptions>)| {
                        HashJoinExec::try_new(
                            left.clone(),
                            right.clone(),
                            new_conditions.0,
                            filter.clone(),
                            join_type,
                            PartitionMode::Partitioned,
                            *null_equals_null,
                        )
                        .map(|e| Arc::new(e) as _)
                    };
                reorder_partitioned_join_keys(
                    requirements.plan.clone(),
                    &parent_required,
                    on,
                    vec![],
                    &join_constructor,
                )
                .map(Transformed::Yes)
            }
            PartitionMode::CollectLeft => {
                let new_right_request = match join_type {
                    JoinType::Inner | JoinType::Right => shift_right_required(
                        &parent_required,
                        left.schema().fields().len(),
                    ),
                    JoinType::RightSemi | JoinType::RightAnti => {
                        Some(parent_required.clone())
                    }
                    JoinType::Left
                    | JoinType::LeftSemi
                    | JoinType::LeftAnti
                    | JoinType::Full => None,
                };

                // Push down requirements to the right side
                requirements.children[1].required_key_ordering =
                    new_right_request.unwrap_or(vec![]);
                Ok(Transformed::Yes(requirements))
            }
            PartitionMode::Auto => {
                // Can not satisfy, clear the current requirements and generate new empty requirements
                Ok(Transformed::Yes(PlanWithKeyRequirements::new(
                    requirements.plan,
                )))
            }
        }
    } else if let Some(CrossJoinExec { left, .. }) =
        plan_any.downcast_ref::<CrossJoinExec>()
    {
        let left_columns_len = left.schema().fields().len();
        // Push down requirements to the right side
        requirements.children[1].required_key_ordering =
            shift_right_required(&parent_required, left_columns_len).unwrap_or_default();
        Ok(Transformed::Yes(requirements))
    } else if let Some(SortMergeJoinExec {
        left,
        right,
        on,
        join_type,
        sort_options,
        null_equals_null,
        ..
    }) = plan_any.downcast_ref::<SortMergeJoinExec>()
    {
        let join_constructor =
            |new_conditions: (Vec<(Column, Column)>, Vec<SortOptions>)| {
                SortMergeJoinExec::try_new(
                    left.clone(),
                    right.clone(),
                    new_conditions.0,
                    *join_type,
                    new_conditions.1,
                    *null_equals_null,
                )
                .map(|e| Arc::new(e) as _)
            };
        reorder_partitioned_join_keys(
            requirements.plan.clone(),
            &parent_required,
            on,
            sort_options.clone(),
            &join_constructor,
        )
        .map(Transformed::Yes)
    } else if let Some(aggregate_exec) = plan_any.downcast_ref::<AggregateExec>() {
        if !parent_required.is_empty() {
            match aggregate_exec.mode() {
                AggregateMode::FinalPartitioned => reorder_aggregate_keys(
                    requirements.plan.clone(),
                    &parent_required,
                    aggregate_exec,
                )
                .map(Transformed::Yes),
                _ => Ok(Transformed::Yes(PlanWithKeyRequirements::new(
                    requirements.plan,
                ))),
            }
        } else {
            // Keep everything unchanged
            Ok(Transformed::No(requirements))
        }
    } else if let Some(proj) = plan_any.downcast_ref::<ProjectionExec>() {
        let expr = proj.expr();
        // For Projection, we need to transform the requirements to the columns before the Projection
        // And then to push down the requirements
        // Construct a mapping from new name to the the orginal Column
        let new_required = map_columns_before_projection(&parent_required, expr);
        if new_required.len() == parent_required.len() {
            requirements.children[0].required_key_ordering = new_required;
            Ok(Transformed::Yes(requirements))
        } else {
            // Can not satisfy, clear the current requirements and generate new empty requirements
            Ok(Transformed::Yes(PlanWithKeyRequirements::new(
                requirements.plan,
            )))
        }
    } else if plan_any.downcast_ref::<RepartitionExec>().is_some()
        || plan_any.downcast_ref::<CoalescePartitionsExec>().is_some()
        || plan_any.downcast_ref::<WindowAggExec>().is_some()
    {
        Ok(Transformed::Yes(PlanWithKeyRequirements::new(
            requirements.plan,
        )))
    } else {
        // By default, push down the parent requirements to children
        requirements.children.iter_mut().for_each(|child| {
            child.required_key_ordering = parent_required.clone();
        });
        Ok(Transformed::Yes(requirements))
    }
}

fn reorder_partitioned_join_keys<F>(
    join_plan: Arc<dyn ExecutionPlan>,
    parent_required: &[Arc<dyn PhysicalExpr>],
    on: &[(Column, Column)],
    sort_options: Vec<SortOptions>,
    join_constructor: &F,
) -> Result<PlanWithKeyRequirements>
where
    F: Fn((Vec<(Column, Column)>, Vec<SortOptions>)) -> Result<Arc<dyn ExecutionPlan>>,
{
    let join_key_pairs = extract_join_keys(on);
    if let Some((
        JoinKeyPairs {
            left_keys,
            right_keys,
        },
        new_positions,
    )) = try_reorder(
        join_key_pairs.clone(),
        parent_required,
        &join_plan.equivalence_properties(),
    ) {
        if !new_positions.is_empty() {
            let new_join_on = new_join_conditions(&left_keys, &right_keys);
            let mut new_sort_options: Vec<SortOptions> = vec![];
            for idx in 0..sort_options.len() {
                new_sort_options.push(sort_options[new_positions[idx]])
            }
            let mut requirement_tree = PlanWithKeyRequirements::new(join_constructor((
                new_join_on,
                new_sort_options,
            ))?);
            requirement_tree.children[0].required_key_ordering = left_keys;
            requirement_tree.children[1].required_key_ordering = right_keys;
            Ok(requirement_tree)
        } else {
            let mut requirement_tree = PlanWithKeyRequirements::new(join_plan);
            requirement_tree.children[0].required_key_ordering = left_keys;
            requirement_tree.children[1].required_key_ordering = right_keys;
            Ok(requirement_tree)
        }
    } else {
        let mut requirement_tree = PlanWithKeyRequirements::new(join_plan);
        requirement_tree.children[0].required_key_ordering = join_key_pairs.left_keys;
        requirement_tree.children[1].required_key_ordering = join_key_pairs.right_keys;
        Ok(requirement_tree)
    }
}

fn reorder_aggregate_keys(
    agg_plan: Arc<dyn ExecutionPlan>,
    parent_required: &[Arc<dyn PhysicalExpr>],
    agg_exec: &AggregateExec,
) -> Result<PlanWithKeyRequirements> {
    let output_columns = agg_exec
        .group_by()
        .expr()
        .iter()
        .enumerate()
        .map(|(index, (_col, name))| Column::new(name, index))
        .collect::<Vec<_>>();

    let output_exprs = output_columns
        .iter()
        .map(|c| Arc::new(c.clone()) as _)
        .collect::<Vec<_>>();

    if parent_required.len() != output_exprs.len()
        || !agg_exec.group_by().null_expr().is_empty()
        || physical_exprs_equal(&output_exprs, parent_required)
    {
        Ok(PlanWithKeyRequirements::new(agg_plan))
    } else {
        let new_positions = expected_expr_positions(&output_exprs, parent_required);
        match new_positions {
            None => Ok(PlanWithKeyRequirements::new(agg_plan)),
            Some(positions) => {
                let new_partial_agg = if let Some(agg_exec) =
                    agg_exec.input().as_any().downcast_ref::<AggregateExec>()
                {
                    if matches!(agg_exec.mode(), &AggregateMode::Partial) {
                        let group_exprs = agg_exec.group_by().expr();
                        let new_group_exprs = positions
                            .into_iter()
                            .map(|idx| group_exprs[idx].clone())
                            .collect();
                        let new_partial_group_by =
                            PhysicalGroupBy::new_single(new_group_exprs);
                        Some(Arc::new(AggregateExec::try_new(
                            AggregateMode::Partial,
                            new_partial_group_by,
                            agg_exec.aggr_expr().to_vec(),
                            agg_exec.filter_expr().to_vec(),
                            agg_exec.input().clone(),
                            agg_exec.input_schema.clone(),
                        )?))
                    } else {
                        None
                    }
                } else {
                    None
                };
                if let Some(partial_agg) = new_partial_agg {
                    // Build new group expressions that correspond to the output of partial_agg
                    let group_exprs = partial_agg.group_expr().expr();
                    let new_final_group = partial_agg.output_group_expr();
                    let new_group_by = PhysicalGroupBy::new_single(
                        new_final_group
                            .iter()
                            .enumerate()
                            .map(|(idx, expr)| (expr.clone(), group_exprs[idx].1.clone()))
                            .collect(),
                    );

                    let new_final_agg = Arc::new(AggregateExec::try_new(
                        AggregateMode::FinalPartitioned,
                        new_group_by,
                        agg_exec.aggr_expr().to_vec(),
                        agg_exec.filter_expr().to_vec(),
                        partial_agg,
                        agg_exec.input_schema(),
                    )?);

                    // Need to create a new projection to change the expr ordering back
                    let agg_schema = new_final_agg.schema();
                    let mut proj_exprs = output_columns
                        .iter()
                        .map(|col| {
                            let name = col.name();
                            (
                                Arc::new(Column::new(
                                    name,
                                    agg_schema.index_of(name).unwrap(),
                                )) as _,
                                name.to_owned(),
                            )
                        })
                        .collect::<Vec<_>>();
                    let agg_fields = agg_schema.fields();
                    for (idx, field) in
                        agg_fields.iter().enumerate().skip(output_columns.len())
                    {
                        let name = field.name();
                        proj_exprs
                            .push((Arc::new(Column::new(name, idx)) as _, name.clone()))
                    }
                    // TODO merge adjacent Projections if there are
                    Ok(PlanWithKeyRequirements::new(Arc::new(
                        ProjectionExec::try_new(proj_exprs, new_final_agg)?,
                    )))
                } else {
                    Ok(PlanWithKeyRequirements::new(agg_plan))
                }
            }
        }
    }
}

fn shift_right_required(
    parent_required: &[Arc<dyn PhysicalExpr>],
    left_columns_len: usize,
) -> Option<Vec<Arc<dyn PhysicalExpr>>> {
    let new_right_required = parent_required
        .iter()
        .filter_map(|r| {
            if let Some(col) = r.as_any().downcast_ref::<Column>() {
                let idx = col.index();
                if idx >= left_columns_len {
                    let result = Column::new(col.name(), idx - left_columns_len);
                    Some(Arc::new(result) as _)
                } else {
                    None
                }
            } else {
                None
            }
        })
        .collect::<Vec<_>>();

    // if the parent required are all comming from the right side, the requirements can be pushdown
    (new_right_required.len() == parent_required.len()).then_some(new_right_required)
}

/// When the physical planner creates the Joins, the ordering of join keys is from the original query.
/// That might not match with the output partitioning of the join node's children
/// This method will try to change the ordering of the join keys to match with the
/// partitioning of the join nodes' children. If it can not match with both sides, it will try to
/// match with one, either the left side or the right side.
///
/// Example:
///     TopJoin on (a, b, c)
///         bottom left join on(b, a, c)
///         bottom right join on(c, b, a)
///
///  Will be adjusted to:
///     TopJoin on (b, a, c)
///         bottom left join on(b, a, c)
///         bottom right join on(c, b, a)
///
/// Compared to the Top-Down reordering process, this Bottom-Up approach is much simpler, but might not reach a best result.
/// The Bottom-Up approach will be useful in future if we plan to support storage partition-wised Joins.
/// In that case, the datasources/tables might be pre-partitioned and we can't adjust the key ordering of the datasources
/// and then can't apply the Top-Down reordering process.
pub(crate) fn reorder_join_keys_to_inputs(
    plan: Arc<dyn ExecutionPlan>,
) -> Result<Arc<dyn ExecutionPlan>> {
    let plan_any = plan.as_any();
    if let Some(HashJoinExec {
        left,
        right,
        on,
        filter,
        join_type,
        mode,
        null_equals_null,
        ..
    }) = plan_any.downcast_ref::<HashJoinExec>()
    {
        if matches!(mode, PartitionMode::Partitioned) {
            let join_key_pairs = extract_join_keys(on);
            if let Some((
                JoinKeyPairs {
                    left_keys,
                    right_keys,
                },
                new_positions,
            )) = reorder_current_join_keys(
                join_key_pairs,
                Some(left.output_partitioning()),
                Some(right.output_partitioning()),
                &left.equivalence_properties(),
                &right.equivalence_properties(),
            ) {
                if !new_positions.is_empty() {
                    let new_join_on = new_join_conditions(&left_keys, &right_keys);
                    return Ok(Arc::new(HashJoinExec::try_new(
                        left.clone(),
                        right.clone(),
                        new_join_on,
                        filter.clone(),
                        join_type,
                        PartitionMode::Partitioned,
                        *null_equals_null,
                    )?));
                }
            }
        }
    } else if let Some(SortMergeJoinExec {
        left,
        right,
        on,
        join_type,
        sort_options,
        null_equals_null,
        ..
    }) = plan_any.downcast_ref::<SortMergeJoinExec>()
    {
        let join_key_pairs = extract_join_keys(on);
        if let Some((
            JoinKeyPairs {
                left_keys,
                right_keys,
            },
            new_positions,
        )) = reorder_current_join_keys(
            join_key_pairs,
            Some(left.output_partitioning()),
            Some(right.output_partitioning()),
            &left.equivalence_properties(),
            &right.equivalence_properties(),
        ) {
            if !new_positions.is_empty() {
                let new_join_on = new_join_conditions(&left_keys, &right_keys);
                let new_sort_options = (0..sort_options.len())
                    .map(|idx| sort_options[new_positions[idx]])
                    .collect();
                return Ok(Arc::new(SortMergeJoinExec::try_new(
                    left.clone(),
                    right.clone(),
                    new_join_on,
                    *join_type,
                    new_sort_options,
                    *null_equals_null,
                )?));
            }
        }
    }
    Ok(plan)
}

/// Reorder the current join keys ordering based on either left partition or right partition
fn reorder_current_join_keys(
    join_keys: JoinKeyPairs,
    left_partition: Option<Partitioning>,
    right_partition: Option<Partitioning>,
    left_equivalence_properties: &EquivalenceProperties,
    right_equivalence_properties: &EquivalenceProperties,
) -> Option<(JoinKeyPairs, Vec<usize>)> {
    match (left_partition, right_partition.clone()) {
        (Some(Partitioning::Hash(left_exprs, _)), _) => {
            try_reorder(join_keys.clone(), &left_exprs, left_equivalence_properties)
                .or_else(|| {
                    reorder_current_join_keys(
                        join_keys,
                        None,
                        right_partition,
                        left_equivalence_properties,
                        right_equivalence_properties,
                    )
                })
        }
        (_, Some(Partitioning::Hash(right_exprs, _))) => {
            try_reorder(join_keys, &right_exprs, right_equivalence_properties)
        }
        _ => None,
    }
}

fn try_reorder(
    join_keys: JoinKeyPairs,
    expected: &[Arc<dyn PhysicalExpr>],
    equivalence_properties: &EquivalenceProperties,
) -> Option<(JoinKeyPairs, Vec<usize>)> {
    let eq_groups = equivalence_properties.eq_group();
    let mut normalized_expected = vec![];
    let mut normalized_left_keys = vec![];
    let mut normalized_right_keys = vec![];
    if join_keys.left_keys.len() != expected.len() {
        return None;
    }
    if physical_exprs_equal(expected, &join_keys.left_keys)
        || physical_exprs_equal(expected, &join_keys.right_keys)
    {
        return Some((join_keys, vec![]));
    } else if !equivalence_properties.eq_group().is_empty() {
        normalized_expected = expected
            .iter()
            .map(|e| eq_groups.normalize_expr(e.clone()))
            .collect::<Vec<_>>();
        assert_eq!(normalized_expected.len(), expected.len());

        normalized_left_keys = join_keys
            .left_keys
            .iter()
            .map(|e| eq_groups.normalize_expr(e.clone()))
            .collect::<Vec<_>>();
        assert_eq!(join_keys.left_keys.len(), normalized_left_keys.len());

        normalized_right_keys = join_keys
            .right_keys
            .iter()
            .map(|e| eq_groups.normalize_expr(e.clone()))
            .collect::<Vec<_>>();
        assert_eq!(join_keys.right_keys.len(), normalized_right_keys.len());

        if physical_exprs_equal(&normalized_expected, &normalized_left_keys)
            || physical_exprs_equal(&normalized_expected, &normalized_right_keys)
        {
            return Some((join_keys, vec![]));
        }
    }

    let new_positions = expected_expr_positions(&join_keys.left_keys, expected)
        .or_else(|| expected_expr_positions(&join_keys.right_keys, expected))
        .or_else(|| expected_expr_positions(&normalized_left_keys, &normalized_expected))
        .or_else(|| {
            expected_expr_positions(&normalized_right_keys, &normalized_expected)
        });

    if let Some(positions) = new_positions {
        let mut new_left_keys = vec![];
        let mut new_right_keys = vec![];
        for pos in positions.iter() {
            new_left_keys.push(join_keys.left_keys[*pos].clone());
            new_right_keys.push(join_keys.right_keys[*pos].clone());
        }
        Some((
            JoinKeyPairs {
                left_keys: new_left_keys,
                right_keys: new_right_keys,
            },
            positions,
        ))
    } else {
        None
    }
}

/// Return the expected expressions positions.
/// For example, the current expressions are ['c', 'a', 'a', b'], the expected expressions are ['b', 'c', 'a', 'a'],
///
/// This method will return a Vec [3, 0, 1, 2]
fn expected_expr_positions(
    current: &[Arc<dyn PhysicalExpr>],
    expected: &[Arc<dyn PhysicalExpr>],
) -> Option<Vec<usize>> {
    if current.is_empty() || expected.is_empty() {
        return None;
    }
    let mut indexes: Vec<usize> = vec![];
    let mut current = current.to_vec();
    for expr in expected.iter() {
        // Find the position of the expected expr in the current expressions
        if let Some(expected_position) = current.iter().position(|e| e.eq(expr)) {
            current[expected_position] = Arc::new(NoOp::new());
            indexes.push(expected_position);
        } else {
            return None;
        }
    }
    Some(indexes)
}

fn extract_join_keys(on: &[(Column, Column)]) -> JoinKeyPairs {
    let (left_keys, right_keys) = on
        .iter()
        .map(|(l, r)| (Arc::new(l.clone()) as _, Arc::new(r.clone()) as _))
        .unzip();
    JoinKeyPairs {
        left_keys,
        right_keys,
    }
}

fn new_join_conditions(
    new_left_keys: &[Arc<dyn PhysicalExpr>],
    new_right_keys: &[Arc<dyn PhysicalExpr>],
) -> Vec<(Column, Column)> {
    new_left_keys
        .iter()
        .zip(new_right_keys.iter())
        .map(|(l_key, r_key)| {
            (
                l_key.as_any().downcast_ref::<Column>().unwrap().clone(),
                r_key.as_any().downcast_ref::<Column>().unwrap().clone(),
            )
        })
        .collect()
}

/// Adds RoundRobin repartition operator to the plan increase parallelism.
///
/// # Arguments
///
/// * `input`: Current node.
/// * `n_target`: desired target partition number, if partition number of the
///    current executor is less than this value. Partition number will be increased.
///
/// # Returns
///
/// A [`Result`] object that contains new execution plan where the desired
/// partition number is achieved by adding a RoundRobin repartition.
fn add_roundrobin_on_top(
    input: DistributionContext,
    n_target: usize,
) -> Result<DistributionContext> {
    // Adding repartition is helpful:
    if input.plan.output_partitioning().partition_count() < n_target {
        // When there is an existing ordering, we preserve ordering
        // during repartition. This will be un-done in the future
        // If any of the following conditions is true
        // - Preserving ordering is not helpful in terms of satisfying ordering requirements
        // - Usage of order preserving variants is not desirable
        // (determined by flag `config.optimizer.prefer_existing_sort`)
        let partitioning = Partitioning::RoundRobinBatch(n_target);
        let repartition = RepartitionExec::try_new(input.plan.clone(), partitioning)?
            .with_preserve_order();

        let new_plan = Arc::new(repartition) as _;

        Ok(DistributionContext {
            plan: new_plan,
            distribution_connection: true,
            children_nodes: vec![input],
        })
    } else {
        // Partition is not helpful, we already have desired number of partitions.
        Ok(input)
    }
}

/// Adds a hash repartition operator:
/// - to increase parallelism, and/or
/// - to satisfy requirements of the subsequent operators.
/// Repartition(Hash) is added on top of operator `input`.
///
/// # Arguments
///
/// * `input`: Current node.
/// * `hash_exprs`: Stores Physical Exprs that are used during hashing.
/// * `n_target`: desired target partition number, if partition number of the
///    current executor is less than this value. Partition number will be increased.
///
/// # Returns
///
/// A [`Result`] object that contains new execution plan where the desired
/// distribution is satisfied by adding a Hash repartition.
fn add_hash_on_top(
    mut input: DistributionContext,
    hash_exprs: Vec<Arc<dyn PhysicalExpr>>,
    n_target: usize,
) -> Result<DistributionContext> {
    // Early return if hash repartition is unnecessary
    if n_target == 1 {
        return Ok(input);
    }

    let satisfied = input
        .plan
        .output_partitioning()
        .satisfy(Distribution::HashPartitioned(hash_exprs.clone()), || {
            input.plan.equivalence_properties()
        });

    // Add hash repartitioning when:
    // - The hash distribution requirement is not satisfied, or
    // - We can increase parallelism by adding hash partitioning.
    if !satisfied || n_target > input.plan.output_partitioning().partition_count() {
        // When there is an existing ordering, we preserve ordering during
        // repartition. This will be rolled back in the future if any of the
        // following conditions is true:
        // - Preserving ordering is not helpful in terms of satisfying ordering
        //   requirements.
        // - Usage of order preserving variants is not desirable (per the flag
        //   `config.optimizer.prefer_existing_sort`).
        let partitioning = Partitioning::Hash(hash_exprs, n_target);
        let repartition = RepartitionExec::try_new(input.plan.clone(), partitioning)?
            .with_preserve_order();

        input.children_nodes = vec![input.clone()];
        input.distribution_connection = true;
        input.plan = Arc::new(repartition) as _;
    }

    Ok(input)
}

/// Adds a [`SortPreservingMergeExec`] operator on top of input executor
/// to satisfy single distribution requirement.
///
/// # Arguments
///
/// * `input`: Current node.
///
/// # Returns
///
/// Updated node with an execution plan, where desired single
/// distribution is satisfied by adding [`SortPreservingMergeExec`].
fn add_spm_on_top(input: DistributionContext) -> DistributionContext {
    // Add SortPreservingMerge only when partition count is larger than 1.
    if input.plan.output_partitioning().partition_count() > 1 {
        // When there is an existing ordering, we preserve ordering
        // when decreasing partitions. This will be un-done in the future
        // if any of the following conditions is true
        // - Preserving ordering is not helpful in terms of satisfying ordering requirements
        // - Usage of order preserving variants is not desirable
        // (determined by flag `config.optimizer.bounded_order_preserving_variants`)
        let should_preserve_ordering = input.plan.output_ordering().is_some();

        let new_plan = if should_preserve_ordering {
            Arc::new(SortPreservingMergeExec::new(
                input.plan.output_ordering().unwrap_or(&[]).to_vec(),
                input.plan.clone(),
            )) as _
        } else {
            Arc::new(CoalescePartitionsExec::new(input.plan.clone())) as _
        };

        DistributionContext {
            plan: new_plan,
            distribution_connection: true,
            children_nodes: vec![input],
        }
    } else {
        input
    }
}

/// Updates the physical plan inside [`DistributionContext`] so that distribution
/// changing operators are removed from the top. If they are necessary, they will
/// be added in subsequent stages.
///
/// Assume that following plan is given:
/// ```text
/// "RepartitionExec: partitioning=RoundRobinBatch(10), input_partitions=10",
/// "  RepartitionExec: partitioning=RoundRobinBatch(10), input_partitions=2",
/// "    ParquetExec: file_groups={2 groups: \[\[x], \[y]]}, projection=\[a, b, c, d, e], output_ordering=\[a@0 ASC]",
/// ```
///
/// Since `RepartitionExec`s change the distribution, this function removes
/// them and returns following plan:
///
/// ```text
/// "ParquetExec: file_groups={2 groups: \[\[x], \[y]]}, projection=\[a, b, c, d, e], output_ordering=\[a@0 ASC]",
/// ```
fn remove_dist_changing_operators(
    mut distribution_context: DistributionContext,
) -> Result<DistributionContext> {
    while is_repartition(&distribution_context.plan)
        || is_coalesce_partitions(&distribution_context.plan)
        || is_sort_preserving_merge(&distribution_context.plan)
    {
        // All of above operators have a single child. First child is only child.
        let child = distribution_context.children_nodes.swap_remove(0);
        // Remove any distribution changing operators at the beginning:
        // Note that they will be re-inserted later on if necessary or helpful.
        distribution_context = child;
    }

    Ok(distribution_context)
}

/// Updates the [`DistributionContext`] if preserving ordering while changing partitioning is not helpful or desirable.
///
/// Assume that following plan is given:
/// ```text
/// "SortPreservingMergeExec: \[a@0 ASC]"
/// "  RepartitionExec: partitioning=RoundRobinBatch(10), input_partitions=10, preserve_order=true",
/// "    RepartitionExec: partitioning=RoundRobinBatch(10), input_partitions=2, preserve_order=true",
/// "      ParquetExec: file_groups={2 groups: \[\[x], \[y]]}, projection=\[a, b, c, d, e], output_ordering=\[a@0 ASC]",
/// ```
///
/// This function converts plan above to the following:
///
/// ```text
/// "CoalescePartitionsExec"
/// "  RepartitionExec: partitioning=RoundRobinBatch(10), input_partitions=10",
/// "    RepartitionExec: partitioning=RoundRobinBatch(10), input_partitions=2",
/// "      ParquetExec: file_groups={2 groups: \[\[x], \[y]]}, projection=\[a, b, c, d, e], output_ordering=\[a@0 ASC]",
/// ```
fn replace_order_preserving_variants(
    mut context: DistributionContext,
) -> Result<DistributionContext> {
    let mut updated_children = context
        .children_nodes
        .iter()
        .map(|child| {
            if child.distribution_connection {
                replace_order_preserving_variants(child.clone())
            } else {
                Ok(child.clone())
            }
        })
        .collect::<Result<Vec<_>>>()?;

    if is_sort_preserving_merge(&context.plan) {
        let child = updated_children.swap_remove(0);
        context.plan = Arc::new(CoalescePartitionsExec::new(child.plan.clone()));
        context.children_nodes = vec![child];
        return Ok(context);
    } else if let Some(repartition) =
        context.plan.as_any().downcast_ref::<RepartitionExec>()
    {
        if repartition.preserve_order() {
            let child = updated_children.swap_remove(0);
            context.plan = Arc::new(RepartitionExec::try_new(
                child.plan.clone(),
                repartition.partitioning().clone(),
            )?);
            context.children_nodes = vec![child];
            return Ok(context);
        }
    }

    context.plan = context
        .plan
        .clone()
        .with_new_children(updated_children.into_iter().map(|c| c.plan).collect())?;
    Ok(context)
}

/// This utility function adds a [`SortExec`] above an operator according to the
/// given ordering requirements while preserving the original partitioning.
fn add_sort_preserving_partitions(
    node: DistributionContext,
    sort_requirement: LexRequirementRef,
    fetch: Option<usize>,
) -> DistributionContext {
    // If the ordering requirement is already satisfied, do not add a sort.
    if !node
        .plan
        .equivalence_properties()
        .ordering_satisfy_requirement(sort_requirement)
    {
        let sort_expr = PhysicalSortRequirement::to_sort_exprs(sort_requirement.to_vec());
        let new_sort = SortExec::new(sort_expr, node.plan.clone()).with_fetch(fetch);

        DistributionContext {
            plan: Arc::new(if node.plan.output_partitioning().partition_count() > 1 {
                new_sort.with_preserve_partitioning(true)
            } else {
                new_sort
            }),
            distribution_connection: false,
            children_nodes: vec![node],
        }
    } else {
        node
    }
}

/// This function checks whether we need to add additional data exchange
/// operators to satisfy distribution requirements. Since this function
/// takes care of such requirements, we should avoid manually adding data
/// exchange operators in other places.
fn ensure_distribution(
    dist_context: DistributionContext,
    config: &ConfigOptions,
) -> Result<Transformed<DistributionContext>> {
    let dist_context = dist_context.update_children()?;

    if dist_context.plan.children().is_empty() {
        return Ok(Transformed::No(dist_context));
    }

    let target_partitions = config.execution.target_partitions;
    // When `false`, round robin repartition will not be added to increase parallelism
    let enable_round_robin = config.optimizer.enable_round_robin_repartition;
    let repartition_file_scans = config.optimizer.repartition_file_scans;
    let batch_size = config.execution.batch_size;
    let is_unbounded = unbounded_output(&dist_context.plan);
    // Use order preserving variants either of the conditions true
    // - it is desired according to config
    // - when plan is unbounded
    let order_preserving_variants_desirable =
        is_unbounded || config.optimizer.prefer_existing_sort;

    // Remove unnecessary repartition from the physical plan if any
    let DistributionContext {
        mut plan,
        distribution_connection,
        children_nodes,
    } = remove_dist_changing_operators(dist_context)?;

    if let Some(exec) = plan.as_any().downcast_ref::<WindowAggExec>() {
        if let Some(updated_window) = get_best_fitting_window(
            exec.window_expr(),
            exec.input(),
            &exec.partition_keys,
        )? {
            plan = updated_window;
        }
    } else if let Some(exec) = plan.as_any().downcast_ref::<BoundedWindowAggExec>() {
        if let Some(updated_window) = get_best_fitting_window(
            exec.window_expr(),
            exec.input(),
            &exec.partition_keys,
        )? {
            plan = updated_window;
        }
    };

    // This loop iterates over all the children to:
    // - Increase parallelism for every child if it is beneficial.
    // - Satisfy the distribution requirements of every child, if it is not
    //   already satisfied.
    // We store the updated children in `new_children`.
    let children_nodes = izip!(
        children_nodes.into_iter(),
        plan.required_input_distribution().iter(),
        plan.required_input_ordering().iter(),
        plan.benefits_from_input_partitioning(),
        plan.maintains_input_order()
    )
    .map(
        |(mut child, requirement, required_input_ordering, would_benefit, maintains)| {
            // Don't need to apply when the returned row count is not greater than batch size
            let num_rows = child.plan.statistics()?.num_rows;
            let repartition_beneficial_stats = if num_rows.is_exact().unwrap_or(false) {
                num_rows
                    .get_value()
                    .map(|value| value > &batch_size)
                    .unwrap() // safe to unwrap since is_exact() is true
            } else {
                true
            };

<<<<<<< HEAD
            let add_roundrobin = enable_round_robin
                // Operator benefits from partitioning (e.g. filter):
                && (would_benefit && repartition_beneficial_stats)
                // Unless partitioning doesn't increase the partition count, it is not beneficial:
                && child.plan.output_partitioning().partition_count() < target_partitions;
=======
            // When `repartition_file_scans` is set, attempt to increase
            // parallelism at the source.
            if repartition_file_scans && repartition_beneficial_stats {
                if let Some(new_child) =
                    child.plan.repartitioned(target_partitions, config)?
                {
                    child.plan = new_child;
                }
            }
>>>>>>> 0e53c6d8

            if enable_round_robin
                // Operator benefits from partitioning (e.g. filter):
                && (would_benefit && repartition_beneficial_stats)
                // Unless partitioning doesn't increase the partition count, it is not beneficial:
                && child.plan.output_partitioning().partition_count() < target_partitions
            {
                // Increase parallelism by adding round-robin repartitioning
                // on top of the operator. Note that we only do this if the
                // partition count is not already equal to the desired partition
                // count.
                child = add_roundrobin_on_top(child, target_partitions)?;
            }

            // Satisfy the distribution requirement if it is unmet.
            match requirement {
                Distribution::SinglePartition => {
                    child = add_spm_on_top(child);
                }
                Distribution::HashPartitioned(exprs) => {
                    if add_roundrobin {
                        // Add round-robin repartitioning on top of the operator
                        // to increase parallelism.
                        child = add_roundrobin_on_top(child, target_partitions)?;
                    }
                    child = add_hash_on_top(child, exprs.to_vec(), target_partitions)?;
                }
                Distribution::UnspecifiedDistribution => {
                    if add_roundrobin {
                        // Add round-robin repartitioning on top of the operator
                        // to increase parallelism.
                        child = add_roundrobin_on_top(child, target_partitions)?;
                    }
                }
            };

            // There is an ordering requirement of the operator:
            if let Some(required_input_ordering) = required_input_ordering {
                // Either:
                // - Ordering requirement cannot be satisfied by preserving ordering through repartitions, or
                // - using order preserving variant is not desirable.
                let ordering_satisfied = child
                    .plan
                    .equivalence_properties()
                    .ordering_satisfy_requirement(required_input_ordering);
                if (!ordering_satisfied || !order_preserving_variants_desirable)
                    && child.distribution_connection
                {
                    child = replace_order_preserving_variants(child)?;
                    // If ordering requirements were satisfied before repartitioning,
                    // make sure ordering requirements are still satisfied after.
                    if ordering_satisfied {
                        // Make sure to satisfy ordering requirement:
                        child = add_sort_preserving_partitions(
                            child,
                            required_input_ordering,
                            None,
                        );
                    }
                }
                // Stop tracking distribution changing operators
                child.distribution_connection = false;
            } else {
                // no ordering requirement
                match requirement {
                    // Operator requires specific distribution.
                    Distribution::SinglePartition | Distribution::HashPartitioned(_) => {
                        // Since there is no ordering requirement, preserving ordering is pointless
                        child = replace_order_preserving_variants(child)?;
                    }
                    Distribution::UnspecifiedDistribution => {
                        // Since ordering is lost, trying to preserve ordering is pointless
                        if !maintains || plan.as_any().is::<OutputRequirementExec>() {
                            child = replace_order_preserving_variants(child)?;
                        }
                    }
                }
            }
            Ok(child)
        },
    )
    .collect::<Result<Vec<_>>>()?;

    let new_distribution_context = DistributionContext {
        plan: if plan.as_any().is::<UnionExec>()
            && can_interleave(children_nodes.iter().map(|c| c.plan.clone()))
        {
            // Add a special case for [`UnionExec`] since we want to "bubble up"
            // hash-partitioned data. So instead of
            //
            // Agg:
            //   Repartition (hash):
            //     Union:
            //       - Agg:
            //           Repartition (hash):
            //             Data
            //       - Agg:
            //           Repartition (hash):
            //             Data
            //
            // we can use:
            //
            // Agg:
            //   Interleave:
            //     - Agg:
            //         Repartition (hash):
            //           Data
            //     - Agg:
            //         Repartition (hash):
            //           Data
            Arc::new(InterleaveExec::try_new(
                children_nodes.iter().map(|c| c.plan.clone()).collect(),
            )?)
        } else {
            plan.with_new_children(
                children_nodes.iter().map(|c| c.plan.clone()).collect(),
            )?
        },
        distribution_connection,
        children_nodes,
    };

    Ok(Transformed::Yes(new_distribution_context))
}

/// A struct to keep track of distribution changing operators
/// (`RepartitionExec`, `SortPreservingMergeExec`, `CoalescePartitionsExec`),
/// and their associated parents inside `plan`. Using this information,
/// we can optimize distribution of the plan if/when necessary.
#[derive(Debug, Clone)]
struct DistributionContext {
    plan: Arc<dyn ExecutionPlan>,
    /// Indicates whether this plan is connected to a distribution-changing
    /// operator.
    distribution_connection: bool,
    children_nodes: Vec<Self>,
}

impl DistributionContext {
    /// Creates a tree according to the plan with empty states.
    fn new(plan: Arc<dyn ExecutionPlan>) -> Self {
        let children = plan.children();
        Self {
            plan,
            distribution_connection: false,
            children_nodes: children.into_iter().map(Self::new).collect(),
        }
    }

    fn update_children(mut self) -> Result<Self> {
        for child_context in self.children_nodes.iter_mut() {
            child_context.distribution_connection = match &child_context.plan {
                plan if is_repartition(plan)
                    || is_coalesce_partitions(plan)
                    || is_sort_preserving_merge(plan) =>
                {
                    true
                }
                _ => {
                    child_context.plan.children().is_empty()
                        || child_context.children_nodes[0].distribution_connection
                        || child_context
                            .plan
                            .required_input_distribution()
                            .iter()
                            .zip(child_context.children_nodes.iter())
                            .any(|(required_dist, child_context)| {
                                child_context.distribution_connection
                                    && matches!(
                                        required_dist,
                                        Distribution::UnspecifiedDistribution
                                    )
                            })
                }
            };
        }

        let children_plans = self
            .children_nodes
            .iter()
            .map(|context| context.plan.clone())
            .collect::<Vec<_>>();

        Ok(Self {
            plan: with_new_children_if_necessary(self.plan, children_plans)?.into(),
            distribution_connection: false,
            children_nodes: self.children_nodes,
        })
    }
}

impl TreeNode for DistributionContext {
    fn children_nodes(&self) -> Vec<Cow<Self>> {
        self.children_nodes.iter().map(Cow::Borrowed).collect()
    }

    fn map_children<F>(mut self, transform: F) -> Result<Self>
    where
        F: FnMut(Self) -> Result<Self>,
    {
        if !self.children_nodes.is_empty() {
            self.children_nodes = self
                .children_nodes
                .into_iter()
                .map(transform)
                .collect::<Result<_>>()?;
            self.plan = with_new_children_if_necessary(
                self.plan,
                self.children_nodes.iter().map(|c| c.plan.clone()).collect(),
            )?
            .into();
        }
        Ok(self)
    }
}

/// implement Display method for `DistributionContext` struct.
impl fmt::Display for DistributionContext {
    fn fmt(&self, f: &mut Formatter<'_>) -> fmt::Result {
        let plan_string = get_plan_string(&self.plan);
        write!(f, "plan: {:?}", plan_string)?;
        write!(
            f,
            "distribution_connection:{}",
            self.distribution_connection,
        )?;
        write!(f, "")
    }
}

#[derive(Debug, Clone)]
struct JoinKeyPairs {
    left_keys: Vec<Arc<dyn PhysicalExpr>>,
    right_keys: Vec<Arc<dyn PhysicalExpr>>,
}

#[derive(Debug, Clone)]
struct PlanWithKeyRequirements {
    plan: Arc<dyn ExecutionPlan>,
    /// Parent required key ordering
    required_key_ordering: Vec<Arc<dyn PhysicalExpr>>,
    children: Vec<Self>,
}

impl PlanWithKeyRequirements {
    fn new(plan: Arc<dyn ExecutionPlan>) -> Self {
        let children = plan.children();
        Self {
            plan,
            required_key_ordering: vec![],
            children: children.into_iter().map(Self::new).collect(),
        }
    }
}

impl TreeNode for PlanWithKeyRequirements {
    fn children_nodes(&self) -> Vec<Cow<Self>> {
        self.children.iter().map(Cow::Borrowed).collect()
    }

    fn map_children<F>(mut self, transform: F) -> Result<Self>
    where
        F: FnMut(Self) -> Result<Self>,
    {
        if !self.children.is_empty() {
            self.children = self
                .children
                .into_iter()
                .map(transform)
                .collect::<Result<_>>()?;
            self.plan = with_new_children_if_necessary(
                self.plan,
                self.children.iter().map(|c| c.plan.clone()).collect(),
            )?
            .into();
        }
        Ok(self)
    }
}

/// Since almost all of these tests explicitly use `ParquetExec` they only run with the parquet  feature flag on
#[cfg(feature = "parquet")]
#[cfg(test)]
pub(crate) mod tests {
    use std::ops::Deref;

    use super::*;
    use crate::datasource::file_format::file_compression_type::FileCompressionType;
    use crate::datasource::listing::PartitionedFile;
    use crate::datasource::object_store::ObjectStoreUrl;
    use crate::datasource::physical_plan::ParquetExec;
    use crate::datasource::physical_plan::{CsvExec, FileScanConfig};
    use crate::physical_optimizer::enforce_sorting::EnforceSorting;
    use crate::physical_optimizer::output_requirements::OutputRequirements;
    use crate::physical_plan::aggregates::{
        AggregateExec, AggregateMode, PhysicalGroupBy,
    };
    use crate::physical_plan::coalesce_batches::CoalesceBatchesExec;
    use crate::physical_plan::expressions::col;
    use crate::physical_plan::filter::FilterExec;
    use crate::physical_plan::joins::{
        utils::JoinOn, HashJoinExec, PartitionMode, SortMergeJoinExec,
    };
    use crate::physical_plan::projection::ProjectionExec;
    use crate::physical_plan::sorts::sort_preserving_merge::SortPreservingMergeExec;
    use crate::physical_plan::{displayable, DisplayAs, DisplayFormatType, Statistics};

    use crate::physical_optimizer::test_utils::{
        coalesce_partitions_exec, repartition_exec,
    };
    use crate::physical_plan::limit::{GlobalLimitExec, LocalLimitExec};
    use crate::physical_plan::sorts::sort::SortExec;

    use arrow::compute::SortOptions;
    use arrow::datatypes::{DataType, Field, Schema, SchemaRef};
    use datafusion_common::ScalarValue;
    use datafusion_expr::logical_plan::JoinType;
    use datafusion_expr::Operator;
    use datafusion_physical_expr::expressions::{BinaryExpr, Literal};
    use datafusion_physical_expr::{
        expressions, expressions::binary, expressions::lit, expressions::Column,
        LexOrdering, PhysicalExpr, PhysicalSortExpr, PhysicalSortRequirement,
    };

    /// Models operators like BoundedWindowExec that require an input
    /// ordering but is easy to construct
    #[derive(Debug)]
    struct SortRequiredExec {
        input: Arc<dyn ExecutionPlan>,
        expr: LexOrdering,
    }

    impl SortRequiredExec {
        fn new(input: Arc<dyn ExecutionPlan>) -> Self {
            let expr = input.output_ordering().unwrap_or(&[]).to_vec();
            Self { input, expr }
        }

        fn new_with_requirement(
            input: Arc<dyn ExecutionPlan>,
            requirement: Vec<PhysicalSortExpr>,
        ) -> Self {
            Self {
                input,
                expr: requirement,
            }
        }
    }

    impl DisplayAs for SortRequiredExec {
        fn fmt_as(
            &self,
            _t: DisplayFormatType,
            f: &mut std::fmt::Formatter,
        ) -> std::fmt::Result {
            write!(
                f,
                "SortRequiredExec: [{}]",
                PhysicalSortExpr::format_list(&self.expr)
            )
        }
    }

    impl ExecutionPlan for SortRequiredExec {
        fn as_any(&self) -> &dyn std::any::Any {
            self
        }

        fn schema(&self) -> SchemaRef {
            self.input.schema()
        }

        fn output_partitioning(&self) -> crate::physical_plan::Partitioning {
            self.input.output_partitioning()
        }

        fn benefits_from_input_partitioning(&self) -> Vec<bool> {
            vec![false]
        }

        fn output_ordering(&self) -> Option<&[PhysicalSortExpr]> {
            self.input.output_ordering()
        }

        fn children(&self) -> Vec<Arc<dyn ExecutionPlan>> {
            vec![self.input.clone()]
        }

        // model that it requires the output ordering of its input
        fn required_input_ordering(&self) -> Vec<Option<Vec<PhysicalSortRequirement>>> {
            vec![self
                .output_ordering()
                .map(PhysicalSortRequirement::from_sort_exprs)]
        }

        fn with_new_children(
            self: Arc<Self>,
            mut children: Vec<Arc<dyn ExecutionPlan>>,
        ) -> Result<Arc<dyn ExecutionPlan>> {
            assert_eq!(children.len(), 1);
            let child = children.pop().unwrap();
            Ok(Arc::new(Self::new_with_requirement(
                child,
                self.expr.clone(),
            )))
        }

        fn execute(
            &self,
            _partition: usize,
            _context: Arc<crate::execution::context::TaskContext>,
        ) -> Result<crate::physical_plan::SendableRecordBatchStream> {
            unreachable!();
        }

        fn statistics(&self) -> Result<Statistics> {
            self.input.statistics()
        }
    }

    pub(crate) fn schema() -> SchemaRef {
        Arc::new(Schema::new(vec![
            Field::new("a", DataType::Int64, true),
            Field::new("b", DataType::Int64, true),
            Field::new("c", DataType::Int64, true),
            Field::new("d", DataType::Int32, true),
            Field::new("e", DataType::Boolean, true),
        ]))
    }

    fn parquet_exec() -> Arc<ParquetExec> {
        parquet_exec_with_sort(vec![])
    }

    /// create a single parquet file that is sorted
    pub(crate) fn parquet_exec_with_sort(
        output_ordering: Vec<Vec<PhysicalSortExpr>>,
    ) -> Arc<ParquetExec> {
        Arc::new(ParquetExec::new(
            FileScanConfig {
                object_store_url: ObjectStoreUrl::parse("test:///").unwrap(),
                file_schema: schema(),
                file_groups: vec![vec![PartitionedFile::new("x".to_string(), 100)]],
                statistics: Statistics::new_unknown(&schema()),
                projection: None,
                limit: None,
                table_partition_cols: vec![],
                output_ordering,
            },
            None,
            None,
        ))
    }

    fn parquet_exec_multiple() -> Arc<ParquetExec> {
        parquet_exec_multiple_sorted(vec![])
    }

    /// Created a sorted parquet exec with multiple files
    fn parquet_exec_multiple_sorted(
        output_ordering: Vec<Vec<PhysicalSortExpr>>,
    ) -> Arc<ParquetExec> {
        Arc::new(ParquetExec::new(
            FileScanConfig {
                object_store_url: ObjectStoreUrl::parse("test:///").unwrap(),
                file_schema: schema(),
                file_groups: vec![
                    vec![PartitionedFile::new("x".to_string(), 100)],
                    vec![PartitionedFile::new("y".to_string(), 100)],
                ],
                statistics: Statistics::new_unknown(&schema()),
                projection: None,
                limit: None,
                table_partition_cols: vec![],
                output_ordering,
            },
            None,
            None,
        ))
    }

    fn csv_exec() -> Arc<CsvExec> {
        csv_exec_with_sort(vec![])
    }

    fn csv_exec_with_sort(output_ordering: Vec<Vec<PhysicalSortExpr>>) -> Arc<CsvExec> {
        Arc::new(CsvExec::new(
            FileScanConfig {
                object_store_url: ObjectStoreUrl::parse("test:///").unwrap(),
                file_schema: schema(),
                file_groups: vec![vec![PartitionedFile::new("x".to_string(), 100)]],
                statistics: Statistics::new_unknown(&schema()),
                projection: None,
                limit: None,
                table_partition_cols: vec![],
                output_ordering,
            },
            false,
            b',',
            b'"',
            None,
            FileCompressionType::UNCOMPRESSED,
        ))
    }

    fn csv_exec_multiple() -> Arc<CsvExec> {
        csv_exec_multiple_sorted(vec![])
    }

    // Created a sorted parquet exec with multiple files
    fn csv_exec_multiple_sorted(
        output_ordering: Vec<Vec<PhysicalSortExpr>>,
    ) -> Arc<CsvExec> {
        Arc::new(CsvExec::new(
            FileScanConfig {
                object_store_url: ObjectStoreUrl::parse("test:///").unwrap(),
                file_schema: schema(),
                file_groups: vec![
                    vec![PartitionedFile::new("x".to_string(), 100)],
                    vec![PartitionedFile::new("y".to_string(), 100)],
                ],
                statistics: Statistics::new_unknown(&schema()),
                projection: None,
                limit: None,
                table_partition_cols: vec![],
                output_ordering,
            },
            false,
            b',',
            b'"',
            None,
            FileCompressionType::UNCOMPRESSED,
        ))
    }

    fn projection_exec_with_alias(
        input: Arc<dyn ExecutionPlan>,
        alias_pairs: Vec<(String, String)>,
    ) -> Arc<dyn ExecutionPlan> {
        let mut exprs = vec![];
        for (column, alias) in alias_pairs.iter() {
            exprs.push((col(column, &input.schema()).unwrap(), alias.to_string()));
        }
        Arc::new(ProjectionExec::try_new(exprs, input).unwrap())
    }

    fn aggregate_exec_with_alias(
        input: Arc<dyn ExecutionPlan>,
        alias_pairs: Vec<(String, String)>,
    ) -> Arc<dyn ExecutionPlan> {
        let schema = schema();
        let mut group_by_expr: Vec<(Arc<dyn PhysicalExpr>, String)> = vec![];
        for (column, alias) in alias_pairs.iter() {
            group_by_expr
                .push((col(column, &input.schema()).unwrap(), alias.to_string()));
        }
        let group_by = PhysicalGroupBy::new_single(group_by_expr.clone());

        let final_group_by_expr = group_by_expr
            .iter()
            .enumerate()
            .map(|(index, (_col, name))| {
                (
                    Arc::new(expressions::Column::new(name, index))
                        as Arc<dyn PhysicalExpr>,
                    name.clone(),
                )
            })
            .collect::<Vec<_>>();
        let final_grouping = PhysicalGroupBy::new_single(final_group_by_expr);

        Arc::new(
            AggregateExec::try_new(
                AggregateMode::FinalPartitioned,
                final_grouping,
                vec![],
                vec![],
                Arc::new(
                    AggregateExec::try_new(
                        AggregateMode::Partial,
                        group_by,
                        vec![],
                        vec![],
                        input,
                        schema.clone(),
                    )
                    .unwrap(),
                ),
                schema,
            )
            .unwrap(),
        )
    }

    fn hash_join_exec(
        left: Arc<dyn ExecutionPlan>,
        right: Arc<dyn ExecutionPlan>,
        join_on: &JoinOn,
        join_type: &JoinType,
    ) -> Arc<dyn ExecutionPlan> {
        Arc::new(
            HashJoinExec::try_new(
                left,
                right,
                join_on.clone(),
                None,
                join_type,
                PartitionMode::Partitioned,
                false,
            )
            .unwrap(),
        )
    }

    fn sort_merge_join_exec(
        left: Arc<dyn ExecutionPlan>,
        right: Arc<dyn ExecutionPlan>,
        join_on: &JoinOn,
        join_type: &JoinType,
    ) -> Arc<dyn ExecutionPlan> {
        Arc::new(
            SortMergeJoinExec::try_new(
                left,
                right,
                join_on.clone(),
                *join_type,
                vec![SortOptions::default(); join_on.len()],
                false,
            )
            .unwrap(),
        )
    }

    fn filter_exec(input: Arc<dyn ExecutionPlan>) -> Arc<dyn ExecutionPlan> {
        let predicate = Arc::new(BinaryExpr::new(
            col("c", &schema()).unwrap(),
            Operator::Eq,
            Arc::new(Literal::new(ScalarValue::Int64(Some(0)))),
        ));
        Arc::new(FilterExec::try_new(predicate, input).unwrap())
    }

    fn sort_exec(
        sort_exprs: Vec<PhysicalSortExpr>,
        input: Arc<dyn ExecutionPlan>,
        preserve_partitioning: bool,
    ) -> Arc<dyn ExecutionPlan> {
        let new_sort = SortExec::new(sort_exprs, input)
            .with_preserve_partitioning(preserve_partitioning);
        Arc::new(new_sort)
    }

    fn sort_preserving_merge_exec(
        sort_exprs: Vec<PhysicalSortExpr>,
        input: Arc<dyn ExecutionPlan>,
    ) -> Arc<dyn ExecutionPlan> {
        Arc::new(SortPreservingMergeExec::new(sort_exprs, input))
    }

    fn limit_exec(input: Arc<dyn ExecutionPlan>) -> Arc<dyn ExecutionPlan> {
        Arc::new(GlobalLimitExec::new(
            Arc::new(LocalLimitExec::new(input, 100)),
            0,
            Some(100),
        ))
    }

    fn union_exec(input: Vec<Arc<dyn ExecutionPlan>>) -> Arc<dyn ExecutionPlan> {
        Arc::new(UnionExec::new(input))
    }

    fn sort_required_exec(input: Arc<dyn ExecutionPlan>) -> Arc<dyn ExecutionPlan> {
        Arc::new(SortRequiredExec::new(input))
    }

    fn sort_required_exec_with_req(
        input: Arc<dyn ExecutionPlan>,
        sort_exprs: LexOrdering,
    ) -> Arc<dyn ExecutionPlan> {
        Arc::new(SortRequiredExec::new_with_requirement(input, sort_exprs))
    }

    pub(crate) fn trim_plan_display(plan: &str) -> Vec<&str> {
        plan.split('\n')
            .map(|s| s.trim())
            .filter(|s| !s.is_empty())
            .collect()
    }

    fn ensure_distribution_helper(
        plan: Arc<dyn ExecutionPlan>,
        target_partitions: usize,
        prefer_existing_sort: bool,
    ) -> Result<Arc<dyn ExecutionPlan>> {
        let distribution_context = DistributionContext::new(plan);
        let mut config = ConfigOptions::new();
        config.execution.target_partitions = target_partitions;
        config.optimizer.enable_round_robin_repartition = false;
        config.optimizer.repartition_file_scans = false;
        config.optimizer.repartition_file_min_size = 1024;
        config.optimizer.prefer_existing_sort = prefer_existing_sort;
        ensure_distribution(distribution_context, &config).map(|item| item.into().plan)
    }

    /// Test whether plan matches with expected plan
    macro_rules! plans_matches_expected {
        ($EXPECTED_LINES: expr, $PLAN: expr) => {
            let physical_plan = $PLAN;
            let formatted = displayable(physical_plan.as_ref()).indent(true).to_string();
            let actual: Vec<&str> = formatted.trim().lines().collect();

            let expected_plan_lines: Vec<&str> = $EXPECTED_LINES
                .iter().map(|s| *s).collect();

            assert_eq!(
                expected_plan_lines, actual,
                "\n**Original Plan Mismatch\n\nexpected:\n\n{expected_plan_lines:#?}\nactual:\n\n{actual:#?}\n\n"
            );
        }
    }

    /// Runs the repartition optimizer and asserts the plan against the expected
    /// Arguments
    /// * `EXPECTED_LINES` - Expected output plan
    /// * `PLAN` - Input plan
    /// * `FIRST_ENFORCE_DIST` -
    ///     true: (EnforceDistribution, EnforceDistribution,  EnforceSorting)
    ///     false: else runs (EnforceSorting, EnforceDistribution, EnforceDistribution)
    /// * `PREFER_EXISTING_SORT` (optional) - if true, will not repartition / resort data if it is already sorted
    /// * `TARGET_PARTITIONS` (optional) - number of partitions to repartition to
    /// * `REPARTITION_FILE_SCANS` (optional) - if true, will repartition file scans
    /// * `REPARTITION_FILE_MIN_SIZE` (optional) - minimum file size to repartition
    macro_rules! assert_optimized {
        ($EXPECTED_LINES: expr, $PLAN: expr, $FIRST_ENFORCE_DIST: expr) => {
            assert_optimized!($EXPECTED_LINES, $PLAN, $FIRST_ENFORCE_DIST, false, 10, false, 1024);
        };

        ($EXPECTED_LINES: expr, $PLAN: expr, $FIRST_ENFORCE_DIST: expr, $PREFER_EXISTING_SORT: expr) => {
            assert_optimized!($EXPECTED_LINES, $PLAN, $FIRST_ENFORCE_DIST, $PREFER_EXISTING_SORT, 10, false, 1024);
        };

        ($EXPECTED_LINES: expr, $PLAN: expr, $FIRST_ENFORCE_DIST: expr, $PREFER_EXISTING_SORT: expr, $TARGET_PARTITIONS: expr, $REPARTITION_FILE_SCANS: expr, $REPARTITION_FILE_MIN_SIZE: expr) => {
            let expected_lines: Vec<&str> = $EXPECTED_LINES.iter().map(|s| *s).collect();

            let mut config = ConfigOptions::new();
            config.execution.target_partitions = $TARGET_PARTITIONS;
            config.optimizer.repartition_file_scans = $REPARTITION_FILE_SCANS;
            config.optimizer.repartition_file_min_size = $REPARTITION_FILE_MIN_SIZE;
            config.optimizer.prefer_existing_sort = $PREFER_EXISTING_SORT;

            // NOTE: These tests verify the joint `EnforceDistribution` + `EnforceSorting` cascade
            //       because they were written prior to the separation of `BasicEnforcement` into
            //       `EnforceSorting` and `EnforceDistribution`.
            // TODO: Orthogonalize the tests here just to verify `EnforceDistribution` and create
            //       new tests for the cascade.

            // Add the ancillary output requirements operator at the start:
            let optimizer = OutputRequirements::new_add_mode();
            let optimized = optimizer.optimize($PLAN.clone(), &config)?;

            let optimized = if $FIRST_ENFORCE_DIST {
                // Run enforce distribution rule first:
                let optimizer = EnforceDistribution::new();
                let optimized = optimizer.optimize(optimized, &config)?;
                // The rule should be idempotent.
                // Re-running this rule shouldn't introduce unnecessary operators.
                let optimizer = EnforceDistribution::new();
                let optimized = optimizer.optimize(optimized, &config)?;
                // Run the enforce sorting rule:
                let optimizer = EnforceSorting::new();
                let optimized = optimizer.optimize(optimized, &config)?;
                optimized
            } else {
                // Run the enforce sorting rule first:
                let optimizer = EnforceSorting::new();
                let optimized = optimizer.optimize(optimized, &config)?;
                // Run enforce distribution rule:
                let optimizer = EnforceDistribution::new();
                let optimized = optimizer.optimize(optimized, &config)?;
                // The rule should be idempotent.
                // Re-running this rule shouldn't introduce unnecessary operators.
                let optimizer = EnforceDistribution::new();
                let optimized = optimizer.optimize(optimized, &config)?;
                optimized
            };

            // Remove the ancillary output requirements operator when done:
            let optimizer = OutputRequirements::new_remove_mode();
            let optimized = optimizer.optimize(optimized, &config)?;

            // Now format correctly
            let plan = displayable(optimized.as_ref()).indent(true).to_string();
            let actual_lines = trim_plan_display(&plan);

            assert_eq!(
                &expected_lines, &actual_lines,
                "\n\nexpected:\n\n{:#?}\nactual:\n\n{:#?}\n\n",
                expected_lines, actual_lines
            );
        };
    }

    macro_rules! assert_plan_txt {
        ($EXPECTED_LINES: expr, $PLAN: expr) => {
            let expected_lines: Vec<&str> = $EXPECTED_LINES.iter().map(|s| *s).collect();
            // Now format correctly
            let plan = displayable($PLAN.as_ref()).indent(true).to_string();
            let actual_lines = trim_plan_display(&plan);

            assert_eq!(
                &expected_lines, &actual_lines,
                "\n\nexpected:\n\n{:#?}\nactual:\n\n{:#?}\n\n",
                expected_lines, actual_lines
            );
        };
    }

    #[test]
    fn multi_hash_joins() -> Result<()> {
        let left = parquet_exec();
        let alias_pairs: Vec<(String, String)> = vec![
            ("a".to_string(), "a1".to_string()),
            ("b".to_string(), "b1".to_string()),
            ("c".to_string(), "c1".to_string()),
            ("d".to_string(), "d1".to_string()),
            ("e".to_string(), "e1".to_string()),
        ];
        let right = projection_exec_with_alias(parquet_exec(), alias_pairs);
        let join_types = vec![
            JoinType::Inner,
            JoinType::Left,
            JoinType::Right,
            JoinType::Full,
            JoinType::LeftSemi,
            JoinType::LeftAnti,
            JoinType::RightSemi,
            JoinType::RightAnti,
        ];

        // Join on (a == b1)
        let join_on = vec![(
            Column::new_with_schema("a", &schema()).unwrap(),
            Column::new_with_schema("b1", &right.schema()).unwrap(),
        )];

        for join_type in join_types {
            let join = hash_join_exec(left.clone(), right.clone(), &join_on, &join_type);
            let join_plan = format!(
                "HashJoinExec: mode=Partitioned, join_type={join_type}, on=[(a@0, b1@1)]"
            );

            match join_type {
                JoinType::Inner
                | JoinType::Left
                | JoinType::Right
                | JoinType::Full
                | JoinType::LeftSemi
                | JoinType::LeftAnti => {
                    // Join on (a == c)
                    let top_join_on = vec![(
                        Column::new_with_schema("a", &join.schema()).unwrap(),
                        Column::new_with_schema("c", &schema()).unwrap(),
                    )];
                    let top_join = hash_join_exec(
                        join.clone(),
                        parquet_exec(),
                        &top_join_on,
                        &join_type,
                    );
                    let top_join_plan =
                        format!("HashJoinExec: mode=Partitioned, join_type={join_type}, on=[(a@0, c@2)]");

                    let expected = match join_type {
                        // Should include 3 RepartitionExecs
                        JoinType::Inner | JoinType::Left | JoinType::LeftSemi | JoinType::LeftAnti => vec![
                            top_join_plan.as_str(),
                            join_plan.as_str(),
                            "RepartitionExec: partitioning=Hash([a@0], 10), input_partitions=10",
                            "RepartitionExec: partitioning=RoundRobinBatch(10), input_partitions=1",
                            "ParquetExec: file_groups={1 group: [[x]]}, projection=[a, b, c, d, e]",
                            "RepartitionExec: partitioning=Hash([b1@1], 10), input_partitions=10",
                            "RepartitionExec: partitioning=RoundRobinBatch(10), input_partitions=1",
                            "ProjectionExec: expr=[a@0 as a1, b@1 as b1, c@2 as c1, d@3 as d1, e@4 as e1]",
                            "ParquetExec: file_groups={1 group: [[x]]}, projection=[a, b, c, d, e]",
                            "RepartitionExec: partitioning=Hash([c@2], 10), input_partitions=10",
                            "RepartitionExec: partitioning=RoundRobinBatch(10), input_partitions=1",
                            "ParquetExec: file_groups={1 group: [[x]]}, projection=[a, b, c, d, e]",
                        ],
                        // Should include 4 RepartitionExecs
                        _ => vec![
                            top_join_plan.as_str(),
                            "RepartitionExec: partitioning=Hash([a@0], 10), input_partitions=10",
                            join_plan.as_str(),
                            "RepartitionExec: partitioning=Hash([a@0], 10), input_partitions=10",
                            "RepartitionExec: partitioning=RoundRobinBatch(10), input_partitions=1",
                            "ParquetExec: file_groups={1 group: [[x]]}, projection=[a, b, c, d, e]",
                            "RepartitionExec: partitioning=Hash([b1@1], 10), input_partitions=10",
                            "RepartitionExec: partitioning=RoundRobinBatch(10), input_partitions=1",
                            "ProjectionExec: expr=[a@0 as a1, b@1 as b1, c@2 as c1, d@3 as d1, e@4 as e1]",
                            "ParquetExec: file_groups={1 group: [[x]]}, projection=[a, b, c, d, e]",
                            "RepartitionExec: partitioning=Hash([c@2], 10), input_partitions=10",
                            "RepartitionExec: partitioning=RoundRobinBatch(10), input_partitions=1",
                            "ParquetExec: file_groups={1 group: [[x]]}, projection=[a, b, c, d, e]",
                        ],
                    };
                    assert_optimized!(expected, top_join.clone(), true);
                    assert_optimized!(expected, top_join, false);
                }
                JoinType::RightSemi | JoinType::RightAnti => {}
            }

            match join_type {
                JoinType::Inner
                | JoinType::Left
                | JoinType::Right
                | JoinType::Full
                | JoinType::RightSemi
                | JoinType::RightAnti => {
                    // This time we use (b1 == c) for top join
                    // Join on (b1 == c)
                    let top_join_on = vec![(
                        Column::new_with_schema("b1", &join.schema()).unwrap(),
                        Column::new_with_schema("c", &schema()).unwrap(),
                    )];

                    let top_join =
                        hash_join_exec(join, parquet_exec(), &top_join_on, &join_type);
                    let top_join_plan = match join_type {
                        JoinType::RightSemi | JoinType::RightAnti =>
                            format!("HashJoinExec: mode=Partitioned, join_type={join_type}, on=[(b1@1, c@2)]"),
                        _ =>
                            format!("HashJoinExec: mode=Partitioned, join_type={join_type}, on=[(b1@6, c@2)]"),
                    };

                    let expected = match join_type {
                        // Should include 3 RepartitionExecs
                        JoinType::Inner | JoinType::Right | JoinType::RightSemi | JoinType::RightAnti =>
                            vec![
                                top_join_plan.as_str(),
                                join_plan.as_str(),
                                "RepartitionExec: partitioning=Hash([a@0], 10), input_partitions=10",
                                "RepartitionExec: partitioning=RoundRobinBatch(10), input_partitions=1",
                                "ParquetExec: file_groups={1 group: [[x]]}, projection=[a, b, c, d, e]",
                                "RepartitionExec: partitioning=Hash([b1@1], 10), input_partitions=10",
                                "RepartitionExec: partitioning=RoundRobinBatch(10), input_partitions=1",
                                "ProjectionExec: expr=[a@0 as a1, b@1 as b1, c@2 as c1, d@3 as d1, e@4 as e1]",
                                "ParquetExec: file_groups={1 group: [[x]]}, projection=[a, b, c, d, e]",
                                "RepartitionExec: partitioning=Hash([c@2], 10), input_partitions=10",
                                "RepartitionExec: partitioning=RoundRobinBatch(10), input_partitions=1",
                                "ParquetExec: file_groups={1 group: [[x]]}, projection=[a, b, c, d, e]",
                            ],
                        // Should include 4 RepartitionExecs
                        _ =>
                            vec![
                                top_join_plan.as_str(),
                                "RepartitionExec: partitioning=Hash([b1@6], 10), input_partitions=10",
                                join_plan.as_str(),
                                "RepartitionExec: partitioning=Hash([a@0], 10), input_partitions=10",
                                "RepartitionExec: partitioning=RoundRobinBatch(10), input_partitions=1",
                                "ParquetExec: file_groups={1 group: [[x]]}, projection=[a, b, c, d, e]",
                                "RepartitionExec: partitioning=Hash([b1@1], 10), input_partitions=10",
                                "RepartitionExec: partitioning=RoundRobinBatch(10), input_partitions=1",
                                "ProjectionExec: expr=[a@0 as a1, b@1 as b1, c@2 as c1, d@3 as d1, e@4 as e1]",
                                "ParquetExec: file_groups={1 group: [[x]]}, projection=[a, b, c, d, e]",
                                "RepartitionExec: partitioning=Hash([c@2], 10), input_partitions=10",
                                "RepartitionExec: partitioning=RoundRobinBatch(10), input_partitions=1",
                                "ParquetExec: file_groups={1 group: [[x]]}, projection=[a, b, c, d, e]",
                            ],
                    };
                    assert_optimized!(expected, top_join.clone(), true);
                    assert_optimized!(expected, top_join, false);
                }
                JoinType::LeftSemi | JoinType::LeftAnti => {}
            }
        }

        Ok(())
    }

    #[test]
    fn multi_joins_after_alias() -> Result<()> {
        let left = parquet_exec();
        let right = parquet_exec();

        // Join on (a == b)
        let join_on = vec![(
            Column::new_with_schema("a", &schema()).unwrap(),
            Column::new_with_schema("b", &schema()).unwrap(),
        )];
        let join = hash_join_exec(left, right.clone(), &join_on, &JoinType::Inner);

        // Projection(a as a1, a as a2)
        let alias_pairs: Vec<(String, String)> = vec![
            ("a".to_string(), "a1".to_string()),
            ("a".to_string(), "a2".to_string()),
        ];
        let projection = projection_exec_with_alias(join, alias_pairs);

        // Join on (a1 == c)
        let top_join_on = vec![(
            Column::new_with_schema("a1", &projection.schema()).unwrap(),
            Column::new_with_schema("c", &schema()).unwrap(),
        )];

        let top_join = hash_join_exec(
            projection.clone(),
            right.clone(),
            &top_join_on,
            &JoinType::Inner,
        );

        // Output partition need to respect the Alias and should not introduce additional RepartitionExec
        let expected = &[
            "HashJoinExec: mode=Partitioned, join_type=Inner, on=[(a1@0, c@2)]",
            "ProjectionExec: expr=[a@0 as a1, a@0 as a2]",
            "HashJoinExec: mode=Partitioned, join_type=Inner, on=[(a@0, b@1)]",
            "RepartitionExec: partitioning=Hash([a@0], 10), input_partitions=10",
            "RepartitionExec: partitioning=RoundRobinBatch(10), input_partitions=1",
            "ParquetExec: file_groups={1 group: [[x]]}, projection=[a, b, c, d, e]",
            "RepartitionExec: partitioning=Hash([b@1], 10), input_partitions=10",
            "RepartitionExec: partitioning=RoundRobinBatch(10), input_partitions=1",
            "ParquetExec: file_groups={1 group: [[x]]}, projection=[a, b, c, d, e]",
            "RepartitionExec: partitioning=Hash([c@2], 10), input_partitions=10",
            "RepartitionExec: partitioning=RoundRobinBatch(10), input_partitions=1",
            "ParquetExec: file_groups={1 group: [[x]]}, projection=[a, b, c, d, e]",
        ];
        assert_optimized!(expected, top_join.clone(), true);
        assert_optimized!(expected, top_join, false);

        // Join on (a2 == c)
        let top_join_on = vec![(
            Column::new_with_schema("a2", &projection.schema()).unwrap(),
            Column::new_with_schema("c", &schema()).unwrap(),
        )];

        let top_join = hash_join_exec(projection, right, &top_join_on, &JoinType::Inner);

        // Output partition need to respect the Alias and should not introduce additional RepartitionExec
        let expected = &[
            "HashJoinExec: mode=Partitioned, join_type=Inner, on=[(a2@1, c@2)]",
            "ProjectionExec: expr=[a@0 as a1, a@0 as a2]",
            "HashJoinExec: mode=Partitioned, join_type=Inner, on=[(a@0, b@1)]",
            "RepartitionExec: partitioning=Hash([a@0], 10), input_partitions=10",
            "RepartitionExec: partitioning=RoundRobinBatch(10), input_partitions=1",
            "ParquetExec: file_groups={1 group: [[x]]}, projection=[a, b, c, d, e]",
            "RepartitionExec: partitioning=Hash([b@1], 10), input_partitions=10",
            "RepartitionExec: partitioning=RoundRobinBatch(10), input_partitions=1",
            "ParquetExec: file_groups={1 group: [[x]]}, projection=[a, b, c, d, e]",
            "RepartitionExec: partitioning=Hash([c@2], 10), input_partitions=10",
            "RepartitionExec: partitioning=RoundRobinBatch(10), input_partitions=1",
            "ParquetExec: file_groups={1 group: [[x]]}, projection=[a, b, c, d, e]",
        ];

        assert_optimized!(expected, top_join.clone(), true);
        assert_optimized!(expected, top_join, false);
        Ok(())
    }

    #[test]
    fn multi_joins_after_multi_alias() -> Result<()> {
        let left = parquet_exec();
        let right = parquet_exec();

        // Join on (a == b)
        let join_on = vec![(
            Column::new_with_schema("a", &schema()).unwrap(),
            Column::new_with_schema("b", &schema()).unwrap(),
        )];

        let join = hash_join_exec(left, right.clone(), &join_on, &JoinType::Inner);

        // Projection(c as c1)
        let alias_pairs: Vec<(String, String)> =
            vec![("c".to_string(), "c1".to_string())];
        let projection = projection_exec_with_alias(join, alias_pairs);

        // Projection(c1 as a)
        let alias_pairs: Vec<(String, String)> =
            vec![("c1".to_string(), "a".to_string())];
        let projection2 = projection_exec_with_alias(projection, alias_pairs);

        // Join on (a == c)
        let top_join_on = vec![(
            Column::new_with_schema("a", &projection2.schema()).unwrap(),
            Column::new_with_schema("c", &schema()).unwrap(),
        )];

        let top_join = hash_join_exec(projection2, right, &top_join_on, &JoinType::Inner);

        // The Column 'a' has different meaning now after the two Projections
        // The original Output partition can not satisfy the Join requirements and need to add an additional RepartitionExec
        let expected = &[
            "HashJoinExec: mode=Partitioned, join_type=Inner, on=[(a@0, c@2)]",
            "RepartitionExec: partitioning=Hash([a@0], 10), input_partitions=10",
            "ProjectionExec: expr=[c1@0 as a]",
            "ProjectionExec: expr=[c@2 as c1]",
            "HashJoinExec: mode=Partitioned, join_type=Inner, on=[(a@0, b@1)]",
            "RepartitionExec: partitioning=Hash([a@0], 10), input_partitions=10",
            "RepartitionExec: partitioning=RoundRobinBatch(10), input_partitions=1",
            "ParquetExec: file_groups={1 group: [[x]]}, projection=[a, b, c, d, e]",
            "RepartitionExec: partitioning=Hash([b@1], 10), input_partitions=10",
            "RepartitionExec: partitioning=RoundRobinBatch(10), input_partitions=1",
            "ParquetExec: file_groups={1 group: [[x]]}, projection=[a, b, c, d, e]",
            "RepartitionExec: partitioning=Hash([c@2], 10), input_partitions=10",
            "RepartitionExec: partitioning=RoundRobinBatch(10), input_partitions=1",
            "ParquetExec: file_groups={1 group: [[x]]}, projection=[a, b, c, d, e]",
        ];

        assert_optimized!(expected, top_join.clone(), true);
        assert_optimized!(expected, top_join, false);
        Ok(())
    }

    #[test]
    fn join_after_agg_alias() -> Result<()> {
        // group by (a as a1)
        let left = aggregate_exec_with_alias(
            parquet_exec(),
            vec![("a".to_string(), "a1".to_string())],
        );
        // group by (a as a2)
        let right = aggregate_exec_with_alias(
            parquet_exec(),
            vec![("a".to_string(), "a2".to_string())],
        );

        // Join on (a1 == a2)
        let join_on = vec![(
            Column::new_with_schema("a1", &left.schema()).unwrap(),
            Column::new_with_schema("a2", &right.schema()).unwrap(),
        )];
        let join = hash_join_exec(left, right.clone(), &join_on, &JoinType::Inner);

        // Only two RepartitionExecs added
        let expected = &[
            "HashJoinExec: mode=Partitioned, join_type=Inner, on=[(a1@0, a2@0)]",
            "AggregateExec: mode=FinalPartitioned, gby=[a1@0 as a1], aggr=[]",
            "RepartitionExec: partitioning=Hash([a1@0], 10), input_partitions=10",
            "AggregateExec: mode=Partial, gby=[a@0 as a1], aggr=[]",
            "RepartitionExec: partitioning=RoundRobinBatch(10), input_partitions=1",
            "ParquetExec: file_groups={1 group: [[x]]}, projection=[a, b, c, d, e]",
            "AggregateExec: mode=FinalPartitioned, gby=[a2@0 as a2], aggr=[]",
            "RepartitionExec: partitioning=Hash([a2@0], 10), input_partitions=10",
            "AggregateExec: mode=Partial, gby=[a@0 as a2], aggr=[]",
            "RepartitionExec: partitioning=RoundRobinBatch(10), input_partitions=1",
            "ParquetExec: file_groups={1 group: [[x]]}, projection=[a, b, c, d, e]",
        ];
        assert_optimized!(expected, join.clone(), true);
        assert_optimized!(expected, join, false);
        Ok(())
    }

    #[test]
    fn hash_join_key_ordering() -> Result<()> {
        // group by (a as a1, b as b1)
        let left = aggregate_exec_with_alias(
            parquet_exec(),
            vec![
                ("a".to_string(), "a1".to_string()),
                ("b".to_string(), "b1".to_string()),
            ],
        );
        // group by (b, a)
        let right = aggregate_exec_with_alias(
            parquet_exec(),
            vec![
                ("b".to_string(), "b".to_string()),
                ("a".to_string(), "a".to_string()),
            ],
        );

        // Join on (b1 == b && a1 == a)
        let join_on = vec![
            (
                Column::new_with_schema("b1", &left.schema()).unwrap(),
                Column::new_with_schema("b", &right.schema()).unwrap(),
            ),
            (
                Column::new_with_schema("a1", &left.schema()).unwrap(),
                Column::new_with_schema("a", &right.schema()).unwrap(),
            ),
        ];
        let join = hash_join_exec(left, right.clone(), &join_on, &JoinType::Inner);

        // Only two RepartitionExecs added
        let expected = &[
            "HashJoinExec: mode=Partitioned, join_type=Inner, on=[(b1@1, b@0), (a1@0, a@1)]",
            "ProjectionExec: expr=[a1@1 as a1, b1@0 as b1]",
            "AggregateExec: mode=FinalPartitioned, gby=[b1@0 as b1, a1@1 as a1], aggr=[]",
            "RepartitionExec: partitioning=Hash([b1@0, a1@1], 10), input_partitions=10",
            "AggregateExec: mode=Partial, gby=[b@1 as b1, a@0 as a1], aggr=[]",
            "RepartitionExec: partitioning=RoundRobinBatch(10), input_partitions=1",
            "ParquetExec: file_groups={1 group: [[x]]}, projection=[a, b, c, d, e]",
            "AggregateExec: mode=FinalPartitioned, gby=[b@0 as b, a@1 as a], aggr=[]",
            "RepartitionExec: partitioning=Hash([b@0, a@1], 10), input_partitions=10",
            "AggregateExec: mode=Partial, gby=[b@1 as b, a@0 as a], aggr=[]",
            "RepartitionExec: partitioning=RoundRobinBatch(10), input_partitions=1",
            "ParquetExec: file_groups={1 group: [[x]]}, projection=[a, b, c, d, e]",
        ];
        assert_optimized!(expected, join.clone(), true);
        assert_optimized!(expected, join, false);
        Ok(())
    }

    #[test]
    fn multi_hash_join_key_ordering() -> Result<()> {
        let left = parquet_exec();
        let alias_pairs: Vec<(String, String)> = vec![
            ("a".to_string(), "a1".to_string()),
            ("b".to_string(), "b1".to_string()),
            ("c".to_string(), "c1".to_string()),
        ];
        let right = projection_exec_with_alias(parquet_exec(), alias_pairs);

        // Join on (a == a1 and b == b1 and c == c1)
        let join_on = vec![
            (
                Column::new_with_schema("a", &schema()).unwrap(),
                Column::new_with_schema("a1", &right.schema()).unwrap(),
            ),
            (
                Column::new_with_schema("b", &schema()).unwrap(),
                Column::new_with_schema("b1", &right.schema()).unwrap(),
            ),
            (
                Column::new_with_schema("c", &schema()).unwrap(),
                Column::new_with_schema("c1", &right.schema()).unwrap(),
            ),
        ];
        let bottom_left_join =
            hash_join_exec(left.clone(), right.clone(), &join_on, &JoinType::Inner);

        // Projection(a as A, a as AA, b as B, c as C)
        let alias_pairs: Vec<(String, String)> = vec![
            ("a".to_string(), "A".to_string()),
            ("a".to_string(), "AA".to_string()),
            ("b".to_string(), "B".to_string()),
            ("c".to_string(), "C".to_string()),
        ];
        let bottom_left_projection =
            projection_exec_with_alias(bottom_left_join, alias_pairs);

        // Join on (c == c1 and b == b1 and a == a1)
        let join_on = vec![
            (
                Column::new_with_schema("c", &schema()).unwrap(),
                Column::new_with_schema("c1", &right.schema()).unwrap(),
            ),
            (
                Column::new_with_schema("b", &schema()).unwrap(),
                Column::new_with_schema("b1", &right.schema()).unwrap(),
            ),
            (
                Column::new_with_schema("a", &schema()).unwrap(),
                Column::new_with_schema("a1", &right.schema()).unwrap(),
            ),
        ];
        let bottom_right_join =
            hash_join_exec(left, right.clone(), &join_on, &JoinType::Inner);

        // Join on (B == b1 and C == c and AA = a1)
        let top_join_on = vec![
            (
                Column::new_with_schema("B", &bottom_left_projection.schema()).unwrap(),
                Column::new_with_schema("b1", &bottom_right_join.schema()).unwrap(),
            ),
            (
                Column::new_with_schema("C", &bottom_left_projection.schema()).unwrap(),
                Column::new_with_schema("c", &bottom_right_join.schema()).unwrap(),
            ),
            (
                Column::new_with_schema("AA", &bottom_left_projection.schema()).unwrap(),
                Column::new_with_schema("a1", &bottom_right_join.schema()).unwrap(),
            ),
        ];

        let top_join = hash_join_exec(
            bottom_left_projection.clone(),
            bottom_right_join,
            &top_join_on,
            &JoinType::Inner,
        );

        let predicate: Arc<dyn PhysicalExpr> = binary(
            col("c", top_join.schema().deref())?,
            Operator::Gt,
            lit(1i64),
            top_join.schema().deref(),
        )?;

        let filter_top_join: Arc<dyn ExecutionPlan> =
            Arc::new(FilterExec::try_new(predicate, top_join)?);

        // The bottom joins' join key ordering is adjusted based on the top join. And the top join should not introduce additional RepartitionExec
        let expected = &[
            "FilterExec: c@6 > 1",
            "HashJoinExec: mode=Partitioned, join_type=Inner, on=[(B@2, b1@6), (C@3, c@2), (AA@1, a1@5)]",
            "ProjectionExec: expr=[a@0 as A, a@0 as AA, b@1 as B, c@2 as C]",
            "HashJoinExec: mode=Partitioned, join_type=Inner, on=[(b@1, b1@1), (c@2, c1@2), (a@0, a1@0)]",
            "RepartitionExec: partitioning=Hash([b@1, c@2, a@0], 10), input_partitions=10",
            "RepartitionExec: partitioning=RoundRobinBatch(10), input_partitions=1",
            "ParquetExec: file_groups={1 group: [[x]]}, projection=[a, b, c, d, e]",
            "RepartitionExec: partitioning=Hash([b1@1, c1@2, a1@0], 10), input_partitions=10",
            "RepartitionExec: partitioning=RoundRobinBatch(10), input_partitions=1",
            "ProjectionExec: expr=[a@0 as a1, b@1 as b1, c@2 as c1]",
            "ParquetExec: file_groups={1 group: [[x]]}, projection=[a, b, c, d, e]",
            "HashJoinExec: mode=Partitioned, join_type=Inner, on=[(b@1, b1@1), (c@2, c1@2), (a@0, a1@0)]",
            "RepartitionExec: partitioning=Hash([b@1, c@2, a@0], 10), input_partitions=10",
            "RepartitionExec: partitioning=RoundRobinBatch(10), input_partitions=1",
            "ParquetExec: file_groups={1 group: [[x]]}, projection=[a, b, c, d, e]",
            "RepartitionExec: partitioning=Hash([b1@1, c1@2, a1@0], 10), input_partitions=10",
            "RepartitionExec: partitioning=RoundRobinBatch(10), input_partitions=1",
            "ProjectionExec: expr=[a@0 as a1, b@1 as b1, c@2 as c1]",
            "ParquetExec: file_groups={1 group: [[x]]}, projection=[a, b, c, d, e]",
        ];
        assert_optimized!(expected, filter_top_join.clone(), true);
        assert_optimized!(expected, filter_top_join, false);
        Ok(())
    }

    #[test]
    fn reorder_join_keys_to_left_input() -> Result<()> {
        let left = parquet_exec();
        let alias_pairs: Vec<(String, String)> = vec![
            ("a".to_string(), "a1".to_string()),
            ("b".to_string(), "b1".to_string()),
            ("c".to_string(), "c1".to_string()),
        ];
        let right = projection_exec_with_alias(parquet_exec(), alias_pairs);

        // Join on (a == a1 and b == b1 and c == c1)
        let join_on = vec![
            (
                Column::new_with_schema("a", &schema()).unwrap(),
                Column::new_with_schema("a1", &right.schema()).unwrap(),
            ),
            (
                Column::new_with_schema("b", &schema()).unwrap(),
                Column::new_with_schema("b1", &right.schema()).unwrap(),
            ),
            (
                Column::new_with_schema("c", &schema()).unwrap(),
                Column::new_with_schema("c1", &right.schema()).unwrap(),
            ),
        ];

        let bottom_left_join = ensure_distribution_helper(
            hash_join_exec(left.clone(), right.clone(), &join_on, &JoinType::Inner),
            10,
            true,
        )?;

        // Projection(a as A, a as AA, b as B, c as C)
        let alias_pairs: Vec<(String, String)> = vec![
            ("a".to_string(), "A".to_string()),
            ("a".to_string(), "AA".to_string()),
            ("b".to_string(), "B".to_string()),
            ("c".to_string(), "C".to_string()),
        ];
        let bottom_left_projection =
            projection_exec_with_alias(bottom_left_join, alias_pairs);

        // Join on (c == c1 and b == b1 and a == a1)
        let join_on = vec![
            (
                Column::new_with_schema("c", &schema()).unwrap(),
                Column::new_with_schema("c1", &right.schema()).unwrap(),
            ),
            (
                Column::new_with_schema("b", &schema()).unwrap(),
                Column::new_with_schema("b1", &right.schema()).unwrap(),
            ),
            (
                Column::new_with_schema("a", &schema()).unwrap(),
                Column::new_with_schema("a1", &right.schema()).unwrap(),
            ),
        ];
        let bottom_right_join = ensure_distribution_helper(
            hash_join_exec(left, right.clone(), &join_on, &JoinType::Inner),
            10,
            true,
        )?;

        // Join on (B == b1 and C == c and AA = a1)
        let top_join_on = vec![
            (
                Column::new_with_schema("B", &bottom_left_projection.schema()).unwrap(),
                Column::new_with_schema("b1", &bottom_right_join.schema()).unwrap(),
            ),
            (
                Column::new_with_schema("C", &bottom_left_projection.schema()).unwrap(),
                Column::new_with_schema("c", &bottom_right_join.schema()).unwrap(),
            ),
            (
                Column::new_with_schema("AA", &bottom_left_projection.schema()).unwrap(),
                Column::new_with_schema("a1", &bottom_right_join.schema()).unwrap(),
            ),
        ];

        let join_types = vec![
            JoinType::Inner,
            JoinType::Left,
            JoinType::Right,
            JoinType::Full,
            JoinType::LeftSemi,
            JoinType::LeftAnti,
            JoinType::RightSemi,
            JoinType::RightAnti,
        ];

        for join_type in join_types {
            let top_join = hash_join_exec(
                bottom_left_projection.clone(),
                bottom_right_join.clone(),
                &top_join_on,
                &join_type,
            );
            let top_join_plan =
                format!("HashJoinExec: mode=Partitioned, join_type={:?}, on=[(AA@1, a1@5), (B@2, b1@6), (C@3, c@2)]", &join_type);

            let reordered = reorder_join_keys_to_inputs(top_join)?;

            // The top joins' join key ordering is adjusted based on the children inputs.
            let expected = &[
                top_join_plan.as_str(),
                "ProjectionExec: expr=[a@0 as A, a@0 as AA, b@1 as B, c@2 as C]",
                "HashJoinExec: mode=Partitioned, join_type=Inner, on=[(a@0, a1@0), (b@1, b1@1), (c@2, c1@2)]",
                "RepartitionExec: partitioning=Hash([a@0, b@1, c@2], 10), input_partitions=10",
                "RepartitionExec: partitioning=RoundRobinBatch(10), input_partitions=1",
                "ParquetExec: file_groups={1 group: [[x]]}, projection=[a, b, c, d, e]",
                "RepartitionExec: partitioning=Hash([a1@0, b1@1, c1@2], 10), input_partitions=10",
                "RepartitionExec: partitioning=RoundRobinBatch(10), input_partitions=1",
                "ProjectionExec: expr=[a@0 as a1, b@1 as b1, c@2 as c1]",
                "ParquetExec: file_groups={1 group: [[x]]}, projection=[a, b, c, d, e]",
                "HashJoinExec: mode=Partitioned, join_type=Inner, on=[(c@2, c1@2), (b@1, b1@1), (a@0, a1@0)]",
                "RepartitionExec: partitioning=Hash([c@2, b@1, a@0], 10), input_partitions=10",
                "RepartitionExec: partitioning=RoundRobinBatch(10), input_partitions=1",
                "ParquetExec: file_groups={1 group: [[x]]}, projection=[a, b, c, d, e]",
                "RepartitionExec: partitioning=Hash([c1@2, b1@1, a1@0], 10), input_partitions=10",
                "RepartitionExec: partitioning=RoundRobinBatch(10), input_partitions=1",
                "ProjectionExec: expr=[a@0 as a1, b@1 as b1, c@2 as c1]",
                "ParquetExec: file_groups={1 group: [[x]]}, projection=[a, b, c, d, e]",
            ];

            assert_plan_txt!(expected, reordered);
        }

        Ok(())
    }

    #[test]
    fn reorder_join_keys_to_right_input() -> Result<()> {
        let left = parquet_exec();
        let alias_pairs: Vec<(String, String)> = vec![
            ("a".to_string(), "a1".to_string()),
            ("b".to_string(), "b1".to_string()),
            ("c".to_string(), "c1".to_string()),
        ];
        let right = projection_exec_with_alias(parquet_exec(), alias_pairs);

        // Join on (a == a1 and b == b1)
        let join_on = vec![
            (
                Column::new_with_schema("a", &schema()).unwrap(),
                Column::new_with_schema("a1", &right.schema()).unwrap(),
            ),
            (
                Column::new_with_schema("b", &schema()).unwrap(),
                Column::new_with_schema("b1", &right.schema()).unwrap(),
            ),
        ];
        let bottom_left_join = ensure_distribution_helper(
            hash_join_exec(left.clone(), right.clone(), &join_on, &JoinType::Inner),
            10,
            true,
        )?;

        // Projection(a as A, a as AA, b as B, c as C)
        let alias_pairs: Vec<(String, String)> = vec![
            ("a".to_string(), "A".to_string()),
            ("a".to_string(), "AA".to_string()),
            ("b".to_string(), "B".to_string()),
            ("c".to_string(), "C".to_string()),
        ];
        let bottom_left_projection =
            projection_exec_with_alias(bottom_left_join, alias_pairs);

        // Join on (c == c1 and b == b1 and a == a1)
        let join_on = vec![
            (
                Column::new_with_schema("c", &schema()).unwrap(),
                Column::new_with_schema("c1", &right.schema()).unwrap(),
            ),
            (
                Column::new_with_schema("b", &schema()).unwrap(),
                Column::new_with_schema("b1", &right.schema()).unwrap(),
            ),
            (
                Column::new_with_schema("a", &schema()).unwrap(),
                Column::new_with_schema("a1", &right.schema()).unwrap(),
            ),
        ];
        let bottom_right_join = ensure_distribution_helper(
            hash_join_exec(left, right.clone(), &join_on, &JoinType::Inner),
            10,
            true,
        )?;

        // Join on (B == b1 and C == c and AA = a1)
        let top_join_on = vec![
            (
                Column::new_with_schema("B", &bottom_left_projection.schema()).unwrap(),
                Column::new_with_schema("b1", &bottom_right_join.schema()).unwrap(),
            ),
            (
                Column::new_with_schema("C", &bottom_left_projection.schema()).unwrap(),
                Column::new_with_schema("c", &bottom_right_join.schema()).unwrap(),
            ),
            (
                Column::new_with_schema("AA", &bottom_left_projection.schema()).unwrap(),
                Column::new_with_schema("a1", &bottom_right_join.schema()).unwrap(),
            ),
        ];

        let join_types = vec![
            JoinType::Inner,
            JoinType::Left,
            JoinType::Right,
            JoinType::Full,
            JoinType::LeftSemi,
            JoinType::LeftAnti,
            JoinType::RightSemi,
            JoinType::RightAnti,
        ];

        for join_type in join_types {
            let top_join = hash_join_exec(
                bottom_left_projection.clone(),
                bottom_right_join.clone(),
                &top_join_on,
                &join_type,
            );
            let top_join_plan =
                format!("HashJoinExec: mode=Partitioned, join_type={:?}, on=[(C@3, c@2), (B@2, b1@6), (AA@1, a1@5)]", &join_type);

            let reordered = reorder_join_keys_to_inputs(top_join)?;

            // The top joins' join key ordering is adjusted based on the children inputs.
            let expected = &[
                top_join_plan.as_str(),
                "ProjectionExec: expr=[a@0 as A, a@0 as AA, b@1 as B, c@2 as C]",
                "HashJoinExec: mode=Partitioned, join_type=Inner, on=[(a@0, a1@0), (b@1, b1@1)]",
                "RepartitionExec: partitioning=Hash([a@0, b@1], 10), input_partitions=10",
                "RepartitionExec: partitioning=RoundRobinBatch(10), input_partitions=1",
                "ParquetExec: file_groups={1 group: [[x]]}, projection=[a, b, c, d, e]",
                "RepartitionExec: partitioning=Hash([a1@0, b1@1], 10), input_partitions=10",
                "RepartitionExec: partitioning=RoundRobinBatch(10), input_partitions=1",
                "ProjectionExec: expr=[a@0 as a1, b@1 as b1, c@2 as c1]",
                "ParquetExec: file_groups={1 group: [[x]]}, projection=[a, b, c, d, e]",
                "HashJoinExec: mode=Partitioned, join_type=Inner, on=[(c@2, c1@2), (b@1, b1@1), (a@0, a1@0)]",
                "RepartitionExec: partitioning=Hash([c@2, b@1, a@0], 10), input_partitions=10",
                "RepartitionExec: partitioning=RoundRobinBatch(10), input_partitions=1",
                "ParquetExec: file_groups={1 group: [[x]]}, projection=[a, b, c, d, e]",
                "RepartitionExec: partitioning=Hash([c1@2, b1@1, a1@0], 10), input_partitions=10",
                "RepartitionExec: partitioning=RoundRobinBatch(10), input_partitions=1",
                "ProjectionExec: expr=[a@0 as a1, b@1 as b1, c@2 as c1]",
                "ParquetExec: file_groups={1 group: [[x]]}, projection=[a, b, c, d, e]",
            ];

            assert_plan_txt!(expected, reordered);
        }

        Ok(())
    }

    #[test]
    fn multi_smj_joins() -> Result<()> {
        let left = parquet_exec();
        let alias_pairs: Vec<(String, String)> = vec![
            ("a".to_string(), "a1".to_string()),
            ("b".to_string(), "b1".to_string()),
            ("c".to_string(), "c1".to_string()),
            ("d".to_string(), "d1".to_string()),
            ("e".to_string(), "e1".to_string()),
        ];
        let right = projection_exec_with_alias(parquet_exec(), alias_pairs);

        // SortMergeJoin does not support RightSemi and RightAnti join now
        let join_types = vec![
            JoinType::Inner,
            JoinType::Left,
            JoinType::Right,
            JoinType::Full,
            JoinType::LeftSemi,
            JoinType::LeftAnti,
        ];

        // Join on (a == b1)
        let join_on = vec![(
            Column::new_with_schema("a", &schema()).unwrap(),
            Column::new_with_schema("b1", &right.schema()).unwrap(),
        )];

        for join_type in join_types {
            let join =
                sort_merge_join_exec(left.clone(), right.clone(), &join_on, &join_type);
            let join_plan =
                format!("SortMergeJoin: join_type={join_type}, on=[(a@0, b1@1)]");

            // Top join on (a == c)
            let top_join_on = vec![(
                Column::new_with_schema("a", &join.schema()).unwrap(),
                Column::new_with_schema("c", &schema()).unwrap(),
            )];
            let top_join = sort_merge_join_exec(
                join.clone(),
                parquet_exec(),
                &top_join_on,
                &join_type,
            );
            let top_join_plan =
                format!("SortMergeJoin: join_type={join_type}, on=[(a@0, c@2)]");

            let expected = match join_type {
                // Should include 6 RepartitionExecs (3 hash, 3 round-robin), 3 SortExecs
                JoinType::Inner | JoinType::Left | JoinType::LeftSemi | JoinType::LeftAnti =>
                    vec![
                        top_join_plan.as_str(),
                        join_plan.as_str(),
                        "SortExec: expr=[a@0 ASC]",
                        "RepartitionExec: partitioning=Hash([a@0], 10), input_partitions=10",
                        "RepartitionExec: partitioning=RoundRobinBatch(10), input_partitions=1",
                        "ParquetExec: file_groups={1 group: [[x]]}, projection=[a, b, c, d, e]",
                        "SortExec: expr=[b1@1 ASC]",
                        "RepartitionExec: partitioning=Hash([b1@1], 10), input_partitions=10",
                        "RepartitionExec: partitioning=RoundRobinBatch(10), input_partitions=1",
                        "ProjectionExec: expr=[a@0 as a1, b@1 as b1, c@2 as c1, d@3 as d1, e@4 as e1]",
                        "ParquetExec: file_groups={1 group: [[x]]}, projection=[a, b, c, d, e]",
                        "SortExec: expr=[c@2 ASC]",
                        "RepartitionExec: partitioning=Hash([c@2], 10), input_partitions=10",
                        "RepartitionExec: partitioning=RoundRobinBatch(10), input_partitions=1",
                        "ParquetExec: file_groups={1 group: [[x]]}, projection=[a, b, c, d, e]",
                    ],
                // Should include 7 RepartitionExecs (4 hash, 3 round-robin), 4 SortExecs
                // Since ordering of the left child is not preserved after SortMergeJoin
                // when mode is Right, RgihtSemi, RightAnti, Full
                // - We need to add one additional SortExec after SortMergeJoin in contrast the test cases
                //   when mode is Inner, Left, LeftSemi, LeftAnti
                // Similarly, since partitioning of the left side is not preserved
                // when mode is Right, RgihtSemi, RightAnti, Full
                // - We need to add one additional Hash Repartition after SortMergeJoin in contrast the test
                //   cases when mode is Inner, Left, LeftSemi, LeftAnti
                _ => vec![
                        top_join_plan.as_str(),
                        // Below 2 operators are differences introduced, when join mode is changed
                        "SortExec: expr=[a@0 ASC]",
                        "RepartitionExec: partitioning=Hash([a@0], 10), input_partitions=10",
                        join_plan.as_str(),
                        "SortExec: expr=[a@0 ASC]",
                        "RepartitionExec: partitioning=Hash([a@0], 10), input_partitions=10",
                        "RepartitionExec: partitioning=RoundRobinBatch(10), input_partitions=1",
                        "ParquetExec: file_groups={1 group: [[x]]}, projection=[a, b, c, d, e]",
                        "SortExec: expr=[b1@1 ASC]",
                        "RepartitionExec: partitioning=Hash([b1@1], 10), input_partitions=10",
                        "RepartitionExec: partitioning=RoundRobinBatch(10), input_partitions=1",
                        "ProjectionExec: expr=[a@0 as a1, b@1 as b1, c@2 as c1, d@3 as d1, e@4 as e1]",
                        "ParquetExec: file_groups={1 group: [[x]]}, projection=[a, b, c, d, e]",
                        "SortExec: expr=[c@2 ASC]",
                        "RepartitionExec: partitioning=Hash([c@2], 10), input_partitions=10",
                        "RepartitionExec: partitioning=RoundRobinBatch(10), input_partitions=1",
                        "ParquetExec: file_groups={1 group: [[x]]}, projection=[a, b, c, d, e]",
                ],
            };
            assert_optimized!(expected, top_join.clone(), true, true);

            let expected_first_sort_enforcement = match join_type {
                // Should include 6 RepartitionExecs (3 hash, 3 round-robin), 3 SortExecs
                JoinType::Inner | JoinType::Left | JoinType::LeftSemi | JoinType::LeftAnti =>
                    vec![
                        top_join_plan.as_str(),
                        join_plan.as_str(),
                        "RepartitionExec: partitioning=Hash([a@0], 10), input_partitions=10, preserve_order=true, sort_exprs=a@0 ASC",
                        "RepartitionExec: partitioning=RoundRobinBatch(10), input_partitions=1",
                        "SortExec: expr=[a@0 ASC]",
                        "ParquetExec: file_groups={1 group: [[x]]}, projection=[a, b, c, d, e]",
                        "RepartitionExec: partitioning=Hash([b1@1], 10), input_partitions=10, preserve_order=true, sort_exprs=b1@1 ASC",
                        "RepartitionExec: partitioning=RoundRobinBatch(10), input_partitions=1",
                        "SortExec: expr=[b1@1 ASC]",
                        "ProjectionExec: expr=[a@0 as a1, b@1 as b1, c@2 as c1, d@3 as d1, e@4 as e1]",
                        "ParquetExec: file_groups={1 group: [[x]]}, projection=[a, b, c, d, e]",
                        "RepartitionExec: partitioning=Hash([c@2], 10), input_partitions=10, preserve_order=true, sort_exprs=c@2 ASC",
                        "RepartitionExec: partitioning=RoundRobinBatch(10), input_partitions=1",
                        "SortExec: expr=[c@2 ASC]",
                        "ParquetExec: file_groups={1 group: [[x]]}, projection=[a, b, c, d, e]",
                    ],
                // Should include 8 RepartitionExecs (4 hash, 8 round-robin), 4 SortExecs
                // Since ordering of the left child is not preserved after SortMergeJoin
                // when mode is Right, RgihtSemi, RightAnti, Full
                // - We need to add one additional SortExec after SortMergeJoin in contrast the test cases
                //   when mode is Inner, Left, LeftSemi, LeftAnti
                // Similarly, since partitioning of the left side is not preserved
                // when mode is Right, RgihtSemi, RightAnti, Full
                // - We need to add one additional Hash Repartition and Roundrobin repartition after
                //   SortMergeJoin in contrast the test cases when mode is Inner, Left, LeftSemi, LeftAnti
                _ => vec![
                    top_join_plan.as_str(),
                    // Below 4 operators are differences introduced, when join mode is changed
                    "RepartitionExec: partitioning=Hash([a@0], 10), input_partitions=10, preserve_order=true, sort_exprs=a@0 ASC",
                    "RepartitionExec: partitioning=RoundRobinBatch(10), input_partitions=1",
                    "SortExec: expr=[a@0 ASC]",
                    "CoalescePartitionsExec",
                    join_plan.as_str(),
                    "RepartitionExec: partitioning=Hash([a@0], 10), input_partitions=10, preserve_order=true, sort_exprs=a@0 ASC",
                    "RepartitionExec: partitioning=RoundRobinBatch(10), input_partitions=1",
                    "SortExec: expr=[a@0 ASC]",
                    "ParquetExec: file_groups={1 group: [[x]]}, projection=[a, b, c, d, e]",
                    "RepartitionExec: partitioning=Hash([b1@1], 10), input_partitions=10, preserve_order=true, sort_exprs=b1@1 ASC",
                    "RepartitionExec: partitioning=RoundRobinBatch(10), input_partitions=1",
                    "SortExec: expr=[b1@1 ASC]",
                    "ProjectionExec: expr=[a@0 as a1, b@1 as b1, c@2 as c1, d@3 as d1, e@4 as e1]",
                    "ParquetExec: file_groups={1 group: [[x]]}, projection=[a, b, c, d, e]",
                    "RepartitionExec: partitioning=Hash([c@2], 10), input_partitions=10, preserve_order=true, sort_exprs=c@2 ASC",
                    "RepartitionExec: partitioning=RoundRobinBatch(10), input_partitions=1",
                    "SortExec: expr=[c@2 ASC]",
                    "ParquetExec: file_groups={1 group: [[x]]}, projection=[a, b, c, d, e]",
                ],
            };
            assert_optimized!(expected_first_sort_enforcement, top_join, false, true);

            match join_type {
                JoinType::Inner | JoinType::Left | JoinType::Right | JoinType::Full => {
                    // This time we use (b1 == c) for top join
                    // Join on (b1 == c)
                    let top_join_on = vec![(
                        Column::new_with_schema("b1", &join.schema()).unwrap(),
                        Column::new_with_schema("c", &schema()).unwrap(),
                    )];
                    let top_join = sort_merge_join_exec(
                        join,
                        parquet_exec(),
                        &top_join_on,
                        &join_type,
                    );
                    let top_join_plan =
                        format!("SortMergeJoin: join_type={join_type}, on=[(b1@6, c@2)]");

                    let expected = match join_type {
                        // Should include 6 RepartitionExecs(3 hash, 3 round-robin) and 3 SortExecs
                        JoinType::Inner | JoinType::Right => vec![
                            top_join_plan.as_str(),
                            join_plan.as_str(),
                            "SortExec: expr=[a@0 ASC]",
                            "RepartitionExec: partitioning=Hash([a@0], 10), input_partitions=10",
                            "RepartitionExec: partitioning=RoundRobinBatch(10), input_partitions=1",
                            "ParquetExec: file_groups={1 group: [[x]]}, projection=[a, b, c, d, e]",
                            "SortExec: expr=[b1@1 ASC]",
                            "RepartitionExec: partitioning=Hash([b1@1], 10), input_partitions=10",
                            "RepartitionExec: partitioning=RoundRobinBatch(10), input_partitions=1",
                            "ProjectionExec: expr=[a@0 as a1, b@1 as b1, c@2 as c1, d@3 as d1, e@4 as e1]",
                            "ParquetExec: file_groups={1 group: [[x]]}, projection=[a, b, c, d, e]",
                            "SortExec: expr=[c@2 ASC]",
                            "RepartitionExec: partitioning=Hash([c@2], 10), input_partitions=10",
                            "RepartitionExec: partitioning=RoundRobinBatch(10), input_partitions=1",
                            "ParquetExec: file_groups={1 group: [[x]]}, projection=[a, b, c, d, e]",
                        ],
                        // Should include 7 RepartitionExecs (4 hash, 3 round-robin) and 4 SortExecs
                        JoinType::Left | JoinType::Full => vec![
                            top_join_plan.as_str(),
                            "SortExec: expr=[b1@6 ASC]",
                            "RepartitionExec: partitioning=Hash([b1@6], 10), input_partitions=10",
                            join_plan.as_str(),
                            "SortExec: expr=[a@0 ASC]",
                            "RepartitionExec: partitioning=Hash([a@0], 10), input_partitions=10",
                            "RepartitionExec: partitioning=RoundRobinBatch(10), input_partitions=1",
                            "ParquetExec: file_groups={1 group: [[x]]}, projection=[a, b, c, d, e]",
                            "SortExec: expr=[b1@1 ASC]",
                            "RepartitionExec: partitioning=Hash([b1@1], 10), input_partitions=10",
                            "RepartitionExec: partitioning=RoundRobinBatch(10), input_partitions=1",
                            "ProjectionExec: expr=[a@0 as a1, b@1 as b1, c@2 as c1, d@3 as d1, e@4 as e1]",
                            "ParquetExec: file_groups={1 group: [[x]]}, projection=[a, b, c, d, e]",
                            "SortExec: expr=[c@2 ASC]",
                            "RepartitionExec: partitioning=Hash([c@2], 10), input_partitions=10",
                            "RepartitionExec: partitioning=RoundRobinBatch(10), input_partitions=1",
                            "ParquetExec: file_groups={1 group: [[x]]}, projection=[a, b, c, d, e]",
                        ],
                        // this match arm cannot be reached
                        _ => unreachable!()
                    };
                    assert_optimized!(expected, top_join.clone(), true, true);

                    let expected_first_sort_enforcement = match join_type {
                        // Should include 6 RepartitionExecs (3 of them preserves order) and 3 SortExecs
                        JoinType::Inner | JoinType::Right => vec![
                            top_join_plan.as_str(),
                            join_plan.as_str(),
                            "RepartitionExec: partitioning=Hash([a@0], 10), input_partitions=10, preserve_order=true, sort_exprs=a@0 ASC",
                            "RepartitionExec: partitioning=RoundRobinBatch(10), input_partitions=1",
                            "SortExec: expr=[a@0 ASC]",
                            "ParquetExec: file_groups={1 group: [[x]]}, projection=[a, b, c, d, e]",
                            "RepartitionExec: partitioning=Hash([b1@1], 10), input_partitions=10, preserve_order=true, sort_exprs=b1@1 ASC",
                            "RepartitionExec: partitioning=RoundRobinBatch(10), input_partitions=1",
                            "SortExec: expr=[b1@1 ASC]",
                            "ProjectionExec: expr=[a@0 as a1, b@1 as b1, c@2 as c1, d@3 as d1, e@4 as e1]",
                            "ParquetExec: file_groups={1 group: [[x]]}, projection=[a, b, c, d, e]",
                            "RepartitionExec: partitioning=Hash([c@2], 10), input_partitions=10, preserve_order=true, sort_exprs=c@2 ASC",
                            "RepartitionExec: partitioning=RoundRobinBatch(10), input_partitions=1",
                            "SortExec: expr=[c@2 ASC]",
                            "ParquetExec: file_groups={1 group: [[x]]}, projection=[a, b, c, d, e]",
                        ],
                        // Should include 8 RepartitionExecs (4 of them preserves order) and 4 SortExecs
                        JoinType::Left | JoinType::Full => vec![
                            top_join_plan.as_str(),
                            "RepartitionExec: partitioning=Hash([b1@6], 10), input_partitions=10, preserve_order=true, sort_exprs=b1@6 ASC",
                            "RepartitionExec: partitioning=RoundRobinBatch(10), input_partitions=1",
                            "SortExec: expr=[b1@6 ASC]",
                            "CoalescePartitionsExec",
                            join_plan.as_str(),
                            "RepartitionExec: partitioning=Hash([a@0], 10), input_partitions=10, preserve_order=true, sort_exprs=a@0 ASC",
                            "RepartitionExec: partitioning=RoundRobinBatch(10), input_partitions=1",
                            "SortExec: expr=[a@0 ASC]",
                            "ParquetExec: file_groups={1 group: [[x]]}, projection=[a, b, c, d, e]",
                            "RepartitionExec: partitioning=Hash([b1@1], 10), input_partitions=10, preserve_order=true, sort_exprs=b1@1 ASC",
                            "RepartitionExec: partitioning=RoundRobinBatch(10), input_partitions=1",
                            "SortExec: expr=[b1@1 ASC]",
                            "ProjectionExec: expr=[a@0 as a1, b@1 as b1, c@2 as c1, d@3 as d1, e@4 as e1]",
                            "ParquetExec: file_groups={1 group: [[x]]}, projection=[a, b, c, d, e]",
                            "RepartitionExec: partitioning=Hash([c@2], 10), input_partitions=10, preserve_order=true, sort_exprs=c@2 ASC",
                            "RepartitionExec: partitioning=RoundRobinBatch(10), input_partitions=1",
                            "SortExec: expr=[c@2 ASC]",
                            "ParquetExec: file_groups={1 group: [[x]]}, projection=[a, b, c, d, e]",
                        ],
                        // this match arm cannot be reached
                        _ => unreachable!()
                    };
                    assert_optimized!(
                        expected_first_sort_enforcement,
                        top_join,
                        false,
                        true
                    );
                }
                _ => {}
            }
        }

        Ok(())
    }

    #[test]
    fn smj_join_key_ordering() -> Result<()> {
        // group by (a as a1, b as b1)
        let left = aggregate_exec_with_alias(
            parquet_exec(),
            vec![
                ("a".to_string(), "a1".to_string()),
                ("b".to_string(), "b1".to_string()),
            ],
        );
        //Projection(a1 as a3, b1 as b3)
        let alias_pairs: Vec<(String, String)> = vec![
            ("a1".to_string(), "a3".to_string()),
            ("b1".to_string(), "b3".to_string()),
        ];
        let left = projection_exec_with_alias(left, alias_pairs);

        // group by (b, a)
        let right = aggregate_exec_with_alias(
            parquet_exec(),
            vec![
                ("b".to_string(), "b".to_string()),
                ("a".to_string(), "a".to_string()),
            ],
        );

        //Projection(a as a2, b as b2)
        let alias_pairs: Vec<(String, String)> = vec![
            ("a".to_string(), "a2".to_string()),
            ("b".to_string(), "b2".to_string()),
        ];
        let right = projection_exec_with_alias(right, alias_pairs);

        // Join on (b3 == b2 && a3 == a2)
        let join_on = vec![
            (
                Column::new_with_schema("b3", &left.schema()).unwrap(),
                Column::new_with_schema("b2", &right.schema()).unwrap(),
            ),
            (
                Column::new_with_schema("a3", &left.schema()).unwrap(),
                Column::new_with_schema("a2", &right.schema()).unwrap(),
            ),
        ];
        let join = sort_merge_join_exec(left, right.clone(), &join_on, &JoinType::Inner);

        // Only two RepartitionExecs added
        let expected = &[
            "SortMergeJoin: join_type=Inner, on=[(b3@1, b2@1), (a3@0, a2@0)]",
            "SortExec: expr=[b3@1 ASC,a3@0 ASC]",
            "ProjectionExec: expr=[a1@0 as a3, b1@1 as b3]",
            "ProjectionExec: expr=[a1@1 as a1, b1@0 as b1]",
            "AggregateExec: mode=FinalPartitioned, gby=[b1@0 as b1, a1@1 as a1], aggr=[]",
            "RepartitionExec: partitioning=Hash([b1@0, a1@1], 10), input_partitions=10",
            "AggregateExec: mode=Partial, gby=[b@1 as b1, a@0 as a1], aggr=[]",
            "RepartitionExec: partitioning=RoundRobinBatch(10), input_partitions=1",
            "ParquetExec: file_groups={1 group: [[x]]}, projection=[a, b, c, d, e]",
            "SortExec: expr=[b2@1 ASC,a2@0 ASC]",
            "ProjectionExec: expr=[a@1 as a2, b@0 as b2]",
            "AggregateExec: mode=FinalPartitioned, gby=[b@0 as b, a@1 as a], aggr=[]",
            "RepartitionExec: partitioning=Hash([b@0, a@1], 10), input_partitions=10",
            "AggregateExec: mode=Partial, gby=[b@1 as b, a@0 as a], aggr=[]",
            "RepartitionExec: partitioning=RoundRobinBatch(10), input_partitions=1",
            "ParquetExec: file_groups={1 group: [[x]]}, projection=[a, b, c, d, e]",
        ];
        assert_optimized!(expected, join.clone(), true, true);

        let expected_first_sort_enforcement = &[
            "SortMergeJoin: join_type=Inner, on=[(b3@1, b2@1), (a3@0, a2@0)]",
            "RepartitionExec: partitioning=Hash([b3@1, a3@0], 10), input_partitions=10, preserve_order=true, sort_exprs=b3@1 ASC,a3@0 ASC",
            "RepartitionExec: partitioning=RoundRobinBatch(10), input_partitions=1",
            "SortExec: expr=[b3@1 ASC,a3@0 ASC]",
            "CoalescePartitionsExec",
            "ProjectionExec: expr=[a1@0 as a3, b1@1 as b3]",
            "ProjectionExec: expr=[a1@1 as a1, b1@0 as b1]",
            "AggregateExec: mode=FinalPartitioned, gby=[b1@0 as b1, a1@1 as a1], aggr=[]",
            "RepartitionExec: partitioning=Hash([b1@0, a1@1], 10), input_partitions=10",
            "AggregateExec: mode=Partial, gby=[b@1 as b1, a@0 as a1], aggr=[]",
            "RepartitionExec: partitioning=RoundRobinBatch(10), input_partitions=1",
            "ParquetExec: file_groups={1 group: [[x]]}, projection=[a, b, c, d, e]",
            "RepartitionExec: partitioning=Hash([b2@1, a2@0], 10), input_partitions=10, preserve_order=true, sort_exprs=b2@1 ASC,a2@0 ASC",
            "RepartitionExec: partitioning=RoundRobinBatch(10), input_partitions=1",
            "SortExec: expr=[b2@1 ASC,a2@0 ASC]",
            "CoalescePartitionsExec",
            "ProjectionExec: expr=[a@1 as a2, b@0 as b2]",
            "AggregateExec: mode=FinalPartitioned, gby=[b@0 as b, a@1 as a], aggr=[]",
            "RepartitionExec: partitioning=Hash([b@0, a@1], 10), input_partitions=10",
            "AggregateExec: mode=Partial, gby=[b@1 as b, a@0 as a], aggr=[]",
            "RepartitionExec: partitioning=RoundRobinBatch(10), input_partitions=1",
            "ParquetExec: file_groups={1 group: [[x]]}, projection=[a, b, c, d, e]",
        ];
        assert_optimized!(expected_first_sort_enforcement, join, false, true);
        Ok(())
    }

    #[test]
    fn merge_does_not_need_sort() -> Result<()> {
        // see https://github.com/apache/arrow-datafusion/issues/4331
        let schema = schema();
        let sort_key = vec![PhysicalSortExpr {
            expr: col("a", &schema).unwrap(),
            options: SortOptions::default(),
        }];

        // Scan some sorted parquet files
        let exec = parquet_exec_multiple_sorted(vec![sort_key.clone()]);

        // CoalesceBatchesExec to mimic behavior after a filter
        let exec = Arc::new(CoalesceBatchesExec::new(exec, 4096));

        // Merge from multiple parquet files and keep the data sorted
        let exec = Arc::new(SortPreservingMergeExec::new(sort_key, exec));

        // The optimizer should not add an additional SortExec as the
        // data is already sorted
        let expected = &[
            "SortPreservingMergeExec: [a@0 ASC]",
            "CoalesceBatchesExec: target_batch_size=4096",
            "ParquetExec: file_groups={2 groups: [[x], [y]]}, projection=[a, b, c, d, e], output_ordering=[a@0 ASC]",
        ];
        assert_optimized!(expected, exec, true);
        // In this case preserving ordering through order preserving operators is not desirable
        // (according to flag: PREFER_EXISTING_SORT)
        // hence in this case ordering lost during CoalescePartitionsExec and re-introduced with
        // SortExec at the top.
        let expected = &[
            "SortExec: expr=[a@0 ASC]",
            "CoalescePartitionsExec",
            "CoalesceBatchesExec: target_batch_size=4096",
            "ParquetExec: file_groups={2 groups: [[x], [y]]}, projection=[a, b, c, d, e], output_ordering=[a@0 ASC]",
        ];
        assert_optimized!(expected, exec, false);
        Ok(())
    }

    #[test]
    fn union_to_interleave() -> Result<()> {
        // group by (a as a1)
        let left = aggregate_exec_with_alias(
            parquet_exec(),
            vec![("a".to_string(), "a1".to_string())],
        );
        // group by (a as a2)
        let right = aggregate_exec_with_alias(
            parquet_exec(),
            vec![("a".to_string(), "a1".to_string())],
        );

        //  Union
        let plan = Arc::new(UnionExec::new(vec![left, right]));

        // final agg
        let plan =
            aggregate_exec_with_alias(plan, vec![("a1".to_string(), "a2".to_string())]);

        // Only two RepartitionExecs added, no final RepartitionExec required
        let expected = &[
            "AggregateExec: mode=FinalPartitioned, gby=[a2@0 as a2], aggr=[]",
            "AggregateExec: mode=Partial, gby=[a1@0 as a2], aggr=[]",
            "InterleaveExec",
            "AggregateExec: mode=FinalPartitioned, gby=[a1@0 as a1], aggr=[]",
            "RepartitionExec: partitioning=Hash([a1@0], 10), input_partitions=10",
            "AggregateExec: mode=Partial, gby=[a@0 as a1], aggr=[]",
            "RepartitionExec: partitioning=RoundRobinBatch(10), input_partitions=1",
            "ParquetExec: file_groups={1 group: [[x]]}, projection=[a, b, c, d, e]",
            "AggregateExec: mode=FinalPartitioned, gby=[a1@0 as a1], aggr=[]",
            "RepartitionExec: partitioning=Hash([a1@0], 10), input_partitions=10",
            "AggregateExec: mode=Partial, gby=[a@0 as a1], aggr=[]",
            "RepartitionExec: partitioning=RoundRobinBatch(10), input_partitions=1",
            "ParquetExec: file_groups={1 group: [[x]]}, projection=[a, b, c, d, e]",
        ];
        assert_optimized!(expected, plan.clone(), true);
        assert_optimized!(expected, plan, false);
        Ok(())
    }

    #[test]
    fn added_repartition_to_single_partition() -> Result<()> {
        let alias = vec![("a".to_string(), "a".to_string())];
        let plan = aggregate_exec_with_alias(parquet_exec(), alias);

        let expected = [
            "AggregateExec: mode=FinalPartitioned, gby=[a@0 as a], aggr=[]",
            "RepartitionExec: partitioning=Hash([a@0], 10), input_partitions=10",
            "AggregateExec: mode=Partial, gby=[a@0 as a], aggr=[]",
            "RepartitionExec: partitioning=RoundRobinBatch(10), input_partitions=1",
            "ParquetExec: file_groups={1 group: [[x]]}, projection=[a, b, c, d, e]",
        ];

        assert_optimized!(expected, plan.clone(), true);
        assert_optimized!(expected, plan, false);
        Ok(())
    }

    #[test]
    fn repartition_deepest_node() -> Result<()> {
        let alias = vec![("a".to_string(), "a".to_string())];
        let plan = aggregate_exec_with_alias(filter_exec(parquet_exec()), alias);

        let expected = &[
            "AggregateExec: mode=FinalPartitioned, gby=[a@0 as a], aggr=[]",
            "RepartitionExec: partitioning=Hash([a@0], 10), input_partitions=10",
            "AggregateExec: mode=Partial, gby=[a@0 as a], aggr=[]",
            "FilterExec: c@2 = 0",
            "RepartitionExec: partitioning=RoundRobinBatch(10), input_partitions=1",
            "ParquetExec: file_groups={1 group: [[x]]}, projection=[a, b, c, d, e]",
        ];

        assert_optimized!(expected, plan.clone(), true);
        assert_optimized!(expected, plan, false);
        Ok(())
    }

    #[test]

    fn repartition_unsorted_limit() -> Result<()> {
        let plan = limit_exec(filter_exec(parquet_exec()));

        let expected = &[
            "GlobalLimitExec: skip=0, fetch=100",
            "CoalescePartitionsExec",
            "LocalLimitExec: fetch=100",
            "FilterExec: c@2 = 0",
            // nothing sorts the data, so the local limit doesn't require sorted data either
            "RepartitionExec: partitioning=RoundRobinBatch(10), input_partitions=1",
            "ParquetExec: file_groups={1 group: [[x]]}, projection=[a, b, c, d, e]",
        ];

        assert_optimized!(expected, plan.clone(), true);
        assert_optimized!(expected, plan, false);
        Ok(())
    }

    #[test]
    fn repartition_sorted_limit() -> Result<()> {
        let schema = schema();
        let sort_key = vec![PhysicalSortExpr {
            expr: col("c", &schema).unwrap(),
            options: SortOptions::default(),
        }];
        let plan = limit_exec(sort_exec(sort_key, parquet_exec(), false));

        let expected = &[
            "GlobalLimitExec: skip=0, fetch=100",
            "LocalLimitExec: fetch=100",
            // data is sorted so can't repartition here
            "SortExec: expr=[c@2 ASC]",
            "ParquetExec: file_groups={1 group: [[x]]}, projection=[a, b, c, d, e]",
        ];

        assert_optimized!(expected, plan.clone(), true);
        assert_optimized!(expected, plan, false);
        Ok(())
    }

    #[test]
    fn repartition_sorted_limit_with_filter() -> Result<()> {
        let schema = schema();
        let sort_key = vec![PhysicalSortExpr {
            expr: col("c", &schema).unwrap(),
            options: SortOptions::default(),
        }];
        let plan =
            sort_required_exec(filter_exec(sort_exec(sort_key, parquet_exec(), false)));

        let expected = &[
            "SortRequiredExec: [c@2 ASC]",
            "FilterExec: c@2 = 0",
            // We can use repartition here, ordering requirement by SortRequiredExec
            // is still satisfied.
            "RepartitionExec: partitioning=RoundRobinBatch(10), input_partitions=1",
            "SortExec: expr=[c@2 ASC]",
            "ParquetExec: file_groups={1 group: [[x]]}, projection=[a, b, c, d, e]",
        ];

        assert_optimized!(expected, plan.clone(), true);
        assert_optimized!(expected, plan, false);
        Ok(())
    }

    #[test]
    fn repartition_ignores_limit() -> Result<()> {
        let alias = vec![("a".to_string(), "a".to_string())];
        let plan = aggregate_exec_with_alias(
            limit_exec(filter_exec(limit_exec(parquet_exec()))),
            alias,
        );

        let expected = &[
            "AggregateExec: mode=FinalPartitioned, gby=[a@0 as a], aggr=[]",
            "RepartitionExec: partitioning=Hash([a@0], 10), input_partitions=10",
            "AggregateExec: mode=Partial, gby=[a@0 as a], aggr=[]",
            "RepartitionExec: partitioning=RoundRobinBatch(10), input_partitions=1",
            "GlobalLimitExec: skip=0, fetch=100",
            "CoalescePartitionsExec",
            "LocalLimitExec: fetch=100",
            "FilterExec: c@2 = 0",
            // repartition should happen prior to the filter to maximize parallelism
            "RepartitionExec: partitioning=RoundRobinBatch(10), input_partitions=1",
            "GlobalLimitExec: skip=0, fetch=100",
            "LocalLimitExec: fetch=100",
            // Expect no repartition to happen for local limit
            "ParquetExec: file_groups={1 group: [[x]]}, projection=[a, b, c, d, e]",
        ];

        assert_optimized!(expected, plan.clone(), true);
        assert_optimized!(expected, plan, false);
        Ok(())
    }

    #[test]
    fn repartition_ignores_union() -> Result<()> {
        let plan = union_exec(vec![parquet_exec(); 5]);

        let expected = &[
            "UnionExec",
            // Expect no repartition of ParquetExec
            "ParquetExec: file_groups={1 group: [[x]]}, projection=[a, b, c, d, e]",
            "ParquetExec: file_groups={1 group: [[x]]}, projection=[a, b, c, d, e]",
            "ParquetExec: file_groups={1 group: [[x]]}, projection=[a, b, c, d, e]",
            "ParquetExec: file_groups={1 group: [[x]]}, projection=[a, b, c, d, e]",
            "ParquetExec: file_groups={1 group: [[x]]}, projection=[a, b, c, d, e]",
        ];

        assert_optimized!(expected, plan.clone(), true);
        assert_optimized!(expected, plan, false);
        Ok(())
    }

    #[test]
    fn repartition_through_sort_preserving_merge() -> Result<()> {
        // sort preserving merge with non-sorted input
        let schema = schema();
        let sort_key = vec![PhysicalSortExpr {
            expr: col("c", &schema).unwrap(),
            options: SortOptions::default(),
        }];
        let plan = sort_preserving_merge_exec(sort_key, parquet_exec());

        // need resort as the data was not sorted correctly
        let expected = &[
            "SortExec: expr=[c@2 ASC]",
            "ParquetExec: file_groups={1 group: [[x]]}, projection=[a, b, c, d, e]",
        ];

        assert_optimized!(expected, plan.clone(), true);
        assert_optimized!(expected, plan, false);

        Ok(())
    }

    #[test]
    fn repartition_ignores_sort_preserving_merge() -> Result<()> {
        // sort preserving merge already sorted input,
        let schema = schema();
        let sort_key = vec![PhysicalSortExpr {
            expr: col("c", &schema).unwrap(),
            options: SortOptions::default(),
        }];
        let plan = sort_preserving_merge_exec(
            sort_key.clone(),
            parquet_exec_multiple_sorted(vec![sort_key]),
        );

        // should not sort (as the data was already sorted)
        // should not repartition, since increased parallelism is not beneficial for SortPReservingMerge
        let expected = &[
            "SortPreservingMergeExec: [c@2 ASC]",
            "ParquetExec: file_groups={2 groups: [[x], [y]]}, projection=[a, b, c, d, e], output_ordering=[c@2 ASC]",
        ];

        assert_optimized!(expected, plan.clone(), true);

        let expected = &[
            "SortExec: expr=[c@2 ASC]",
            "CoalescePartitionsExec",
            "ParquetExec: file_groups={2 groups: [[x], [y]]}, projection=[a, b, c, d, e], output_ordering=[c@2 ASC]",
        ];
        assert_optimized!(expected, plan, false);
        Ok(())
    }

    #[test]
    fn repartition_ignores_sort_preserving_merge_with_union() -> Result<()> {
        // 2 sorted parquet files unioned (partitions are concatenated, sort is preserved)
        let schema = schema();
        let sort_key = vec![PhysicalSortExpr {
            expr: col("c", &schema).unwrap(),
            options: SortOptions::default(),
        }];
        let input = union_exec(vec![parquet_exec_with_sort(vec![sort_key.clone()]); 2]);
        let plan = sort_preserving_merge_exec(sort_key, input);

        // should not repartition / sort (as the data was already sorted)
        let expected = &[
            "SortPreservingMergeExec: [c@2 ASC]",
            "UnionExec",
            "ParquetExec: file_groups={1 group: [[x]]}, projection=[a, b, c, d, e], output_ordering=[c@2 ASC]",
            "ParquetExec: file_groups={1 group: [[x]]}, projection=[a, b, c, d, e], output_ordering=[c@2 ASC]",
        ];

        assert_optimized!(expected, plan.clone(), true);

        let expected = &[
            "SortExec: expr=[c@2 ASC]",
            "CoalescePartitionsExec",
            "UnionExec",
            "ParquetExec: file_groups={1 group: [[x]]}, projection=[a, b, c, d, e], output_ordering=[c@2 ASC]",
            "ParquetExec: file_groups={1 group: [[x]]}, projection=[a, b, c, d, e], output_ordering=[c@2 ASC]",
        ];
        assert_optimized!(expected, plan, false);
        Ok(())
    }

    #[test]
    fn repartition_does_not_destroy_sort() -> Result<()> {
        //  SortRequired
        //    Parquet(sorted)
        let schema = schema();
        let sort_key = vec![PhysicalSortExpr {
            expr: col("c", &schema).unwrap(),
            options: SortOptions::default(),
        }];
        let plan =
            sort_required_exec(filter_exec(parquet_exec_with_sort(vec![sort_key])));

        // during repartitioning ordering is preserved
        let expected = &[
            "SortRequiredExec: [c@2 ASC]",
            "FilterExec: c@2 = 0",
            "RepartitionExec: partitioning=RoundRobinBatch(10), input_partitions=1",
            "ParquetExec: file_groups={1 group: [[x]]}, projection=[a, b, c, d, e], output_ordering=[c@2 ASC]",
        ];

        assert_optimized!(expected, plan.clone(), true, true);
        assert_optimized!(expected, plan, false, true);
        Ok(())
    }

    #[test]
    fn repartition_does_not_destroy_sort_more_complex() -> Result<()> {
        // model a more complicated scenario where one child of a union can be repartitioned for performance
        // but the other can not be
        //
        // Union
        //  SortRequired
        //    Parquet(sorted)
        //  Filter
        //    Parquet(unsorted)

        let schema = schema();
        let sort_key = vec![PhysicalSortExpr {
            expr: col("c", &schema).unwrap(),
            options: SortOptions::default(),
        }];
        let input1 = sort_required_exec(parquet_exec_with_sort(vec![sort_key]));
        let input2 = filter_exec(parquet_exec());
        let plan = union_exec(vec![input1, input2]);

        // should not repartition below the SortRequired as that
        // branch doesn't benefit from increased parallelism
        let expected = &[
            "UnionExec",
            // union input 1: no repartitioning
            "SortRequiredExec: [c@2 ASC]",
            "ParquetExec: file_groups={1 group: [[x]]}, projection=[a, b, c, d, e], output_ordering=[c@2 ASC]",
            // union input 2: should repartition
            "FilterExec: c@2 = 0",
            "RepartitionExec: partitioning=RoundRobinBatch(10), input_partitions=1",
            "ParquetExec: file_groups={1 group: [[x]]}, projection=[a, b, c, d, e]",
        ];

        assert_optimized!(expected, plan.clone(), true);
        assert_optimized!(expected, plan, false);
        Ok(())
    }

    #[test]
    fn repartition_transitively_with_projection() -> Result<()> {
        let schema = schema();
        let proj_exprs = vec![(
            Arc::new(BinaryExpr::new(
                col("a", &schema).unwrap(),
                Operator::Plus,
                col("b", &schema).unwrap(),
            )) as Arc<dyn PhysicalExpr>,
            "sum".to_string(),
        )];
        // non sorted input
        let proj = Arc::new(ProjectionExec::try_new(proj_exprs, parquet_exec())?);
        let sort_key = vec![PhysicalSortExpr {
            expr: col("sum", &proj.schema()).unwrap(),
            options: SortOptions::default(),
        }];
        let plan = sort_preserving_merge_exec(sort_key, proj);

        let expected = &[
            "SortPreservingMergeExec: [sum@0 ASC]",
            "SortExec: expr=[sum@0 ASC]",
            // Since this projection is not trivial, increasing parallelism is beneficial
            "ProjectionExec: expr=[a@0 + b@1 as sum]",
            "RepartitionExec: partitioning=RoundRobinBatch(10), input_partitions=1",
            "ParquetExec: file_groups={1 group: [[x]]}, projection=[a, b, c, d, e]",
        ];

        assert_optimized!(expected, plan.clone(), true);

        let expected_first_sort_enforcement = &[
            "SortExec: expr=[sum@0 ASC]",
            "CoalescePartitionsExec",
            // Since this projection is not trivial, increasing parallelism is beneficial
            "ProjectionExec: expr=[a@0 + b@1 as sum]",
            "RepartitionExec: partitioning=RoundRobinBatch(10), input_partitions=1",
            "ParquetExec: file_groups={1 group: [[x]]}, projection=[a, b, c, d, e]",
        ];
        assert_optimized!(expected_first_sort_enforcement, plan, false);
        Ok(())
    }

    #[test]
    fn repartition_ignores_transitively_with_projection() -> Result<()> {
        let schema = schema();
        let sort_key = vec![PhysicalSortExpr {
            expr: col("c", &schema).unwrap(),
            options: SortOptions::default(),
        }];
        let alias = vec![
            ("a".to_string(), "a".to_string()),
            ("b".to_string(), "b".to_string()),
            ("c".to_string(), "c".to_string()),
        ];
        // sorted input
        let plan = sort_required_exec(projection_exec_with_alias(
            parquet_exec_multiple_sorted(vec![sort_key]),
            alias,
        ));

        let expected = &[
            "SortRequiredExec: [c@2 ASC]",
            // Since this projection is trivial, increasing parallelism is not beneficial
            "ProjectionExec: expr=[a@0 as a, b@1 as b, c@2 as c]",
            "ParquetExec: file_groups={2 groups: [[x], [y]]}, projection=[a, b, c, d, e], output_ordering=[c@2 ASC]",
        ];

        assert_optimized!(expected, plan.clone(), true);
        assert_optimized!(expected, plan, false);
        Ok(())
    }

    #[test]
    fn repartition_transitively_past_sort_with_projection() -> Result<()> {
        let schema = schema();
        let sort_key = vec![PhysicalSortExpr {
            expr: col("c", &schema).unwrap(),
            options: SortOptions::default(),
        }];
        let alias = vec![("a".to_string(), "a".to_string())];
        let plan = sort_preserving_merge_exec(
            sort_key.clone(),
            sort_exec(
                sort_key,
                projection_exec_with_alias(parquet_exec(), alias),
                true,
            ),
        );

        let expected = &[
            "SortExec: expr=[c@2 ASC]",
            // Since this projection is trivial, increasing parallelism is not beneficial
            "ProjectionExec: expr=[a@0 as a]",
            "ParquetExec: file_groups={1 group: [[x]]}, projection=[a, b, c, d, e]",
        ];

        assert_optimized!(expected, plan.clone(), true);
        assert_optimized!(expected, plan, false);
        Ok(())
    }

    #[test]
    fn repartition_transitively_past_sort_with_filter() -> Result<()> {
        let schema = schema();
        let sort_key = vec![PhysicalSortExpr {
            expr: col("a", &schema).unwrap(),
            options: SortOptions::default(),
        }];
        let plan = sort_exec(sort_key, filter_exec(parquet_exec()), false);

        let expected = &[
            "SortPreservingMergeExec: [a@0 ASC]",
            "SortExec: expr=[a@0 ASC]",
            // Expect repartition on the input to the sort (as it can benefit from additional parallelism)
            "FilterExec: c@2 = 0",
            "RepartitionExec: partitioning=RoundRobinBatch(10), input_partitions=1",
            "ParquetExec: file_groups={1 group: [[x]]}, projection=[a, b, c, d, e]",
        ];

        assert_optimized!(expected, plan.clone(), true);

        let expected_first_sort_enforcement = &[
            "SortExec: expr=[a@0 ASC]",
            "CoalescePartitionsExec",
            "FilterExec: c@2 = 0",
            // Expect repartition on the input of the filter (as it can benefit from additional parallelism)
            "RepartitionExec: partitioning=RoundRobinBatch(10), input_partitions=1",
            "ParquetExec: file_groups={1 group: [[x]]}, projection=[a, b, c, d, e]",
        ];
        assert_optimized!(expected_first_sort_enforcement, plan, false);
        Ok(())
    }

    #[test]
    #[cfg(feature = "parquet")]
    fn repartition_transitively_past_sort_with_projection_and_filter() -> Result<()> {
        let schema = schema();
        let sort_key = vec![PhysicalSortExpr {
            expr: col("a", &schema).unwrap(),
            options: SortOptions::default(),
        }];
        let plan = sort_exec(
            sort_key,
            projection_exec_with_alias(
                filter_exec(parquet_exec()),
                vec![
                    ("a".to_string(), "a".to_string()),
                    ("b".to_string(), "b".to_string()),
                    ("c".to_string(), "c".to_string()),
                ],
            ),
            false,
        );

        let expected = &[
            "SortPreservingMergeExec: [a@0 ASC]",
            // Expect repartition on the input to the sort (as it can benefit from additional parallelism)
            "SortExec: expr=[a@0 ASC]",
            "ProjectionExec: expr=[a@0 as a, b@1 as b, c@2 as c]",
            "FilterExec: c@2 = 0",
            // repartition is lowest down
            "RepartitionExec: partitioning=RoundRobinBatch(10), input_partitions=1",
            "ParquetExec: file_groups={1 group: [[x]]}, projection=[a, b, c, d, e]",
        ];

        assert_optimized!(expected, plan.clone(), true);

        let expected_first_sort_enforcement = &[
            "SortExec: expr=[a@0 ASC]",
            "CoalescePartitionsExec",
            "ProjectionExec: expr=[a@0 as a, b@1 as b, c@2 as c]",
            "FilterExec: c@2 = 0",
            "RepartitionExec: partitioning=RoundRobinBatch(10), input_partitions=1",
            "ParquetExec: file_groups={1 group: [[x]]}, projection=[a, b, c, d, e]",
        ];
        assert_optimized!(expected_first_sort_enforcement, plan, false);
        Ok(())
    }

    #[test]
    fn parallelization_single_partition() -> Result<()> {
        let alias = vec![("a".to_string(), "a".to_string())];
        let plan_parquet = aggregate_exec_with_alias(parquet_exec(), alias.clone());
        let plan_csv = aggregate_exec_with_alias(csv_exec(), alias);

        let expected_parquet = [
            "AggregateExec: mode=FinalPartitioned, gby=[a@0 as a], aggr=[]",
            "RepartitionExec: partitioning=Hash([a@0], 2), input_partitions=2",
            "AggregateExec: mode=Partial, gby=[a@0 as a], aggr=[]",
            "ParquetExec: file_groups={2 groups: [[x:0..50], [x:50..100]]}, projection=[a, b, c, d, e]",
        ];
        let expected_csv = [
            "AggregateExec: mode=FinalPartitioned, gby=[a@0 as a], aggr=[]",
            "RepartitionExec: partitioning=Hash([a@0], 2), input_partitions=2",
            "AggregateExec: mode=Partial, gby=[a@0 as a], aggr=[]",
            "CsvExec: file_groups={2 groups: [[x:0..50], [x:50..100]]}, projection=[a, b, c, d, e], has_header=false",
        ];

        assert_optimized!(expected_parquet, plan_parquet, true, false, 2, true, 10);
        assert_optimized!(expected_csv, plan_csv, true, false, 2, true, 10);
        Ok(())
    }

    #[test]
    fn parallelization_multiple_files() -> Result<()> {
        let schema = schema();
        let sort_key = vec![PhysicalSortExpr {
            expr: col("a", &schema).unwrap(),
            options: SortOptions::default(),
        }];

        let plan = filter_exec(parquet_exec_multiple_sorted(vec![sort_key]));
        let plan = sort_required_exec(plan);

        // The groups must have only contiguous ranges of rows from the same file
        // if any group has rows from multiple files, the data is no longer sorted destroyed
        // https://github.com/apache/arrow-datafusion/issues/8451
        let expected = [
            "SortRequiredExec: [a@0 ASC]",
            "FilterExec: c@2 = 0",
            "ParquetExec: file_groups={3 groups: [[x:0..50], [y:0..100], [x:50..100]]}, projection=[a, b, c, d, e], output_ordering=[a@0 ASC]",        ];
        let target_partitions = 3;
        let repartition_size = 1;
        assert_optimized!(
            expected,
            plan,
            true,
            true,
            target_partitions,
            true,
            repartition_size
        );

        let expected = [
            "SortRequiredExec: [a@0 ASC]",
            "FilterExec: c@2 = 0",
            "ParquetExec: file_groups={8 groups: [[x:0..25], [y:0..25], [x:25..50], [y:25..50], [x:50..75], [y:50..75], [x:75..100], [y:75..100]]}, projection=[a, b, c, d, e], output_ordering=[a@0 ASC]",
        ];
        let target_partitions = 8;
        let repartition_size = 1;
        assert_optimized!(
            expected,
            plan,
            true,
            true,
            target_partitions,
            true,
            repartition_size
        );

        Ok(())
    }

    #[test]
    /// CsvExec on compressed csv file will not be partitioned
    /// (Not able to decompress chunked csv file)
    fn parallelization_compressed_csv() -> Result<()> {
        let compression_types = [
            FileCompressionType::GZIP,
            FileCompressionType::BZIP2,
            FileCompressionType::XZ,
            FileCompressionType::ZSTD,
            FileCompressionType::UNCOMPRESSED,
        ];

        let expected_not_partitioned = [
            "AggregateExec: mode=FinalPartitioned, gby=[a@0 as a], aggr=[]",
            "RepartitionExec: partitioning=Hash([a@0], 2), input_partitions=2",
            "AggregateExec: mode=Partial, gby=[a@0 as a], aggr=[]",
            "RepartitionExec: partitioning=RoundRobinBatch(2), input_partitions=1",
            "CsvExec: file_groups={1 group: [[x]]}, projection=[a, b, c, d, e], has_header=false",
        ];

        let expected_partitioned = [
            "AggregateExec: mode=FinalPartitioned, gby=[a@0 as a], aggr=[]",
            "RepartitionExec: partitioning=Hash([a@0], 2), input_partitions=2",
            "AggregateExec: mode=Partial, gby=[a@0 as a], aggr=[]",
            "CsvExec: file_groups={2 groups: [[x:0..50], [x:50..100]]}, projection=[a, b, c, d, e], has_header=false",
        ];

        for compression_type in compression_types {
            let expected = if compression_type.is_compressed() {
                &expected_not_partitioned[..]
            } else {
                &expected_partitioned[..]
            };

            let plan = aggregate_exec_with_alias(
                Arc::new(CsvExec::new(
                    FileScanConfig {
                        object_store_url: ObjectStoreUrl::parse("test:///").unwrap(),
                        file_schema: schema(),
                        file_groups: vec![vec![PartitionedFile::new(
                            "x".to_string(),
                            100,
                        )]],
                        statistics: Statistics::new_unknown(&schema()),
                        projection: None,
                        limit: None,
                        table_partition_cols: vec![],
                        output_ordering: vec![],
                    },
                    false,
                    b',',
                    b'"',
                    None,
                    compression_type,
                )),
                vec![("a".to_string(), "a".to_string())],
            );

            assert_optimized!(expected, plan, true, false, 2, true, 10);
        }
        Ok(())
    }

    #[test]
    fn parallelization_two_partitions() -> Result<()> {
        let alias = vec![("a".to_string(), "a".to_string())];
        let plan_parquet =
            aggregate_exec_with_alias(parquet_exec_multiple(), alias.clone());
        let plan_csv = aggregate_exec_with_alias(csv_exec_multiple(), alias.clone());

        let expected_parquet = [
            "AggregateExec: mode=FinalPartitioned, gby=[a@0 as a], aggr=[]",
            "RepartitionExec: partitioning=Hash([a@0], 2), input_partitions=2",
            "AggregateExec: mode=Partial, gby=[a@0 as a], aggr=[]",
            // Plan already has two partitions
            "ParquetExec: file_groups={2 groups: [[x:0..100], [y:0..100]]}, projection=[a, b, c, d, e]",
        ];
        let expected_csv = [
            "AggregateExec: mode=FinalPartitioned, gby=[a@0 as a], aggr=[]",
            "RepartitionExec: partitioning=Hash([a@0], 2), input_partitions=2",
            "AggregateExec: mode=Partial, gby=[a@0 as a], aggr=[]",
            // Plan already has two partitions
            "CsvExec: file_groups={2 groups: [[x:0..100], [y:0..100]]}, projection=[a, b, c, d, e], has_header=false",
        ];

        assert_optimized!(expected_parquet, plan_parquet, true, false, 2, true, 10);
        assert_optimized!(expected_csv, plan_csv, true, false, 2, true, 10);
        Ok(())
    }

    #[test]
    fn parallelization_two_partitions_into_four() -> Result<()> {
        let alias = vec![("a".to_string(), "a".to_string())];
        let plan_parquet =
            aggregate_exec_with_alias(parquet_exec_multiple(), alias.clone());
        let plan_csv = aggregate_exec_with_alias(csv_exec_multiple(), alias.clone());

        let expected_parquet = [
            "AggregateExec: mode=FinalPartitioned, gby=[a@0 as a], aggr=[]",
            "RepartitionExec: partitioning=Hash([a@0], 4), input_partitions=4",
            "AggregateExec: mode=Partial, gby=[a@0 as a], aggr=[]",
            // Multiple source files splitted across partitions
            "ParquetExec: file_groups={4 groups: [[x:0..50], [x:50..100], [y:0..50], [y:50..100]]}, projection=[a, b, c, d, e]",
        ];
        let expected_csv = [
            "AggregateExec: mode=FinalPartitioned, gby=[a@0 as a], aggr=[]",
            "RepartitionExec: partitioning=Hash([a@0], 4), input_partitions=4",
            "AggregateExec: mode=Partial, gby=[a@0 as a], aggr=[]",
            // Multiple source files splitted across partitions
            "CsvExec: file_groups={4 groups: [[x:0..50], [x:50..100], [y:0..50], [y:50..100]]}, projection=[a, b, c, d, e], has_header=false",
        ];

        assert_optimized!(expected_parquet, plan_parquet, true, false, 4, true, 10);
        assert_optimized!(expected_csv, plan_csv, true, false, 4, true, 10);
        Ok(())
    }

    #[test]
    fn parallelization_sorted_limit() -> Result<()> {
        let schema = schema();
        let sort_key = vec![PhysicalSortExpr {
            expr: col("c", &schema).unwrap(),
            options: SortOptions::default(),
        }];
        let plan_parquet = limit_exec(sort_exec(sort_key.clone(), parquet_exec(), false));
        let plan_csv = limit_exec(sort_exec(sort_key.clone(), csv_exec(), false));

        let expected_parquet = &[
            "GlobalLimitExec: skip=0, fetch=100",
            "LocalLimitExec: fetch=100",
            // data is sorted so can't repartition here
            "SortExec: expr=[c@2 ASC]",
            // Doesn't parallelize for SortExec without preserve_partitioning
            "ParquetExec: file_groups={1 group: [[x]]}, projection=[a, b, c, d, e]",
        ];
        let expected_csv = &[
            "GlobalLimitExec: skip=0, fetch=100",
            "LocalLimitExec: fetch=100",
            // data is sorted so can't repartition here
            "SortExec: expr=[c@2 ASC]",
            // Doesn't parallelize for SortExec without preserve_partitioning
            "CsvExec: file_groups={1 group: [[x]]}, projection=[a, b, c, d, e], has_header=false",
        ];

        assert_optimized!(expected_parquet, plan_parquet, true);
        assert_optimized!(expected_csv, plan_csv, true);
        Ok(())
    }

    #[test]
    fn parallelization_limit_with_filter() -> Result<()> {
        let schema = schema();
        let sort_key = vec![PhysicalSortExpr {
            expr: col("c", &schema).unwrap(),
            options: SortOptions::default(),
        }];
        let plan_parquet = limit_exec(filter_exec(sort_exec(
            sort_key.clone(),
            parquet_exec(),
            false,
        )));
        let plan_csv =
            limit_exec(filter_exec(sort_exec(sort_key.clone(), csv_exec(), false)));

        let expected_parquet = &[
            "GlobalLimitExec: skip=0, fetch=100",
            "CoalescePartitionsExec",
            "LocalLimitExec: fetch=100",
            "FilterExec: c@2 = 0",
            // even though data is sorted, we can use repartition here. Since
            // ordering is not used in subsequent stages anyway.
            "RepartitionExec: partitioning=RoundRobinBatch(10), input_partitions=1",
            "SortExec: expr=[c@2 ASC]",
            // SortExec doesn't benefit from input partitioning
            "ParquetExec: file_groups={1 group: [[x]]}, projection=[a, b, c, d, e]",
        ];
        let expected_csv = &[
            "GlobalLimitExec: skip=0, fetch=100",
            "CoalescePartitionsExec",
            "LocalLimitExec: fetch=100",
            "FilterExec: c@2 = 0",
            // even though data is sorted, we can use repartition here. Since
            // ordering is not used in subsequent stages anyway.
            "RepartitionExec: partitioning=RoundRobinBatch(10), input_partitions=1",
            "SortExec: expr=[c@2 ASC]",
            // SortExec doesn't benefit from input partitioning
            "CsvExec: file_groups={1 group: [[x]]}, projection=[a, b, c, d, e], has_header=false",
        ];

        assert_optimized!(expected_parquet, plan_parquet, true);
        assert_optimized!(expected_csv, plan_csv, true);
        Ok(())
    }

    #[test]
    fn parallelization_ignores_limit() -> Result<()> {
        let alias = vec![("a".to_string(), "a".to_string())];
        let plan_parquet = aggregate_exec_with_alias(
            limit_exec(filter_exec(limit_exec(parquet_exec()))),
            alias.clone(),
        );
        let plan_csv = aggregate_exec_with_alias(
            limit_exec(filter_exec(limit_exec(csv_exec()))),
            alias.clone(),
        );

        let expected_parquet = &[
            "AggregateExec: mode=FinalPartitioned, gby=[a@0 as a], aggr=[]",
            "RepartitionExec: partitioning=Hash([a@0], 10), input_partitions=10",
            "AggregateExec: mode=Partial, gby=[a@0 as a], aggr=[]",
            "RepartitionExec: partitioning=RoundRobinBatch(10), input_partitions=1",
            "GlobalLimitExec: skip=0, fetch=100",
            "CoalescePartitionsExec",
            "LocalLimitExec: fetch=100",
            "FilterExec: c@2 = 0",
            // repartition should happen prior to the filter to maximize parallelism
            "RepartitionExec: partitioning=RoundRobinBatch(10), input_partitions=1",
            "GlobalLimitExec: skip=0, fetch=100",
            // Limit doesn't benefit from input partitioning - no parallelism
            "LocalLimitExec: fetch=100",
            "ParquetExec: file_groups={1 group: [[x]]}, projection=[a, b, c, d, e]",
        ];
        let expected_csv = &[
            "AggregateExec: mode=FinalPartitioned, gby=[a@0 as a], aggr=[]",
            "RepartitionExec: partitioning=Hash([a@0], 10), input_partitions=10",
            "AggregateExec: mode=Partial, gby=[a@0 as a], aggr=[]",
            "RepartitionExec: partitioning=RoundRobinBatch(10), input_partitions=1",
            "GlobalLimitExec: skip=0, fetch=100",
            "CoalescePartitionsExec",
            "LocalLimitExec: fetch=100",
            "FilterExec: c@2 = 0",
            // repartition should happen prior to the filter to maximize parallelism
            "RepartitionExec: partitioning=RoundRobinBatch(10), input_partitions=1",
            "GlobalLimitExec: skip=0, fetch=100",
            // Limit doesn't benefit from input partitioning - no parallelism
            "LocalLimitExec: fetch=100",
            "CsvExec: file_groups={1 group: [[x]]}, projection=[a, b, c, d, e], has_header=false",
        ];

        assert_optimized!(expected_parquet, plan_parquet, true);
        assert_optimized!(expected_csv, plan_csv, true);
        Ok(())
    }

    #[test]
    fn parallelization_union_inputs() -> Result<()> {
        let plan_parquet = union_exec(vec![parquet_exec(); 5]);
        let plan_csv = union_exec(vec![csv_exec(); 5]);

        let expected_parquet = &[
            "UnionExec",
            // Union doesn't benefit from input partitioning - no parallelism
            "ParquetExec: file_groups={1 group: [[x]]}, projection=[a, b, c, d, e]",
            "ParquetExec: file_groups={1 group: [[x]]}, projection=[a, b, c, d, e]",
            "ParquetExec: file_groups={1 group: [[x]]}, projection=[a, b, c, d, e]",
            "ParquetExec: file_groups={1 group: [[x]]}, projection=[a, b, c, d, e]",
            "ParquetExec: file_groups={1 group: [[x]]}, projection=[a, b, c, d, e]",
        ];
        let expected_csv = &[
            "UnionExec",
            // Union doesn't benefit from input partitioning - no parallelism
            "CsvExec: file_groups={1 group: [[x]]}, projection=[a, b, c, d, e], has_header=false",
            "CsvExec: file_groups={1 group: [[x]]}, projection=[a, b, c, d, e], has_header=false",
            "CsvExec: file_groups={1 group: [[x]]}, projection=[a, b, c, d, e], has_header=false",
            "CsvExec: file_groups={1 group: [[x]]}, projection=[a, b, c, d, e], has_header=false",
            "CsvExec: file_groups={1 group: [[x]]}, projection=[a, b, c, d, e], has_header=false",
        ];

        assert_optimized!(expected_parquet, plan_parquet, true);
        assert_optimized!(expected_csv, plan_csv, true);
        Ok(())
    }

    #[test]
    fn parallelization_prior_to_sort_preserving_merge() -> Result<()> {
        let schema = schema();
        let sort_key = vec![PhysicalSortExpr {
            expr: col("c", &schema).unwrap(),
            options: SortOptions::default(),
        }];
        // sort preserving merge already sorted input,
        let plan_parquet = sort_preserving_merge_exec(
            sort_key.clone(),
            parquet_exec_with_sort(vec![sort_key.clone()]),
        );
        let plan_csv = sort_preserving_merge_exec(
            sort_key.clone(),
            csv_exec_with_sort(vec![sort_key.clone()]),
        );

        // parallelization is not beneficial for SortPreservingMerge
        let expected_parquet = &[
            "ParquetExec: file_groups={1 group: [[x]]}, projection=[a, b, c, d, e], output_ordering=[c@2 ASC]",
        ];
        let expected_csv = &[
            "CsvExec: file_groups={1 group: [[x]]}, projection=[a, b, c, d, e], output_ordering=[c@2 ASC], has_header=false",
        ];

        assert_optimized!(expected_parquet, plan_parquet, true);
        assert_optimized!(expected_csv, plan_csv, true);
        Ok(())
    }

    #[test]
    fn parallelization_sort_preserving_merge_with_union() -> Result<()> {
        let schema = schema();
        let sort_key = vec![PhysicalSortExpr {
            expr: col("c", &schema).unwrap(),
            options: SortOptions::default(),
        }];
        // 2 sorted parquet files unioned (partitions are concatenated, sort is preserved)
        let input_parquet =
            union_exec(vec![parquet_exec_with_sort(vec![sort_key.clone()]); 2]);
        let input_csv = union_exec(vec![csv_exec_with_sort(vec![sort_key.clone()]); 2]);
        let plan_parquet = sort_preserving_merge_exec(sort_key.clone(), input_parquet);
        let plan_csv = sort_preserving_merge_exec(sort_key.clone(), input_csv);

        // should not repartition (union doesn't benefit from increased parallelism)
        // should not sort (as the data was already sorted)
        let expected_parquet = &[
            "SortPreservingMergeExec: [c@2 ASC]",
            "UnionExec",
            "ParquetExec: file_groups={1 group: [[x]]}, projection=[a, b, c, d, e], output_ordering=[c@2 ASC]",
            "ParquetExec: file_groups={1 group: [[x]]}, projection=[a, b, c, d, e], output_ordering=[c@2 ASC]",
        ];
        let expected_csv = &[
            "SortPreservingMergeExec: [c@2 ASC]",
            "UnionExec",
            "CsvExec: file_groups={1 group: [[x]]}, projection=[a, b, c, d, e], output_ordering=[c@2 ASC], has_header=false",
            "CsvExec: file_groups={1 group: [[x]]}, projection=[a, b, c, d, e], output_ordering=[c@2 ASC], has_header=false",
        ];

        assert_optimized!(expected_parquet, plan_parquet, true);
        assert_optimized!(expected_csv, plan_csv, true);
        Ok(())
    }

    #[test]
    fn parallelization_does_not_benefit() -> Result<()> {
        let schema = schema();
        let sort_key = vec![PhysicalSortExpr {
            expr: col("c", &schema).unwrap(),
            options: SortOptions::default(),
        }];
        //  SortRequired
        //    Parquet(sorted)
        let plan_parquet =
            sort_required_exec(parquet_exec_with_sort(vec![sort_key.clone()]));
        let plan_csv = sort_required_exec(csv_exec_with_sort(vec![sort_key]));

        // no parallelization, because SortRequiredExec doesn't benefit from increased parallelism
        let expected_parquet = &[
            "SortRequiredExec: [c@2 ASC]",
            "ParquetExec: file_groups={1 group: [[x]]}, projection=[a, b, c, d, e], output_ordering=[c@2 ASC]",
        ];
        let expected_csv = &[
            "SortRequiredExec: [c@2 ASC]",
            "CsvExec: file_groups={1 group: [[x]]}, projection=[a, b, c, d, e], output_ordering=[c@2 ASC], has_header=false",
        ];

        assert_optimized!(expected_parquet, plan_parquet, true);
        assert_optimized!(expected_csv, plan_csv, true);
        Ok(())
    }

    #[test]
    fn parallelization_ignores_transitively_with_projection_parquet() -> Result<()> {
        // sorted input
        let schema = schema();
        let sort_key = vec![PhysicalSortExpr {
            expr: col("c", &schema).unwrap(),
            options: SortOptions::default(),
        }];

        //Projection(a as a2, b as b2)
        let alias_pairs: Vec<(String, String)> = vec![
            ("a".to_string(), "a2".to_string()),
            ("c".to_string(), "c2".to_string()),
        ];
        let proj_parquet = projection_exec_with_alias(
            parquet_exec_with_sort(vec![sort_key.clone()]),
            alias_pairs.clone(),
        );
        let sort_key_after_projection = vec![PhysicalSortExpr {
            expr: col("c2", &proj_parquet.schema()).unwrap(),
            options: SortOptions::default(),
        }];
        let plan_parquet =
            sort_preserving_merge_exec(sort_key_after_projection, proj_parquet);
        let expected = &[
            "SortPreservingMergeExec: [c2@1 ASC]",
            "  ProjectionExec: expr=[a@0 as a2, c@2 as c2]",
            "    ParquetExec: file_groups={1 group: [[x]]}, projection=[a, b, c, d, e], output_ordering=[c@2 ASC]",
        ];
        plans_matches_expected!(expected, &plan_parquet);

        // data should not be repartitioned / resorted
        let expected_parquet = &[
            "ProjectionExec: expr=[a@0 as a2, c@2 as c2]",
            "ParquetExec: file_groups={1 group: [[x]]}, projection=[a, b, c, d, e], output_ordering=[c@2 ASC]",
        ];

        assert_optimized!(expected_parquet, plan_parquet, true);
        Ok(())
    }

    #[test]
    fn parallelization_ignores_transitively_with_projection_csv() -> Result<()> {
        // sorted input
        let schema = schema();
        let sort_key = vec![PhysicalSortExpr {
            expr: col("c", &schema).unwrap(),
            options: SortOptions::default(),
        }];

        //Projection(a as a2, b as b2)
        let alias_pairs: Vec<(String, String)> = vec![
            ("a".to_string(), "a2".to_string()),
            ("c".to_string(), "c2".to_string()),
        ];

        let proj_csv =
            projection_exec_with_alias(csv_exec_with_sort(vec![sort_key]), alias_pairs);
        let sort_key_after_projection = vec![PhysicalSortExpr {
            expr: col("c2", &proj_csv.schema()).unwrap(),
            options: SortOptions::default(),
        }];
        let plan_csv = sort_preserving_merge_exec(sort_key_after_projection, proj_csv);
        let expected = &[
            "SortPreservingMergeExec: [c2@1 ASC]",
            "  ProjectionExec: expr=[a@0 as a2, c@2 as c2]",
            "    CsvExec: file_groups={1 group: [[x]]}, projection=[a, b, c, d, e], output_ordering=[c@2 ASC], has_header=false",
        ];
        plans_matches_expected!(expected, &plan_csv);

        // data should not be repartitioned / resorted
        let expected_csv = &[
            "ProjectionExec: expr=[a@0 as a2, c@2 as c2]",
            "CsvExec: file_groups={1 group: [[x]]}, projection=[a, b, c, d, e], output_ordering=[c@2 ASC], has_header=false",
        ];

        assert_optimized!(expected_csv, plan_csv, true);
        Ok(())
    }

    #[test]
    fn remove_redundant_roundrobins() -> Result<()> {
        let input = parquet_exec();
        let repartition = repartition_exec(repartition_exec(input));
        let physical_plan = repartition_exec(filter_exec(repartition));
        let expected = &[
            "RepartitionExec: partitioning=RoundRobinBatch(10), input_partitions=10",
            "  FilterExec: c@2 = 0",
            "    RepartitionExec: partitioning=RoundRobinBatch(10), input_partitions=10",
            "      RepartitionExec: partitioning=RoundRobinBatch(10), input_partitions=1",
            "        ParquetExec: file_groups={1 group: [[x]]}, projection=[a, b, c, d, e]",
        ];
        plans_matches_expected!(expected, &physical_plan);

        let expected = &[
            "FilterExec: c@2 = 0",
            "RepartitionExec: partitioning=RoundRobinBatch(10), input_partitions=1",
            "ParquetExec: file_groups={1 group: [[x]]}, projection=[a, b, c, d, e]",
        ];

        assert_optimized!(expected, physical_plan.clone(), true);
        assert_optimized!(expected, physical_plan, false);

        Ok(())
    }

    #[test]
    fn preserve_ordering_through_repartition() -> Result<()> {
        let schema = schema();
        let sort_key = vec![PhysicalSortExpr {
            expr: col("c", &schema).unwrap(),
            options: SortOptions::default(),
        }];
        let input = parquet_exec_multiple_sorted(vec![sort_key.clone()]);
        let physical_plan = sort_preserving_merge_exec(sort_key, filter_exec(input));

        let expected = &[
            "SortPreservingMergeExec: [c@2 ASC]",
            "FilterExec: c@2 = 0",
            "RepartitionExec: partitioning=RoundRobinBatch(10), input_partitions=2, preserve_order=true, sort_exprs=c@2 ASC",
            "ParquetExec: file_groups={2 groups: [[x], [y]]}, projection=[a, b, c, d, e], output_ordering=[c@2 ASC]",
        ];

        // last flag sets config.optimizer.PREFER_EXISTING_SORT
        assert_optimized!(expected, physical_plan.clone(), true, true);
        assert_optimized!(expected, physical_plan, false, true);

        Ok(())
    }

    #[test]
    fn do_not_preserve_ordering_through_repartition() -> Result<()> {
        let schema = schema();
        let sort_key = vec![PhysicalSortExpr {
            expr: col("a", &schema).unwrap(),
            options: SortOptions::default(),
        }];
        let input = parquet_exec_multiple_sorted(vec![sort_key.clone()]);
        let physical_plan = sort_preserving_merge_exec(sort_key, filter_exec(input));

        let expected = &[
            "SortPreservingMergeExec: [a@0 ASC]",
            "SortExec: expr=[a@0 ASC]",
            "FilterExec: c@2 = 0",
            "RepartitionExec: partitioning=RoundRobinBatch(10), input_partitions=2",
            "ParquetExec: file_groups={2 groups: [[x], [y]]}, projection=[a, b, c, d, e], output_ordering=[a@0 ASC]",
        ];

        assert_optimized!(expected, physical_plan.clone(), true);

        let expected = &[
            "SortExec: expr=[a@0 ASC]",
            "CoalescePartitionsExec",
            "FilterExec: c@2 = 0",
            "RepartitionExec: partitioning=RoundRobinBatch(10), input_partitions=2",
            "ParquetExec: file_groups={2 groups: [[x], [y]]}, projection=[a, b, c, d, e], output_ordering=[a@0 ASC]",
        ];
        assert_optimized!(expected, physical_plan, false);

        Ok(())
    }

    #[test]
    fn no_need_for_sort_after_filter() -> Result<()> {
        let schema = schema();
        let sort_key = vec![PhysicalSortExpr {
            expr: col("c", &schema).unwrap(),
            options: SortOptions::default(),
        }];
        let input = parquet_exec_multiple_sorted(vec![sort_key.clone()]);
        let physical_plan = sort_preserving_merge_exec(sort_key, filter_exec(input));

        let expected = &[
            // After CoalescePartitionsExec c is still constant. Hence c@2 ASC ordering is already satisfied.
            "CoalescePartitionsExec",
            // Since after this stage c is constant. c@2 ASC ordering is already satisfied.
            "FilterExec: c@2 = 0",
            "RepartitionExec: partitioning=RoundRobinBatch(10), input_partitions=2",
            "ParquetExec: file_groups={2 groups: [[x], [y]]}, projection=[a, b, c, d, e], output_ordering=[c@2 ASC]",
        ];

        assert_optimized!(expected, physical_plan.clone(), true);
        assert_optimized!(expected, physical_plan, false);

        Ok(())
    }

    #[test]
    fn do_not_preserve_ordering_through_repartition2() -> Result<()> {
        let schema = schema();
        let sort_key = vec![PhysicalSortExpr {
            expr: col("c", &schema).unwrap(),
            options: SortOptions::default(),
        }];
        let input = parquet_exec_multiple_sorted(vec![sort_key]);

        let sort_req = vec![PhysicalSortExpr {
            expr: col("a", &schema).unwrap(),
            options: SortOptions::default(),
        }];
        let physical_plan = sort_preserving_merge_exec(sort_req, filter_exec(input));

        let expected = &[
            "SortPreservingMergeExec: [a@0 ASC]",
            "SortExec: expr=[a@0 ASC]",
            "FilterExec: c@2 = 0",
            "RepartitionExec: partitioning=RoundRobinBatch(10), input_partitions=2",
            "ParquetExec: file_groups={2 groups: [[x], [y]]}, projection=[a, b, c, d, e], output_ordering=[c@2 ASC]",
        ];

        assert_optimized!(expected, physical_plan.clone(), true);

        let expected = &[
            "SortExec: expr=[a@0 ASC]",
            "CoalescePartitionsExec",
            "SortExec: expr=[a@0 ASC]",
            "FilterExec: c@2 = 0",
            "RepartitionExec: partitioning=RoundRobinBatch(10), input_partitions=2",
            "ParquetExec: file_groups={2 groups: [[x], [y]]}, projection=[a, b, c, d, e], output_ordering=[c@2 ASC]",
        ];
        assert_optimized!(expected, physical_plan, false);

        Ok(())
    }

    #[test]
    fn do_not_preserve_ordering_through_repartition3() -> Result<()> {
        let schema = schema();
        let sort_key = vec![PhysicalSortExpr {
            expr: col("c", &schema).unwrap(),
            options: SortOptions::default(),
        }];
        let input = parquet_exec_multiple_sorted(vec![sort_key]);
        let physical_plan = filter_exec(input);

        let expected = &[
            "FilterExec: c@2 = 0",
            "RepartitionExec: partitioning=RoundRobinBatch(10), input_partitions=2",
            "ParquetExec: file_groups={2 groups: [[x], [y]]}, projection=[a, b, c, d, e], output_ordering=[c@2 ASC]",
        ];

        assert_optimized!(expected, physical_plan.clone(), true);
        assert_optimized!(expected, physical_plan, false);

        Ok(())
    }

    #[test]
    fn do_not_put_sort_when_input_is_invalid() -> Result<()> {
        let schema = schema();
        let sort_key = vec![PhysicalSortExpr {
            expr: col("a", &schema).unwrap(),
            options: SortOptions::default(),
        }];
        let input = parquet_exec();
        let physical_plan = sort_required_exec_with_req(filter_exec(input), sort_key);
        let expected = &[
            // Ordering requirement of sort required exec is NOT satisfied
            // by existing ordering at the source.
            "SortRequiredExec: [a@0 ASC]",
            "FilterExec: c@2 = 0",
            "ParquetExec: file_groups={1 group: [[x]]}, projection=[a, b, c, d, e]",
        ];
        assert_plan_txt!(expected, physical_plan);

        let expected = &[
            "SortRequiredExec: [a@0 ASC]",
            // Since at the start of the rule ordering requirement is not satisfied
            // EnforceDistribution rule doesn't satisfy this requirement either.
            "FilterExec: c@2 = 0",
            "RepartitionExec: partitioning=RoundRobinBatch(10), input_partitions=1",
            "ParquetExec: file_groups={1 group: [[x]]}, projection=[a, b, c, d, e]",
        ];

        let mut config = ConfigOptions::new();
        config.execution.target_partitions = 10;
        config.optimizer.enable_round_robin_repartition = true;
        config.optimizer.prefer_existing_sort = false;
        let distribution_plan =
            EnforceDistribution::new().optimize(physical_plan, &config)?;
        assert_plan_txt!(expected, distribution_plan);

        Ok(())
    }

    #[test]
    fn put_sort_when_input_is_valid() -> Result<()> {
        let schema = schema();
        let sort_key = vec![PhysicalSortExpr {
            expr: col("a", &schema).unwrap(),
            options: SortOptions::default(),
        }];
        let input = parquet_exec_multiple_sorted(vec![sort_key.clone()]);
        let physical_plan = sort_required_exec_with_req(filter_exec(input), sort_key);

        let expected = &[
            // Ordering requirement of sort required exec is satisfied
            // by existing ordering at the source.
            "SortRequiredExec: [a@0 ASC]",
            "FilterExec: c@2 = 0",
            "ParquetExec: file_groups={2 groups: [[x], [y]]}, projection=[a, b, c, d, e], output_ordering=[a@0 ASC]",
        ];
        assert_plan_txt!(expected, physical_plan);

        let expected = &[
            // Since at the start of the rule ordering requirement is satisfied
            // EnforceDistribution rule satisfy this requirement also.
            "SortRequiredExec: [a@0 ASC]",
            "FilterExec: c@2 = 0",
            "ParquetExec: file_groups={10 groups: [[x:0..20], [y:0..20], [x:20..40], [y:20..40], [x:40..60], [y:40..60], [x:60..80], [y:60..80], [x:80..100], [y:80..100]]}, projection=[a, b, c, d, e], output_ordering=[a@0 ASC]",
        ];

        let mut config = ConfigOptions::new();
        config.execution.target_partitions = 10;
        config.optimizer.enable_round_robin_repartition = true;
        config.optimizer.prefer_existing_sort = false;
        let distribution_plan =
            EnforceDistribution::new().optimize(physical_plan, &config)?;
        assert_plan_txt!(expected, distribution_plan);

        Ok(())
    }

    #[test]
    fn do_not_add_unnecessary_hash() -> Result<()> {
        let schema = schema();
        let sort_key = vec![PhysicalSortExpr {
            expr: col("c", &schema).unwrap(),
            options: SortOptions::default(),
        }];
        let alias = vec![("a".to_string(), "a".to_string())];
        let input = parquet_exec_with_sort(vec![sort_key]);
        let physical_plan = aggregate_exec_with_alias(input, alias.clone());

        let expected = &[
            "AggregateExec: mode=FinalPartitioned, gby=[a@0 as a], aggr=[]",
            "AggregateExec: mode=Partial, gby=[a@0 as a], aggr=[]",
            "ParquetExec: file_groups={1 group: [[x]]}, projection=[a, b, c, d, e], output_ordering=[c@2 ASC]",
        ];

        // Make sure target partition number is 1. In this case hash repartition is unnecessary
        assert_optimized!(expected, physical_plan.clone(), true, false, 1, false, 1024);
        assert_optimized!(expected, physical_plan, false, false, 1, false, 1024);

        Ok(())
    }

    #[test]
    fn do_not_add_unnecessary_hash2() -> Result<()> {
        let schema = schema();
        let sort_key = vec![PhysicalSortExpr {
            expr: col("c", &schema).unwrap(),
            options: SortOptions::default(),
        }];
        let alias = vec![("a".to_string(), "a".to_string())];
        let input = parquet_exec_multiple_sorted(vec![sort_key]);
        let aggregate = aggregate_exec_with_alias(input, alias.clone());
        let physical_plan = aggregate_exec_with_alias(aggregate, alias.clone());

        let expected = &[
            "AggregateExec: mode=FinalPartitioned, gby=[a@0 as a], aggr=[]",
            // Since hash requirements of this operator is satisfied. There shouldn't be
            // a hash repartition here
            "AggregateExec: mode=Partial, gby=[a@0 as a], aggr=[]",
            "AggregateExec: mode=FinalPartitioned, gby=[a@0 as a], aggr=[]",
            "RepartitionExec: partitioning=Hash([a@0], 4), input_partitions=4",
            "AggregateExec: mode=Partial, gby=[a@0 as a], aggr=[]",
            "RepartitionExec: partitioning=RoundRobinBatch(4), input_partitions=2",
            "ParquetExec: file_groups={2 groups: [[x], [y]]}, projection=[a, b, c, d, e], output_ordering=[c@2 ASC]",
        ];

        // Make sure target partition number is larger than 2 (e.g partition number at the source).
        assert_optimized!(expected, physical_plan.clone(), true, false, 4, false, 1024);
        assert_optimized!(expected, physical_plan, false, false, 4, false, 1024);

        Ok(())
    }

    #[test]
    fn optimize_away_unnecessary_repartition() -> Result<()> {
        let physical_plan = coalesce_partitions_exec(repartition_exec(parquet_exec()));
        let expected = &[
            "CoalescePartitionsExec",
            "  RepartitionExec: partitioning=RoundRobinBatch(10), input_partitions=1",
            "    ParquetExec: file_groups={1 group: [[x]]}, projection=[a, b, c, d, e]",
        ];
        plans_matches_expected!(expected, physical_plan.clone());

        let expected =
            &["ParquetExec: file_groups={1 group: [[x]]}, projection=[a, b, c, d, e]"];

        assert_optimized!(expected, physical_plan.clone(), true);
        assert_optimized!(expected, physical_plan, false);

        Ok(())
    }

    #[test]
    fn optimize_away_unnecessary_repartition2() -> Result<()> {
        let physical_plan = filter_exec(repartition_exec(coalesce_partitions_exec(
            filter_exec(repartition_exec(parquet_exec())),
        )));
        let expected = &[
            "FilterExec: c@2 = 0",
            "  RepartitionExec: partitioning=RoundRobinBatch(10), input_partitions=1",
            "    CoalescePartitionsExec",
            "      FilterExec: c@2 = 0",
            "        RepartitionExec: partitioning=RoundRobinBatch(10), input_partitions=1",
            "          ParquetExec: file_groups={1 group: [[x]]}, projection=[a, b, c, d, e]",
        ];
        plans_matches_expected!(expected, physical_plan.clone());

        let expected = &[
            "FilterExec: c@2 = 0",
            "FilterExec: c@2 = 0",
            "RepartitionExec: partitioning=RoundRobinBatch(10), input_partitions=1",
            "ParquetExec: file_groups={1 group: [[x]]}, projection=[a, b, c, d, e]",
        ];

        assert_optimized!(expected, physical_plan.clone(), true);
        assert_optimized!(expected, physical_plan, false);

        Ok(())
    }
}<|MERGE_RESOLUTION|>--- conflicted
+++ resolved
@@ -1201,13 +1201,12 @@
                 true
             };
 
-<<<<<<< HEAD
             let add_roundrobin = enable_round_robin
                 // Operator benefits from partitioning (e.g. filter):
                 && (would_benefit && repartition_beneficial_stats)
                 // Unless partitioning doesn't increase the partition count, it is not beneficial:
                 && child.plan.output_partitioning().partition_count() < target_partitions;
-=======
+
             // When `repartition_file_scans` is set, attempt to increase
             // parallelism at the source.
             if repartition_file_scans && repartition_beneficial_stats {
@@ -1217,7 +1216,6 @@
                     child.plan = new_child;
                 }
             }
->>>>>>> 0e53c6d8
 
             if enable_round_robin
                 // Operator benefits from partitioning (e.g. filter):
