--- conflicted
+++ resolved
@@ -3806,11 +3806,7 @@
         let expected = &[
             "SortPreservingMergeExec: [a@0 ASC]",
             // Expect repartition on the input to the sort (as it can benefit from additional parallelism)
-<<<<<<< HEAD
             "SortExec: expr=[a@0 ASC]",
-=======
-            "SortExec: expr=[c@2 ASC]",
->>>>>>> 4c6f5c53
             "ProjectionExec: expr=[a@0 as a, b@1 as b, c@2 as c]",
             "FilterExec: c@2 = 0",
             // repartition is lowest down
