--- conflicted
+++ resolved
@@ -285,7 +285,6 @@
     {
         match mode {
             PartitionMode::Partitioned => {
-<<<<<<< HEAD
                 let join_constructor = |new_conditions: (
                     Vec<(PhysicalExprRef, PhysicalExprRef)>,
                     Vec<SortOptions>,
@@ -301,26 +300,8 @@
                     )
                     .map(|e| Arc::new(e) as _)
                 };
-                reorder_partitioned_join_keys(
-                    requirements.plan.clone(),
-                    &parent_required,
-=======
-                let join_constructor =
-                    |new_conditions: (Vec<(Column, Column)>, Vec<SortOptions>)| {
-                        HashJoinExec::try_new(
-                            left.clone(),
-                            right.clone(),
-                            new_conditions.0,
-                            filter.clone(),
-                            join_type,
-                            PartitionMode::Partitioned,
-                            *null_equals_null,
-                        )
-                        .map(|e| Arc::new(e) as _)
-                    };
                 return reorder_partitioned_join_keys(
                     requirements,
->>>>>>> ff7dfc37
                     on,
                     vec![],
                     &join_constructor,
@@ -367,7 +348,6 @@
         ..
     }) = plan.as_any().downcast_ref::<SortMergeJoinExec>()
     {
-<<<<<<< HEAD
         let join_constructor = |new_conditions: (
             Vec<(PhysicalExprRef, PhysicalExprRef)>,
             Vec<SortOptions>,
@@ -382,25 +362,8 @@
             )
             .map(|e| Arc::new(e) as _)
         };
-        reorder_partitioned_join_keys(
-            requirements.plan.clone(),
-            &parent_required,
-=======
-        let join_constructor =
-            |new_conditions: (Vec<(Column, Column)>, Vec<SortOptions>)| {
-                SortMergeJoinExec::try_new(
-                    left.clone(),
-                    right.clone(),
-                    new_conditions.0,
-                    *join_type,
-                    new_conditions.1,
-                    *null_equals_null,
-                )
-                .map(|e| Arc::new(e) as _)
-            };
         return reorder_partitioned_join_keys(
             requirements,
->>>>>>> ff7dfc37
             on,
             sort_options.clone(),
             &join_constructor,
@@ -448,14 +411,8 @@
 }
 
 fn reorder_partitioned_join_keys<F>(
-<<<<<<< HEAD
-    join_plan: Arc<dyn ExecutionPlan>,
-    parent_required: &[Arc<dyn PhysicalExpr>],
+    mut join_plan: PlanWithKeyRequirements,
     on: &[(PhysicalExprRef, PhysicalExprRef)],
-=======
-    mut join_plan: PlanWithKeyRequirements,
-    on: &[(Column, Column)],
->>>>>>> ff7dfc37
     sort_options: Vec<SortOptions>,
     join_constructor: &F,
 ) -> Result<PlanWithKeyRequirements>
