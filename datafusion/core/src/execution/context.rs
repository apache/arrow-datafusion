// Licensed to the Apache Software Foundation (ASF) under one
// or more contributor license agreements.  See the NOTICE file
// distributed with this work for additional information
// regarding copyright ownership.  The ASF licenses this file
// to you under the Apache License, Version 2.0 (the
// "License"); you may not use this file except in compliance
// with the License.  You may obtain a copy of the License at
//
//   http://www.apache.org/licenses/LICENSE-2.0
//
// Unless required by applicable law or agreed to in writing,
// software distributed under the License is distributed on an
// "AS IS" BASIS, WITHOUT WARRANTIES OR CONDITIONS OF ANY
// KIND, either express or implied.  See the License for the
// specific language governing permissions and limitations
// under the License.

//! SessionContext contains methods for registering data sources and executing queries
use crate::{
    catalog::catalog::{CatalogList, MemoryCatalogList},
    config::{
        OPT_COLLECT_STATISTICS, OPT_CREATE_DEFAULT_CATALOG_AND_SCHEMA,
        OPT_INFORMATION_SCHEMA, OPT_PARQUET_ENABLE_PRUNING, OPT_REPARTITION_AGGREGATIONS,
        OPT_REPARTITION_JOINS, OPT_REPARTITION_WINDOWS, OPT_TARGET_PARTITIONS,
    },
    datasource::listing::{ListingOptions, ListingTable},
    datasource::{MemTable, ViewTable},
    logical_expr::{PlanType, ToStringifiedPlan},
    optimizer::optimizer::Optimizer,
    physical_optimizer::{
        aggregate_statistics::AggregateStatistics, join_selection::JoinSelection,
        optimizer::PhysicalOptimizerRule,
    },
};
pub use datafusion_physical_expr::execution_props::ExecutionProps;
use datafusion_physical_expr::var_provider::is_system_variables;
use parking_lot::RwLock;
use std::str::FromStr;
use std::sync::Arc;
use std::{
    any::{Any, TypeId},
    hash::{BuildHasherDefault, Hasher},
    string::String,
};
use std::{
    collections::{HashMap, HashSet},
    fmt::Debug,
};

use arrow::datatypes::{DataType, SchemaRef};
use arrow::record_batch::RecordBatch;

use crate::catalog::{
    catalog::{CatalogProvider, MemoryCatalogProvider},
    schema::{MemorySchemaProvider, SchemaProvider},
};
use crate::dataframe::DataFrame;
use crate::datasource::{
    listing::{ListingTableConfig, ListingTableUrl},
    provider_as_source, TableProvider,
};
use crate::error::{DataFusionError, Result};
use crate::logical_expr::{
    CreateCatalog, CreateCatalogSchema, CreateExternalTable, CreateMemoryTable,
    CreateView, DropTable, DropView, Explain, LogicalPlan, LogicalPlanBuilder,
    SetVariable, TableSource, TableType, UNNAMED_TABLE,
};
use crate::optimizer::{OptimizerContext, OptimizerRule};
use datafusion_sql::{ResolvedTableReference, TableReference};

use crate::physical_optimizer::coalesce_batches::CoalesceBatches;
use crate::physical_optimizer::repartition::Repartition;

use crate::config::{
    ConfigOptions, OPT_BATCH_SIZE, OPT_COALESCE_BATCHES,
    OPT_ENABLE_ROUND_ROBIN_REPARTITION, OPT_FILTER_NULL_JOIN_KEYS,
    OPT_OPTIMIZER_MAX_PASSES, OPT_OPTIMIZER_SKIP_FAILED_RULES,
};
use crate::execution::{runtime_env::RuntimeEnv, FunctionRegistry};
use crate::physical_optimizer::enforcement::BasicEnforcement;
use crate::physical_plan::file_format::{plan_to_csv, plan_to_json, plan_to_parquet};
use crate::physical_plan::planner::DefaultPhysicalPlanner;
use crate::physical_plan::udaf::AggregateUDF;
use crate::physical_plan::udf::ScalarUDF;
use crate::physical_plan::ExecutionPlan;
use crate::physical_plan::PhysicalPlanner;
use crate::variable::{VarProvider, VarType};
use async_trait::async_trait;
use chrono::{DateTime, Utc};
use datafusion_common::ScalarValue;
use datafusion_sql::{
    parser::DFParser,
    planner::{ContextProvider, SqlToRel},
};
use parquet::file::properties::WriterProperties;
use url::Url;

use crate::catalog::information_schema::{InformationSchemaProvider, INFORMATION_SCHEMA};
use crate::catalog::listing_schema::ListingSchemaProvider;
use crate::datasource::object_store::ObjectStoreUrl;
use crate::execution::memory_pool::MemoryPool;
use crate::physical_optimizer::global_sort_selection::GlobalSortSelection;
use crate::physical_optimizer::optimize_sorts::OptimizeSorts;
use crate::physical_optimizer::pipeline_checker::PipelineChecker;
use crate::physical_optimizer::pipeline_fixer::PipelineFixer;
use uuid::Uuid;

use super::options::{
    AvroReadOptions, CsvReadOptions, NdJsonReadOptions, ParquetReadOptions,
};

/// The default catalog name - this impacts what SQL queries use if not specified
const DEFAULT_CATALOG: &str = "datafusion";
/// The default schema name - this impacts what SQL queries use if not specified
const DEFAULT_SCHEMA: &str = "public";

/// SessionContext is the main interface for executing queries with DataFusion. It stands for
/// the connection between user and DataFusion/Ballista cluster.
/// The context provides the following functionality
///
/// * Create DataFrame from a CSV or Parquet data source.
/// * Register a CSV or Parquet data source as a table that can be referenced from a SQL query.
/// * Register a custom data source that can be referenced from a SQL query.
/// * Execution a SQL query
///
/// The following example demonstrates how to use the context to execute a query against a CSV
/// data source using the DataFrame API:
///
/// ```
/// use datafusion::prelude::*;
/// # use datafusion::error::Result;
/// # #[tokio::main]
/// # async fn main() -> Result<()> {
/// let ctx = SessionContext::new();
/// let df = ctx.read_csv("tests/example.csv", CsvReadOptions::new()).await?;
/// let df = df.filter(col("a").lt_eq(col("b")))?
///            .aggregate(vec![col("a")], vec![min(col("b"))])?
///            .limit(0, Some(100))?;
/// let results = df.collect();
/// # Ok(())
/// # }
/// ```
///
/// The following example demonstrates how to execute the same query using SQL:
///
/// ```
/// use datafusion::prelude::*;
///
/// # use datafusion::error::Result;
/// # #[tokio::main]
/// # async fn main() -> Result<()> {
/// let mut ctx = SessionContext::new();
/// ctx.register_csv("example", "tests/example.csv", CsvReadOptions::new()).await?;
/// let results = ctx.sql("SELECT a, MIN(b) FROM example GROUP BY a LIMIT 100").await?;
/// # Ok(())
/// # }
/// ```
#[derive(Clone)]
pub struct SessionContext {
    /// Uuid for the session
    session_id: String,
    /// Session start time
    session_start_time: DateTime<Utc>,
    /// Shared session state for the session
    state: Arc<RwLock<SessionState>>,
}

impl Default for SessionContext {
    fn default() -> Self {
        Self::new()
    }
}

impl SessionContext {
    /// Creates a new execution context using a default session configuration.
    pub fn new() -> Self {
        Self::with_config(SessionConfig::new())
    }

    /// Finds any ListSchemaProviders and instructs them to reload tables from "disk"
    pub async fn refresh_catalogs(&self) -> Result<()> {
        let cat_names = self.catalog_names().clone();
        for cat_name in cat_names.iter() {
            let cat = self.catalog(cat_name.as_str()).ok_or_else(|| {
                DataFusionError::Internal("Catalog not found!".to_string())
            })?;
            for schema_name in cat.schema_names() {
                let schema = cat.schema(schema_name.as_str()).ok_or_else(|| {
                    DataFusionError::Internal("Schema not found!".to_string())
                })?;
                let lister = schema.as_any().downcast_ref::<ListingSchemaProvider>();
                if let Some(lister) = lister {
                    lister.refresh(&self.state()).await?;
                }
            }
        }
        Ok(())
    }

    /// Creates a new session context using the provided session configuration.
    pub fn with_config(config: SessionConfig) -> Self {
        let runtime = Arc::new(RuntimeEnv::default());
        Self::with_config_rt(config, runtime)
    }

    /// Creates a new session context using the provided configuration and RuntimeEnv.
    pub fn with_config_rt(config: SessionConfig, runtime: Arc<RuntimeEnv>) -> Self {
        let state = SessionState::with_config_rt(config, runtime);
        Self::with_state(state)
    }

    /// Creates a new session context using the provided session state.
    pub fn with_state(state: SessionState) -> Self {
        Self {
            session_id: state.session_id.clone(),
            session_start_time: Utc::now(),
            state: Arc::new(RwLock::new(state)),
        }
    }

    /// Returns the time this session was created
    pub fn session_start_time(&self) -> DateTime<Utc> {
        self.session_start_time
    }

    /// Registers the [`RecordBatch`] as the specified table name
    pub fn register_batch(
        &self,
        table_name: &str,
        batch: RecordBatch,
    ) -> Result<Option<Arc<dyn TableProvider>>> {
        let table = MemTable::try_new(batch.schema(), vec![vec![batch]])?;
        self.register_table(TableReference::Bare { table: table_name }, Arc::new(table))
    }

    /// Return the [RuntimeEnv] used to run queries with this [SessionContext]
    pub fn runtime_env(&self) -> Arc<RuntimeEnv> {
        self.state.read().runtime_env.clone()
    }

    /// Return the session_id of this Session
    pub fn session_id(&self) -> String {
        self.session_id.clone()
    }

    /// Return a copied version of config for this Session
    pub fn copied_config(&self) -> SessionConfig {
        self.state.read().config.clone()
    }

    /// Creates a [`DataFrame`] that will execute a SQL query.
    ///
    /// This method is `async` because queries of type `CREATE EXTERNAL TABLE`
    /// might require the schema to be inferred.
    pub async fn sql(&self, sql: &str) -> Result<DataFrame> {
        let mut statements = DFParser::parse_sql(sql)?;
        if statements.len() != 1 {
            return Err(DataFusionError::NotImplemented(
                "The context currently only supports a single SQL statement".to_string(),
            ));
        }

        // create a query planner
        let plan = {
            // TODO: Move catalog off SessionState onto SessionContext
            let state = self.state.read();
            let query_planner = SqlToRel::new(&*state);
            query_planner.statement_to_plan(statements.pop_front().unwrap())?
        };

        match plan {
            LogicalPlan::CreateExternalTable(cmd) => {
                self.create_external_table(&cmd).await
            }

            LogicalPlan::CreateMemoryTable(CreateMemoryTable {
                name,
                input,
                if_not_exists,
                or_replace,
            }) => {
                let input = Arc::try_unwrap(input).unwrap_or_else(|e| e.as_ref().clone());
                let table = self.table(&name);

                match (if_not_exists, or_replace, table) {
                    (true, false, Ok(_)) => self.return_empty_dataframe(),
                    (false, true, Ok(_)) => {
                        self.deregister_table(&name)?;
                        let schema = Arc::new(input.schema().as_ref().into());
                        let physical = DataFrame::new(self.state(), input);

                        let batches: Vec<_> = physical.collect_partitioned().await?;
                        let table = Arc::new(MemTable::try_new(schema, batches)?);

                        self.register_table(&name, table)?;
                        self.return_empty_dataframe()
                    }
                    (true, true, Ok(_)) => Err(DataFusionError::Execution(
                        "'IF NOT EXISTS' cannot coexist with 'REPLACE'".to_string(),
                    )),
                    (_, _, Err(_)) => {
                        let schema = Arc::new(input.schema().as_ref().into());
                        let physical = DataFrame::new(self.state(), input);

                        let batches: Vec<_> = physical.collect_partitioned().await?;
                        let table = Arc::new(MemTable::try_new(schema, batches)?);

                        self.register_table(&name, table)?;
                        self.return_empty_dataframe()
                    }
                    (false, false, Ok(_)) => Err(DataFusionError::Execution(format!(
                        "Table '{name}' already exists"
                    ))),
                }
            }

            LogicalPlan::CreateView(CreateView {
                name,
                input,
                or_replace,
                definition,
            }) => {
                let view = self.table(&name);

                match (or_replace, view) {
                    (true, Ok(_)) => {
                        self.deregister_table(&name)?;
                        let table =
                            Arc::new(ViewTable::try_new((*input).clone(), definition)?);

                        self.register_table(&name, table)?;
                        self.return_empty_dataframe()
                    }
                    (_, Err(_)) => {
                        let table =
                            Arc::new(ViewTable::try_new((*input).clone(), definition)?);

                        self.register_table(&name, table)?;
                        self.return_empty_dataframe()
                    }
                    (false, Ok(_)) => Err(DataFusionError::Execution(format!(
                        "Table '{name}' already exists"
                    ))),
                }
            }

            LogicalPlan::DropTable(DropTable {
                name, if_exists, ..
            }) => {
                let result = self.find_and_deregister(&name, TableType::Base);
                match (result, if_exists) {
                    (Ok(true), _) => self.return_empty_dataframe(),
                    (_, true) => self.return_empty_dataframe(),
                    (_, _) => Err(DataFusionError::Execution(format!(
                        "Table '{name}' doesn't exist."
                    ))),
                }
            }

            LogicalPlan::DropView(DropView {
                name, if_exists, ..
            }) => {
                let result = self.find_and_deregister(&name, TableType::View);
                match (result, if_exists) {
                    (Ok(true), _) => self.return_empty_dataframe(),
                    (_, true) => self.return_empty_dataframe(),
                    (_, _) => Err(DataFusionError::Execution(format!(
                        "View '{name}' doesn't exist."
                    ))),
                }
            }

            LogicalPlan::SetVariable(SetVariable {
                variable, value, ..
            }) => {
                let mut state = self.state.write();
                let config_options = &mut state.config.config_options;

                let old_value = config_options.get(&variable).ok_or_else(|| {
                    DataFusionError::Execution(format!(
                        "Can not SET variable: Unknown Variable {variable}"
                    ))
                })?;

                match old_value {
                    ScalarValue::Boolean(_) => {
                        let new_value = value.parse::<bool>().map_err(|_| {
                            DataFusionError::Execution(format!(
                                "Failed to parse {value} as bool",
                            ))
                        })?;
                        config_options.set_bool(&variable, new_value);
                    }

                    ScalarValue::UInt64(_) => {
                        let new_value = value.parse::<u64>().map_err(|_| {
                            DataFusionError::Execution(format!(
                                "Failed to parse {value} as u64",
                            ))
                        })?;
                        config_options.set_u64(&variable, new_value);
                    }

                    ScalarValue::Utf8(_) => {
                        let new_value = value.parse::<String>().map_err(|_| {
                            DataFusionError::Execution(format!(
                                "Failed to parse {value} as String",
                            ))
                        })?;
                        config_options.set_string(&variable, new_value);
                    }

                    _ => {
                        return Err(DataFusionError::Execution(
                            "Unsupported Scalar Value Type".to_string(),
                        ))
                    }
                }
                drop(state);

                self.return_empty_dataframe()
            }

            LogicalPlan::CreateCatalogSchema(CreateCatalogSchema {
                schema_name,
                if_not_exists,
                ..
            }) => {
                // sqlparser doesnt accept database / catalog as parameter to CREATE SCHEMA
                // so for now, we default to default catalog
                let tokens: Vec<&str> = schema_name.split('.').collect();
                let (catalog, schema_name) = match tokens.len() {
                    1 => Ok((DEFAULT_CATALOG, schema_name.as_str())),
                    2 => Ok((tokens[0], tokens[1])),
                    _ => Err(DataFusionError::Execution(format!(
                        "Unable to parse catalog from {schema_name}"
                    ))),
                }?;
                let catalog = self.catalog(catalog).ok_or_else(|| {
                    DataFusionError::Execution(format!(
                        "Missing '{DEFAULT_CATALOG}' catalog"
                    ))
                })?;

                let schema = catalog.schema(schema_name);

                match (if_not_exists, schema) {
                    (true, Some(_)) => self.return_empty_dataframe(),
                    (true, None) | (false, None) => {
                        let schema = Arc::new(MemorySchemaProvider::new());
                        catalog.register_schema(schema_name, schema)?;
                        self.return_empty_dataframe()
                    }
                    (false, Some(_)) => Err(DataFusionError::Execution(format!(
                        "Schema '{schema_name}' already exists"
                    ))),
                }
            }
            LogicalPlan::CreateCatalog(CreateCatalog {
                catalog_name,
                if_not_exists,
                ..
            }) => {
                let catalog = self.catalog(catalog_name.as_str());

                match (if_not_exists, catalog) {
                    (true, Some(_)) => self.return_empty_dataframe(),
                    (true, None) | (false, None) => {
                        let new_catalog = Arc::new(MemoryCatalogProvider::new());
                        self.state
                            .write()
                            .catalog_list
                            .register_catalog(catalog_name, new_catalog);
                        self.return_empty_dataframe()
                    }
                    (false, Some(_)) => Err(DataFusionError::Execution(format!(
                        "Catalog '{catalog_name}' already exists"
                    ))),
                }
            }

            plan => Ok(DataFrame::new(self.state(), plan)),
        }
    }

    // return an empty dataframe
    fn return_empty_dataframe(&self) -> Result<DataFrame> {
        let plan = LogicalPlanBuilder::empty(false).build()?;
        Ok(DataFrame::new(self.state(), plan))
    }

    async fn create_external_table(
        &self,
        cmd: &CreateExternalTable,
    ) -> Result<DataFrame> {
        let table_provider: Arc<dyn TableProvider> =
            self.create_custom_table(cmd).await?;

        let table = self.table(&cmd.name);
        match (cmd.if_not_exists, table) {
            (true, Ok(_)) => self.return_empty_dataframe(),
            (_, Err(_)) => {
                self.register_table(&cmd.name, table_provider)?;
                self.return_empty_dataframe()
            }
            (false, Ok(_)) => Err(DataFusionError::Execution(format!(
                "Table '{}' already exists",
                cmd.name
            ))),
        }
    }

    async fn create_custom_table(
        &self,
        cmd: &CreateExternalTable,
    ) -> Result<Arc<dyn TableProvider>> {
        let state = self.state.read().clone();
        let file_type = cmd.file_type.to_uppercase();
        let factory = &state
            .runtime_env
            .table_factories
            .get(file_type.as_str())
            .ok_or_else(|| {
                DataFusionError::Execution(format!(
                    "Unable to find factory for {}",
                    cmd.file_type
                ))
            })?;
        let table = (*factory).create(&state, cmd).await?;
        Ok(table)
    }

    fn find_and_deregister<'a>(
        &self,
        table_ref: impl Into<TableReference<'a>>,
        table_type: TableType,
    ) -> Result<bool> {
        let table_ref = table_ref.into();
        let table_provider = self
            .state
            .read()
            .schema_for_ref(table_ref)?
            .table(table_ref.table());

        if let Some(table_provider) = table_provider {
            if table_provider.table_type() == table_type {
                self.deregister_table(table_ref)?;
                return Ok(true);
            }
        }
        Ok(false)
    }
    /// Creates a logical plan.
    ///
    /// This function is intended for internal use and should not be called directly.
    #[deprecated(note = "Use SessionContext::sql which snapshots the SessionState")]
    pub fn create_logical_plan(&self, sql: &str) -> Result<LogicalPlan> {
        let mut statements = DFParser::parse_sql(sql)?;

        if statements.len() != 1 {
            return Err(DataFusionError::NotImplemented(
                "The context currently only supports a single SQL statement".to_string(),
            ));
        }

        // create a query planner
        let state = self.state.read().clone();
        let query_planner = SqlToRel::new(&state);
        query_planner.statement_to_plan(statements.pop_front().unwrap())
    }

    /// Registers a variable provider within this context.
    pub fn register_variable(
        &self,
        variable_type: VarType,
        provider: Arc<dyn VarProvider + Send + Sync>,
    ) {
        self.state
            .write()
            .execution_props
            .add_var_provider(variable_type, provider);
    }

    /// Registers a scalar UDF within this context.
    ///
    /// Note in SQL queries, function names are looked up using
    /// lowercase unless the query uses quotes. For example,
    ///
    /// `SELECT MY_FUNC(x)...` will look for a function named `"my_func"`
    /// `SELECT "my_FUNC"(x)` will look for a function named `"my_FUNC"`
    pub fn register_udf(&self, f: ScalarUDF) {
        self.state
            .write()
            .scalar_functions
            .insert(f.name.clone(), Arc::new(f));
    }

    /// Registers an aggregate UDF within this context.
    ///
    /// Note in SQL queries, aggregate names are looked up using
    /// lowercase unless the query uses quotes. For example,
    ///
    /// `SELECT MY_UDAF(x)...` will look for an aggregate named `"my_udaf"`
    /// `SELECT "my_UDAF"(x)` will look for an aggregate named `"my_UDAF"`
    pub fn register_udaf(&self, f: AggregateUDF) {
        self.state
            .write()
            .aggregate_functions
            .insert(f.name.clone(), Arc::new(f));
    }

    /// Creates a [`DataFrame`] for reading an Avro data source.
    pub async fn read_avro(
        &self,
        table_path: impl AsRef<str>,
        options: AvroReadOptions<'_>,
    ) -> Result<DataFrame> {
        let table_path = ListingTableUrl::parse(table_path)?;
        let target_partitions = self.copied_config().target_partitions();

        let listing_options = options.to_listing_options(target_partitions);

        let resolved_schema = match (options.schema, options.infinite) {
            (Some(s), _) => Arc::new(s.to_owned()),
            (None, false) => {
                listing_options
                    .infer_schema(&self.state(), &table_path)
                    .await?
            }
            (None, true) => {
                return Err(DataFusionError::Plan(
                    "Schema inference for infinite data sources is not supported."
                        .to_string(),
                ))
            }
        };

        let config = ListingTableConfig::new(table_path)
            .with_listing_options(listing_options)
            .with_schema(resolved_schema);
        let provider = ListingTable::try_new(config)?;
        self.read_table(Arc::new(provider))
    }

    /// Creates a [`DataFrame`] for reading an Json data source.
    pub async fn read_json(
        &self,
        table_path: impl AsRef<str>,
        options: NdJsonReadOptions<'_>,
    ) -> Result<DataFrame> {
        let table_path = ListingTableUrl::parse(table_path)?;
        let target_partitions = self.copied_config().target_partitions();

        let listing_options = options.to_listing_options(target_partitions);

        let resolved_schema = match (options.schema, options.infinite) {
            (Some(s), _) => Arc::new(s.to_owned()),
            (None, false) => {
                listing_options
                    .infer_schema(&self.state(), &table_path)
                    .await?
            }
            (None, true) => {
                return Err(DataFusionError::Plan(
                    "Schema inference for infinite data sources is not supported."
                        .to_string(),
                ))
            }
        };
        let config = ListingTableConfig::new(table_path)
            .with_listing_options(listing_options)
            .with_schema(resolved_schema);
        let provider = ListingTable::try_new(config)?;

        self.read_table(Arc::new(provider))
    }

    /// Creates an empty DataFrame.
    pub fn read_empty(&self) -> Result<DataFrame> {
        Ok(DataFrame::new(
            self.state(),
            LogicalPlanBuilder::empty(true).build()?,
        ))
    }

    /// Creates a [`DataFrame`] for reading a CSV data source.
    pub async fn read_csv(
        &self,
        table_path: impl AsRef<str>,
        options: CsvReadOptions<'_>,
    ) -> Result<DataFrame> {
        let table_path = ListingTableUrl::parse(table_path)?;
        let target_partitions = self.copied_config().target_partitions();
        let listing_options = options.to_listing_options(target_partitions);
        let resolved_schema = match (options.schema, options.infinite) {
            (Some(s), _) => Arc::new(s.to_owned()),
            (None, false) => {
                listing_options
                    .infer_schema(&self.state(), &table_path)
                    .await?
            }
            (None, true) => {
                return Err(DataFusionError::Plan(
                    "Schema inference for infinite data sources is not supported."
                        .to_string(),
                ))
            }
        };
        let config = ListingTableConfig::new(table_path.clone())
            .with_listing_options(listing_options)
            .with_schema(resolved_schema);

        let provider = ListingTable::try_new(config)?;
        self.read_table(Arc::new(provider))
    }

    /// Creates a [`DataFrame`] for reading a Parquet data source.
    pub async fn read_parquet(
        &self,
        table_path: impl AsRef<str>,
        options: ParquetReadOptions<'_>,
    ) -> Result<DataFrame> {
        let table_path = ListingTableUrl::parse(table_path)?;
        let listing_options = options.to_listing_options(&self.state.read().config);

        // with parquet we resolve the schema in all cases
        let resolved_schema = listing_options
            .infer_schema(&self.state(), &table_path)
            .await?;

        let config = ListingTableConfig::new(table_path)
            .with_listing_options(listing_options)
            .with_schema(resolved_schema);

        let provider = ListingTable::try_new(config)?;
        self.read_table(Arc::new(provider))
    }

    /// Creates a [`DataFrame`] for reading a custom [`TableProvider`].
    pub fn read_table(&self, provider: Arc<dyn TableProvider>) -> Result<DataFrame> {
        Ok(DataFrame::new(
            self.state(),
            LogicalPlanBuilder::scan(UNNAMED_TABLE, provider_as_source(provider), None)?
                .build()?,
        ))
    }

    /// Creates a [`DataFrame`] for reading a [`RecordBatch`]
    pub fn read_batch(&self, batch: RecordBatch) -> Result<DataFrame> {
        let provider = MemTable::try_new(batch.schema(), vec![vec![batch]])?;
        Ok(DataFrame::new(
            self.state(),
            LogicalPlanBuilder::scan(
                UNNAMED_TABLE,
                provider_as_source(Arc::new(provider)),
                None,
            )?
            .build()?,
        ))
    }

    /// Registers a [`ListingTable]` that can assemble multiple files
    /// from locations in an [`ObjectStore`] instance into a single
    /// table.
    ///
    /// This method is `async` because it might need to resolve the schema.
    ///
    /// [`ObjectStore`]: object_store::ObjectStore
    pub async fn register_listing_table(
        &self,
        name: &str,
        table_path: impl AsRef<str>,
        options: ListingOptions,
        provided_schema: Option<SchemaRef>,
        sql_definition: Option<String>,
    ) -> Result<()> {
        let table_path = ListingTableUrl::parse(table_path)?;
        let resolved_schema = match (provided_schema, options.infinite_source) {
            (Some(s), _) => s,
            (None, false) => options.infer_schema(&self.state(), &table_path).await?,
            (None, true) => {
                return Err(DataFusionError::Plan(
                    "Schema inference for infinite data sources is not supported."
                        .to_string(),
                ))
            }
        };
        let config = ListingTableConfig::new(table_path)
            .with_listing_options(options)
            .with_schema(resolved_schema);
        let table = ListingTable::try_new(config)?.with_definition(sql_definition);
        self.register_table(TableReference::Bare { table: name }, Arc::new(table))?;
        Ok(())
    }

    /// Registers a CSV file as a table which can referenced from SQL
    /// statements executed against this context.
    pub async fn register_csv(
        &self,
        name: &str,
        table_path: &str,
        options: CsvReadOptions<'_>,
    ) -> Result<()> {
        let listing_options =
            options.to_listing_options(self.copied_config().target_partitions());

        self.register_listing_table(
            name,
            table_path,
            listing_options,
            options.schema.map(|s| Arc::new(s.to_owned())),
            None,
        )
        .await?;

        Ok(())
    }

    /// Registers a Json file as a table that it can be referenced
    /// from SQL statements executed against this context.
    pub async fn register_json(
        &self,
        name: &str,
        table_path: &str,
        options: NdJsonReadOptions<'_>,
    ) -> Result<()> {
        let listing_options =
            options.to_listing_options(self.copied_config().target_partitions());

        self.register_listing_table(
            name,
            table_path,
            listing_options,
            options.schema.map(|s| Arc::new(s.to_owned())),
            None,
        )
        .await?;
        Ok(())
    }

    /// Registers a Parquet file as a table that can be referenced from SQL
    /// statements executed against this context.
    pub async fn register_parquet(
        &self,
        name: &str,
        table_path: &str,
        options: ParquetReadOptions<'_>,
    ) -> Result<()> {
        let listing_options = options.to_listing_options(&self.state.read().config);

        self.register_listing_table(name, table_path, listing_options, None, None)
            .await?;
        Ok(())
    }

    /// Registers an Avro file as a table that can be referenced from
    /// SQL statements executed against this context.
    pub async fn register_avro(
        &self,
        name: &str,
        table_path: &str,
        options: AvroReadOptions<'_>,
    ) -> Result<()> {
        let listing_options =
            options.to_listing_options(self.copied_config().target_partitions());

        self.register_listing_table(
            name,
            table_path,
            listing_options,
            options.schema.map(|s| Arc::new(s.to_owned())),
            None,
        )
        .await?;
        Ok(())
    }

    /// Registers a named catalog using a custom `CatalogProvider` so that
    /// it can be referenced from SQL statements executed against this
    /// context.
    ///
    /// Returns the [`CatalogProvider`] previously registered for this
    /// name, if any
    pub fn register_catalog(
        &self,
        name: impl Into<String>,
        catalog: Arc<dyn CatalogProvider>,
    ) -> Option<Arc<dyn CatalogProvider>> {
        let name = name.into();
        self.state
            .read()
            .catalog_list
            .register_catalog(name, catalog)
    }

    /// Retrieves the list of available catalog names.
    pub fn catalog_names(&self) -> Vec<String> {
        self.state.read().catalog_list.catalog_names()
    }

    /// Retrieves a [`CatalogProvider`] instance by name
    pub fn catalog(&self, name: &str) -> Option<Arc<dyn CatalogProvider>> {
        self.state.read().catalog_list.catalog(name)
    }

    /// Registers a [`TableProvider`] as a table that can be
    /// referenced from SQL statements executed against this context.
    ///
    /// Returns the [`TableProvider`] previously registered for this
    /// reference, if any
    pub fn register_table<'a>(
        &'a self,
        table_ref: impl Into<TableReference<'a>>,
        provider: Arc<dyn TableProvider>,
    ) -> Result<Option<Arc<dyn TableProvider>>> {
        let table_ref = table_ref.into();
        self.state
            .read()
            .schema_for_ref(table_ref)?
            .register_table(table_ref.table().to_owned(), provider)
    }

    /// Deregisters the given table.
    ///
    /// Returns the registered provider, if any
    pub fn deregister_table<'a>(
        &'a self,
        table_ref: impl Into<TableReference<'a>>,
    ) -> Result<Option<Arc<dyn TableProvider>>> {
        let table_ref = table_ref.into();
        self.state
            .read()
            .schema_for_ref(table_ref)?
            .deregister_table(table_ref.table())
    }

    /// Return true if the specified table exists in the schema provider.
    pub fn table_exist<'a>(
        &'a self,
        table_ref: impl Into<TableReference<'a>>,
    ) -> Result<bool> {
        let table_ref = table_ref.into();
        Ok(self
            .state
            .read()
            .schema_for_ref(table_ref)?
            .table_exist(table_ref.table()))
    }

    /// Retrieves a [`DataFrame`] representing a table previously
    /// registered by calling the [`register_table`] function.
    ///
    /// Returns an error if no table has been registered with the
    /// provided reference.
    ///
    /// [`register_table`]: SessionContext::register_table
    pub fn table<'a>(
        &self,
        table_ref: impl Into<TableReference<'a>>,
    ) -> Result<DataFrame> {
        let table_ref = table_ref.into();
        let provider = self.table_provider(table_ref)?;
        let plan = LogicalPlanBuilder::scan(
            table_ref.table(),
            provider_as_source(Arc::clone(&provider)),
            None,
        )?
        .build()?;
        Ok(DataFrame::new(self.state(), plan))
    }

    /// Return a [`TabelProvider`] for the specified table.
    pub fn table_provider<'a>(
        &self,
        table_ref: impl Into<TableReference<'a>>,
    ) -> Result<Arc<dyn TableProvider>> {
        let table_ref = table_ref.into();
        let schema = self.state.read().schema_for_ref(table_ref)?;
        match schema.table(table_ref.table()) {
            Some(ref provider) => Ok(Arc::clone(provider)),
            _ => Err(DataFusionError::Plan(format!(
                "No table named '{}'",
                table_ref.table()
            ))),
        }
    }

    /// Returns the set of available tables in the default catalog and
    /// schema.
    ///
    /// Use [`table`] to get a specific table.
    ///
    /// [`table`]: SessionContext::table
    #[deprecated(
        note = "Please use the catalog provider interface (`SessionContext::catalog`) to examine available catalogs, schemas, and tables"
    )]
    pub fn tables(&self) -> Result<HashSet<String>> {
        Ok(self
            .state
            .read()
            // a bare reference will always resolve to the default catalog and schema
            .schema_for_ref(TableReference::Bare { table: "" })?
            .table_names()
            .iter()
            .cloned()
            .collect())
    }

    /// Optimizes the logical plan by applying optimizer rules.
    #[deprecated(
        note = "Use SessionState::optimize to ensure a consistent state for planning and execution"
    )]
    pub fn optimize(&self, plan: &LogicalPlan) -> Result<LogicalPlan> {
        self.state.read().optimize(plan)
    }

    /// Creates a physical plan from a logical plan.
    #[deprecated(
        note = "Use SessionState::create_physical_plan or DataFrame::create_physical_plan to ensure a consistent state for planning and execution"
    )]
    pub async fn create_physical_plan(
        &self,
        logical_plan: &LogicalPlan,
    ) -> Result<Arc<dyn ExecutionPlan>> {
        self.state().create_physical_plan(logical_plan).await
    }

    /// Executes a query and writes the results to a partitioned CSV file.
    pub async fn write_csv(
        &self,
        plan: Arc<dyn ExecutionPlan>,
        path: impl AsRef<str>,
    ) -> Result<()> {
        let state = self.state.read().clone();
        plan_to_csv(&state, plan, path).await
    }

    /// Executes a query and writes the results to a partitioned JSON file.
    pub async fn write_json(
        &self,
        plan: Arc<dyn ExecutionPlan>,
        path: impl AsRef<str>,
    ) -> Result<()> {
        let state = self.state.read().clone();
        plan_to_json(&state, plan, path).await
    }

    /// Executes a query and writes the results to a partitioned Parquet file.
    pub async fn write_parquet(
        &self,
        plan: Arc<dyn ExecutionPlan>,
        path: impl AsRef<str>,
        writer_properties: Option<WriterProperties>,
    ) -> Result<()> {
        let state = self.state.read().clone();
        plan_to_parquet(&state, plan, path, writer_properties).await
    }

    /// Get a new TaskContext to run in this session
    pub fn task_ctx(&self) -> Arc<TaskContext> {
        Arc::new(TaskContext::from(self))
    }

    /// Snapshots the [`SessionState`] of this [`SessionContext`] setting the
    /// `query_execution_start_time` to the current time
    pub fn state(&self) -> SessionState {
        let mut state = self.state.read().clone();
        state.execution_props.start_execution();
        state
    }
}

impl FunctionRegistry for SessionContext {
    fn udfs(&self) -> HashSet<String> {
        self.state.read().udfs()
    }

    fn udf(&self, name: &str) -> Result<Arc<ScalarUDF>> {
        self.state.read().udf(name)
    }

    fn udaf(&self, name: &str) -> Result<Arc<AggregateUDF>> {
        self.state.read().udaf(name)
    }
}

/// A planner used to add extensions to DataFusion logical and physical plans.
#[async_trait]
pub trait QueryPlanner {
    /// Given a `LogicalPlan`, create an `ExecutionPlan` suitable for execution
    async fn create_physical_plan(
        &self,
        logical_plan: &LogicalPlan,
        session_state: &SessionState,
    ) -> Result<Arc<dyn ExecutionPlan>>;
}

/// The query planner used if no user defined planner is provided
struct DefaultQueryPlanner {}

#[async_trait]
impl QueryPlanner for DefaultQueryPlanner {
    /// Given a `LogicalPlan`, create an `ExecutionPlan` suitable for execution
    async fn create_physical_plan(
        &self,
        logical_plan: &LogicalPlan,
        session_state: &SessionState,
    ) -> Result<Arc<dyn ExecutionPlan>> {
        let planner = DefaultPhysicalPlanner::default();
        planner
            .create_physical_plan(logical_plan, session_state)
            .await
    }
}

/// Map that holds opaque objects indexed by their type.
///
/// Data is wrapped into an [`Arc`] to enable [`Clone`] while still being [object safe].
///
/// [object safe]: https://doc.rust-lang.org/reference/items/traits.html#object-safety
type AnyMap =
    HashMap<TypeId, Arc<dyn Any + Send + Sync + 'static>, BuildHasherDefault<IdHasher>>;

/// Hasher for [`AnyMap`].
///
/// With [`TypeId`}s as keys, there's no need to hash them. They are already hashes themselves, coming from the compiler.
/// The [`IdHasher`} just holds the [`u64`} of the [`TypeId`}, and then returns it, instead of doing any bit fiddling.
#[derive(Default)]
struct IdHasher(u64);

impl Hasher for IdHasher {
    fn write(&mut self, _: &[u8]) {
        unreachable!("TypeId calls write_u64");
    }

    #[inline]
    fn write_u64(&mut self, id: u64) {
        self.0 = id;
    }

    #[inline]
    fn finish(&self) -> u64 {
        self.0
    }
}

/// Configuration options for session context
#[derive(Clone)]
pub struct SessionConfig {
    /// Default catalog name for table resolution
    default_catalog: String,
    /// Default schema name for table resolution (not in ConfigOptions
    /// due to `resolve_table_ref` which passes back references)
    default_schema: String,
    /// Configuration options
    config_options: ConfigOptions,
    /// Opaque extensions.
    extensions: AnyMap,
}

impl Default for SessionConfig {
    fn default() -> Self {
        Self {
            default_catalog: DEFAULT_CATALOG.to_owned(),
            default_schema: DEFAULT_SCHEMA.to_owned(),
            config_options: ConfigOptions::new(),
            // Assume no extensions by default.
            extensions: HashMap::with_capacity_and_hasher(
                0,
                BuildHasherDefault::default(),
            ),
        }
    }
}

impl SessionConfig {
    /// Create an execution config with default setting
    pub fn new() -> Self {
        Default::default()
    }

    /// Create an execution config with config options read from the environment
    pub fn from_env() -> Self {
        Self {
            config_options: ConfigOptions::from_env(),
            ..Default::default()
        }
    }

    /// Set a configuration option
    pub fn set(mut self, key: &str, value: ScalarValue) -> Self {
        self.config_options.set(key, value);
        self
    }

    /// Set a boolean configuration option
    pub fn set_bool(self, key: &str, value: bool) -> Self {
        self.set(key, ScalarValue::Boolean(Some(value)))
    }

    /// Set a generic `u64` configuration option
    pub fn set_u64(self, key: &str, value: u64) -> Self {
        self.set(key, ScalarValue::UInt64(Some(value)))
    }

    /// Set a generic `usize` configuration option
    pub fn set_usize(self, key: &str, value: usize) -> Self {
        let value: u64 = value.try_into().expect("convert usize to u64");
        self.set(key, ScalarValue::UInt64(Some(value)))
    }

    /// Set a generic `str` configuration option
    pub fn set_str(self, key: &str, value: &str) -> Self {
        self.set(key, ScalarValue::Utf8(Some(value.to_string())))
    }

    /// Customize batch size
    pub fn with_batch_size(self, n: usize) -> Self {
        // batch size must be greater than zero
        assert!(n > 0);
        self.set_u64(OPT_BATCH_SIZE, n.try_into().unwrap())
    }

    /// Customize [`OPT_TARGET_PARTITIONS`]
    pub fn with_target_partitions(self, n: usize) -> Self {
        // partition count must be greater than zero
        assert!(n > 0);
        self.set_usize(OPT_TARGET_PARTITIONS, n)
    }

    /// get target_partitions
    pub fn target_partitions(&self) -> usize {
        self.config_options
            .get_usize(OPT_TARGET_PARTITIONS)
            .expect("target partitions must be set")
    }

    /// Is the information schema enabled?
    pub fn information_schema(&self) -> bool {
        self.config_options
            .get_bool(OPT_INFORMATION_SCHEMA)
            .unwrap_or_default()
    }

    /// Should the context create the default catalog and schema?
    pub fn create_default_catalog_and_schema(&self) -> bool {
        self.config_options
            .get_bool(OPT_CREATE_DEFAULT_CATALOG_AND_SCHEMA)
            .unwrap_or_default()
    }

    /// Are joins repartitioned during execution?
    pub fn repartition_joins(&self) -> bool {
        self.config_options
            .get_bool(OPT_REPARTITION_JOINS)
            .unwrap_or_default()
    }

    /// Are aggregates repartitioned during execution?
    pub fn repartition_aggregations(&self) -> bool {
        self.config_options
            .get_bool(OPT_REPARTITION_AGGREGATIONS)
            .unwrap_or_default()
    }

    /// Are window functions repartitioned during execution?
    pub fn repartition_window_functions(&self) -> bool {
        self.config_options
            .get_bool(OPT_REPARTITION_WINDOWS)
            .unwrap_or_default()
    }

    /// Are statistics collected during execution?
    pub fn collect_statistics(&self) -> bool {
        self.config_options
            .get_bool(OPT_COLLECT_STATISTICS)
            .unwrap_or_default()
    }

    /// Selects a name for the default catalog and schema
    pub fn with_default_catalog_and_schema(
        mut self,
        catalog: impl Into<String>,
        schema: impl Into<String>,
    ) -> Self {
        self.default_catalog = catalog.into();
        self.default_schema = schema.into();
        self
    }

    /// Controls whether the default catalog and schema will be automatically created
    pub fn with_create_default_catalog_and_schema(mut self, create: bool) -> Self {
        self.config_options
            .set_bool(OPT_CREATE_DEFAULT_CATALOG_AND_SCHEMA, create);
        self
    }

    /// Enables or disables the inclusion of `information_schema` virtual tables
    pub fn with_information_schema(mut self, enabled: bool) -> Self {
        self.config_options
            .set_bool(OPT_INFORMATION_SCHEMA, enabled);
        self
    }

    /// Enables or disables the use of repartitioning for joins to improve parallelism
    pub fn with_repartition_joins(mut self, enabled: bool) -> Self {
        self.config_options.set_bool(OPT_REPARTITION_JOINS, enabled);
        self
    }

    /// Enables or disables the use of repartitioning for aggregations to improve parallelism
    pub fn with_repartition_aggregations(mut self, enabled: bool) -> Self {
        self.config_options
            .set_bool(OPT_REPARTITION_AGGREGATIONS, enabled);
        self
    }

    /// Enables or disables the use of repartitioning for window functions to improve parallelism
    pub fn with_repartition_windows(mut self, enabled: bool) -> Self {
        self.config_options
            .set_bool(OPT_REPARTITION_WINDOWS, enabled);
        self
    }

    /// Enables or disables the use of pruning predicate for parquet readers to skip row groups
    pub fn with_parquet_pruning(mut self, enabled: bool) -> Self {
        self.config_options
            .set_bool(OPT_PARQUET_ENABLE_PRUNING, enabled);
        self
    }

    /// Returns true if pruning predicate should be used to skip parquet row groups
    pub fn parquet_pruning(&self) -> bool {
        self.config_options
            .get_bool(OPT_PARQUET_ENABLE_PRUNING)
            .unwrap_or(false)
    }

    /// Enables or disables the collection of statistics after listing files
    pub fn with_collect_statistics(mut self, enabled: bool) -> Self {
        self.config_options
            .set_bool(OPT_COLLECT_STATISTICS, enabled);
        self
    }

    /// Get the currently configured batch size
    pub fn batch_size(&self) -> usize {
        self.config_options
            .get_u64(OPT_BATCH_SIZE)
            .unwrap_or_default()
            .try_into()
            .unwrap()
    }

    /// Enables or disables the coalescence of small batches into larger batches
    pub fn with_coalesce_batches(mut self, enabled: bool) -> Self {
        self.config_options.set_bool(OPT_COALESCE_BATCHES, enabled);
        self
    }

    /// Returns true if record batches will be examined between each operator
    /// and small batches will be coalesced into larger batches.
    pub fn coalesce_batches(&self) -> bool {
        self.config_options
            .get_bool(OPT_COALESCE_BATCHES)
            .unwrap_or_default()
    }

    /// Enables or disables the round robin repartition for increasing parallelism
    pub fn with_round_robin_repartition(mut self, enabled: bool) -> Self {
        self.config_options
            .set_bool(OPT_ENABLE_ROUND_ROBIN_REPARTITION, enabled);
        self
    }

    /// Returns true if the physical plan optimizer will try to
    /// add round robin repartition to increase parallelism to leverage more CPU cores.
    pub fn round_robin_repartition(&self) -> bool {
        self.config_options
            .get_bool(OPT_ENABLE_ROUND_ROBIN_REPARTITION)
            .unwrap_or_default()
    }

    /// Return a handle to the configuration options.
    ///
    /// [`config_options`]: SessionContext::config_option
    pub fn config_options(&self) -> &ConfigOptions {
        &self.config_options
    }

    /// Return a mutable handle to the configuration options.
    ///
    /// [`config_options`]: SessionContext::config_option
    pub fn config_options_mut(&mut self) -> &mut ConfigOptions {
        &mut self.config_options
    }

    /// Add extensions.
    ///
    /// Extensions can be used to attach extra data to the session config -- e.g. tracing information or caches.
    /// Extensions are opaque and the types are unknown to DataFusion itself, which makes them extremely flexible. [^1]
    ///
    /// Extensions are stored within an [`Arc`] so they do NOT require [`Clone`]. The are immutable. If you need to
    /// modify their state over their lifetime -- e.g. for caches -- you need to establish some for of interior mutability.
    ///
    /// Extensions are indexed by their type `T`. If multiple values of the same type are provided, only the last one
    /// will be kept.
    ///
    /// You may use [`get_extension`](Self::get_extension) to retrieve extensions.
    ///
    /// # Example
    /// ```
    /// use std::sync::Arc;
    /// use datafusion::execution::context::SessionConfig;
    ///
    /// // application-specific extension types
    /// struct Ext1(u8);
    /// struct Ext2(u8);
    /// struct Ext3(u8);
    ///
    /// let ext1a = Arc::new(Ext1(10));
    /// let ext1b = Arc::new(Ext1(11));
    /// let ext2 = Arc::new(Ext2(2));
    ///
    /// let cfg = SessionConfig::default()
    ///     // will only remember the last Ext1
    ///     .with_extension(Arc::clone(&ext1a))
    ///     .with_extension(Arc::clone(&ext1b))
    ///     .with_extension(Arc::clone(&ext2));
    ///
    /// let ext1_received = cfg.get_extension::<Ext1>().unwrap();
    /// assert!(!Arc::ptr_eq(&ext1_received, &ext1a));
    /// assert!(Arc::ptr_eq(&ext1_received, &ext1b));
    ///
    /// let ext2_received = cfg.get_extension::<Ext2>().unwrap();
    /// assert!(Arc::ptr_eq(&ext2_received, &ext2));
    ///
    /// assert!(cfg.get_extension::<Ext3>().is_none());
    /// ```
    ///
    /// [^1]: Compare that to [`ConfigOptions`] which only supports [`ScalarValue`] payloads.
    pub fn with_extension<T>(mut self, ext: Arc<T>) -> Self
    where
        T: Send + Sync + 'static,
    {
        let ext = ext as Arc<dyn Any + Send + Sync + 'static>;
        let id = TypeId::of::<T>();
        self.extensions.insert(id, ext);
        self
    }

    /// Get extension, if any for the specified type `T` exists.
    ///
    /// See [`with_extension`](Self::with_extension) on how to add attach extensions.
    pub fn get_extension<T>(&self) -> Option<Arc<T>>
    where
        T: Send + Sync + 'static,
    {
        let id = TypeId::of::<T>();
        self.extensions
            .get(&id)
            .cloned()
            .map(|ext| Arc::downcast(ext).expect("TypeId unique"))
    }
}

/// Execution context for registering data sources and executing queries
#[derive(Clone)]
pub struct SessionState {
    /// Uuid for the session
    session_id: String,
    /// Responsible for optimizing a logical plan
    optimizer: Optimizer,
    /// Responsible for optimizing a physical execution plan
    physical_optimizers: Vec<Arc<dyn PhysicalOptimizerRule + Send + Sync>>,
    /// Responsible for planning `LogicalPlan`s, and `ExecutionPlan`
    query_planner: Arc<dyn QueryPlanner + Send + Sync>,
    /// Collection of catalogs containing schemas and ultimately TableProviders
    catalog_list: Arc<dyn CatalogList>,
    /// Scalar functions that are registered with the context
    scalar_functions: HashMap<String, Arc<ScalarUDF>>,
    /// Aggregate functions registered in the context
    aggregate_functions: HashMap<String, Arc<AggregateUDF>>,
    /// Session configuration
    config: SessionConfig,
    /// Execution properties
    execution_props: ExecutionProps,
    /// Runtime environment
    runtime_env: Arc<RuntimeEnv>,
}

impl Debug for SessionState {
    fn fmt(&self, f: &mut std::fmt::Formatter<'_>) -> std::fmt::Result {
        f.debug_struct("SessionState")
            .field("session_id", &self.session_id)
            // TODO should we print out more?
            .finish()
    }
}

/// Default session builder using the provided configuration
pub fn default_session_builder(config: SessionConfig) -> SessionState {
    SessionState::with_config_rt(config, Arc::new(RuntimeEnv::default()))
}

impl SessionState {
    /// Returns new SessionState using the provided configuration and runtime
    pub fn with_config_rt(config: SessionConfig, runtime: Arc<RuntimeEnv>) -> Self {
        let session_id = Uuid::new_v4().to_string();

        let catalog_list = Arc::new(MemoryCatalogList::new()) as Arc<dyn CatalogList>;
        if config.create_default_catalog_and_schema() {
            let default_catalog = MemoryCatalogProvider::new();

            default_catalog
                .register_schema(
                    &config.default_schema,
                    Arc::new(MemorySchemaProvider::new()),
                )
                .expect("memory catalog provider can register schema");

            Self::register_default_schema(&config, &runtime, &default_catalog);

            catalog_list.register_catalog(
                config.default_catalog.clone(),
                Arc::new(default_catalog),
            );
        }

        // We need to take care of the rule ordering. They may influence each other.
        let mut physical_optimizers: Vec<Arc<dyn PhysicalOptimizerRule + Sync + Send>> =
            vec![Arc::new(AggregateStatistics::new())];
        // - In order to increase the parallelism, it will change the output partitioning
        // of some operators in the plan tree, which will influence other rules.
        // Therefore, it should be run as soon as possible.
        // - The reason to make it optional is
        //      - it's not used for the distributed engine, Ballista.
        //      - it's conflicted with some parts of the BasicEnforcement, since it will
        //      introduce additional repartitioning while the BasicEnforcement aims at
        //      reducing unnecessary repartitioning.
        if config.round_robin_repartition() {
            physical_optimizers.push(Arc::new(Repartition::new()));
        }
        //- Currently it will depend on the partition number to decide whether to change the
        // single node sort to parallel local sort and merge. Therefore, it should be run
        // after the Repartition.
        // - Since it will change the output ordering of some operators, it should be run
        // before JoinSelection and BasicEnforcement, which may depend on that.
        physical_optimizers.push(Arc::new(GlobalSortSelection::new()));
        // Statistics-base join selection will change the Auto mode to real join implementation,
        // like collect left, or hash join, or future sort merge join, which will
        // influence the BasicEnforcement to decide whether to add additional repartition
        // and local sort to meet the distribution and ordering requirements.
        // Therefore, it should be run before BasicEnforcement
        physical_optimizers.push(Arc::new(JoinSelection::new()));
        // If the query is processing infinite inputs, the PipelineFixer rule applies the
        // necessary transformations to make the query runnable (if it is not already runnable).
        // If the query can not be made runnable, the rule emits an error with a diagnostic message.
        // Since the transformations it applies may alter output partitioning properties of operators
        // (e.g. by swapping hash join sides), this rule runs before BasicEnforcement.
        physical_optimizers.push(Arc::new(PipelineFixer::new()));
        // BasicEnforcement is for adding essential repartition and local sorting operators
        // to satisfy the required distribution and local sort requirements.
        // Please make sure that the whole plan tree is determined.
        physical_optimizers.push(Arc::new(BasicEnforcement::new()));
        // The BasicEnforcement stage conservatively inserts sorts to satisfy ordering requirements.
        // However, a deeper analysis may sometimes reveal that such a sort is actually unnecessary.
        // These cases typically arise when we have reversible window expressions or deep subqueries.
        // The rule below performs this analysis and removes unnecessary sorts.
        physical_optimizers.push(Arc::new(OptimizeSorts::new()));
<<<<<<< HEAD
        // The CoalesceBatches rule will not influence the distribution and ordering of the whole
        // plan tree. Therefore, to avoid influencing other rules, it should be run at last.
        if config
            .config_options
            .get_bool(OPT_COALESCE_BATCHES)
            .unwrap_or_default()
        {
            physical_optimizers.push(Arc::new(CoalesceBatches::new(
                config
                    .config_options
                    .get_u64(OPT_COALESCE_TARGET_BATCH_SIZE)
                    .unwrap_or_default()
                    .try_into()
                    .unwrap(),
            )));
=======
        // It will not influence the distribution and ordering of the whole plan tree.
        // Therefore, to avoid influencing other rules, it should be run at last.
        if config.coalesce_batches() {
            physical_optimizers.push(Arc::new(CoalesceBatches::new(config.batch_size())));
>>>>>>> cf45eb90
        }
        // The PipelineChecker rule will reject non-runnable query plans that use
        // pipeline-breaking operators on infinite input(s). The rule generates a
        // diagnostic error message when this happens. It makes no changes to the
        // given query plan; i.e. it only acts as a final gatekeeping rule.
        physical_optimizers.push(Arc::new(PipelineChecker::new()));
        SessionState {
            session_id,
            optimizer: Optimizer::new(),
            physical_optimizers,
            query_planner: Arc::new(DefaultQueryPlanner {}),
            catalog_list,
            scalar_functions: HashMap::new(),
            aggregate_functions: HashMap::new(),
            config,
            execution_props: ExecutionProps::new(),
            runtime_env: runtime,
        }
    }

    fn register_default_schema(
        config: &SessionConfig,
        runtime: &Arc<RuntimeEnv>,
        default_catalog: &MemoryCatalogProvider,
    ) {
        let url = config.config_options.get("datafusion.catalog.location");
        let format = config.config_options.get("datafusion.catalog.type");
        let (url, format) = match (url, format) {
            (Some(url), Some(format)) => (url, format),
            _ => return,
        };
        if url.is_null() || format.is_null() {
            return;
        }
        let url = url.to_string();
        let format = format.to_string();

        let has_header = config.config_options.get("datafusion.catalog.has_header");
        let has_header: bool = has_header
            .map(|x| FromStr::from_str(&x.to_string()).unwrap_or_default())
            .unwrap_or_default();

        let url = Url::parse(url.as_str()).expect("Invalid default catalog location!");
        let authority = match url.host_str() {
            Some(host) => format!("{}://{}", url.scheme(), host),
            None => format!("{}://", url.scheme()),
        };
        let path = &url.as_str()[authority.len()..];
        let path = object_store::path::Path::parse(path).expect("Can't parse path");
        let store = ObjectStoreUrl::parse(authority.as_str())
            .expect("Invalid default catalog url");
        let store = match runtime.object_store(store) {
            Ok(store) => store,
            _ => return,
        };
        let factory = match runtime.table_factories.get(format.as_str()) {
            Some(factory) => factory,
            _ => return,
        };
        let schema = ListingSchemaProvider::new(
            authority,
            path,
            factory.clone(),
            store,
            format,
            has_header,
        );
        let _ = default_catalog
            .register_schema("default", Arc::new(schema))
            .expect("Failed to register default schema");
    }

    fn resolve_table_ref<'a>(
        &'a self,
        table_ref: impl Into<TableReference<'a>>,
    ) -> ResolvedTableReference<'a> {
        table_ref
            .into()
            .resolve(&self.config.default_catalog, &self.config.default_schema)
    }

    fn schema_for_ref<'a>(
        &'a self,
        table_ref: impl Into<TableReference<'a>>,
    ) -> Result<Arc<dyn SchemaProvider>> {
        let resolved_ref = self.resolve_table_ref(table_ref);
        if self.config.information_schema() && resolved_ref.schema == INFORMATION_SCHEMA {
            return Ok(Arc::new(InformationSchemaProvider::new(
                self.catalog_list.clone(),
            )));
        }

        self.catalog_list
            .catalog(resolved_ref.catalog)
            .ok_or_else(|| {
                DataFusionError::Plan(format!(
                    "failed to resolve catalog: {}",
                    resolved_ref.catalog
                ))
            })?
            .schema(resolved_ref.schema)
            .ok_or_else(|| {
                DataFusionError::Plan(format!(
                    "failed to resolve schema: {}",
                    resolved_ref.schema
                ))
            })
    }

    /// Replace the default query planner
    pub fn with_query_planner(
        mut self,
        query_planner: Arc<dyn QueryPlanner + Send + Sync>,
    ) -> Self {
        self.query_planner = query_planner;
        self
    }

    /// Replace the optimizer rules
    pub fn with_optimizer_rules(
        mut self,
        rules: Vec<Arc<dyn OptimizerRule + Send + Sync>>,
    ) -> Self {
        self.optimizer = Optimizer::with_rules(rules);
        self
    }

    /// Replace the physical optimizer rules
    pub fn with_physical_optimizer_rules(
        mut self,
        physical_optimizers: Vec<Arc<dyn PhysicalOptimizerRule + Send + Sync>>,
    ) -> Self {
        self.physical_optimizers = physical_optimizers;
        self
    }

    /// Adds a new [`OptimizerRule`]
    pub fn add_optimizer_rule(
        mut self,
        optimizer_rule: Arc<dyn OptimizerRule + Send + Sync>,
    ) -> Self {
        self.optimizer.rules.push(optimizer_rule);
        self
    }

    /// Adds a new [`PhysicalOptimizerRule`]
    pub fn add_physical_optimizer_rule(
        mut self,
        optimizer_rule: Arc<dyn PhysicalOptimizerRule + Send + Sync>,
    ) -> Self {
        self.physical_optimizers.push(optimizer_rule);
        self
    }

    /// Optimizes the logical plan by applying optimizer rules.
    pub fn optimize(&self, plan: &LogicalPlan) -> Result<LogicalPlan> {
        // TODO: Implement OptimizerContext directly on DataFrame (#4631) (#4626)
        let config = {
            let config_options = self.config_options();
            OptimizerContext::new()
                .with_skip_failing_rules(
                    config_options
                        .get_bool(OPT_OPTIMIZER_SKIP_FAILED_RULES)
                        .unwrap_or_default(),
                )
                .with_max_passes(
                    config_options
                        .get_u64(OPT_OPTIMIZER_MAX_PASSES)
                        .unwrap_or_default() as u8,
                )
                .with_query_execution_start_time(
                    self.execution_props.query_execution_start_time,
                )
                .filter_null_keys(
                    config_options
                        .get_bool(OPT_FILTER_NULL_JOIN_KEYS)
                        .unwrap_or_default(),
                )
        };

        if let LogicalPlan::Explain(e) = plan {
            let mut stringified_plans = e.stringified_plans.clone();

            // optimize the child plan, capturing the output of each optimizer
            let plan = self.optimizer.optimize(
                e.plan.as_ref(),
                &config,
                |optimized_plan, optimizer| {
                    let optimizer_name = optimizer.name().to_string();
                    let plan_type = PlanType::OptimizedLogicalPlan { optimizer_name };
                    stringified_plans.push(optimized_plan.to_stringified(plan_type));
                },
            )?;

            Ok(LogicalPlan::Explain(Explain {
                verbose: e.verbose,
                plan: Arc::new(plan),
                stringified_plans,
                schema: e.schema.clone(),
            }))
        } else {
            self.optimizer.optimize(plan, &config, |_, _| {})
        }
    }

    /// Creates a physical plan from a logical plan.
    pub async fn create_physical_plan(
        &self,
        logical_plan: &LogicalPlan,
    ) -> Result<Arc<dyn ExecutionPlan>> {
        let logical_plan = self.optimize(logical_plan)?;
        self.query_planner
            .create_physical_plan(&logical_plan, self)
            .await
    }

    /// Return the session ID
    pub fn session_id(&self) -> &str {
        &self.session_id
    }

    /// Return the runtime env
    pub fn runtime_env(&self) -> &Arc<RuntimeEnv> {
        &self.runtime_env
    }

    /// Return the execution properties
    pub fn execution_props(&self) -> &ExecutionProps {
        &self.execution_props
    }

    /// Return the [`SessionConfig`]
    pub fn config(&self) -> &SessionConfig {
        &self.config
    }

    /// Return the physical optimizers
    pub fn physical_optimizers(&self) -> &[Arc<dyn PhysicalOptimizerRule + Send + Sync>] {
        &self.physical_optimizers
    }

    /// return the configuration options
    pub fn config_options(&self) -> &ConfigOptions {
        self.config.config_options()
    }

    /// Get a new TaskContext to run in this session
    pub fn task_ctx(&self) -> Arc<TaskContext> {
        Arc::new(TaskContext::from(self))
    }
}

impl ContextProvider for SessionState {
    fn get_table_provider(&self, name: TableReference) -> Result<Arc<dyn TableSource>> {
        let resolved_ref = self.resolve_table_ref(name);
        match self.schema_for_ref(resolved_ref) {
            Ok(schema) => {
                let provider = schema.table(resolved_ref.table).ok_or_else(|| {
                    DataFusionError::Plan(format!(
                        "table '{}.{}.{}' not found",
                        resolved_ref.catalog, resolved_ref.schema, resolved_ref.table
                    ))
                })?;
                Ok(provider_as_source(provider))
            }
            Err(e) => Err(e),
        }
    }

    fn get_function_meta(&self, name: &str) -> Option<Arc<ScalarUDF>> {
        self.scalar_functions.get(name).cloned()
    }

    fn get_aggregate_meta(&self, name: &str) -> Option<Arc<AggregateUDF>> {
        self.aggregate_functions.get(name).cloned()
    }

    fn get_variable_type(&self, variable_names: &[String]) -> Option<DataType> {
        if variable_names.is_empty() {
            return None;
        }

        let provider_type = if is_system_variables(variable_names) {
            VarType::System
        } else {
            VarType::UserDefined
        };

        self.execution_props
            .var_providers
            .as_ref()
            .and_then(|provider| provider.get(&provider_type)?.get_type(variable_names))
    }

    fn get_config_option(&self, variable: &str) -> Option<ScalarValue> {
        self.config_options().get(variable)
    }
}

impl FunctionRegistry for SessionState {
    fn udfs(&self) -> HashSet<String> {
        self.scalar_functions.keys().cloned().collect()
    }

    fn udf(&self, name: &str) -> Result<Arc<ScalarUDF>> {
        let result = self.scalar_functions.get(name);

        result.cloned().ok_or_else(|| {
            DataFusionError::Plan(format!(
                "There is no UDF named \"{name}\" in the registry"
            ))
        })
    }

    fn udaf(&self, name: &str) -> Result<Arc<AggregateUDF>> {
        let result = self.aggregate_functions.get(name);

        result.cloned().ok_or_else(|| {
            DataFusionError::Plan(format!(
                "There is no UDAF named \"{name}\" in the registry"
            ))
        })
    }
}

/// Task Execution Context
pub struct TaskContext {
    /// Session Id
    session_id: String,
    /// Optional Task Identify
    task_id: Option<String>,
    /// Session configuration
    session_config: SessionConfig,
    /// Scalar functions associated with this task context
    scalar_functions: HashMap<String, Arc<ScalarUDF>>,
    /// Aggregate functions associated with this task context
    aggregate_functions: HashMap<String, Arc<AggregateUDF>>,
    /// Runtime environment associated with this task context
    runtime: Arc<RuntimeEnv>,
}

impl TaskContext {
    /// Create a new task context instance
    pub fn new(
        task_id: String,
        session_id: String,
        task_props: HashMap<String, String>,
        scalar_functions: HashMap<String, Arc<ScalarUDF>>,
        aggregate_functions: HashMap<String, Arc<AggregateUDF>>,
        runtime: Arc<RuntimeEnv>,
    ) -> Self {
        let session_config = if task_props.is_empty() {
            SessionConfig::new()
        } else {
            SessionConfig::new()
                .with_batch_size(task_props.get(OPT_BATCH_SIZE).unwrap().parse().unwrap())
                .with_target_partitions(
                    task_props
                        .get(OPT_TARGET_PARTITIONS)
                        .unwrap()
                        .parse()
                        .unwrap(),
                )
                .with_repartition_joins(
                    task_props
                        .get(OPT_REPARTITION_JOINS)
                        .unwrap()
                        .parse()
                        .unwrap(),
                )
                .with_repartition_aggregations(
                    task_props
                        .get(OPT_REPARTITION_AGGREGATIONS)
                        .unwrap()
                        .parse()
                        .unwrap(),
                )
                .with_repartition_windows(
                    task_props
                        .get(OPT_REPARTITION_WINDOWS)
                        .unwrap()
                        .parse()
                        .unwrap(),
                )
                .with_parquet_pruning(
                    task_props
                        .get(OPT_PARQUET_ENABLE_PRUNING)
                        .unwrap()
                        .parse()
                        .unwrap(),
                )
                .with_collect_statistics(
                    task_props
                        .get(OPT_COLLECT_STATISTICS)
                        .unwrap()
                        .parse()
                        .unwrap(),
                )
        };

        Self {
            task_id: Some(task_id),
            session_id,
            session_config,
            scalar_functions,
            aggregate_functions,
            runtime,
        }
    }

    /// Return the SessionConfig associated with the Task
    pub fn session_config(&self) -> &SessionConfig {
        &self.session_config
    }

    /// Return the session_id of this [TaskContext]
    pub fn session_id(&self) -> String {
        self.session_id.clone()
    }

    /// Return the task_id of this [TaskContext]
    pub fn task_id(&self) -> Option<String> {
        self.task_id.clone()
    }

    /// Return the [`MemoryPool`] associated with this [TaskContext]
    pub fn memory_pool(&self) -> &Arc<dyn MemoryPool> {
        &self.runtime.memory_pool
    }

    /// Return the [RuntimeEnv] associated with this [TaskContext]
    pub fn runtime_env(&self) -> Arc<RuntimeEnv> {
        self.runtime.clone()
    }
}

/// Create a new task context instance from SessionContext
impl From<&SessionContext> for TaskContext {
    fn from(session: &SessionContext) -> Self {
        TaskContext::from(&*session.state.read())
    }
}

/// Create a new task context instance from SessionState
impl From<&SessionState> for TaskContext {
    fn from(state: &SessionState) -> Self {
        let session_id = state.session_id.clone();
        let session_config = state.config.clone();
        let scalar_functions = state.scalar_functions.clone();
        let aggregate_functions = state.aggregate_functions.clone();
        let runtime = state.runtime_env.clone();
        Self {
            task_id: None,
            session_id,
            session_config,
            scalar_functions,
            aggregate_functions,
            runtime,
        }
    }
}

impl FunctionRegistry for TaskContext {
    fn udfs(&self) -> HashSet<String> {
        self.scalar_functions.keys().cloned().collect()
    }

    fn udf(&self, name: &str) -> Result<Arc<ScalarUDF>> {
        let result = self.scalar_functions.get(name);

        result.cloned().ok_or_else(|| {
            DataFusionError::Internal(format!(
                "There is no UDF named \"{name}\" in the TaskContext"
            ))
        })
    }

    fn udaf(&self, name: &str) -> Result<Arc<AggregateUDF>> {
        let result = self.aggregate_functions.get(name);

        result.cloned().ok_or_else(|| {
            DataFusionError::Internal(format!(
                "There is no UDAF named \"{name}\" in the TaskContext"
            ))
        })
    }
}

#[cfg(test)]
mod tests {
    use super::*;
    use crate::assert_batches_eq;
    use crate::execution::context::QueryPlanner;
    use crate::execution::memory_pool::MemoryConsumer;
    use crate::execution::runtime_env::RuntimeConfig;
    use crate::physical_plan::expressions::AvgAccumulator;
    use crate::test;
    use crate::test_util::parquet_test_data;
    use crate::variable::VarType;
    use arrow::array::ArrayRef;
    use arrow::datatypes::*;
    use arrow::record_batch::RecordBatch;
    use async_trait::async_trait;
    use datafusion_expr::{create_udaf, create_udf, Expr, Volatility};
    use datafusion_physical_expr::functions::make_scalar_function;
    use std::fs::File;
    use std::path::PathBuf;
    use std::sync::Weak;
    use std::{env, io::prelude::*};
    use tempfile::TempDir;

    #[tokio::test]
    async fn shared_memory_and_disk_manager() {
        // Demonstrate the ability to share DiskManager and
        // MemoryPool between two different executions.
        let ctx1 = SessionContext::new();

        // configure with same memory / disk manager
        let memory_pool = ctx1.runtime_env().memory_pool.clone();

        let mut reservation = MemoryConsumer::new("test").register(&memory_pool);
        reservation.grow(100);

        let disk_manager = ctx1.runtime_env().disk_manager.clone();

        let ctx2 =
            SessionContext::with_config_rt(SessionConfig::new(), ctx1.runtime_env());

        assert_eq!(ctx1.runtime_env().memory_pool.reserved(), 100);
        assert_eq!(ctx2.runtime_env().memory_pool.reserved(), 100);

        drop(reservation);

        assert_eq!(ctx1.runtime_env().memory_pool.reserved(), 0);
        assert_eq!(ctx2.runtime_env().memory_pool.reserved(), 0);

        assert!(std::ptr::eq(
            Arc::as_ptr(&disk_manager),
            Arc::as_ptr(&ctx1.runtime_env().disk_manager)
        ));
        assert!(std::ptr::eq(
            Arc::as_ptr(&disk_manager),
            Arc::as_ptr(&ctx2.runtime_env().disk_manager)
        ));
    }

    #[tokio::test]
    async fn create_variable_expr() -> Result<()> {
        let tmp_dir = TempDir::new()?;
        let partition_count = 4;
        let ctx = create_ctx(&tmp_dir, partition_count).await?;

        let variable_provider = test::variable::SystemVar::new();
        ctx.register_variable(VarType::System, Arc::new(variable_provider));
        let variable_provider = test::variable::UserDefinedVar::new();
        ctx.register_variable(VarType::UserDefined, Arc::new(variable_provider));

        let provider = test::create_table_dual();
        ctx.register_table("dual", provider)?;

        let results =
            plan_and_collect(&ctx, "SELECT @@version, @name, @integer + 1 FROM dual")
                .await?;

        let expected = vec![
            "+----------------------+------------------------+---------------------+",
            "| @@version            | @name                  | @integer + Int64(1) |",
            "+----------------------+------------------------+---------------------+",
            "| system-var-@@version | user-defined-var-@name | 42                  |",
            "+----------------------+------------------------+---------------------+",
        ];
        assert_batches_eq!(expected, &results);

        Ok(())
    }

    #[tokio::test]
    async fn create_variable_err() -> Result<()> {
        let ctx = SessionContext::new();

        let err = plan_and_collect(&ctx, "SElECT @=   X#=?!~ 5")
            .await
            .unwrap_err();

        assert_eq!(
            err.to_string(),
            "Execution error: variable [\"@\"] has no type information"
        );
        Ok(())
    }

    #[tokio::test]
    async fn register_deregister() -> Result<()> {
        let tmp_dir = TempDir::new()?;
        let partition_count = 4;
        let ctx = create_ctx(&tmp_dir, partition_count).await?;

        let provider = test::create_table_dual();
        ctx.register_table("dual", provider)?;

        assert!(ctx.deregister_table("dual")?.is_some());
        assert!(ctx.deregister_table("dual")?.is_none());

        Ok(())
    }

    #[tokio::test]
    async fn case_sensitive_identifiers_user_defined_functions() -> Result<()> {
        let ctx = SessionContext::new();
        ctx.register_table("t", test::table_with_sequence(1, 1).unwrap())
            .unwrap();

        let myfunc = |args: &[ArrayRef]| Ok(Arc::clone(&args[0]));
        let myfunc = make_scalar_function(myfunc);

        ctx.register_udf(create_udf(
            "MY_FUNC",
            vec![DataType::Int32],
            Arc::new(DataType::Int32),
            Volatility::Immutable,
            myfunc,
        ));

        // doesn't work as it was registered with non lowercase
        let err = plan_and_collect(&ctx, "SELECT MY_FUNC(i) FROM t")
            .await
            .unwrap_err();
        assert_eq!(
            err.to_string(),
            "Error during planning: Invalid function \'my_func\'"
        );

        // Can call it if you put quotes
        let result = plan_and_collect(&ctx, "SELECT \"MY_FUNC\"(i) FROM t").await?;

        let expected = vec![
            "+--------------+",
            "| MY_FUNC(t.i) |",
            "+--------------+",
            "| 1            |",
            "+--------------+",
        ];
        assert_batches_eq!(expected, &result);

        Ok(())
    }

    #[tokio::test]
    async fn case_sensitive_identifiers_user_defined_aggregates() -> Result<()> {
        let ctx = SessionContext::new();
        ctx.register_table("t", test::table_with_sequence(1, 1).unwrap())
            .unwrap();

        // Note capitalization
        let my_avg = create_udaf(
            "MY_AVG",
            DataType::Float64,
            Arc::new(DataType::Float64),
            Volatility::Immutable,
            Arc::new(|_| Ok(Box::new(AvgAccumulator::try_new(&DataType::Float64)?))),
            Arc::new(vec![DataType::UInt64, DataType::Float64]),
        );

        ctx.register_udaf(my_avg);

        // doesn't work as it was registered as non lowercase
        let err = plan_and_collect(&ctx, "SELECT MY_AVG(i) FROM t")
            .await
            .unwrap_err();
        assert_eq!(
            err.to_string(),
            "Error during planning: Invalid function \'my_avg\'"
        );

        // Can call it if you put quotes
        let result = plan_and_collect(&ctx, "SELECT \"MY_AVG\"(i) FROM t").await?;

        let expected = vec![
            "+-------------+",
            "| MY_AVG(t.i) |",
            "+-------------+",
            "| 1           |",
            "+-------------+",
        ];
        assert_batches_eq!(expected, &result);

        Ok(())
    }

    #[tokio::test]
    async fn query_csv_with_custom_partition_extension() -> Result<()> {
        let tmp_dir = TempDir::new()?;

        // The main stipulation of this test: use a file extension that isn't .csv.
        let file_extension = ".tst";

        let ctx = SessionContext::new();
        let schema = populate_csv_partitions(&tmp_dir, 2, file_extension)?;
        ctx.register_csv(
            "test",
            tmp_dir.path().to_str().unwrap(),
            CsvReadOptions::new()
                .schema(&schema)
                .file_extension(file_extension),
        )
        .await?;
        let results =
            plan_and_collect(&ctx, "SELECT SUM(c1), SUM(c2), COUNT(*) FROM test").await?;

        assert_eq!(results.len(), 1);
        let expected = vec![
            "+--------------+--------------+-----------------+",
            "| SUM(test.c1) | SUM(test.c2) | COUNT(UInt8(1)) |",
            "+--------------+--------------+-----------------+",
            "| 10           | 110          | 20              |",
            "+--------------+--------------+-----------------+",
        ];
        assert_batches_eq!(expected, &results);

        Ok(())
    }

    #[tokio::test]
    async fn send_context_to_threads() -> Result<()> {
        // ensure SessionContexts can be used in a multi-threaded
        // environment. Usecase is for concurrent planing.
        let tmp_dir = TempDir::new()?;
        let partition_count = 4;
        let ctx = Arc::new(create_ctx(&tmp_dir, partition_count).await?);

        let threads: Vec<_> = (0..2)
            .map(|_| ctx.clone())
            .map(|ctx| {
                tokio::spawn(async move {
                    // Ensure we can create logical plan code on a separate thread.
                    ctx.sql("SELECT c1, c2 FROM test WHERE c1 > 0 AND c1 < 3")
                        .await
                })
            })
            .collect();

        for handle in threads {
            handle.await.unwrap().unwrap();
        }
        Ok(())
    }

    #[tokio::test]
    async fn with_listing_schema_provider() -> Result<()> {
        let path = PathBuf::from(env!("CARGO_MANIFEST_DIR"));
        let path = path.join("tests/tpch-csv");
        let url = format!("file://{}", path.display());

        let rt_cfg = RuntimeConfig::new();
        let runtime = Arc::new(RuntimeEnv::new(rt_cfg).unwrap());
        let cfg = SessionConfig::new()
            .set_str("datafusion.catalog.location", url.as_str())
            .set_str("datafusion.catalog.type", "CSV")
            .set_str("datafusion.catalog.has_header", "true");
        let session_state = SessionState::with_config_rt(cfg, runtime);
        let ctx = SessionContext::with_state(session_state);
        ctx.refresh_catalogs().await?;

        let result =
            plan_and_collect(&ctx, "select c_name from default.customer limit 3;")
                .await?;

        let actual = arrow::util::pretty::pretty_format_batches(&result)
            .unwrap()
            .to_string();
        let expected = r#"+--------------------+
| c_name             |
+--------------------+
| Customer#000000002 |
| Customer#000000003 |
| Customer#000000004 |
+--------------------+"#;
        assert_eq!(actual, expected);

        Ok(())
    }

    #[tokio::test]
    async fn custom_query_planner() -> Result<()> {
        let runtime = Arc::new(RuntimeEnv::default());
        let session_state = SessionState::with_config_rt(SessionConfig::new(), runtime)
            .with_query_planner(Arc::new(MyQueryPlanner {}));
        let ctx = SessionContext::with_state(session_state);

        let df = ctx.sql("SELECT 1").await?;
        df.collect().await.expect_err("query not supported");
        Ok(())
    }

    #[tokio::test]
    async fn disabled_default_catalog_and_schema() -> Result<()> {
        let ctx = SessionContext::with_config(
            SessionConfig::new().with_create_default_catalog_and_schema(false),
        );

        assert!(matches!(
            ctx.register_table("test", test::table_with_sequence(1, 1)?),
            Err(DataFusionError::Plan(_))
        ));

        assert!(matches!(
            ctx.sql("select * from datafusion.public.test").await,
            Err(DataFusionError::Plan(_))
        ));

        Ok(())
    }

    #[tokio::test]
    async fn custom_catalog_and_schema() {
        let config = SessionConfig::new()
            .with_create_default_catalog_and_schema(true)
            .with_default_catalog_and_schema("my_catalog", "my_schema");
        catalog_and_schema_test(config).await;
    }

    #[tokio::test]
    async fn custom_catalog_and_schema_no_default() {
        let config = SessionConfig::new()
            .with_create_default_catalog_and_schema(false)
            .with_default_catalog_and_schema("my_catalog", "my_schema");
        catalog_and_schema_test(config).await;
    }

    #[tokio::test]
    async fn custom_catalog_and_schema_and_information_schema() {
        let config = SessionConfig::new()
            .with_create_default_catalog_and_schema(true)
            .with_information_schema(true)
            .with_default_catalog_and_schema("my_catalog", "my_schema");
        catalog_and_schema_test(config).await;
    }

    async fn catalog_and_schema_test(config: SessionConfig) {
        let ctx = SessionContext::with_config(config);
        let catalog = MemoryCatalogProvider::new();
        let schema = MemorySchemaProvider::new();
        schema
            .register_table("test".to_owned(), test::table_with_sequence(1, 1).unwrap())
            .unwrap();
        catalog
            .register_schema("my_schema", Arc::new(schema))
            .unwrap();
        ctx.register_catalog("my_catalog", Arc::new(catalog));

        for table_ref in &["my_catalog.my_schema.test", "my_schema.test", "test"] {
            let result = plan_and_collect(
                &ctx,
                &format!("SELECT COUNT(*) AS count FROM {table_ref}"),
            )
            .await
            .unwrap();

            let expected = vec![
                "+-------+",
                "| count |",
                "+-------+",
                "| 1     |",
                "+-------+",
            ];
            assert_batches_eq!(expected, &result);
        }
    }

    #[tokio::test]
    async fn cross_catalog_access() -> Result<()> {
        let ctx = SessionContext::new();

        let catalog_a = MemoryCatalogProvider::new();
        let schema_a = MemorySchemaProvider::new();
        schema_a
            .register_table("table_a".to_owned(), test::table_with_sequence(1, 1)?)?;
        catalog_a.register_schema("schema_a", Arc::new(schema_a))?;
        ctx.register_catalog("catalog_a", Arc::new(catalog_a));

        let catalog_b = MemoryCatalogProvider::new();
        let schema_b = MemorySchemaProvider::new();
        schema_b
            .register_table("table_b".to_owned(), test::table_with_sequence(1, 2)?)?;
        catalog_b.register_schema("schema_b", Arc::new(schema_b))?;
        ctx.register_catalog("catalog_b", Arc::new(catalog_b));

        let result = plan_and_collect(
            &ctx,
            "SELECT cat, SUM(i) AS total FROM (
                    SELECT i, 'a' AS cat FROM catalog_a.schema_a.table_a
                    UNION ALL
                    SELECT i, 'b' AS cat FROM catalog_b.schema_b.table_b
                ) AS all
                GROUP BY cat
                ORDER BY cat
                ",
        )
        .await?;

        let expected = vec![
            "+-----+-------+",
            "| cat | total |",
            "+-----+-------+",
            "| a   | 1     |",
            "| b   | 3     |",
            "+-----+-------+",
        ];
        assert_batches_eq!(expected, &result);

        Ok(())
    }

    #[tokio::test]
    async fn catalogs_not_leaked() {
        // the information schema used to introduce cyclic Arcs
        let ctx = SessionContext::with_config(
            SessionConfig::new().with_information_schema(true),
        );

        // register a single catalog
        let catalog = Arc::new(MemoryCatalogProvider::new());
        let catalog_weak = Arc::downgrade(&catalog);
        ctx.register_catalog("my_catalog", catalog);

        let catalog_list_weak = {
            let state = ctx.state.read();
            Arc::downgrade(&state.catalog_list)
        };

        drop(ctx);

        assert_eq!(Weak::strong_count(&catalog_list_weak), 0);
        assert_eq!(Weak::strong_count(&catalog_weak), 0);
    }

    #[tokio::test]
    async fn sql_create_schema() -> Result<()> {
        // the information schema used to introduce cyclic Arcs
        let ctx = SessionContext::with_config(
            SessionConfig::new().with_information_schema(true),
        );

        // Create schema
        ctx.sql("CREATE SCHEMA abc").await?.collect().await?;

        // Add table to schema
        ctx.sql("CREATE TABLE abc.y AS VALUES (1,2,3)")
            .await?
            .collect()
            .await?;

        // Check table exists in schema
        let results = ctx.sql("SELECT * FROM information_schema.tables WHERE table_schema='abc' AND table_name = 'y'").await.unwrap().collect().await.unwrap();

        assert_eq!(results[0].num_rows(), 1);
        Ok(())
    }

    #[tokio::test]
    async fn sql_create_catalog() -> Result<()> {
        // the information schema used to introduce cyclic Arcs
        let ctx = SessionContext::with_config(
            SessionConfig::new().with_information_schema(true),
        );

        // Create catalog
        ctx.sql("CREATE DATABASE test").await?.collect().await?;

        // Create schema
        ctx.sql("CREATE SCHEMA test.abc").await?.collect().await?;

        // Add table to schema
        ctx.sql("CREATE TABLE test.abc.y AS VALUES (1,2,3)")
            .await?
            .collect()
            .await?;

        // Check table exists in schema
        let results = ctx.sql("SELECT * FROM information_schema.tables WHERE table_catalog='test' AND table_schema='abc' AND table_name = 'y'").await.unwrap().collect().await.unwrap();

        assert_eq!(results[0].num_rows(), 1);
        Ok(())
    }

    #[tokio::test]
    async fn read_with_glob_path() -> Result<()> {
        let ctx = SessionContext::new();

        let df = ctx
            .read_parquet(
                format!("{}/alltypes_plain*.parquet", parquet_test_data()),
                ParquetReadOptions::default(),
            )
            .await?;
        let results = df.collect().await?;
        let total_rows: usize = results.iter().map(|rb| rb.num_rows()).sum();
        // alltypes_plain.parquet = 8 rows, alltypes_plain.snappy.parquet = 2 rows, alltypes_dictionary.parquet = 2 rows
        assert_eq!(total_rows, 10);
        Ok(())
    }

    #[tokio::test]
    async fn read_with_glob_path_issue_2465() -> Result<()> {
        let ctx = SessionContext::new();

        let df = ctx
            .read_parquet(
                // it was reported that when a path contains // (two consecutive separator) no files were found
                // in this test, regardless of parquet_test_data() value, our path now contains a //
                format!("{}/..//*/alltypes_plain*.parquet", parquet_test_data()),
                ParquetReadOptions::default(),
            )
            .await?;
        let results = df.collect().await?;
        let total_rows: usize = results.iter().map(|rb| rb.num_rows()).sum();
        // alltypes_plain.parquet = 8 rows, alltypes_plain.snappy.parquet = 2 rows, alltypes_dictionary.parquet = 2 rows
        assert_eq!(total_rows, 10);
        Ok(())
    }

    #[tokio::test]
    async fn read_from_registered_table_with_glob_path() -> Result<()> {
        let ctx = SessionContext::new();

        ctx.register_parquet(
            "test",
            &format!("{}/alltypes_plain*.parquet", parquet_test_data()),
            ParquetReadOptions::default(),
        )
        .await?;
        let df = ctx.sql("SELECT * FROM test").await?;
        let results = df.collect().await?;
        let total_rows: usize = results.iter().map(|rb| rb.num_rows()).sum();
        // alltypes_plain.parquet = 8 rows, alltypes_plain.snappy.parquet = 2 rows, alltypes_dictionary.parquet = 2 rows
        assert_eq!(total_rows, 10);
        Ok(())
    }

    struct MyPhysicalPlanner {}

    #[async_trait]
    impl PhysicalPlanner for MyPhysicalPlanner {
        async fn create_physical_plan(
            &self,
            _logical_plan: &LogicalPlan,
            _session_state: &SessionState,
        ) -> Result<Arc<dyn ExecutionPlan>> {
            Err(DataFusionError::NotImplemented(
                "query not supported".to_string(),
            ))
        }

        fn create_physical_expr(
            &self,
            _expr: &Expr,
            _input_dfschema: &crate::common::DFSchema,
            _input_schema: &Schema,
            _session_state: &SessionState,
        ) -> Result<Arc<dyn crate::physical_plan::PhysicalExpr>> {
            unimplemented!()
        }
    }

    struct MyQueryPlanner {}

    #[async_trait]
    impl QueryPlanner for MyQueryPlanner {
        async fn create_physical_plan(
            &self,
            logical_plan: &LogicalPlan,
            session_state: &SessionState,
        ) -> Result<Arc<dyn ExecutionPlan>> {
            let physical_planner = MyPhysicalPlanner {};
            physical_planner
                .create_physical_plan(logical_plan, session_state)
                .await
        }
    }

    /// Execute SQL and return results
    async fn plan_and_collect(
        ctx: &SessionContext,
        sql: &str,
    ) -> Result<Vec<RecordBatch>> {
        ctx.sql(sql).await?.collect().await
    }

    /// Generate CSV partitions within the supplied directory
    fn populate_csv_partitions(
        tmp_dir: &TempDir,
        partition_count: usize,
        file_extension: &str,
    ) -> Result<SchemaRef> {
        // define schema for data source (csv file)
        let schema = Arc::new(Schema::new(vec![
            Field::new("c1", DataType::UInt32, false),
            Field::new("c2", DataType::UInt64, false),
            Field::new("c3", DataType::Boolean, false),
        ]));

        // generate a partitioned file
        for partition in 0..partition_count {
            let filename = format!("partition-{partition}.{file_extension}");
            let file_path = tmp_dir.path().join(filename);
            let mut file = File::create(file_path)?;

            // generate some data
            for i in 0..=10 {
                let data = format!("{},{},{}\n", partition, i, i % 2 == 0);
                file.write_all(data.as_bytes())?;
            }
        }

        Ok(schema)
    }

    /// Generate a partitioned CSV file and register it with an execution context
    async fn create_ctx(
        tmp_dir: &TempDir,
        partition_count: usize,
    ) -> Result<SessionContext> {
        let ctx =
            SessionContext::with_config(SessionConfig::new().with_target_partitions(8));

        let schema = populate_csv_partitions(tmp_dir, partition_count, ".csv")?;

        // register csv file with the execution context
        ctx.register_csv(
            "test",
            tmp_dir.path().to_str().unwrap(),
            CsvReadOptions::new().schema(&schema),
        )
        .await?;

        Ok(ctx)
    }

    // Test for compilation error when calling read_* functions from an #[async_trait] function.
    // See https://github.com/apache/arrow-datafusion/issues/1154
    #[async_trait]
    trait CallReadTrait {
        async fn call_read_csv(&self) -> DataFrame;
        async fn call_read_avro(&self) -> DataFrame;
        async fn call_read_parquet(&self) -> DataFrame;
    }

    struct CallRead {}

    #[async_trait]
    impl CallReadTrait for CallRead {
        async fn call_read_csv(&self) -> DataFrame {
            let ctx = SessionContext::new();
            ctx.read_csv("dummy", CsvReadOptions::new()).await.unwrap()
        }

        async fn call_read_avro(&self) -> DataFrame {
            let ctx = SessionContext::new();
            ctx.read_avro("dummy", AvroReadOptions::default())
                .await
                .unwrap()
        }

        async fn call_read_parquet(&self) -> DataFrame {
            let ctx = SessionContext::new();
            ctx.read_parquet("dummy", ParquetReadOptions::default())
                .await
                .unwrap()
        }
    }
}<|MERGE_RESOLUTION|>--- conflicted
+++ resolved
@@ -1568,28 +1568,10 @@
         // These cases typically arise when we have reversible window expressions or deep subqueries.
         // The rule below performs this analysis and removes unnecessary sorts.
         physical_optimizers.push(Arc::new(OptimizeSorts::new()));
-<<<<<<< HEAD
-        // The CoalesceBatches rule will not influence the distribution and ordering of the whole
-        // plan tree. Therefore, to avoid influencing other rules, it should be run at last.
-        if config
-            .config_options
-            .get_bool(OPT_COALESCE_BATCHES)
-            .unwrap_or_default()
-        {
-            physical_optimizers.push(Arc::new(CoalesceBatches::new(
-                config
-                    .config_options
-                    .get_u64(OPT_COALESCE_TARGET_BATCH_SIZE)
-                    .unwrap_or_default()
-                    .try_into()
-                    .unwrap(),
-            )));
-=======
-        // It will not influence the distribution and ordering of the whole plan tree.
-        // Therefore, to avoid influencing other rules, it should be run at last.
+        // The CoalesceBatches rule will not influence the distribution and ordering of the
+        // whole plan tree. Therefore, to avoid influencing other rules, it should be run last.
         if config.coalesce_batches() {
             physical_optimizers.push(Arc::new(CoalesceBatches::new(config.batch_size())));
->>>>>>> cf45eb90
         }
         // The PipelineChecker rule will reject non-runnable query plans that use
         // pipeline-breaking operators on infinite input(s). The rule generates a
