--- conflicted
+++ resolved
@@ -28,15 +28,11 @@
     optimizer::optimizer::Optimizer,
     physical_optimizer::optimizer::{PhysicalOptimizer, PhysicalOptimizerRule},
 };
-<<<<<<< HEAD
 use datafusion_common::{
     alias::AliasGenerator,
-    plan_err,
+    not_impl_err, plan_err,
     tree_node::{TreeNode, TreeNodeVisitor, VisitRecursion},
 };
-=======
-use datafusion_common::{alias::AliasGenerator, not_impl_err, plan_err};
->>>>>>> 6aa423b7
 use datafusion_execution::registry::SerializerRegistry;
 use datafusion_expr::{
     logical_plan::{DdlStatement, Statement},
