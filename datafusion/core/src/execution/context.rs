// Licensed to the Apache Software Foundation (ASF) under one
// or more contributor license agreements.  See the NOTICE file
// distributed with this work for additional information
// regarding copyright ownership.  The ASF licenses this file
// to you under the Apache License, Version 2.0 (the
// "License"); you may not use this file except in compliance
// with the License.  You may obtain a copy of the License at
//
//   http://www.apache.org/licenses/LICENSE-2.0
//
// Unless required by applicable law or agreed to in writing,
// software distributed under the License is distributed on an
// "AS IS" BASIS, WITHOUT WARRANTIES OR CONDITIONS OF ANY
// KIND, either express or implied.  See the License for the
// specific language governing permissions and limitations
// under the License.

//! SessionContext contains methods for registering data sources and executing queries
use crate::{
    catalog::catalog::{CatalogList, MemoryCatalogList},
    datasource::listing::{ListingOptions, ListingTable},
    datasource::{MemTable, ViewTable},
    logical_expr::{PlanType, ToStringifiedPlan},
    optimizer::optimizer::Optimizer,
    physical_optimizer::{
        aggregate_statistics::AggregateStatistics, join_selection::JoinSelection,
        optimizer::PhysicalOptimizerRule,
    },
};
pub use datafusion_physical_expr::execution_props::ExecutionProps;
use datafusion_physical_expr::var_provider::is_system_variables;
use parking_lot::RwLock;
use std::sync::Arc;
use std::{
    any::{Any, TypeId},
    hash::{BuildHasherDefault, Hasher},
    string::String,
};
use std::{
    collections::{HashMap, HashSet},
    fmt::Debug,
};

use arrow::datatypes::{DataType, SchemaRef};
use arrow::record_batch::RecordBatch;

use crate::catalog::{
    catalog::{CatalogProvider, MemoryCatalogProvider},
    schema::{MemorySchemaProvider, SchemaProvider},
};
use crate::dataframe::DataFrame;
use crate::datasource::{
    listing::{ListingTableConfig, ListingTableUrl},
    provider_as_source, TableProvider,
};
use crate::error::{DataFusionError, Result};
use crate::logical_expr::{
    CreateCatalog, CreateCatalogSchema, CreateExternalTable, CreateMemoryTable,
    CreateView, DropTable, DropView, Explain, LogicalPlan, LogicalPlanBuilder,
    SetVariable, TableSource, TableType, UNNAMED_TABLE,
};
use crate::optimizer::{OptimizerContext, OptimizerRule};
use datafusion_sql::{ResolvedTableReference, TableReference};

use crate::physical_optimizer::coalesce_batches::CoalesceBatches;
use crate::physical_optimizer::repartition::Repartition;

<<<<<<< HEAD
use crate::config::ConfigOptions;
=======
use crate::config::{
    ConfigOptions, OPT_BATCH_SIZE, OPT_COALESCE_BATCHES,
    OPT_ENABLE_ROUND_ROBIN_REPARTITION, OPT_FILTER_NULL_JOIN_KEYS,
    OPT_OPTIMIZER_MAX_PASSES, OPT_OPTIMIZER_SKIP_FAILED_RULES,
};
>>>>>>> f7477dc5
use crate::execution::{runtime_env::RuntimeEnv, FunctionRegistry};
use crate::physical_optimizer::enforcement::BasicEnforcement;
use crate::physical_plan::file_format::{plan_to_csv, plan_to_json, plan_to_parquet};
use crate::physical_plan::planner::DefaultPhysicalPlanner;
use crate::physical_plan::udaf::AggregateUDF;
use crate::physical_plan::udf::ScalarUDF;
use crate::physical_plan::ExecutionPlan;
use crate::physical_plan::PhysicalPlanner;
use crate::variable::{VarProvider, VarType};
use async_trait::async_trait;
use chrono::{DateTime, Utc};
use datafusion_common::ScalarValue;
use datafusion_sql::{
    parser::DFParser,
    planner::{ContextProvider, SqlToRel},
};
use parquet::file::properties::WriterProperties;
use url::Url;

use crate::catalog::information_schema::{InformationSchemaProvider, INFORMATION_SCHEMA};
use crate::catalog::listing_schema::ListingSchemaProvider;
use crate::datasource::object_store::ObjectStoreUrl;
use crate::execution::memory_pool::MemoryPool;
use crate::physical_optimizer::global_sort_selection::GlobalSortSelection;
use crate::physical_optimizer::optimize_sorts::OptimizeSorts;
use crate::physical_optimizer::pipeline_checker::PipelineChecker;
use crate::physical_optimizer::pipeline_fixer::PipelineFixer;
use uuid::Uuid;

use super::options::{
    AvroReadOptions, CsvReadOptions, NdJsonReadOptions, ParquetReadOptions,
};

/// The default catalog name - this impacts what SQL queries use if not specified
const DEFAULT_CATALOG: &str = "datafusion";
/// The default schema name - this impacts what SQL queries use if not specified
const DEFAULT_SCHEMA: &str = "public";

/// SessionContext is the main interface for executing queries with DataFusion. It stands for
/// the connection between user and DataFusion/Ballista cluster.
/// The context provides the following functionality
///
/// * Create DataFrame from a CSV or Parquet data source.
/// * Register a CSV or Parquet data source as a table that can be referenced from a SQL query.
/// * Register a custom data source that can be referenced from a SQL query.
/// * Execution a SQL query
///
/// The following example demonstrates how to use the context to execute a query against a CSV
/// data source using the DataFrame API:
///
/// ```
/// use datafusion::prelude::*;
/// # use datafusion::error::Result;
/// # #[tokio::main]
/// # async fn main() -> Result<()> {
/// let ctx = SessionContext::new();
/// let df = ctx.read_csv("tests/example.csv", CsvReadOptions::new()).await?;
/// let df = df.filter(col("a").lt_eq(col("b")))?
///            .aggregate(vec![col("a")], vec![min(col("b"))])?
///            .limit(0, Some(100))?;
/// let results = df.collect();
/// # Ok(())
/// # }
/// ```
///
/// The following example demonstrates how to execute the same query using SQL:
///
/// ```
/// use datafusion::prelude::*;
///
/// # use datafusion::error::Result;
/// # #[tokio::main]
/// # async fn main() -> Result<()> {
/// let mut ctx = SessionContext::new();
/// ctx.register_csv("example", "tests/example.csv", CsvReadOptions::new()).await?;
/// let results = ctx.sql("SELECT a, MIN(b) FROM example GROUP BY a LIMIT 100").await?;
/// # Ok(())
/// # }
/// ```
#[derive(Clone)]
pub struct SessionContext {
    /// Uuid for the session
    session_id: String,
    /// Session start time
    session_start_time: DateTime<Utc>,
    /// Shared session state for the session
    state: Arc<RwLock<SessionState>>,
}

impl Default for SessionContext {
    fn default() -> Self {
        Self::new()
    }
}

impl SessionContext {
    /// Creates a new execution context using a default session configuration.
    pub fn new() -> Self {
        Self::with_config(SessionConfig::new())
    }

    /// Finds any ListSchemaProviders and instructs them to reload tables from "disk"
    pub async fn refresh_catalogs(&self) -> Result<()> {
        let cat_names = self.catalog_names().clone();
        for cat_name in cat_names.iter() {
            let cat = self.catalog(cat_name.as_str()).ok_or_else(|| {
                DataFusionError::Internal("Catalog not found!".to_string())
            })?;
            for schema_name in cat.schema_names() {
                let schema = cat.schema(schema_name.as_str()).ok_or_else(|| {
                    DataFusionError::Internal("Schema not found!".to_string())
                })?;
                let lister = schema.as_any().downcast_ref::<ListingSchemaProvider>();
                if let Some(lister) = lister {
                    lister.refresh(&self.state()).await?;
                }
            }
        }
        Ok(())
    }

    /// Creates a new session context using the provided session configuration.
    pub fn with_config(config: SessionConfig) -> Self {
        let runtime = Arc::new(RuntimeEnv::default());
        Self::with_config_rt(config, runtime)
    }

    /// Creates a new session context using the provided configuration and RuntimeEnv.
    pub fn with_config_rt(config: SessionConfig, runtime: Arc<RuntimeEnv>) -> Self {
        let state = SessionState::with_config_rt(config, runtime);
        Self::with_state(state)
    }

    /// Creates a new session context using the provided session state.
    pub fn with_state(state: SessionState) -> Self {
        Self {
            session_id: state.session_id.clone(),
            session_start_time: Utc::now(),
            state: Arc::new(RwLock::new(state)),
        }
    }

    /// Returns the time this session was created
    pub fn session_start_time(&self) -> DateTime<Utc> {
        self.session_start_time
    }

    /// Registers the [`RecordBatch`] as the specified table name
    pub fn register_batch(
        &self,
        table_name: &str,
        batch: RecordBatch,
    ) -> Result<Option<Arc<dyn TableProvider>>> {
        let table = MemTable::try_new(batch.schema(), vec![vec![batch]])?;
        self.register_table(TableReference::Bare { table: table_name }, Arc::new(table))
    }

    /// Return the [RuntimeEnv] used to run queries with this [SessionContext]
    pub fn runtime_env(&self) -> Arc<RuntimeEnv> {
        self.state.read().runtime_env.clone()
    }

    /// Return the session_id of this Session
    pub fn session_id(&self) -> String {
        self.session_id.clone()
    }

    /// Return a copied version of config for this Session
    pub fn copied_config(&self) -> SessionConfig {
        self.state.read().config.clone()
    }

    /// Creates a [`DataFrame`] that will execute a SQL query.
    ///
    /// This method is `async` because queries of type `CREATE EXTERNAL TABLE`
    /// might require the schema to be inferred.
    pub async fn sql(&self, sql: &str) -> Result<DataFrame> {
        let mut statements = DFParser::parse_sql(sql)?;
        if statements.len() != 1 {
            return Err(DataFusionError::NotImplemented(
                "The context currently only supports a single SQL statement".to_string(),
            ));
        }

        // create a query planner
        let plan = {
            // TODO: Move catalog off SessionState onto SessionContext
            let state = self.state.read();
            let query_planner = SqlToRel::new(&*state);
            query_planner.statement_to_plan(statements.pop_front().unwrap())?
        };

        match plan {
            LogicalPlan::CreateExternalTable(cmd) => {
                self.create_external_table(&cmd).await
            }

            LogicalPlan::CreateMemoryTable(CreateMemoryTable {
                name,
                input,
                if_not_exists,
                or_replace,
            }) => {
                let input = Arc::try_unwrap(input).unwrap_or_else(|e| e.as_ref().clone());
                let table = self.table(&name);

                match (if_not_exists, or_replace, table) {
                    (true, false, Ok(_)) => self.return_empty_dataframe(),
                    (false, true, Ok(_)) => {
                        self.deregister_table(&name)?;
                        let schema = Arc::new(input.schema().as_ref().into());
                        let physical = DataFrame::new(self.state(), input);

                        let batches: Vec<_> = physical.collect_partitioned().await?;
                        let table = Arc::new(MemTable::try_new(schema, batches)?);

                        self.register_table(&name, table)?;
                        self.return_empty_dataframe()
                    }
                    (true, true, Ok(_)) => Err(DataFusionError::Execution(
                        "'IF NOT EXISTS' cannot coexist with 'REPLACE'".to_string(),
                    )),
                    (_, _, Err(_)) => {
                        let schema = Arc::new(input.schema().as_ref().into());
                        let physical = DataFrame::new(self.state(), input);

                        let batches: Vec<_> = physical.collect_partitioned().await?;
                        let table = Arc::new(MemTable::try_new(schema, batches)?);

                        self.register_table(&name, table)?;
                        self.return_empty_dataframe()
                    }
                    (false, false, Ok(_)) => Err(DataFusionError::Execution(format!(
                        "Table '{name}' already exists"
                    ))),
                }
            }

            LogicalPlan::CreateView(CreateView {
                name,
                input,
                or_replace,
                definition,
            }) => {
                let view = self.table(&name);

                match (or_replace, view) {
                    (true, Ok(_)) => {
                        self.deregister_table(&name)?;
                        let table =
                            Arc::new(ViewTable::try_new((*input).clone(), definition)?);

                        self.register_table(&name, table)?;
                        self.return_empty_dataframe()
                    }
                    (_, Err(_)) => {
                        let table =
                            Arc::new(ViewTable::try_new((*input).clone(), definition)?);

                        self.register_table(&name, table)?;
                        self.return_empty_dataframe()
                    }
                    (false, Ok(_)) => Err(DataFusionError::Execution(format!(
                        "Table '{name}' already exists"
                    ))),
                }
            }

            LogicalPlan::DropTable(DropTable {
                name, if_exists, ..
            }) => {
                let result = self.find_and_deregister(&name, TableType::Base);
                match (result, if_exists) {
                    (Ok(true), _) => self.return_empty_dataframe(),
                    (_, true) => self.return_empty_dataframe(),
                    (_, _) => Err(DataFusionError::Execution(format!(
                        "Table '{name}' doesn't exist."
                    ))),
                }
            }

            LogicalPlan::DropView(DropView {
                name, if_exists, ..
            }) => {
                let result = self.find_and_deregister(&name, TableType::View);
                match (result, if_exists) {
                    (Ok(true), _) => self.return_empty_dataframe(),
                    (_, true) => self.return_empty_dataframe(),
                    (_, _) => Err(DataFusionError::Execution(format!(
                        "View '{name}' doesn't exist."
                    ))),
                }
            }

            LogicalPlan::SetVariable(SetVariable {
                variable, value, ..
            }) => {
                let mut state = self.state.write();
                let config_options = &mut state.config.options;
                config_options.set(&variable, &value)?;
                drop(state);

                self.return_empty_dataframe()
            }

            LogicalPlan::CreateCatalogSchema(CreateCatalogSchema {
                schema_name,
                if_not_exists,
                ..
            }) => {
                // sqlparser doesnt accept database / catalog as parameter to CREATE SCHEMA
                // so for now, we default to default catalog
                let tokens: Vec<&str> = schema_name.split('.').collect();
                let (catalog, schema_name) = match tokens.len() {
                    1 => Ok((DEFAULT_CATALOG, schema_name.as_str())),
                    2 => Ok((tokens[0], tokens[1])),
                    _ => Err(DataFusionError::Execution(format!(
                        "Unable to parse catalog from {schema_name}"
                    ))),
                }?;
                let catalog = self.catalog(catalog).ok_or_else(|| {
                    DataFusionError::Execution(format!(
                        "Missing '{DEFAULT_CATALOG}' catalog"
                    ))
                })?;

                let schema = catalog.schema(schema_name);

                match (if_not_exists, schema) {
                    (true, Some(_)) => self.return_empty_dataframe(),
                    (true, None) | (false, None) => {
                        let schema = Arc::new(MemorySchemaProvider::new());
                        catalog.register_schema(schema_name, schema)?;
                        self.return_empty_dataframe()
                    }
                    (false, Some(_)) => Err(DataFusionError::Execution(format!(
                        "Schema '{schema_name}' already exists"
                    ))),
                }
            }
            LogicalPlan::CreateCatalog(CreateCatalog {
                catalog_name,
                if_not_exists,
                ..
            }) => {
                let catalog = self.catalog(catalog_name.as_str());

                match (if_not_exists, catalog) {
                    (true, Some(_)) => self.return_empty_dataframe(),
                    (true, None) | (false, None) => {
                        let new_catalog = Arc::new(MemoryCatalogProvider::new());
                        self.state
                            .write()
                            .catalog_list
                            .register_catalog(catalog_name, new_catalog);
                        self.return_empty_dataframe()
                    }
                    (false, Some(_)) => Err(DataFusionError::Execution(format!(
                        "Catalog '{catalog_name}' already exists"
                    ))),
                }
            }

            plan => Ok(DataFrame::new(self.state(), plan)),
        }
    }

    // return an empty dataframe
    fn return_empty_dataframe(&self) -> Result<DataFrame> {
        let plan = LogicalPlanBuilder::empty(false).build()?;
        Ok(DataFrame::new(self.state(), plan))
    }

    async fn create_external_table(
        &self,
        cmd: &CreateExternalTable,
    ) -> Result<DataFrame> {
        let table_provider: Arc<dyn TableProvider> =
            self.create_custom_table(cmd).await?;

        let table = self.table(&cmd.name);
        match (cmd.if_not_exists, table) {
            (true, Ok(_)) => self.return_empty_dataframe(),
            (_, Err(_)) => {
                self.register_table(&cmd.name, table_provider)?;
                self.return_empty_dataframe()
            }
            (false, Ok(_)) => Err(DataFusionError::Execution(format!(
                "Table '{}' already exists",
                cmd.name
            ))),
        }
    }

    async fn create_custom_table(
        &self,
        cmd: &CreateExternalTable,
    ) -> Result<Arc<dyn TableProvider>> {
        let state = self.state.read().clone();
        let file_type = cmd.file_type.to_uppercase();
        let factory = &state
            .runtime_env
            .table_factories
            .get(file_type.as_str())
            .ok_or_else(|| {
                DataFusionError::Execution(format!(
                    "Unable to find factory for {}",
                    cmd.file_type
                ))
            })?;
        let table = (*factory).create(&state, cmd).await?;
        Ok(table)
    }

    fn find_and_deregister<'a>(
        &self,
        table_ref: impl Into<TableReference<'a>>,
        table_type: TableType,
    ) -> Result<bool> {
        let table_ref = table_ref.into();
        let table_provider = self
            .state
            .read()
            .schema_for_ref(table_ref)?
            .table(table_ref.table());

        if let Some(table_provider) = table_provider {
            if table_provider.table_type() == table_type {
                self.deregister_table(table_ref)?;
                return Ok(true);
            }
        }
        Ok(false)
    }
    /// Creates a logical plan.
    ///
    /// This function is intended for internal use and should not be called directly.
    #[deprecated(note = "Use SessionContext::sql which snapshots the SessionState")]
    pub fn create_logical_plan(&self, sql: &str) -> Result<LogicalPlan> {
        let mut statements = DFParser::parse_sql(sql)?;

        if statements.len() != 1 {
            return Err(DataFusionError::NotImplemented(
                "The context currently only supports a single SQL statement".to_string(),
            ));
        }

        // create a query planner
        let state = self.state.read().clone();
        let query_planner = SqlToRel::new(&state);
        query_planner.statement_to_plan(statements.pop_front().unwrap())
    }

    /// Registers a variable provider within this context.
    pub fn register_variable(
        &self,
        variable_type: VarType,
        provider: Arc<dyn VarProvider + Send + Sync>,
    ) {
        self.state
            .write()
            .execution_props
            .add_var_provider(variable_type, provider);
    }

    /// Registers a scalar UDF within this context.
    ///
    /// Note in SQL queries, function names are looked up using
    /// lowercase unless the query uses quotes. For example,
    ///
    /// `SELECT MY_FUNC(x)...` will look for a function named `"my_func"`
    /// `SELECT "my_FUNC"(x)` will look for a function named `"my_FUNC"`
    pub fn register_udf(&self, f: ScalarUDF) {
        self.state
            .write()
            .scalar_functions
            .insert(f.name.clone(), Arc::new(f));
    }

    /// Registers an aggregate UDF within this context.
    ///
    /// Note in SQL queries, aggregate names are looked up using
    /// lowercase unless the query uses quotes. For example,
    ///
    /// `SELECT MY_UDAF(x)...` will look for an aggregate named `"my_udaf"`
    /// `SELECT "my_UDAF"(x)` will look for an aggregate named `"my_UDAF"`
    pub fn register_udaf(&self, f: AggregateUDF) {
        self.state
            .write()
            .aggregate_functions
            .insert(f.name.clone(), Arc::new(f));
    }

    /// Creates a [`DataFrame`] for reading an Avro data source.
    pub async fn read_avro(
        &self,
        table_path: impl AsRef<str>,
        options: AvroReadOptions<'_>,
    ) -> Result<DataFrame> {
        let table_path = ListingTableUrl::parse(table_path)?;
        let target_partitions = self.copied_config().target_partitions();

        let listing_options = options.to_listing_options(target_partitions);

        let resolved_schema = match (options.schema, options.infinite) {
            (Some(s), _) => Arc::new(s.to_owned()),
            (None, false) => {
                listing_options
                    .infer_schema(&self.state(), &table_path)
                    .await?
            }
            (None, true) => {
                return Err(DataFusionError::Plan(
                    "Schema inference for infinite data sources is not supported."
                        .to_string(),
                ))
            }
        };

        let config = ListingTableConfig::new(table_path)
            .with_listing_options(listing_options)
            .with_schema(resolved_schema);
        let provider = ListingTable::try_new(config)?;
        self.read_table(Arc::new(provider))
    }

    /// Creates a [`DataFrame`] for reading an Json data source.
    pub async fn read_json(
        &self,
        table_path: impl AsRef<str>,
        options: NdJsonReadOptions<'_>,
    ) -> Result<DataFrame> {
        let table_path = ListingTableUrl::parse(table_path)?;
        let target_partitions = self.copied_config().target_partitions();

        let listing_options = options.to_listing_options(target_partitions);

        let resolved_schema = match (options.schema, options.infinite) {
            (Some(s), _) => Arc::new(s.to_owned()),
            (None, false) => {
                listing_options
                    .infer_schema(&self.state(), &table_path)
                    .await?
            }
            (None, true) => {
                return Err(DataFusionError::Plan(
                    "Schema inference for infinite data sources is not supported."
                        .to_string(),
                ))
            }
        };
        let config = ListingTableConfig::new(table_path)
            .with_listing_options(listing_options)
            .with_schema(resolved_schema);
        let provider = ListingTable::try_new(config)?;

        self.read_table(Arc::new(provider))
    }

    /// Creates an empty DataFrame.
    pub fn read_empty(&self) -> Result<DataFrame> {
        Ok(DataFrame::new(
            self.state(),
            LogicalPlanBuilder::empty(true).build()?,
        ))
    }

    /// Creates a [`DataFrame`] for reading a CSV data source.
    pub async fn read_csv(
        &self,
        table_path: impl AsRef<str>,
        options: CsvReadOptions<'_>,
    ) -> Result<DataFrame> {
        let table_path = ListingTableUrl::parse(table_path)?;
        let target_partitions = self.copied_config().target_partitions();
        let listing_options = options.to_listing_options(target_partitions);
        let resolved_schema = match (options.schema, options.infinite) {
            (Some(s), _) => Arc::new(s.to_owned()),
            (None, false) => {
                listing_options
                    .infer_schema(&self.state(), &table_path)
                    .await?
            }
            (None, true) => {
                return Err(DataFusionError::Plan(
                    "Schema inference for infinite data sources is not supported."
                        .to_string(),
                ))
            }
        };
        let config = ListingTableConfig::new(table_path.clone())
            .with_listing_options(listing_options)
            .with_schema(resolved_schema);

        let provider = ListingTable::try_new(config)?;
        self.read_table(Arc::new(provider))
    }

    /// Creates a [`DataFrame`] for reading a Parquet data source.
    pub async fn read_parquet(
        &self,
        table_path: impl AsRef<str>,
        options: ParquetReadOptions<'_>,
    ) -> Result<DataFrame> {
        let table_path = ListingTableUrl::parse(table_path)?;
        let listing_options = options.to_listing_options(&self.state.read().config);

        // with parquet we resolve the schema in all cases
        let resolved_schema = listing_options
            .infer_schema(&self.state(), &table_path)
            .await?;

        let config = ListingTableConfig::new(table_path)
            .with_listing_options(listing_options)
            .with_schema(resolved_schema);

        let provider = ListingTable::try_new(config)?;
        self.read_table(Arc::new(provider))
    }

    /// Creates a [`DataFrame`] for reading a custom [`TableProvider`].
    pub fn read_table(&self, provider: Arc<dyn TableProvider>) -> Result<DataFrame> {
        Ok(DataFrame::new(
            self.state(),
            LogicalPlanBuilder::scan(UNNAMED_TABLE, provider_as_source(provider), None)?
                .build()?,
        ))
    }

    /// Creates a [`DataFrame`] for reading a [`RecordBatch`]
    pub fn read_batch(&self, batch: RecordBatch) -> Result<DataFrame> {
        let provider = MemTable::try_new(batch.schema(), vec![vec![batch]])?;
        Ok(DataFrame::new(
            self.state(),
            LogicalPlanBuilder::scan(
                UNNAMED_TABLE,
                provider_as_source(Arc::new(provider)),
                None,
            )?
            .build()?,
        ))
    }

    /// Registers a [`ListingTable]` that can assemble multiple files
    /// from locations in an [`ObjectStore`] instance into a single
    /// table.
    ///
    /// This method is `async` because it might need to resolve the schema.
    ///
    /// [`ObjectStore`]: object_store::ObjectStore
    pub async fn register_listing_table(
        &self,
        name: &str,
        table_path: impl AsRef<str>,
        options: ListingOptions,
        provided_schema: Option<SchemaRef>,
        sql_definition: Option<String>,
    ) -> Result<()> {
        let table_path = ListingTableUrl::parse(table_path)?;
        let resolved_schema = match (provided_schema, options.infinite_source) {
            (Some(s), _) => s,
            (None, false) => options.infer_schema(&self.state(), &table_path).await?,
            (None, true) => {
                return Err(DataFusionError::Plan(
                    "Schema inference for infinite data sources is not supported."
                        .to_string(),
                ))
            }
        };
        let config = ListingTableConfig::new(table_path)
            .with_listing_options(options)
            .with_schema(resolved_schema);
        let table = ListingTable::try_new(config)?.with_definition(sql_definition);
        self.register_table(TableReference::Bare { table: name }, Arc::new(table))?;
        Ok(())
    }

    /// Registers a CSV file as a table which can referenced from SQL
    /// statements executed against this context.
    pub async fn register_csv(
        &self,
        name: &str,
        table_path: &str,
        options: CsvReadOptions<'_>,
    ) -> Result<()> {
        let listing_options =
            options.to_listing_options(self.copied_config().target_partitions());

        self.register_listing_table(
            name,
            table_path,
            listing_options,
            options.schema.map(|s| Arc::new(s.to_owned())),
            None,
        )
        .await?;

        Ok(())
    }

    /// Registers a Json file as a table that it can be referenced
    /// from SQL statements executed against this context.
    pub async fn register_json(
        &self,
        name: &str,
        table_path: &str,
        options: NdJsonReadOptions<'_>,
    ) -> Result<()> {
        let listing_options =
            options.to_listing_options(self.copied_config().target_partitions());

        self.register_listing_table(
            name,
            table_path,
            listing_options,
            options.schema.map(|s| Arc::new(s.to_owned())),
            None,
        )
        .await?;
        Ok(())
    }

    /// Registers a Parquet file as a table that can be referenced from SQL
    /// statements executed against this context.
    pub async fn register_parquet(
        &self,
        name: &str,
        table_path: &str,
        options: ParquetReadOptions<'_>,
    ) -> Result<()> {
        let listing_options = options.to_listing_options(&self.state.read().config);

        self.register_listing_table(name, table_path, listing_options, None, None)
            .await?;
        Ok(())
    }

    /// Registers an Avro file as a table that can be referenced from
    /// SQL statements executed against this context.
    pub async fn register_avro(
        &self,
        name: &str,
        table_path: &str,
        options: AvroReadOptions<'_>,
    ) -> Result<()> {
        let listing_options =
            options.to_listing_options(self.copied_config().target_partitions());

        self.register_listing_table(
            name,
            table_path,
            listing_options,
            options.schema.map(|s| Arc::new(s.to_owned())),
            None,
        )
        .await?;
        Ok(())
    }

    /// Registers a named catalog using a custom `CatalogProvider` so that
    /// it can be referenced from SQL statements executed against this
    /// context.
    ///
    /// Returns the [`CatalogProvider`] previously registered for this
    /// name, if any
    pub fn register_catalog(
        &self,
        name: impl Into<String>,
        catalog: Arc<dyn CatalogProvider>,
    ) -> Option<Arc<dyn CatalogProvider>> {
        let name = name.into();
        self.state
            .read()
            .catalog_list
            .register_catalog(name, catalog)
    }

    /// Retrieves the list of available catalog names.
    pub fn catalog_names(&self) -> Vec<String> {
        self.state.read().catalog_list.catalog_names()
    }

    /// Retrieves a [`CatalogProvider`] instance by name
    pub fn catalog(&self, name: &str) -> Option<Arc<dyn CatalogProvider>> {
        self.state.read().catalog_list.catalog(name)
    }

    /// Registers a [`TableProvider`] as a table that can be
    /// referenced from SQL statements executed against this context.
    ///
    /// Returns the [`TableProvider`] previously registered for this
    /// reference, if any
    pub fn register_table<'a>(
        &'a self,
        table_ref: impl Into<TableReference<'a>>,
        provider: Arc<dyn TableProvider>,
    ) -> Result<Option<Arc<dyn TableProvider>>> {
        let table_ref = table_ref.into();
        self.state
            .read()
            .schema_for_ref(table_ref)?
            .register_table(table_ref.table().to_owned(), provider)
    }

    /// Deregisters the given table.
    ///
    /// Returns the registered provider, if any
    pub fn deregister_table<'a>(
        &'a self,
        table_ref: impl Into<TableReference<'a>>,
    ) -> Result<Option<Arc<dyn TableProvider>>> {
        let table_ref = table_ref.into();
        self.state
            .read()
            .schema_for_ref(table_ref)?
            .deregister_table(table_ref.table())
    }

    /// Return true if the specified table exists in the schema provider.
    pub fn table_exist<'a>(
        &'a self,
        table_ref: impl Into<TableReference<'a>>,
    ) -> Result<bool> {
        let table_ref = table_ref.into();
        Ok(self
            .state
            .read()
            .schema_for_ref(table_ref)?
            .table_exist(table_ref.table()))
    }

    /// Retrieves a [`DataFrame`] representing a table previously
    /// registered by calling the [`register_table`] function.
    ///
    /// Returns an error if no table has been registered with the
    /// provided reference.
    ///
    /// [`register_table`]: SessionContext::register_table
    pub fn table<'a>(
        &self,
        table_ref: impl Into<TableReference<'a>>,
    ) -> Result<DataFrame> {
        let table_ref = table_ref.into();
        let provider = self.table_provider(table_ref)?;
        let plan = LogicalPlanBuilder::scan(
            table_ref.table(),
            provider_as_source(Arc::clone(&provider)),
            None,
        )?
        .build()?;
        Ok(DataFrame::new(self.state(), plan))
    }

    /// Return a [`TabelProvider`] for the specified table.
    pub fn table_provider<'a>(
        &self,
        table_ref: impl Into<TableReference<'a>>,
    ) -> Result<Arc<dyn TableProvider>> {
        let table_ref = table_ref.into();
        let schema = self.state.read().schema_for_ref(table_ref)?;
        match schema.table(table_ref.table()) {
            Some(ref provider) => Ok(Arc::clone(provider)),
            _ => Err(DataFusionError::Plan(format!(
                "No table named '{}'",
                table_ref.table()
            ))),
        }
    }

    /// Returns the set of available tables in the default catalog and
    /// schema.
    ///
    /// Use [`table`] to get a specific table.
    ///
    /// [`table`]: SessionContext::table
    #[deprecated(
        note = "Please use the catalog provider interface (`SessionContext::catalog`) to examine available catalogs, schemas, and tables"
    )]
    pub fn tables(&self) -> Result<HashSet<String>> {
        Ok(self
            .state
            .read()
            // a bare reference will always resolve to the default catalog and schema
            .schema_for_ref(TableReference::Bare { table: "" })?
            .table_names()
            .iter()
            .cloned()
            .collect())
    }

    /// Optimizes the logical plan by applying optimizer rules.
    #[deprecated(
        note = "Use SessionState::optimize to ensure a consistent state for planning and execution"
    )]
    pub fn optimize(&self, plan: &LogicalPlan) -> Result<LogicalPlan> {
        self.state.read().optimize(plan)
    }

    /// Creates a physical plan from a logical plan.
    #[deprecated(
        note = "Use SessionState::create_physical_plan or DataFrame::create_physical_plan to ensure a consistent state for planning and execution"
    )]
    pub async fn create_physical_plan(
        &self,
        logical_plan: &LogicalPlan,
    ) -> Result<Arc<dyn ExecutionPlan>> {
        self.state().create_physical_plan(logical_plan).await
    }

    /// Executes a query and writes the results to a partitioned CSV file.
    pub async fn write_csv(
        &self,
        plan: Arc<dyn ExecutionPlan>,
        path: impl AsRef<str>,
    ) -> Result<()> {
        let state = self.state.read().clone();
        plan_to_csv(&state, plan, path).await
    }

    /// Executes a query and writes the results to a partitioned JSON file.
    pub async fn write_json(
        &self,
        plan: Arc<dyn ExecutionPlan>,
        path: impl AsRef<str>,
    ) -> Result<()> {
        let state = self.state.read().clone();
        plan_to_json(&state, plan, path).await
    }

    /// Executes a query and writes the results to a partitioned Parquet file.
    pub async fn write_parquet(
        &self,
        plan: Arc<dyn ExecutionPlan>,
        path: impl AsRef<str>,
        writer_properties: Option<WriterProperties>,
    ) -> Result<()> {
        let state = self.state.read().clone();
        plan_to_parquet(&state, plan, path, writer_properties).await
    }

    /// Get a new TaskContext to run in this session
    pub fn task_ctx(&self) -> Arc<TaskContext> {
        Arc::new(TaskContext::from(self))
    }

    /// Snapshots the [`SessionState`] of this [`SessionContext`] setting the
    /// `query_execution_start_time` to the current time
    pub fn state(&self) -> SessionState {
        let mut state = self.state.read().clone();
        state.execution_props.start_execution();
        state
    }
}

impl FunctionRegistry for SessionContext {
    fn udfs(&self) -> HashSet<String> {
        self.state.read().udfs()
    }

    fn udf(&self, name: &str) -> Result<Arc<ScalarUDF>> {
        self.state.read().udf(name)
    }

    fn udaf(&self, name: &str) -> Result<Arc<AggregateUDF>> {
        self.state.read().udaf(name)
    }
}

/// A planner used to add extensions to DataFusion logical and physical plans.
#[async_trait]
pub trait QueryPlanner {
    /// Given a `LogicalPlan`, create an `ExecutionPlan` suitable for execution
    async fn create_physical_plan(
        &self,
        logical_plan: &LogicalPlan,
        session_state: &SessionState,
    ) -> Result<Arc<dyn ExecutionPlan>>;
}

/// The query planner used if no user defined planner is provided
struct DefaultQueryPlanner {}

#[async_trait]
impl QueryPlanner for DefaultQueryPlanner {
    /// Given a `LogicalPlan`, create an `ExecutionPlan` suitable for execution
    async fn create_physical_plan(
        &self,
        logical_plan: &LogicalPlan,
        session_state: &SessionState,
    ) -> Result<Arc<dyn ExecutionPlan>> {
        let planner = DefaultPhysicalPlanner::default();
        planner
            .create_physical_plan(logical_plan, session_state)
            .await
    }
}

/// Map that holds opaque objects indexed by their type.
///
/// Data is wrapped into an [`Arc`] to enable [`Clone`] while still being [object safe].
///
/// [object safe]: https://doc.rust-lang.org/reference/items/traits.html#object-safety
type AnyMap =
    HashMap<TypeId, Arc<dyn Any + Send + Sync + 'static>, BuildHasherDefault<IdHasher>>;

/// Hasher for [`AnyMap`].
///
/// With [`TypeId`}s as keys, there's no need to hash them. They are already hashes themselves, coming from the compiler.
/// The [`IdHasher`} just holds the [`u64`} of the [`TypeId`}, and then returns it, instead of doing any bit fiddling.
#[derive(Default)]
struct IdHasher(u64);

impl Hasher for IdHasher {
    fn write(&mut self, _: &[u8]) {
        unreachable!("TypeId calls write_u64");
    }

    #[inline]
    fn write_u64(&mut self, id: u64) {
        self.0 = id;
    }

    #[inline]
    fn finish(&self) -> u64 {
        self.0
    }
}

/// Configuration options for session context
#[derive(Clone)]
pub struct SessionConfig {
    /// Default catalog name for table resolution
    default_catalog: String,
    /// Default schema name for table resolution (not in ConfigOptions
    /// due to `resolve_table_ref` which passes back references)
    default_schema: String,
    /// Configuration options
    options: ConfigOptions,
    /// Opaque extensions.
    extensions: AnyMap,
}

impl Default for SessionConfig {
    fn default() -> Self {
        Self {
            default_catalog: DEFAULT_CATALOG.to_owned(),
            default_schema: DEFAULT_SCHEMA.to_owned(),
            options: ConfigOptions::new(),
            // Assume no extensions by default.
            extensions: HashMap::with_capacity_and_hasher(
                0,
                BuildHasherDefault::default(),
            ),
        }
    }
}

impl SessionConfig {
    /// Create an execution config with default setting
    pub fn new() -> Self {
        Default::default()
    }

    /// Create an execution config with config options read from the environment
    pub fn from_env() -> Result<Self> {
        Ok(ConfigOptions::from_env()?.into())
    }

    /// Set a configuration option
    pub fn set(mut self, key: &str, value: ScalarValue) -> Self {
        self.options.set(key, &value.to_string()).unwrap();
        self
    }

    /// Set a boolean configuration option
    pub fn set_bool(self, key: &str, value: bool) -> Self {
        self.set(key, ScalarValue::Boolean(Some(value)))
    }

    /// Set a generic `u64` configuration option
    pub fn set_u64(self, key: &str, value: u64) -> Self {
        self.set(key, ScalarValue::UInt64(Some(value)))
    }

    /// Set a generic `usize` configuration option
    pub fn set_usize(self, key: &str, value: usize) -> Self {
        let value: u64 = value.try_into().expect("convert usize to u64");
        self.set(key, ScalarValue::UInt64(Some(value)))
    }

    /// Set a generic `str` configuration option
    pub fn set_str(self, key: &str, value: &str) -> Self {
        self.set(key, ScalarValue::Utf8(Some(value.to_string())))
    }

    /// Customize batch size
    pub fn with_batch_size(mut self, n: usize) -> Self {
        // batch size must be greater than zero
        assert!(n > 0);
        self.options.built_in.execution.batch_size = n;
        self
    }

    /// Customize [`OPT_TARGET_PARTITIONS`]
    pub fn with_target_partitions(mut self, n: usize) -> Self {
        // partition count must be greater than zero
        assert!(n > 0);
        self.options.built_in.execution.target_partitions = n;
        self
    }

    /// get target_partitions
    pub fn target_partitions(&self) -> usize {
        self.options.built_in.execution.target_partitions
    }

    /// Is the information schema enabled?
    pub fn information_schema(&self) -> bool {
        self.options.built_in.catalog.information_schema
    }

    /// Should the context create the default catalog and schema?
    pub fn create_default_catalog_and_schema(&self) -> bool {
        self.options
            .built_in
            .catalog
            .create_default_catalog_and_schema
    }

    /// Are joins repartitioned during execution?
    pub fn repartition_joins(&self) -> bool {
        self.options.built_in.optimizer.repartition_joins
    }

    /// Are aggregates repartitioned during execution?
    pub fn repartition_aggregations(&self) -> bool {
        self.options.built_in.optimizer.repartition_aggregations
    }

    /// Are window functions repartitioned during execution?
    pub fn repartition_window_functions(&self) -> bool {
        self.options.built_in.optimizer.repartition_windows
    }

    /// Are statistics collected during execution?
    pub fn collect_statistics(&self) -> bool {
        self.options.built_in.execution.collect_statistics
    }

    /// Selects a name for the default catalog and schema
    pub fn with_default_catalog_and_schema(
        mut self,
        catalog: impl Into<String>,
        schema: impl Into<String>,
    ) -> Self {
        self.default_catalog = catalog.into();
        self.default_schema = schema.into();
        self
    }

    /// Controls whether the default catalog and schema will be automatically created
    pub fn with_create_default_catalog_and_schema(mut self, create: bool) -> Self {
        self.options
            .built_in
            .catalog
            .create_default_catalog_and_schema = create;
        self
    }

    /// Enables or disables the inclusion of `information_schema` virtual tables
    pub fn with_information_schema(mut self, enabled: bool) -> Self {
        self.options.built_in.catalog.information_schema = enabled;
        self
    }

    /// Enables or disables the use of repartitioning for joins to improve parallelism
    pub fn with_repartition_joins(mut self, enabled: bool) -> Self {
        self.options.built_in.optimizer.repartition_joins = enabled;
        self
    }

    /// Enables or disables the use of repartitioning for aggregations to improve parallelism
    pub fn with_repartition_aggregations(mut self, enabled: bool) -> Self {
        self.options.built_in.optimizer.repartition_aggregations = enabled;
        self
    }

    /// Enables or disables the use of repartitioning for window functions to improve parallelism
    pub fn with_repartition_windows(mut self, enabled: bool) -> Self {
        self.options.built_in.optimizer.repartition_windows = enabled;
        self
    }

    /// Enables or disables the use of pruning predicate for parquet readers to skip row groups
    pub fn with_parquet_pruning(mut self, enabled: bool) -> Self {
        self.options.built_in.execution.parquet.pruning = enabled;
        self
    }

    /// Returns true if pruning predicate should be used to skip parquet row groups
    pub fn parquet_pruning(&self) -> bool {
        self.options.built_in.execution.parquet.pruning
    }

    /// Enables or disables the collection of statistics after listing files
    pub fn with_collect_statistics(mut self, enabled: bool) -> Self {
        self.options.built_in.execution.collect_statistics = enabled;
        self
    }

    /// Get the currently configured batch size
    pub fn batch_size(&self) -> usize {
        self.options.built_in.execution.batch_size
    }

<<<<<<< HEAD
    /// Convert configuration options to name-value pairs with values
    /// converted to strings.
    ///
    /// Note that this method will eventually be deprecated and
    /// replaced by [`config_options`].
    ///
    /// [`config_options`]: SessionContext::config_option
    pub fn to_props(&self) -> HashMap<String, String> {
        let mut map = HashMap::new();
        // copy configs from config_options
        for entry in self.options.entries() {
            map.insert(entry.key, entry.value.unwrap_or_default());
        }
=======
    /// Enables or disables the coalescence of small batches into larger batches
    pub fn with_coalesce_batches(mut self, enabled: bool) -> Self {
        self.config_options.set_bool(OPT_COALESCE_BATCHES, enabled);
        self
    }

    /// Returns true if record batches will be examined between each operator
    /// and small batches will be coalesced into larger batches.
    pub fn coalesce_batches(&self) -> bool {
        self.config_options
            .get_bool(OPT_COALESCE_BATCHES)
            .unwrap_or_default()
    }
>>>>>>> f7477dc5

    /// Enables or disables the round robin repartition for increasing parallelism
    pub fn with_round_robin_repartition(mut self, enabled: bool) -> Self {
        self.config_options
            .set_bool(OPT_ENABLE_ROUND_ROBIN_REPARTITION, enabled);
        self
    }

    /// Returns true if the physical plan optimizer will try to
    /// add round robin repartition to increase parallelism to leverage more CPU cores.
    pub fn round_robin_repartition(&self) -> bool {
        self.config_options
            .get_bool(OPT_ENABLE_ROUND_ROBIN_REPARTITION)
            .unwrap_or_default()
    }

    /// Return a handle to the configuration options.
    ///
    /// [`config_options`]: SessionContext::config_option
    pub fn config_options(&self) -> &ConfigOptions {
        &self.options
    }

    /// Return a mutable handle to the configuration options.
    ///
    /// [`config_options`]: SessionContext::config_option
    pub fn config_options_mut(&mut self) -> &mut ConfigOptions {
        &mut self.options
    }

    /// Add extensions.
    ///
    /// Extensions can be used to attach extra data to the session config -- e.g. tracing information or caches.
    /// Extensions are opaque and the types are unknown to DataFusion itself, which makes them extremely flexible. [^1]
    ///
    /// Extensions are stored within an [`Arc`] so they do NOT require [`Clone`]. The are immutable. If you need to
    /// modify their state over their lifetime -- e.g. for caches -- you need to establish some for of interior mutability.
    ///
    /// Extensions are indexed by their type `T`. If multiple values of the same type are provided, only the last one
    /// will be kept.
    ///
    /// You may use [`get_extension`](Self::get_extension) to retrieve extensions.
    ///
    /// # Example
    /// ```
    /// use std::sync::Arc;
    /// use datafusion::execution::context::SessionConfig;
    ///
    /// // application-specific extension types
    /// struct Ext1(u8);
    /// struct Ext2(u8);
    /// struct Ext3(u8);
    ///
    /// let ext1a = Arc::new(Ext1(10));
    /// let ext1b = Arc::new(Ext1(11));
    /// let ext2 = Arc::new(Ext2(2));
    ///
    /// let cfg = SessionConfig::default()
    ///     // will only remember the last Ext1
    ///     .with_extension(Arc::clone(&ext1a))
    ///     .with_extension(Arc::clone(&ext1b))
    ///     .with_extension(Arc::clone(&ext2));
    ///
    /// let ext1_received = cfg.get_extension::<Ext1>().unwrap();
    /// assert!(!Arc::ptr_eq(&ext1_received, &ext1a));
    /// assert!(Arc::ptr_eq(&ext1_received, &ext1b));
    ///
    /// let ext2_received = cfg.get_extension::<Ext2>().unwrap();
    /// assert!(Arc::ptr_eq(&ext2_received, &ext2));
    ///
    /// assert!(cfg.get_extension::<Ext3>().is_none());
    /// ```
    ///
    /// [^1]: Compare that to [`ConfigOptions`] which only supports [`ScalarValue`] payloads.
    pub fn with_extension<T>(mut self, ext: Arc<T>) -> Self
    where
        T: Send + Sync + 'static,
    {
        let ext = ext as Arc<dyn Any + Send + Sync + 'static>;
        let id = TypeId::of::<T>();
        self.extensions.insert(id, ext);
        self
    }

    /// Get extension, if any for the specified type `T` exists.
    ///
    /// See [`with_extension`](Self::with_extension) on how to add attach extensions.
    pub fn get_extension<T>(&self) -> Option<Arc<T>>
    where
        T: Send + Sync + 'static,
    {
        let id = TypeId::of::<T>();
        self.extensions
            .get(&id)
            .cloned()
            .map(|ext| Arc::downcast(ext).expect("TypeId unique"))
    }
}

impl From<ConfigOptions> for SessionConfig {
    fn from(options: ConfigOptions) -> Self {
        Self {
            options,
            ..Default::default()
        }
    }
}

/// Execution context for registering data sources and executing queries
#[derive(Clone)]
pub struct SessionState {
    /// Uuid for the session
    session_id: String,
    /// Responsible for optimizing a logical plan
    optimizer: Optimizer,
    /// Responsible for optimizing a physical execution plan
    physical_optimizers: Vec<Arc<dyn PhysicalOptimizerRule + Send + Sync>>,
    /// Responsible for planning `LogicalPlan`s, and `ExecutionPlan`
    query_planner: Arc<dyn QueryPlanner + Send + Sync>,
    /// Collection of catalogs containing schemas and ultimately TableProviders
    catalog_list: Arc<dyn CatalogList>,
    /// Scalar functions that are registered with the context
    scalar_functions: HashMap<String, Arc<ScalarUDF>>,
    /// Aggregate functions registered in the context
    aggregate_functions: HashMap<String, Arc<AggregateUDF>>,
    /// Session configuration
    config: SessionConfig,
    /// Execution properties
    execution_props: ExecutionProps,
    /// Runtime environment
    runtime_env: Arc<RuntimeEnv>,
}

impl Debug for SessionState {
    fn fmt(&self, f: &mut std::fmt::Formatter<'_>) -> std::fmt::Result {
        f.debug_struct("SessionState")
            .field("session_id", &self.session_id)
            // TODO should we print out more?
            .finish()
    }
}

/// Default session builder using the provided configuration
pub fn default_session_builder(config: SessionConfig) -> SessionState {
    SessionState::with_config_rt(config, Arc::new(RuntimeEnv::default()))
}

impl SessionState {
    /// Returns new SessionState using the provided configuration and runtime
    pub fn with_config_rt(config: SessionConfig, runtime: Arc<RuntimeEnv>) -> Self {
        let session_id = Uuid::new_v4().to_string();

        let catalog_list = Arc::new(MemoryCatalogList::new()) as Arc<dyn CatalogList>;
        if config.create_default_catalog_and_schema() {
            let default_catalog = MemoryCatalogProvider::new();

            default_catalog
                .register_schema(
                    &config.default_schema,
                    Arc::new(MemorySchemaProvider::new()),
                )
                .expect("memory catalog provider can register schema");

            Self::register_default_schema(&config, &runtime, &default_catalog);

            catalog_list.register_catalog(
                config.default_catalog.clone(),
                Arc::new(default_catalog),
            );
        }

        // We need to take care of the rule ordering. They may influence each other.
        let mut physical_optimizers: Vec<Arc<dyn PhysicalOptimizerRule + Sync + Send>> =
            vec![Arc::new(AggregateStatistics::new())];

        let built_in = &config.options.built_in;

        // - In order to increase the parallelism, it will change the output partitioning
        // of some operators in the plan tree, which will influence other rules.
        // Therefore, it should be run as soon as possible.
        // - The reason to make it optional is
        //      - it's not used for the distributed engine, Ballista.
        //      - it's conflicted with some parts of the BasicEnforcement, since it will
        //      introduce additional repartitioning while the BasicEnforcement aims at
        //      reducing unnecessary repartitioning.
<<<<<<< HEAD
        if built_in.optimizer.enable_round_robin_repartition {
=======
        if config.round_robin_repartition() {
>>>>>>> f7477dc5
            physical_optimizers.push(Arc::new(Repartition::new()));
        }
        //- Currently it will depend on the partition number to decide whether to change the
        // single node sort to parallel local sort and merge. Therefore, it should be run
        // after the Repartition.
        // - Since it will change the output ordering of some operators, it should be run
        // before JoinSelection and BasicEnforcement, which may depend on that.
        physical_optimizers.push(Arc::new(GlobalSortSelection::new()));
        // Statistics-base join selection will change the Auto mode to real join implementation,
        // like collect left, or hash join, or future sort merge join, which will
        // influence the BasicEnforcement to decide whether to add additional repartition
        // and local sort to meet the distribution and ordering requirements.
        // Therefore, it should be run before BasicEnforcement
        physical_optimizers.push(Arc::new(JoinSelection::new()));
        // If the query is processing infinite inputs, the PipelineFixer rule applies the
        // necessary transformations to make the query runnable (if it is not already runnable).
        // If the query can not be made runnable, the rule emits an error with a diagnostic message.
        // Since the transformations it applies may alter output partitioning properties of operators
        // (e.g. by swapping hash join sides), this rule runs before BasicEnforcement.
        physical_optimizers.push(Arc::new(PipelineFixer::new()));
        // It's for adding essential repartition and local sorting operator to satisfy the
        // required distribution and local sort.
        // Please make sure that the whole plan tree is determined.
        physical_optimizers.push(Arc::new(BasicEnforcement::new()));
        // `BasicEnforcement` stage conservatively inserts `SortExec`s to satisfy ordering requirements.
        // However, a deeper analysis may sometimes reveal that such a `SortExec` is actually unnecessary.
        // These cases typically arise when we have reversible `WindowAggExec`s or deep subqueries. The
        // rule below performs this analysis and removes unnecessary `SortExec`s.
        physical_optimizers.push(Arc::new(OptimizeSorts::new()));
        // It will not influence the distribution and ordering of the whole plan tree.
        // Therefore, to avoid influencing other rules, it should be run at last.
<<<<<<< HEAD
        if built_in.execution.coalesce_batches {
            physical_optimizers.push(Arc::new(CoalesceBatches::new(
                built_in.execution.coalesce_target_batch_size,
            )));
=======
        if config.coalesce_batches() {
            physical_optimizers.push(Arc::new(CoalesceBatches::new(config.batch_size())));
>>>>>>> f7477dc5
        }
        // The PipelineChecker rule will reject non-runnable query plans that use
        // pipeline-breaking operators on infinite input(s). The rule generates a
        // diagnostic error message when this happens. It makes no changes to the
        // given query plan; i.e. it only acts as a final gatekeeping rule.
        physical_optimizers.push(Arc::new(PipelineChecker::new()));
        SessionState {
            session_id,
            optimizer: Optimizer::new(),
            physical_optimizers,
            query_planner: Arc::new(DefaultQueryPlanner {}),
            catalog_list,
            scalar_functions: HashMap::new(),
            aggregate_functions: HashMap::new(),
            config,
            execution_props: ExecutionProps::new(),
            runtime_env: runtime,
        }
    }

    fn register_default_schema(
        config: &SessionConfig,
        runtime: &Arc<RuntimeEnv>,
        default_catalog: &MemoryCatalogProvider,
    ) {
        let url = config.options.built_in.catalog.location.as_ref();
        let format = config.options.built_in.catalog.format.as_ref();
        let (url, format) = match (url, format) {
            (Some(url), Some(format)) => (url, format),
            _ => return,
        };
        let url = url.to_string();
        let format = format.to_string();

        let has_header = config.options.built_in.catalog.has_header;
        let url = Url::parse(url.as_str()).expect("Invalid default catalog location!");
        let authority = match url.host_str() {
            Some(host) => format!("{}://{}", url.scheme(), host),
            None => format!("{}://", url.scheme()),
        };
        let path = &url.as_str()[authority.len()..];
        let path = object_store::path::Path::parse(path).expect("Can't parse path");
        let store = ObjectStoreUrl::parse(authority.as_str())
            .expect("Invalid default catalog url");
        let store = match runtime.object_store(store) {
            Ok(store) => store,
            _ => return,
        };
        let factory = match runtime.table_factories.get(format.as_str()) {
            Some(factory) => factory,
            _ => return,
        };
        let schema = ListingSchemaProvider::new(
            authority,
            path,
            factory.clone(),
            store,
            format,
            has_header,
        );
        let _ = default_catalog
            .register_schema("default", Arc::new(schema))
            .expect("Failed to register default schema");
    }

    fn resolve_table_ref<'a>(
        &'a self,
        table_ref: impl Into<TableReference<'a>>,
    ) -> ResolvedTableReference<'a> {
        table_ref
            .into()
            .resolve(&self.config.default_catalog, &self.config.default_schema)
    }

    fn schema_for_ref<'a>(
        &'a self,
        table_ref: impl Into<TableReference<'a>>,
    ) -> Result<Arc<dyn SchemaProvider>> {
        let resolved_ref = self.resolve_table_ref(table_ref);
        if self.config.information_schema() && resolved_ref.schema == INFORMATION_SCHEMA {
            return Ok(Arc::new(InformationSchemaProvider::new(
                self.catalog_list.clone(),
            )));
        }

        self.catalog_list
            .catalog(resolved_ref.catalog)
            .ok_or_else(|| {
                DataFusionError::Plan(format!(
                    "failed to resolve catalog: {}",
                    resolved_ref.catalog
                ))
            })?
            .schema(resolved_ref.schema)
            .ok_or_else(|| {
                DataFusionError::Plan(format!(
                    "failed to resolve schema: {}",
                    resolved_ref.schema
                ))
            })
    }

    /// Replace the default query planner
    pub fn with_query_planner(
        mut self,
        query_planner: Arc<dyn QueryPlanner + Send + Sync>,
    ) -> Self {
        self.query_planner = query_planner;
        self
    }

    /// Replace the optimizer rules
    pub fn with_optimizer_rules(
        mut self,
        rules: Vec<Arc<dyn OptimizerRule + Send + Sync>>,
    ) -> Self {
        self.optimizer = Optimizer::with_rules(rules);
        self
    }

    /// Replace the physical optimizer rules
    pub fn with_physical_optimizer_rules(
        mut self,
        physical_optimizers: Vec<Arc<dyn PhysicalOptimizerRule + Send + Sync>>,
    ) -> Self {
        self.physical_optimizers = physical_optimizers;
        self
    }

    /// Adds a new [`OptimizerRule`]
    pub fn add_optimizer_rule(
        mut self,
        optimizer_rule: Arc<dyn OptimizerRule + Send + Sync>,
    ) -> Self {
        self.optimizer.rules.push(optimizer_rule);
        self
    }

    /// Adds a new [`PhysicalOptimizerRule`]
    pub fn add_physical_optimizer_rule(
        mut self,
        optimizer_rule: Arc<dyn PhysicalOptimizerRule + Send + Sync>,
    ) -> Self {
        self.physical_optimizers.push(optimizer_rule);
        self
    }

    /// Optimizes the logical plan by applying optimizer rules.
    pub fn optimize(&self, plan: &LogicalPlan) -> Result<LogicalPlan> {
        // TODO: Implement OptimizerContext directly on DataFrame (#4631) (#4626)
        let config = {
            let config = &self.config_options().built_in.optimizer;
            OptimizerContext::new()
                .with_skip_failing_rules(config.skip_failed_rules)
                .with_max_passes(config.max_passes as u8)
                .with_query_execution_start_time(
                    self.execution_props.query_execution_start_time,
                )
                .filter_null_keys(config.filter_null_join_keys)
        };

        if let LogicalPlan::Explain(e) = plan {
            let mut stringified_plans = e.stringified_plans.clone();

            // optimize the child plan, capturing the output of each optimizer
            let plan = self.optimizer.optimize(
                e.plan.as_ref(),
                &config,
                |optimized_plan, optimizer| {
                    let optimizer_name = optimizer.name().to_string();
                    let plan_type = PlanType::OptimizedLogicalPlan { optimizer_name };
                    stringified_plans.push(optimized_plan.to_stringified(plan_type));
                },
            )?;

            Ok(LogicalPlan::Explain(Explain {
                verbose: e.verbose,
                plan: Arc::new(plan),
                stringified_plans,
                schema: e.schema.clone(),
            }))
        } else {
            self.optimizer.optimize(plan, &config, |_, _| {})
        }
    }

    /// Creates a physical plan from a logical plan.
    pub async fn create_physical_plan(
        &self,
        logical_plan: &LogicalPlan,
    ) -> Result<Arc<dyn ExecutionPlan>> {
        let logical_plan = self.optimize(logical_plan)?;
        self.query_planner
            .create_physical_plan(&logical_plan, self)
            .await
    }

    /// Return the session ID
    pub fn session_id(&self) -> &str {
        &self.session_id
    }

    /// Return the runtime env
    pub fn runtime_env(&self) -> &Arc<RuntimeEnv> {
        &self.runtime_env
    }

    /// Return the execution properties
    pub fn execution_props(&self) -> &ExecutionProps {
        &self.execution_props
    }

    /// Return the [`SessionConfig`]
    pub fn config(&self) -> &SessionConfig {
        &self.config
    }

    /// Return the physical optimizers
    pub fn physical_optimizers(&self) -> &[Arc<dyn PhysicalOptimizerRule + Send + Sync>] {
        &self.physical_optimizers
    }

    /// return the configuration options
    pub fn config_options(&self) -> &ConfigOptions {
        self.config.config_options()
    }

    /// Get a new TaskContext to run in this session
    pub fn task_ctx(&self) -> Arc<TaskContext> {
        Arc::new(TaskContext::from(self))
    }
}

impl ContextProvider for SessionState {
    fn get_table_provider(&self, name: TableReference) -> Result<Arc<dyn TableSource>> {
        let resolved_ref = self.resolve_table_ref(name);
        match self.schema_for_ref(resolved_ref) {
            Ok(schema) => {
                let provider = schema.table(resolved_ref.table).ok_or_else(|| {
                    DataFusionError::Plan(format!(
                        "table '{}.{}.{}' not found",
                        resolved_ref.catalog, resolved_ref.schema, resolved_ref.table
                    ))
                })?;
                Ok(provider_as_source(provider))
            }
            Err(e) => Err(e),
        }
    }

    fn get_function_meta(&self, name: &str) -> Option<Arc<ScalarUDF>> {
        self.scalar_functions.get(name).cloned()
    }

    fn get_aggregate_meta(&self, name: &str) -> Option<Arc<AggregateUDF>> {
        self.aggregate_functions.get(name).cloned()
    }

    fn get_variable_type(&self, variable_names: &[String]) -> Option<DataType> {
        if variable_names.is_empty() {
            return None;
        }

        let provider_type = if is_system_variables(variable_names) {
            VarType::System
        } else {
            VarType::UserDefined
        };

        self.execution_props
            .var_providers
            .as_ref()
            .and_then(|provider| provider.get(&provider_type)?.get_type(variable_names))
    }

    fn get_config_option(&self, variable: &str) -> Option<ScalarValue> {
        // TOOD: Move ConfigOptions into common crate
        match variable {
            "datafusion.execution.time_zone" => self
                .config
                .options
                .built_in
                .execution
                .time_zone
                .as_ref()
                .map(|s| ScalarValue::Utf8(Some(s.clone()))),
            _ => unimplemented!(),
        }
    }
}

impl FunctionRegistry for SessionState {
    fn udfs(&self) -> HashSet<String> {
        self.scalar_functions.keys().cloned().collect()
    }

    fn udf(&self, name: &str) -> Result<Arc<ScalarUDF>> {
        let result = self.scalar_functions.get(name);

        result.cloned().ok_or_else(|| {
            DataFusionError::Plan(format!(
                "There is no UDF named \"{name}\" in the registry"
            ))
        })
    }

    fn udaf(&self, name: &str) -> Result<Arc<AggregateUDF>> {
        let result = self.aggregate_functions.get(name);

        result.cloned().ok_or_else(|| {
            DataFusionError::Plan(format!(
                "There is no UDAF named \"{name}\" in the registry"
            ))
        })
    }
}

/// Task Execution Context
pub struct TaskContext {
    /// Session Id
    session_id: String,
    /// Optional Task Identify
    task_id: Option<String>,
    /// Session configuration
    session_config: SessionConfig,
    /// Scalar functions associated with this task context
    scalar_functions: HashMap<String, Arc<ScalarUDF>>,
    /// Aggregate functions associated with this task context
    aggregate_functions: HashMap<String, Arc<AggregateUDF>>,
    /// Runtime environment associated with this task context
    runtime: Arc<RuntimeEnv>,
}

impl TaskContext {
    /// Create a new task context instance
    pub fn new(
        task_id: String,
        session_id: String,
        task_props: HashMap<String, String>,
        scalar_functions: HashMap<String, Arc<ScalarUDF>>,
        aggregate_functions: HashMap<String, Arc<AggregateUDF>>,
        runtime: Arc<RuntimeEnv>,
    ) -> Self {
<<<<<<< HEAD
        let mut config = ConfigOptions::new();
        for (k, v) in task_props {
            let _ = config.set(&k, &v);
        }
=======
        let session_config = if task_props.is_empty() {
            SessionConfig::new()
        } else {
            SessionConfig::new()
                .with_batch_size(task_props.get(OPT_BATCH_SIZE).unwrap().parse().unwrap())
                .with_target_partitions(
                    task_props
                        .get(OPT_TARGET_PARTITIONS)
                        .unwrap()
                        .parse()
                        .unwrap(),
                )
                .with_repartition_joins(
                    task_props
                        .get(OPT_REPARTITION_JOINS)
                        .unwrap()
                        .parse()
                        .unwrap(),
                )
                .with_repartition_aggregations(
                    task_props
                        .get(OPT_REPARTITION_AGGREGATIONS)
                        .unwrap()
                        .parse()
                        .unwrap(),
                )
                .with_repartition_windows(
                    task_props
                        .get(OPT_REPARTITION_WINDOWS)
                        .unwrap()
                        .parse()
                        .unwrap(),
                )
                .with_parquet_pruning(
                    task_props
                        .get(OPT_PARQUET_ENABLE_PRUNING)
                        .unwrap()
                        .parse()
                        .unwrap(),
                )
                .with_collect_statistics(
                    task_props
                        .get(OPT_COLLECT_STATISTICS)
                        .unwrap()
                        .parse()
                        .unwrap(),
                )
        };
>>>>>>> f7477dc5

        Self {
            task_id: Some(task_id),
            session_id,
            session_config: config.into(),
            scalar_functions,
            aggregate_functions,
            runtime,
        }
    }

    /// Return the SessionConfig associated with the Task
    pub fn session_config(&self) -> &SessionConfig {
        &self.session_config
    }

    /// Return the session_id of this [TaskContext]
    pub fn session_id(&self) -> String {
        self.session_id.clone()
    }

    /// Return the task_id of this [TaskContext]
    pub fn task_id(&self) -> Option<String> {
        self.task_id.clone()
    }

    /// Return the [`MemoryPool`] associated with this [TaskContext]
    pub fn memory_pool(&self) -> &Arc<dyn MemoryPool> {
        &self.runtime.memory_pool
    }

    /// Return the [RuntimeEnv] associated with this [TaskContext]
    pub fn runtime_env(&self) -> Arc<RuntimeEnv> {
        self.runtime.clone()
    }
}

/// Create a new task context instance from SessionContext
impl From<&SessionContext> for TaskContext {
    fn from(session: &SessionContext) -> Self {
        TaskContext::from(&*session.state.read())
    }
}

/// Create a new task context instance from SessionState
impl From<&SessionState> for TaskContext {
    fn from(state: &SessionState) -> Self {
        let session_id = state.session_id.clone();
        let session_config = state.config.clone();
        let scalar_functions = state.scalar_functions.clone();
        let aggregate_functions = state.aggregate_functions.clone();
        let runtime = state.runtime_env.clone();
        Self {
            task_id: None,
            session_id,
            session_config,
            scalar_functions,
            aggregate_functions,
            runtime,
        }
    }
}

impl FunctionRegistry for TaskContext {
    fn udfs(&self) -> HashSet<String> {
        self.scalar_functions.keys().cloned().collect()
    }

    fn udf(&self, name: &str) -> Result<Arc<ScalarUDF>> {
        let result = self.scalar_functions.get(name);

        result.cloned().ok_or_else(|| {
            DataFusionError::Internal(format!(
                "There is no UDF named \"{name}\" in the TaskContext"
            ))
        })
    }

    fn udaf(&self, name: &str) -> Result<Arc<AggregateUDF>> {
        let result = self.aggregate_functions.get(name);

        result.cloned().ok_or_else(|| {
            DataFusionError::Internal(format!(
                "There is no UDAF named \"{name}\" in the TaskContext"
            ))
        })
    }
}

#[cfg(test)]
mod tests {
    use super::*;
    use crate::assert_batches_eq;
    use crate::execution::context::QueryPlanner;
    use crate::execution::memory_pool::MemoryConsumer;
    use crate::execution::runtime_env::RuntimeConfig;
    use crate::physical_plan::expressions::AvgAccumulator;
    use crate::test;
    use crate::test_util::parquet_test_data;
    use crate::variable::VarType;
    use arrow::array::ArrayRef;
    use arrow::datatypes::*;
    use arrow::record_batch::RecordBatch;
    use async_trait::async_trait;
    use datafusion_expr::{create_udaf, create_udf, Expr, Volatility};
    use datafusion_physical_expr::functions::make_scalar_function;
    use std::fs::File;
    use std::path::PathBuf;
    use std::sync::Weak;
    use std::{env, io::prelude::*};
    use tempfile::TempDir;

    #[tokio::test]
    async fn shared_memory_and_disk_manager() {
        // Demonstrate the ability to share DiskManager and
        // MemoryPool between two different executions.
        let ctx1 = SessionContext::new();

        // configure with same memory / disk manager
        let memory_pool = ctx1.runtime_env().memory_pool.clone();

        let mut reservation = MemoryConsumer::new("test").register(&memory_pool);
        reservation.grow(100);

        let disk_manager = ctx1.runtime_env().disk_manager.clone();

        let ctx2 =
            SessionContext::with_config_rt(SessionConfig::new(), ctx1.runtime_env());

        assert_eq!(ctx1.runtime_env().memory_pool.reserved(), 100);
        assert_eq!(ctx2.runtime_env().memory_pool.reserved(), 100);

        drop(reservation);

        assert_eq!(ctx1.runtime_env().memory_pool.reserved(), 0);
        assert_eq!(ctx2.runtime_env().memory_pool.reserved(), 0);

        assert!(std::ptr::eq(
            Arc::as_ptr(&disk_manager),
            Arc::as_ptr(&ctx1.runtime_env().disk_manager)
        ));
        assert!(std::ptr::eq(
            Arc::as_ptr(&disk_manager),
            Arc::as_ptr(&ctx2.runtime_env().disk_manager)
        ));
    }

    #[tokio::test]
    async fn create_variable_expr() -> Result<()> {
        let tmp_dir = TempDir::new()?;
        let partition_count = 4;
        let ctx = create_ctx(&tmp_dir, partition_count).await?;

        let variable_provider = test::variable::SystemVar::new();
        ctx.register_variable(VarType::System, Arc::new(variable_provider));
        let variable_provider = test::variable::UserDefinedVar::new();
        ctx.register_variable(VarType::UserDefined, Arc::new(variable_provider));

        let provider = test::create_table_dual();
        ctx.register_table("dual", provider)?;

        let results =
            plan_and_collect(&ctx, "SELECT @@version, @name, @integer + 1 FROM dual")
                .await?;

        let expected = vec![
            "+----------------------+------------------------+---------------------+",
            "| @@version            | @name                  | @integer + Int64(1) |",
            "+----------------------+------------------------+---------------------+",
            "| system-var-@@version | user-defined-var-@name | 42                  |",
            "+----------------------+------------------------+---------------------+",
        ];
        assert_batches_eq!(expected, &results);

        Ok(())
    }

    #[tokio::test]
    async fn create_variable_err() -> Result<()> {
        let ctx = SessionContext::new();

        let err = plan_and_collect(&ctx, "SElECT @=   X#=?!~ 5")
            .await
            .unwrap_err();

        assert_eq!(
            err.to_string(),
            "Execution error: variable [\"@\"] has no type information"
        );
        Ok(())
    }

    #[tokio::test]
    async fn register_deregister() -> Result<()> {
        let tmp_dir = TempDir::new()?;
        let partition_count = 4;
        let ctx = create_ctx(&tmp_dir, partition_count).await?;

        let provider = test::create_table_dual();
        ctx.register_table("dual", provider)?;

        assert!(ctx.deregister_table("dual")?.is_some());
        assert!(ctx.deregister_table("dual")?.is_none());

        Ok(())
    }

    #[tokio::test]
    async fn case_sensitive_identifiers_user_defined_functions() -> Result<()> {
        let ctx = SessionContext::new();
        ctx.register_table("t", test::table_with_sequence(1, 1).unwrap())
            .unwrap();

        let myfunc = |args: &[ArrayRef]| Ok(Arc::clone(&args[0]));
        let myfunc = make_scalar_function(myfunc);

        ctx.register_udf(create_udf(
            "MY_FUNC",
            vec![DataType::Int32],
            Arc::new(DataType::Int32),
            Volatility::Immutable,
            myfunc,
        ));

        // doesn't work as it was registered with non lowercase
        let err = plan_and_collect(&ctx, "SELECT MY_FUNC(i) FROM t")
            .await
            .unwrap_err();
        assert_eq!(
            err.to_string(),
            "Error during planning: Invalid function \'my_func\'"
        );

        // Can call it if you put quotes
        let result = plan_and_collect(&ctx, "SELECT \"MY_FUNC\"(i) FROM t").await?;

        let expected = vec![
            "+--------------+",
            "| MY_FUNC(t.i) |",
            "+--------------+",
            "| 1            |",
            "+--------------+",
        ];
        assert_batches_eq!(expected, &result);

        Ok(())
    }

    #[tokio::test]
    async fn case_sensitive_identifiers_user_defined_aggregates() -> Result<()> {
        let ctx = SessionContext::new();
        ctx.register_table("t", test::table_with_sequence(1, 1).unwrap())
            .unwrap();

        // Note capitalization
        let my_avg = create_udaf(
            "MY_AVG",
            DataType::Float64,
            Arc::new(DataType::Float64),
            Volatility::Immutable,
            Arc::new(|_| Ok(Box::new(AvgAccumulator::try_new(&DataType::Float64)?))),
            Arc::new(vec![DataType::UInt64, DataType::Float64]),
        );

        ctx.register_udaf(my_avg);

        // doesn't work as it was registered as non lowercase
        let err = plan_and_collect(&ctx, "SELECT MY_AVG(i) FROM t")
            .await
            .unwrap_err();
        assert_eq!(
            err.to_string(),
            "Error during planning: Invalid function \'my_avg\'"
        );

        // Can call it if you put quotes
        let result = plan_and_collect(&ctx, "SELECT \"MY_AVG\"(i) FROM t").await?;

        let expected = vec![
            "+-------------+",
            "| MY_AVG(t.i) |",
            "+-------------+",
            "| 1           |",
            "+-------------+",
        ];
        assert_batches_eq!(expected, &result);

        Ok(())
    }

    #[tokio::test]
    async fn query_csv_with_custom_partition_extension() -> Result<()> {
        let tmp_dir = TempDir::new()?;

        // The main stipulation of this test: use a file extension that isn't .csv.
        let file_extension = ".tst";

        let ctx = SessionContext::new();
        let schema = populate_csv_partitions(&tmp_dir, 2, file_extension)?;
        ctx.register_csv(
            "test",
            tmp_dir.path().to_str().unwrap(),
            CsvReadOptions::new()
                .schema(&schema)
                .file_extension(file_extension),
        )
        .await?;
        let results =
            plan_and_collect(&ctx, "SELECT SUM(c1), SUM(c2), COUNT(*) FROM test").await?;

        assert_eq!(results.len(), 1);
        let expected = vec![
            "+--------------+--------------+-----------------+",
            "| SUM(test.c1) | SUM(test.c2) | COUNT(UInt8(1)) |",
            "+--------------+--------------+-----------------+",
            "| 10           | 110          | 20              |",
            "+--------------+--------------+-----------------+",
        ];
        assert_batches_eq!(expected, &results);

        Ok(())
    }

    #[tokio::test]
    async fn send_context_to_threads() -> Result<()> {
        // ensure SessionContexts can be used in a multi-threaded
        // environment. Usecase is for concurrent planing.
        let tmp_dir = TempDir::new()?;
        let partition_count = 4;
        let ctx = Arc::new(create_ctx(&tmp_dir, partition_count).await?);

        let threads: Vec<_> = (0..2)
            .map(|_| ctx.clone())
            .map(|ctx| {
                tokio::spawn(async move {
                    // Ensure we can create logical plan code on a separate thread.
                    ctx.sql("SELECT c1, c2 FROM test WHERE c1 > 0 AND c1 < 3")
                        .await
                })
            })
            .collect();

        for handle in threads {
            handle.await.unwrap().unwrap();
        }
        Ok(())
    }

    #[tokio::test]
    async fn with_listing_schema_provider() -> Result<()> {
        let path = PathBuf::from(env!("CARGO_MANIFEST_DIR"));
        let path = path.join("tests/tpch-csv");
        let url = format!("file://{}", path.display());

        let rt_cfg = RuntimeConfig::new();
        let runtime = Arc::new(RuntimeEnv::new(rt_cfg).unwrap());
        let cfg = SessionConfig::new()
            .set_str("datafusion.catalog.location", url.as_str())
            .set_str("datafusion.catalog.format", "CSV")
            .set_str("datafusion.catalog.has_header", "true");
        let session_state = SessionState::with_config_rt(cfg, runtime);
        let ctx = SessionContext::with_state(session_state);
        ctx.refresh_catalogs().await?;

        let result =
            plan_and_collect(&ctx, "select c_name from default.customer limit 3;")
                .await?;

        let actual = arrow::util::pretty::pretty_format_batches(&result)
            .unwrap()
            .to_string();
        let expected = r#"+--------------------+
| c_name             |
+--------------------+
| Customer#000000002 |
| Customer#000000003 |
| Customer#000000004 |
+--------------------+"#;
        assert_eq!(actual, expected);

        Ok(())
    }

    #[tokio::test]
    async fn custom_query_planner() -> Result<()> {
        let runtime = Arc::new(RuntimeEnv::default());
        let session_state = SessionState::with_config_rt(SessionConfig::new(), runtime)
            .with_query_planner(Arc::new(MyQueryPlanner {}));
        let ctx = SessionContext::with_state(session_state);

        let df = ctx.sql("SELECT 1").await?;
        df.collect().await.expect_err("query not supported");
        Ok(())
    }

    #[tokio::test]
    async fn disabled_default_catalog_and_schema() -> Result<()> {
        let ctx = SessionContext::with_config(
            SessionConfig::new().with_create_default_catalog_and_schema(false),
        );

        assert!(matches!(
            ctx.register_table("test", test::table_with_sequence(1, 1)?),
            Err(DataFusionError::Plan(_))
        ));

        assert!(matches!(
            ctx.sql("select * from datafusion.public.test").await,
            Err(DataFusionError::Plan(_))
        ));

        Ok(())
    }

    #[tokio::test]
    async fn custom_catalog_and_schema() {
        let config = SessionConfig::new()
            .with_create_default_catalog_and_schema(true)
            .with_default_catalog_and_schema("my_catalog", "my_schema");
        catalog_and_schema_test(config).await;
    }

    #[tokio::test]
    async fn custom_catalog_and_schema_no_default() {
        let config = SessionConfig::new()
            .with_create_default_catalog_and_schema(false)
            .with_default_catalog_and_schema("my_catalog", "my_schema");
        catalog_and_schema_test(config).await;
    }

    #[tokio::test]
    async fn custom_catalog_and_schema_and_information_schema() {
        let config = SessionConfig::new()
            .with_create_default_catalog_and_schema(true)
            .with_information_schema(true)
            .with_default_catalog_and_schema("my_catalog", "my_schema");
        catalog_and_schema_test(config).await;
    }

    async fn catalog_and_schema_test(config: SessionConfig) {
        let ctx = SessionContext::with_config(config);
        let catalog = MemoryCatalogProvider::new();
        let schema = MemorySchemaProvider::new();
        schema
            .register_table("test".to_owned(), test::table_with_sequence(1, 1).unwrap())
            .unwrap();
        catalog
            .register_schema("my_schema", Arc::new(schema))
            .unwrap();
        ctx.register_catalog("my_catalog", Arc::new(catalog));

        for table_ref in &["my_catalog.my_schema.test", "my_schema.test", "test"] {
            let result = plan_and_collect(
                &ctx,
                &format!("SELECT COUNT(*) AS count FROM {table_ref}"),
            )
            .await
            .unwrap();

            let expected = vec![
                "+-------+",
                "| count |",
                "+-------+",
                "| 1     |",
                "+-------+",
            ];
            assert_batches_eq!(expected, &result);
        }
    }

    #[tokio::test]
    async fn cross_catalog_access() -> Result<()> {
        let ctx = SessionContext::new();

        let catalog_a = MemoryCatalogProvider::new();
        let schema_a = MemorySchemaProvider::new();
        schema_a
            .register_table("table_a".to_owned(), test::table_with_sequence(1, 1)?)?;
        catalog_a.register_schema("schema_a", Arc::new(schema_a))?;
        ctx.register_catalog("catalog_a", Arc::new(catalog_a));

        let catalog_b = MemoryCatalogProvider::new();
        let schema_b = MemorySchemaProvider::new();
        schema_b
            .register_table("table_b".to_owned(), test::table_with_sequence(1, 2)?)?;
        catalog_b.register_schema("schema_b", Arc::new(schema_b))?;
        ctx.register_catalog("catalog_b", Arc::new(catalog_b));

        let result = plan_and_collect(
            &ctx,
            "SELECT cat, SUM(i) AS total FROM (
                    SELECT i, 'a' AS cat FROM catalog_a.schema_a.table_a
                    UNION ALL
                    SELECT i, 'b' AS cat FROM catalog_b.schema_b.table_b
                ) AS all
                GROUP BY cat
                ORDER BY cat
                ",
        )
        .await?;

        let expected = vec![
            "+-----+-------+",
            "| cat | total |",
            "+-----+-------+",
            "| a   | 1     |",
            "| b   | 3     |",
            "+-----+-------+",
        ];
        assert_batches_eq!(expected, &result);

        Ok(())
    }

    #[tokio::test]
    async fn catalogs_not_leaked() {
        // the information schema used to introduce cyclic Arcs
        let ctx = SessionContext::with_config(
            SessionConfig::new().with_information_schema(true),
        );

        // register a single catalog
        let catalog = Arc::new(MemoryCatalogProvider::new());
        let catalog_weak = Arc::downgrade(&catalog);
        ctx.register_catalog("my_catalog", catalog);

        let catalog_list_weak = {
            let state = ctx.state.read();
            Arc::downgrade(&state.catalog_list)
        };

        drop(ctx);

        assert_eq!(Weak::strong_count(&catalog_list_weak), 0);
        assert_eq!(Weak::strong_count(&catalog_weak), 0);
    }

    #[tokio::test]
    async fn sql_create_schema() -> Result<()> {
        // the information schema used to introduce cyclic Arcs
        let ctx = SessionContext::with_config(
            SessionConfig::new().with_information_schema(true),
        );

        // Create schema
        ctx.sql("CREATE SCHEMA abc").await?.collect().await?;

        // Add table to schema
        ctx.sql("CREATE TABLE abc.y AS VALUES (1,2,3)")
            .await?
            .collect()
            .await?;

        // Check table exists in schema
        let results = ctx.sql("SELECT * FROM information_schema.tables WHERE table_schema='abc' AND table_name = 'y'").await.unwrap().collect().await.unwrap();

        assert_eq!(results[0].num_rows(), 1);
        Ok(())
    }

    #[tokio::test]
    async fn sql_create_catalog() -> Result<()> {
        // the information schema used to introduce cyclic Arcs
        let ctx = SessionContext::with_config(
            SessionConfig::new().with_information_schema(true),
        );

        // Create catalog
        ctx.sql("CREATE DATABASE test").await?.collect().await?;

        // Create schema
        ctx.sql("CREATE SCHEMA test.abc").await?.collect().await?;

        // Add table to schema
        ctx.sql("CREATE TABLE test.abc.y AS VALUES (1,2,3)")
            .await?
            .collect()
            .await?;

        // Check table exists in schema
        let results = ctx.sql("SELECT * FROM information_schema.tables WHERE table_catalog='test' AND table_schema='abc' AND table_name = 'y'").await.unwrap().collect().await.unwrap();

        assert_eq!(results[0].num_rows(), 1);
        Ok(())
    }

    #[tokio::test]
    async fn read_with_glob_path() -> Result<()> {
        let ctx = SessionContext::new();

        let df = ctx
            .read_parquet(
                format!("{}/alltypes_plain*.parquet", parquet_test_data()),
                ParquetReadOptions::default(),
            )
            .await?;
        let results = df.collect().await?;
        let total_rows: usize = results.iter().map(|rb| rb.num_rows()).sum();
        // alltypes_plain.parquet = 8 rows, alltypes_plain.snappy.parquet = 2 rows, alltypes_dictionary.parquet = 2 rows
        assert_eq!(total_rows, 10);
        Ok(())
    }

    #[tokio::test]
    async fn read_with_glob_path_issue_2465() -> Result<()> {
        let ctx = SessionContext::new();

        let df = ctx
            .read_parquet(
                // it was reported that when a path contains // (two consecutive separator) no files were found
                // in this test, regardless of parquet_test_data() value, our path now contains a //
                format!("{}/..//*/alltypes_plain*.parquet", parquet_test_data()),
                ParquetReadOptions::default(),
            )
            .await?;
        let results = df.collect().await?;
        let total_rows: usize = results.iter().map(|rb| rb.num_rows()).sum();
        // alltypes_plain.parquet = 8 rows, alltypes_plain.snappy.parquet = 2 rows, alltypes_dictionary.parquet = 2 rows
        assert_eq!(total_rows, 10);
        Ok(())
    }

    #[tokio::test]
    async fn read_from_registered_table_with_glob_path() -> Result<()> {
        let ctx = SessionContext::new();

        ctx.register_parquet(
            "test",
            &format!("{}/alltypes_plain*.parquet", parquet_test_data()),
            ParquetReadOptions::default(),
        )
        .await?;
        let df = ctx.sql("SELECT * FROM test").await?;
        let results = df.collect().await?;
        let total_rows: usize = results.iter().map(|rb| rb.num_rows()).sum();
        // alltypes_plain.parquet = 8 rows, alltypes_plain.snappy.parquet = 2 rows, alltypes_dictionary.parquet = 2 rows
        assert_eq!(total_rows, 10);
        Ok(())
    }

    struct MyPhysicalPlanner {}

    #[async_trait]
    impl PhysicalPlanner for MyPhysicalPlanner {
        async fn create_physical_plan(
            &self,
            _logical_plan: &LogicalPlan,
            _session_state: &SessionState,
        ) -> Result<Arc<dyn ExecutionPlan>> {
            Err(DataFusionError::NotImplemented(
                "query not supported".to_string(),
            ))
        }

        fn create_physical_expr(
            &self,
            _expr: &Expr,
            _input_dfschema: &crate::common::DFSchema,
            _input_schema: &Schema,
            _session_state: &SessionState,
        ) -> Result<Arc<dyn crate::physical_plan::PhysicalExpr>> {
            unimplemented!()
        }
    }

    struct MyQueryPlanner {}

    #[async_trait]
    impl QueryPlanner for MyQueryPlanner {
        async fn create_physical_plan(
            &self,
            logical_plan: &LogicalPlan,
            session_state: &SessionState,
        ) -> Result<Arc<dyn ExecutionPlan>> {
            let physical_planner = MyPhysicalPlanner {};
            physical_planner
                .create_physical_plan(logical_plan, session_state)
                .await
        }
    }

    /// Execute SQL and return results
    async fn plan_and_collect(
        ctx: &SessionContext,
        sql: &str,
    ) -> Result<Vec<RecordBatch>> {
        ctx.sql(sql).await?.collect().await
    }

    /// Generate CSV partitions within the supplied directory
    fn populate_csv_partitions(
        tmp_dir: &TempDir,
        partition_count: usize,
        file_extension: &str,
    ) -> Result<SchemaRef> {
        // define schema for data source (csv file)
        let schema = Arc::new(Schema::new(vec![
            Field::new("c1", DataType::UInt32, false),
            Field::new("c2", DataType::UInt64, false),
            Field::new("c3", DataType::Boolean, false),
        ]));

        // generate a partitioned file
        for partition in 0..partition_count {
            let filename = format!("partition-{partition}.{file_extension}");
            let file_path = tmp_dir.path().join(filename);
            let mut file = File::create(file_path)?;

            // generate some data
            for i in 0..=10 {
                let data = format!("{},{},{}\n", partition, i, i % 2 == 0);
                file.write_all(data.as_bytes())?;
            }
        }

        Ok(schema)
    }

    /// Generate a partitioned CSV file and register it with an execution context
    async fn create_ctx(
        tmp_dir: &TempDir,
        partition_count: usize,
    ) -> Result<SessionContext> {
        let ctx =
            SessionContext::with_config(SessionConfig::new().with_target_partitions(8));

        let schema = populate_csv_partitions(tmp_dir, partition_count, ".csv")?;

        // register csv file with the execution context
        ctx.register_csv(
            "test",
            tmp_dir.path().to_str().unwrap(),
            CsvReadOptions::new().schema(&schema),
        )
        .await?;

        Ok(ctx)
    }

    // Test for compilation error when calling read_* functions from an #[async_trait] function.
    // See https://github.com/apache/arrow-datafusion/issues/1154
    #[async_trait]
    trait CallReadTrait {
        async fn call_read_csv(&self) -> DataFrame;
        async fn call_read_avro(&self) -> DataFrame;
        async fn call_read_parquet(&self) -> DataFrame;
    }

    struct CallRead {}

    #[async_trait]
    impl CallReadTrait for CallRead {
        async fn call_read_csv(&self) -> DataFrame {
            let ctx = SessionContext::new();
            ctx.read_csv("dummy", CsvReadOptions::new()).await.unwrap()
        }

        async fn call_read_avro(&self) -> DataFrame {
            let ctx = SessionContext::new();
            ctx.read_avro("dummy", AvroReadOptions::default())
                .await
                .unwrap()
        }

        async fn call_read_parquet(&self) -> DataFrame {
            let ctx = SessionContext::new();
            ctx.read_parquet("dummy", ParquetReadOptions::default())
                .await
                .unwrap()
        }
    }
}<|MERGE_RESOLUTION|>--- conflicted
+++ resolved
@@ -65,15 +65,7 @@
 use crate::physical_optimizer::coalesce_batches::CoalesceBatches;
 use crate::physical_optimizer::repartition::Repartition;
 
-<<<<<<< HEAD
 use crate::config::ConfigOptions;
-=======
-use crate::config::{
-    ConfigOptions, OPT_BATCH_SIZE, OPT_COALESCE_BATCHES,
-    OPT_ENABLE_ROUND_ROBIN_REPARTITION, OPT_FILTER_NULL_JOIN_KEYS,
-    OPT_OPTIMIZER_MAX_PASSES, OPT_OPTIMIZER_SKIP_FAILED_RULES,
-};
->>>>>>> f7477dc5
 use crate::execution::{runtime_env::RuntimeEnv, FunctionRegistry};
 use crate::physical_optimizer::enforcement::BasicEnforcement;
 use crate::physical_plan::file_format::{plan_to_csv, plan_to_json, plan_to_parquet};
@@ -1289,7 +1281,6 @@
         self.options.built_in.execution.batch_size
     }
 
-<<<<<<< HEAD
     /// Convert configuration options to name-value pairs with values
     /// converted to strings.
     ///
@@ -1303,35 +1294,8 @@
         for entry in self.options.entries() {
             map.insert(entry.key, entry.value.unwrap_or_default());
         }
-=======
-    /// Enables or disables the coalescence of small batches into larger batches
-    pub fn with_coalesce_batches(mut self, enabled: bool) -> Self {
-        self.config_options.set_bool(OPT_COALESCE_BATCHES, enabled);
-        self
-    }
-
-    /// Returns true if record batches will be examined between each operator
-    /// and small batches will be coalesced into larger batches.
-    pub fn coalesce_batches(&self) -> bool {
-        self.config_options
-            .get_bool(OPT_COALESCE_BATCHES)
-            .unwrap_or_default()
-    }
->>>>>>> f7477dc5
-
-    /// Enables or disables the round robin repartition for increasing parallelism
-    pub fn with_round_robin_repartition(mut self, enabled: bool) -> Self {
-        self.config_options
-            .set_bool(OPT_ENABLE_ROUND_ROBIN_REPARTITION, enabled);
-        self
-    }
-
-    /// Returns true if the physical plan optimizer will try to
-    /// add round robin repartition to increase parallelism to leverage more CPU cores.
-    pub fn round_robin_repartition(&self) -> bool {
-        self.config_options
-            .get_bool(OPT_ENABLE_ROUND_ROBIN_REPARTITION)
-            .unwrap_or_default()
+
+        map
     }
 
     /// Return a handle to the configuration options.
@@ -1503,11 +1467,7 @@
         //      - it's conflicted with some parts of the BasicEnforcement, since it will
         //      introduce additional repartitioning while the BasicEnforcement aims at
         //      reducing unnecessary repartitioning.
-<<<<<<< HEAD
         if built_in.optimizer.enable_round_robin_repartition {
-=======
-        if config.round_robin_repartition() {
->>>>>>> f7477dc5
             physical_optimizers.push(Arc::new(Repartition::new()));
         }
         //- Currently it will depend on the partition number to decide whether to change the
@@ -1539,15 +1499,10 @@
         physical_optimizers.push(Arc::new(OptimizeSorts::new()));
         // It will not influence the distribution and ordering of the whole plan tree.
         // Therefore, to avoid influencing other rules, it should be run at last.
-<<<<<<< HEAD
         if built_in.execution.coalesce_batches {
             physical_optimizers.push(Arc::new(CoalesceBatches::new(
-                built_in.execution.coalesce_target_batch_size,
+                built_in.execution.batch_size,
             )));
-=======
-        if config.coalesce_batches() {
-            physical_optimizers.push(Arc::new(CoalesceBatches::new(config.batch_size())));
->>>>>>> f7477dc5
         }
         // The PipelineChecker rule will reject non-runnable query plans that use
         // pipeline-breaking operators on infinite input(s). The rule generates a
@@ -1891,61 +1846,10 @@
         aggregate_functions: HashMap<String, Arc<AggregateUDF>>,
         runtime: Arc<RuntimeEnv>,
     ) -> Self {
-<<<<<<< HEAD
         let mut config = ConfigOptions::new();
         for (k, v) in task_props {
             let _ = config.set(&k, &v);
         }
-=======
-        let session_config = if task_props.is_empty() {
-            SessionConfig::new()
-        } else {
-            SessionConfig::new()
-                .with_batch_size(task_props.get(OPT_BATCH_SIZE).unwrap().parse().unwrap())
-                .with_target_partitions(
-                    task_props
-                        .get(OPT_TARGET_PARTITIONS)
-                        .unwrap()
-                        .parse()
-                        .unwrap(),
-                )
-                .with_repartition_joins(
-                    task_props
-                        .get(OPT_REPARTITION_JOINS)
-                        .unwrap()
-                        .parse()
-                        .unwrap(),
-                )
-                .with_repartition_aggregations(
-                    task_props
-                        .get(OPT_REPARTITION_AGGREGATIONS)
-                        .unwrap()
-                        .parse()
-                        .unwrap(),
-                )
-                .with_repartition_windows(
-                    task_props
-                        .get(OPT_REPARTITION_WINDOWS)
-                        .unwrap()
-                        .parse()
-                        .unwrap(),
-                )
-                .with_parquet_pruning(
-                    task_props
-                        .get(OPT_PARQUET_ENABLE_PRUNING)
-                        .unwrap()
-                        .parse()
-                        .unwrap(),
-                )
-                .with_collect_statistics(
-                    task_props
-                        .get(OPT_COLLECT_STATISTICS)
-                        .unwrap()
-                        .parse()
-                        .unwrap(),
-                )
-        };
->>>>>>> f7477dc5
 
         Self {
             task_id: Some(task_id),
