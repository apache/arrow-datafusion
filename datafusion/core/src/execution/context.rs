// Licensed to the Apache Software Foundation (ASF) under one
// or more contributor license agreements.  See the NOTICE file
// distributed with this work for additional information
// regarding copyright ownership.  The ASF licenses this file
// to you under the Apache License, Version 2.0 (the
// "License"); you may not use this file except in compliance
// with the License.  You may obtain a copy of the License at
//
//   http://www.apache.org/licenses/LICENSE-2.0
//
// Unless required by applicable law or agreed to in writing,
// software distributed under the License is distributed on an
// "AS IS" BASIS, WITHOUT WARRANTIES OR CONDITIONS OF ANY
// KIND, either express or implied.  See the License for the
// specific language governing permissions and limitations
// under the License.

//! SessionContext contains methods for registering data sources and executing queries
use crate::{
    catalog::{
        catalog::{CatalogList, MemoryCatalogList},
        information_schema::CatalogWithInformationSchema,
    },
    datasource::listing::{ListingOptions, ListingTable},
    datasource::{
        file_format::{
            avro::{AvroFormat, DEFAULT_AVRO_EXTENSION},
            csv::{CsvFormat, DEFAULT_CSV_EXTENSION},
            json::{JsonFormat, DEFAULT_JSON_EXTENSION},
            parquet::{ParquetFormat, DEFAULT_PARQUET_EXTENSION},
            FileFormat,
        },
        MemTable, ViewTable,
    },
    logical_plan::{PlanType, ToStringifiedPlan},
    optimizer::{
        eliminate_filter::EliminateFilter, eliminate_limit::EliminateLimit,
        optimizer::Optimizer,
    },
    physical_optimizer::{
        aggregate_statistics::AggregateStatistics,
        hash_build_probe_order::HashBuildProbeOrder, optimizer::PhysicalOptimizerRule,
    },
};
pub use datafusion_physical_expr::execution_props::ExecutionProps;
use datafusion_physical_expr::var_provider::is_system_variables;
use parking_lot::RwLock;
use std::sync::Arc;
use std::{
    any::{Any, TypeId},
    hash::{BuildHasherDefault, Hasher},
    string::String,
};
use std::{
    collections::{HashMap, HashSet},
    fmt::Debug,
};

use arrow::datatypes::{DataType, SchemaRef};

use crate::catalog::{
    catalog::{CatalogProvider, MemoryCatalogProvider},
    schema::{MemorySchemaProvider, SchemaProvider},
};
use crate::dataframe::DataFrame;
use crate::datasource::listing::{ListingTableConfig, ListingTableUrl};
use crate::datasource::TableProvider;
use crate::error::{DataFusionError, Result};
use crate::logical_plan::{
    provider_as_source, CreateCatalog, CreateCatalogSchema, CreateExternalTable,
    CreateMemoryTable, CreateView, DropTable, FunctionRegistry, LogicalPlan,
    LogicalPlanBuilder, UNNAMED_TABLE,
};
use crate::optimizer::common_subexpr_eliminate::CommonSubexprEliminate;
use crate::optimizer::filter_push_down::FilterPushDown;
use crate::optimizer::limit_push_down::LimitPushDown;
use crate::optimizer::optimizer::{OptimizerConfig, OptimizerRule};
use crate::optimizer::projection_push_down::ProjectionPushDown;
use crate::optimizer::reduce_outer_join::ReduceOuterJoin;
use crate::optimizer::simplify_expressions::SimplifyExpressions;
use crate::optimizer::single_distinct_to_groupby::SingleDistinctToGroupBy;
use crate::optimizer::subquery_filter_to_join::SubqueryFilterToJoin;
use datafusion_sql::{ResolvedTableReference, TableReference};

use crate::physical_optimizer::coalesce_batches::CoalesceBatches;
use crate::physical_optimizer::merge_exec::AddCoalescePartitionsExec;
use crate::physical_optimizer::repartition::Repartition;

use crate::config::{
    ConfigOptions, OPT_BATCH_SIZE, OPT_COALESCE_BATCHES, OPT_COALESCE_TARGET_BATCH_SIZE,
    OPT_FILTER_NULL_JOIN_KEYS, OPT_OPTIMIZER_SKIP_FAILED_RULES,
};
use crate::datasource::datasource::TableProviderFactory;
use crate::execution::runtime_env::RuntimeEnv;
use crate::logical_plan::plan::Explain;
use crate::physical_plan::file_format::{plan_to_csv, plan_to_json, plan_to_parquet};
use crate::physical_plan::planner::DefaultPhysicalPlanner;
use crate::physical_plan::udaf::AggregateUDF;
use crate::physical_plan::udf::ScalarUDF;
use crate::physical_plan::ExecutionPlan;
use crate::physical_plan::PhysicalPlanner;
use crate::variable::{VarProvider, VarType};
use async_trait::async_trait;
use chrono::{DateTime, Utc};
use datafusion_common::ScalarValue;
use datafusion_expr::logical_plan::DropView;
use datafusion_expr::{TableSource, TableType};
use datafusion_optimizer::decorrelate_where_exists::DecorrelateWhereExists;
use datafusion_optimizer::decorrelate_where_in::DecorrelateWhereIn;
use datafusion_optimizer::filter_null_join_keys::FilterNullJoinKeys;
use datafusion_optimizer::pre_cast_lit_in_comparison::PreCastLitInComparisonExpressions;
use datafusion_optimizer::rewrite_disjunctive_predicate::RewriteDisjunctivePredicate;
use datafusion_optimizer::scalar_subquery_to_join::ScalarSubqueryToJoin;
use datafusion_optimizer::type_coercion::TypeCoercion;
use datafusion_sql::{
    parser::DFParser,
    planner::{ContextProvider, SqlToRel},
};
use parquet::file::properties::WriterProperties;
use uuid::Uuid;

use super::options::{
    AvroReadOptions, CsvReadOptions, NdJsonReadOptions, ParquetReadOptions,
};

/// The default catalog name - this impacts what SQL queries use if not specified
const DEFAULT_CATALOG: &str = "datafusion";
/// The default schema name - this impacts what SQL queries use if not specified
const DEFAULT_SCHEMA: &str = "public";

/// SessionContext is the main interface for executing queries with DataFusion. It stands for
/// the connection between user and DataFusion/Ballista cluster.
/// The context provides the following functionality
///
/// * Create DataFrame from a CSV or Parquet data source.
/// * Register a CSV or Parquet data source as a table that can be referenced from a SQL query.
/// * Register a custom data source that can be referenced from a SQL query.
/// * Execution a SQL query
///
/// The following example demonstrates how to use the context to execute a query against a CSV
/// data source using the DataFrame API:
///
/// ```
/// use datafusion::prelude::*;
/// # use datafusion::error::Result;
/// # #[tokio::main]
/// # async fn main() -> Result<()> {
/// let ctx = SessionContext::new();
/// let df = ctx.read_csv("tests/example.csv", CsvReadOptions::new()).await?;
/// let df = df.filter(col("a").lt_eq(col("b")))?
///            .aggregate(vec![col("a")], vec![min(col("b"))])?
///            .limit(None, Some(100))?;
/// let results = df.collect();
/// # Ok(())
/// # }
/// ```
///
/// The following example demonstrates how to execute the same query using SQL:
///
/// ```
/// use datafusion::prelude::*;
///
/// # use datafusion::error::Result;
/// # #[tokio::main]
/// # async fn main() -> Result<()> {
/// let mut ctx = SessionContext::new();
/// ctx.register_csv("example", "tests/example.csv", CsvReadOptions::new()).await?;
/// let results = ctx.sql("SELECT a, MIN(b) FROM example GROUP BY a LIMIT 100").await?;
/// # Ok(())
/// # }
/// ```
#[derive(Clone)]
pub struct SessionContext {
    /// Uuid for the session
    session_id: String,
    /// Session start time
    pub session_start_time: DateTime<Utc>,
    /// Shared session state for the session
    pub state: Arc<RwLock<SessionState>>,
    /// Dynamic table providers
    pub table_factories: HashMap<String, Arc<dyn TableProviderFactory>>,
}

impl Default for SessionContext {
    fn default() -> Self {
        Self::new()
    }
}

impl SessionContext {
    /// Creates a new execution context using a default session configuration.
    pub fn new() -> Self {
        Self::with_config(SessionConfig::new())
    }

    /// Creates a new session context using the provided session configuration.
    pub fn with_config(config: SessionConfig) -> Self {
        let runtime = Arc::new(RuntimeEnv::default());
        Self::with_config_rt(config, runtime)
    }

    /// Creates a new session context using the provided configuration and RuntimeEnv.
    pub fn with_config_rt(config: SessionConfig, runtime: Arc<RuntimeEnv>) -> Self {
        let state = SessionState::with_config_rt(config, runtime);
        Self {
            session_id: state.session_id.clone(),
            session_start_time: chrono::Utc::now(),
            state: Arc::new(RwLock::new(state)),
            table_factories: HashMap::default(),
        }
    }

    /// Creates a new session context using the provided session state.
    pub fn with_state(state: SessionState) -> Self {
        Self {
            session_id: state.session_id.clone(),
            session_start_time: chrono::Utc::now(),
            state: Arc::new(RwLock::new(state)),
            table_factories: HashMap::default(),
        }
    }

    /// Register a `TableProviderFactory` for a given `file_type` identifier
    pub fn register_table_factory(
        &mut self,
        file_type: &str,
        factory: Arc<dyn TableProviderFactory>,
    ) {
        self.table_factories.insert(file_type.to_string(), factory);
    }

    /// Return the [RuntimeEnv] used to run queries with this [SessionContext]
    pub fn runtime_env(&self) -> Arc<RuntimeEnv> {
        self.state.read().runtime_env.clone()
    }

    /// Return the session_id of this Session
    pub fn session_id(&self) -> String {
        self.session_id.clone()
    }

    /// Return a copied version of config for this Session
    pub fn copied_config(&self) -> SessionConfig {
        self.state.read().config.clone()
    }

    /// Creates a dataframe that will execute a SQL query.
    ///
    /// This method is `async` because queries of type `CREATE EXTERNAL TABLE`
    /// might require the schema to be inferred.
    pub async fn sql(&self, sql: &str) -> Result<Arc<DataFrame>> {
        let plan = self.create_logical_plan(sql)?;
        match plan {
<<<<<<< HEAD
            LogicalPlan::CreateExternalTable(CreateExternalTable {
                ref schema,
                ref name,
                ref location,
                ref file_type,
                ref has_header,
                ref delimiter,
                ref table_partition_cols,
                ref if_not_exists,
                definition,
            }) => {
                let (file_format, file_extension) = match file_type {
                    FileType::CSV => (
                        Arc::new(
                            CsvFormat::default()
                                .with_has_header(*has_header)
                                .with_delimiter(*delimiter as u8),
                        ) as Arc<dyn FileFormat>,
                        DEFAULT_CSV_EXTENSION,
                    ),
                    FileType::Parquet => (
                        Arc::new(ParquetFormat::default()) as Arc<dyn FileFormat>,
                        DEFAULT_PARQUET_EXTENSION,
                    ),
                    FileType::Avro => (
                        Arc::new(AvroFormat::default()) as Arc<dyn FileFormat>,
                        DEFAULT_AVRO_EXTENSION,
                    ),
                    FileType::NdJson => (
                        Arc::new(JsonFormat::default()) as Arc<dyn FileFormat>,
                        DEFAULT_JSON_EXTENSION,
                    ),
                };
                let table = self.table(name.as_str());
                match (if_not_exists, table) {
                    (true, Ok(_)) => {
                        let plan = LogicalPlanBuilder::empty(false).build()?;
                        Ok(Arc::new(DataFrame::new(self.state.clone(), &plan)))
                    }
                    (_, Err(_)) => {
                        // TODO make schema in CreateExternalTable optional instead of empty
                        let provided_schema = if schema.fields().is_empty() {
                            None
                        } else {
                            Some(Arc::new(schema.as_ref().to_owned().into()))
                        };
                        let options = ListingOptions {
                            format: file_format,
                            collect_stat: false,
                            file_extension: file_extension.to_owned(),
                            target_partitions: self.copied_config().target_partitions,
                            table_partition_cols: table_partition_cols.clone(),
                        };
                        self.register_listing_table(
                            name,
                            location,
                            options,
                            provided_schema,
                            definition,
                        )
                        .await?;
                        let plan = LogicalPlanBuilder::empty(false).build()?;
                        Ok(Arc::new(DataFrame::new(self.state.clone(), &plan)))
                    }
                    (false, Ok(_)) => Err(DataFusionError::Execution(format!(
                        "Table '{:?}' already exists",
                        name
                    ))),
=======
            LogicalPlan::CreateExternalTable(cmd) => match cmd.file_type.as_str() {
                "PARQUET" | "CSV" | "JSON" | "AVRO" => {
                    self.create_listing_table(&cmd).await
>>>>>>> c359018b
                }
                _ => self.create_custom_table(&cmd).await,
            },

            LogicalPlan::CreateMemoryTable(CreateMemoryTable {
                name,
                input,
                if_not_exists,
                or_replace,
            }) => {
                let table = self.table(name.as_str());

                match (if_not_exists, or_replace, table) {
                    (true, false, Ok(_)) => self.return_empty_dataframe(),
                    (false, true, Ok(_)) => {
                        self.deregister_table(name.as_str())?;
                        let physical =
                            Arc::new(DataFrame::new(self.state.clone(), &input));

                        let batches: Vec<_> = physical.collect_partitioned().await?;
                        let table = Arc::new(MemTable::try_new(
                            Arc::new(input.schema().as_ref().into()),
                            batches,
                        )?);

                        self.register_table(name.as_str(), table)?;
                        self.return_empty_dataframe()
                    }
                    (true, true, Ok(_)) => Err(DataFusionError::Internal(
                        "'IF NOT EXISTS' cannot coexist with 'REPLACE'".to_string(),
                    )),
                    (_, _, Err(_)) => {
                        let physical =
                            Arc::new(DataFrame::new(self.state.clone(), &input));

                        let batches: Vec<_> = physical.collect_partitioned().await?;
                        let table = Arc::new(MemTable::try_new(
                            Arc::new(input.schema().as_ref().into()),
                            batches,
                        )?);

                        self.register_table(name.as_str(), table)?;
                        self.return_empty_dataframe()
                    }
                    (false, false, Ok(_)) => Err(DataFusionError::Execution(format!(
                        "Table '{:?}' already exists",
                        name
                    ))),
                }
            }

            LogicalPlan::CreateView(CreateView {
                name,
                input,
                or_replace,
                definition,
            }) => {
                let view = self.table(name.as_str());

                match (or_replace, view) {
                    (true, Ok(_)) => {
                        self.deregister_table(name.as_str())?;
                        let table =
                            Arc::new(ViewTable::try_new((*input).clone(), definition)?);

                        self.register_table(name.as_str(), table)?;
                        self.return_empty_dataframe()
                    }
                    (_, Err(_)) => {
                        let table =
                            Arc::new(ViewTable::try_new((*input).clone(), definition)?);

                        self.register_table(name.as_str(), table)?;
                        self.return_empty_dataframe()
                    }
                    (false, Ok(_)) => Err(DataFusionError::Execution(format!(
                        "Table '{:?}' already exists",
                        name
                    ))),
                }
            }

            LogicalPlan::DropTable(DropTable {
                name, if_exists, ..
            }) => {
                let result = self.find_and_deregister(name.as_str(), TableType::Base);
                match (result, if_exists) {
                    (Ok(true), _) => self.return_empty_dataframe(),
                    (_, true) => self.return_empty_dataframe(),
                    (_, _) => Err(DataFusionError::Execution(format!(
                        "Table {:?} doesn't exist.",
                        name
                    ))),
                }
            }

            LogicalPlan::DropView(DropView {
                name, if_exists, ..
            }) => {
                let result = self.find_and_deregister(name.as_str(), TableType::View);
                match (result, if_exists) {
                    (Ok(true), _) => self.return_empty_dataframe(),
                    (_, true) => self.return_empty_dataframe(),
                    (_, _) => Err(DataFusionError::Execution(format!(
                        "View {:?} doesn't exist.",
                        name
                    ))),
                }
            }
            LogicalPlan::CreateCatalogSchema(CreateCatalogSchema {
                schema_name,
                if_not_exists,
                ..
            }) => {
                // sqlparser doesnt accept database / catalog as parameter to CREATE SCHEMA
                // so for now, we default to default catalog
                let tokens: Vec<&str> = schema_name.split('.').collect();
                let (catalog, schema_name) = match tokens.len() {
                    1 => Ok((DEFAULT_CATALOG, schema_name.as_str())),
                    2 => Ok((tokens[0], tokens[1])),
                    _ => Err(DataFusionError::Execution(format!(
                        "Unable to parse catalog from {}",
                        schema_name
                    ))),
                }?;
                let catalog = self.catalog(catalog).ok_or_else(|| {
                    DataFusionError::Execution(format!(
                        "Missing '{}' catalog",
                        DEFAULT_CATALOG
                    ))
                })?;

                let schema = catalog.schema(schema_name);

                match (if_not_exists, schema) {
                    (true, Some(_)) => self.return_empty_dataframe(),
                    (true, None) | (false, None) => {
                        let schema = Arc::new(MemorySchemaProvider::new());
                        catalog.register_schema(schema_name, schema)?;
                        self.return_empty_dataframe()
                    }
                    (false, Some(_)) => Err(DataFusionError::Execution(format!(
                        "Schema '{:?}' already exists",
                        schema_name
                    ))),
                }
            }
            LogicalPlan::CreateCatalog(CreateCatalog {
                catalog_name,
                if_not_exists,
                ..
            }) => {
                let catalog = self.catalog(catalog_name.as_str());

                match (if_not_exists, catalog) {
                    (true, Some(_)) => self.return_empty_dataframe(),
                    (true, None) | (false, None) => {
                        let new_catalog = Arc::new(MemoryCatalogProvider::new());
                        self.state
                            .write()
                            .catalog_list
                            .register_catalog(catalog_name, new_catalog);
                        self.return_empty_dataframe()
                    }
                    (false, Some(_)) => Err(DataFusionError::Execution(format!(
                        "Catalog '{:?}' already exists",
                        catalog_name
                    ))),
                }
            }

            plan => Ok(Arc::new(DataFrame::new(self.state.clone(), &plan))),
        }
    }

    // return an empty dataframe
    fn return_empty_dataframe(&self) -> Result<Arc<DataFrame>> {
        let plan = LogicalPlanBuilder::empty(false).build()?;
        Ok(Arc::new(DataFrame::new(self.state.clone(), &plan)))
    }

    async fn create_custom_table(
        &self,
        cmd: &CreateExternalTable,
    ) -> Result<Arc<DataFrame>> {
        let factory = &self.table_factories.get(&cmd.file_type).ok_or_else(|| {
            DataFusionError::Execution(format!(
                "Unable to find factory for {}",
                cmd.file_type
            ))
        })?;
        let table = (*factory).create(cmd.name.as_str(), cmd.location.as_str());
        self.register_table(cmd.name.as_str(), table)?;
        let plan = LogicalPlanBuilder::empty(false).build()?;
        Ok(Arc::new(DataFrame::new(self.state.clone(), &plan)))
    }

    async fn create_listing_table(
        &self,
        cmd: &CreateExternalTable,
    ) -> Result<Arc<DataFrame>> {
        let (file_format, file_extension) = match cmd.file_type.as_str() {
            "CSV" => (
                Arc::new(
                    CsvFormat::default()
                        .with_has_header(cmd.has_header)
                        .with_delimiter(cmd.delimiter as u8),
                ) as Arc<dyn FileFormat>,
                DEFAULT_CSV_EXTENSION,
            ),
            "PARQUET" => (
                Arc::new(ParquetFormat::default()) as Arc<dyn FileFormat>,
                DEFAULT_PARQUET_EXTENSION,
            ),
            "AVRO" => (
                Arc::new(AvroFormat::default()) as Arc<dyn FileFormat>,
                DEFAULT_AVRO_EXTENSION,
            ),
            "JSON" => (
                Arc::new(JsonFormat::default()) as Arc<dyn FileFormat>,
                DEFAULT_JSON_EXTENSION,
            ),
            _ => Err(DataFusionError::Execution(
                "Only known FileTypes can be ListingTables!".to_string(),
            ))?,
        };
        let table = self.table(cmd.name.as_str());
        match (cmd.if_not_exists, table) {
            (true, Ok(_)) => self.return_empty_dataframe(),
            (_, Err(_)) => {
                // TODO make schema in CreateExternalTable optional instead of empty
                let provided_schema = if cmd.schema.fields().is_empty() {
                    None
                } else {
                    Some(Arc::new(cmd.schema.as_ref().to_owned().into()))
                };
                let options = ListingOptions {
                    format: file_format,
                    collect_stat: false,
                    file_extension: file_extension.to_owned(),
                    target_partitions: self.copied_config().target_partitions,
                    table_partition_cols: cmd.table_partition_cols.clone(),
                };
                self.register_listing_table(
                    cmd.name.as_str(),
                    cmd.location.clone(),
                    options,
                    provided_schema,
                )
                .await?;
                self.return_empty_dataframe()
            }
            (false, Ok(_)) => Err(DataFusionError::Execution(format!(
                "Table '{:?}' already exists",
                cmd.name
            ))),
        }
    }

    fn find_and_deregister<'a>(
        &self,
        table_ref: impl Into<TableReference<'a>>,
        table_type: TableType,
    ) -> Result<bool> {
        let table_ref = table_ref.into();
        let table_provider = self
            .state
            .read()
            .schema_for_ref(table_ref)?
            .table(table_ref.table());

        if let Some(table_provider) = table_provider {
            if table_provider.table_type() == table_type {
                self.deregister_table(table_ref)?;
                return Ok(true);
            }
        }
        Ok(false)
    }
    /// Creates a logical plan.
    ///
    /// This function is intended for internal use and should not be called directly.
    pub fn create_logical_plan(&self, sql: &str) -> Result<LogicalPlan> {
        let mut statements = DFParser::parse_sql(sql)?;

        if statements.len() != 1 {
            return Err(DataFusionError::NotImplemented(
                "The context currently only supports a single SQL statement".to_string(),
            ));
        }

        // create a query planner
        let state = self.state.read().clone();
        let query_planner = SqlToRel::new(&state);
        query_planner.statement_to_plan(statements.pop_front().unwrap())
    }

    /// Registers a variable provider within this context.
    pub fn register_variable(
        &mut self,
        variable_type: VarType,
        provider: Arc<dyn VarProvider + Send + Sync>,
    ) {
        self.state
            .write()
            .execution_props
            .add_var_provider(variable_type, provider);
    }

    /// Registers a scalar UDF within this context.
    ///
    /// Note in SQL queries, function names are looked up using
    /// lowercase unless the query uses quotes. For example,
    ///
    /// `SELECT MY_FUNC(x)...` will look for a function named `"my_func"`
    /// `SELECT "my_FUNC"(x)` will look for a function named `"my_FUNC"`
    pub fn register_udf(&mut self, f: ScalarUDF) {
        self.state
            .write()
            .scalar_functions
            .insert(f.name.clone(), Arc::new(f));
    }

    /// Registers an aggregate UDF within this context.
    ///
    /// Note in SQL queries, aggregate names are looked up using
    /// lowercase unless the query uses quotes. For example,
    ///
    /// `SELECT MY_UDAF(x)...` will look for an aggregate named `"my_udaf"`
    /// `SELECT "my_UDAF"(x)` will look for an aggregate named `"my_UDAF"`
    pub fn register_udaf(&mut self, f: AggregateUDF) {
        self.state
            .write()
            .aggregate_functions
            .insert(f.name.clone(), Arc::new(f));
    }

    /// Creates a DataFrame for reading an Avro data source.
    pub async fn read_avro(
        &self,
        table_path: impl AsRef<str>,
        options: AvroReadOptions<'_>,
    ) -> Result<Arc<DataFrame>> {
        let table_path = ListingTableUrl::parse(table_path)?;
        let target_partitions = self.copied_config().target_partitions;

        let listing_options = options.to_listing_options(target_partitions);

        let resolved_schema = match options.schema {
            Some(s) => s,
            None => {
                listing_options
                    .infer_schema(&self.state(), &table_path)
                    .await?
            }
        };

        let config = ListingTableConfig::new(table_path)
            .with_listing_options(listing_options)
            .with_schema(resolved_schema);
        let provider = ListingTable::try_new(config)?;
        self.read_table(Arc::new(provider))
    }

    /// Creates a DataFrame for reading an Json data source.
    pub async fn read_json(
        &mut self,
        table_path: impl AsRef<str>,
        options: NdJsonReadOptions<'_>,
    ) -> Result<Arc<DataFrame>> {
        let table_path = ListingTableUrl::parse(table_path)?;
        let target_partitions = self.copied_config().target_partitions;

        let listing_options = options.to_listing_options(target_partitions);

        let resolved_schema = match options.schema {
            Some(s) => s,
            None => {
                listing_options
                    .infer_schema(&self.state(), &table_path)
                    .await?
            }
        };
        let config = ListingTableConfig::new(table_path)
            .with_listing_options(listing_options)
            .with_schema(resolved_schema);
        let provider = ListingTable::try_new(config)?;

        self.read_table(Arc::new(provider))
    }

    /// Creates an empty DataFrame.
    pub fn read_empty(&self) -> Result<Arc<DataFrame>> {
        Ok(Arc::new(DataFrame::new(
            self.state.clone(),
            &LogicalPlanBuilder::empty(true).build()?,
        )))
    }

    /// Creates a DataFrame for reading a CSV data source.
    pub async fn read_csv(
        &self,
        table_path: impl AsRef<str>,
        options: CsvReadOptions<'_>,
    ) -> Result<Arc<DataFrame>> {
        let table_path = ListingTableUrl::parse(table_path)?;
        let target_partitions = self.copied_config().target_partitions;
        let listing_options = options.to_listing_options(target_partitions);
        let resolved_schema = match options.schema {
            Some(s) => Arc::new(s.to_owned()),
            None => {
                listing_options
                    .infer_schema(&self.state(), &table_path)
                    .await?
            }
        };
        let config = ListingTableConfig::new(table_path.clone())
            .with_listing_options(listing_options)
            .with_schema(resolved_schema);

        let provider = ListingTable::try_new(config)?;
        self.read_table(Arc::new(provider))
    }

    /// Creates a DataFrame for reading a Parquet data source.
    pub async fn read_parquet(
        &self,
        table_path: impl AsRef<str>,
        options: ParquetReadOptions<'_>,
    ) -> Result<Arc<DataFrame>> {
        let table_path = ListingTableUrl::parse(table_path)?;
        let target_partitions = self.copied_config().target_partitions;

        let listing_options = options.to_listing_options(target_partitions);

        // with parquet we resolve the schema in all cases
        let resolved_schema = listing_options
            .infer_schema(&self.state(), &table_path)
            .await?;

        let config = ListingTableConfig::new(table_path)
            .with_listing_options(listing_options)
            .with_schema(resolved_schema);

        let provider = ListingTable::try_new(config)?;
        self.read_table(Arc::new(provider))
    }

    /// Creates a DataFrame for reading a custom TableProvider.
    pub fn read_table(&self, provider: Arc<dyn TableProvider>) -> Result<Arc<DataFrame>> {
        Ok(Arc::new(DataFrame::new(
            self.state.clone(),
            &LogicalPlanBuilder::scan(UNNAMED_TABLE, provider_as_source(provider), None)?
                .build()?,
        )))
    }

    /// Registers a table that uses the listing feature of the object store to
    /// find the files to be processed
    /// This is async because it might need to resolve the schema.
    pub async fn register_listing_table(
        &self,
        name: &str,
        table_path: impl AsRef<str>,
        options: ListingOptions,
        provided_schema: Option<SchemaRef>,
        sql: Option<String>,
    ) -> Result<()> {
        let table_path = ListingTableUrl::parse(table_path)?;
        let resolved_schema = match provided_schema {
            None => options.infer_schema(&self.state(), &table_path).await?,
            Some(s) => s,
        };
        let config = ListingTableConfig::new(table_path)
            .with_listing_options(options)
            .with_schema(resolved_schema);
        let table = ListingTable::try_new(config)?.with_definition(sql);
        self.register_table(name, Arc::new(table))?;
        Ok(())
    }

    /// Registers a CSV data source so that it can be referenced from SQL statements
    /// executed against this context.
    pub async fn register_csv(
        &self,
        name: &str,
        table_path: &str,
        options: CsvReadOptions<'_>,
    ) -> Result<()> {
        let listing_options =
            options.to_listing_options(self.copied_config().target_partitions);

        self.register_listing_table(
            name,
            table_path,
            listing_options,
            options.schema.map(|s| Arc::new(s.to_owned())),
            None,
        )
        .await?;

        Ok(())
    }

    // Registers a Json data source so that it can be referenced from SQL statements
    /// executed against this context.
    pub async fn register_json(
        &self,
        name: &str,
        table_path: &str,
        options: NdJsonReadOptions<'_>,
    ) -> Result<()> {
        let listing_options =
            options.to_listing_options(self.copied_config().target_partitions);

        self.register_listing_table(
            name,
            table_path,
            listing_options,
            options.schema,
            None,
        )
        .await?;
        Ok(())
    }

    /// Registers a Parquet data source so that it can be referenced from SQL statements
    /// executed against this context.
    pub async fn register_parquet(
        &self,
        name: &str,
        table_path: &str,
        options: ParquetReadOptions<'_>,
    ) -> Result<()> {
        let (target_partitions, parquet_pruning) = {
            let conf = self.copied_config();
            (conf.target_partitions, conf.parquet_pruning)
        };
        let listing_options = options
            .parquet_pruning(parquet_pruning)
            .to_listing_options(target_partitions);

        self.register_listing_table(name, table_path, listing_options, None, None)
            .await?;
        Ok(())
    }

    /// Registers an Avro data source so that it can be referenced from SQL statements
    /// executed against this context.
    pub async fn register_avro(
        &self,
        name: &str,
        table_path: &str,
        options: AvroReadOptions<'_>,
    ) -> Result<()> {
        let listing_options =
            options.to_listing_options(self.copied_config().target_partitions);

        self.register_listing_table(
            name,
            table_path,
            listing_options,
            options.schema,
            None,
        )
        .await?;
        Ok(())
    }

    /// Registers a named catalog using a custom `CatalogProvider` so that
    /// it can be referenced from SQL statements executed against this
    /// context.
    ///
    /// Returns the `CatalogProvider` previously registered for this
    /// name, if any
    pub fn register_catalog(
        &self,
        name: impl Into<String>,
        catalog: Arc<dyn CatalogProvider>,
    ) -> Option<Arc<dyn CatalogProvider>> {
        let name = name.into();
        let information_schema = self.copied_config().information_schema;
        let state = self.state.read();
        let catalog = if information_schema {
            Arc::new(CatalogWithInformationSchema::new(
                Arc::downgrade(&state.catalog_list),
                catalog,
            ))
        } else {
            catalog
        };

        state.catalog_list.register_catalog(name, catalog)
    }

    /// Retrieves a `CatalogProvider` instance by name
    pub fn catalog(&self, name: &str) -> Option<Arc<dyn CatalogProvider>> {
        self.state.read().catalog_list.catalog(name)
    }

    /// Registers a table using a custom `TableProvider` so that
    /// it can be referenced from SQL statements executed against this
    /// context.
    ///
    /// Returns the `TableProvider` previously registered for this
    /// reference, if any
    pub fn register_table<'a>(
        &'a self,
        table_ref: impl Into<TableReference<'a>>,
        provider: Arc<dyn TableProvider>,
    ) -> Result<Option<Arc<dyn TableProvider>>> {
        let table_ref = table_ref.into();
        self.state
            .read()
            .schema_for_ref(table_ref)?
            .register_table(table_ref.table().to_owned(), provider)
    }

    /// Deregisters the given table.
    ///
    /// Returns the registered provider, if any
    pub fn deregister_table<'a>(
        &'a self,
        table_ref: impl Into<TableReference<'a>>,
    ) -> Result<Option<Arc<dyn TableProvider>>> {
        let table_ref = table_ref.into();
        self.state
            .read()
            .schema_for_ref(table_ref)?
            .deregister_table(table_ref.table())
    }

    /// Check whether the given table exists in the schema provider or not
    /// Returns true if the table exists.
    pub fn table_exist<'a>(
        &'a self,
        table_ref: impl Into<TableReference<'a>>,
    ) -> Result<bool> {
        let table_ref = table_ref.into();
        Ok(self
            .state
            .read()
            .schema_for_ref(table_ref)?
            .table_exist(table_ref.table()))
    }

    /// Retrieves a DataFrame representing a table previously registered by calling the
    /// register_table function.
    ///
    /// Returns an error if no table has been registered with the provided reference.
    pub fn table<'a>(
        &self,
        table_ref: impl Into<TableReference<'a>>,
    ) -> Result<Arc<DataFrame>> {
        let table_ref = table_ref.into();
        let schema = self.state.read().schema_for_ref(table_ref)?;
        match schema.table(table_ref.table()) {
            Some(ref provider) => {
                let plan = LogicalPlanBuilder::scan(
                    table_ref.table(),
                    provider_as_source(Arc::clone(provider)),
                    None,
                )?
                .build()?;
                Ok(Arc::new(DataFrame::new(self.state.clone(), &plan)))
            }
            _ => Err(DataFusionError::Plan(format!(
                "No table named '{}'",
                table_ref.table()
            ))),
        }
    }

    /// Returns the set of available tables in the default catalog and schema.
    ///
    /// Use [`table`] to get a specific table.
    ///
    /// [`table`]: SessionContext::table
    #[deprecated(
        note = "Please use the catalog provider interface (`SessionContext::catalog`) to examine available catalogs, schemas, and tables"
    )]
    pub fn tables(&self) -> Result<HashSet<String>> {
        Ok(self
            .state
            .read()
            // a bare reference will always resolve to the default catalog and schema
            .schema_for_ref(TableReference::Bare { table: "" })?
            .table_names()
            .iter()
            .cloned()
            .collect())
    }

    /// Optimizes the logical plan by applying optimizer rules.
    pub fn optimize(&self, plan: &LogicalPlan) -> Result<LogicalPlan> {
        self.state.read().optimize(plan)
    }

    /// Creates a physical plan from a logical plan.
    pub async fn create_physical_plan(
        &self,
        logical_plan: &LogicalPlan,
    ) -> Result<Arc<dyn ExecutionPlan>> {
        let state_cloned = {
            let mut state = self.state.write();
            state.execution_props.start_execution();

            // We need to clone `state` to release the lock that is not `Send`. We could
            // make the lock `Send` by using `tokio::sync::Mutex`, but that would require to
            // propagate async even to the `LogicalPlan` building methods.
            // Cloning `state` here is fine as we then pass it as immutable `&state`, which
            // means that we avoid write consistency issues as the cloned version will not
            // be written to. As for eventual modifications that would be applied to the
            // original state after it has been cloned, they will not be picked up by the
            // clone but that is okay, as it is equivalent to postponing the state update
            // by keeping the lock until the end of the function scope.
            state.clone()
        };

        state_cloned.create_physical_plan(logical_plan).await
    }

    /// Executes a query and writes the results to a partitioned CSV file.
    pub async fn write_csv(
        &self,
        plan: Arc<dyn ExecutionPlan>,
        path: impl AsRef<str>,
    ) -> Result<()> {
        let state = self.state.read().clone();
        plan_to_csv(&state, plan, path).await
    }

    /// Executes a query and writes the results to a partitioned JSON file.
    pub async fn write_json(
        &self,
        plan: Arc<dyn ExecutionPlan>,
        path: impl AsRef<str>,
    ) -> Result<()> {
        let state = self.state.read().clone();
        plan_to_json(&state, plan, path).await
    }

    /// Executes a query and writes the results to a partitioned Parquet file.
    pub async fn write_parquet(
        &self,
        plan: Arc<dyn ExecutionPlan>,
        path: impl AsRef<str>,
        writer_properties: Option<WriterProperties>,
    ) -> Result<()> {
        let state = self.state.read().clone();
        plan_to_parquet(&state, plan, path, writer_properties).await
    }

    /// Get a new TaskContext to run in this session
    pub fn task_ctx(&self) -> Arc<TaskContext> {
        Arc::new(TaskContext::from(self))
    }

    /// Get a copy of the [`SessionState`] of this [`SessionContext`]
    pub fn state(&self) -> SessionState {
        self.state.read().clone()
    }
}

impl FunctionRegistry for SessionContext {
    fn udfs(&self) -> HashSet<String> {
        self.state.read().udfs()
    }

    fn udf(&self, name: &str) -> Result<Arc<ScalarUDF>> {
        self.state.read().udf(name)
    }

    fn udaf(&self, name: &str) -> Result<Arc<AggregateUDF>> {
        self.state.read().udaf(name)
    }
}

/// A planner used to add extensions to DataFusion logical and physical plans.
#[async_trait]
pub trait QueryPlanner {
    /// Given a `LogicalPlan`, create an `ExecutionPlan` suitable for execution
    async fn create_physical_plan(
        &self,
        logical_plan: &LogicalPlan,
        session_state: &SessionState,
    ) -> Result<Arc<dyn ExecutionPlan>>;
}

/// The query planner used if no user defined planner is provided
struct DefaultQueryPlanner {}

#[async_trait]
impl QueryPlanner for DefaultQueryPlanner {
    /// Given a `LogicalPlan`, create an `ExecutionPlan` suitable for execution
    async fn create_physical_plan(
        &self,
        logical_plan: &LogicalPlan,
        session_state: &SessionState,
    ) -> Result<Arc<dyn ExecutionPlan>> {
        let planner = DefaultPhysicalPlanner::default();
        planner
            .create_physical_plan(logical_plan, session_state)
            .await
    }
}

/// Session Configuration entry name for 'TARGET_PARTITIONS'
pub const TARGET_PARTITIONS: &str = "target_partitions";
/// Session Configuration entry name for 'REPARTITION_JOINS'
pub const REPARTITION_JOINS: &str = "repartition_joins";
/// Session Configuration entry name for 'REPARTITION_AGGREGATIONS'
pub const REPARTITION_AGGREGATIONS: &str = "repartition_aggregations";
/// Session Configuration entry name for 'REPARTITION_WINDOWS'
pub const REPARTITION_WINDOWS: &str = "repartition_windows";
/// Session Configuration entry name for 'PARQUET_PRUNING'
pub const PARQUET_PRUNING: &str = "parquet_pruning";

/// Map that holds opaque objects indexed by their type.
///
/// Data is wrapped into an [`Arc`] to enable [`Clone`] while still being [object safe].
///
/// [object safe]: https://doc.rust-lang.org/reference/items/traits.html#object-safety
type AnyMap =
    HashMap<TypeId, Arc<dyn Any + Send + Sync + 'static>, BuildHasherDefault<IdHasher>>;

/// Hasher for [`AnyMap`].
///
/// With [`TypeId`}s as keys, there's no need to hash them. They are already hashes themselves, coming from the compiler.
/// The [`IdHasher`} just holds the [`u64`} of the [`TypeId`}, and then returns it, instead of doing any bit fiddling.
#[derive(Default)]
struct IdHasher(u64);

impl Hasher for IdHasher {
    fn write(&mut self, _: &[u8]) {
        unreachable!("TypeId calls write_u64");
    }

    #[inline]
    fn write_u64(&mut self, id: u64) {
        self.0 = id;
    }

    #[inline]
    fn finish(&self) -> u64 {
        self.0
    }
}

/// Configuration options for session context
#[derive(Clone)]
pub struct SessionConfig {
    /// Number of partitions for query execution. Increasing partitions can increase concurrency.
    pub target_partitions: usize,
    /// Default catalog name for table resolution
    default_catalog: String,
    /// Default schema name for table resolution
    default_schema: String,
    /// Whether the default catalog and schema should be created automatically
    create_default_catalog_and_schema: bool,
    /// Should DataFusion provide access to `information_schema`
    /// virtual tables for displaying schema information
    information_schema: bool,
    /// Should DataFusion repartition data using the join keys to execute joins in parallel
    /// using the provided `target_partitions` level
    pub repartition_joins: bool,
    /// Should DataFusion repartition data using the aggregate keys to execute aggregates in parallel
    /// using the provided `target_partitions` level
    pub repartition_aggregations: bool,
    /// Should DataFusion repartition data using the partition keys to execute window functions in
    /// parallel using the provided `target_partitions` level
    pub repartition_windows: bool,
    /// Should DataFusion parquet reader using the predicate to prune data
    pub parquet_pruning: bool,
    /// Configuration options
    pub config_options: ConfigOptions,
    /// Opaque extensions.
    extensions: AnyMap,
}

impl Default for SessionConfig {
    fn default() -> Self {
        Self {
            target_partitions: num_cpus::get(),
            default_catalog: DEFAULT_CATALOG.to_owned(),
            default_schema: DEFAULT_SCHEMA.to_owned(),
            create_default_catalog_and_schema: true,
            information_schema: false,
            repartition_joins: true,
            repartition_aggregations: true,
            repartition_windows: true,
            parquet_pruning: true,
            config_options: ConfigOptions::new(),
            // Assume no extensions by default.
            extensions: HashMap::with_capacity_and_hasher(
                0,
                BuildHasherDefault::default(),
            ),
        }
    }
}

impl SessionConfig {
    /// Create an execution config with default setting
    pub fn new() -> Self {
        Default::default()
    }

    /// Create an execution config with config options read from the environment
    pub fn from_env() -> Self {
        Self {
            config_options: ConfigOptions::from_env(),
            ..Default::default()
        }
    }

    /// Set a configuration option
    pub fn set(mut self, key: &str, value: ScalarValue) -> Self {
        self.config_options.set(key, value);
        self
    }

    /// Set a boolean configuration option
    pub fn set_bool(self, key: &str, value: bool) -> Self {
        self.set(key, ScalarValue::Boolean(Some(value)))
    }

    /// Set a generic `u64` configuration option
    pub fn set_u64(self, key: &str, value: u64) -> Self {
        self.set(key, ScalarValue::UInt64(Some(value)))
    }

    /// Customize batch size
    pub fn with_batch_size(self, n: usize) -> Self {
        // batch size must be greater than zero
        assert!(n > 0);
        self.set_u64(OPT_BATCH_SIZE, n.try_into().unwrap())
    }

    /// Customize target_partitions
    pub fn with_target_partitions(mut self, n: usize) -> Self {
        // partition count must be greater than zero
        assert!(n > 0);
        self.target_partitions = n;
        self
    }

    /// Selects a name for the default catalog and schema
    pub fn with_default_catalog_and_schema(
        mut self,
        catalog: impl Into<String>,
        schema: impl Into<String>,
    ) -> Self {
        self.default_catalog = catalog.into();
        self.default_schema = schema.into();
        self
    }

    /// Controls whether the default catalog and schema will be automatically created
    pub fn create_default_catalog_and_schema(mut self, create: bool) -> Self {
        self.create_default_catalog_and_schema = create;
        self
    }

    /// Enables or disables the inclusion of `information_schema` virtual tables
    pub fn with_information_schema(mut self, enabled: bool) -> Self {
        self.information_schema = enabled;
        self
    }

    /// Enables or disables the use of repartitioning for joins to improve parallelism
    pub fn with_repartition_joins(mut self, enabled: bool) -> Self {
        self.repartition_joins = enabled;
        self
    }

    /// Enables or disables the use of repartitioning for aggregations to improve parallelism
    pub fn with_repartition_aggregations(mut self, enabled: bool) -> Self {
        self.repartition_aggregations = enabled;
        self
    }

    /// Enables or disables the use of repartitioning for window functions to improve parallelism
    pub fn with_repartition_windows(mut self, enabled: bool) -> Self {
        self.repartition_windows = enabled;
        self
    }

    /// Enables or disables the use of pruning predicate for parquet readers to skip row groups
    pub fn with_parquet_pruning(mut self, enabled: bool) -> Self {
        self.parquet_pruning = enabled;
        self
    }

    /// Get the currently configured batch size
    pub fn batch_size(&self) -> usize {
        self.config_options
            .get_u64(OPT_BATCH_SIZE)
            .try_into()
            .unwrap()
    }

    /// Get the current configuration options
    pub fn config_options(&self) -> &ConfigOptions {
        &self.config_options
    }

    /// Convert configuration options to name-value pairs with values converted to strings. Note
    /// that this method will eventually be deprecated and replaced by [config_options].
    pub fn to_props(&self) -> HashMap<String, String> {
        let mut map = HashMap::new();
        // copy configs from config_options
        for (k, v) in self.config_options.options() {
            map.insert(k.to_string(), format!("{}", v));
        }
        map.insert(
            TARGET_PARTITIONS.to_owned(),
            format!("{}", self.target_partitions),
        );
        map.insert(
            REPARTITION_JOINS.to_owned(),
            format!("{}", self.repartition_joins),
        );
        map.insert(
            REPARTITION_AGGREGATIONS.to_owned(),
            format!("{}", self.repartition_aggregations),
        );
        map.insert(
            REPARTITION_WINDOWS.to_owned(),
            format!("{}", self.repartition_windows),
        );
        map.insert(
            PARQUET_PRUNING.to_owned(),
            format!("{}", self.parquet_pruning),
        );
        map
    }

    /// Add extensions.
    ///
    /// Extensions can be used to attach extra data to the session config -- e.g. tracing information or caches.
    /// Extensions are opaque and the types are unknown to DataFusion itself, which makes them extremely flexible. [^1]
    ///
    /// Extensions are stored within an [`Arc`] so they do NOT require [`Clone`]. The are immutable. If you need to
    /// modify their state over their lifetime -- e.g. for caches -- you need to establish some for of interior mutability.
    ///
    /// Extensions are indexed by their type `T`. If multiple values of the same type are provided, only the last one
    /// will be kept.
    ///
    /// You may use [`get_extension`](Self::get_extension) to retrieve extensions.
    ///
    /// # Example
    /// ```
    /// use std::sync::Arc;
    /// use datafusion::execution::context::SessionConfig;
    ///
    /// // application-specific extension types
    /// struct Ext1(u8);
    /// struct Ext2(u8);
    /// struct Ext3(u8);
    ///
    /// let ext1a = Arc::new(Ext1(10));
    /// let ext1b = Arc::new(Ext1(11));
    /// let ext2 = Arc::new(Ext2(2));
    ///
    /// let cfg = SessionConfig::default()
    ///     // will only remember the last Ext1
    ///     .with_extension(Arc::clone(&ext1a))
    ///     .with_extension(Arc::clone(&ext1b))
    ///     .with_extension(Arc::clone(&ext2));
    ///
    /// let ext1_received = cfg.get_extension::<Ext1>().unwrap();
    /// assert!(!Arc::ptr_eq(&ext1_received, &ext1a));
    /// assert!(Arc::ptr_eq(&ext1_received, &ext1b));
    ///
    /// let ext2_received = cfg.get_extension::<Ext2>().unwrap();
    /// assert!(Arc::ptr_eq(&ext2_received, &ext2));
    ///
    /// assert!(cfg.get_extension::<Ext3>().is_none());
    /// ```
    ///
    /// [^1]: Compare that to [`ConfigOptions`] which only supports [`ScalarValue`] payloads.
    pub fn with_extension<T>(mut self, ext: Arc<T>) -> Self
    where
        T: Send + Sync + 'static,
    {
        let ext = ext as Arc<dyn Any + Send + Sync + 'static>;
        let id = TypeId::of::<T>();
        self.extensions.insert(id, ext);
        self
    }

    /// Get extension, if any for the specified type `T` exists.
    ///
    /// See [`with_extension`](Self::with_extension) on how to add attach extensions.
    pub fn get_extension<T>(&self) -> Option<Arc<T>>
    where
        T: Send + Sync + 'static,
    {
        let id = TypeId::of::<T>();
        self.extensions
            .get(&id)
            .cloned()
            .map(|ext| Arc::downcast(ext).expect("TypeId unique"))
    }
}

/// Execution context for registering data sources and executing queries
#[derive(Clone)]
pub struct SessionState {
    /// Uuid for the session
    pub session_id: String,
    /// Responsible for optimizing a logical plan
    pub optimizer: Optimizer,
    /// Responsible for optimizing a physical execution plan
    pub physical_optimizers: Vec<Arc<dyn PhysicalOptimizerRule + Send + Sync>>,
    /// Responsible for planning `LogicalPlan`s, and `ExecutionPlan`
    pub query_planner: Arc<dyn QueryPlanner + Send + Sync>,
    /// Collection of catalogs containing schemas and ultimately TableProviders
    pub catalog_list: Arc<dyn CatalogList>,
    /// Scalar functions that are registered with the context
    pub scalar_functions: HashMap<String, Arc<ScalarUDF>>,
    /// Aggregate functions registered in the context
    pub aggregate_functions: HashMap<String, Arc<AggregateUDF>>,
    /// Session configuration
    pub config: SessionConfig,
    /// Execution properties
    pub execution_props: ExecutionProps,
    /// Runtime environment
    pub runtime_env: Arc<RuntimeEnv>,
}

impl Debug for SessionState {
    fn fmt(&self, f: &mut std::fmt::Formatter<'_>) -> std::fmt::Result {
        f.debug_struct("SessionState")
            .field("session_id", &self.session_id)
            // TODO should we print out more?
            .finish()
    }
}

/// Default session builder using the provided configuration
pub fn default_session_builder(config: SessionConfig) -> SessionState {
    SessionState::with_config_rt(config, Arc::new(RuntimeEnv::default()))
}

impl SessionState {
    /// Returns new SessionState using the provided configuration and runtime
    pub fn with_config_rt(config: SessionConfig, runtime: Arc<RuntimeEnv>) -> Self {
        let session_id = Uuid::new_v4().to_string();

        let catalog_list = Arc::new(MemoryCatalogList::new()) as Arc<dyn CatalogList>;
        if config.create_default_catalog_and_schema {
            let default_catalog = MemoryCatalogProvider::new();

            default_catalog
                .register_schema(
                    &config.default_schema,
                    Arc::new(MemorySchemaProvider::new()),
                )
                .expect("memory catalog provider can register schema");

            let default_catalog: Arc<dyn CatalogProvider> = if config.information_schema {
                Arc::new(CatalogWithInformationSchema::new(
                    Arc::downgrade(&catalog_list),
                    Arc::new(default_catalog),
                ))
            } else {
                Arc::new(default_catalog)
            };
            catalog_list
                .register_catalog(config.default_catalog.clone(), default_catalog);
        }

        let mut rules: Vec<Arc<dyn OptimizerRule + Sync + Send>> = vec![
            // Simplify expressions first to maximize the chance
            // of applying other optimizations
            Arc::new(SimplifyExpressions::new()),
            Arc::new(PreCastLitInComparisonExpressions::new()),
            Arc::new(DecorrelateWhereExists::new()),
            Arc::new(DecorrelateWhereIn::new()),
            Arc::new(ScalarSubqueryToJoin::new()),
            Arc::new(SubqueryFilterToJoin::new()),
            Arc::new(EliminateFilter::new()),
            Arc::new(CommonSubexprEliminate::new()),
            Arc::new(EliminateLimit::new()),
            Arc::new(ProjectionPushDown::new()),
            Arc::new(RewriteDisjunctivePredicate::new()),
        ];
        if config.config_options.get_bool(OPT_FILTER_NULL_JOIN_KEYS) {
            rules.push(Arc::new(FilterNullJoinKeys::default()));
        }
        rules.push(Arc::new(ReduceOuterJoin::new()));
        rules.push(Arc::new(FilterPushDown::new()));
        // we do type coercion after filter push down so that we don't push CAST filters to Parquet
        // until https://github.com/apache/arrow-datafusion/issues/3289 is resolved
        rules.push(Arc::new(TypeCoercion::new()));
        rules.push(Arc::new(LimitPushDown::new()));
        rules.push(Arc::new(SingleDistinctToGroupBy::new()));

        let mut physical_optimizers: Vec<Arc<dyn PhysicalOptimizerRule + Sync + Send>> = vec![
            Arc::new(AggregateStatistics::new()),
            Arc::new(HashBuildProbeOrder::new()),
        ];
        if config.config_options.get_bool(OPT_COALESCE_BATCHES) {
            physical_optimizers.push(Arc::new(CoalesceBatches::new(
                config
                    .config_options
                    .get_u64(OPT_COALESCE_TARGET_BATCH_SIZE)
                    .try_into()
                    .unwrap(),
            )));
        }
        physical_optimizers.push(Arc::new(Repartition::new()));
        physical_optimizers.push(Arc::new(AddCoalescePartitionsExec::new()));

        SessionState {
            session_id,
            optimizer: Optimizer::new(rules),
            physical_optimizers,
            query_planner: Arc::new(DefaultQueryPlanner {}),
            catalog_list,
            scalar_functions: HashMap::new(),
            aggregate_functions: HashMap::new(),
            config,
            execution_props: ExecutionProps::new(),
            runtime_env: runtime,
        }
    }

    fn resolve_table_ref<'a>(
        &'a self,
        table_ref: impl Into<TableReference<'a>>,
    ) -> ResolvedTableReference<'a> {
        table_ref
            .into()
            .resolve(&self.config.default_catalog, &self.config.default_schema)
    }

    fn schema_for_ref<'a>(
        &'a self,
        table_ref: impl Into<TableReference<'a>>,
    ) -> Result<Arc<dyn SchemaProvider>> {
        let resolved_ref = self.resolve_table_ref(table_ref);
        self.catalog_list
            .catalog(resolved_ref.catalog)
            .ok_or_else(|| {
                DataFusionError::Plan(format!(
                    "failed to resolve catalog: {}",
                    resolved_ref.catalog
                ))
            })?
            .schema(resolved_ref.schema)
            .ok_or_else(|| {
                DataFusionError::Plan(format!(
                    "failed to resolve schema: {}",
                    resolved_ref.schema
                ))
            })
    }

    /// Replace the default query planner
    pub fn with_query_planner(
        mut self,
        query_planner: Arc<dyn QueryPlanner + Send + Sync>,
    ) -> Self {
        self.query_planner = query_planner;
        self
    }

    /// Replace the optimizer rules
    pub fn with_optimizer_rules(
        mut self,
        rules: Vec<Arc<dyn OptimizerRule + Send + Sync>>,
    ) -> Self {
        self.optimizer = Optimizer::new(rules);
        self
    }

    /// Replace the physical optimizer rules
    pub fn with_physical_optimizer_rules(
        mut self,
        physical_optimizers: Vec<Arc<dyn PhysicalOptimizerRule + Send + Sync>>,
    ) -> Self {
        self.physical_optimizers = physical_optimizers;
        self
    }

    /// Adds a new [`OptimizerRule`]
    pub fn add_optimizer_rule(
        mut self,
        optimizer_rule: Arc<dyn OptimizerRule + Send + Sync>,
    ) -> Self {
        self.optimizer.rules.push(optimizer_rule);
        self
    }

    /// Adds a new [`PhysicalOptimizerRule`]
    pub fn add_physical_optimizer_rule(
        mut self,
        optimizer_rule: Arc<dyn PhysicalOptimizerRule + Send + Sync>,
    ) -> Self {
        self.physical_optimizers.push(optimizer_rule);
        self
    }

    /// Optimizes the logical plan by applying optimizer rules.
    pub fn optimize(&self, plan: &LogicalPlan) -> Result<LogicalPlan> {
        let mut optimizer_config = OptimizerConfig::new().with_skip_failing_rules(
            self.config
                .config_options
                .get_bool(OPT_OPTIMIZER_SKIP_FAILED_RULES),
        );
        optimizer_config.query_execution_start_time =
            self.execution_props.query_execution_start_time;

        if let LogicalPlan::Explain(e) = plan {
            let mut stringified_plans = e.stringified_plans.clone();

            // optimize the child plan, capturing the output of each optimizer
            let plan = self.optimizer.optimize(
                e.plan.as_ref(),
                &mut optimizer_config,
                |optimized_plan, optimizer| {
                    let optimizer_name = optimizer.name().to_string();
                    let plan_type = PlanType::OptimizedLogicalPlan { optimizer_name };
                    stringified_plans.push(optimized_plan.to_stringified(plan_type));
                },
            )?;

            Ok(LogicalPlan::Explain(Explain {
                verbose: e.verbose,
                plan: Arc::new(plan),
                stringified_plans,
                schema: e.schema.clone(),
            }))
        } else {
            self.optimizer
                .optimize(plan, &mut optimizer_config, |_, _| {})
        }
    }

    /// Creates a physical plan from a logical plan.
    pub async fn create_physical_plan(
        &self,
        logical_plan: &LogicalPlan,
    ) -> Result<Arc<dyn ExecutionPlan>> {
        let planner = self.query_planner.clone();
        let logical_plan = self.optimize(logical_plan)?;
        planner.create_physical_plan(&logical_plan, self).await
    }
}

impl ContextProvider for SessionState {
    fn get_table_provider(&self, name: TableReference) -> Result<Arc<dyn TableSource>> {
        let resolved_ref = self.resolve_table_ref(name);
        match self.schema_for_ref(resolved_ref) {
            Ok(schema) => {
                let provider = schema.table(resolved_ref.table).ok_or_else(|| {
                    DataFusionError::Plan(format!(
                        "'{}.{}.{}' not found",
                        resolved_ref.catalog, resolved_ref.schema, resolved_ref.table
                    ))
                })?;
                Ok(provider_as_source(provider))
            }
            Err(e) => Err(e),
        }
    }

    fn get_function_meta(&self, name: &str) -> Option<Arc<ScalarUDF>> {
        self.scalar_functions.get(name).cloned()
    }

    fn get_aggregate_meta(&self, name: &str) -> Option<Arc<AggregateUDF>> {
        self.aggregate_functions.get(name).cloned()
    }

    fn get_variable_type(&self, variable_names: &[String]) -> Option<DataType> {
        if variable_names.is_empty() {
            return None;
        }

        let provider_type = if is_system_variables(variable_names) {
            VarType::System
        } else {
            VarType::UserDefined
        };

        self.execution_props
            .var_providers
            .as_ref()
            .and_then(|provider| provider.get(&provider_type)?.get_type(variable_names))
    }
}

impl FunctionRegistry for SessionState {
    fn udfs(&self) -> HashSet<String> {
        self.scalar_functions.keys().cloned().collect()
    }

    fn udf(&self, name: &str) -> Result<Arc<ScalarUDF>> {
        let result = self.scalar_functions.get(name);

        result.cloned().ok_or_else(|| {
            DataFusionError::Plan(format!(
                "There is no UDF named \"{}\" in the registry",
                name
            ))
        })
    }

    fn udaf(&self, name: &str) -> Result<Arc<AggregateUDF>> {
        let result = self.aggregate_functions.get(name);

        result.cloned().ok_or_else(|| {
            DataFusionError::Plan(format!(
                "There is no UDAF named \"{}\" in the registry",
                name
            ))
        })
    }
}

/// Task Context Properties
pub enum TaskProperties {
    ///SessionConfig
    SessionConfig(SessionConfig),
    /// Name-value pairs of task properties
    KVPairs(HashMap<String, String>),
}

/// Task Execution Context
pub struct TaskContext {
    /// Session Id
    session_id: String,
    /// Optional Task Identify
    task_id: Option<String>,
    /// Task properties
    properties: TaskProperties,
    /// Scalar functions associated with this task context
    scalar_functions: HashMap<String, Arc<ScalarUDF>>,
    /// Aggregate functions associated with this task context
    aggregate_functions: HashMap<String, Arc<AggregateUDF>>,
    /// Runtime environment associated with this task context
    runtime: Arc<RuntimeEnv>,
}

impl TaskContext {
    /// Create a new task context instance
    pub fn new(
        task_id: String,
        session_id: String,
        task_props: HashMap<String, String>,
        scalar_functions: HashMap<String, Arc<ScalarUDF>>,
        aggregate_functions: HashMap<String, Arc<AggregateUDF>>,
        runtime: Arc<RuntimeEnv>,
    ) -> Self {
        Self {
            task_id: Some(task_id),
            session_id,
            properties: TaskProperties::KVPairs(task_props),
            scalar_functions,
            aggregate_functions,
            runtime,
        }
    }

    /// Return the SessionConfig associated with the Task
    pub fn session_config(&self) -> SessionConfig {
        let task_props = &self.properties;
        match task_props {
            TaskProperties::KVPairs(props) => {
                let session_config = SessionConfig::new();
                if props.is_empty() {
                    session_config
                } else {
                    session_config
                        .with_batch_size(
                            props.get(OPT_BATCH_SIZE).unwrap().parse().unwrap(),
                        )
                        .with_target_partitions(
                            props.get(TARGET_PARTITIONS).unwrap().parse().unwrap(),
                        )
                        .with_repartition_joins(
                            props.get(REPARTITION_JOINS).unwrap().parse().unwrap(),
                        )
                        .with_repartition_aggregations(
                            props
                                .get(REPARTITION_AGGREGATIONS)
                                .unwrap()
                                .parse()
                                .unwrap(),
                        )
                        .with_repartition_windows(
                            props.get(REPARTITION_WINDOWS).unwrap().parse().unwrap(),
                        )
                        .with_parquet_pruning(
                            props.get(PARQUET_PRUNING).unwrap().parse().unwrap(),
                        )
                }
            }
            TaskProperties::SessionConfig(session_config) => session_config.clone(),
        }
    }

    /// Return the session_id of this [TaskContext]
    pub fn session_id(&self) -> String {
        self.session_id.clone()
    }

    /// Return the task_id of this [TaskContext]
    pub fn task_id(&self) -> Option<String> {
        self.task_id.clone()
    }

    /// Return the [RuntimeEnv] associated with this [TaskContext]
    pub fn runtime_env(&self) -> Arc<RuntimeEnv> {
        self.runtime.clone()
    }
}

/// Create a new task context instance from SessionContext
impl From<&SessionContext> for TaskContext {
    fn from(session: &SessionContext) -> Self {
        let session_id = session.session_id.clone();
        let (config, scalar_functions, aggregate_functions) = {
            let session_state = session.state.read();
            (
                session_state.config.clone(),
                session_state.scalar_functions.clone(),
                session_state.aggregate_functions.clone(),
            )
        };
        let runtime = session.runtime_env();
        Self {
            task_id: None,
            session_id,
            properties: TaskProperties::SessionConfig(config),
            scalar_functions,
            aggregate_functions,
            runtime,
        }
    }
}

/// Create a new task context instance from SessionState
impl From<&SessionState> for TaskContext {
    fn from(state: &SessionState) -> Self {
        let session_id = state.session_id.clone();
        let config = state.config.clone();
        let scalar_functions = state.scalar_functions.clone();
        let aggregate_functions = state.aggregate_functions.clone();
        let runtime = state.runtime_env.clone();
        Self {
            task_id: None,
            session_id,
            properties: TaskProperties::SessionConfig(config),
            scalar_functions,
            aggregate_functions,
            runtime,
        }
    }
}

impl FunctionRegistry for TaskContext {
    fn udfs(&self) -> HashSet<String> {
        self.scalar_functions.keys().cloned().collect()
    }

    fn udf(&self, name: &str) -> Result<Arc<ScalarUDF>> {
        let result = self.scalar_functions.get(name);

        result.cloned().ok_or_else(|| {
            DataFusionError::Internal(format!(
                "There is no UDF named \"{}\" in the TaskContext",
                name
            ))
        })
    }

    fn udaf(&self, name: &str) -> Result<Arc<AggregateUDF>> {
        let result = self.aggregate_functions.get(name);

        result.cloned().ok_or_else(|| {
            DataFusionError::Internal(format!(
                "There is no UDAF named \"{}\" in the TaskContext",
                name
            ))
        })
    }
}

#[cfg(test)]
mod tests {
    use super::*;
    use crate::execution::context::QueryPlanner;
    use crate::test;
    use crate::test_util::parquet_test_data;
    use crate::variable::VarType;
    use crate::{
        assert_batches_eq,
        logical_plan::{create_udf, Expr},
    };
    use crate::{logical_plan::create_udaf, physical_plan::expressions::AvgAccumulator};
    use arrow::array::ArrayRef;
    use arrow::datatypes::*;
    use arrow::record_batch::RecordBatch;
    use async_trait::async_trait;
    use datafusion_expr::Volatility;
    use datafusion_physical_expr::functions::make_scalar_function;
    use std::fs::File;
    use std::sync::Weak;
    use std::thread::{self, JoinHandle};
    use std::{io::prelude::*, sync::Mutex};
    use tempfile::TempDir;

    #[tokio::test]
    async fn shared_memory_and_disk_manager() {
        // Demonstrate the ability to share DiskManager and
        // MemoryManager between two different executions.
        let ctx1 = SessionContext::new();

        // configure with same memory / disk manager
        let memory_manager = ctx1.runtime_env().memory_manager.clone();
        let disk_manager = ctx1.runtime_env().disk_manager.clone();

        let ctx2 =
            SessionContext::with_config_rt(SessionConfig::new(), ctx1.runtime_env());

        assert!(std::ptr::eq(
            Arc::as_ptr(&memory_manager),
            Arc::as_ptr(&ctx1.runtime_env().memory_manager)
        ));
        assert!(std::ptr::eq(
            Arc::as_ptr(&memory_manager),
            Arc::as_ptr(&ctx2.runtime_env().memory_manager)
        ));

        assert!(std::ptr::eq(
            Arc::as_ptr(&disk_manager),
            Arc::as_ptr(&ctx1.runtime_env().disk_manager)
        ));
        assert!(std::ptr::eq(
            Arc::as_ptr(&disk_manager),
            Arc::as_ptr(&ctx2.runtime_env().disk_manager)
        ));
    }

    #[tokio::test]
    async fn create_variable_expr() -> Result<()> {
        let tmp_dir = TempDir::new()?;
        let partition_count = 4;
        let mut ctx = create_ctx(&tmp_dir, partition_count).await?;

        let variable_provider = test::variable::SystemVar::new();
        ctx.register_variable(VarType::System, Arc::new(variable_provider));
        let variable_provider = test::variable::UserDefinedVar::new();
        ctx.register_variable(VarType::UserDefined, Arc::new(variable_provider));

        let provider = test::create_table_dual();
        ctx.register_table("dual", provider)?;

        let results =
            plan_and_collect(&ctx, "SELECT @@version, @name, @integer + 1 FROM dual")
                .await?;

        let expected = vec![
            "+----------------------+------------------------+---------------------+",
            "| @@version            | @name                  | @integer + Int64(1) |",
            "+----------------------+------------------------+---------------------+",
            "| system-var-@@version | user-defined-var-@name | 42                  |",
            "+----------------------+------------------------+---------------------+",
        ];
        assert_batches_eq!(expected, &results);

        Ok(())
    }

    #[tokio::test]
    async fn create_variable_err() -> Result<()> {
        let ctx = SessionContext::new();

        let err = plan_and_collect(&ctx, "SElECT @=   X#=?!~ 5")
            .await
            .unwrap_err();

        assert_eq!(
            err.to_string(),
            "Execution error: variable [\"@\"] has no type information"
        );
        Ok(())
    }

    #[tokio::test]
    async fn register_deregister() -> Result<()> {
        let tmp_dir = TempDir::new()?;
        let partition_count = 4;
        let ctx = create_ctx(&tmp_dir, partition_count).await?;

        let provider = test::create_table_dual();
        ctx.register_table("dual", provider)?;

        assert!(ctx.deregister_table("dual")?.is_some());
        assert!(ctx.deregister_table("dual")?.is_none());

        Ok(())
    }

    #[tokio::test]
    async fn case_sensitive_identifiers_user_defined_functions() -> Result<()> {
        let mut ctx = SessionContext::new();
        ctx.register_table("t", test::table_with_sequence(1, 1).unwrap())
            .unwrap();

        let myfunc = |args: &[ArrayRef]| Ok(Arc::clone(&args[0]));
        let myfunc = make_scalar_function(myfunc);

        ctx.register_udf(create_udf(
            "MY_FUNC",
            vec![DataType::Int32],
            Arc::new(DataType::Int32),
            Volatility::Immutable,
            myfunc,
        ));

        // doesn't work as it was registered with non lowercase
        let err = plan_and_collect(&ctx, "SELECT MY_FUNC(i) FROM t")
            .await
            .unwrap_err();
        assert_eq!(
            err.to_string(),
            "Error during planning: Invalid function \'my_func\'"
        );

        // Can call it if you put quotes
        let result = plan_and_collect(&ctx, "SELECT \"MY_FUNC\"(i) FROM t").await?;

        let expected = vec![
            "+--------------+",
            "| MY_FUNC(t.i) |",
            "+--------------+",
            "| 1            |",
            "+--------------+",
        ];
        assert_batches_eq!(expected, &result);

        Ok(())
    }

    #[tokio::test]
    async fn case_sensitive_identifiers_user_defined_aggregates() -> Result<()> {
        let mut ctx = SessionContext::new();
        ctx.register_table("t", test::table_with_sequence(1, 1).unwrap())
            .unwrap();

        // Note capitalization
        let my_avg = create_udaf(
            "MY_AVG",
            DataType::Float64,
            Arc::new(DataType::Float64),
            Volatility::Immutable,
            Arc::new(|| Ok(Box::new(AvgAccumulator::try_new(&DataType::Float64)?))),
            Arc::new(vec![DataType::UInt64, DataType::Float64]),
        );

        ctx.register_udaf(my_avg);

        // doesn't work as it was registered as non lowercase
        let err = plan_and_collect(&ctx, "SELECT MY_AVG(i) FROM t")
            .await
            .unwrap_err();
        assert_eq!(
            err.to_string(),
            "Error during planning: Invalid function \'my_avg\'"
        );

        // Can call it if you put quotes
        let result = plan_and_collect(&ctx, "SELECT \"MY_AVG\"(i) FROM t").await?;

        let expected = vec![
            "+-------------+",
            "| MY_AVG(t.i) |",
            "+-------------+",
            "| 1           |",
            "+-------------+",
        ];
        assert_batches_eq!(expected, &result);

        Ok(())
    }

    #[tokio::test]
    async fn query_csv_with_custom_partition_extension() -> Result<()> {
        let tmp_dir = TempDir::new()?;

        // The main stipulation of this test: use a file extension that isn't .csv.
        let file_extension = ".tst";

        let ctx = SessionContext::new();
        let schema = populate_csv_partitions(&tmp_dir, 2, file_extension)?;
        ctx.register_csv(
            "test",
            tmp_dir.path().to_str().unwrap(),
            CsvReadOptions::new()
                .schema(&schema)
                .file_extension(file_extension),
        )
        .await?;
        let results =
            plan_and_collect(&ctx, "SELECT SUM(c1), SUM(c2), COUNT(*) FROM test").await?;

        assert_eq!(results.len(), 1);
        let expected = vec![
            "+--------------+--------------+-----------------+",
            "| SUM(test.c1) | SUM(test.c2) | COUNT(UInt8(1)) |",
            "+--------------+--------------+-----------------+",
            "| 10           | 110          | 20              |",
            "+--------------+--------------+-----------------+",
        ];
        assert_batches_eq!(expected, &results);

        Ok(())
    }

    #[tokio::test]
    async fn send_context_to_threads() -> Result<()> {
        // ensure SessionContexts can be used in a multi-threaded
        // environment. Usecase is for concurrent planing.
        let tmp_dir = TempDir::new()?;
        let partition_count = 4;
        let ctx = Arc::new(Mutex::new(create_ctx(&tmp_dir, partition_count).await?));

        let threads: Vec<JoinHandle<Result<_>>> = (0..2)
            .map(|_| ctx.clone())
            .map(|ctx_clone| {
                thread::spawn(move || {
                    let ctx = ctx_clone.lock().expect("Locked context");
                    // Ensure we can create logical plan code on a separate thread.
                    ctx.create_logical_plan(
                        "SELECT c1, c2 FROM test WHERE c1 > 0 AND c1 < 3",
                    )
                })
            })
            .collect();

        for thread in threads {
            thread.join().expect("Failed to join thread")?;
        }
        Ok(())
    }

    #[tokio::test]
    async fn custom_query_planner() -> Result<()> {
        let runtime = Arc::new(RuntimeEnv::default());
        let session_state = SessionState::with_config_rt(SessionConfig::new(), runtime)
            .with_query_planner(Arc::new(MyQueryPlanner {}));
        let ctx = SessionContext::with_state(session_state);

        let df = ctx.sql("SELECT 1").await?;
        df.collect().await.expect_err("query not supported");
        Ok(())
    }

    #[tokio::test]
    async fn disabled_default_catalog_and_schema() -> Result<()> {
        let ctx = SessionContext::with_config(
            SessionConfig::new().create_default_catalog_and_schema(false),
        );

        assert!(matches!(
            ctx.register_table("test", test::table_with_sequence(1, 1)?),
            Err(DataFusionError::Plan(_))
        ));

        assert!(matches!(
            ctx.sql("select * from datafusion.public.test").await,
            Err(DataFusionError::Plan(_))
        ));

        Ok(())
    }

    #[tokio::test]
    async fn custom_catalog_and_schema() {
        let config = SessionConfig::new()
            .create_default_catalog_and_schema(true)
            .with_default_catalog_and_schema("my_catalog", "my_schema");
        catalog_and_schema_test(config).await;
    }

    #[tokio::test]
    async fn custom_catalog_and_schema_no_default() {
        let config = SessionConfig::new()
            .create_default_catalog_and_schema(false)
            .with_default_catalog_and_schema("my_catalog", "my_schema");
        catalog_and_schema_test(config).await;
    }

    #[tokio::test]
    async fn custom_catalog_and_schema_and_information_schema() {
        let config = SessionConfig::new()
            .create_default_catalog_and_schema(true)
            .with_information_schema(true)
            .with_default_catalog_and_schema("my_catalog", "my_schema");
        catalog_and_schema_test(config).await;
    }

    async fn catalog_and_schema_test(config: SessionConfig) {
        let ctx = SessionContext::with_config(config);
        let catalog = MemoryCatalogProvider::new();
        let schema = MemorySchemaProvider::new();
        schema
            .register_table("test".to_owned(), test::table_with_sequence(1, 1).unwrap())
            .unwrap();
        catalog
            .register_schema("my_schema", Arc::new(schema))
            .unwrap();
        ctx.register_catalog("my_catalog", Arc::new(catalog));

        for table_ref in &["my_catalog.my_schema.test", "my_schema.test", "test"] {
            let result = plan_and_collect(
                &ctx,
                &format!("SELECT COUNT(*) AS count FROM {}", table_ref),
            )
            .await
            .unwrap();

            let expected = vec![
                "+-------+",
                "| count |",
                "+-------+",
                "| 1     |",
                "+-------+",
            ];
            assert_batches_eq!(expected, &result);
        }
    }

    #[tokio::test]
    async fn cross_catalog_access() -> Result<()> {
        let ctx = SessionContext::new();

        let catalog_a = MemoryCatalogProvider::new();
        let schema_a = MemorySchemaProvider::new();
        schema_a
            .register_table("table_a".to_owned(), test::table_with_sequence(1, 1)?)?;
        catalog_a.register_schema("schema_a", Arc::new(schema_a))?;
        ctx.register_catalog("catalog_a", Arc::new(catalog_a));

        let catalog_b = MemoryCatalogProvider::new();
        let schema_b = MemorySchemaProvider::new();
        schema_b
            .register_table("table_b".to_owned(), test::table_with_sequence(1, 2)?)?;
        catalog_b.register_schema("schema_b", Arc::new(schema_b))?;
        ctx.register_catalog("catalog_b", Arc::new(catalog_b));

        let result = plan_and_collect(
            &ctx,
            "SELECT cat, SUM(i) AS total FROM (
                    SELECT i, 'a' AS cat FROM catalog_a.schema_a.table_a
                    UNION ALL
                    SELECT i, 'b' AS cat FROM catalog_b.schema_b.table_b
                ) AS all
                GROUP BY cat
                ORDER BY cat
                ",
        )
        .await?;

        let expected = vec![
            "+-----+-------+",
            "| cat | total |",
            "+-----+-------+",
            "| a   | 1     |",
            "| b   | 3     |",
            "+-----+-------+",
        ];
        assert_batches_eq!(expected, &result);

        Ok(())
    }

    #[tokio::test]
    async fn catalogs_not_leaked() {
        // the information schema used to introduce cyclic Arcs
        let ctx = SessionContext::with_config(
            SessionConfig::new().with_information_schema(true),
        );

        // register a single catalog
        let catalog = Arc::new(MemoryCatalogProvider::new());
        let catalog_weak = Arc::downgrade(&catalog);
        ctx.register_catalog("my_catalog", catalog);

        let catalog_list_weak = {
            let state = ctx.state.read();
            Arc::downgrade(&state.catalog_list)
        };

        drop(ctx);

        assert_eq!(Weak::strong_count(&catalog_list_weak), 0);
        assert_eq!(Weak::strong_count(&catalog_weak), 0);
    }

    #[tokio::test]
    async fn sql_create_schema() -> Result<()> {
        // the information schema used to introduce cyclic Arcs
        let ctx = SessionContext::with_config(
            SessionConfig::new().with_information_schema(true),
        );

        // Create schema
        ctx.sql("CREATE SCHEMA abc").await?.collect().await?;

        // Add table to schema
        ctx.sql("CREATE TABLE abc.y AS VALUES (1,2,3)")
            .await?
            .collect()
            .await?;

        // Check table exists in schema
        let results = ctx.sql("SELECT * FROM information_schema.tables WHERE table_schema='abc' AND table_name = 'y'").await.unwrap().collect().await.unwrap();

        assert_eq!(results[0].num_rows(), 1);
        Ok(())
    }

    #[tokio::test]
    async fn sql_create_catalog() -> Result<()> {
        // the information schema used to introduce cyclic Arcs
        let ctx = SessionContext::with_config(
            SessionConfig::new().with_information_schema(true),
        );

        // Create catalog
        ctx.sql("CREATE DATABASE test").await?.collect().await?;

        // Create schema
        ctx.sql("CREATE SCHEMA test.abc").await?.collect().await?;

        // Add table to schema
        ctx.sql("CREATE TABLE test.abc.y AS VALUES (1,2,3)")
            .await?
            .collect()
            .await?;

        // Check table exists in schema
        let results = ctx.sql("SELECT * FROM information_schema.tables WHERE table_catalog='test' AND table_schema='abc' AND table_name = 'y'").await.unwrap().collect().await.unwrap();

        assert_eq!(results[0].num_rows(), 1);
        Ok(())
    }

    #[tokio::test]
    async fn read_with_glob_path() -> Result<()> {
        let ctx = SessionContext::new();

        let df = ctx
            .read_parquet(
                format!("{}/alltypes_plain*.parquet", parquet_test_data()),
                ParquetReadOptions::default(),
            )
            .await?;
        let results = df.collect().await?;
        let total_rows: usize = results.iter().map(|rb| rb.num_rows()).sum();
        // alltypes_plain.parquet = 8 rows, alltypes_plain.snappy.parquet = 2 rows, alltypes_dictionary.parquet = 2 rows
        assert_eq!(total_rows, 10);
        Ok(())
    }

    #[tokio::test]
    async fn read_with_glob_path_issue_2465() -> Result<()> {
        let ctx = SessionContext::new();

        let df = ctx
            .read_parquet(
                // it was reported that when a path contains // (two consecutive separator) no files were found
                // in this test, regardless of parquet_test_data() value, our path now contains a //
                format!("{}/..//*/alltypes_plain*.parquet", parquet_test_data()),
                ParquetReadOptions::default(),
            )
            .await?;
        let results = df.collect().await?;
        let total_rows: usize = results.iter().map(|rb| rb.num_rows()).sum();
        // alltypes_plain.parquet = 8 rows, alltypes_plain.snappy.parquet = 2 rows, alltypes_dictionary.parquet = 2 rows
        assert_eq!(total_rows, 10);
        Ok(())
    }

    #[tokio::test]
    async fn read_from_registered_table_with_glob_path() -> Result<()> {
        let ctx = SessionContext::new();

        ctx.register_parquet(
            "test",
            &format!("{}/alltypes_plain*.parquet", parquet_test_data()),
            ParquetReadOptions::default(),
        )
        .await?;
        let df = ctx.sql("SELECT * FROM test").await?;
        let results = df.collect().await?;
        let total_rows: usize = results.iter().map(|rb| rb.num_rows()).sum();
        // alltypes_plain.parquet = 8 rows, alltypes_plain.snappy.parquet = 2 rows, alltypes_dictionary.parquet = 2 rows
        assert_eq!(total_rows, 10);
        Ok(())
    }

    struct MyPhysicalPlanner {}

    #[async_trait]
    impl PhysicalPlanner for MyPhysicalPlanner {
        async fn create_physical_plan(
            &self,
            _logical_plan: &LogicalPlan,
            _session_state: &SessionState,
        ) -> Result<Arc<dyn ExecutionPlan>> {
            Err(DataFusionError::NotImplemented(
                "query not supported".to_string(),
            ))
        }

        fn create_physical_expr(
            &self,
            _expr: &Expr,
            _input_dfschema: &crate::logical_plan::DFSchema,
            _input_schema: &Schema,
            _session_state: &SessionState,
        ) -> Result<Arc<dyn crate::physical_plan::PhysicalExpr>> {
            unimplemented!()
        }
    }

    struct MyQueryPlanner {}

    #[async_trait]
    impl QueryPlanner for MyQueryPlanner {
        async fn create_physical_plan(
            &self,
            logical_plan: &LogicalPlan,
            session_state: &SessionState,
        ) -> Result<Arc<dyn ExecutionPlan>> {
            let physical_planner = MyPhysicalPlanner {};
            physical_planner
                .create_physical_plan(logical_plan, session_state)
                .await
        }
    }

    /// Execute SQL and return results
    async fn plan_and_collect(
        ctx: &SessionContext,
        sql: &str,
    ) -> Result<Vec<RecordBatch>> {
        ctx.sql(sql).await?.collect().await
    }

    /// Generate CSV partitions within the supplied directory
    fn populate_csv_partitions(
        tmp_dir: &TempDir,
        partition_count: usize,
        file_extension: &str,
    ) -> Result<SchemaRef> {
        // define schema for data source (csv file)
        let schema = Arc::new(Schema::new(vec![
            Field::new("c1", DataType::UInt32, false),
            Field::new("c2", DataType::UInt64, false),
            Field::new("c3", DataType::Boolean, false),
        ]));

        // generate a partitioned file
        for partition in 0..partition_count {
            let filename = format!("partition-{}.{}", partition, file_extension);
            let file_path = tmp_dir.path().join(&filename);
            let mut file = File::create(file_path)?;

            // generate some data
            for i in 0..=10 {
                let data = format!("{},{},{}\n", partition, i, i % 2 == 0);
                file.write_all(data.as_bytes())?;
            }
        }

        Ok(schema)
    }

    /// Generate a partitioned CSV file and register it with an execution context
    async fn create_ctx(
        tmp_dir: &TempDir,
        partition_count: usize,
    ) -> Result<SessionContext> {
        let ctx =
            SessionContext::with_config(SessionConfig::new().with_target_partitions(8));

        let schema = populate_csv_partitions(tmp_dir, partition_count, ".csv")?;

        // register csv file with the execution context
        ctx.register_csv(
            "test",
            tmp_dir.path().to_str().unwrap(),
            CsvReadOptions::new().schema(&schema),
        )
        .await?;

        Ok(ctx)
    }

    // Test for compilation error when calling read_* functions from an #[async_trait] function.
    // See https://github.com/apache/arrow-datafusion/issues/1154
    #[async_trait]
    trait CallReadTrait {
        async fn call_read_csv(&self) -> Arc<DataFrame>;
        async fn call_read_avro(&self) -> Arc<DataFrame>;
        async fn call_read_parquet(&self) -> Arc<DataFrame>;
    }

    struct CallRead {}

    #[async_trait]
    impl CallReadTrait for CallRead {
        async fn call_read_csv(&self) -> Arc<DataFrame> {
            let ctx = SessionContext::new();
            ctx.read_csv("dummy", CsvReadOptions::new()).await.unwrap()
        }

        async fn call_read_avro(&self) -> Arc<DataFrame> {
            let ctx = SessionContext::new();
            ctx.read_avro("dummy", AvroReadOptions::default())
                .await
                .unwrap()
        }

        async fn call_read_parquet(&self) -> Arc<DataFrame> {
            let ctx = SessionContext::new();
            ctx.read_parquet("dummy", ParquetReadOptions::default())
                .await
                .unwrap()
        }
    }
}<|MERGE_RESOLUTION|>--- conflicted
+++ resolved
@@ -251,80 +251,9 @@
     pub async fn sql(&self, sql: &str) -> Result<Arc<DataFrame>> {
         let plan = self.create_logical_plan(sql)?;
         match plan {
-<<<<<<< HEAD
-            LogicalPlan::CreateExternalTable(CreateExternalTable {
-                ref schema,
-                ref name,
-                ref location,
-                ref file_type,
-                ref has_header,
-                ref delimiter,
-                ref table_partition_cols,
-                ref if_not_exists,
-                definition,
-            }) => {
-                let (file_format, file_extension) = match file_type {
-                    FileType::CSV => (
-                        Arc::new(
-                            CsvFormat::default()
-                                .with_has_header(*has_header)
-                                .with_delimiter(*delimiter as u8),
-                        ) as Arc<dyn FileFormat>,
-                        DEFAULT_CSV_EXTENSION,
-                    ),
-                    FileType::Parquet => (
-                        Arc::new(ParquetFormat::default()) as Arc<dyn FileFormat>,
-                        DEFAULT_PARQUET_EXTENSION,
-                    ),
-                    FileType::Avro => (
-                        Arc::new(AvroFormat::default()) as Arc<dyn FileFormat>,
-                        DEFAULT_AVRO_EXTENSION,
-                    ),
-                    FileType::NdJson => (
-                        Arc::new(JsonFormat::default()) as Arc<dyn FileFormat>,
-                        DEFAULT_JSON_EXTENSION,
-                    ),
-                };
-                let table = self.table(name.as_str());
-                match (if_not_exists, table) {
-                    (true, Ok(_)) => {
-                        let plan = LogicalPlanBuilder::empty(false).build()?;
-                        Ok(Arc::new(DataFrame::new(self.state.clone(), &plan)))
-                    }
-                    (_, Err(_)) => {
-                        // TODO make schema in CreateExternalTable optional instead of empty
-                        let provided_schema = if schema.fields().is_empty() {
-                            None
-                        } else {
-                            Some(Arc::new(schema.as_ref().to_owned().into()))
-                        };
-                        let options = ListingOptions {
-                            format: file_format,
-                            collect_stat: false,
-                            file_extension: file_extension.to_owned(),
-                            target_partitions: self.copied_config().target_partitions,
-                            table_partition_cols: table_partition_cols.clone(),
-                        };
-                        self.register_listing_table(
-                            name,
-                            location,
-                            options,
-                            provided_schema,
-                            definition,
-                        )
-                        .await?;
-                        let plan = LogicalPlanBuilder::empty(false).build()?;
-                        Ok(Arc::new(DataFrame::new(self.state.clone(), &plan)))
-                    }
-                    (false, Ok(_)) => Err(DataFusionError::Execution(format!(
-                        "Table '{:?}' already exists",
-                        name
-                    ))),
-=======
             LogicalPlan::CreateExternalTable(cmd) => match cmd.file_type.as_str() {
                 "PARQUET" | "CSV" | "JSON" | "AVRO" => {
                     self.create_listing_table(&cmd).await
->>>>>>> c359018b
                 }
                 _ => self.create_custom_table(&cmd).await,
             },
@@ -573,6 +502,7 @@
                     cmd.location.clone(),
                     options,
                     provided_schema,
+                    cmd.definition.clone(),
                 )
                 .await?;
                 self.return_empty_dataframe()
