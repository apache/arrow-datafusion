// Licensed to the Apache Software Foundation (ASF) under one
// or more contributor license agreements.  See the NOTICE file
// distributed with this work for additional information
// regarding copyright ownership.  The ASF licenses this file
// to you under the Apache License, Version 2.0 (the
// "License"); you may not use this file except in compliance
// with the License.  You may obtain a copy of the License at
//
//   http://www.apache.org/licenses/LICENSE-2.0
//
// Unless required by applicable law or agreed to in writing,
// software distributed under the License is distributed on an
// "AS IS" BASIS, WITHOUT WARRANTIES OR CONDITIONS OF ANY
// KIND, either express or implied.  See the License for the
// specific language governing permissions and limitations
// under the License.

//! SessionContext contains methods for registering data sources and executing queries
use crate::{
    catalog::{
        catalog::{CatalogList, MemoryCatalogList},
        information_schema::CatalogWithInformationSchema,
    },
    datasource::listing::{ListingOptions, ListingTable},
    datasource::{
        file_format::{
            avro::AvroFormat, csv::CsvFormat, json::JsonFormat, parquet::ParquetFormat,
            FileFormat,
        },
        MemTable, ViewTable,
    },
    logical_expr::{PlanType, ToStringifiedPlan},
    optimizer::optimizer::Optimizer,
    physical_optimizer::{
        aggregate_statistics::AggregateStatistics,
        hash_build_probe_order::HashBuildProbeOrder, optimizer::PhysicalOptimizerRule,
    },
};
pub use datafusion_physical_expr::execution_props::ExecutionProps;
use datafusion_physical_expr::var_provider::is_system_variables;
use parking_lot::RwLock;
use std::str::FromStr;
use std::sync::Arc;
use std::{
    any::{Any, TypeId},
    hash::{BuildHasherDefault, Hasher},
    string::String,
};
use std::{
    collections::{HashMap, HashSet},
    fmt::Debug,
};

use arrow::datatypes::{DataType, SchemaRef};
use arrow::record_batch::RecordBatch;

use crate::catalog::{
    catalog::{CatalogProvider, MemoryCatalogProvider},
    schema::{MemorySchemaProvider, SchemaProvider},
};
use crate::dataframe::DataFrame;
use crate::datasource::{
    listing::{ListingTableConfig, ListingTableUrl},
    provider_as_source, TableProvider,
};
use crate::error::{DataFusionError, Result};
use crate::logical_expr::{
    CreateCatalog, CreateCatalogSchema, CreateExternalTable, CreateMemoryTable,
    CreateView, DropTable, DropView, Explain, LogicalPlan, LogicalPlanBuilder,
    SetVariable, TableSource, TableType, UNNAMED_TABLE,
};
use crate::optimizer::optimizer::{OptimizerConfig, OptimizerRule};
use datafusion_sql::{ResolvedTableReference, TableReference};

use crate::physical_optimizer::coalesce_batches::CoalesceBatches;
use crate::physical_optimizer::repartition::Repartition;

use crate::config::{
    ConfigOptions, OPT_BATCH_SIZE, OPT_COALESCE_BATCHES, OPT_COALESCE_TARGET_BATCH_SIZE,
    OPT_FILTER_NULL_JOIN_KEYS, OPT_OPTIMIZER_MAX_PASSES, OPT_OPTIMIZER_SKIP_FAILED_RULES,
};
use crate::datasource::file_format::file_type::{FileCompressionType, FileType};
use crate::execution::{runtime_env::RuntimeEnv, FunctionRegistry};
use crate::physical_optimizer::enforcement::BasicEnforcement;
use crate::physical_plan::file_format::{plan_to_csv, plan_to_json, plan_to_parquet};
use crate::physical_plan::planner::DefaultPhysicalPlanner;
use crate::physical_plan::udaf::AggregateUDF;
use crate::physical_plan::udf::ScalarUDF;
use crate::physical_plan::ExecutionPlan;
use crate::physical_plan::PhysicalPlanner;
use crate::variable::{VarProvider, VarType};
use async_trait::async_trait;
use chrono::{DateTime, Utc};
use datafusion_common::ScalarValue;
use datafusion_sql::{
    parser::DFParser,
    planner::{ContextProvider, SqlToRel},
};
use parquet::file::properties::WriterProperties;
use url::Url;

use crate::catalog::listing_schema::ListingSchemaProvider;
use crate::datasource::object_store::ObjectStoreUrl;
use uuid::Uuid;

use super::options::{
    AvroReadOptions, CsvReadOptions, NdJsonReadOptions, ParquetReadOptions,
};

/// The default catalog name - this impacts what SQL queries use if not specified
const DEFAULT_CATALOG: &str = "datafusion";
/// The default schema name - this impacts what SQL queries use if not specified
const DEFAULT_SCHEMA: &str = "public";

/// SessionContext is the main interface for executing queries with DataFusion. It stands for
/// the connection between user and DataFusion/Ballista cluster.
/// The context provides the following functionality
///
/// * Create DataFrame from a CSV or Parquet data source.
/// * Register a CSV or Parquet data source as a table that can be referenced from a SQL query.
/// * Register a custom data source that can be referenced from a SQL query.
/// * Execution a SQL query
///
/// The following example demonstrates how to use the context to execute a query against a CSV
/// data source using the DataFrame API:
///
/// ```
/// use datafusion::prelude::*;
/// # use datafusion::error::Result;
/// # #[tokio::main]
/// # async fn main() -> Result<()> {
/// let ctx = SessionContext::new();
/// let df = ctx.read_csv("tests/example.csv", CsvReadOptions::new()).await?;
/// let df = df.filter(col("a").lt_eq(col("b")))?
///            .aggregate(vec![col("a")], vec![min(col("b"))])?
///            .limit(0, Some(100))?;
/// let results = df.collect();
/// # Ok(())
/// # }
/// ```
///
/// The following example demonstrates how to execute the same query using SQL:
///
/// ```
/// use datafusion::prelude::*;
///
/// # use datafusion::error::Result;
/// # #[tokio::main]
/// # async fn main() -> Result<()> {
/// let mut ctx = SessionContext::new();
/// ctx.register_csv("example", "tests/example.csv", CsvReadOptions::new()).await?;
/// let results = ctx.sql("SELECT a, MIN(b) FROM example GROUP BY a LIMIT 100").await?;
/// # Ok(())
/// # }
/// ```
#[derive(Clone)]
pub struct SessionContext {
    /// Uuid for the session
    session_id: String,
    /// Session start time
    pub session_start_time: DateTime<Utc>,
    /// Shared session state for the session
    pub state: Arc<RwLock<SessionState>>,
}

impl Default for SessionContext {
    fn default() -> Self {
        Self::new()
    }
}

impl SessionContext {
    /// Creates a new execution context using a default session configuration.
    pub fn new() -> Self {
        Self::with_config(SessionConfig::new())
    }

    /// Finds any ListSchemaProviders and instructs them to reload tables from "disk"
    pub async fn refresh_catalogs(&self) -> Result<()> {
        let cat_names = self.catalog_names().clone();
        for cat_name in cat_names.iter() {
            let cat = self.catalog(cat_name.as_str()).ok_or_else(|| {
                DataFusionError::Internal("Catalog not found!".to_string())
            })?;
            for schema_name in cat.schema_names() {
                let schema = cat.schema(schema_name.as_str()).ok_or_else(|| {
                    DataFusionError::Internal("Schema not found!".to_string())
                })?;
                let lister = schema.as_any().downcast_ref::<ListingSchemaProvider>();
                if let Some(lister) = lister {
                    lister.refresh(&self.state()).await?;
                }
            }
        }
        Ok(())
    }

    /// Creates a new session context using the provided session configuration.
    pub fn with_config(config: SessionConfig) -> Self {
        let runtime = Arc::new(RuntimeEnv::default());
        Self::with_config_rt(config, runtime)
    }

    /// Creates a new session context using the provided configuration and RuntimeEnv.
    pub fn with_config_rt(config: SessionConfig, runtime: Arc<RuntimeEnv>) -> Self {
        let state = SessionState::with_config_rt(config, runtime);
        Self {
            session_id: state.session_id.clone(),
            session_start_time: chrono::Utc::now(),
            state: Arc::new(RwLock::new(state)),
        }
    }

    /// Creates a new session context using the provided session state.
    pub fn with_state(state: SessionState) -> Self {
        Self {
            session_id: state.session_id.clone(),
            session_start_time: chrono::Utc::now(),
            state: Arc::new(RwLock::new(state)),
        }
    }

    /// Registers the [`RecordBatch`] as the specified table name
    pub fn register_batch(
        &self,
        table_name: &str,
        batch: RecordBatch,
    ) -> Result<Option<Arc<dyn TableProvider>>> {
        let table = MemTable::try_new(batch.schema(), vec![vec![batch]])?;
        self.register_table(table_name, Arc::new(table))
    }

    /// Return the [RuntimeEnv] used to run queries with this [SessionContext]
    pub fn runtime_env(&self) -> Arc<RuntimeEnv> {
        self.state.read().runtime_env.clone()
    }

    /// Return the session_id of this Session
    pub fn session_id(&self) -> String {
        self.session_id.clone()
    }

    /// Return a copied version of config for this Session
    pub fn copied_config(&self) -> SessionConfig {
        self.state.read().config.clone()
    }

    /// Creates a [`DataFrame`] that will execute a SQL query.
    ///
    /// This method is `async` because queries of type `CREATE EXTERNAL TABLE`
    /// might require the schema to be inferred.
    pub async fn sql(&self, sql: &str) -> Result<Arc<DataFrame>> {
        let plan = self.create_logical_plan(sql)?;
        match plan {
            LogicalPlan::CreateExternalTable(cmd) => match cmd.file_type.as_str() {
                "PARQUET" | "CSV" | "JSON" | "AVRO" => {
                    self.create_listing_table(&cmd).await
                }
                _ => self.create_custom_table(&cmd).await,
            },

            LogicalPlan::CreateMemoryTable(CreateMemoryTable {
                name,
                input,
                if_not_exists,
                or_replace,
            }) => {
                let table = self.table(name.as_str());

                match (if_not_exists, or_replace, table) {
                    (true, false, Ok(_)) => self.return_empty_dataframe(),
                    (false, true, Ok(_)) => {
                        self.deregister_table(name.as_str())?;
                        let physical =
                            Arc::new(DataFrame::new(self.state.clone(), &input));

                        let batches: Vec<_> = physical.collect_partitioned().await?;
                        let table = Arc::new(MemTable::try_new(
                            Arc::new(input.schema().as_ref().into()),
                            batches,
                        )?);

                        self.register_table(name.as_str(), table)?;
                        self.return_empty_dataframe()
                    }
                    (true, true, Ok(_)) => Err(DataFusionError::Internal(
                        "'IF NOT EXISTS' cannot coexist with 'REPLACE'".to_string(),
                    )),
                    (_, _, Err(_)) => {
                        let physical =
                            Arc::new(DataFrame::new(self.state.clone(), &input));

                        let batches: Vec<_> = physical.collect_partitioned().await?;
                        let table = Arc::new(MemTable::try_new(
                            Arc::new(input.schema().as_ref().into()),
                            batches,
                        )?);

                        self.register_table(name.as_str(), table)?;
                        self.return_empty_dataframe()
                    }
                    (false, false, Ok(_)) => Err(DataFusionError::Execution(format!(
                        "Table '{:?}' already exists",
                        name
                    ))),
                }
            }

            LogicalPlan::CreateView(CreateView {
                name,
                input,
                or_replace,
                definition,
            }) => {
                let view = self.table(name.as_str());

                match (or_replace, view) {
                    (true, Ok(_)) => {
                        self.deregister_table(name.as_str())?;
                        let table =
                            Arc::new(ViewTable::try_new((*input).clone(), definition)?);

                        self.register_table(name.as_str(), table)?;
                        self.return_empty_dataframe()
                    }
                    (_, Err(_)) => {
                        let table =
                            Arc::new(ViewTable::try_new((*input).clone(), definition)?);

                        self.register_table(name.as_str(), table)?;
                        self.return_empty_dataframe()
                    }
                    (false, Ok(_)) => Err(DataFusionError::Execution(format!(
                        "Table '{:?}' already exists",
                        name
                    ))),
                }
            }

            LogicalPlan::DropTable(DropTable {
                name, if_exists, ..
            }) => {
                let result = self.find_and_deregister(name.as_str(), TableType::Base);
                match (result, if_exists) {
                    (Ok(true), _) => self.return_empty_dataframe(),
                    (_, true) => self.return_empty_dataframe(),
                    (_, _) => Err(DataFusionError::Execution(format!(
                        "Table {:?} doesn't exist.",
                        name
                    ))),
                }
            }

            LogicalPlan::DropView(DropView {
                name, if_exists, ..
            }) => {
                let result = self.find_and_deregister(name.as_str(), TableType::View);
                match (result, if_exists) {
                    (Ok(true), _) => self.return_empty_dataframe(),
                    (_, true) => self.return_empty_dataframe(),
                    (_, _) => Err(DataFusionError::Execution(format!(
                        "View {:?} doesn't exist.",
                        name
                    ))),
                }
            }

            LogicalPlan::SetVariable(SetVariable {
                variable, value, ..
            }) => {
                let config_options = &self.state.write().config.config_options;

                let old_value =
                    config_options.read().get(&variable).ok_or_else(|| {
                        DataFusionError::Execution(format!(
                            "Can not SET variable: Unknown Variable {}",
                            variable
                        ))
                    })?;

                match old_value {
                    ScalarValue::Boolean(_) => {
                        let new_value = value.parse::<bool>().map_err(|_| {
                            DataFusionError::Execution(format!(
                                "Failed to parse {} as bool",
                                value,
                            ))
                        })?;
                        config_options.write().set_bool(&variable, new_value);
                    }

                    ScalarValue::UInt64(_) => {
                        let new_value = value.parse::<u64>().map_err(|_| {
                            DataFusionError::Execution(format!(
                                "Failed to parse {} as u64",
                                value,
                            ))
                        })?;
                        config_options.write().set_u64(&variable, new_value);
                    }

                    ScalarValue::Utf8(_) => {
                        let new_value = value.parse::<String>().map_err(|_| {
                            DataFusionError::Execution(format!(
                                "Failed to parse {} as String",
                                value,
                            ))
                        })?;
                        config_options.write().set_string(&variable, new_value);
                    }

                    _ => {
                        return Err(DataFusionError::Execution(
                            "Unsupported Scalar Value Type".to_string(),
                        ))
                    }
                }
                self.return_empty_dataframe()
            }

            LogicalPlan::CreateCatalogSchema(CreateCatalogSchema {
                schema_name,
                if_not_exists,
                ..
            }) => {
                // sqlparser doesnt accept database / catalog as parameter to CREATE SCHEMA
                // so for now, we default to default catalog
                let tokens: Vec<&str> = schema_name.split('.').collect();
                let (catalog, schema_name) = match tokens.len() {
                    1 => Ok((DEFAULT_CATALOG, schema_name.as_str())),
                    2 => Ok((tokens[0], tokens[1])),
                    _ => Err(DataFusionError::Execution(format!(
                        "Unable to parse catalog from {}",
                        schema_name
                    ))),
                }?;
                let catalog = self.catalog(catalog).ok_or_else(|| {
                    DataFusionError::Execution(format!(
                        "Missing '{}' catalog",
                        DEFAULT_CATALOG
                    ))
                })?;

                let schema = catalog.schema(schema_name);

                match (if_not_exists, schema) {
                    (true, Some(_)) => self.return_empty_dataframe(),
                    (true, None) | (false, None) => {
                        let schema = Arc::new(MemorySchemaProvider::new());
                        catalog.register_schema(schema_name, schema)?;
                        self.return_empty_dataframe()
                    }
                    (false, Some(_)) => Err(DataFusionError::Execution(format!(
                        "Schema '{:?}' already exists",
                        schema_name
                    ))),
                }
            }
            LogicalPlan::CreateCatalog(CreateCatalog {
                catalog_name,
                if_not_exists,
                ..
            }) => {
                let catalog = self.catalog(catalog_name.as_str());

                match (if_not_exists, catalog) {
                    (true, Some(_)) => self.return_empty_dataframe(),
                    (true, None) | (false, None) => {
                        let new_catalog = Arc::new(MemoryCatalogProvider::new());
                        self.state
                            .write()
                            .catalog_list
                            .register_catalog(catalog_name, new_catalog);
                        self.return_empty_dataframe()
                    }
                    (false, Some(_)) => Err(DataFusionError::Execution(format!(
                        "Catalog '{:?}' already exists",
                        catalog_name
                    ))),
                }
            }

            plan => Ok(Arc::new(DataFrame::new(self.state.clone(), &plan))),
        }
    }

    // return an empty dataframe
    fn return_empty_dataframe(&self) -> Result<Arc<DataFrame>> {
        let plan = LogicalPlanBuilder::empty(false).build()?;
        Ok(Arc::new(DataFrame::new(self.state.clone(), &plan)))
    }

    async fn create_custom_table(
        &self,
        cmd: &CreateExternalTable,
    ) -> Result<Arc<DataFrame>> {
        let state = self.state.read().clone();
        let file_type = cmd.file_type.to_lowercase();
        let factory = &state
            .runtime_env
            .table_factories
            .get(file_type.as_str())
            .ok_or_else(|| {
                DataFusionError::Execution(format!(
                    "Unable to find factory for {}",
                    cmd.file_type
                ))
            })?;
        let table = (*factory).create(&state, cmd).await?;
        self.register_table(cmd.name.as_str(), table)?;
        let plan = LogicalPlanBuilder::empty(false).build()?;
        Ok(Arc::new(DataFrame::new(self.state.clone(), &plan)))
    }

    async fn create_listing_table(
        &self,
        cmd: &CreateExternalTable,
    ) -> Result<Arc<DataFrame>> {
        let file_compression_type =
            match FileCompressionType::from_str(cmd.file_compression_type.as_str()) {
                Ok(t) => t,
                Err(_) => Err(DataFusionError::Execution(
                    "Only known FileCompressionTypes can be ListingTables!".to_string(),
                ))?,
            };

        let file_type = match FileType::from_str(cmd.file_type.as_str()) {
            Ok(t) => t,
            Err(_) => Err(DataFusionError::Execution(
                "Only known FileTypes can be ListingTables!".to_string(),
            ))?,
        };

        let file_extension =
            file_type.get_ext_with_compression(file_compression_type.to_owned())?;

        let file_format: Arc<dyn FileFormat> = match file_type {
            FileType::CSV => Arc::new(
                CsvFormat::default()
                    .with_has_header(cmd.has_header)
                    .with_delimiter(cmd.delimiter as u8)
                    .with_file_compression_type(file_compression_type),
            ),
            FileType::PARQUET => Arc::new(ParquetFormat::default()),
            FileType::AVRO => Arc::new(AvroFormat::default()),
            FileType::JSON => Arc::new(
                JsonFormat::default().with_file_compression_type(file_compression_type),
            ),
        };

        let table = self.table(cmd.name.as_str());
        match (cmd.if_not_exists, table) {
            (true, Ok(_)) => self.return_empty_dataframe(),
            (_, Err(_)) => {
                // TODO make schema in CreateExternalTable optional instead of empty
                let provided_schema = if cmd.schema.fields().is_empty() {
                    None
                } else {
                    Some(Arc::new(cmd.schema.as_ref().to_owned().into()))
                };
<<<<<<< HEAD
                let options = ListingOptions::new(file_format)
                    .with_collect_stat(self.copied_config().collect_statistics)
                    .with_file_extension(file_extension)
                    .with_target_partitions(self.copied_config().target_partitions)
                    .with_table_partition_cols(cmd.table_partition_cols.clone());

=======
                let options = ListingOptions {
                    format: file_format,
                    collect_stat: self.copied_config().collect_statistics,
                    file_extension: file_extension.to_owned(),
                    target_partitions: self.copied_config().target_partitions,
                    table_partition_cols: cmd.table_partition_cols.clone(),
                    file_sort_order: None,
                };
>>>>>>> 9de893e5
                self.register_listing_table(
                    cmd.name.as_str(),
                    cmd.location.clone(),
                    options,
                    provided_schema,
                    cmd.definition.clone(),
                )
                .await?;
                self.return_empty_dataframe()
            }
            (false, Ok(_)) => Err(DataFusionError::Execution(format!(
                "Table '{:?}' already exists",
                cmd.name
            ))),
        }
    }

    fn find_and_deregister<'a>(
        &self,
        table_ref: impl Into<TableReference<'a>>,
        table_type: TableType,
    ) -> Result<bool> {
        let table_ref = table_ref.into();
        let table_provider = self
            .state
            .read()
            .schema_for_ref(table_ref)?
            .table(table_ref.table());

        if let Some(table_provider) = table_provider {
            if table_provider.table_type() == table_type {
                self.deregister_table(table_ref)?;
                return Ok(true);
            }
        }
        Ok(false)
    }
    /// Creates a logical plan.
    ///
    /// This function is intended for internal use and should not be called directly.
    pub fn create_logical_plan(&self, sql: &str) -> Result<LogicalPlan> {
        let mut statements = DFParser::parse_sql(sql)?;

        if statements.len() != 1 {
            return Err(DataFusionError::NotImplemented(
                "The context currently only supports a single SQL statement".to_string(),
            ));
        }

        // create a query planner
        let state = self.state.read().clone();
        let query_planner = SqlToRel::new(&state);
        query_planner.statement_to_plan(statements.pop_front().unwrap())
    }

    /// Registers a variable provider within this context.
    pub fn register_variable(
        &mut self,
        variable_type: VarType,
        provider: Arc<dyn VarProvider + Send + Sync>,
    ) {
        self.state
            .write()
            .execution_props
            .add_var_provider(variable_type, provider);
    }

    /// Registers a scalar UDF within this context.
    ///
    /// Note in SQL queries, function names are looked up using
    /// lowercase unless the query uses quotes. For example,
    ///
    /// `SELECT MY_FUNC(x)...` will look for a function named `"my_func"`
    /// `SELECT "my_FUNC"(x)` will look for a function named `"my_FUNC"`
    pub fn register_udf(&mut self, f: ScalarUDF) {
        self.state
            .write()
            .scalar_functions
            .insert(f.name.clone(), Arc::new(f));
    }

    /// Registers an aggregate UDF within this context.
    ///
    /// Note in SQL queries, aggregate names are looked up using
    /// lowercase unless the query uses quotes. For example,
    ///
    /// `SELECT MY_UDAF(x)...` will look for an aggregate named `"my_udaf"`
    /// `SELECT "my_UDAF"(x)` will look for an aggregate named `"my_UDAF"`
    pub fn register_udaf(&mut self, f: AggregateUDF) {
        self.state
            .write()
            .aggregate_functions
            .insert(f.name.clone(), Arc::new(f));
    }

    /// Creates a [`DataFrame`] for reading an Avro data source.
    pub async fn read_avro(
        &self,
        table_path: impl AsRef<str>,
        options: AvroReadOptions<'_>,
    ) -> Result<Arc<DataFrame>> {
        let table_path = ListingTableUrl::parse(table_path)?;
        let target_partitions = self.copied_config().target_partitions;

        let listing_options = options.to_listing_options(target_partitions);

        let resolved_schema = match options.schema {
            Some(s) => s,
            None => {
                listing_options
                    .infer_schema(&self.state(), &table_path)
                    .await?
            }
        };

        let config = ListingTableConfig::new(table_path)
            .with_listing_options(listing_options)
            .with_schema(resolved_schema);
        let provider = ListingTable::try_new(config)?;
        self.read_table(Arc::new(provider))
    }

    /// Creates a [`DataFrame`] for reading an Json data source.
    pub async fn read_json(
        &mut self,
        table_path: impl AsRef<str>,
        options: NdJsonReadOptions<'_>,
    ) -> Result<Arc<DataFrame>> {
        let table_path = ListingTableUrl::parse(table_path)?;
        let target_partitions = self.copied_config().target_partitions;

        let listing_options = options.to_listing_options(target_partitions);

        let resolved_schema = match options.schema {
            Some(s) => s,
            None => {
                listing_options
                    .infer_schema(&self.state(), &table_path)
                    .await?
            }
        };
        let config = ListingTableConfig::new(table_path)
            .with_listing_options(listing_options)
            .with_schema(resolved_schema);
        let provider = ListingTable::try_new(config)?;

        self.read_table(Arc::new(provider))
    }

    /// Creates an empty DataFrame.
    pub fn read_empty(&self) -> Result<Arc<DataFrame>> {
        Ok(Arc::new(DataFrame::new(
            self.state.clone(),
            &LogicalPlanBuilder::empty(true).build()?,
        )))
    }

    /// Creates a [`DataFrame`] for reading a CSV data source.
    pub async fn read_csv(
        &self,
        table_path: impl AsRef<str>,
        options: CsvReadOptions<'_>,
    ) -> Result<Arc<DataFrame>> {
        let table_path = ListingTableUrl::parse(table_path)?;
        let target_partitions = self.copied_config().target_partitions;
        let listing_options = options.to_listing_options(target_partitions);
        let resolved_schema = match options.schema {
            Some(s) => Arc::new(s.to_owned()),
            None => {
                listing_options
                    .infer_schema(&self.state(), &table_path)
                    .await?
            }
        };
        let config = ListingTableConfig::new(table_path.clone())
            .with_listing_options(listing_options)
            .with_schema(resolved_schema);

        let provider = ListingTable::try_new(config)?;
        self.read_table(Arc::new(provider))
    }

    /// Creates a [`DataFrame`] for reading a Parquet data source.
    pub async fn read_parquet(
        &self,
        table_path: impl AsRef<str>,
        options: ParquetReadOptions<'_>,
    ) -> Result<Arc<DataFrame>> {
        let table_path = ListingTableUrl::parse(table_path)?;
        let target_partitions = self.copied_config().target_partitions;

        let listing_options = options.to_listing_options(target_partitions);

        // with parquet we resolve the schema in all cases
        let resolved_schema = listing_options
            .infer_schema(&self.state(), &table_path)
            .await?;

        let config = ListingTableConfig::new(table_path)
            .with_listing_options(listing_options)
            .with_schema(resolved_schema);

        let provider = ListingTable::try_new(config)?;
        self.read_table(Arc::new(provider))
    }

    /// Creates a [`DataFrame`] for reading a custom [`TableProvider`].
    pub fn read_table(&self, provider: Arc<dyn TableProvider>) -> Result<Arc<DataFrame>> {
        Ok(Arc::new(DataFrame::new(
            self.state.clone(),
            &LogicalPlanBuilder::scan(UNNAMED_TABLE, provider_as_source(provider), None)?
                .build()?,
        )))
    }

    /// Creates a [`DataFrame`] for reading a [`RecordBatch`]
    pub fn read_batch(&self, batch: RecordBatch) -> Result<Arc<DataFrame>> {
        let provider = MemTable::try_new(batch.schema(), vec![vec![batch]])?;
        Ok(Arc::new(DataFrame::new(
            self.state.clone(),
            &LogicalPlanBuilder::scan(
                UNNAMED_TABLE,
                provider_as_source(Arc::new(provider)),
                None,
            )?
            .build()?,
        )))
    }

    /// Registers a [`ListingTable]` that can assemble multiple files
    /// from locations in an [`ObjectStore`] instance into a single
    /// table.
    ///
    /// This method is `async` because it might need to resolve the schema.
    ///
    /// [`ObjectStore`]: object_store::ObjectStore
    pub async fn register_listing_table(
        &self,
        name: &str,
        table_path: impl AsRef<str>,
        options: ListingOptions,
        provided_schema: Option<SchemaRef>,
        sql_definition: Option<String>,
    ) -> Result<()> {
        let table_path = ListingTableUrl::parse(table_path)?;
        let resolved_schema = match provided_schema {
            None => options.infer_schema(&self.state(), &table_path).await?,
            Some(s) => s,
        };
        let config = ListingTableConfig::new(table_path)
            .with_listing_options(options)
            .with_schema(resolved_schema);
        let table = ListingTable::try_new(config)?.with_definition(sql_definition);
        self.register_table(name, Arc::new(table))?;
        Ok(())
    }

    /// Registers a CSV file as a table which can referenced from SQL
    /// statements executed against this context.
    pub async fn register_csv(
        &self,
        name: &str,
        table_path: &str,
        options: CsvReadOptions<'_>,
    ) -> Result<()> {
        let listing_options =
            options.to_listing_options(self.copied_config().target_partitions);

        self.register_listing_table(
            name,
            table_path,
            listing_options,
            options.schema.map(|s| Arc::new(s.to_owned())),
            None,
        )
        .await?;

        Ok(())
    }

    /// Registers a Json file as a table that it can be referenced
    /// from SQL statements executed against this context.
    pub async fn register_json(
        &self,
        name: &str,
        table_path: &str,
        options: NdJsonReadOptions<'_>,
    ) -> Result<()> {
        let listing_options =
            options.to_listing_options(self.copied_config().target_partitions);

        self.register_listing_table(
            name,
            table_path,
            listing_options,
            options.schema,
            None,
        )
        .await?;
        Ok(())
    }

    /// Registers a Parquet file as a table that can be referenced from SQL
    /// statements executed against this context.
    pub async fn register_parquet(
        &self,
        name: &str,
        table_path: &str,
        options: ParquetReadOptions<'_>,
    ) -> Result<()> {
        let (target_partitions, parquet_pruning) = {
            let conf = self.copied_config();
            (conf.target_partitions, conf.parquet_pruning)
        };
        let listing_options = options
            .parquet_pruning(parquet_pruning)
            .to_listing_options(target_partitions);

        self.register_listing_table(name, table_path, listing_options, None, None)
            .await?;
        Ok(())
    }

    /// Registers an Avro file as a table that can be referenced from
    /// SQL statements executed against this context.
    pub async fn register_avro(
        &self,
        name: &str,
        table_path: &str,
        options: AvroReadOptions<'_>,
    ) -> Result<()> {
        let listing_options =
            options.to_listing_options(self.copied_config().target_partitions);

        self.register_listing_table(
            name,
            table_path,
            listing_options,
            options.schema,
            None,
        )
        .await?;
        Ok(())
    }

    /// Registers a named catalog using a custom `CatalogProvider` so that
    /// it can be referenced from SQL statements executed against this
    /// context.
    ///
    /// Returns the [`CatalogProvider`] previously registered for this
    /// name, if any
    pub fn register_catalog(
        &self,
        name: impl Into<String>,
        catalog: Arc<dyn CatalogProvider>,
    ) -> Option<Arc<dyn CatalogProvider>> {
        let name = name.into();
        let information_schema = self.copied_config().information_schema;
        let state = self.state.read();
        let catalog = if information_schema {
            Arc::new(CatalogWithInformationSchema::new(
                Arc::downgrade(&state.catalog_list),
                Arc::downgrade(&state.config.config_options),
                catalog,
            ))
        } else {
            catalog
        };

        state.catalog_list.register_catalog(name, catalog)
    }

    /// Retrieves the list of available catalog names.
    pub fn catalog_names(&self) -> Vec<String> {
        self.state.read().catalog_list.catalog_names()
    }

    /// Retrieves a [`CatalogProvider`] instance by name
    pub fn catalog(&self, name: &str) -> Option<Arc<dyn CatalogProvider>> {
        self.state.read().catalog_list.catalog(name)
    }

    /// Registers a [`TableProvider`] as a table that can be
    /// referenced from SQL statements executed against this context.
    ///
    /// Returns the [`TableProvider`] previously registered for this
    /// reference, if any
    pub fn register_table<'a>(
        &'a self,
        table_ref: impl Into<TableReference<'a>>,
        provider: Arc<dyn TableProvider>,
    ) -> Result<Option<Arc<dyn TableProvider>>> {
        let table_ref = table_ref.into();
        self.state
            .read()
            .schema_for_ref(table_ref)?
            .register_table(table_ref.table().to_owned(), provider)
    }

    /// Deregisters the given table.
    ///
    /// Returns the registered provider, if any
    pub fn deregister_table<'a>(
        &'a self,
        table_ref: impl Into<TableReference<'a>>,
    ) -> Result<Option<Arc<dyn TableProvider>>> {
        let table_ref = table_ref.into();
        self.state
            .read()
            .schema_for_ref(table_ref)?
            .deregister_table(table_ref.table())
    }

    /// Return true if the specified table exists in the schema provider.
    pub fn table_exist<'a>(
        &'a self,
        table_ref: impl Into<TableReference<'a>>,
    ) -> Result<bool> {
        let table_ref = table_ref.into();
        Ok(self
            .state
            .read()
            .schema_for_ref(table_ref)?
            .table_exist(table_ref.table()))
    }

    /// Retrieves a [`DataFrame`] representing a table previously
    /// registered by calling the [`register_table`] function.
    ///
    /// Returns an error if no table has been registered with the
    /// provided reference.
    ///
    /// [`register_table`]: SessionContext::register_table
    pub fn table<'a>(
        &self,
        table_ref: impl Into<TableReference<'a>>,
    ) -> Result<Arc<DataFrame>> {
        let table_ref = table_ref.into();
        let schema = self.state.read().schema_for_ref(table_ref)?;
        match schema.table(table_ref.table()) {
            Some(ref provider) => {
                let plan = LogicalPlanBuilder::scan(
                    table_ref.table(),
                    provider_as_source(Arc::clone(provider)),
                    None,
                )?
                .build()?;
                Ok(Arc::new(DataFrame::new(self.state.clone(), &plan)))
            }
            _ => Err(DataFusionError::Plan(format!(
                "No table named '{}'",
                table_ref.table()
            ))),
        }
    }

    /// Returns the set of available tables in the default catalog and
    /// schema.
    ///
    /// Use [`table`] to get a specific table.
    ///
    /// [`table`]: SessionContext::table
    #[deprecated(
        note = "Please use the catalog provider interface (`SessionContext::catalog`) to examine available catalogs, schemas, and tables"
    )]
    pub fn tables(&self) -> Result<HashSet<String>> {
        Ok(self
            .state
            .read()
            // a bare reference will always resolve to the default catalog and schema
            .schema_for_ref(TableReference::Bare { table: "" })?
            .table_names()
            .iter()
            .cloned()
            .collect())
    }

    /// Optimizes the logical plan by applying optimizer rules.
    pub fn optimize(&self, plan: &LogicalPlan) -> Result<LogicalPlan> {
        self.state.read().optimize(plan)
    }

    /// Creates a physical plan from a logical plan.
    pub async fn create_physical_plan(
        &self,
        logical_plan: &LogicalPlan,
    ) -> Result<Arc<dyn ExecutionPlan>> {
        let state_cloned = {
            let mut state = self.state.write();
            state.execution_props.start_execution();

            // We need to clone `state` to release the lock that is not `Send`. We could
            // make the lock `Send` by using `tokio::sync::Mutex`, but that would require to
            // propagate async even to the `LogicalPlan` building methods.
            // Cloning `state` here is fine as we then pass it as immutable `&state`, which
            // means that we avoid write consistency issues as the cloned version will not
            // be written to. As for eventual modifications that would be applied to the
            // original state after it has been cloned, they will not be picked up by the
            // clone but that is okay, as it is equivalent to postponing the state update
            // by keeping the lock until the end of the function scope.
            state.clone()
        };

        state_cloned.create_physical_plan(logical_plan).await
    }

    /// Executes a query and writes the results to a partitioned CSV file.
    pub async fn write_csv(
        &self,
        plan: Arc<dyn ExecutionPlan>,
        path: impl AsRef<str>,
    ) -> Result<()> {
        let state = self.state.read().clone();
        plan_to_csv(&state, plan, path).await
    }

    /// Executes a query and writes the results to a partitioned JSON file.
    pub async fn write_json(
        &self,
        plan: Arc<dyn ExecutionPlan>,
        path: impl AsRef<str>,
    ) -> Result<()> {
        let state = self.state.read().clone();
        plan_to_json(&state, plan, path).await
    }

    /// Executes a query and writes the results to a partitioned Parquet file.
    pub async fn write_parquet(
        &self,
        plan: Arc<dyn ExecutionPlan>,
        path: impl AsRef<str>,
        writer_properties: Option<WriterProperties>,
    ) -> Result<()> {
        let state = self.state.read().clone();
        plan_to_parquet(&state, plan, path, writer_properties).await
    }

    /// Get a new TaskContext to run in this session
    pub fn task_ctx(&self) -> Arc<TaskContext> {
        Arc::new(TaskContext::from(self))
    }

    /// Get a copy of the [`SessionState`] of this [`SessionContext`]
    pub fn state(&self) -> SessionState {
        self.state.read().clone()
    }
}

impl FunctionRegistry for SessionContext {
    fn udfs(&self) -> HashSet<String> {
        self.state.read().udfs()
    }

    fn udf(&self, name: &str) -> Result<Arc<ScalarUDF>> {
        self.state.read().udf(name)
    }

    fn udaf(&self, name: &str) -> Result<Arc<AggregateUDF>> {
        self.state.read().udaf(name)
    }
}

/// A planner used to add extensions to DataFusion logical and physical plans.
#[async_trait]
pub trait QueryPlanner {
    /// Given a `LogicalPlan`, create an `ExecutionPlan` suitable for execution
    async fn create_physical_plan(
        &self,
        logical_plan: &LogicalPlan,
        session_state: &SessionState,
    ) -> Result<Arc<dyn ExecutionPlan>>;
}

/// The query planner used if no user defined planner is provided
struct DefaultQueryPlanner {}

#[async_trait]
impl QueryPlanner for DefaultQueryPlanner {
    /// Given a `LogicalPlan`, create an `ExecutionPlan` suitable for execution
    async fn create_physical_plan(
        &self,
        logical_plan: &LogicalPlan,
        session_state: &SessionState,
    ) -> Result<Arc<dyn ExecutionPlan>> {
        let planner = DefaultPhysicalPlanner::default();
        planner
            .create_physical_plan(logical_plan, session_state)
            .await
    }
}

/// Session Configuration entry name for 'TARGET_PARTITIONS'
pub const TARGET_PARTITIONS: &str = "target_partitions";
/// Session Configuration entry name for 'REPARTITION_JOINS'
pub const REPARTITION_JOINS: &str = "repartition_joins";
/// Session Configuration entry name for 'REPARTITION_AGGREGATIONS'
pub const REPARTITION_AGGREGATIONS: &str = "repartition_aggregations";
/// Session Configuration entry name for 'REPARTITION_WINDOWS'
pub const REPARTITION_WINDOWS: &str = "repartition_windows";
/// Session Configuration entry name for 'PARQUET_PRUNING'
pub const PARQUET_PRUNING: &str = "parquet_pruning";
/// Session Configuration entry name for 'COLLECT_STATISTICS'
pub const COLLECT_STATISTICS: &str = "collect_statistics";

/// Map that holds opaque objects indexed by their type.
///
/// Data is wrapped into an [`Arc`] to enable [`Clone`] while still being [object safe].
///
/// [object safe]: https://doc.rust-lang.org/reference/items/traits.html#object-safety
type AnyMap =
    HashMap<TypeId, Arc<dyn Any + Send + Sync + 'static>, BuildHasherDefault<IdHasher>>;

/// Hasher for [`AnyMap`].
///
/// With [`TypeId`}s as keys, there's no need to hash them. They are already hashes themselves, coming from the compiler.
/// The [`IdHasher`} just holds the [`u64`} of the [`TypeId`}, and then returns it, instead of doing any bit fiddling.
#[derive(Default)]
struct IdHasher(u64);

impl Hasher for IdHasher {
    fn write(&mut self, _: &[u8]) {
        unreachable!("TypeId calls write_u64");
    }

    #[inline]
    fn write_u64(&mut self, id: u64) {
        self.0 = id;
    }

    #[inline]
    fn finish(&self) -> u64 {
        self.0
    }
}

/// Configuration options for session context
#[derive(Clone)]
pub struct SessionConfig {
    /// Number of partitions for query execution. Increasing partitions can increase concurrency.
    pub target_partitions: usize,
    /// Default catalog name for table resolution
    default_catalog: String,
    /// Default schema name for table resolution
    default_schema: String,
    /// Whether the default catalog and schema should be created automatically
    create_default_catalog_and_schema: bool,
    /// Should DataFusion provide access to `information_schema`
    /// virtual tables for displaying schema information
    information_schema: bool,
    /// Should DataFusion repartition data using the join keys to execute joins in parallel
    /// using the provided `target_partitions` level
    pub repartition_joins: bool,
    /// Should DataFusion repartition data using the aggregate keys to execute aggregates in parallel
    /// using the provided `target_partitions` level
    pub repartition_aggregations: bool,
    /// Should DataFusion repartition data using the partition keys to execute window functions in
    /// parallel using the provided `target_partitions` level
    pub repartition_windows: bool,
    /// Should DataFusion parquet reader using the predicate to prune data
    pub parquet_pruning: bool,
    /// Should DataFusion collect statistics after listing files
    pub collect_statistics: bool,
    /// Should DataFusion optimizer run a top down process to reorder the join keys
    pub top_down_join_key_reordering: bool,
    /// Configuration options
    pub config_options: Arc<RwLock<ConfigOptions>>,
    /// Opaque extensions.
    extensions: AnyMap,
}

impl Default for SessionConfig {
    fn default() -> Self {
        Self {
            target_partitions: num_cpus::get(),
            default_catalog: DEFAULT_CATALOG.to_owned(),
            default_schema: DEFAULT_SCHEMA.to_owned(),
            create_default_catalog_and_schema: true,
            information_schema: false,
            repartition_joins: true,
            repartition_aggregations: true,
            repartition_windows: true,
            parquet_pruning: true,
            collect_statistics: false,
            top_down_join_key_reordering: true,
            config_options: Arc::new(RwLock::new(ConfigOptions::new())),
            // Assume no extensions by default.
            extensions: HashMap::with_capacity_and_hasher(
                0,
                BuildHasherDefault::default(),
            ),
        }
    }
}

impl SessionConfig {
    /// Create an execution config with default setting
    pub fn new() -> Self {
        Default::default()
    }

    /// Create an execution config with config options read from the environment
    pub fn from_env() -> Self {
        Self {
            config_options: ConfigOptions::from_env().into_shareable(),
            ..Default::default()
        }
    }

    /// Set a configuration option
    pub fn set(self, key: &str, value: ScalarValue) -> Self {
        self.config_options.write().set(key, value);
        self
    }

    /// Set a boolean configuration option
    pub fn set_bool(self, key: &str, value: bool) -> Self {
        self.set(key, ScalarValue::Boolean(Some(value)))
    }

    /// Set a generic `u64` configuration option
    pub fn set_u64(self, key: &str, value: u64) -> Self {
        self.set(key, ScalarValue::UInt64(Some(value)))
    }

    /// Set a generic `str` configuration option
    pub fn set_str(self, key: &str, value: &str) -> Self {
        self.set(key, ScalarValue::Utf8(Some(value.to_string())))
    }

    /// Customize batch size
    pub fn with_batch_size(self, n: usize) -> Self {
        // batch size must be greater than zero
        assert!(n > 0);
        self.set_u64(OPT_BATCH_SIZE, n.try_into().unwrap())
    }

    /// Customize target_partitions
    pub fn with_target_partitions(mut self, n: usize) -> Self {
        // partition count must be greater than zero
        assert!(n > 0);
        self.target_partitions = n;
        self
    }

    /// Selects a name for the default catalog and schema
    pub fn with_default_catalog_and_schema(
        mut self,
        catalog: impl Into<String>,
        schema: impl Into<String>,
    ) -> Self {
        self.default_catalog = catalog.into();
        self.default_schema = schema.into();
        self
    }

    /// Controls whether the default catalog and schema will be automatically created
    pub fn create_default_catalog_and_schema(mut self, create: bool) -> Self {
        self.create_default_catalog_and_schema = create;
        self
    }

    /// Enables or disables the inclusion of `information_schema` virtual tables
    pub fn with_information_schema(mut self, enabled: bool) -> Self {
        self.information_schema = enabled;
        self
    }

    /// Enables or disables the use of repartitioning for joins to improve parallelism
    pub fn with_repartition_joins(mut self, enabled: bool) -> Self {
        self.repartition_joins = enabled;
        self
    }

    /// Enables or disables the use of repartitioning for aggregations to improve parallelism
    pub fn with_repartition_aggregations(mut self, enabled: bool) -> Self {
        self.repartition_aggregations = enabled;
        self
    }

    /// Enables or disables the use of repartitioning for window functions to improve parallelism
    pub fn with_repartition_windows(mut self, enabled: bool) -> Self {
        self.repartition_windows = enabled;
        self
    }

    /// Enables or disables the use of pruning predicate for parquet readers to skip row groups
    pub fn with_parquet_pruning(mut self, enabled: bool) -> Self {
        self.parquet_pruning = enabled;
        self
    }

    /// Enables or disables the collection of statistics after listing files
    pub fn with_collect_statistics(mut self, enabled: bool) -> Self {
        self.collect_statistics = enabled;
        self
    }

    /// Get the currently configured batch size
    pub fn batch_size(&self) -> usize {
        self.config_options
            .read()
            .get_u64(OPT_BATCH_SIZE)
            .unwrap_or_default()
            .try_into()
            .unwrap()
    }

    /// Convert configuration options to name-value pairs with values
    /// converted to strings.
    ///
    /// Note that this method will eventually be deprecated and
    /// replaced by [`config_options`].
    ///
    /// [`config_options`]: SessionContext::config_option
    pub fn to_props(&self) -> HashMap<String, String> {
        let mut map = HashMap::new();
        // copy configs from config_options
        for (k, v) in self.config_options.read().options() {
            map.insert(k.to_string(), format!("{}", v));
        }
        map.insert(
            TARGET_PARTITIONS.to_owned(),
            format!("{}", self.target_partitions),
        );
        map.insert(
            REPARTITION_JOINS.to_owned(),
            format!("{}", self.repartition_joins),
        );
        map.insert(
            REPARTITION_AGGREGATIONS.to_owned(),
            format!("{}", self.repartition_aggregations),
        );
        map.insert(
            REPARTITION_WINDOWS.to_owned(),
            format!("{}", self.repartition_windows),
        );
        map.insert(
            PARQUET_PRUNING.to_owned(),
            format!("{}", self.parquet_pruning),
        );
        map.insert(
            COLLECT_STATISTICS.to_owned(),
            format!("{}", self.collect_statistics),
        );

        map
    }

    /// Return a handle to the shared configuration options.
    ///
    /// [`config_options`]: SessionContext::config_option
    pub fn config_options(&self) -> Arc<RwLock<ConfigOptions>> {
        self.config_options.clone()
    }

    /// Add extensions.
    ///
    /// Extensions can be used to attach extra data to the session config -- e.g. tracing information or caches.
    /// Extensions are opaque and the types are unknown to DataFusion itself, which makes them extremely flexible. [^1]
    ///
    /// Extensions are stored within an [`Arc`] so they do NOT require [`Clone`]. The are immutable. If you need to
    /// modify their state over their lifetime -- e.g. for caches -- you need to establish some for of interior mutability.
    ///
    /// Extensions are indexed by their type `T`. If multiple values of the same type are provided, only the last one
    /// will be kept.
    ///
    /// You may use [`get_extension`](Self::get_extension) to retrieve extensions.
    ///
    /// # Example
    /// ```
    /// use std::sync::Arc;
    /// use datafusion::execution::context::SessionConfig;
    ///
    /// // application-specific extension types
    /// struct Ext1(u8);
    /// struct Ext2(u8);
    /// struct Ext3(u8);
    ///
    /// let ext1a = Arc::new(Ext1(10));
    /// let ext1b = Arc::new(Ext1(11));
    /// let ext2 = Arc::new(Ext2(2));
    ///
    /// let cfg = SessionConfig::default()
    ///     // will only remember the last Ext1
    ///     .with_extension(Arc::clone(&ext1a))
    ///     .with_extension(Arc::clone(&ext1b))
    ///     .with_extension(Arc::clone(&ext2));
    ///
    /// let ext1_received = cfg.get_extension::<Ext1>().unwrap();
    /// assert!(!Arc::ptr_eq(&ext1_received, &ext1a));
    /// assert!(Arc::ptr_eq(&ext1_received, &ext1b));
    ///
    /// let ext2_received = cfg.get_extension::<Ext2>().unwrap();
    /// assert!(Arc::ptr_eq(&ext2_received, &ext2));
    ///
    /// assert!(cfg.get_extension::<Ext3>().is_none());
    /// ```
    ///
    /// [^1]: Compare that to [`ConfigOptions`] which only supports [`ScalarValue`] payloads.
    pub fn with_extension<T>(mut self, ext: Arc<T>) -> Self
    where
        T: Send + Sync + 'static,
    {
        let ext = ext as Arc<dyn Any + Send + Sync + 'static>;
        let id = TypeId::of::<T>();
        self.extensions.insert(id, ext);
        self
    }

    /// Get extension, if any for the specified type `T` exists.
    ///
    /// See [`with_extension`](Self::with_extension) on how to add attach extensions.
    pub fn get_extension<T>(&self) -> Option<Arc<T>>
    where
        T: Send + Sync + 'static,
    {
        let id = TypeId::of::<T>();
        self.extensions
            .get(&id)
            .cloned()
            .map(|ext| Arc::downcast(ext).expect("TypeId unique"))
    }
}

/// Execution context for registering data sources and executing queries
#[derive(Clone)]
pub struct SessionState {
    /// Uuid for the session
    pub session_id: String,
    /// Responsible for optimizing a logical plan
    pub optimizer: Optimizer,
    /// Responsible for optimizing a physical execution plan
    pub physical_optimizers: Vec<Arc<dyn PhysicalOptimizerRule + Send + Sync>>,
    /// Responsible for planning `LogicalPlan`s, and `ExecutionPlan`
    pub query_planner: Arc<dyn QueryPlanner + Send + Sync>,
    /// Collection of catalogs containing schemas and ultimately TableProviders
    pub catalog_list: Arc<dyn CatalogList>,
    /// Scalar functions that are registered with the context
    pub scalar_functions: HashMap<String, Arc<ScalarUDF>>,
    /// Aggregate functions registered in the context
    pub aggregate_functions: HashMap<String, Arc<AggregateUDF>>,
    /// Session configuration
    pub config: SessionConfig,
    /// Execution properties
    pub execution_props: ExecutionProps,
    /// Runtime environment
    pub runtime_env: Arc<RuntimeEnv>,
}

impl Debug for SessionState {
    fn fmt(&self, f: &mut std::fmt::Formatter<'_>) -> std::fmt::Result {
        f.debug_struct("SessionState")
            .field("session_id", &self.session_id)
            // TODO should we print out more?
            .finish()
    }
}

/// Default session builder using the provided configuration
pub fn default_session_builder(config: SessionConfig) -> SessionState {
    SessionState::with_config_rt(config, Arc::new(RuntimeEnv::default()))
}

impl SessionState {
    /// Returns new SessionState using the provided configuration and runtime
    pub fn with_config_rt(config: SessionConfig, runtime: Arc<RuntimeEnv>) -> Self {
        let session_id = Uuid::new_v4().to_string();

        let catalog_list = Arc::new(MemoryCatalogList::new()) as Arc<dyn CatalogList>;
        if config.create_default_catalog_and_schema {
            let default_catalog = MemoryCatalogProvider::new();

            default_catalog
                .register_schema(
                    &config.default_schema,
                    Arc::new(MemorySchemaProvider::new()),
                )
                .expect("memory catalog provider can register schema");

            Self::register_default_schema(&config, &runtime, &default_catalog);

            let default_catalog: Arc<dyn CatalogProvider> = if config.information_schema {
                Arc::new(CatalogWithInformationSchema::new(
                    Arc::downgrade(&catalog_list),
                    Arc::downgrade(&config.config_options),
                    Arc::new(default_catalog),
                ))
            } else {
                Arc::new(default_catalog)
            };
            catalog_list
                .register_catalog(config.default_catalog.clone(), default_catalog);
        }

        let optimizer_config = OptimizerConfig::new().filter_null_keys(
            config
                .config_options
                .read()
                .get_bool(OPT_FILTER_NULL_JOIN_KEYS)
                .unwrap_or_default(),
        );

        let mut physical_optimizers: Vec<Arc<dyn PhysicalOptimizerRule + Sync + Send>> = vec![
            Arc::new(AggregateStatistics::new()),
            Arc::new(HashBuildProbeOrder::new()),
        ];
        physical_optimizers.push(Arc::new(BasicEnforcement::new()));
        if config
            .config_options
            .read()
            .get_bool(OPT_COALESCE_BATCHES)
            .unwrap_or_default()
        {
            physical_optimizers.push(Arc::new(CoalesceBatches::new(
                config
                    .config_options
                    .read()
                    .get_u64(OPT_COALESCE_TARGET_BATCH_SIZE)
                    .unwrap_or_default()
                    .try_into()
                    .unwrap(),
            )));
        }
        physical_optimizers.push(Arc::new(Repartition::new()));
        // Repartition rule could introduce additional RepartitionExec with RoundRobin partitioning.
        // To make sure the SinglePartition is satisfied, run the BasicEnforcement again, originally it was the AddCoalescePartitionsExec here.
        physical_optimizers.push(Arc::new(BasicEnforcement::new()));

        SessionState {
            session_id,
            optimizer: Optimizer::new(&optimizer_config),
            physical_optimizers,
            query_planner: Arc::new(DefaultQueryPlanner {}),
            catalog_list,
            scalar_functions: HashMap::new(),
            aggregate_functions: HashMap::new(),
            config,
            execution_props: ExecutionProps::new(),
            runtime_env: runtime,
        }
    }

    fn register_default_schema(
        config: &SessionConfig,
        runtime: &Arc<RuntimeEnv>,
        default_catalog: &MemoryCatalogProvider,
    ) {
        let url = config
            .config_options
            .read()
            .get("datafusion.catalog.location");
        let format = config.config_options.read().get("datafusion.catalog.type");
        let (url, format) = match (url, format) {
            (Some(url), Some(format)) => (url, format),
            _ => return,
        };
        if url.is_null() || format.is_null() {
            return;
        }
        let url = url.to_string();
        let format = format.to_string();
        let url = Url::parse(url.as_str()).expect("Invalid default catalog location!");
        let authority = match url.host_str() {
            Some(host) => format!("{}://{}", url.scheme(), host),
            None => format!("{}://", url.scheme()),
        };
        let path = &url.as_str()[authority.len()..];
        let path = object_store::path::Path::parse(path).expect("Can't parse path");
        let store = ObjectStoreUrl::parse(authority.as_str())
            .expect("Invalid default catalog url");
        let store = match runtime.object_store(store) {
            Ok(store) => store,
            _ => return,
        };
        let factory = match runtime.table_factories.get(format.as_str()) {
            Some(factory) => factory,
            _ => return,
        };
        let schema = ListingSchemaProvider::new(authority, path, factory.clone(), store);
        let _ = default_catalog
            .register_schema("default", Arc::new(schema))
            .expect("Failed to register default schema");
    }

    fn resolve_table_ref<'a>(
        &'a self,
        table_ref: impl Into<TableReference<'a>>,
    ) -> ResolvedTableReference<'a> {
        table_ref
            .into()
            .resolve(&self.config.default_catalog, &self.config.default_schema)
    }

    fn schema_for_ref<'a>(
        &'a self,
        table_ref: impl Into<TableReference<'a>>,
    ) -> Result<Arc<dyn SchemaProvider>> {
        let resolved_ref = self.resolve_table_ref(table_ref);
        self.catalog_list
            .catalog(resolved_ref.catalog)
            .ok_or_else(|| {
                DataFusionError::Plan(format!(
                    "failed to resolve catalog: {}",
                    resolved_ref.catalog
                ))
            })?
            .schema(resolved_ref.schema)
            .ok_or_else(|| {
                DataFusionError::Plan(format!(
                    "failed to resolve schema: {}",
                    resolved_ref.schema
                ))
            })
    }

    /// Replace the default query planner
    pub fn with_query_planner(
        mut self,
        query_planner: Arc<dyn QueryPlanner + Send + Sync>,
    ) -> Self {
        self.query_planner = query_planner;
        self
    }

    /// Replace the optimizer rules
    pub fn with_optimizer_rules(
        mut self,
        rules: Vec<Arc<dyn OptimizerRule + Send + Sync>>,
    ) -> Self {
        self.optimizer = Optimizer::with_rules(rules);
        self
    }

    /// Replace the physical optimizer rules
    pub fn with_physical_optimizer_rules(
        mut self,
        physical_optimizers: Vec<Arc<dyn PhysicalOptimizerRule + Send + Sync>>,
    ) -> Self {
        self.physical_optimizers = physical_optimizers;
        self
    }

    /// Adds a new [`OptimizerRule`]
    pub fn add_optimizer_rule(
        mut self,
        optimizer_rule: Arc<dyn OptimizerRule + Send + Sync>,
    ) -> Self {
        self.optimizer.rules.push(optimizer_rule);
        self
    }

    /// Adds a new [`PhysicalOptimizerRule`]
    pub fn add_physical_optimizer_rule(
        mut self,
        optimizer_rule: Arc<dyn PhysicalOptimizerRule + Send + Sync>,
    ) -> Self {
        self.physical_optimizers.push(optimizer_rule);
        self
    }

    /// Optimizes the logical plan by applying optimizer rules.
    pub fn optimize(&self, plan: &LogicalPlan) -> Result<LogicalPlan> {
        let mut optimizer_config = OptimizerConfig::new()
            .with_skip_failing_rules(
                self.config
                    .config_options
                    .read()
                    .get_bool(OPT_OPTIMIZER_SKIP_FAILED_RULES)
                    .unwrap_or_default(),
            )
            .with_max_passes(
                self.config
                    .config_options
                    .read()
                    .get_u64(OPT_OPTIMIZER_MAX_PASSES)
                    .unwrap_or_default() as u8,
            )
            .with_query_execution_start_time(
                self.execution_props.query_execution_start_time,
            );

        if let LogicalPlan::Explain(e) = plan {
            let mut stringified_plans = e.stringified_plans.clone();

            // optimize the child plan, capturing the output of each optimizer
            let plan = self.optimizer.optimize(
                e.plan.as_ref(),
                &mut optimizer_config,
                |optimized_plan, optimizer| {
                    let optimizer_name = optimizer.name().to_string();
                    let plan_type = PlanType::OptimizedLogicalPlan { optimizer_name };
                    stringified_plans.push(optimized_plan.to_stringified(plan_type));
                },
            )?;

            Ok(LogicalPlan::Explain(Explain {
                verbose: e.verbose,
                plan: Arc::new(plan),
                stringified_plans,
                schema: e.schema.clone(),
            }))
        } else {
            self.optimizer
                .optimize(plan, &mut optimizer_config, |_, _| {})
        }
    }

    /// Creates a physical plan from a logical plan.
    pub async fn create_physical_plan(
        &self,
        logical_plan: &LogicalPlan,
    ) -> Result<Arc<dyn ExecutionPlan>> {
        let planner = self.query_planner.clone();
        let logical_plan = self.optimize(logical_plan)?;
        planner.create_physical_plan(&logical_plan, self).await
    }
}

impl ContextProvider for SessionState {
    fn get_table_provider(&self, name: TableReference) -> Result<Arc<dyn TableSource>> {
        let resolved_ref = self.resolve_table_ref(name);
        match self.schema_for_ref(resolved_ref) {
            Ok(schema) => {
                let provider = schema.table(resolved_ref.table).ok_or_else(|| {
                    DataFusionError::Plan(format!(
                        "table '{}.{}.{}' not found",
                        resolved_ref.catalog, resolved_ref.schema, resolved_ref.table
                    ))
                })?;
                Ok(provider_as_source(provider))
            }
            Err(e) => Err(e),
        }
    }

    fn get_function_meta(&self, name: &str) -> Option<Arc<ScalarUDF>> {
        self.scalar_functions.get(name).cloned()
    }

    fn get_aggregate_meta(&self, name: &str) -> Option<Arc<AggregateUDF>> {
        self.aggregate_functions.get(name).cloned()
    }

    fn get_variable_type(&self, variable_names: &[String]) -> Option<DataType> {
        if variable_names.is_empty() {
            return None;
        }

        let provider_type = if is_system_variables(variable_names) {
            VarType::System
        } else {
            VarType::UserDefined
        };

        self.execution_props
            .var_providers
            .as_ref()
            .and_then(|provider| provider.get(&provider_type)?.get_type(variable_names))
    }

    fn get_config_option(&self, variable: &str) -> Option<ScalarValue> {
        self.config.config_options.read().get(variable)
    }
}

impl FunctionRegistry for SessionState {
    fn udfs(&self) -> HashSet<String> {
        self.scalar_functions.keys().cloned().collect()
    }

    fn udf(&self, name: &str) -> Result<Arc<ScalarUDF>> {
        let result = self.scalar_functions.get(name);

        result.cloned().ok_or_else(|| {
            DataFusionError::Plan(format!(
                "There is no UDF named \"{}\" in the registry",
                name
            ))
        })
    }

    fn udaf(&self, name: &str) -> Result<Arc<AggregateUDF>> {
        let result = self.aggregate_functions.get(name);

        result.cloned().ok_or_else(|| {
            DataFusionError::Plan(format!(
                "There is no UDAF named \"{}\" in the registry",
                name
            ))
        })
    }
}

/// Task Context Properties
pub enum TaskProperties {
    ///SessionConfig
    SessionConfig(SessionConfig),
    /// Name-value pairs of task properties
    KVPairs(HashMap<String, String>),
}

/// Task Execution Context
pub struct TaskContext {
    /// Session Id
    session_id: String,
    /// Optional Task Identify
    task_id: Option<String>,
    /// Task properties
    properties: TaskProperties,
    /// Scalar functions associated with this task context
    scalar_functions: HashMap<String, Arc<ScalarUDF>>,
    /// Aggregate functions associated with this task context
    aggregate_functions: HashMap<String, Arc<AggregateUDF>>,
    /// Runtime environment associated with this task context
    runtime: Arc<RuntimeEnv>,
}

impl TaskContext {
    /// Create a new task context instance
    pub fn new(
        task_id: String,
        session_id: String,
        task_props: HashMap<String, String>,
        scalar_functions: HashMap<String, Arc<ScalarUDF>>,
        aggregate_functions: HashMap<String, Arc<AggregateUDF>>,
        runtime: Arc<RuntimeEnv>,
    ) -> Self {
        Self {
            task_id: Some(task_id),
            session_id,
            properties: TaskProperties::KVPairs(task_props),
            scalar_functions,
            aggregate_functions,
            runtime,
        }
    }

    /// Return the SessionConfig associated with the Task
    pub fn session_config(&self) -> SessionConfig {
        let task_props = &self.properties;
        match task_props {
            TaskProperties::KVPairs(props) => {
                let session_config = SessionConfig::new();
                if props.is_empty() {
                    session_config
                } else {
                    session_config
                        .with_batch_size(
                            props.get(OPT_BATCH_SIZE).unwrap().parse().unwrap(),
                        )
                        .with_target_partitions(
                            props.get(TARGET_PARTITIONS).unwrap().parse().unwrap(),
                        )
                        .with_repartition_joins(
                            props.get(REPARTITION_JOINS).unwrap().parse().unwrap(),
                        )
                        .with_repartition_aggregations(
                            props
                                .get(REPARTITION_AGGREGATIONS)
                                .unwrap()
                                .parse()
                                .unwrap(),
                        )
                        .with_repartition_windows(
                            props.get(REPARTITION_WINDOWS).unwrap().parse().unwrap(),
                        )
                        .with_parquet_pruning(
                            props.get(PARQUET_PRUNING).unwrap().parse().unwrap(),
                        )
                        .with_collect_statistics(
                            props.get(COLLECT_STATISTICS).unwrap().parse().unwrap(),
                        )
                }
            }
            TaskProperties::SessionConfig(session_config) => session_config.clone(),
        }
    }

    /// Return the session_id of this [TaskContext]
    pub fn session_id(&self) -> String {
        self.session_id.clone()
    }

    /// Return the task_id of this [TaskContext]
    pub fn task_id(&self) -> Option<String> {
        self.task_id.clone()
    }

    /// Return the [RuntimeEnv] associated with this [TaskContext]
    pub fn runtime_env(&self) -> Arc<RuntimeEnv> {
        self.runtime.clone()
    }
}

/// Create a new task context instance from SessionContext
impl From<&SessionContext> for TaskContext {
    fn from(session: &SessionContext) -> Self {
        let session_id = session.session_id.clone();
        let (config, scalar_functions, aggregate_functions) = {
            let session_state = session.state.read();
            (
                session_state.config.clone(),
                session_state.scalar_functions.clone(),
                session_state.aggregate_functions.clone(),
            )
        };
        let runtime = session.runtime_env();
        Self {
            task_id: None,
            session_id,
            properties: TaskProperties::SessionConfig(config),
            scalar_functions,
            aggregate_functions,
            runtime,
        }
    }
}

/// Create a new task context instance from SessionState
impl From<&SessionState> for TaskContext {
    fn from(state: &SessionState) -> Self {
        let session_id = state.session_id.clone();
        let config = state.config.clone();
        let scalar_functions = state.scalar_functions.clone();
        let aggregate_functions = state.aggregate_functions.clone();
        let runtime = state.runtime_env.clone();
        Self {
            task_id: None,
            session_id,
            properties: TaskProperties::SessionConfig(config),
            scalar_functions,
            aggregate_functions,
            runtime,
        }
    }
}

impl FunctionRegistry for TaskContext {
    fn udfs(&self) -> HashSet<String> {
        self.scalar_functions.keys().cloned().collect()
    }

    fn udf(&self, name: &str) -> Result<Arc<ScalarUDF>> {
        let result = self.scalar_functions.get(name);

        result.cloned().ok_or_else(|| {
            DataFusionError::Internal(format!(
                "There is no UDF named \"{}\" in the TaskContext",
                name
            ))
        })
    }

    fn udaf(&self, name: &str) -> Result<Arc<AggregateUDF>> {
        let result = self.aggregate_functions.get(name);

        result.cloned().ok_or_else(|| {
            DataFusionError::Internal(format!(
                "There is no UDAF named \"{}\" in the TaskContext",
                name
            ))
        })
    }
}

#[cfg(test)]
mod tests {
    use super::*;
    use crate::assert_batches_eq;
    use crate::datasource::datasource::TableProviderFactory;
    use crate::datasource::listing_table_factory::ListingTableFactory;
    use crate::execution::context::QueryPlanner;
    use crate::execution::runtime_env::RuntimeConfig;
    use crate::physical_plan::expressions::AvgAccumulator;
    use crate::test;
    use crate::test_util::parquet_test_data;
    use crate::variable::VarType;
    use arrow::array::ArrayRef;
    use arrow::datatypes::*;
    use arrow::record_batch::RecordBatch;
    use async_trait::async_trait;
    use datafusion_expr::{create_udaf, create_udf, Expr, Volatility};
    use datafusion_physical_expr::functions::make_scalar_function;
    use std::fs::File;
    use std::path::PathBuf;
    use std::sync::Weak;
    use std::thread::{self, JoinHandle};
    use std::{env, io::prelude::*, sync::Mutex};
    use tempfile::TempDir;

    #[tokio::test]
    async fn shared_memory_and_disk_manager() {
        // Demonstrate the ability to share DiskManager and
        // MemoryManager between two different executions.
        let ctx1 = SessionContext::new();

        // configure with same memory / disk manager
        let memory_manager = ctx1.runtime_env().memory_manager.clone();
        let disk_manager = ctx1.runtime_env().disk_manager.clone();

        let ctx2 =
            SessionContext::with_config_rt(SessionConfig::new(), ctx1.runtime_env());

        assert!(std::ptr::eq(
            Arc::as_ptr(&memory_manager),
            Arc::as_ptr(&ctx1.runtime_env().memory_manager)
        ));
        assert!(std::ptr::eq(
            Arc::as_ptr(&memory_manager),
            Arc::as_ptr(&ctx2.runtime_env().memory_manager)
        ));

        assert!(std::ptr::eq(
            Arc::as_ptr(&disk_manager),
            Arc::as_ptr(&ctx1.runtime_env().disk_manager)
        ));
        assert!(std::ptr::eq(
            Arc::as_ptr(&disk_manager),
            Arc::as_ptr(&ctx2.runtime_env().disk_manager)
        ));
    }

    #[tokio::test]
    async fn create_variable_expr() -> Result<()> {
        let tmp_dir = TempDir::new()?;
        let partition_count = 4;
        let mut ctx = create_ctx(&tmp_dir, partition_count).await?;

        let variable_provider = test::variable::SystemVar::new();
        ctx.register_variable(VarType::System, Arc::new(variable_provider));
        let variable_provider = test::variable::UserDefinedVar::new();
        ctx.register_variable(VarType::UserDefined, Arc::new(variable_provider));

        let provider = test::create_table_dual();
        ctx.register_table("dual", provider)?;

        let results =
            plan_and_collect(&ctx, "SELECT @@version, @name, @integer + 1 FROM dual")
                .await?;

        let expected = vec![
            "+----------------------+------------------------+---------------------+",
            "| @@version            | @name                  | @integer + Int64(1) |",
            "+----------------------+------------------------+---------------------+",
            "| system-var-@@version | user-defined-var-@name | 42                  |",
            "+----------------------+------------------------+---------------------+",
        ];
        assert_batches_eq!(expected, &results);

        Ok(())
    }

    #[tokio::test]
    async fn create_variable_err() -> Result<()> {
        let ctx = SessionContext::new();

        let err = plan_and_collect(&ctx, "SElECT @=   X#=?!~ 5")
            .await
            .unwrap_err();

        assert_eq!(
            err.to_string(),
            "Execution error: variable [\"@\"] has no type information"
        );
        Ok(())
    }

    #[tokio::test]
    async fn register_deregister() -> Result<()> {
        let tmp_dir = TempDir::new()?;
        let partition_count = 4;
        let ctx = create_ctx(&tmp_dir, partition_count).await?;

        let provider = test::create_table_dual();
        ctx.register_table("dual", provider)?;

        assert!(ctx.deregister_table("dual")?.is_some());
        assert!(ctx.deregister_table("dual")?.is_none());

        Ok(())
    }

    #[tokio::test]
    async fn case_sensitive_identifiers_user_defined_functions() -> Result<()> {
        let mut ctx = SessionContext::new();
        ctx.register_table("t", test::table_with_sequence(1, 1).unwrap())
            .unwrap();

        let myfunc = |args: &[ArrayRef]| Ok(Arc::clone(&args[0]));
        let myfunc = make_scalar_function(myfunc);

        ctx.register_udf(create_udf(
            "MY_FUNC",
            vec![DataType::Int32],
            Arc::new(DataType::Int32),
            Volatility::Immutable,
            myfunc,
        ));

        // doesn't work as it was registered with non lowercase
        let err = plan_and_collect(&ctx, "SELECT MY_FUNC(i) FROM t")
            .await
            .unwrap_err();
        assert_eq!(
            err.to_string(),
            "Error during planning: Invalid function \'my_func\'"
        );

        // Can call it if you put quotes
        let result = plan_and_collect(&ctx, "SELECT \"MY_FUNC\"(i) FROM t").await?;

        let expected = vec![
            "+--------------+",
            "| MY_FUNC(t.i) |",
            "+--------------+",
            "| 1            |",
            "+--------------+",
        ];
        assert_batches_eq!(expected, &result);

        Ok(())
    }

    #[tokio::test]
    async fn case_sensitive_identifiers_user_defined_aggregates() -> Result<()> {
        let mut ctx = SessionContext::new();
        ctx.register_table("t", test::table_with_sequence(1, 1).unwrap())
            .unwrap();

        // Note capitalization
        let my_avg = create_udaf(
            "MY_AVG",
            DataType::Float64,
            Arc::new(DataType::Float64),
            Volatility::Immutable,
            Arc::new(|_| Ok(Box::new(AvgAccumulator::try_new(&DataType::Float64)?))),
            Arc::new(vec![DataType::UInt64, DataType::Float64]),
        );

        ctx.register_udaf(my_avg);

        // doesn't work as it was registered as non lowercase
        let err = plan_and_collect(&ctx, "SELECT MY_AVG(i) FROM t")
            .await
            .unwrap_err();
        assert_eq!(
            err.to_string(),
            "Error during planning: Invalid function \'my_avg\'"
        );

        // Can call it if you put quotes
        let result = plan_and_collect(&ctx, "SELECT \"MY_AVG\"(i) FROM t").await?;

        let expected = vec![
            "+-------------+",
            "| MY_AVG(t.i) |",
            "+-------------+",
            "| 1           |",
            "+-------------+",
        ];
        assert_batches_eq!(expected, &result);

        Ok(())
    }

    #[tokio::test]
    async fn query_csv_with_custom_partition_extension() -> Result<()> {
        let tmp_dir = TempDir::new()?;

        // The main stipulation of this test: use a file extension that isn't .csv.
        let file_extension = ".tst";

        let ctx = SessionContext::new();
        let schema = populate_csv_partitions(&tmp_dir, 2, file_extension)?;
        ctx.register_csv(
            "test",
            tmp_dir.path().to_str().unwrap(),
            CsvReadOptions::new()
                .schema(&schema)
                .file_extension(file_extension),
        )
        .await?;
        let results =
            plan_and_collect(&ctx, "SELECT SUM(c1), SUM(c2), COUNT(*) FROM test").await?;

        assert_eq!(results.len(), 1);
        let expected = vec![
            "+--------------+--------------+-----------------+",
            "| SUM(test.c1) | SUM(test.c2) | COUNT(UInt8(1)) |",
            "+--------------+--------------+-----------------+",
            "| 10           | 110          | 20              |",
            "+--------------+--------------+-----------------+",
        ];
        assert_batches_eq!(expected, &results);

        Ok(())
    }

    #[tokio::test]
    async fn send_context_to_threads() -> Result<()> {
        // ensure SessionContexts can be used in a multi-threaded
        // environment. Usecase is for concurrent planing.
        let tmp_dir = TempDir::new()?;
        let partition_count = 4;
        let ctx = Arc::new(Mutex::new(create_ctx(&tmp_dir, partition_count).await?));

        let threads: Vec<JoinHandle<Result<_>>> = (0..2)
            .map(|_| ctx.clone())
            .map(|ctx_clone| {
                thread::spawn(move || {
                    let ctx = ctx_clone.lock().expect("Locked context");
                    // Ensure we can create logical plan code on a separate thread.
                    ctx.create_logical_plan(
                        "SELECT c1, c2 FROM test WHERE c1 > 0 AND c1 < 3",
                    )
                })
            })
            .collect();

        for thread in threads {
            thread.join().expect("Failed to join thread")?;
        }
        Ok(())
    }

    #[tokio::test]
    async fn with_listing_schema_provider() -> Result<()> {
        let path = PathBuf::from(env!("CARGO_MANIFEST_DIR"));
        let path = path.join("tests/tpch-csv");
        let url = format!("file://{}", path.display());

        let mut table_factories: HashMap<String, Arc<dyn TableProviderFactory>> =
            HashMap::new();
        let factory = Arc::new(ListingTableFactory::new(FileType::CSV));
        table_factories.insert("test".to_string(), factory);
        let rt_cfg = RuntimeConfig::new().with_table_factories(table_factories);
        let runtime = Arc::new(RuntimeEnv::new(rt_cfg).unwrap());
        let cfg = SessionConfig::new()
            .set_str("datafusion.catalog.location", url.as_str())
            .set_str("datafusion.catalog.type", "test");
        let session_state = SessionState::with_config_rt(cfg, runtime);
        let ctx = SessionContext::with_state(session_state);
        ctx.refresh_catalogs().await?;

        let result =
            plan_and_collect(&ctx, "select c_name from default.customer limit 3;")
                .await?;

        let actual = arrow::util::pretty::pretty_format_batches(&result)
            .unwrap()
            .to_string();
        let expected = r#"+--------------------+
| c_name             |
+--------------------+
| Customer#000000002 |
| Customer#000000003 |
| Customer#000000004 |
+--------------------+"#;
        assert_eq!(actual, expected);

        Ok(())
    }

    #[tokio::test]
    async fn custom_query_planner() -> Result<()> {
        let runtime = Arc::new(RuntimeEnv::default());
        let session_state = SessionState::with_config_rt(SessionConfig::new(), runtime)
            .with_query_planner(Arc::new(MyQueryPlanner {}));
        let ctx = SessionContext::with_state(session_state);

        let df = ctx.sql("SELECT 1").await?;
        df.collect().await.expect_err("query not supported");
        Ok(())
    }

    #[tokio::test]
    async fn disabled_default_catalog_and_schema() -> Result<()> {
        let ctx = SessionContext::with_config(
            SessionConfig::new().create_default_catalog_and_schema(false),
        );

        assert!(matches!(
            ctx.register_table("test", test::table_with_sequence(1, 1)?),
            Err(DataFusionError::Plan(_))
        ));

        assert!(matches!(
            ctx.sql("select * from datafusion.public.test").await,
            Err(DataFusionError::Plan(_))
        ));

        Ok(())
    }

    #[tokio::test]
    async fn custom_catalog_and_schema() {
        let config = SessionConfig::new()
            .create_default_catalog_and_schema(true)
            .with_default_catalog_and_schema("my_catalog", "my_schema");
        catalog_and_schema_test(config).await;
    }

    #[tokio::test]
    async fn custom_catalog_and_schema_no_default() {
        let config = SessionConfig::new()
            .create_default_catalog_and_schema(false)
            .with_default_catalog_and_schema("my_catalog", "my_schema");
        catalog_and_schema_test(config).await;
    }

    #[tokio::test]
    async fn custom_catalog_and_schema_and_information_schema() {
        let config = SessionConfig::new()
            .create_default_catalog_and_schema(true)
            .with_information_schema(true)
            .with_default_catalog_and_schema("my_catalog", "my_schema");
        catalog_and_schema_test(config).await;
    }

    async fn catalog_and_schema_test(config: SessionConfig) {
        let ctx = SessionContext::with_config(config);
        let catalog = MemoryCatalogProvider::new();
        let schema = MemorySchemaProvider::new();
        schema
            .register_table("test".to_owned(), test::table_with_sequence(1, 1).unwrap())
            .unwrap();
        catalog
            .register_schema("my_schema", Arc::new(schema))
            .unwrap();
        ctx.register_catalog("my_catalog", Arc::new(catalog));

        for table_ref in &["my_catalog.my_schema.test", "my_schema.test", "test"] {
            let result = plan_and_collect(
                &ctx,
                &format!("SELECT COUNT(*) AS count FROM {}", table_ref),
            )
            .await
            .unwrap();

            let expected = vec![
                "+-------+",
                "| count |",
                "+-------+",
                "| 1     |",
                "+-------+",
            ];
            assert_batches_eq!(expected, &result);
        }
    }

    #[tokio::test]
    async fn cross_catalog_access() -> Result<()> {
        let ctx = SessionContext::new();

        let catalog_a = MemoryCatalogProvider::new();
        let schema_a = MemorySchemaProvider::new();
        schema_a
            .register_table("table_a".to_owned(), test::table_with_sequence(1, 1)?)?;
        catalog_a.register_schema("schema_a", Arc::new(schema_a))?;
        ctx.register_catalog("catalog_a", Arc::new(catalog_a));

        let catalog_b = MemoryCatalogProvider::new();
        let schema_b = MemorySchemaProvider::new();
        schema_b
            .register_table("table_b".to_owned(), test::table_with_sequence(1, 2)?)?;
        catalog_b.register_schema("schema_b", Arc::new(schema_b))?;
        ctx.register_catalog("catalog_b", Arc::new(catalog_b));

        let result = plan_and_collect(
            &ctx,
            "SELECT cat, SUM(i) AS total FROM (
                    SELECT i, 'a' AS cat FROM catalog_a.schema_a.table_a
                    UNION ALL
                    SELECT i, 'b' AS cat FROM catalog_b.schema_b.table_b
                ) AS all
                GROUP BY cat
                ORDER BY cat
                ",
        )
        .await?;

        let expected = vec![
            "+-----+-------+",
            "| cat | total |",
            "+-----+-------+",
            "| a   | 1     |",
            "| b   | 3     |",
            "+-----+-------+",
        ];
        assert_batches_eq!(expected, &result);

        Ok(())
    }

    #[tokio::test]
    async fn catalogs_not_leaked() {
        // the information schema used to introduce cyclic Arcs
        let ctx = SessionContext::with_config(
            SessionConfig::new().with_information_schema(true),
        );

        // register a single catalog
        let catalog = Arc::new(MemoryCatalogProvider::new());
        let catalog_weak = Arc::downgrade(&catalog);
        ctx.register_catalog("my_catalog", catalog);

        let catalog_list_weak = {
            let state = ctx.state.read();
            Arc::downgrade(&state.catalog_list)
        };

        drop(ctx);

        assert_eq!(Weak::strong_count(&catalog_list_weak), 0);
        assert_eq!(Weak::strong_count(&catalog_weak), 0);
    }

    #[tokio::test]
    async fn sql_create_schema() -> Result<()> {
        // the information schema used to introduce cyclic Arcs
        let ctx = SessionContext::with_config(
            SessionConfig::new().with_information_schema(true),
        );

        // Create schema
        ctx.sql("CREATE SCHEMA abc").await?.collect().await?;

        // Add table to schema
        ctx.sql("CREATE TABLE abc.y AS VALUES (1,2,3)")
            .await?
            .collect()
            .await?;

        // Check table exists in schema
        let results = ctx.sql("SELECT * FROM information_schema.tables WHERE table_schema='abc' AND table_name = 'y'").await.unwrap().collect().await.unwrap();

        assert_eq!(results[0].num_rows(), 1);
        Ok(())
    }

    #[tokio::test]
    async fn sql_create_catalog() -> Result<()> {
        // the information schema used to introduce cyclic Arcs
        let ctx = SessionContext::with_config(
            SessionConfig::new().with_information_schema(true),
        );

        // Create catalog
        ctx.sql("CREATE DATABASE test").await?.collect().await?;

        // Create schema
        ctx.sql("CREATE SCHEMA test.abc").await?.collect().await?;

        // Add table to schema
        ctx.sql("CREATE TABLE test.abc.y AS VALUES (1,2,3)")
            .await?
            .collect()
            .await?;

        // Check table exists in schema
        let results = ctx.sql("SELECT * FROM information_schema.tables WHERE table_catalog='test' AND table_schema='abc' AND table_name = 'y'").await.unwrap().collect().await.unwrap();

        assert_eq!(results[0].num_rows(), 1);
        Ok(())
    }

    #[tokio::test]
    async fn read_with_glob_path() -> Result<()> {
        let ctx = SessionContext::new();

        let df = ctx
            .read_parquet(
                format!("{}/alltypes_plain*.parquet", parquet_test_data()),
                ParquetReadOptions::default(),
            )
            .await?;
        let results = df.collect().await?;
        let total_rows: usize = results.iter().map(|rb| rb.num_rows()).sum();
        // alltypes_plain.parquet = 8 rows, alltypes_plain.snappy.parquet = 2 rows, alltypes_dictionary.parquet = 2 rows
        assert_eq!(total_rows, 10);
        Ok(())
    }

    #[tokio::test]
    async fn read_with_glob_path_issue_2465() -> Result<()> {
        let ctx = SessionContext::new();

        let df = ctx
            .read_parquet(
                // it was reported that when a path contains // (two consecutive separator) no files were found
                // in this test, regardless of parquet_test_data() value, our path now contains a //
                format!("{}/..//*/alltypes_plain*.parquet", parquet_test_data()),
                ParquetReadOptions::default(),
            )
            .await?;
        let results = df.collect().await?;
        let total_rows: usize = results.iter().map(|rb| rb.num_rows()).sum();
        // alltypes_plain.parquet = 8 rows, alltypes_plain.snappy.parquet = 2 rows, alltypes_dictionary.parquet = 2 rows
        assert_eq!(total_rows, 10);
        Ok(())
    }

    #[tokio::test]
    async fn read_from_registered_table_with_glob_path() -> Result<()> {
        let ctx = SessionContext::new();

        ctx.register_parquet(
            "test",
            &format!("{}/alltypes_plain*.parquet", parquet_test_data()),
            ParquetReadOptions::default(),
        )
        .await?;
        let df = ctx.sql("SELECT * FROM test").await?;
        let results = df.collect().await?;
        let total_rows: usize = results.iter().map(|rb| rb.num_rows()).sum();
        // alltypes_plain.parquet = 8 rows, alltypes_plain.snappy.parquet = 2 rows, alltypes_dictionary.parquet = 2 rows
        assert_eq!(total_rows, 10);
        Ok(())
    }

    struct MyPhysicalPlanner {}

    #[async_trait]
    impl PhysicalPlanner for MyPhysicalPlanner {
        async fn create_physical_plan(
            &self,
            _logical_plan: &LogicalPlan,
            _session_state: &SessionState,
        ) -> Result<Arc<dyn ExecutionPlan>> {
            Err(DataFusionError::NotImplemented(
                "query not supported".to_string(),
            ))
        }

        fn create_physical_expr(
            &self,
            _expr: &Expr,
            _input_dfschema: &crate::common::DFSchema,
            _input_schema: &Schema,
            _session_state: &SessionState,
        ) -> Result<Arc<dyn crate::physical_plan::PhysicalExpr>> {
            unimplemented!()
        }
    }

    struct MyQueryPlanner {}

    #[async_trait]
    impl QueryPlanner for MyQueryPlanner {
        async fn create_physical_plan(
            &self,
            logical_plan: &LogicalPlan,
            session_state: &SessionState,
        ) -> Result<Arc<dyn ExecutionPlan>> {
            let physical_planner = MyPhysicalPlanner {};
            physical_planner
                .create_physical_plan(logical_plan, session_state)
                .await
        }
    }

    /// Execute SQL and return results
    async fn plan_and_collect(
        ctx: &SessionContext,
        sql: &str,
    ) -> Result<Vec<RecordBatch>> {
        ctx.sql(sql).await?.collect().await
    }

    /// Generate CSV partitions within the supplied directory
    fn populate_csv_partitions(
        tmp_dir: &TempDir,
        partition_count: usize,
        file_extension: &str,
    ) -> Result<SchemaRef> {
        // define schema for data source (csv file)
        let schema = Arc::new(Schema::new(vec![
            Field::new("c1", DataType::UInt32, false),
            Field::new("c2", DataType::UInt64, false),
            Field::new("c3", DataType::Boolean, false),
        ]));

        // generate a partitioned file
        for partition in 0..partition_count {
            let filename = format!("partition-{}.{}", partition, file_extension);
            let file_path = tmp_dir.path().join(filename);
            let mut file = File::create(file_path)?;

            // generate some data
            for i in 0..=10 {
                let data = format!("{},{},{}\n", partition, i, i % 2 == 0);
                file.write_all(data.as_bytes())?;
            }
        }

        Ok(schema)
    }

    /// Generate a partitioned CSV file and register it with an execution context
    async fn create_ctx(
        tmp_dir: &TempDir,
        partition_count: usize,
    ) -> Result<SessionContext> {
        let ctx =
            SessionContext::with_config(SessionConfig::new().with_target_partitions(8));

        let schema = populate_csv_partitions(tmp_dir, partition_count, ".csv")?;

        // register csv file with the execution context
        ctx.register_csv(
            "test",
            tmp_dir.path().to_str().unwrap(),
            CsvReadOptions::new().schema(&schema),
        )
        .await?;

        Ok(ctx)
    }

    // Test for compilation error when calling read_* functions from an #[async_trait] function.
    // See https://github.com/apache/arrow-datafusion/issues/1154
    #[async_trait]
    trait CallReadTrait {
        async fn call_read_csv(&self) -> Arc<DataFrame>;
        async fn call_read_avro(&self) -> Arc<DataFrame>;
        async fn call_read_parquet(&self) -> Arc<DataFrame>;
    }

    struct CallRead {}

    #[async_trait]
    impl CallReadTrait for CallRead {
        async fn call_read_csv(&self) -> Arc<DataFrame> {
            let ctx = SessionContext::new();
            ctx.read_csv("dummy", CsvReadOptions::new()).await.unwrap()
        }

        async fn call_read_avro(&self) -> Arc<DataFrame> {
            let ctx = SessionContext::new();
            ctx.read_avro("dummy", AvroReadOptions::default())
                .await
                .unwrap()
        }

        async fn call_read_parquet(&self) -> Arc<DataFrame> {
            let ctx = SessionContext::new();
            ctx.read_parquet("dummy", ParquetReadOptions::default())
                .await
                .unwrap()
        }
    }
}<|MERGE_RESOLUTION|>--- conflicted
+++ resolved
@@ -558,23 +558,12 @@
                 } else {
                     Some(Arc::new(cmd.schema.as_ref().to_owned().into()))
                 };
-<<<<<<< HEAD
                 let options = ListingOptions::new(file_format)
                     .with_collect_stat(self.copied_config().collect_statistics)
                     .with_file_extension(file_extension)
                     .with_target_partitions(self.copied_config().target_partitions)
                     .with_table_partition_cols(cmd.table_partition_cols.clone());
 
-=======
-                let options = ListingOptions {
-                    format: file_format,
-                    collect_stat: self.copied_config().collect_statistics,
-                    file_extension: file_extension.to_owned(),
-                    target_partitions: self.copied_config().target_partitions,
-                    table_partition_cols: cmd.table_partition_cols.clone(),
-                    file_sort_order: None,
-                };
->>>>>>> 9de893e5
                 self.register_listing_table(
                     cmd.name.as_str(),
                     cmd.location.clone(),
