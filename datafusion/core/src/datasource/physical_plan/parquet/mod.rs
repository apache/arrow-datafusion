// Licensed to the Apache Software Foundation (ASF) under one
// or more contributor license agreements.  See the NOTICE file
// distributed with this work for additional information
// regarding copyright ownership.  The ASF licenses this file
// to you under the Apache License, Version 2.0 (the
// "License"); you may not use this file except in compliance
// with the License.  You may obtain a copy of the License at
//
//   http://www.apache.org/licenses/LICENSE-2.0
//
// Unless required by applicable law or agreed to in writing,
// software distributed under the License is distributed on an
// "AS IS" BASIS, WITHOUT WARRANTIES OR CONDITIONS OF ANY
// KIND, either express or implied.  See the License for the
// specific language governing permissions and limitations
// under the License.

//! [`ParquetExec`] Execution plan for reading Parquet files

use std::any::Any;
use std::fmt::Debug;
use std::sync::Arc;

use crate::datasource::listing::PartitionedFile;
use crate::datasource::physical_plan::file_stream::FileStream;
use crate::datasource::physical_plan::{
    parquet::page_filter::PagePruningPredicate, DisplayAs, FileGroupPartitioner,
    FileScanConfig,
};
use crate::{
    config::{ConfigOptions, TableParquetOptions},
    error::Result,
    execution::context::TaskContext,
    physical_optimizer::pruning::PruningPredicate,
    physical_plan::{
        metrics::{ExecutionPlanMetricsSet, MetricBuilder, MetricsSet},
        DisplayFormatType, ExecutionMode, ExecutionPlan, Partitioning, PlanProperties,
        SendableRecordBatchStream, Statistics,
    },
};

use arrow::datatypes::{DataType, SchemaRef};
use datafusion_physical_expr::{EquivalenceProperties, LexOrdering, PhysicalExpr};

use itertools::Itertools;
use log::debug;
use parquet::basic::{ConvertedType, LogicalType};
use parquet::schema::types::ColumnDescriptor;

mod metrics;
mod opener;
mod page_filter;
mod reader;
mod row_filter;
mod row_groups;
mod statistics;
mod writer;

use crate::datasource::schema_adapter::{
    DefaultSchemaAdapterFactory, SchemaAdapterFactory,
};
pub use metrics::ParquetFileMetrics;
use opener::ParquetOpener;
pub use reader::{DefaultParquetFileReaderFactory, ParquetFileReaderFactory};
pub use statistics::{RequestedStatistics, StatisticsConverter};
pub use writer::plan_to_parquet;

/// Execution plan for reading one or more Parquet files.
///
/// ```text
///             ▲
///             │
///             │  Produce a stream of
///             │  RecordBatches
///             │
/// ┌───────────────────────┐
/// │                       │
/// │      ParquetExec      │
/// │                       │
/// └───────────────────────┘
///             ▲
///             │  Asynchronously read from one
///             │  or more parquet files via
///             │  ObjectStore interface
///             │
///             │
///   .───────────────────.
///  │                     )
///  │`───────────────────'│
///  │    ObjectStore      │
///  │.───────────────────.│
///  │                     )
///   `───────────────────'
///
/// ```
///
/// # Example: Create a `ParquetExec`
/// ```
/// # use std::sync::Arc;
/// # use arrow::datatypes::Schema;
/// # use datafusion::datasource::physical_plan::{FileScanConfig, ParquetExec};
/// # use datafusion::datasource::listing::PartitionedFile;
/// # let file_schema = Arc::new(Schema::empty());
/// # let object_store_url = ObjectStoreUrl::local_filesystem();
/// # use datafusion_execution::object_store::ObjectStoreUrl;
/// # use datafusion_physical_expr::expressions::lit;
/// # let predicate = lit(true);
/// // Create a ParquetExec for reading `file1.parquet` with a file size of 100MB
/// let file_scan_config = FileScanConfig::new(object_store_url, file_schema)
///    .with_file(PartitionedFile::new("file1.parquet", 100*1024*1024));
/// let exec = ParquetExec::builder(file_scan_config)
///   // Provide a predicate for filtering row groups/pages
///   .with_predicate(predicate)
///   .build();
/// ```
///
/// # Features
///
/// Supports the following optimizations:
///
/// * Concurrent reads: Can read from one or more files in parallel as multiple
/// partitions, including concurrently reading multiple row groups from a single
/// file.
///
/// * Predicate push down: skips row groups and pages based on
/// min/max/null_counts in the row group metadata, the page index and bloom
/// filters.
///
/// * Projection pushdown: reads and decodes only the columns required.
///
/// * Limit pushdown: stop execution early after some number of rows are read.
///
/// * Custom readers: customize reading  parquet files, e.g. to cache metadata,
/// coalesce I/O operations, etc. See [`ParquetFileReaderFactory`] for more
/// details.
///
/// * Schema adapters: read parquet files with different schemas into a unified
/// table schema. This can be used to implement "schema evolution". See
/// [`SchemaAdapterFactory`] for more details.
///
/// * metadata_size_hint: controls the number of bytes read from the end of the
/// file in the initial I/O when the default [`ParquetFileReaderFactory`]. If a
/// custom reader is used, it supplies the metadata directly and this parameter
/// is ignored. [`ParquetExecBuilder::with_metadata_size_hint`] for more details.
///
/// # Execution Overview
///
/// * Step 1: [`ParquetExec::execute`] is called, returning a [`FileStream`]
/// configured to open parquet files with a [`ParquetOpener`].
///
/// * Step 2: When the stream is polled, the [`ParquetOpener`] is called to open
/// the file.
///
/// * Step 3: The `ParquetOpener` gets the [`ParquetMetaData`] (file metadata)
/// via [`ParquetFileReaderFactory`] and applies any predicates and projections
/// to determine what pages must be read.
///
/// * Step 4: The stream begins reading data, fetching the required pages
/// and incrementally decoding them.
///
/// * Step 5: As each [`RecordBatch]` is read, it may be adapted by a
/// [`SchemaAdapter`] to match the table schema. By default missing columns are
/// filled with nulls, but this can be customized via [`SchemaAdapterFactory`].
///
/// [`RecordBatch`]: arrow::record_batch::RecordBatch
/// [`SchemaAdapter`]: crate::datasource::schema_adapter::SchemaAdapter
/// [`ParquetMetadata`]: parquet::file::metadata::ParquetMetaData
#[derive(Debug, Clone)]
pub struct ParquetExec {
    /// Base configuration for this scan
    base_config: FileScanConfig,
    projected_statistics: Statistics,
    /// Execution metrics
    metrics: ExecutionPlanMetricsSet,
    /// Optional predicate for row filtering during parquet scan
    predicate: Option<Arc<dyn PhysicalExpr>>,
    /// Optional predicate for pruning row groups (derived from `predicate`)
    pruning_predicate: Option<Arc<PruningPredicate>>,
    /// Optional predicate for pruning pages (derived from `predicate`)
    page_pruning_predicate: Option<Arc<PagePruningPredicate>>,
    /// Optional hint for the size of the parquet metadata
    metadata_size_hint: Option<usize>,
    /// Optional user defined parquet file reader factory
    parquet_file_reader_factory: Option<Arc<dyn ParquetFileReaderFactory>>,
    /// Cached plan properties such as equivalence properties, ordering, partitioning, etc.
    cache: PlanProperties,
    /// Options for reading Parquet files
    table_parquet_options: TableParquetOptions,
    /// Optional user defined schema adapter
    schema_adapter_factory: Option<Arc<dyn SchemaAdapterFactory>>,
}

/// [`ParquetExecBuilder`], builder for [`ParquetExec`].
///
/// See example on [`ParquetExec`].
pub struct ParquetExecBuilder {
    file_scan_config: FileScanConfig,
    predicate: Option<Arc<dyn PhysicalExpr>>,
    metadata_size_hint: Option<usize>,
    table_parquet_options: TableParquetOptions,
    parquet_file_reader_factory: Option<Arc<dyn ParquetFileReaderFactory>>,
    schema_adapter_factory: Option<Arc<dyn SchemaAdapterFactory>>,
}

impl ParquetExecBuilder {
    /// Create a new builder to read the provided file scan configuration
    pub fn new(file_scan_config: FileScanConfig) -> Self {
        Self::new_with_options(file_scan_config, TableParquetOptions::default())
    }

    /// Create a new builder to read the data specified in the file scan
    /// configuration with the provided `TableParquetOptions`.
    pub fn new_with_options(
        file_scan_config: FileScanConfig,
        table_parquet_options: TableParquetOptions,
    ) -> Self {
        Self {
            file_scan_config,
            predicate: None,
            metadata_size_hint: None,
            table_parquet_options,
            parquet_file_reader_factory: None,
            schema_adapter_factory: None,
        }
    }

    /// Set the predicate for the scan.
    ///
    /// The ParquetExec uses this predicate to filter row groups and data pages
    /// using the Parquet statistics and bloom filters.
    ///
    /// If the predicate can not be used to prune the scan, it is ignored (no
    /// error is raised).
    pub fn with_predicate(mut self, predicate: Arc<dyn PhysicalExpr>) -> Self {
        self.predicate = Some(predicate);
        self
    }

    /// Set the metadata size hint
    ///
    /// This value determines how many bytes at the end of the file the default
    /// [`ParquetFileReaderFactory`] will request in the initial IO. If this is
    /// too small, the ParquetExec will need to make additional IO requests to
    /// read the footer.
    pub fn with_metadata_size_hint(mut self, metadata_size_hint: usize) -> Self {
        self.metadata_size_hint = Some(metadata_size_hint);
        self
    }

    /// Set the table parquet options that control how the ParquetExec reads.
    ///
    /// See also [`Self::new_with_options`]
    pub fn with_table_parquet_options(
        mut self,
        table_parquet_options: TableParquetOptions,
    ) -> Self {
        self.table_parquet_options = table_parquet_options;
        self
    }

    /// Set optional user defined parquet file reader factory.
    ///
    /// You can use [`ParquetFileReaderFactory`] to more precisely control how
    /// data is read from parquet files (e.g. skip re-reading metadata, coalesce
    /// I/O operations, etc).
    ///
    /// The default reader factory reads directly from an [`ObjectStore`]
    /// instance using individual I/O operations for the footer and each page.
    ///
    /// If a custom `ParquetFileReaderFactory` is provided, then data access
    /// operations will be routed to this factory instead of [`ObjectStore`].
    ///
    /// [`ObjectStore`]: object_store::ObjectStore
    pub fn with_parquet_file_reader_factory(
        mut self,
        parquet_file_reader_factory: Arc<dyn ParquetFileReaderFactory>,
    ) -> Self {
        self.parquet_file_reader_factory = Some(parquet_file_reader_factory);
        self
    }

    /// Set optional schema adapter factory.
    ///
    /// [`SchemaAdapterFactory`] allows user to specify how fields from the
    /// parquet file get mapped to that of the table schema.  The default schema
    /// adapter uses arrow's cast library to map the parquet fields to the table
    /// schema.
    pub fn with_schema_adapter_factory(
        mut self,
        schema_adapter_factory: Arc<dyn SchemaAdapterFactory>,
    ) -> Self {
        self.schema_adapter_factory = Some(schema_adapter_factory);
        self
    }

    /// Convenience: build an `Arc`d `ParquetExec` from this builder
    pub fn build_arc(self) -> Arc<ParquetExec> {
        Arc::new(self.build())
    }

    /// Build a [`ParquetExec`]
    #[must_use]
    pub fn build(self) -> ParquetExec {
        let Self {
            file_scan_config,
            predicate,
            metadata_size_hint,
            table_parquet_options,
            parquet_file_reader_factory,
            schema_adapter_factory,
        } = self;

        let base_config = file_scan_config;
        debug!("Creating ParquetExec, files: {:?}, projection {:?}, predicate: {:?}, limit: {:?}",
        base_config.file_groups, base_config.projection, predicate, base_config.limit);

        let metrics = ExecutionPlanMetricsSet::new();
        let predicate_creation_errors =
            MetricBuilder::new(&metrics).global_counter("num_predicate_creation_errors");

        let file_schema = &base_config.file_schema;
        let pruning_predicate = predicate
            .clone()
            .and_then(|predicate_expr| {
                match PruningPredicate::try_new(predicate_expr, file_schema.clone()) {
                    Ok(pruning_predicate) => Some(Arc::new(pruning_predicate)),
                    Err(e) => {
                        debug!("Could not create pruning predicate for: {e}");
                        predicate_creation_errors.add(1);
                        None
                    }
                }
            })
            .filter(|p| !p.always_true());

        let page_pruning_predicate = predicate.as_ref().and_then(|predicate_expr| {
            match PagePruningPredicate::try_new(predicate_expr, file_schema.clone()) {
                Ok(pruning_predicate) => Some(Arc::new(pruning_predicate)),
                Err(e) => {
                    debug!(
                        "Could not create page pruning predicate for '{:?}': {}",
                        pruning_predicate, e
                    );
                    predicate_creation_errors.add(1);
                    None
                }
            }
        });

        let (projected_schema, projected_statistics, projected_output_ordering) =
            base_config.project();
        let cache = ParquetExec::compute_properties(
            projected_schema,
            &projected_output_ordering,
            &base_config,
        );
        ParquetExec {
            base_config,
            projected_statistics,
            metrics,
            predicate,
            pruning_predicate,
            page_pruning_predicate,
            metadata_size_hint,
            parquet_file_reader_factory,
            cache,
            table_parquet_options,
            schema_adapter_factory,
        }
    }
}

impl ParquetExec {
    /// Create a new Parquet reader execution plan provided file list and schema.
    #[deprecated(
        since = "39.0.0",
        note = "use `ParquetExec::builder` or `ParquetExecBuilder`"
    )]
    pub fn new(
        base_config: FileScanConfig,
        predicate: Option<Arc<dyn PhysicalExpr>>,
        metadata_size_hint: Option<usize>,
        table_parquet_options: TableParquetOptions,
    ) -> Self {
        let mut builder =
            ParquetExecBuilder::new_with_options(base_config, table_parquet_options);
        if let Some(predicate) = predicate {
            builder = builder.with_predicate(predicate);
        }
        if let Some(metadata_size_hint) = metadata_size_hint {
            builder = builder.with_metadata_size_hint(metadata_size_hint);
        }
        builder.build()
    }

    /// Return a [`ParquetExecBuilder`].
    ///
    /// See example on [`ParquetExec`] and [`ParquetExecBuilder`] for specifying
    /// parquet table options.
    pub fn builder(file_scan_config: FileScanConfig) -> ParquetExecBuilder {
        ParquetExecBuilder::new(file_scan_config)
    }

    /// [`FileScanConfig`] that controls this scan (such as which files to read)
    pub fn base_config(&self) -> &FileScanConfig {
        &self.base_config
    }

    /// Options passed to the parquet reader for this scan
    pub fn table_parquet_options(&self) -> &TableParquetOptions {
        &self.table_parquet_options
    }

    /// Optional predicate.
    pub fn predicate(&self) -> Option<&Arc<dyn PhysicalExpr>> {
        self.predicate.as_ref()
    }

    /// Optional reference to this parquet scan's pruning predicate
    pub fn pruning_predicate(&self) -> Option<&Arc<PruningPredicate>> {
        self.pruning_predicate.as_ref()
    }

    /// Optional user defined parquet file reader factory.
    ///
    /// See documentation on [`ParquetExecBuilder::with_parquet_file_reader_factory`]
    pub fn with_parquet_file_reader_factory(
        mut self,
        parquet_file_reader_factory: Arc<dyn ParquetFileReaderFactory>,
    ) -> Self {
        self.parquet_file_reader_factory = Some(parquet_file_reader_factory);
        self
    }

    /// Optional schema adapter factory.
    ///
    /// See documentation on [`ParquetExecBuilder::with_schema_adapter_factory`]
    pub fn with_schema_adapter_factory(
        mut self,
        schema_adapter_factory: Arc<dyn SchemaAdapterFactory>,
    ) -> Self {
        self.schema_adapter_factory = Some(schema_adapter_factory);
        self
    }

    /// If true, any filter [`Expr`]s on the scan will converted to a
    /// [`RowFilter`](parquet::arrow::arrow_reader::RowFilter) in the
    /// `ParquetRecordBatchStream`. These filters are applied by the
    /// parquet decoder to skip unecessairly decoding other columns
    /// which would not pass the predicate. Defaults to false
    ///
    /// [`Expr`]: datafusion_expr::Expr
    pub fn with_pushdown_filters(mut self, pushdown_filters: bool) -> Self {
        self.table_parquet_options.global.pushdown_filters = pushdown_filters;
        self
    }

    /// Return the value described in [`Self::with_pushdown_filters`]
    fn pushdown_filters(&self) -> bool {
        self.table_parquet_options.global.pushdown_filters
    }

    /// If true, the `RowFilter` made by `pushdown_filters` may try to
    /// minimize the cost of filter evaluation by reordering the
    /// predicate [`Expr`]s. If false, the predicates are applied in
    /// the same order as specified in the query. Defaults to false.
    ///
    /// [`Expr`]: datafusion_expr::Expr
    pub fn with_reorder_filters(mut self, reorder_filters: bool) -> Self {
        self.table_parquet_options.global.reorder_filters = reorder_filters;
        self
    }

    /// Return the value described in [`Self::with_reorder_filters`]
    fn reorder_filters(&self) -> bool {
        self.table_parquet_options.global.reorder_filters
    }

    /// If enabled, the reader will read the page index
    /// This is used to optimise filter pushdown
    /// via `RowSelector` and `RowFilter` by
    /// eliminating unnecessary IO and decoding
    pub fn with_enable_page_index(mut self, enable_page_index: bool) -> Self {
        self.table_parquet_options.global.enable_page_index = enable_page_index;
        self
    }

    /// Return the value described in [`Self::with_enable_page_index`]
    fn enable_page_index(&self) -> bool {
        self.table_parquet_options.global.enable_page_index
    }

    /// If enabled, the reader will read by the bloom filter
    pub fn with_bloom_filter_on_read(mut self, bloom_filter_on_read: bool) -> Self {
        self.table_parquet_options.global.bloom_filter_on_read = bloom_filter_on_read;
        self
    }

    /// If enabled, the writer will write by the bloom filter
    pub fn with_bloom_filter_on_write(
        mut self,
        enable_bloom_filter_on_write: bool,
    ) -> Self {
        self.table_parquet_options.global.bloom_filter_on_write =
            enable_bloom_filter_on_write;
        self
    }

    /// Return the value described in [`Self::with_bloom_filter_on_read`]
    fn bloom_filter_on_read(&self) -> bool {
        self.table_parquet_options.global.bloom_filter_on_read
    }

    fn output_partitioning_helper(file_config: &FileScanConfig) -> Partitioning {
        Partitioning::UnknownPartitioning(file_config.file_groups.len())
    }

    /// This function creates the cache object that stores the plan properties such as schema, equivalence properties, ordering, partitioning, etc.
    fn compute_properties(
        schema: SchemaRef,
        orderings: &[LexOrdering],
        file_config: &FileScanConfig,
    ) -> PlanProperties {
        // Equivalence Properties
        let eq_properties = EquivalenceProperties::new_with_orderings(schema, orderings);

        PlanProperties::new(
            eq_properties,
            Self::output_partitioning_helper(file_config), // Output Partitioning
            ExecutionMode::Bounded,                        // Execution Mode
        )
    }

    fn with_file_groups(mut self, file_groups: Vec<Vec<PartitionedFile>>) -> Self {
        self.base_config.file_groups = file_groups;
        // Changing file groups may invalidate output partitioning. Update it also
        let output_partitioning = Self::output_partitioning_helper(&self.base_config);
        self.cache = self.cache.with_partitioning(output_partitioning);
        self
    }
}

impl DisplayAs for ParquetExec {
    fn fmt_as(
        &self,
        t: DisplayFormatType,
        f: &mut std::fmt::Formatter,
    ) -> std::fmt::Result {
        match t {
            DisplayFormatType::Default | DisplayFormatType::Verbose => {
                let predicate_string = self
                    .predicate
                    .as_ref()
                    .map(|p| format!(", predicate={p}"))
                    .unwrap_or_default();

                let pruning_predicate_string = self
                    .pruning_predicate
                    .as_ref()
                    .map(|pre| {
                        format!(
                            ", pruning_predicate={}, required_guarantees=[{}]",
                            pre.predicate_expr(),
                            pre.literal_guarantees()
                                .iter()
                                .map(|item| format!("{}", item))
                                .collect_vec()
                                .join(", ")
                        )
                    })
                    .unwrap_or_default();

                write!(f, "ParquetExec: ")?;
                self.base_config.fmt_as(t, f)?;
                write!(f, "{}{}", predicate_string, pruning_predicate_string,)
            }
        }
    }
}

impl ExecutionPlan for ParquetExec {
    fn name(&self) -> &'static str {
        "ParquetExec"
    }

    /// Return a reference to Any that can be used for downcasting
    fn as_any(&self) -> &dyn Any {
        self
    }

    fn properties(&self) -> &PlanProperties {
        &self.cache
    }

    fn children(&self) -> Vec<&Arc<dyn ExecutionPlan>> {
        // this is a leaf node and has no children
        vec![]
    }

    fn with_new_children(
        self: Arc<Self>,
        _: Vec<Arc<dyn ExecutionPlan>>,
    ) -> Result<Arc<dyn ExecutionPlan>> {
        Ok(self)
    }

    /// Redistribute files across partitions according to their size
    /// See comments on [`FileGroupPartitioner`] for more detail.
    fn repartitioned(
        &self,
        target_partitions: usize,
        config: &ConfigOptions,
    ) -> Result<Option<Arc<dyn ExecutionPlan>>> {
        let repartition_file_min_size = config.optimizer.repartition_file_min_size;
        let repartitioned_file_groups_option = FileGroupPartitioner::new()
            .with_target_partitions(target_partitions)
            .with_repartition_file_min_size(repartition_file_min_size)
            .with_preserve_order_within_groups(
                self.properties().output_ordering().is_some(),
            )
            .repartition_file_groups(&self.base_config.file_groups);

        let mut new_plan = self.clone();
        if let Some(repartitioned_file_groups) = repartitioned_file_groups_option {
            new_plan = new_plan.with_file_groups(repartitioned_file_groups);
        }
        Ok(Some(Arc::new(new_plan)))
    }

    fn execute(
        &self,
        partition_index: usize,
        ctx: Arc<TaskContext>,
    ) -> Result<SendableRecordBatchStream> {
        let projection = match self.base_config.file_column_projection_indices() {
            Some(proj) => proj,
            None => (0..self.base_config.file_schema.fields().len()).collect(),
        };

        let parquet_file_reader_factory = self
            .parquet_file_reader_factory
            .as_ref()
            .map(|f| Ok(Arc::clone(f)))
            .unwrap_or_else(|| {
                ctx.runtime_env()
                    .object_store(&self.base_config.object_store_url)
                    .map(|store| {
                        Arc::new(DefaultParquetFileReaderFactory::new(store))
                            as Arc<dyn ParquetFileReaderFactory>
                    })
            })?;

        let schema_adapter_factory = self
            .schema_adapter_factory
            .clone()
            .unwrap_or_else(|| Arc::new(DefaultSchemaAdapterFactory::default()));

        let opener = ParquetOpener {
            partition_index,
            projection: Arc::from(projection),
            batch_size: ctx.session_config().batch_size(),
            limit: self.base_config.limit,
            predicate: self.predicate.clone(),
            pruning_predicate: self.pruning_predicate.clone(),
            page_pruning_predicate: self.page_pruning_predicate.clone(),
            table_schema: self.base_config.file_schema.clone(),
            metadata_size_hint: self.metadata_size_hint,
            metrics: self.metrics.clone(),
            parquet_file_reader_factory,
            pushdown_filters: self.pushdown_filters(),
            reorder_filters: self.reorder_filters(),
            enable_page_index: self.enable_page_index(),
            enable_bloom_filter: self.bloom_filter_on_read(),
            schema_adapter_factory,
        };

        let stream =
            FileStream::new(&self.base_config, partition_index, opener, &self.metrics)?;

        Ok(Box::pin(stream))
    }

    fn metrics(&self) -> Option<MetricsSet> {
        Some(self.metrics.clone_inner())
    }

    fn statistics(&self) -> Result<Statistics> {
        Ok(self.projected_statistics.clone())
    }
}

<<<<<<< HEAD
/// Implements [`FileOpener`] for a parquet file
struct ParquetOpener {
    partition_index: usize,
    projection: Arc<[usize]>,
    batch_size: usize,
    limit: Option<usize>,
    predicate: Option<Arc<dyn PhysicalExpr>>,
    pruning_predicate: Option<Arc<PruningPredicate>>,
    page_pruning_predicate: Option<Arc<PagePruningPredicate>>,
    table_schema: SchemaRef,
    metadata_size_hint: Option<usize>,
    metrics: ExecutionPlanMetricsSet,
    parquet_file_reader_factory: Arc<dyn ParquetFileReaderFactory>,
    pushdown_filters: bool,
    reorder_filters: bool,
    enable_page_index: bool,
    enable_bloom_filter: bool,
    schema_adapter_factory: Arc<dyn SchemaAdapterFactory>,
}

impl FileOpener for ParquetOpener {
    fn open(&self, file_meta: FileMeta) -> Result<FileOpenFuture> {
        let file_range = file_meta.range.clone();
        let file_metrics = ParquetFileMetrics::new(
            self.partition_index,
            file_meta.location().as_ref(),
            &self.metrics,
        );

        let reader: Box<dyn AsyncFileReader> =
            self.parquet_file_reader_factory.create_reader(
                self.partition_index,
                file_meta,
                self.metadata_size_hint,
                &self.metrics,
            )?;

        let batch_size = self.batch_size;
        let projection = self.projection.clone();
        let projected_schema = SchemaRef::from(self.table_schema.project(&projection)?);
        let schema_adapter = self.schema_adapter_factory.create(projected_schema);
        let predicate = self.predicate.clone();
        let pruning_predicate = self.pruning_predicate.clone();
        let page_pruning_predicate = self.page_pruning_predicate.clone();
        let table_schema = self.table_schema.clone();
        let reorder_predicates = self.reorder_filters;
        let pushdown_filters = self.pushdown_filters;
        let enable_page_index = should_enable_page_index(
            self.enable_page_index,
            &self.page_pruning_predicate,
        );
        let enable_bloom_filter = self.enable_bloom_filter;
        let limit = self.limit;

        Ok(Box::pin(async move {
            let options = ArrowReaderOptions::new().with_page_index(enable_page_index);
            let mut builder =
                ParquetRecordBatchStreamBuilder::new_with_options(reader, options)
                    .await?;

            let file_schema = builder.schema().clone();

            let (schema_mapping, adapted_projections) =
                schema_adapter.map_schema(&file_schema)?;
            // let predicate = predicate.map(|p| reassign_predicate_columns(p, builder.schema(), true)).transpose()?;

            let mask = ProjectionMask::roots(
                builder.parquet_schema(),
                adapted_projections.iter().cloned(),
            );

            // Filter pushdown: evaluate predicates during scan
            if let Some(predicate) = pushdown_filters.then_some(predicate).flatten() {
                let row_filter = row_filter::build_row_filter(
                    &predicate,
                    &file_schema,
                    &table_schema,
                    builder.metadata(),
                    reorder_predicates,
                    &file_metrics,
                    Arc::clone(&schema_mapping),
                );

                match row_filter {
                    Ok(Some(filter)) => {
                        builder = builder.with_row_filter(filter);
                    }
                    Ok(None) => {}
                    Err(e) => {
                        debug!(
                            "Ignoring error building row filter for '{:?}': {}",
                            predicate, e
                        );
                    }
                };
            };

            // Determine which row groups to actually read. The idea is to skip
            // as many row groups as possible based on the metadata and query
            let file_metadata = builder.metadata().clone();
            let predicate = pruning_predicate.as_ref().map(|p| p.as_ref());
            let rg_metadata = file_metadata.row_groups();
            // track which row groups to actually read
            let mut row_groups = RowGroupSet::new(rg_metadata.len());
            // if there is a range restricting what parts of the file to read
            if let Some(range) = file_range.as_ref() {
                row_groups.prune_by_range(rg_metadata, range);
            }
            // If there is a predicate that can be evaluated against the metadata
            if let Some(predicate) = predicate.as_ref() {
                row_groups.prune_by_statistics(
                    &file_schema,
                    builder.parquet_schema(),
                    rg_metadata,
                    predicate,
                    &file_metrics,
                );

                if enable_bloom_filter && !row_groups.is_empty() {
                    row_groups
                        .prune_by_bloom_filters(
                            &file_schema,
                            &mut builder,
                            predicate,
                            &file_metrics,
                        )
                        .await;
                }
            }

            // page index pruning: if all data on individual pages can
            // be ruled using page metadata, rows from other columns
            // with that range can be skipped as well
            if enable_page_index && !row_groups.is_empty() {
                if let Some(p) = page_pruning_predicate {
                    let pruned = p.prune(
                        &file_schema,
                        builder.parquet_schema(),
                        &row_groups,
                        file_metadata.as_ref(),
                        &file_metrics,
                    )?;
                    if let Some(row_selection) = pruned {
                        builder = builder.with_row_selection(row_selection);
                    }
                }
            }

            if let Some(limit) = limit {
                builder = builder.with_limit(limit)
            }

            let stream = builder
                .with_projection(mask)
                .with_batch_size(batch_size)
                .with_row_groups(row_groups.indexes())
                .build()?;

            let adapted = stream
                .map_err(|e| ArrowError::ExternalError(Box::new(e)))
                .map(move |maybe_batch| {
                    maybe_batch
                        .and_then(|b| schema_mapping.map_batch(b).map_err(Into::into))
                });

            Ok(adapted.boxed())
        }))
    }
}

=======
>>>>>>> fbbab6c7
fn should_enable_page_index(
    enable_page_index: bool,
    page_pruning_predicate: &Option<Arc<PagePruningPredicate>>,
) -> bool {
    enable_page_index
        && page_pruning_predicate.is_some()
        && page_pruning_predicate
            .as_ref()
            .map(|p| p.filter_number() > 0)
            .unwrap_or(false)
}

// Convert parquet column schema to arrow data type, and just consider the
// decimal data type.
pub(crate) fn parquet_to_arrow_decimal_type(
    parquet_column: &ColumnDescriptor,
) -> Option<DataType> {
    let type_ptr = parquet_column.self_type_ptr();
    match type_ptr.get_basic_info().logical_type() {
        Some(LogicalType::Decimal { scale, precision }) => {
            Some(DataType::Decimal128(precision as u8, scale as i8))
        }
        _ => match type_ptr.get_basic_info().converted_type() {
            ConvertedType::DECIMAL => Some(DataType::Decimal128(
                type_ptr.get_precision() as u8,
                type_ptr.get_scale() as i8,
            )),
            _ => None,
        },
    }
}

#[cfg(test)]
mod tests {
    // See also `parquet_exec` integration test
    use std::fs::{self, File};
    use std::io::Write;

    use super::*;
    use crate::dataframe::DataFrameWriteOptions;
    use crate::datasource::file_format::options::CsvReadOptions;
    use crate::datasource::file_format::parquet::test_util::store_parquet;
    use crate::datasource::file_format::test_util::scan_format;
    use crate::datasource::listing::{FileRange, ListingOptions};
    use crate::datasource::object_store::ObjectStoreUrl;
    use crate::execution::context::SessionState;
    use crate::physical_plan::displayable;
    use crate::prelude::{ParquetReadOptions, SessionConfig, SessionContext};
    use crate::test::object_store::local_unpartitioned_file;
    use crate::{
        assert_batches_sorted_eq,
        datasource::file_format::{parquet::ParquetFormat, FileFormat},
        physical_plan::collect,
    };

    use arrow::array::{
        ArrayRef, Date64Array, Int32Array, Int64Array, Int8Array, StringArray,
        StructArray,
    };

    use arrow::datatypes::{Field, Schema, SchemaBuilder};
    use arrow::record_batch::RecordBatch;
    use arrow_schema::Fields;
    use datafusion_common::{assert_contains, FileType, GetExt, ScalarValue, ToDFSchema};
    use datafusion_expr::execution_props::ExecutionProps;
    use datafusion_expr::{col, lit, when, Expr};
    use datafusion_physical_expr::create_physical_expr;

    use chrono::{TimeZone, Utc};
    use datafusion_physical_plan::ExecutionPlanProperties;
    use futures::StreamExt;
    use object_store::local::LocalFileSystem;
    use object_store::path::Path;
    use object_store::ObjectMeta;
    use parquet::arrow::ArrowWriter;
    use parquet::file::properties::WriterProperties;
    use tempfile::TempDir;
    use url::Url;

    struct RoundTripResult {
        /// Data that was read back from ParquetFiles
        batches: Result<Vec<RecordBatch>>,
        /// The physical plan that was created (that has statistics, etc)
        parquet_exec: Arc<ParquetExec>,
    }

    /// round-trip record batches by writing each individual RecordBatch to
    /// a parquet file and then reading that parquet file with the specified
    /// options.
    #[derive(Debug, Default)]
    struct RoundTrip {
        projection: Option<Vec<usize>>,
        schema: Option<SchemaRef>,
        predicate: Option<Expr>,
        pushdown_predicate: bool,
        page_index_predicate: bool,
    }

    impl RoundTrip {
        fn new() -> Self {
            Default::default()
        }

        fn with_projection(mut self, projection: Vec<usize>) -> Self {
            self.projection = Some(projection);
            self
        }

        fn with_schema(mut self, schema: SchemaRef) -> Self {
            self.schema = Some(schema);
            self
        }

        fn with_predicate(mut self, predicate: Expr) -> Self {
            self.predicate = Some(predicate);
            self
        }

        fn with_pushdown_predicate(mut self) -> Self {
            self.pushdown_predicate = true;
            self
        }

        fn with_page_index_predicate(mut self) -> Self {
            self.page_index_predicate = true;
            self
        }

        /// run the test, returning only the resulting RecordBatches
        async fn round_trip_to_batches(
            self,
            batches: Vec<RecordBatch>,
        ) -> Result<Vec<RecordBatch>> {
            self.round_trip(batches).await.batches
        }

        /// run the test, returning the `RoundTripResult`
        async fn round_trip(self, batches: Vec<RecordBatch>) -> RoundTripResult {
            let Self {
                projection,
                schema,
                predicate,
                pushdown_predicate,
                page_index_predicate,
            } = self;

            let file_schema = match schema {
                Some(schema) => schema,
                None => Arc::new(
                    Schema::try_merge(
                        batches.iter().map(|b| b.schema().as_ref().clone()),
                    )
                    .unwrap(),
                ),
            };
            // If testing with page_index_predicate, write parquet
            // files with multiple pages
            let multi_page = page_index_predicate;
            let (meta, _files) = store_parquet(batches, multi_page).await.unwrap();
            let file_group = meta.into_iter().map(Into::into).collect();

            // set up predicate (this is normally done by a layer higher up)
            let predicate = predicate.map(|p| logical2physical(&p, &file_schema));

            // prepare the scan
            let mut builder = ParquetExec::builder(
                FileScanConfig::new(ObjectStoreUrl::local_filesystem(), file_schema)
                    .with_file_group(file_group)
                    .with_projection(projection),
            );

            if let Some(predicate) = predicate {
                builder = builder.with_predicate(predicate);
            }
            let mut parquet_exec = builder.build();

            if pushdown_predicate {
                parquet_exec = parquet_exec
                    .with_pushdown_filters(true)
                    .with_reorder_filters(true);
            }

            if page_index_predicate {
                parquet_exec = parquet_exec.with_enable_page_index(true);
            }

            let session_ctx = SessionContext::new();
            let task_ctx = session_ctx.task_ctx();
            let parquet_exec = Arc::new(parquet_exec);
            RoundTripResult {
                batches: collect(parquet_exec.clone(), task_ctx).await,
                parquet_exec,
            }
        }
    }

    // Add a new column with the specified field name to the RecordBatch
    fn add_to_batch(
        batch: &RecordBatch,
        field_name: &str,
        array: ArrayRef,
    ) -> RecordBatch {
        let mut fields = SchemaBuilder::from(batch.schema().fields());
        fields.push(Field::new(field_name, array.data_type().clone(), true));
        let schema = Arc::new(fields.finish());

        let mut columns = batch.columns().to_vec();
        columns.push(array);
        RecordBatch::try_new(schema, columns).expect("error; creating record batch")
    }

    fn create_batch(columns: Vec<(&str, ArrayRef)>) -> RecordBatch {
        columns.into_iter().fold(
            RecordBatch::new_empty(Arc::new(Schema::empty())),
            |batch, (field_name, arr)| add_to_batch(&batch, field_name, arr.clone()),
        )
    }

    #[tokio::test]
    async fn write_parquet_results_error_handling() -> Result<()> {
        let ctx = SessionContext::new();
        // register a local file system object store for /tmp directory
        let tmp_dir = TempDir::new()?;
        let local = Arc::new(LocalFileSystem::new_with_prefix(&tmp_dir)?);
        let local_url = Url::parse("file://local").unwrap();
        ctx.register_object_store(&local_url, local);

        let options = CsvReadOptions::default()
            .schema_infer_max_records(2)
            .has_header(true);
        let df = ctx.read_csv("tests/data/corrupt.csv", options).await?;
        let out_dir_url = "file://local/out";
        let e = df
            .write_parquet(out_dir_url, DataFrameWriteOptions::new(), None)
            .await
            .expect_err("should fail because input file does not match inferred schema");
        assert_eq!(e.strip_backtrace(), "Arrow error: Parser error: Error while parsing value d for column 0 at line 4");
        Ok(())
    }

    #[tokio::test]
    async fn evolved_schema() {
        let c1: ArrayRef =
            Arc::new(StringArray::from(vec![Some("Foo"), None, Some("bar")]));
        // batch1: c1(string)
        let batch1 =
            add_to_batch(&RecordBatch::new_empty(Arc::new(Schema::empty())), "c1", c1);

        // batch2: c1(string) and c2(int64)
        let c2: ArrayRef = Arc::new(Int64Array::from(vec![Some(1), Some(2), None]));
        let batch2 = add_to_batch(&batch1, "c2", c2);

        // batch3: c1(string) and c3(int8)
        let c3: ArrayRef = Arc::new(Int8Array::from(vec![Some(10), Some(20), None]));
        let batch3 = add_to_batch(&batch1, "c3", c3);

        // read/write them files:
        let read = RoundTrip::new()
            .round_trip_to_batches(vec![batch1, batch2, batch3])
            .await
            .unwrap();
        let expected = vec![
            "+-----+----+----+",
            "| c1  | c2 | c3 |",
            "+-----+----+----+",
            "|     |    |    |",
            "|     |    | 20 |",
            "|     | 2  |    |",
            "| Foo |    |    |",
            "| Foo |    | 10 |",
            "| Foo | 1  |    |",
            "| bar |    |    |",
            "| bar |    |    |",
            "| bar |    |    |",
            "+-----+----+----+",
        ];
        assert_batches_sorted_eq!(expected, &read);
    }

    #[tokio::test]
    async fn evolved_schema_inconsistent_order() {
        let c1: ArrayRef =
            Arc::new(StringArray::from(vec![Some("Foo"), None, Some("bar")]));

        let c2: ArrayRef = Arc::new(Int64Array::from(vec![Some(1), Some(2), None]));

        let c3: ArrayRef = Arc::new(Int8Array::from(vec![Some(10), Some(20), None]));

        // batch1: c1(string), c2(int64), c3(int8)
        let batch1 = create_batch(vec![
            ("c1", c1.clone()),
            ("c2", c2.clone()),
            ("c3", c3.clone()),
        ]);

        // batch2: c3(int8), c2(int64), c1(string)
        let batch2 = create_batch(vec![("c3", c3), ("c2", c2), ("c1", c1)]);

        // read/write them files:
        let read = RoundTrip::new()
            .round_trip_to_batches(vec![batch1, batch2])
            .await
            .unwrap();
        let expected = [
            "+-----+----+----+",
            "| c1  | c2 | c3 |",
            "+-----+----+----+",
            "| Foo | 1  | 10 |",
            "|     | 2  | 20 |",
            "| bar |    |    |",
            "| Foo | 1  | 10 |",
            "|     | 2  | 20 |",
            "| bar |    |    |",
            "+-----+----+----+",
        ];
        assert_batches_sorted_eq!(expected, &read);
    }

    #[tokio::test]
    async fn evolved_schema_intersection() {
        let c1: ArrayRef =
            Arc::new(StringArray::from(vec![Some("Foo"), None, Some("bar")]));

        let c2: ArrayRef = Arc::new(Int64Array::from(vec![Some(1), Some(2), None]));

        let c3: ArrayRef = Arc::new(Int8Array::from(vec![Some(10), Some(20), None]));

        // batch1: c1(string), c2(int64), c3(int8)
        let batch1 = create_batch(vec![("c1", c1), ("c3", c3.clone())]);

        // batch2: c3(int8), c2(int64), c1(string)
        let batch2 = create_batch(vec![("c3", c3), ("c2", c2)]);

        // read/write them files:
        let read = RoundTrip::new()
            .round_trip_to_batches(vec![batch1, batch2])
            .await
            .unwrap();
        let expected = [
            "+-----+----+----+",
            "| c1  | c3 | c2 |",
            "+-----+----+----+",
            "| Foo | 10 |    |",
            "|     | 20 |    |",
            "| bar |    |    |",
            "|     | 10 | 1  |",
            "|     | 20 | 2  |",
            "|     |    |    |",
            "+-----+----+----+",
        ];
        assert_batches_sorted_eq!(expected, &read);
    }

    #[tokio::test]
    async fn evolved_schema_intersection_filter() {
        let c1: ArrayRef =
            Arc::new(StringArray::from(vec![Some("Foo"), None, Some("bar")]));

        let c2: ArrayRef = Arc::new(Int64Array::from(vec![Some(1), Some(2), None]));

        let c3: ArrayRef = Arc::new(Int8Array::from(vec![Some(10), Some(20), None]));

        // batch1: c1(string), c3(int8)
        let batch1 = create_batch(vec![("c1", c1), ("c3", c3.clone())]);

        // batch2: c3(int8), c2(int64)
        let batch2 = create_batch(vec![("c3", c3), ("c2", c2)]);

        let filter = col("c2").eq(lit(2_i64));

        // read/write them files:
        let read = RoundTrip::new()
            .with_predicate(filter)
            .round_trip_to_batches(vec![batch1, batch2])
            .await
            .unwrap();
        let expected = [
            "+-----+----+----+",
            "| c1  | c3 | c2 |",
            "+-----+----+----+",
            "|     |    |    |",
            "|     | 10 | 1  |",
            "|     | 20 |    |",
            "|     | 20 | 2  |",
            "| Foo | 10 |    |",
            "| bar |    |    |",
            "+-----+----+----+",
        ];
        assert_batches_sorted_eq!(expected, &read);
    }

    #[tokio::test]
    async fn evolved_schema_intersection_filter_with_filter_pushdown() {
        let c1: ArrayRef =
            Arc::new(StringArray::from(vec![Some("Foo"), None, Some("bar")]));

        let c2: ArrayRef = Arc::new(Int64Array::from(vec![Some(1), Some(2), None]));

        let c3: ArrayRef = Arc::new(Int8Array::from(vec![Some(10), Some(20), None]));

        // batch1: c1(string), c3(int8)
        let batch1 = create_batch(vec![("c1", c1), ("c3", c3.clone())]);

        // batch2: c3(int8), c2(int64)
        let batch2 = create_batch(vec![("c3", c3), ("c2", c2)]);

        let filter = col("c2").eq(lit(2_i64)).or(col("c2").eq(lit(1_i64)));

        // read/write them files:
        let rt = RoundTrip::new()
            .with_predicate(filter)
            .with_pushdown_predicate()
            .round_trip(vec![batch1, batch2])
            .await;

        let expected = [
            "+----+----+----+",
            "| c1 | c3 | c2 |",
            "+----+----+----+",
            "|    | 10 | 1  |",
            "|    | 20 | 2  |",
            "+----+----+----+",
        ];
        assert_batches_sorted_eq!(expected, &rt.batches.unwrap());
        let metrics = rt.parquet_exec.metrics().unwrap();
        // Note there are were 6 rows in total (across three batches)
        assert_eq!(get_value(&metrics, "pushdown_rows_filtered"), 4);
    }

    #[tokio::test]
    async fn evolved_schema_projection() {
        let c1: ArrayRef =
            Arc::new(StringArray::from(vec![Some("Foo"), None, Some("bar")]));

        let c2: ArrayRef = Arc::new(Int64Array::from(vec![Some(1), Some(2), None]));

        let c3: ArrayRef = Arc::new(Int8Array::from(vec![Some(10), Some(20), None]));

        let c4: ArrayRef =
            Arc::new(StringArray::from(vec![Some("baz"), Some("boo"), None]));

        // batch1: c1(string), c2(int64), c3(int8)
        let batch1 = create_batch(vec![
            ("c1", c1.clone()),
            ("c2", c2.clone()),
            ("c3", c3.clone()),
        ]);

        // batch2: c3(int8), c2(int64), c1(string), c4(string)
        let batch2 = create_batch(vec![("c3", c3), ("c2", c2), ("c1", c1), ("c4", c4)]);

        // read/write them files:
        let read = RoundTrip::new()
            .with_projection(vec![0, 3])
            .round_trip_to_batches(vec![batch1, batch2])
            .await
            .unwrap();
        let expected = [
            "+-----+-----+",
            "| c1  | c4  |",
            "+-----+-----+",
            "| Foo | baz |",
            "|     | boo |",
            "| bar |     |",
            "| Foo |     |",
            "|     |     |",
            "| bar |     |",
            "+-----+-----+",
        ];
        assert_batches_sorted_eq!(expected, &read);
    }

    #[tokio::test]
    async fn evolved_schema_filter() {
        let c1: ArrayRef =
            Arc::new(StringArray::from(vec![Some("Foo"), None, Some("bar")]));

        let c2: ArrayRef = Arc::new(Int64Array::from(vec![Some(1), Some(2), None]));

        let c3: ArrayRef = Arc::new(Int8Array::from(vec![Some(10), Some(20), None]));

        // batch1: c1(string), c2(int64), c3(int8)
        let batch1 = create_batch(vec![
            ("c1", c1.clone()),
            ("c2", c2.clone()),
            ("c3", c3.clone()),
        ]);

        // batch2: c3(int8), c2(int64), c1(string)
        let batch2 = create_batch(vec![("c3", c3), ("c2", c2), ("c1", c1)]);

        let filter = col("c3").eq(lit(0_i8));

        // read/write them files:
        let read = RoundTrip::new()
            .with_predicate(filter)
            .round_trip_to_batches(vec![batch1, batch2])
            .await
            .unwrap();

        // Predicate should prune all row groups
        assert_eq!(read.len(), 0);
    }

    #[tokio::test]
    async fn evolved_schema_disjoint_schema_filter() {
        let c1: ArrayRef =
            Arc::new(StringArray::from(vec![Some("Foo"), None, Some("bar")]));

        let c2: ArrayRef = Arc::new(Int64Array::from(vec![Some(1), Some(2), None]));

        // batch1: c1(string)
        let batch1 = create_batch(vec![("c1", c1.clone())]);

        // batch2: c2(int64)
        let batch2 = create_batch(vec![("c2", c2)]);

        let filter = col("c2").eq(lit(1_i64));

        // read/write them files:
        let read = RoundTrip::new()
            .with_predicate(filter)
            .round_trip_to_batches(vec![batch1, batch2])
            .await
            .unwrap();

        // This does not look correct since the "c2" values in the result do not in fact match the predicate `c2 == 0`
        // but parquet pruning is not exact. If the min/max values are not defined (which they are not in this case since the it is
        // a null array, then the pruning predicate (currently) can not be applied.
        // In a real query where this predicate was pushed down from a filter stage instead of created directly in the `ParquetExec`,
        // the filter stage would be preserved as a separate execution plan stage so the actual query results would be as expected.
        let expected = [
            "+-----+----+",
            "| c1  | c2 |",
            "+-----+----+",
            "|     |    |",
            "|     |    |",
            "|     | 1  |",
            "|     | 2  |",
            "| Foo |    |",
            "| bar |    |",
            "+-----+----+",
        ];
        assert_batches_sorted_eq!(expected, &read);
    }

    #[tokio::test]
    async fn evolved_schema_disjoint_schema_with_filter_pushdown() {
        let c1: ArrayRef =
            Arc::new(StringArray::from(vec![Some("Foo"), None, Some("bar")]));

        let c2: ArrayRef = Arc::new(Int64Array::from(vec![Some(1), Some(2), None]));

        // batch1: c1(string)
        let batch1 = create_batch(vec![("c1", c1.clone())]);

        // batch2: c2(int64)
        let batch2 = create_batch(vec![("c2", c2)]);

        let filter = col("c2").eq(lit(1_i64));

        // read/write them files:
        let rt = RoundTrip::new()
            .with_predicate(filter)
            .with_pushdown_predicate()
            .round_trip(vec![batch1, batch2])
            .await;

        let expected = [
            "+----+----+",
            "| c1 | c2 |",
            "+----+----+",
            "|    | 1  |",
            "+----+----+",
        ];
        assert_batches_sorted_eq!(expected, &rt.batches.unwrap());
        let metrics = rt.parquet_exec.metrics().unwrap();
        // Note there are were 6 rows in total (across three batches)
        assert_eq!(get_value(&metrics, "pushdown_rows_filtered"), 5);
    }

    #[tokio::test]
    async fn evolved_schema_disjoint_schema_with_page_index_pushdown() {
        let c1: ArrayRef = Arc::new(StringArray::from(vec![
            // Page 1
            Some("Foo"),
            Some("Bar"),
            // Page 2
            Some("Foo2"),
            Some("Bar2"),
            // Page 3
            Some("Foo3"),
            Some("Bar3"),
        ]));

        let c2: ArrayRef = Arc::new(Int64Array::from(vec![
            // Page 1:
            Some(1),
            Some(2),
            // Page 2: (pruned)
            Some(3),
            Some(4),
            // Page 3: (pruned)
            Some(5),
            None,
        ]));

        // batch1: c1(string)
        let batch1 = create_batch(vec![("c1", c1.clone())]);

        // batch2: c2(int64)
        let batch2 = create_batch(vec![("c2", c2.clone())]);

        // batch3 (has c2, c1) -- both columns, should still prune
        let batch3 = create_batch(vec![("c1", c1.clone()), ("c2", c2.clone())]);

        // batch4 (has c2, c1) -- different column order, should still prune
        let batch4 = create_batch(vec![("c2", c2), ("c1", c1)]);

        let filter = col("c2").eq(lit(1_i64));

        // read/write them files:
        let rt = RoundTrip::new()
            .with_predicate(filter)
            .with_page_index_predicate()
            .round_trip(vec![batch1, batch2, batch3, batch4])
            .await;

        let expected = vec![
            "+------+----+",
            "| c1   | c2 |",
            "+------+----+",
            "|      | 1  |",
            "|      | 2  |",
            "| Bar  |    |",
            "| Bar  | 2  |",
            "| Bar  | 2  |",
            "| Bar2 |    |",
            "| Bar3 |    |",
            "| Foo  |    |",
            "| Foo  | 1  |",
            "| Foo  | 1  |",
            "| Foo2 |    |",
            "| Foo3 |    |",
            "+------+----+",
        ];
        assert_batches_sorted_eq!(expected, &rt.batches.unwrap());
        let metrics = rt.parquet_exec.metrics().unwrap();

        // There are 4 rows pruned in each of batch2, batch3, and
        // batch4 for a total of 12. batch1 had no pruning as c2 was
        // filled in as null
        assert_eq!(get_value(&metrics, "page_index_rows_filtered"), 12);
    }

    #[tokio::test]
    async fn multi_column_predicate_pushdown() {
        let c1: ArrayRef =
            Arc::new(StringArray::from(vec![Some("Foo"), None, Some("bar")]));

        let c2: ArrayRef = Arc::new(Int64Array::from(vec![Some(1), Some(2), None]));

        let batch1 = create_batch(vec![("c1", c1.clone()), ("c2", c2.clone())]);

        // Columns in different order to schema
        let filter = col("c2").eq(lit(1_i64)).or(col("c1").eq(lit("bar")));

        // read/write them files:
        let read = RoundTrip::new()
            .with_predicate(filter)
            .with_pushdown_predicate()
            .round_trip_to_batches(vec![batch1])
            .await
            .unwrap();

        let expected = [
            "+-----+----+",
            "| c1  | c2 |",
            "+-----+----+",
            "| Foo | 1  |",
            "| bar |    |",
            "+-----+----+",
        ];
        assert_batches_sorted_eq!(expected, &read);
    }

    #[tokio::test]
    async fn multi_column_predicate_pushdown_page_index_pushdown() {
        let c1: ArrayRef =
            Arc::new(StringArray::from(vec![Some("Foo"), None, Some("bar")]));

        let c2: ArrayRef = Arc::new(Int64Array::from(vec![Some(1), Some(2), None]));

        let batch1 = create_batch(vec![("c1", c1.clone()), ("c2", c2.clone())]);

        // Columns in different order to schema
        let filter = col("c2").eq(lit(1_i64)).or(col("c1").eq(lit("bar")));

        // read/write them files:
        let read = RoundTrip::new()
            .with_predicate(filter)
            .with_page_index_predicate()
            .round_trip_to_batches(vec![batch1])
            .await
            .unwrap();

        let expected = [
            "+-----+----+",
            "| c1  | c2 |",
            "+-----+----+",
            "|     | 2  |",
            "| Foo | 1  |",
            "| bar |    |",
            "+-----+----+",
        ];
        assert_batches_sorted_eq!(expected, &read);
    }

    #[tokio::test]
    async fn evolved_schema_incompatible_types() {
        let c1: ArrayRef =
            Arc::new(StringArray::from(vec![Some("Foo"), None, Some("bar")]));

        let c2: ArrayRef = Arc::new(Int64Array::from(vec![Some(1), Some(2), None]));

        let c3: ArrayRef = Arc::new(Int8Array::from(vec![Some(10), Some(20), None]));

        let c4: ArrayRef = Arc::new(Date64Array::from(vec![
            Some(86400000),
            None,
            Some(259200000),
        ]));

        // batch1: c1(string), c2(int64), c3(int8)
        let batch1 = create_batch(vec![
            ("c1", c1.clone()),
            ("c2", c2.clone()),
            ("c3", c3.clone()),
        ]);

        // batch2: c3(int8), c2(int64), c1(string), c4(string)
        let batch2 = create_batch(vec![("c3", c4), ("c2", c2), ("c1", c1)]);

        let schema = Schema::new(vec![
            Field::new("c1", DataType::Utf8, true),
            Field::new("c2", DataType::Int64, true),
            Field::new("c3", DataType::Int8, true),
        ]);

        // read/write them files:
        let read = RoundTrip::new()
            .with_schema(Arc::new(schema))
            .round_trip_to_batches(vec![batch1, batch2])
            .await;
        assert_contains!(read.unwrap_err().to_string(),
            "Cannot cast file schema field c3 of type Date64 to table schema field of type Int8");
    }

    #[tokio::test]
    async fn parquet_exec_with_projection() -> Result<()> {
        let testdata = crate::test_util::parquet_test_data();
        let filename = "alltypes_plain.parquet";
        let session_ctx = SessionContext::new();
        let state = session_ctx.state();
        let task_ctx = state.task_ctx();
        let parquet_exec = scan_format(
            &state,
            &ParquetFormat::default(),
            &testdata,
            filename,
            Some(vec![0, 1, 2]),
            None,
        )
        .await
        .unwrap();
        assert_eq!(parquet_exec.output_partitioning().partition_count(), 1);

        let mut results = parquet_exec.execute(0, task_ctx)?;
        let batch = results.next().await.unwrap()?;

        assert_eq!(8, batch.num_rows());
        assert_eq!(3, batch.num_columns());

        let schema = batch.schema();
        let field_names: Vec<&str> =
            schema.fields().iter().map(|f| f.name().as_str()).collect();
        assert_eq!(vec!["id", "bool_col", "tinyint_col"], field_names);

        let batch = results.next().await;
        assert!(batch.is_none());

        let batch = results.next().await;
        assert!(batch.is_none());

        let batch = results.next().await;
        assert!(batch.is_none());

        Ok(())
    }

    #[tokio::test]
    async fn parquet_exec_with_range() -> Result<()> {
        fn file_range(meta: &ObjectMeta, start: i64, end: i64) -> PartitionedFile {
            PartitionedFile {
                object_meta: meta.clone(),
                partition_values: vec![],
                range: Some(FileRange { start, end }),
                statistics: None,
                extensions: None,
            }
        }

        async fn assert_parquet_read(
            state: &SessionState,
            file_groups: Vec<Vec<PartitionedFile>>,
            expected_row_num: Option<usize>,
            file_schema: SchemaRef,
        ) -> Result<()> {
            let parquet_exec = ParquetExec::builder(
                FileScanConfig::new(ObjectStoreUrl::local_filesystem(), file_schema)
                    .with_file_groups(file_groups),
            )
            .build();
            assert_eq!(
                parquet_exec
                    .properties()
                    .output_partitioning()
                    .partition_count(),
                1
            );
            let results = parquet_exec.execute(0, state.task_ctx())?.next().await;

            if let Some(expected_row_num) = expected_row_num {
                let batch = results.unwrap()?;
                assert_eq!(expected_row_num, batch.num_rows());
            } else {
                assert!(results.is_none());
            }

            Ok(())
        }

        let session_ctx = SessionContext::new();
        let state = session_ctx.state();

        let testdata = crate::test_util::parquet_test_data();
        let filename = format!("{testdata}/alltypes_plain.parquet");

        let meta = local_unpartitioned_file(filename);

        let store = Arc::new(LocalFileSystem::new()) as _;
        let file_schema = ParquetFormat::default()
            .infer_schema(&state, &store, &[meta.clone()])
            .await?;

        let group_empty = vec![vec![file_range(&meta, 0, 2)]];
        let group_contain = vec![vec![file_range(&meta, 2, i64::MAX)]];
        let group_all = vec![vec![
            file_range(&meta, 0, 2),
            file_range(&meta, 2, i64::MAX),
        ]];

        assert_parquet_read(&state, group_empty, None, file_schema.clone()).await?;
        assert_parquet_read(&state, group_contain, Some(8), file_schema.clone()).await?;
        assert_parquet_read(&state, group_all, Some(8), file_schema).await?;

        Ok(())
    }

    #[tokio::test]
    async fn parquet_exec_with_partition() -> Result<()> {
        let session_ctx = SessionContext::new();
        let state = session_ctx.state();
        let task_ctx = session_ctx.task_ctx();

        let object_store_url = ObjectStoreUrl::local_filesystem();
        let store = state.runtime_env().object_store(&object_store_url).unwrap();

        let testdata = crate::test_util::parquet_test_data();
        let filename = format!("{testdata}/alltypes_plain.parquet");

        let meta = local_unpartitioned_file(filename);

        let schema = ParquetFormat::default()
            .infer_schema(&state, &store, &[meta.clone()])
            .await
            .unwrap();

        let partitioned_file = PartitionedFile {
            object_meta: meta,
            partition_values: vec![
                ScalarValue::from("2021"),
                ScalarValue::UInt8(Some(10)),
                ScalarValue::Dictionary(
                    Box::new(DataType::UInt16),
                    Box::new(ScalarValue::from("26")),
                ),
            ],
            range: None,
            statistics: None,
            extensions: None,
        };

        let expected_schema = Schema::new(vec![
            Field::new("id", DataType::Int32, true),
            Field::new("bool_col", DataType::Boolean, true),
            Field::new("tinyint_col", DataType::Int32, true),
            Field::new("month", DataType::UInt8, false),
            Field::new(
                "day",
                DataType::Dictionary(
                    Box::new(DataType::UInt16),
                    Box::new(DataType::Utf8),
                ),
                false,
            ),
        ]);

        let parquet_exec = ParquetExec::builder(
            FileScanConfig::new(object_store_url, schema.clone())
                .with_file(partitioned_file)
                // file has 10 cols so index 12 should be month and 13 should be day
                .with_projection(Some(vec![0, 1, 2, 12, 13]))
                .with_table_partition_cols(vec![
                    Field::new("year", DataType::Utf8, false),
                    Field::new("month", DataType::UInt8, false),
                    Field::new(
                        "day",
                        DataType::Dictionary(
                            Box::new(DataType::UInt16),
                            Box::new(DataType::Utf8),
                        ),
                        false,
                    ),
                ]),
        )
        .build();
        assert_eq!(
            parquet_exec.cache.output_partitioning().partition_count(),
            1
        );
        assert_eq!(parquet_exec.schema().as_ref(), &expected_schema);

        let mut results = parquet_exec.execute(0, task_ctx)?;
        let batch = results.next().await.unwrap()?;
        assert_eq!(batch.schema().as_ref(), &expected_schema);
        let expected = [
            "+----+----------+-------------+-------+-----+",
            "| id | bool_col | tinyint_col | month | day |",
            "+----+----------+-------------+-------+-----+",
            "| 4  | true     | 0           | 10    | 26  |",
            "| 5  | false    | 1           | 10    | 26  |",
            "| 6  | true     | 0           | 10    | 26  |",
            "| 7  | false    | 1           | 10    | 26  |",
            "| 2  | true     | 0           | 10    | 26  |",
            "| 3  | false    | 1           | 10    | 26  |",
            "| 0  | true     | 0           | 10    | 26  |",
            "| 1  | false    | 1           | 10    | 26  |",
            "+----+----------+-------------+-------+-----+",
        ];
        crate::assert_batches_eq!(expected, &[batch]);

        let batch = results.next().await;
        assert!(batch.is_none());

        Ok(())
    }

    #[tokio::test]
    async fn parquet_exec_with_error() -> Result<()> {
        let session_ctx = SessionContext::new();
        let state = session_ctx.state();
        let location = Path::from_filesystem_path(".")
            .unwrap()
            .child("invalid.parquet");

        let partitioned_file = PartitionedFile {
            object_meta: ObjectMeta {
                location,
                last_modified: Utc.timestamp_nanos(0),
                size: 1337,
                e_tag: None,
                version: None,
            },
            partition_values: vec![],
            range: None,
            statistics: None,
            extensions: None,
        };

        let file_schema = Arc::new(Schema::empty());
        let parquet_exec = ParquetExec::builder(
            FileScanConfig::new(ObjectStoreUrl::local_filesystem(), file_schema)
                .with_file(partitioned_file),
        )
        .build();

        let mut results = parquet_exec.execute(0, state.task_ctx())?;
        let batch = results.next().await.unwrap();
        // invalid file should produce an error to that effect
        assert_contains!(batch.unwrap_err().to_string(), "invalid.parquet not found");
        assert!(results.next().await.is_none());

        Ok(())
    }

    #[tokio::test]
    async fn parquet_page_index_exec_metrics() {
        let c1: ArrayRef = Arc::new(Int32Array::from(vec![
            Some(1),
            None,
            Some(2),
            Some(3),
            Some(4),
            Some(5),
        ]));
        let batch1 = create_batch(vec![("int", c1.clone())]);

        let filter = col("int").eq(lit(4_i32));

        let rt = RoundTrip::new()
            .with_predicate(filter)
            .with_page_index_predicate()
            .round_trip(vec![batch1])
            .await;

        let metrics = rt.parquet_exec.metrics().unwrap();

        // assert the batches and some metrics
        #[rustfmt::skip]
        let expected = [
            "+-----+",
            "| int |",
            "+-----+",
            "| 4   |",
            "| 5   |",
            "+-----+"
        ];
        assert_batches_sorted_eq!(expected, &rt.batches.unwrap());
        assert_eq!(get_value(&metrics, "page_index_rows_filtered"), 4);
        assert!(
            get_value(&metrics, "page_index_eval_time") > 0,
            "no eval time in metrics: {metrics:#?}"
        );
    }

    /// Returns a string array with contents:
    /// "[Foo, null, bar, bar, bar, bar, zzz]"
    fn string_batch() -> RecordBatch {
        let c1: ArrayRef = Arc::new(StringArray::from(vec![
            Some("Foo"),
            None,
            Some("bar"),
            Some("bar"),
            Some("bar"),
            Some("bar"),
            Some("zzz"),
        ]));

        // batch1: c1(string)
        create_batch(vec![("c1", c1.clone())])
    }

    #[tokio::test]
    async fn parquet_exec_metrics() {
        // batch1: c1(string)
        let batch1 = string_batch();

        // c1 != 'bar'
        let filter = col("c1").not_eq(lit("bar"));

        // read/write them files:
        let rt = RoundTrip::new()
            .with_predicate(filter)
            .with_pushdown_predicate()
            .round_trip(vec![batch1])
            .await;

        let metrics = rt.parquet_exec.metrics().unwrap();

        // assert the batches and some metrics
        let expected = [
            "+-----+", "| c1  |", "+-----+", "| Foo |", "| zzz |", "+-----+",
        ];
        assert_batches_sorted_eq!(expected, &rt.batches.unwrap());

        // pushdown predicates have eliminated all 4 bar rows and the
        // null row for 5 rows total
        assert_eq!(get_value(&metrics, "pushdown_rows_filtered"), 5);
        assert!(
            get_value(&metrics, "pushdown_eval_time") > 0,
            "no eval time in metrics: {metrics:#?}"
        );
    }

    #[tokio::test]
    async fn parquet_exec_display() {
        // batch1: c1(string)
        let batch1 = string_batch();

        // c1 != 'bar'
        let filter = col("c1").not_eq(lit("bar"));

        let rt = RoundTrip::new()
            .with_predicate(filter)
            .with_pushdown_predicate()
            .round_trip(vec![batch1])
            .await;

        // should have a pruning predicate
        let pruning_predicate = &rt.parquet_exec.pruning_predicate;
        assert!(pruning_predicate.is_some());

        // convert to explain plan form
        let display = displayable(rt.parquet_exec.as_ref())
            .indent(true)
            .to_string();

        assert_contains!(
            &display,
            "pruning_predicate=CASE WHEN c1_null_count@2 = c1_row_count@3 THEN false ELSE c1_min@0 != bar OR bar != c1_max@1 END"
        );

        assert_contains!(&display, r#"predicate=c1@0 != bar"#);

        assert_contains!(&display, "projection=[c1]");
    }

    #[tokio::test]
    async fn parquet_exec_has_no_pruning_predicate_if_can_not_prune() {
        // batch1: c1(string)
        let batch1 = string_batch();

        // filter is too complicated for pruning (PruningPredicate code does not
        // handle case expressions), so the pruning predicate will always be
        // "true"

        // WHEN c1 != bar THEN true ELSE false END
        let filter = when(col("c1").not_eq(lit("bar")), lit(true))
            .otherwise(lit(false))
            .unwrap();

        let rt = RoundTrip::new()
            .with_predicate(filter.clone())
            .with_pushdown_predicate()
            .round_trip(vec![batch1])
            .await;

        // Should not contain a pruning predicate (since nothing can be pruned)
        let pruning_predicate = &rt.parquet_exec.pruning_predicate;
        assert!(
            pruning_predicate.is_none(),
            "Still had pruning predicate: {pruning_predicate:?}"
        );

        // but does still has a pushdown down predicate
        let predicate = rt.parquet_exec.predicate.as_ref();
        let filter_phys = logical2physical(&filter, rt.parquet_exec.schema().as_ref());
        assert_eq!(predicate.unwrap().to_string(), filter_phys.to_string());
    }

    #[tokio::test]
    async fn parquet_exec_has_pruning_predicate_for_guarantees() {
        // batch1: c1(string)
        let batch1 = string_batch();

        // part of the filter is too complicated for pruning (PruningPredicate code does not
        // handle case expressions), but part (c1 = 'foo') can be used for bloom filtering, so
        // should still have the pruning predicate.

        // c1 = 'foo' AND (WHEN c1 != bar THEN true ELSE false END)
        let filter = col("c1").eq(lit("foo")).and(
            when(col("c1").not_eq(lit("bar")), lit(true))
                .otherwise(lit(false))
                .unwrap(),
        );

        let rt = RoundTrip::new()
            .with_predicate(filter.clone())
            .with_pushdown_predicate()
            .round_trip(vec![batch1])
            .await;

        // Should have a pruning predicate
        let pruning_predicate = &rt.parquet_exec.pruning_predicate;
        assert!(pruning_predicate.is_some());
    }

    /// returns the sum of all the metrics with the specified name
    /// the returned set.
    ///
    /// Count: returns value
    /// Time: returns elapsed nanoseconds
    ///
    /// Panics if no such metric.
    fn get_value(metrics: &MetricsSet, metric_name: &str) -> usize {
        match metrics.sum_by_name(metric_name) {
            Some(v) => v.as_usize(),
            _ => {
                panic!(
                    "Expected metric not found. Looking for '{metric_name}' in\n\n{metrics:#?}"
                );
            }
        }
    }

    fn populate_csv_partitions(
        tmp_dir: &TempDir,
        partition_count: usize,
        file_extension: &str,
    ) -> Result<SchemaRef> {
        // define schema for data source (csv file)
        let schema = Arc::new(Schema::new(vec![
            Field::new("c1", DataType::UInt32, false),
            Field::new("c2", DataType::UInt64, false),
            Field::new("c3", DataType::Boolean, false),
        ]));

        // generate a partitioned file
        for partition in 0..partition_count {
            let filename = format!("partition-{partition}.{file_extension}");
            let file_path = tmp_dir.path().join(filename);
            let mut file = File::create(file_path)?;

            // generate some data
            for i in 0..=10 {
                let data = format!("{},{},{}\n", partition, i, i % 2 == 0);
                file.write_all(data.as_bytes())?;
            }
        }

        Ok(schema)
    }

    #[tokio::test]
    async fn write_table_results() -> Result<()> {
        // create partitioned input file and context
        let tmp_dir = TempDir::new()?;
        // let mut ctx = create_ctx(&tmp_dir, 4).await?;
        let ctx = SessionContext::new_with_config(
            SessionConfig::new().with_target_partitions(8),
        );
        let schema = populate_csv_partitions(&tmp_dir, 4, ".csv")?;
        // register csv file with the execution context
        ctx.register_csv(
            "test",
            tmp_dir.path().to_str().unwrap(),
            CsvReadOptions::new().schema(&schema),
        )
        .await?;

        // register a local file system object store for /tmp directory
        let local = Arc::new(LocalFileSystem::new_with_prefix(&tmp_dir)?);
        let local_url = Url::parse("file://local").unwrap();
        ctx.register_object_store(&local_url, local);

        // Configure listing options
        let file_format = ParquetFormat::default().with_enable_pruning(true);
        let listing_options = ListingOptions::new(Arc::new(file_format))
            .with_file_extension(FileType::PARQUET.get_ext());

        // execute a simple query and write the results to parquet
        let out_dir = tmp_dir.as_ref().to_str().unwrap().to_string() + "/out";
        std::fs::create_dir(&out_dir).unwrap();
        let df = ctx.sql("SELECT c1, c2 FROM test").await?;
        let schema: Schema = df.schema().into();
        // Register a listing table - this will use all files in the directory as data sources
        // for the query
        ctx.register_listing_table(
            "my_table",
            &out_dir,
            listing_options,
            Some(Arc::new(schema)),
            None,
        )
        .await
        .unwrap();
        df.write_table("my_table", DataFrameWriteOptions::new())
            .await?;

        // create a new context and verify that the results were saved to a partitioned parquet file
        let ctx = SessionContext::new();

        // get write_id
        let mut paths = fs::read_dir(&out_dir).unwrap();
        let path = paths.next();
        let name = path
            .unwrap()?
            .path()
            .file_name()
            .expect("Should be a file name")
            .to_str()
            .expect("Should be a str")
            .to_owned();
        let (parsed_id, _) = name.split_once('_').expect("File should contain _ !");
        let write_id = parsed_id.to_owned();

        // register each partition as well as the top level dir
        ctx.register_parquet(
            "part0",
            &format!("{out_dir}/{write_id}_0.parquet"),
            ParquetReadOptions::default(),
        )
        .await?;

        ctx.register_parquet("allparts", &out_dir, ParquetReadOptions::default())
            .await?;

        let part0 = ctx.sql("SELECT c1, c2 FROM part0").await?.collect().await?;
        let allparts = ctx
            .sql("SELECT c1, c2 FROM allparts")
            .await?
            .collect()
            .await?;

        let allparts_count: usize = allparts.iter().map(|batch| batch.num_rows()).sum();

        assert_eq!(part0[0].schema(), allparts[0].schema());

        assert_eq!(allparts_count, 40);

        Ok(())
    }

    fn logical2physical(expr: &Expr, schema: &Schema) -> Arc<dyn PhysicalExpr> {
        let df_schema = schema.clone().to_dfschema().unwrap();
        let execution_props = ExecutionProps::new();
        create_physical_expr(expr, &df_schema, &execution_props).unwrap()
    }

    #[tokio::test]
    async fn test_struct_filter_parquet() -> Result<()> {
        let tmp_dir = TempDir::new()?;
        let path = tmp_dir.path().to_str().unwrap().to_string() + "/test.parquet";
        write_file(&path);
        let ctx = SessionContext::new();
        let opt = ListingOptions::new(Arc::new(ParquetFormat::default()));
        ctx.register_listing_table("base_table", path, opt, None, None)
            .await
            .unwrap();
        let sql = "select * from base_table where name='test02'";
        let batch = ctx.sql(sql).await.unwrap().collect().await.unwrap();
        assert_eq!(batch.len(), 1);
        let expected = [
            "+---------------------+----+--------+",
            "| struct              | id | name   |",
            "+---------------------+----+--------+",
            "| {id: 4, name: aaa2} | 2  | test02 |",
            "+---------------------+----+--------+",
        ];
        crate::assert_batches_eq!(expected, &batch);
        Ok(())
    }

    fn write_file(file: &String) {
        let struct_fields = Fields::from(vec![
            Field::new("id", DataType::Int64, false),
            Field::new("name", DataType::Utf8, false),
        ]);
        let schema = Schema::new(vec![
            Field::new("struct", DataType::Struct(struct_fields.clone()), false),
            Field::new("id", DataType::Int64, true),
            Field::new("name", DataType::Utf8, false),
        ]);
        let id_array = Int64Array::from(vec![Some(1), Some(2)]);
        let columns = vec![
            Arc::new(Int64Array::from(vec![3, 4])) as _,
            Arc::new(StringArray::from(vec!["aaa1", "aaa2"])) as _,
        ];
        let struct_array = StructArray::new(struct_fields, columns, None);

        let name_array = StringArray::from(vec![Some("test01"), Some("test02")]);
        let schema = Arc::new(schema);

        let batch = RecordBatch::try_new(
            schema.clone(),
            vec![
                Arc::new(struct_array),
                Arc::new(id_array),
                Arc::new(name_array),
            ],
        )
        .unwrap();
        let file = File::create(file).unwrap();
        let w_opt = WriterProperties::builder().build();
        let mut writer = ArrowWriter::try_new(file, schema, Some(w_opt)).unwrap();
        writer.write(&batch).unwrap();
        writer.flush().unwrap();
        writer.close().unwrap();
    }
}<|MERGE_RESOLUTION|>--- conflicted
+++ resolved
@@ -689,179 +689,6 @@
     }
 }
 
-<<<<<<< HEAD
-/// Implements [`FileOpener`] for a parquet file
-struct ParquetOpener {
-    partition_index: usize,
-    projection: Arc<[usize]>,
-    batch_size: usize,
-    limit: Option<usize>,
-    predicate: Option<Arc<dyn PhysicalExpr>>,
-    pruning_predicate: Option<Arc<PruningPredicate>>,
-    page_pruning_predicate: Option<Arc<PagePruningPredicate>>,
-    table_schema: SchemaRef,
-    metadata_size_hint: Option<usize>,
-    metrics: ExecutionPlanMetricsSet,
-    parquet_file_reader_factory: Arc<dyn ParquetFileReaderFactory>,
-    pushdown_filters: bool,
-    reorder_filters: bool,
-    enable_page_index: bool,
-    enable_bloom_filter: bool,
-    schema_adapter_factory: Arc<dyn SchemaAdapterFactory>,
-}
-
-impl FileOpener for ParquetOpener {
-    fn open(&self, file_meta: FileMeta) -> Result<FileOpenFuture> {
-        let file_range = file_meta.range.clone();
-        let file_metrics = ParquetFileMetrics::new(
-            self.partition_index,
-            file_meta.location().as_ref(),
-            &self.metrics,
-        );
-
-        let reader: Box<dyn AsyncFileReader> =
-            self.parquet_file_reader_factory.create_reader(
-                self.partition_index,
-                file_meta,
-                self.metadata_size_hint,
-                &self.metrics,
-            )?;
-
-        let batch_size = self.batch_size;
-        let projection = self.projection.clone();
-        let projected_schema = SchemaRef::from(self.table_schema.project(&projection)?);
-        let schema_adapter = self.schema_adapter_factory.create(projected_schema);
-        let predicate = self.predicate.clone();
-        let pruning_predicate = self.pruning_predicate.clone();
-        let page_pruning_predicate = self.page_pruning_predicate.clone();
-        let table_schema = self.table_schema.clone();
-        let reorder_predicates = self.reorder_filters;
-        let pushdown_filters = self.pushdown_filters;
-        let enable_page_index = should_enable_page_index(
-            self.enable_page_index,
-            &self.page_pruning_predicate,
-        );
-        let enable_bloom_filter = self.enable_bloom_filter;
-        let limit = self.limit;
-
-        Ok(Box::pin(async move {
-            let options = ArrowReaderOptions::new().with_page_index(enable_page_index);
-            let mut builder =
-                ParquetRecordBatchStreamBuilder::new_with_options(reader, options)
-                    .await?;
-
-            let file_schema = builder.schema().clone();
-
-            let (schema_mapping, adapted_projections) =
-                schema_adapter.map_schema(&file_schema)?;
-            // let predicate = predicate.map(|p| reassign_predicate_columns(p, builder.schema(), true)).transpose()?;
-
-            let mask = ProjectionMask::roots(
-                builder.parquet_schema(),
-                adapted_projections.iter().cloned(),
-            );
-
-            // Filter pushdown: evaluate predicates during scan
-            if let Some(predicate) = pushdown_filters.then_some(predicate).flatten() {
-                let row_filter = row_filter::build_row_filter(
-                    &predicate,
-                    &file_schema,
-                    &table_schema,
-                    builder.metadata(),
-                    reorder_predicates,
-                    &file_metrics,
-                    Arc::clone(&schema_mapping),
-                );
-
-                match row_filter {
-                    Ok(Some(filter)) => {
-                        builder = builder.with_row_filter(filter);
-                    }
-                    Ok(None) => {}
-                    Err(e) => {
-                        debug!(
-                            "Ignoring error building row filter for '{:?}': {}",
-                            predicate, e
-                        );
-                    }
-                };
-            };
-
-            // Determine which row groups to actually read. The idea is to skip
-            // as many row groups as possible based on the metadata and query
-            let file_metadata = builder.metadata().clone();
-            let predicate = pruning_predicate.as_ref().map(|p| p.as_ref());
-            let rg_metadata = file_metadata.row_groups();
-            // track which row groups to actually read
-            let mut row_groups = RowGroupSet::new(rg_metadata.len());
-            // if there is a range restricting what parts of the file to read
-            if let Some(range) = file_range.as_ref() {
-                row_groups.prune_by_range(rg_metadata, range);
-            }
-            // If there is a predicate that can be evaluated against the metadata
-            if let Some(predicate) = predicate.as_ref() {
-                row_groups.prune_by_statistics(
-                    &file_schema,
-                    builder.parquet_schema(),
-                    rg_metadata,
-                    predicate,
-                    &file_metrics,
-                );
-
-                if enable_bloom_filter && !row_groups.is_empty() {
-                    row_groups
-                        .prune_by_bloom_filters(
-                            &file_schema,
-                            &mut builder,
-                            predicate,
-                            &file_metrics,
-                        )
-                        .await;
-                }
-            }
-
-            // page index pruning: if all data on individual pages can
-            // be ruled using page metadata, rows from other columns
-            // with that range can be skipped as well
-            if enable_page_index && !row_groups.is_empty() {
-                if let Some(p) = page_pruning_predicate {
-                    let pruned = p.prune(
-                        &file_schema,
-                        builder.parquet_schema(),
-                        &row_groups,
-                        file_metadata.as_ref(),
-                        &file_metrics,
-                    )?;
-                    if let Some(row_selection) = pruned {
-                        builder = builder.with_row_selection(row_selection);
-                    }
-                }
-            }
-
-            if let Some(limit) = limit {
-                builder = builder.with_limit(limit)
-            }
-
-            let stream = builder
-                .with_projection(mask)
-                .with_batch_size(batch_size)
-                .with_row_groups(row_groups.indexes())
-                .build()?;
-
-            let adapted = stream
-                .map_err(|e| ArrowError::ExternalError(Box::new(e)))
-                .map(move |maybe_batch| {
-                    maybe_batch
-                        .and_then(|b| schema_mapping.map_batch(b).map_err(Into::into))
-                });
-
-            Ok(adapted.boxed())
-        }))
-    }
-}
-
-=======
->>>>>>> fbbab6c7
 fn should_enable_page_index(
     enable_page_index: bool,
     page_pruning_predicate: &Option<Arc<PagePruningPredicate>>,
