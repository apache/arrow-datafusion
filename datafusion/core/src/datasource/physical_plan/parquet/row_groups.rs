--- conflicted
+++ resolved
@@ -18,12 +18,7 @@
 use arrow::{array::ArrayRef, datatypes::Schema};
 use arrow_array::BooleanArray;
 use arrow_schema::FieldRef;
-<<<<<<< HEAD
-use datafusion_common::tree_node::{TreeNode, TreeNodeRecursion};
-use datafusion_common::{Column, DataFusionError, Result, ScalarValue};
-=======
 use datafusion_common::{Column, ScalarValue};
->>>>>>> bf0a39a7
 use parquet::file::metadata::ColumnChunkMetaData;
 use parquet::schema::types::SchemaDescriptor;
 use parquet::{
@@ -191,29 +186,8 @@
         1
     }
 
-<<<<<<< HEAD
-    fn get_predicate_columns(expr: &Arc<dyn PhysicalExpr>) -> HashSet<String> {
-        let mut columns = HashSet::new();
-        expr.visit_down(&mut |expr| {
-            if let Some(binary_expr) =
-                expr.as_any().downcast_ref::<phys_expr::BinaryExpr>()
-            {
-                if let Some((column, _)) =
-                    Self::check_expr_is_col_equal_const(binary_expr)
-                {
-                    columns.insert(column.name().to_string());
-                }
-            }
-            Ok(TreeNodeRecursion::Continue)
-        })
-        // no way to fail as only Ok(VisitRecursion::Continue) is returned
-        .unwrap();
-
-        columns
-=======
     fn null_counts(&self, _column: &Column) -> Option<ArrayRef> {
         None
->>>>>>> bf0a39a7
     }
 
     /// Use bloom filters to determine if we are sure this column can not
