// Licensed to the Apache Software Foundation (ASF) under one
// or more contributor license agreements.  See the NOTICE file
// distributed with this work for additional information
// regarding copyright ownership.  The ASF licenses this file
// to you under the Apache License, Version 2.0 (the
// "License"); you may not use this file except in compliance
// with the License.  You may obtain a copy of the License at
//
//   http://www.apache.org/licenses/LICENSE-2.0
//
// Unless required by applicable law or agreed to in writing,
// software distributed under the License is distributed on an
// "AS IS" BASIS, WITHOUT WARRANTIES OR CONDITIONS OF ANY
// KIND, either express or implied.  See the License for the
// specific language governing permissions and limitations
// under the License.

//! [`min_statistics`] and [`max_statistics`] convert statistics in parquet format to arrow [`ArrayRef`].

// TODO: potentially move this to arrow-rs: https://github.com/apache/arrow-rs/issues/4328

<<<<<<< HEAD
use arrow::{array::ArrayRef, datatypes::DataType};
use arrow_array::{
    new_null_array, BinaryArray, BooleanArray, Date32Array, Date64Array, Decimal128Array,
    FixedSizeBinaryArray, Float32Array, Float64Array, Int16Array, Int32Array, Int64Array,
    Int8Array, StringArray, TimestampMicrosecondArray, TimestampMillisecondArray,
    TimestampNanosecondArray, TimestampSecondArray, UInt16Array, UInt32Array,
    UInt64Array, UInt8Array,
};
use arrow_schema::{Field, FieldRef, Schema, TimeUnit};
use datafusion_common::{internal_datafusion_err, internal_err, plan_err, Result};
=======
use arrow::{array::ArrayRef, datatypes::i256, datatypes::DataType, datatypes::TimeUnit};
use arrow_array::{new_empty_array, new_null_array, UInt64Array};
use arrow_schema::{Field, FieldRef, Schema};
use datafusion_common::{
    internal_datafusion_err, internal_err, plan_err, Result, ScalarValue,
};
use half::f16;
>>>>>>> 1c85d6ab
use parquet::file::metadata::ParquetMetaData;
use parquet::file::statistics::Statistics as ParquetStatistics;
use parquet::schema::types::SchemaDescriptor;
use std::sync::Arc;
// Convert the bytes array to i128.
// The endian of the input bytes array must be big-endian.
pub(crate) fn from_bytes_to_i128(b: &[u8]) -> i128 {
    // The bytes array are from parquet file and must be the big-endian.
    // The endian is defined by parquet format, and the reference document
    // https://github.com/apache/parquet-format/blob/54e53e5d7794d383529dd30746378f19a12afd58/src/main/thrift/parquet.thrift#L66
    i128::from_be_bytes(sign_extend_be::<16>(b))
}

// Convert the bytes array to i256.
// The endian of the input bytes array must be big-endian.
pub(crate) fn from_bytes_to_i256(b: &[u8]) -> i256 {
    i256::from_be_bytes(sign_extend_be::<32>(b))
}

// Convert the bytes array to f16
pub(crate) fn from_bytes_to_f16(b: &[u8]) -> Option<f16> {
    match b {
        [low, high] => Some(f16::from_be_bytes([*high, *low])),
        _ => None,
    }
}

// Copy from arrow-rs
// https://github.com/apache/arrow-rs/blob/198af7a3f4aa20f9bd003209d9f04b0f37bb120e/parquet/src/arrow/buffer/bit_util.rs#L54
// Convert the byte slice to fixed length byte array with the length of N.
pub fn sign_extend_be<const N: usize>(b: &[u8]) -> [u8; N] {
    assert!(b.len() <= N, "Array too large, expected less than {N}");
    let is_negative = (b[0] & 128u8) == 128u8;
    let mut result = if is_negative { [255u8; N] } else { [0u8; N] };
    for (d, s) in result.iter_mut().skip(N - b.len()).zip(b) {
        *d = *s;
    }
    result
}

/// Define an adapter iterator for extracting statistics from an iterator of
/// `ParquetStatistics`
///
///
/// Handles checking if the statistics are present and valid with the correct type.
///
/// Parameters:
/// * `$iterator_type` is the name of the iterator type (e.g. `MinBooleanStatsIterator`)
/// * `$func` is the function to call to get the value (e.g. `min` or `max`)
/// * `$parquet_statistics_type` is the type of the statistics (e.g. `ParquetStatistics::Boolean`)
/// * `$stat_value_type` is the type of the statistics value (e.g. `bool`)
macro_rules! make_stats_iterator {
    ($iterator_type:ident, $func:ident, $parquet_statistics_type:path, $stat_value_type:ty) => {
        /// Maps an iterator of `ParquetStatistics` into an iterator of
        /// `&$stat_value_type``
        ///
        /// Yielded elements:
        /// * Some(stats) if valid
        /// * None if the statistics are not present, not valid, or not $stat_value_type
        struct $iterator_type<'a, I>
        where
            I: Iterator<Item = Option<&'a ParquetStatistics>>,
        {
            iter: I,
        }
<<<<<<< HEAD

        impl<'a, I> $iterator_type<'a, I>
        where
            I: Iterator<Item = Option<&'a ParquetStatistics>>,
        {
            /// Create a new iterator to extract the statistics
            fn new(iter: I) -> Self {
                Self { iter }
            }
        }

        /// Implement the Iterator trait for the iterator
        impl<'a, I> Iterator for $iterator_type<'a, I>
        where
            I: Iterator<Item = Option<&'a ParquetStatistics>>,
        {
            type Item = Option<&'a $stat_value_type>;

            /// return the next statistics value
            fn next(&mut self) -> Option<Self::Item> {
                let next = self.iter.next();
                next.map(|x| {
                    x.and_then(|stats| match stats {
                        $parquet_statistics_type(s) if stats.has_min_max_set() => {
                            Some(s.$func())
                        }
                        _ => None,
                    })
                })
            }

            fn size_hint(&self) -> (usize, Option<usize>) {
                self.iter.size_hint()
            }
        }
    };
}

make_stats_iterator!(
    MinBooleanStatsIterator,
    min,
    ParquetStatistics::Boolean,
    bool
);
make_stats_iterator!(
    MaxBooleanStatsIterator,
    max,
    ParquetStatistics::Boolean,
    bool
);
make_stats_iterator!(MinInt32StatsIterator, min, ParquetStatistics::Int32, i32);
make_stats_iterator!(MaxInt32StatsIterator, max, ParquetStatistics::Int32, i32);
make_stats_iterator!(MinInt64StatsIterator, min, ParquetStatistics::Int64, i64);
make_stats_iterator!(MaxInt64StatsIterator, max, ParquetStatistics::Int64, i64);
make_stats_iterator!(MinFloatStatsIterator, min, ParquetStatistics::Float, f32);
make_stats_iterator!(MaxFloatStatsIterator, max, ParquetStatistics::Float, f32);
make_stats_iterator!(MinDoubleStatsIterator, min, ParquetStatistics::Double, f64);
make_stats_iterator!(MaxDoubleStatsIterator, max, ParquetStatistics::Double, f64);
make_stats_iterator!(
    MinByteArrayStatsIterator,
    min_bytes,
    ParquetStatistics::ByteArray,
    [u8]
);
make_stats_iterator!(
    MaxByteArrayStatsIterator,
    max_bytes,
    ParquetStatistics::ByteArray,
    [u8]
);
make_stats_iterator!(
    MinFixedLenByteArrayStatsIterator,
    min_bytes,
    ParquetStatistics::FixedLenByteArray,
    [u8]
);
make_stats_iterator!(
    MaxFixedLenByteArrayStatsIterator,
    max_bytes,
    ParquetStatistics::FixedLenByteArray,
    [u8]
);

/// Special iterator adapter for extracting i128 values from from an iterator of
/// `ParquetStatistics`
///
/// Handles checking if the statistics are present and valid with the correct type.
///
/// Depending on the parquet file, the statistics for `Decimal128` can be stored as
/// `Int32`, `Int64` or `ByteArray` or `FixedSizeByteArray` :mindblown:
///
/// This iterator handles all cases, extracting the values
/// and converting it to `i128`.
///
/// Parameters:
/// * `$iterator_type` is the name of the iterator type (e.g. `MinBooleanStatsIterator`)
/// * `$func` is the function to call to get the value (e.g. `min` or `max`)
/// * `$bytes_func` is the function to call to get the value as bytes (e.g. `min_bytes` or `max_bytes`)
macro_rules! make_decimal_stats_iterator {
    ($iterator_type:ident, $func:ident, $bytes_func:ident) => {
        struct $iterator_type<'a, I>
        where
            I: Iterator<Item = Option<&'a ParquetStatistics>>,
        {
            iter: I,
        }

        impl<'a, I> $iterator_type<'a, I>
        where
            I: Iterator<Item = Option<&'a ParquetStatistics>>,
        {
            fn new(iter: I) -> Self {
                Self { iter }
            }
        }

        impl<'a, I> Iterator for $iterator_type<'a, I>
        where
            I: Iterator<Item = Option<&'a ParquetStatistics>>,
        {
            type Item = Option<i128>;

            fn next(&mut self) -> Option<Self::Item> {
                let next = self.iter.next();
                next.map(|x| {
                    x.and_then(|stats| {
                        if !stats.has_min_max_set() {
                            return None;
                        }
                        match stats {
                            ParquetStatistics::Int32(s) => Some(*s.$func() as i128),
                            ParquetStatistics::Int64(s) => Some(*s.$func() as i128),
                            ParquetStatistics::ByteArray(s) => {
                                Some(from_bytes_to_i128(s.$bytes_func()))
                            }
                            ParquetStatistics::FixedLenByteArray(s) => {
                                Some(from_bytes_to_i128(s.$bytes_func()))
                            }
                            _ => None,
                        }
                    })
                })
            }

            fn size_hint(&self) -> (usize, Option<usize>) {
                self.iter.size_hint()
=======
        match $column_statistics {
            ParquetStatistics::Boolean(s) => Some(ScalarValue::Boolean(Some(*s.$func()))),
            ParquetStatistics::Int32(s) => {
                match $target_arrow_type {
                    // int32 to decimal with the precision and scale
                    Some(DataType::Decimal128(precision, scale)) => {
                        Some(ScalarValue::Decimal128(
                            Some(*s.$func() as i128),
                            *precision,
                            *scale,
                        ))
                    }
                    Some(DataType::Decimal256(precision, scale)) => {
                        Some(ScalarValue::Decimal256(
                            Some(i256::from(*s.$func())),
                            *precision,
                            *scale,
                        ))
                    }
                    Some(DataType::Int8) => {
                        Some(ScalarValue::Int8(Some((*s.$func()).try_into().unwrap())))
                    }
                    Some(DataType::Int16) => {
                        Some(ScalarValue::Int16(Some((*s.$func()).try_into().unwrap())))
                    }
                    Some(DataType::UInt8) => {
                        Some(ScalarValue::UInt8(Some((*s.$func()).try_into().unwrap())))
                    }
                    Some(DataType::UInt16) => {
                        Some(ScalarValue::UInt16(Some((*s.$func()).try_into().unwrap())))
                    }
                    Some(DataType::UInt32) => {
                        Some(ScalarValue::UInt32(Some((*s.$func()) as u32)))
                    }
                    Some(DataType::Date32) => {
                        Some(ScalarValue::Date32(Some(*s.$func())))
                    }
                    Some(DataType::Date64) => {
                        Some(ScalarValue::Date64(Some(i64::from(*s.$func()) * 24 * 60 * 60 * 1000)))
                    }
                    Some(DataType::Time32(TimeUnit::Second)) => {
                        Some(ScalarValue::Time32Second(Some((*s.$func()))))
                    }
                    Some(DataType::Time32(TimeUnit::Millisecond)) => {
                        Some(ScalarValue::Time32Millisecond(Some((*s.$func()))))
                    }
                    _ => Some(ScalarValue::Int32(Some(*s.$func()))),
                }
            }
            ParquetStatistics::Int64(s) => {
                match $target_arrow_type {
                    // int64 to decimal with the precision and scale
                    Some(DataType::Decimal128(precision, scale)) => {
                        Some(ScalarValue::Decimal128(
                            Some(*s.$func() as i128),
                            *precision,
                            *scale,
                        ))
                    }
                    Some(DataType::Decimal256(precision, scale)) => {
                        Some(ScalarValue::Decimal256(
                            Some(i256::from(*s.$func())),
                            *precision,
                            *scale,
                        ))
                    }
                    Some(DataType::UInt64) => {
                        Some(ScalarValue::UInt64(Some((*s.$func()) as u64)))
                    }
                    Some(DataType::Time64(TimeUnit::Microsecond)) => {
                        Some(ScalarValue::Time64Microsecond(Some((*s.$func() as i64))))
                    }
                    Some(DataType::Time64(TimeUnit::Nanosecond)) => {
                        Some(ScalarValue::Time64Nanosecond(Some((*s.$func() as i64))))
                    }
                    Some(DataType::Timestamp(unit, timezone)) => {
                        Some(match unit {
                            TimeUnit::Second => ScalarValue::TimestampSecond(
                                Some(*s.$func()),
                                timezone.clone(),
                            ),
                            TimeUnit::Millisecond => ScalarValue::TimestampMillisecond(
                                Some(*s.$func()),
                                timezone.clone(),
                            ),
                            TimeUnit::Microsecond => ScalarValue::TimestampMicrosecond(
                                Some(*s.$func()),
                                timezone.clone(),
                            ),
                            TimeUnit::Nanosecond => ScalarValue::TimestampNanosecond(
                                Some(*s.$func()),
                                timezone.clone(),
                            ),
                        })
                    }
                    _ => Some(ScalarValue::Int64(Some(*s.$func()))),
                }
            }
            // 96 bit ints not supported
            ParquetStatistics::Int96(_) => None,
            ParquetStatistics::Float(s) => Some(ScalarValue::Float32(Some(*s.$func()))),
            ParquetStatistics::Double(s) => Some(ScalarValue::Float64(Some(*s.$func()))),
            ParquetStatistics::ByteArray(s) => {
                match $target_arrow_type {
                    // decimal data type
                    Some(DataType::Decimal128(precision, scale)) => {
                        Some(ScalarValue::Decimal128(
                            Some(from_bytes_to_i128(s.$bytes_func())),
                            *precision,
                            *scale,
                        ))
                    }
                    Some(DataType::Decimal256(precision, scale)) => {
                        Some(ScalarValue::Decimal256(
                            Some(from_bytes_to_i256(s.$bytes_func())),
                            *precision,
                            *scale,
                        ))
                    }
                    Some(DataType::Binary) => {
                        Some(ScalarValue::Binary(Some(s.$bytes_func().to_vec())))
                    }
                    Some(DataType::LargeBinary) => {
                        Some(ScalarValue::LargeBinary(Some(s.$bytes_func().to_vec())))
                    }
                    Some(DataType::LargeUtf8) | _ => {
                        let utf8_value = std::str::from_utf8(s.$bytes_func())
                            .map(|s| s.to_string())
                            .ok();
                        if utf8_value.is_none() {
                            log::debug!("Utf8 statistics is a non-UTF8 value, ignoring it.");
                        }

                        match $target_arrow_type {
                            Some(DataType::LargeUtf8) => Some(ScalarValue::LargeUtf8(utf8_value)),
                            _ => Some(ScalarValue::Utf8(utf8_value)),
                        }
                    }
                }
            }
            // type not fully supported yet
            ParquetStatistics::FixedLenByteArray(s) => {
                match $target_arrow_type {
                    // just support specific logical data types, there are others each
                    // with their own ordering
                    Some(DataType::Decimal128(precision, scale)) => {
                        Some(ScalarValue::Decimal128(
                            Some(from_bytes_to_i128(s.$bytes_func())),
                            *precision,
                            *scale,
                        ))
                    }
                    Some(DataType::Decimal256(precision, scale)) => {
                        Some(ScalarValue::Decimal256(
                            Some(from_bytes_to_i256(s.$bytes_func())),
                            *precision,
                            *scale,
                        ))
                    }
                    Some(DataType::FixedSizeBinary(size)) => {
                        let value = s.$bytes_func().to_vec();
                        let value = if value.len().try_into() == Ok(*size) {
                            Some(value)
                        } else {
                            log::debug!(
                                "FixedSizeBinary({}) statistics is a binary of size {}, ignoring it.",
                                size,
                                value.len(),
                            );
                            None
                        };
                        Some(ScalarValue::FixedSizeBinary(
                            *size,
                            value,
                        ))
                    }
                    Some(DataType::Float16) => {
                        Some(ScalarValue::Float16(from_bytes_to_f16(s.$bytes_func())))
                    }
                    _ => None,
                }
>>>>>>> 1c85d6ab
            }
        }
    };
}

make_decimal_stats_iterator!(MinDecimal128StatsIterator, min, min_bytes);
make_decimal_stats_iterator!(MaxDecimal128StatsIterator, max, max_bytes);

/// Lookups up the parquet column by name
///
/// Returns the parquet column index and the corresponding arrow field
pub(crate) fn parquet_column<'a>(
    parquet_schema: &SchemaDescriptor,
    arrow_schema: &'a Schema,
    name: &str,
) -> Option<(usize, &'a FieldRef)> {
    let (root_idx, field) = arrow_schema.fields.find(name)?;
    if field.data_type().is_nested() {
        // Nested fields are not supported and require non-trivial logic
        // to correctly walk the parquet schema accounting for the
        // logical type rules - <https://github.com/apache/parquet-format/blob/master/LogicalTypes.md>
        //
        // For example a ListArray could correspond to anything from 1 to 3 levels
        // in the parquet schema
        return None;
    }

    // This could be made more efficient (#TBD)
    let parquet_idx = (0..parquet_schema.columns().len())
        .find(|x| parquet_schema.get_column_root_idx(*x) == root_idx)?;
    Some((parquet_idx, field))
}

/// Extracts the min statistics from an iterator of [`ParquetStatistics`] to an [`ArrayRef`]
pub(crate) fn min_statistics<'a, I: Iterator<Item = Option<&'a ParquetStatistics>>>(
    data_type: &DataType,
    iterator: I,
) -> Result<ArrayRef> {
    match data_type {
        DataType::Boolean => Ok(Arc::new(BooleanArray::from_iter(
            MinBooleanStatsIterator::new(iterator).map(|x| x.copied()),
        ))),
        DataType::Int8 => Ok(Arc::new(Int8Array::from_iter(
            MinInt32StatsIterator::new(iterator).map(|x| {
                x.and_then(|x| {
                    if let Ok(v) = i8::try_from(*x) {
                        Some(v)
                    } else {
                        None
                    }
                })
            }),
        ))),
        DataType::Int16 => Ok(Arc::new(Int16Array::from_iter(
            MinInt32StatsIterator::new(iterator).map(|x| {
                x.and_then(|x| {
                    if let Ok(v) = i16::try_from(*x) {
                        Some(v)
                    } else {
                        None
                    }
                })
            }),
        ))),
        DataType::Int32 => Ok(Arc::new(Int32Array::from_iter(
            MinInt32StatsIterator::new(iterator).map(|x| x.copied()),
        ))),
        DataType::Int64 => Ok(Arc::new(Int64Array::from_iter(
            MinInt64StatsIterator::new(iterator).map(|x| x.copied()),
        ))),
        DataType::UInt8 => Ok(Arc::new(UInt8Array::from_iter(
            MinInt32StatsIterator::new(iterator).map(|x| {
                x.and_then(|x| {
                    if let Ok(v) = u8::try_from(*x) {
                        Some(v)
                    } else {
                        None
                    }
                })
            }),
        ))),
        DataType::UInt16 => Ok(Arc::new(UInt16Array::from_iter(
            MinInt32StatsIterator::new(iterator).map(|x| {
                x.and_then(|x| {
                    if let Ok(v) = u16::try_from(*x) {
                        Some(v)
                    } else {
                        None
                    }
                })
            }),
        ))),
        DataType::UInt32 => Ok(Arc::new(UInt32Array::from_iter(
            MinInt32StatsIterator::new(iterator).map(|x| x.map(|x| *x as u32)),
        ))),
        DataType::UInt64 => Ok(Arc::new(UInt64Array::from_iter(
            MinInt64StatsIterator::new(iterator).map(|x| x.map(|x| *x as u64)),
        ))),
        DataType::Float32 => Ok(Arc::new(Float32Array::from_iter(
            MinFloatStatsIterator::new(iterator).map(|x| x.copied()),
        ))),
        DataType::Float64 => Ok(Arc::new(Float64Array::from_iter(
            MinDoubleStatsIterator::new(iterator).map(|x| x.copied()),
        ))),
        DataType::Date32 => Ok(Arc::new(Date32Array::from_iter(
            MinInt32StatsIterator::new(iterator).map(|x| x.copied()),
        ))),
        DataType::Date64 => Ok(Arc::new(Date64Array::from_iter(
            MinInt32StatsIterator::new(iterator)
                .map(|x| x.map(|x| i64::from(*x) * 24 * 60 * 60 * 1000)),
        ))),
        DataType::Timestamp(unit, timezone) =>{
            let iter = MinInt64StatsIterator::new(iterator).map(|x| x.copied());

            Ok(match unit {
                TimeUnit::Second => {
                    Arc::new(match timezone {
                        Some(tz) => TimestampSecondArray::from_iter(iter).with_timezone(tz.clone()),
                        None => TimestampSecondArray::from_iter(iter),
                    })
                }
                TimeUnit::Millisecond => {
                    Arc::new(match timezone {
                        Some(tz) => TimestampMillisecondArray::from_iter(iter).with_timezone(tz.clone()),
                        None => TimestampMillisecondArray::from_iter(iter),
                    })
                }
                TimeUnit::Microsecond => {
                    Arc::new(match timezone {
                        Some(tz) => TimestampMicrosecondArray::from_iter(iter).with_timezone(tz.clone()),
                        None => TimestampMicrosecondArray::from_iter(iter),
                    })
                }
                TimeUnit::Nanosecond => {
                    Arc::new(match timezone {
                        Some(tz) => TimestampNanosecondArray::from_iter(iter).with_timezone(tz.clone()),
                        None => TimestampNanosecondArray::from_iter(iter),
                    })
                }
            })
        },
        DataType::Binary => Ok(Arc::new(BinaryArray::from_iter(
            MinByteArrayStatsIterator::new(iterator).map(|x| x.map(|x| x.to_vec())),
        ))),
        DataType::Utf8 => Ok(Arc::new(StringArray::from_iter(
            MinByteArrayStatsIterator::new(iterator).map(|x| {
                x.and_then(|x| {
                    let res = std::str::from_utf8(x).map(|s| s.to_string()).ok();
                    if res.is_none() {
                        log::debug!("Utf8 statistics is a non-UTF8 value, ignoring it.");
                    }
                    res
                })
            }),
        ))),
        DataType::FixedSizeBinary(size) => Ok(Arc::new(FixedSizeBinaryArray::from(
            MinFixedLenByteArrayStatsIterator::new(iterator).map(|x| {
                x.and_then(|x| {
                    if x.len().try_into() == Ok(*size) {
                        Some(x)
                    } else {
                        log::debug!(
                            "FixedSizeBinary({}) statistics is a binary of size {}, ignoring it.",
                            size,
                            x.len(),
                        );
                        None
                    }
                })
            }).collect::<Vec<_>>(),
        ))),
        DataType::Decimal128(precision, scale) => {
            let arr = Decimal128Array::from_iter(
                MinDecimal128StatsIterator::new(iterator)
            ).with_precision_and_scale(*precision, *scale)?;
            Ok(Arc::new(arr))
        },
        DataType::Dictionary(_, value_type) => {
            min_statistics(value_type, iterator)
        }

        DataType::Map(_,_) |
        DataType::Float16 |
        DataType::Time32(_) |
        DataType::Time64(_) |
        DataType::Duration(_) |
        DataType::Interval(_) |
        DataType::Null |
        DataType::LargeBinary |
        DataType::BinaryView |
        DataType::LargeUtf8 |
        DataType::Utf8View |
        DataType::List(_) |
        DataType::ListView(_) |
        DataType::FixedSizeList(_, _) |
        DataType::LargeList(_) |
        DataType::LargeListView(_) |
        DataType::Struct(_) |
        DataType::Union(_, _) |
        DataType::Decimal256(_, _) |
        DataType::RunEndEncoded(_, _) => {
            let len = iterator.count();
            // don't know how to extract statistics, so return a null array
            Ok(new_null_array(data_type, len))
        }
    }
}

/// Extracts the max statistics from an iterator of [`ParquetStatistics`] to an [`ArrayRef`]
pub(crate) fn max_statistics<'a, I: Iterator<Item = Option<&'a ParquetStatistics>>>(
    data_type: &DataType,
    iterator: I,
) -> Result<ArrayRef> {
    match data_type {
        DataType::Boolean => Ok(Arc::new(BooleanArray::from_iter(
            MaxBooleanStatsIterator::new(iterator).map(|x| x.copied()),
        ))),
        DataType::Int8 => Ok(Arc::new(Int8Array::from_iter(
            MaxInt32StatsIterator::new(iterator).map(|x| {
                x.and_then(|x| {
                    if let Ok(v) = i8::try_from(*x) {
                        Some(v)
                    } else {
                        None
                    }
                })
            }),
        ))),
        DataType::Int16 => Ok(Arc::new(Int16Array::from_iter(
            MaxInt32StatsIterator::new(iterator).map(|x| {
                x.and_then(|x| {
                    if let Ok(v) = i16::try_from(*x) {
                        Some(v)
                    } else {
                        None
                    }
                })
            }),
        ))),
        DataType::Int32 => Ok(Arc::new(Int32Array::from_iter(
            MaxInt32StatsIterator::new(iterator).map(|x| x.copied()),
        ))),
        DataType::Int64 => Ok(Arc::new(Int64Array::from_iter(
            MaxInt64StatsIterator::new(iterator).map(|x| x.copied()),
        ))),
        DataType::UInt8 => Ok(Arc::new(UInt8Array::from_iter(
            MaxInt32StatsIterator::new(iterator).map(|x| {
                x.and_then(|x| {
                    if let Ok(v) = u8::try_from(*x) {
                        Some(v)
                    } else {
                        None
                    }
                })
            }),
        ))),
        DataType::UInt16 => Ok(Arc::new(UInt16Array::from_iter(
            MaxInt32StatsIterator::new(iterator).map(|x| {
                x.and_then(|x| {
                    if let Ok(v) = u16::try_from(*x) {
                        Some(v)
                    } else {
                        None
                    }
                })
            }),
        ))),
        DataType::UInt32 => Ok(Arc::new(UInt32Array::from_iter(
            MaxInt32StatsIterator::new(iterator).map(|x| x.map(|x| *x as u32)),
        ))),
        DataType::UInt64 => Ok(Arc::new(UInt64Array::from_iter(
            MaxInt64StatsIterator::new(iterator).map(|x| x.map(|x| *x as u64)),
        ))),
        DataType::Float32 => Ok(Arc::new(Float32Array::from_iter(
            MaxFloatStatsIterator::new(iterator).map(|x| x.copied()),
        ))),
        DataType::Float64 => Ok(Arc::new(Float64Array::from_iter(
            MaxDoubleStatsIterator::new(iterator).map(|x| x.copied()),
        ))),
        DataType::Date32 => Ok(Arc::new(Date32Array::from_iter(
            MaxInt32StatsIterator::new(iterator).map(|x| x.copied()),
        ))),
        DataType::Date64 => Ok(Arc::new(Date64Array::from_iter(
            MaxInt32StatsIterator::new(iterator)
                .map(|x| x.map(|x| i64::from(*x) * 24 * 60 * 60 * 1000)),
        ))),
        DataType::Timestamp(unit, timezone) => {
            let iter = MaxInt64StatsIterator::new(iterator).map(|x| x.copied());

            Ok(match unit {
                TimeUnit::Second => {
                    Arc::new(match timezone {
                        Some(tz) => TimestampSecondArray::from_iter(iter).with_timezone(tz.clone()),
                        None => TimestampSecondArray::from_iter(iter),
                    })
                }
                TimeUnit::Millisecond => {
                    Arc::new(match timezone {
                        Some(tz) => TimestampMillisecondArray::from_iter(iter).with_timezone(tz.clone()),
                        None => TimestampMillisecondArray::from_iter(iter),
                    })
                }
                TimeUnit::Microsecond => {
                    Arc::new(match timezone {
                        Some(tz) => TimestampMicrosecondArray::from_iter(iter).with_timezone(tz.clone()),
                        None => TimestampMicrosecondArray::from_iter(iter),
                    })
                }
                TimeUnit::Nanosecond => {
                    Arc::new(match timezone {
                        Some(tz) => TimestampNanosecondArray::from_iter(iter).with_timezone(tz.clone()),
                        None => TimestampNanosecondArray::from_iter(iter),
                    })
                }
            })
        }
        DataType::Binary => Ok(Arc::new(BinaryArray::from_iter(
            MaxByteArrayStatsIterator::new(iterator).map(|x| x.map(|x| x.to_vec())),
        ))),
        DataType::Utf8 => Ok(Arc::new(StringArray::from_iter(
            MaxByteArrayStatsIterator::new(iterator).map(|x| {
                x.and_then(|x| {
                    let res = std::str::from_utf8(x).map(|s| s.to_string()).ok();
                    if res.is_none() {
                        log::debug!("Utf8 statistics is a non-UTF8 value, ignoring it.");
                    }
                    res
                })
            }),
        ))),
        DataType::FixedSizeBinary(size) => Ok(Arc::new(FixedSizeBinaryArray::from(
            MaxFixedLenByteArrayStatsIterator::new(iterator).map(|x| {
                x.and_then(|x| {
                    if x.len().try_into() == Ok(*size) {
                        Some(x)
                    } else {
                        log::debug!(
                            "FixedSizeBinary({}) statistics is a binary of size {}, ignoring it.",
                            size,
                            x.len(),
                        );
                        None
                    }
                })
            }).collect::<Vec<_>>(),
        ))),
        DataType::Decimal128(precision, scale) => {
                let arr = Decimal128Array::from_iter(
                    MaxDecimal128StatsIterator::new(iterator)
                ).with_precision_and_scale(*precision, *scale)?;
                Ok(Arc::new(arr) as ArrayRef)
        }
        DataType::Dictionary(_, value_type) => {
            max_statistics(value_type, iterator)
        }

        DataType::Map(_,_) |
        DataType::Float16 |
        DataType::Time32(_) |
        DataType::Time64(_) |
        DataType::Duration(_) |
        DataType::Interval(_) |
        DataType::Null |
        DataType::LargeBinary |
        DataType::BinaryView |
        DataType::LargeUtf8 |
        DataType::Utf8View |
        DataType::List(_) |
        DataType::ListView(_) |
        DataType::FixedSizeList(_, _) |
        DataType::LargeList(_) |
        DataType::LargeListView(_) |
        DataType::Struct(_) |
        DataType::Union(_, _) |
        DataType::Decimal256(_, _) |
        DataType::RunEndEncoded(_, _) => {
            let len = iterator.count();
            // don't know how to extract statistics, so return a null array
            Ok(new_null_array(data_type, len))
        }
    }
}

/// What type of statistics should be extracted?
#[derive(Debug, Clone, Copy, PartialEq, Eq, PartialOrd, Ord, Hash)]
pub enum RequestedStatistics {
    /// Minimum Value
    Min,
    /// Maximum Value
    Max,
    /// Null Count, returned as a [`UInt64Array`])
    NullCount,
}

/// Extracts Parquet statistics as Arrow arrays
///
/// This is used to convert Parquet statistics to Arrow arrays, with proper type
/// conversions. This information can be used for pruning parquet files or row
/// groups based on the statistics embedded in parquet files
///
/// # Schemas
///
/// The schema of the parquet file and the arrow schema are used to convert the
/// underlying statistics value (stored as a parquet value) into the
/// corresponding Arrow  value. For example, Decimals are stored as binary in
/// parquet files.
///
/// The parquet_schema and arrow _schema do not have to be identical (for
/// example, the columns may be in different orders and one or the other schemas
/// may have additional columns). The function [`parquet_column`] is used to
/// match the column in the parquet file to the column in the arrow schema.
///
/// # Multiple parquet files
///
/// This API is designed to support efficiently extracting statistics from
/// multiple parquet files (hence why the parquet schema is passed in as an
/// argument). This is useful when building an index for a directory of parquet
/// files.
///
#[derive(Debug)]
pub struct StatisticsConverter<'a> {
    /// The name of the column to extract statistics for
    column_name: &'a str,
    /// The type of statistics to extract
    statistics_type: RequestedStatistics,
    /// The arrow schema of the query
    arrow_schema: &'a Schema,
    /// The field (with data type) of the column in the arrow schema
    arrow_field: &'a Field,
}

impl<'a> StatisticsConverter<'a> {
    /// Returns a [`UInt64Array`] with counts for each row group
    ///
    /// The returned array has no nulls, and has one value for each row group.
    /// Each value is the number of rows in the row group.
    pub fn row_counts(metadata: &ParquetMetaData) -> Result<UInt64Array> {
        let row_groups = metadata.row_groups();
        let mut builder = UInt64Array::builder(row_groups.len());
        for row_group in row_groups {
            let row_count = row_group.num_rows();
            let row_count: u64 = row_count.try_into().map_err(|e| {
                internal_datafusion_err!(
                    "Parquet row count {row_count} too large to convert to u64: {e}"
                )
            })?;
            builder.append_value(row_count);
        }
        Ok(builder.finish())
    }

    /// create an new statistics converter
    pub fn try_new(
        column_name: &'a str,
        statistics_type: RequestedStatistics,
        arrow_schema: &'a Schema,
    ) -> Result<Self> {
        // ensure the requested column is in the arrow schema
        let Some((_idx, arrow_field)) = arrow_schema.column_with_name(column_name) else {
            return plan_err!(
                "Column '{}' not found in schema for statistics conversion",
                column_name
            );
        };
        Ok(Self {
            column_name,
            statistics_type,
            arrow_schema,
            arrow_field,
        })
    }

    /// extract the statistics from a parquet file, given the parquet file's metadata
    ///
    /// The returned array contains 1 value for each row group in the parquet
    /// file in order
    ///
    /// Each value is either
    /// * the requested statistics type for the column
    /// * a null value, if the statistics can not be extracted
    ///
    /// Note that a null value does NOT mean the min or max value was actually
    /// `null` it means it the requested statistic is unknown
    ///
    /// Reasons for not being able to extract the statistics include:
    /// * the column is not present in the parquet file
    /// * statistics for the column are not present in the row group
    /// * the stored statistic value can not be converted to the requested type
    pub fn extract(&self, metadata: &ParquetMetaData) -> Result<ArrayRef> {
        let data_type = self.arrow_field.data_type();
        let num_row_groups = metadata.row_groups().len();

        let parquet_schema = metadata.file_metadata().schema_descr();
        let row_groups = metadata.row_groups();

        // find the column in the parquet schema, if not, return a null array
        let Some((parquet_idx, matched_field)) =
            parquet_column(parquet_schema, self.arrow_schema, self.column_name)
        else {
            // column was in the arrow schema but not in the parquet schema, so return a null array
            return Ok(new_null_array(data_type, num_row_groups));
        };

        // sanity check that matching field matches the arrow field
        if matched_field.as_ref() != self.arrow_field {
            return internal_err!(
                "Matched column '{:?}' does not match original matched column '{:?}'",
                matched_field,
                self.arrow_field
            );
        }

        // Get an iterator over the column statistics
        let iter = row_groups
            .iter()
            .map(|x| x.column(parquet_idx).statistics());

        match self.statistics_type {
            RequestedStatistics::Min => min_statistics(data_type, iter),
            RequestedStatistics::Max => max_statistics(data_type, iter),
            RequestedStatistics::NullCount => {
                let null_counts = iter.map(|stats| stats.map(|s| s.null_count()));
                Ok(Arc::new(UInt64Array::from_iter(null_counts)))
            }
        }
    }
}

#[cfg(test)]
mod test {
    use super::*;
    use arrow::compute::kernels::cast_utils::Parser;
    use arrow::datatypes::{i256, Date32Type, Date64Type};
    use arrow_array::{
<<<<<<< HEAD
        new_empty_array, new_null_array, Array, BinaryArray, BooleanArray, Date32Array,
        Date64Array, Decimal128Array, Float32Array, Float64Array, Int16Array, Int32Array,
        Int64Array, Int8Array, RecordBatch, StringArray, StructArray,
        TimestampNanosecondArray,
=======
        new_null_array, Array, BinaryArray, BooleanArray, Date32Array, Date64Array,
        Decimal128Array, Decimal256Array, Float32Array, Float64Array, Int16Array,
        Int32Array, Int64Array, Int8Array, LargeBinaryArray, RecordBatch, StringArray,
        StructArray, TimestampMicrosecondArray, TimestampMillisecondArray,
        TimestampNanosecondArray, TimestampSecondArray,
>>>>>>> 1c85d6ab
    };
    use arrow_schema::{Field, SchemaRef};
    use bytes::Bytes;
    use datafusion_common::test_util::parquet_test_data;
    use parquet::arrow::arrow_reader::ArrowReaderBuilder;
    use parquet::arrow::arrow_writer::ArrowWriter;
    use parquet::file::metadata::{ParquetMetaData, RowGroupMetaData};
    use parquet::file::properties::{EnabledStatistics, WriterProperties};
    use std::path::PathBuf;
    use std::sync::Arc;

    // TODO error cases (with parquet statistics that are mismatched in expected type)

    #[test]
    fn roundtrip_empty() {
        let empty_bool_array = new_empty_array(&DataType::Boolean);
        Test {
            input: empty_bool_array.clone(),
            expected_min: empty_bool_array.clone(),
            expected_max: empty_bool_array.clone(),
        }
        .run()
    }

    #[test]
    fn roundtrip_bool() {
        Test {
            input: bool_array([
                // row group 1
                Some(true),
                None,
                Some(true),
                // row group 2
                Some(true),
                Some(false),
                None,
                // row group 3
                None,
                None,
                None,
            ]),
            expected_min: bool_array([Some(true), Some(false), None]),
            expected_max: bool_array([Some(true), Some(true), None]),
        }
        .run()
    }

    #[test]
    fn roundtrip_int32() {
        Test {
            input: i32_array([
                // row group 1
                Some(1),
                None,
                Some(3),
                // row group 2
                Some(0),
                Some(5),
                None,
                // row group 3
                None,
                None,
                None,
            ]),
            expected_min: i32_array([Some(1), Some(0), None]),
            expected_max: i32_array([Some(3), Some(5), None]),
        }
        .run()
    }

    #[test]
    fn roundtrip_int64() {
        Test {
            input: i64_array([
                // row group 1
                Some(1),
                None,
                Some(3),
                // row group 2
                Some(0),
                Some(5),
                None,
                // row group 3
                None,
                None,
                None,
            ]),
            expected_min: i64_array([Some(1), Some(0), None]),
            expected_max: i64_array(vec![Some(3), Some(5), None]),
        }
        .run()
    }

    #[test]
    fn roundtrip_f32() {
        Test {
            input: f32_array([
                // row group 1
                Some(1.0),
                None,
                Some(3.0),
                // row group 2
                Some(-1.0),
                Some(5.0),
                None,
                // row group 3
                None,
                None,
                None,
            ]),
            expected_min: f32_array([Some(1.0), Some(-1.0), None]),
            expected_max: f32_array([Some(3.0), Some(5.0), None]),
        }
        .run()
    }

    #[test]
    fn roundtrip_f64() {
        Test {
            input: f64_array([
                // row group 1
                Some(1.0),
                None,
                Some(3.0),
                // row group 2
                Some(-1.0),
                Some(5.0),
                None,
                // row group 3
                None,
                None,
                None,
            ]),
            expected_min: f64_array([Some(1.0), Some(-1.0), None]),
            expected_max: f64_array([Some(3.0), Some(5.0), None]),
        }
        .run()
    }

    #[test]
<<<<<<< HEAD
    // Due to https://github.com/apache/datafusion/issues/8295
=======
>>>>>>> 1c85d6ab
    fn roundtrip_timestamp() {
        Test {
            input: timestamp_seconds_array(
                [
                    // row group 1
                    Some(1),
                    None,
                    Some(3),
                    // row group 2
                    Some(9),
                    Some(5),
                    None,
                    // row group 3
                    None,
                    None,
                    None,
                ],
                None,
            ),
            expected_min: timestamp_seconds_array([Some(1), Some(5), None], None),
            expected_max: timestamp_seconds_array([Some(3), Some(9), None], None),
        }
        .run();

        Test {
            input: timestamp_milliseconds_array(
                [
                    // row group 1
                    Some(1),
                    None,
                    Some(3),
                    // row group 2
                    Some(9),
                    Some(5),
                    None,
                    // row group 3
                    None,
                    None,
                    None,
                ],
                None,
            ),
            expected_min: timestamp_milliseconds_array([Some(1), Some(5), None], None),
            expected_max: timestamp_milliseconds_array([Some(3), Some(9), None], None),
        }
        .run();

        Test {
            input: timestamp_microseconds_array(
                [
                    // row group 1
                    Some(1),
                    None,
                    Some(3),
                    // row group 2
                    Some(9),
                    Some(5),
                    None,
                    // row group 3
                    None,
                    None,
                    None,
                ],
                None,
            ),
            expected_min: timestamp_microseconds_array([Some(1), Some(5), None], None),
            expected_max: timestamp_microseconds_array([Some(3), Some(9), None], None),
        }
        .run();

        Test {
            input: timestamp_nanoseconds_array(
                [
                    // row group 1
                    Some(1),
                    None,
                    Some(3),
                    // row group 2
                    Some(9),
                    Some(5),
                    None,
                    // row group 3
                    None,
                    None,
                    None,
                ],
                None,
            ),
            expected_min: timestamp_nanoseconds_array([Some(1), Some(5), None], None),
            expected_max: timestamp_nanoseconds_array([Some(3), Some(9), None], None),
        }
        .run()
    }

    #[test]
    fn roundtrip_timestamp_timezoned() {
        Test {
            input: timestamp_seconds_array(
                [
                    // row group 1
                    Some(1),
                    None,
                    Some(3),
                    // row group 2
                    Some(9),
                    Some(5),
                    None,
                    // row group 3
                    None,
                    None,
                    None,
                ],
                Some("UTC"),
            ),
            expected_min: timestamp_seconds_array([Some(1), Some(5), None], Some("UTC")),
            expected_max: timestamp_seconds_array([Some(3), Some(9), None], Some("UTC")),
        }
        .run();

        Test {
            input: timestamp_milliseconds_array(
                [
                    // row group 1
                    Some(1),
                    None,
                    Some(3),
                    // row group 2
                    Some(9),
                    Some(5),
                    None,
                    // row group 3
                    None,
                    None,
                    None,
                ],
                Some("UTC"),
            ),
            expected_min: timestamp_milliseconds_array(
                [Some(1), Some(5), None],
                Some("UTC"),
            ),
            expected_max: timestamp_milliseconds_array(
                [Some(3), Some(9), None],
                Some("UTC"),
            ),
        }
        .run();

        Test {
            input: timestamp_microseconds_array(
                [
                    // row group 1
                    Some(1),
                    None,
                    Some(3),
                    // row group 2
                    Some(9),
                    Some(5),
                    None,
                    // row group 3
                    None,
                    None,
                    None,
                ],
                Some("UTC"),
            ),
            expected_min: timestamp_microseconds_array(
                [Some(1), Some(5), None],
                Some("UTC"),
            ),
            expected_max: timestamp_microseconds_array(
                [Some(3), Some(9), None],
                Some("UTC"),
            ),
        }
        .run();

        Test {
            input: timestamp_nanoseconds_array(
                [
                    // row group 1
                    Some(1),
                    None,
                    Some(3),
                    // row group 2
                    Some(9),
                    Some(5),
                    None,
                    // row group 3
                    None,
                    None,
                    None,
                ],
                Some("UTC"),
            ),
            expected_min: timestamp_nanoseconds_array(
                [Some(1), Some(5), None],
                Some("UTC"),
            ),
            expected_max: timestamp_nanoseconds_array(
                [Some(3), Some(9), None],
                Some("UTC"),
            ),
        }
        .run()
    }

    #[test]
    fn roundtrip_decimal() {
        Test {
            input: Arc::new(
                Decimal128Array::from(vec![
                    // row group 1
                    Some(100),
                    None,
                    Some(22000),
                    // row group 2
                    Some(500000),
                    Some(330000),
                    None,
                    // row group 3
                    None,
                    None,
                    None,
                ])
                .with_precision_and_scale(9, 2)
                .unwrap(),
            ),
            expected_min: Arc::new(
                Decimal128Array::from(vec![Some(100), Some(330000), None])
                    .with_precision_and_scale(9, 2)
                    .unwrap(),
            ),
            expected_max: Arc::new(
                Decimal128Array::from(vec![Some(22000), Some(500000), None])
                    .with_precision_and_scale(9, 2)
                    .unwrap(),
            ),
        }
        .run();

        Test {
            input: Arc::new(
                Decimal256Array::from(vec![
                    // row group 1
                    Some(i256::from(100)),
                    None,
                    Some(i256::from(22000)),
                    // row group 2
                    Some(i256::MAX),
                    Some(i256::MIN),
                    None,
                    // row group 3
                    None,
                    None,
                    None,
                ])
                .with_precision_and_scale(76, 76)
                .unwrap(),
            ),
            expected_min: Arc::new(
                Decimal256Array::from(vec![Some(i256::from(100)), Some(i256::MIN), None])
                    .with_precision_and_scale(76, 76)
                    .unwrap(),
            ),
            expected_max: Arc::new(
                Decimal256Array::from(vec![
                    Some(i256::from(22000)),
                    Some(i256::MAX),
                    None,
                ])
                .with_precision_and_scale(76, 76)
                .unwrap(),
            ),
        }
        .run()
    }

    #[test]
    fn roundtrip_utf8() {
        Test {
            input: utf8_array([
                // row group 1
                Some("A"),
                None,
                Some("Q"),
                // row group 2
                Some("ZZ"),
                Some("AA"),
                None,
                // row group 3
                None,
                None,
                None,
            ]),
            expected_min: utf8_array([Some("A"), Some("AA"), None]),
            expected_max: utf8_array([Some("Q"), Some("ZZ"), None]),
        }
        .run()
    }

    #[test]
    fn roundtrip_struct() {
        let mut test = Test {
            input: struct_array(vec![
                // row group 1
                (Some(true), Some(1)),
                (None, None),
                (Some(true), Some(3)),
                // row group 2
                (Some(true), Some(0)),
                (Some(false), Some(5)),
                (None, None),
                // row group 3
                (None, None),
                (None, None),
                (None, None),
            ]),
            expected_min: struct_array(vec![
                (Some(true), Some(1)),
                (Some(true), Some(0)),
                (None, None),
            ]),

            expected_max: struct_array(vec![
                (Some(true), Some(3)),
                (Some(true), Some(0)),
                (None, None),
            ]),
        };
        // Due to https://github.com/apache/datafusion/issues/8334,
        // statistics for struct arrays are not supported
        test.expected_min =
            new_null_array(test.input.data_type(), test.expected_min.len());
        test.expected_max =
            new_null_array(test.input.data_type(), test.expected_min.len());
        test.run()
    }

    #[test]
    fn roundtrip_binary() {
        Test {
            input: Arc::new(BinaryArray::from_opt_vec(vec![
                // row group 1
                Some(b"A"),
                None,
                Some(b"Q"),
                // row group 2
                Some(b"ZZ"),
                Some(b"AA"),
                None,
                // row group 3
                None,
                None,
                None,
            ])),
            expected_min: Arc::new(BinaryArray::from_opt_vec(vec![
                Some(b"A"),
                Some(b"AA"),
                None,
            ])),
            expected_max: Arc::new(BinaryArray::from_opt_vec(vec![
                Some(b"Q"),
                Some(b"ZZ"),
                None,
            ])),
        }
        .run()
    }

    #[test]
    fn roundtrip_date32() {
        Test {
            input: date32_array(vec![
                // row group 1
                Some("2021-01-01"),
                None,
                Some("2021-01-03"),
                // row group 2
                Some("2021-01-01"),
                Some("2021-01-05"),
                None,
                // row group 3
                None,
                None,
                None,
            ]),
            expected_min: date32_array(vec![
                Some("2021-01-01"),
                Some("2021-01-01"),
                None,
            ]),
            expected_max: date32_array(vec![
                Some("2021-01-03"),
                Some("2021-01-05"),
                None,
            ]),
        }
        .run()
    }

    #[test]
    fn roundtrip_date64() {
        Test {
            input: date64_array(vec![
                // row group 1
                Some("2021-01-01"),
                None,
                Some("2021-01-03"),
                // row group 2
                Some("2021-01-01"),
                Some("2021-01-05"),
                None,
                // row group 3
                None,
                None,
                None,
            ]),
            expected_min: date64_array(vec![
                Some("2021-01-01"),
                Some("2021-01-01"),
                None,
            ]),
            expected_max: date64_array(vec![
                Some("2021-01-03"),
                Some("2021-01-05"),
                None,
            ]),
        }
        .run()
    }

    #[test]
    fn roundtrip_large_binary_array() {
        let input: Vec<Option<&[u8]>> = vec![
            // row group 1
            Some(b"A"),
            None,
            Some(b"Q"),
            // row group 2
            Some(b"ZZ"),
            Some(b"AA"),
            None,
            // row group 3
            None,
            None,
            None,
        ];

        let expected_min: Vec<Option<&[u8]>> = vec![Some(b"A"), Some(b"AA"), None];
        let expected_max: Vec<Option<&[u8]>> = vec![Some(b"Q"), Some(b"ZZ"), None];

        Test {
            input: large_binary_array(input),
            expected_min: large_binary_array(expected_min),
            expected_max: large_binary_array(expected_max),
        }
        .run();
    }

    #[test]
    fn struct_and_non_struct() {
        // Ensures that statistics for an array that appears *after* a struct
        // array are not wrong
        let struct_col = struct_array(vec![
            // row group 1
            (Some(true), Some(1)),
            (None, None),
            (Some(true), Some(3)),
        ]);
        let int_col = i32_array([Some(100), Some(200), Some(300)]);
        let expected_min = i32_array([Some(100)]);
        let expected_max = i32_array(vec![Some(300)]);

        // use a name that shadows a name in the struct column
        match struct_col.data_type() {
            DataType::Struct(fields) => {
                assert_eq!(fields.get(1).unwrap().name(), "int_col")
            }
            _ => panic!("unexpected data type for struct column"),
        };

        let input_batch = RecordBatch::try_from_iter([
            ("struct_col", struct_col),
            ("int_col", int_col),
        ])
        .unwrap();

        let schema = input_batch.schema();

        let metadata = parquet_metadata(schema.clone(), input_batch);
        let parquet_schema = metadata.file_metadata().schema_descr();

        // read the int_col statistics
        let (idx, _) = parquet_column(parquet_schema, &schema, "int_col").unwrap();
        assert_eq!(idx, 2);

        let row_groups = metadata.row_groups();
        let iter = row_groups.iter().map(|x| x.column(idx).statistics());

        let min = min_statistics(&DataType::Int32, iter.clone()).unwrap();
        assert_eq!(
            &min,
            &expected_min,
            "Min. Statistics\n\n{}\n\n",
            DisplayStats(row_groups)
        );

        let max = max_statistics(&DataType::Int32, iter).unwrap();
        assert_eq!(
            &max,
            &expected_max,
            "Max. Statistics\n\n{}\n\n",
            DisplayStats(row_groups)
        );
    }

    #[test]
    fn nan_in_stats() {
        // /parquet-testing/data/nan_in_stats.parquet
        // row_groups: 1
        // "x": Double({min: Some(1.0), max: Some(NaN), distinct_count: None, null_count: 0, min_max_deprecated: false, min_max_backwards_compatible: false})

        TestFile::new("nan_in_stats.parquet")
            .with_column(ExpectedColumn {
                name: "x",
                expected_min: Arc::new(Float64Array::from(vec![Some(1.0)])),
                expected_max: Arc::new(Float64Array::from(vec![Some(f64::NAN)])),
            })
            .run();
    }

    #[test]
    fn alltypes_plain() {
        // /parquet-testing/data/datapage_v1-snappy-compressed-checksum.parquet
        // row_groups: 1
        // (has no statistics)
        TestFile::new("alltypes_plain.parquet")
            // No column statistics should be read as NULL, but with the right type
            .with_column(ExpectedColumn {
                name: "id",
                expected_min: i32_array([None]),
                expected_max: i32_array([None]),
            })
            .with_column(ExpectedColumn {
                name: "bool_col",
                expected_min: bool_array([None]),
                expected_max: bool_array([None]),
            })
            .run();
    }

    #[test]
    fn alltypes_tiny_pages() {
        // /parquet-testing/data/alltypes_tiny_pages.parquet
        // row_groups: 1
        // "id": Int32({min: Some(0), max: Some(7299), distinct_count: None, null_count: 0, min_max_deprecated: false, min_max_backwards_compatible: false})
        // "bool_col": Boolean({min: Some(false), max: Some(true), distinct_count: None, null_count: 0, min_max_deprecated: false, min_max_backwards_compatible: false})
        // "tinyint_col": Int32({min: Some(0), max: Some(9), distinct_count: None, null_count: 0, min_max_deprecated: false, min_max_backwards_compatible: false})
        // "smallint_col": Int32({min: Some(0), max: Some(9), distinct_count: None, null_count: 0, min_max_deprecated: false, min_max_backwards_compatible: false})
        // "int_col": Int32({min: Some(0), max: Some(9), distinct_count: None, null_count: 0, min_max_deprecated: false, min_max_backwards_compatible: false})
        // "bigint_col": Int64({min: Some(0), max: Some(90), distinct_count: None, null_count: 0, min_max_deprecated: false, min_max_backwards_compatible: false})
        // "float_col": Float({min: Some(0.0), max: Some(9.9), distinct_count: None, null_count: 0, min_max_deprecated: false, min_max_backwards_compatible: false})
        // "double_col": Double({min: Some(0.0), max: Some(90.89999999999999), distinct_count: None, null_count: 0, min_max_deprecated: false, min_max_backwards_compatible: false})
        // "date_string_col": ByteArray({min: Some(ByteArray { data: "01/01/09" }), max: Some(ByteArray { data: "12/31/10" }), distinct_count: None, null_count: 0, min_max_deprecated: false, min_max_backwards_compatible: false})
        // "string_col": ByteArray({min: Some(ByteArray { data: "0" }), max: Some(ByteArray { data: "9" }), distinct_count: None, null_count: 0, min_max_deprecated: false, min_max_backwards_compatible: false})
        // "timestamp_col": Int96({min: None, max: None, distinct_count: None, null_count: 0, min_max_deprecated: true, min_max_backwards_compatible: true})
        // "year": Int32({min: Some(2009), max: Some(2010), distinct_count: None, null_count: 0, min_max_deprecated: false, min_max_backwards_compatible: false})
        // "month": Int32({min: Some(1), max: Some(12), distinct_count: None, null_count: 0, min_max_deprecated: false, min_max_backwards_compatible: false})
        TestFile::new("alltypes_tiny_pages.parquet")
            .with_column(ExpectedColumn {
                name: "id",
                expected_min: i32_array([Some(0)]),
                expected_max: i32_array([Some(7299)]),
            })
            .with_column(ExpectedColumn {
                name: "bool_col",
                expected_min: bool_array([Some(false)]),
                expected_max: bool_array([Some(true)]),
            })
            .with_column(ExpectedColumn {
                name: "tinyint_col",
                expected_min: i8_array([Some(0)]),
                expected_max: i8_array([Some(9)]),
            })
            .with_column(ExpectedColumn {
                name: "smallint_col",
                expected_min: i16_array([Some(0)]),
                expected_max: i16_array([Some(9)]),
            })
            .with_column(ExpectedColumn {
                name: "int_col",
                expected_min: i32_array([Some(0)]),
                expected_max: i32_array([Some(9)]),
            })
            .with_column(ExpectedColumn {
                name: "bigint_col",
                expected_min: i64_array([Some(0)]),
                expected_max: i64_array([Some(90)]),
            })
            .with_column(ExpectedColumn {
                name: "float_col",
                expected_min: f32_array([Some(0.0)]),
                expected_max: f32_array([Some(9.9)]),
            })
            .with_column(ExpectedColumn {
                name: "double_col",
                expected_min: f64_array([Some(0.0)]),
                expected_max: f64_array([Some(90.89999999999999)]),
            })
            .with_column(ExpectedColumn {
                name: "date_string_col",
                expected_min: utf8_array([Some("01/01/09")]),
                expected_max: utf8_array([Some("12/31/10")]),
            })
            .with_column(ExpectedColumn {
                name: "string_col",
                expected_min: utf8_array([Some("0")]),
                expected_max: utf8_array([Some("9")]),
            })
            // File has no min/max for timestamp_col
            .with_column(ExpectedColumn {
                name: "timestamp_col",
                expected_min: timestamp_nanoseconds_array([None], None),
                expected_max: timestamp_nanoseconds_array([None], None),
            })
            .with_column(ExpectedColumn {
                name: "year",
                expected_min: i32_array([Some(2009)]),
                expected_max: i32_array([Some(2010)]),
            })
            .with_column(ExpectedColumn {
                name: "month",
                expected_min: i32_array([Some(1)]),
                expected_max: i32_array([Some(12)]),
            })
            .run();
    }

    #[test]
    fn fixed_length_decimal_legacy() {
        // /parquet-testing/data/fixed_length_decimal_legacy.parquet
        // row_groups: 1
        // "value": FixedLenByteArray({min: Some(FixedLenByteArray(ByteArray { data: Some(ByteBufferPtr { data: b"\0\0\0\0\0\xc8" }) })), max: Some(FixedLenByteArray(ByteArray { data: "\0\0\0\0\t`" })), distinct_count: None, null_count: 0, min_max_deprecated: true, min_max_backwards_compatible: true})

        TestFile::new("fixed_length_decimal_legacy.parquet")
            .with_column(ExpectedColumn {
                name: "value",
                expected_min: Arc::new(
                    Decimal128Array::from(vec![Some(200)])
                        .with_precision_and_scale(13, 2)
                        .unwrap(),
                ),
                expected_max: Arc::new(
                    Decimal128Array::from(vec![Some(2400)])
                        .with_precision_and_scale(13, 2)
                        .unwrap(),
                ),
            })
            .run();
    }

    const ROWS_PER_ROW_GROUP: usize = 3;

    /// Writes the input batch into a parquet file, with every every three rows as
    /// their own row group, and compares the min/maxes to the expected values
    struct Test {
        input: ArrayRef,
        expected_min: ArrayRef,
        expected_max: ArrayRef,
    }

    impl Test {
        fn run(self) {
            let Self {
                input,
                expected_min,
                expected_max,
            } = self;

            let input_batch = RecordBatch::try_from_iter([("c1", input)]).unwrap();

            let schema = input_batch.schema();

            let metadata = parquet_metadata(schema.clone(), input_batch);
            let parquet_schema = metadata.file_metadata().schema_descr();

            let row_groups = metadata.row_groups();

            for field in schema.fields() {
                if field.data_type().is_nested() {
                    let lookup = parquet_column(parquet_schema, &schema, field.name());
                    assert_eq!(lookup, None);
                    continue;
                }

                let (idx, f) =
                    parquet_column(parquet_schema, &schema, field.name()).unwrap();
                assert_eq!(f, field);

                let iter = row_groups.iter().map(|x| x.column(idx).statistics());
                let min = min_statistics(f.data_type(), iter.clone()).unwrap();
                assert_eq!(
                    &min,
                    &expected_min,
                    "Min. Statistics\n\n{}\n\n",
                    DisplayStats(row_groups)
                );

                let max = max_statistics(f.data_type(), iter).unwrap();
                assert_eq!(
                    &max,
                    &expected_max,
                    "Max. Statistics\n\n{}\n\n",
                    DisplayStats(row_groups)
                );
            }
        }
    }

    /// Write the specified batches out as parquet and return the metadata
    fn parquet_metadata(schema: SchemaRef, batch: RecordBatch) -> Arc<ParquetMetaData> {
        let props = WriterProperties::builder()
            .set_statistics_enabled(EnabledStatistics::Chunk)
            .set_max_row_group_size(ROWS_PER_ROW_GROUP)
            .build();

        let mut buffer = Vec::new();
        let mut writer = ArrowWriter::try_new(&mut buffer, schema, Some(props)).unwrap();
        writer.write(&batch).unwrap();
        writer.close().unwrap();

        let reader = ArrowReaderBuilder::try_new(Bytes::from(buffer)).unwrap();
        reader.metadata().clone()
    }

    /// Formats the statistics nicely for display
    struct DisplayStats<'a>(&'a [RowGroupMetaData]);
    impl<'a> std::fmt::Display for DisplayStats<'a> {
        fn fmt(&self, f: &mut std::fmt::Formatter<'_>) -> std::fmt::Result {
            let row_groups = self.0;
            writeln!(f, "  row_groups: {}", row_groups.len())?;
            for rg in row_groups {
                for col in rg.columns() {
                    if let Some(statistics) = col.statistics() {
                        writeln!(f, "   {}: {:?}", col.column_path(), statistics)?;
                    }
                }
            }
            Ok(())
        }
    }

    struct ExpectedColumn {
        name: &'static str,
        expected_min: ArrayRef,
        expected_max: ArrayRef,
    }

    /// Reads statistics out of the specified, and compares them to the expected values
    struct TestFile {
        file_name: &'static str,
        expected_columns: Vec<ExpectedColumn>,
    }

    impl TestFile {
        fn new(file_name: &'static str) -> Self {
            Self {
                file_name,
                expected_columns: Vec::new(),
            }
        }

        fn with_column(mut self, column: ExpectedColumn) -> Self {
            self.expected_columns.push(column);
            self
        }

        /// Reads the specified parquet file and validates that the exepcted min/max
        /// values for the specified columns are as expected.
        fn run(self) {
            let path = PathBuf::from(parquet_test_data()).join(self.file_name);
            let file = std::fs::File::open(path).unwrap();
            let reader = ArrowReaderBuilder::try_new(file).unwrap();
            let arrow_schema = reader.schema();
            let metadata = reader.metadata();
            let row_groups = metadata.row_groups();
            let parquet_schema = metadata.file_metadata().schema_descr();

            for expected_column in self.expected_columns {
                let ExpectedColumn {
                    name,
                    expected_min,
                    expected_max,
                } = expected_column;

                let (idx, field) =
                    parquet_column(parquet_schema, arrow_schema, name).unwrap();

                let iter = row_groups.iter().map(|x| x.column(idx).statistics());
                let actual_min = min_statistics(field.data_type(), iter.clone()).unwrap();
                assert_eq!(&expected_min, &actual_min, "column {name}");

                let actual_max = max_statistics(field.data_type(), iter).unwrap();
                assert_eq!(&expected_max, &actual_max, "column {name}");
            }
        }
    }

    fn bool_array(input: impl IntoIterator<Item = Option<bool>>) -> ArrayRef {
        let array: BooleanArray = input.into_iter().collect();
        Arc::new(array)
    }

    fn i8_array(input: impl IntoIterator<Item = Option<i8>>) -> ArrayRef {
        let array: Int8Array = input.into_iter().collect();
        Arc::new(array)
    }

    fn i16_array(input: impl IntoIterator<Item = Option<i16>>) -> ArrayRef {
        let array: Int16Array = input.into_iter().collect();
        Arc::new(array)
    }

    fn i32_array(input: impl IntoIterator<Item = Option<i32>>) -> ArrayRef {
        let array: Int32Array = input.into_iter().collect();
        Arc::new(array)
    }

    fn i64_array(input: impl IntoIterator<Item = Option<i64>>) -> ArrayRef {
        let array: Int64Array = input.into_iter().collect();
        Arc::new(array)
    }

    fn f32_array(input: impl IntoIterator<Item = Option<f32>>) -> ArrayRef {
        let array: Float32Array = input.into_iter().collect();
        Arc::new(array)
    }

    fn f64_array(input: impl IntoIterator<Item = Option<f64>>) -> ArrayRef {
        let array: Float64Array = input.into_iter().collect();
        Arc::new(array)
    }

    fn timestamp_seconds_array(
        input: impl IntoIterator<Item = Option<i64>>,
        timzezone: Option<&str>,
    ) -> ArrayRef {
        let array: TimestampSecondArray = input.into_iter().collect();
        match timzezone {
            Some(tz) => Arc::new(array.with_timezone(tz)),
            None => Arc::new(array),
        }
    }

    fn timestamp_milliseconds_array(
        input: impl IntoIterator<Item = Option<i64>>,
        timzezone: Option<&str>,
    ) -> ArrayRef {
        let array: TimestampMillisecondArray = input.into_iter().collect();
        match timzezone {
            Some(tz) => Arc::new(array.with_timezone(tz)),
            None => Arc::new(array),
        }
    }

    fn timestamp_microseconds_array(
        input: impl IntoIterator<Item = Option<i64>>,
        timzezone: Option<&str>,
    ) -> ArrayRef {
        let array: TimestampMicrosecondArray = input.into_iter().collect();
        match timzezone {
            Some(tz) => Arc::new(array.with_timezone(tz)),
            None => Arc::new(array),
        }
    }

    fn timestamp_nanoseconds_array(
        input: impl IntoIterator<Item = Option<i64>>,
        timzezone: Option<&str>,
    ) -> ArrayRef {
        let array: TimestampNanosecondArray = input.into_iter().collect();
        match timzezone {
            Some(tz) => Arc::new(array.with_timezone(tz)),
            None => Arc::new(array),
        }
    }

    fn utf8_array<'a>(input: impl IntoIterator<Item = Option<&'a str>>) -> ArrayRef {
        let array: StringArray = input
            .into_iter()
            .map(|s| s.map(|s| s.to_string()))
            .collect();
        Arc::new(array)
    }

    // returns a struct array with columns "bool_col" and "int_col" with the specified values
    fn struct_array(input: Vec<(Option<bool>, Option<i32>)>) -> ArrayRef {
        let boolean: BooleanArray = input.iter().map(|(b, _i)| b).collect();
        let int: Int32Array = input.iter().map(|(_b, i)| i).collect();

        let nullable = true;
        let struct_array = StructArray::from(vec![
            (
                Arc::new(Field::new("bool_col", DataType::Boolean, nullable)),
                Arc::new(boolean) as ArrayRef,
            ),
            (
                Arc::new(Field::new("int_col", DataType::Int32, nullable)),
                Arc::new(int) as ArrayRef,
            ),
        ]);
        Arc::new(struct_array)
    }

    fn date32_array<'a>(input: impl IntoIterator<Item = Option<&'a str>>) -> ArrayRef {
        let array = Date32Array::from(
            input
                .into_iter()
                .map(|s| Date32Type::parse(s.unwrap_or_default()))
                .collect::<Vec<_>>(),
        );
        Arc::new(array)
    }

    fn date64_array<'a>(input: impl IntoIterator<Item = Option<&'a str>>) -> ArrayRef {
        let array = Date64Array::from(
            input
                .into_iter()
                .map(|s| Date64Type::parse(s.unwrap_or_default()))
                .collect::<Vec<_>>(),
        );
        Arc::new(array)
    }

    fn large_binary_array<'a>(
        input: impl IntoIterator<Item = Option<&'a [u8]>>,
    ) -> ArrayRef {
        let array =
            LargeBinaryArray::from(input.into_iter().collect::<Vec<Option<&[u8]>>>());

        Arc::new(array)
    }
}<|MERGE_RESOLUTION|>--- conflicted
+++ resolved
@@ -19,7 +19,7 @@
 
 // TODO: potentially move this to arrow-rs: https://github.com/apache/arrow-rs/issues/4328
 
-<<<<<<< HEAD
+use arrow::datatypes::i256;
 use arrow::{array::ArrayRef, datatypes::DataType};
 use arrow_array::{
     new_null_array, BinaryArray, BooleanArray, Date32Array, Date64Array, Decimal128Array,
@@ -30,19 +30,12 @@
 };
 use arrow_schema::{Field, FieldRef, Schema, TimeUnit};
 use datafusion_common::{internal_datafusion_err, internal_err, plan_err, Result};
-=======
-use arrow::{array::ArrayRef, datatypes::i256, datatypes::DataType, datatypes::TimeUnit};
-use arrow_array::{new_empty_array, new_null_array, UInt64Array};
-use arrow_schema::{Field, FieldRef, Schema};
-use datafusion_common::{
-    internal_datafusion_err, internal_err, plan_err, Result, ScalarValue,
-};
 use half::f16;
->>>>>>> 1c85d6ab
 use parquet::file::metadata::ParquetMetaData;
 use parquet::file::statistics::Statistics as ParquetStatistics;
 use parquet::schema::types::SchemaDescriptor;
 use std::sync::Arc;
+
 // Convert the bytes array to i128.
 // The endian of the input bytes array must be big-endian.
 pub(crate) fn from_bytes_to_i128(b: &[u8]) -> i128 {
@@ -104,7 +97,6 @@
         {
             iter: I,
         }
-<<<<<<< HEAD
 
         impl<'a, I> $iterator_type<'a, I>
         where
@@ -251,189 +243,6 @@
 
             fn size_hint(&self) -> (usize, Option<usize>) {
                 self.iter.size_hint()
-=======
-        match $column_statistics {
-            ParquetStatistics::Boolean(s) => Some(ScalarValue::Boolean(Some(*s.$func()))),
-            ParquetStatistics::Int32(s) => {
-                match $target_arrow_type {
-                    // int32 to decimal with the precision and scale
-                    Some(DataType::Decimal128(precision, scale)) => {
-                        Some(ScalarValue::Decimal128(
-                            Some(*s.$func() as i128),
-                            *precision,
-                            *scale,
-                        ))
-                    }
-                    Some(DataType::Decimal256(precision, scale)) => {
-                        Some(ScalarValue::Decimal256(
-                            Some(i256::from(*s.$func())),
-                            *precision,
-                            *scale,
-                        ))
-                    }
-                    Some(DataType::Int8) => {
-                        Some(ScalarValue::Int8(Some((*s.$func()).try_into().unwrap())))
-                    }
-                    Some(DataType::Int16) => {
-                        Some(ScalarValue::Int16(Some((*s.$func()).try_into().unwrap())))
-                    }
-                    Some(DataType::UInt8) => {
-                        Some(ScalarValue::UInt8(Some((*s.$func()).try_into().unwrap())))
-                    }
-                    Some(DataType::UInt16) => {
-                        Some(ScalarValue::UInt16(Some((*s.$func()).try_into().unwrap())))
-                    }
-                    Some(DataType::UInt32) => {
-                        Some(ScalarValue::UInt32(Some((*s.$func()) as u32)))
-                    }
-                    Some(DataType::Date32) => {
-                        Some(ScalarValue::Date32(Some(*s.$func())))
-                    }
-                    Some(DataType::Date64) => {
-                        Some(ScalarValue::Date64(Some(i64::from(*s.$func()) * 24 * 60 * 60 * 1000)))
-                    }
-                    Some(DataType::Time32(TimeUnit::Second)) => {
-                        Some(ScalarValue::Time32Second(Some((*s.$func()))))
-                    }
-                    Some(DataType::Time32(TimeUnit::Millisecond)) => {
-                        Some(ScalarValue::Time32Millisecond(Some((*s.$func()))))
-                    }
-                    _ => Some(ScalarValue::Int32(Some(*s.$func()))),
-                }
-            }
-            ParquetStatistics::Int64(s) => {
-                match $target_arrow_type {
-                    // int64 to decimal with the precision and scale
-                    Some(DataType::Decimal128(precision, scale)) => {
-                        Some(ScalarValue::Decimal128(
-                            Some(*s.$func() as i128),
-                            *precision,
-                            *scale,
-                        ))
-                    }
-                    Some(DataType::Decimal256(precision, scale)) => {
-                        Some(ScalarValue::Decimal256(
-                            Some(i256::from(*s.$func())),
-                            *precision,
-                            *scale,
-                        ))
-                    }
-                    Some(DataType::UInt64) => {
-                        Some(ScalarValue::UInt64(Some((*s.$func()) as u64)))
-                    }
-                    Some(DataType::Time64(TimeUnit::Microsecond)) => {
-                        Some(ScalarValue::Time64Microsecond(Some((*s.$func() as i64))))
-                    }
-                    Some(DataType::Time64(TimeUnit::Nanosecond)) => {
-                        Some(ScalarValue::Time64Nanosecond(Some((*s.$func() as i64))))
-                    }
-                    Some(DataType::Timestamp(unit, timezone)) => {
-                        Some(match unit {
-                            TimeUnit::Second => ScalarValue::TimestampSecond(
-                                Some(*s.$func()),
-                                timezone.clone(),
-                            ),
-                            TimeUnit::Millisecond => ScalarValue::TimestampMillisecond(
-                                Some(*s.$func()),
-                                timezone.clone(),
-                            ),
-                            TimeUnit::Microsecond => ScalarValue::TimestampMicrosecond(
-                                Some(*s.$func()),
-                                timezone.clone(),
-                            ),
-                            TimeUnit::Nanosecond => ScalarValue::TimestampNanosecond(
-                                Some(*s.$func()),
-                                timezone.clone(),
-                            ),
-                        })
-                    }
-                    _ => Some(ScalarValue::Int64(Some(*s.$func()))),
-                }
-            }
-            // 96 bit ints not supported
-            ParquetStatistics::Int96(_) => None,
-            ParquetStatistics::Float(s) => Some(ScalarValue::Float32(Some(*s.$func()))),
-            ParquetStatistics::Double(s) => Some(ScalarValue::Float64(Some(*s.$func()))),
-            ParquetStatistics::ByteArray(s) => {
-                match $target_arrow_type {
-                    // decimal data type
-                    Some(DataType::Decimal128(precision, scale)) => {
-                        Some(ScalarValue::Decimal128(
-                            Some(from_bytes_to_i128(s.$bytes_func())),
-                            *precision,
-                            *scale,
-                        ))
-                    }
-                    Some(DataType::Decimal256(precision, scale)) => {
-                        Some(ScalarValue::Decimal256(
-                            Some(from_bytes_to_i256(s.$bytes_func())),
-                            *precision,
-                            *scale,
-                        ))
-                    }
-                    Some(DataType::Binary) => {
-                        Some(ScalarValue::Binary(Some(s.$bytes_func().to_vec())))
-                    }
-                    Some(DataType::LargeBinary) => {
-                        Some(ScalarValue::LargeBinary(Some(s.$bytes_func().to_vec())))
-                    }
-                    Some(DataType::LargeUtf8) | _ => {
-                        let utf8_value = std::str::from_utf8(s.$bytes_func())
-                            .map(|s| s.to_string())
-                            .ok();
-                        if utf8_value.is_none() {
-                            log::debug!("Utf8 statistics is a non-UTF8 value, ignoring it.");
-                        }
-
-                        match $target_arrow_type {
-                            Some(DataType::LargeUtf8) => Some(ScalarValue::LargeUtf8(utf8_value)),
-                            _ => Some(ScalarValue::Utf8(utf8_value)),
-                        }
-                    }
-                }
-            }
-            // type not fully supported yet
-            ParquetStatistics::FixedLenByteArray(s) => {
-                match $target_arrow_type {
-                    // just support specific logical data types, there are others each
-                    // with their own ordering
-                    Some(DataType::Decimal128(precision, scale)) => {
-                        Some(ScalarValue::Decimal128(
-                            Some(from_bytes_to_i128(s.$bytes_func())),
-                            *precision,
-                            *scale,
-                        ))
-                    }
-                    Some(DataType::Decimal256(precision, scale)) => {
-                        Some(ScalarValue::Decimal256(
-                            Some(from_bytes_to_i256(s.$bytes_func())),
-                            *precision,
-                            *scale,
-                        ))
-                    }
-                    Some(DataType::FixedSizeBinary(size)) => {
-                        let value = s.$bytes_func().to_vec();
-                        let value = if value.len().try_into() == Ok(*size) {
-                            Some(value)
-                        } else {
-                            log::debug!(
-                                "FixedSizeBinary({}) statistics is a binary of size {}, ignoring it.",
-                                size,
-                                value.len(),
-                            );
-                            None
-                        };
-                        Some(ScalarValue::FixedSizeBinary(
-                            *size,
-                            value,
-                        ))
-                    }
-                    Some(DataType::Float16) => {
-                        Some(ScalarValue::Float16(from_bytes_to_f16(s.$bytes_func())))
-                    }
-                    _ => None,
-                }
->>>>>>> 1c85d6ab
             }
         }
     };
@@ -968,18 +777,10 @@
     use arrow::compute::kernels::cast_utils::Parser;
     use arrow::datatypes::{i256, Date32Type, Date64Type};
     use arrow_array::{
-<<<<<<< HEAD
         new_empty_array, new_null_array, Array, BinaryArray, BooleanArray, Date32Array,
-        Date64Array, Decimal128Array, Float32Array, Float64Array, Int16Array, Int32Array,
-        Int64Array, Int8Array, RecordBatch, StringArray, StructArray,
-        TimestampNanosecondArray,
-=======
-        new_null_array, Array, BinaryArray, BooleanArray, Date32Array, Date64Array,
-        Decimal128Array, Decimal256Array, Float32Array, Float64Array, Int16Array,
-        Int32Array, Int64Array, Int8Array, LargeBinaryArray, RecordBatch, StringArray,
-        StructArray, TimestampMicrosecondArray, TimestampMillisecondArray,
-        TimestampNanosecondArray, TimestampSecondArray,
->>>>>>> 1c85d6ab
+        Date64Array, Decimal128Array, Decimal256Array, Float32Array, Float64Array,
+        Int16Array, Int32Array, Int64Array, Int8Array, LargeBinaryArray, RecordBatch,
+        StringArray, StructArray, TimestampNanosecondArray,
     };
     use arrow_schema::{Field, SchemaRef};
     use bytes::Bytes;
@@ -1120,18 +921,11 @@
     }
 
     #[test]
-<<<<<<< HEAD
-    // Due to https://github.com/apache/datafusion/issues/8295
-=======
->>>>>>> 1c85d6ab
     fn roundtrip_timestamp() {
         Test {
             input: timestamp_seconds_array(
                 [
-                    // row group 1
                     Some(1),
-                    None,
-                    Some(3),
                     // row group 2
                     Some(9),
                     Some(5),
