// Licensed to the Apache Software Foundation (ASF) under one
// or more contributor license agreements.  See the NOTICE file
// distributed with this work for additional information
// regarding copyright ownership.  The ASF licenses this file
// to you under the Apache License, Version 2.0 (the
// "License"); you may not use this file except in compliance
// with the License.  You may obtain a copy of the License at
//
//   http://www.apache.org/licenses/LICENSE-2.0
//
// Unless required by applicable law or agreed to in writing,
// software distributed under the License is distributed on an
// "AS IS" BASIS, WITHOUT WARRANTIES OR CONDITIONS OF ANY
// KIND, either express or implied.  See the License for the
// specific language governing permissions and limitations
// under the License.

//! [`min_statistics`] and [`max_statistics`] convert statistics in parquet format to arrow [`ArrayRef`].

// TODO: potentially move this to arrow-rs: https://github.com/apache/arrow-rs/issues/4328

use arrow::{array::ArrayRef, datatypes::DataType, datatypes::TimeUnit};
use arrow_array::{new_empty_array, new_null_array, UInt64Array};
use arrow_schema::{Field, FieldRef, Schema};
use datafusion_common::{
    internal_datafusion_err, internal_err, plan_err, Result, ScalarValue,
};
use half::f16;
use parquet::file::metadata::ParquetMetaData;
use parquet::file::statistics::Statistics as ParquetStatistics;
use parquet::schema::types::SchemaDescriptor;
use std::sync::Arc;
// Convert the bytes array to i128.
// The endian of the input bytes array must be big-endian.
pub(crate) fn from_bytes_to_i128(b: &[u8]) -> i128 {
    // The bytes array are from parquet file and must be the big-endian.
    // The endian is defined by parquet format, and the reference document
    // https://github.com/apache/parquet-format/blob/54e53e5d7794d383529dd30746378f19a12afd58/src/main/thrift/parquet.thrift#L66
    i128::from_be_bytes(sign_extend_be(b))
}

// Convert the bytes array to f16
pub(crate) fn from_bytes_to_f16(b: &[u8]) -> Option<f16> {
    match b {
        [low, high] => Some(f16::from_be_bytes([*high, *low])),
        _ => None,
    }
}

// Copy from arrow-rs
// https://github.com/apache/arrow-rs/blob/733b7e7fd1e8c43a404c3ce40ecf741d493c21b4/parquet/src/arrow/buffer/bit_util.rs#L55
// Convert the byte slice to fixed length byte array with the length of 16
fn sign_extend_be(b: &[u8]) -> [u8; 16] {
    assert!(b.len() <= 16, "Array too large, expected less than 16");
    let is_negative = (b[0] & 128u8) == 128u8;
    let mut result = if is_negative { [255u8; 16] } else { [0u8; 16] };
    for (d, s) in result.iter_mut().skip(16 - b.len()).zip(b) {
        *d = *s;
    }
    result
}

/// Extract a single min/max statistics from a [`ParquetStatistics`] object
///
/// * `$column_statistics` is the `ParquetStatistics` object
/// * `$func is the function` (`min`/`max`) to call to get the value
/// * `$bytes_func` is the function (`min_bytes`/`max_bytes`) to call to get the value as bytes
/// * `$target_arrow_type` is the [`DataType`] of the target statistics
macro_rules! get_statistic {
    ($column_statistics:expr, $func:ident, $bytes_func:ident, $target_arrow_type:expr) => {{
        if !$column_statistics.has_min_max_set() {
            return None;
        }
        match $column_statistics {
            ParquetStatistics::Boolean(s) => Some(ScalarValue::Boolean(Some(*s.$func()))),
            ParquetStatistics::Int32(s) => {
                match $target_arrow_type {
                    // int32 to decimal with the precision and scale
                    Some(DataType::Decimal128(precision, scale)) => {
                        Some(ScalarValue::Decimal128(
                            Some(*s.$func() as i128),
                            *precision,
                            *scale,
                        ))
                    }
                    Some(DataType::Int8) => {
                        Some(ScalarValue::Int8(Some((*s.$func()).try_into().unwrap())))
                    }
                    Some(DataType::Int16) => {
                        Some(ScalarValue::Int16(Some((*s.$func()).try_into().unwrap())))
                    }
                    Some(DataType::UInt8) => {
                        Some(ScalarValue::UInt8(Some((*s.$func()).try_into().unwrap())))
                    }
                    Some(DataType::UInt16) => {
                        Some(ScalarValue::UInt16(Some((*s.$func()).try_into().unwrap())))
                    }
                    Some(DataType::UInt32) => {
                        Some(ScalarValue::UInt32(Some((*s.$func()) as u32)))
                    }
                    Some(DataType::Date32) => {
                        Some(ScalarValue::Date32(Some(*s.$func())))
                    }
                    Some(DataType::Date64) => {
                        Some(ScalarValue::Date64(Some(i64::from(*s.$func()) * 24 * 60 * 60 * 1000)))
                    }
                    _ => Some(ScalarValue::Int32(Some(*s.$func()))),
                }
            }
            ParquetStatistics::Int64(s) => {
                match $target_arrow_type {
                    // int64 to decimal with the precision and scale
                    Some(DataType::Decimal128(precision, scale)) => {
                        Some(ScalarValue::Decimal128(
                            Some(*s.$func() as i128),
                            *precision,
                            *scale,
                        ))
                    }
                    Some(DataType::UInt64) => {
                        Some(ScalarValue::UInt64(Some((*s.$func()) as u64)))
                    }
                    Some(DataType::Timestamp(unit, timezone)) => {
                        Some(match unit {
                            TimeUnit::Second => ScalarValue::TimestampSecond(
                                Some(*s.$func()),
                                timezone.clone(),
                            ),
                            TimeUnit::Millisecond => ScalarValue::TimestampMillisecond(
                                Some(*s.$func()),
                                timezone.clone(),
                            ),
                            TimeUnit::Microsecond => ScalarValue::TimestampMicrosecond(
                                Some(*s.$func()),
                                timezone.clone(),
                            ),
                            TimeUnit::Nanosecond => ScalarValue::TimestampNanosecond(
                                Some(*s.$func()),
                                timezone.clone(),
                            ),
                        })
                    }
                    _ => Some(ScalarValue::Int64(Some(*s.$func()))),
                }
            }
            // 96 bit ints not supported
            ParquetStatistics::Int96(_) => None,
            ParquetStatistics::Float(s) => Some(ScalarValue::Float32(Some(*s.$func()))),
            ParquetStatistics::Double(s) => Some(ScalarValue::Float64(Some(*s.$func()))),
            ParquetStatistics::ByteArray(s) => {
                match $target_arrow_type {
                    // decimal data type
                    Some(DataType::Decimal128(precision, scale)) => {
                        Some(ScalarValue::Decimal128(
                            Some(from_bytes_to_i128(s.$bytes_func())),
                            *precision,
                            *scale,
                        ))
                    }
                    Some(DataType::Binary) => {
                        Some(ScalarValue::Binary(Some(s.$bytes_func().to_vec())))
                    }
<<<<<<< HEAD
                    Some(DataType::LargeBinary) => {
                        Some(ScalarValue::LargeBinary(Some(s.$bytes_func().to_vec())))
                    }
                    _ => {
                        let s = std::str::from_utf8(s.$bytes_func())
=======
                    Some(DataType::LargeUtf8) | _ => {
                        let utf8_value = std::str::from_utf8(s.$bytes_func())
>>>>>>> fe536495
                            .map(|s| s.to_string())
                            .ok();
                        if utf8_value.is_none() {
                            log::debug!("Utf8 statistics is a non-UTF8 value, ignoring it.");
                        }

                        match $target_arrow_type {
                            Some(DataType::LargeUtf8) => Some(ScalarValue::LargeUtf8(utf8_value)),
                            _ => Some(ScalarValue::Utf8(utf8_value)),
                        }
                    }
                }
            }
            // type not fully supported yet
            ParquetStatistics::FixedLenByteArray(s) => {
                match $target_arrow_type {
                    // just support specific logical data types, there are others each
                    // with their own ordering
                    Some(DataType::Decimal128(precision, scale)) => {
                        Some(ScalarValue::Decimal128(
                            Some(from_bytes_to_i128(s.$bytes_func())),
                            *precision,
                            *scale,
                        ))
                    }
                    Some(DataType::FixedSizeBinary(size)) => {
                        let value = s.$bytes_func().to_vec();
                        let value = if value.len().try_into() == Ok(*size) {
                            Some(value)
                        } else {
                            log::debug!(
                                "FixedSizeBinary({}) statistics is a binary of size {}, ignoring it.",
                                size,
                                value.len(),
                            );
                            None
                        };
                        Some(ScalarValue::FixedSizeBinary(
                            *size,
                            value,
                        ))
                    }
                    Some(DataType::Float16) => {
                        Some(ScalarValue::Float16(from_bytes_to_f16(s.$bytes_func())))
                    }
                    _ => None,
                }
            }
        }
    }};
}

/// Lookups up the parquet column by name
///
/// Returns the parquet column index and the corresponding arrow field
pub(crate) fn parquet_column<'a>(
    parquet_schema: &SchemaDescriptor,
    arrow_schema: &'a Schema,
    name: &str,
) -> Option<(usize, &'a FieldRef)> {
    let (root_idx, field) = arrow_schema.fields.find(name)?;
    if field.data_type().is_nested() {
        // Nested fields are not supported and require non-trivial logic
        // to correctly walk the parquet schema accounting for the
        // logical type rules - <https://github.com/apache/parquet-format/blob/master/LogicalTypes.md>
        //
        // For example a ListArray could correspond to anything from 1 to 3 levels
        // in the parquet schema
        return None;
    }

    // This could be made more efficient (#TBD)
    let parquet_idx = (0..parquet_schema.columns().len())
        .find(|x| parquet_schema.get_column_root_idx(*x) == root_idx)?;
    Some((parquet_idx, field))
}

/// Extracts the min statistics from an iterator of [`ParquetStatistics`] to an [`ArrayRef`]
pub(crate) fn min_statistics<'a, I: Iterator<Item = Option<&'a ParquetStatistics>>>(
    data_type: &DataType,
    iterator: I,
) -> Result<ArrayRef> {
    let scalars = iterator
        .map(|x| x.and_then(|s| get_statistic!(s, min, min_bytes, Some(data_type))));
    collect_scalars(data_type, scalars)
}

/// Extracts the max statistics from an iterator of [`ParquetStatistics`] to an [`ArrayRef`]
pub(crate) fn max_statistics<'a, I: Iterator<Item = Option<&'a ParquetStatistics>>>(
    data_type: &DataType,
    iterator: I,
) -> Result<ArrayRef> {
    let scalars = iterator
        .map(|x| x.and_then(|s| get_statistic!(s, max, max_bytes, Some(data_type))));
    collect_scalars(data_type, scalars)
}

/// Builds an array from an iterator of ScalarValue
fn collect_scalars<I: Iterator<Item = Option<ScalarValue>>>(
    data_type: &DataType,
    iterator: I,
) -> Result<ArrayRef> {
    let mut scalars = iterator.peekable();
    match scalars.peek().is_none() {
        true => Ok(new_empty_array(data_type)),
        false => {
            let null = ScalarValue::try_from(data_type)?;
            ScalarValue::iter_to_array(scalars.map(|x| x.unwrap_or_else(|| null.clone())))
        }
    }
}

/// What type of statistics should be extracted?
#[derive(Debug, Clone, Copy, PartialEq, Eq, PartialOrd, Ord, Hash)]
pub enum RequestedStatistics {
    /// Minimum Value
    Min,
    /// Maximum Value
    Max,
    /// Null Count, returned as a [`UInt64Array`])
    NullCount,
}

/// Extracts Parquet statistics as Arrow arrays
///
/// This is used to convert Parquet statistics to Arrow arrays, with proper type
/// conversions. This information can be used for pruning parquet files or row
/// groups based on the statistics embedded in parquet files
///
/// # Schemas
///
/// The schema of the parquet file and the arrow schema are used to convert the
/// underlying statistics value (stored as a parquet value) into the
/// corresponding Arrow  value. For example, Decimals are stored as binary in
/// parquet files.
///
/// The parquet_schema and arrow _schema do not have to be identical (for
/// example, the columns may be in different orders and one or the other schemas
/// may have additional columns). The function [`parquet_column`] is used to
/// match the column in the parquet file to the column in the arrow schema.
///
/// # Multiple parquet files
///
/// This API is designed to support efficiently extracting statistics from
/// multiple parquet files (hence why the parquet schema is passed in as an
/// argument). This is useful when building an index for a directory of parquet
/// files.
///
#[derive(Debug)]
pub struct StatisticsConverter<'a> {
    /// The name of the column to extract statistics for
    column_name: &'a str,
    /// The type of statistics to extract
    statistics_type: RequestedStatistics,
    /// The arrow schema of the query
    arrow_schema: &'a Schema,
    /// The field (with data type) of the column in the arrow schema
    arrow_field: &'a Field,
}

impl<'a> StatisticsConverter<'a> {
    /// Returns a [`UInt64Array`] with counts for each row group
    ///
    /// The returned array has no nulls, and has one value for each row group.
    /// Each value is the number of rows in the row group.
    pub fn row_counts(metadata: &ParquetMetaData) -> Result<UInt64Array> {
        let row_groups = metadata.row_groups();
        let mut builder = UInt64Array::builder(row_groups.len());
        for row_group in row_groups {
            let row_count = row_group.num_rows();
            let row_count: u64 = row_count.try_into().map_err(|e| {
                internal_datafusion_err!(
                    "Parquet row count {row_count} too large to convert to u64: {e}"
                )
            })?;
            builder.append_value(row_count);
        }
        Ok(builder.finish())
    }

    /// create an new statistics converter
    pub fn try_new(
        column_name: &'a str,
        statistics_type: RequestedStatistics,
        arrow_schema: &'a Schema,
    ) -> Result<Self> {
        // ensure the requested column is in the arrow schema
        let Some((_idx, arrow_field)) = arrow_schema.column_with_name(column_name) else {
            return plan_err!(
                "Column '{}' not found in schema for statistics conversion",
                column_name
            );
        };
        Ok(Self {
            column_name,
            statistics_type,
            arrow_schema,
            arrow_field,
        })
    }

    /// extract the statistics from a parquet file, given the parquet file's metadata
    ///
    /// The returned array contains 1 value for each row group in the parquet
    /// file in order
    ///
    /// Each value is either
    /// * the requested statistics type for the column
    /// * a null value, if the statistics can not be extracted
    ///
    /// Note that a null value does NOT mean the min or max value was actually
    /// `null` it means it the requested statistic is unknown
    ///
    /// Reasons for not being able to extract the statistics include:
    /// * the column is not present in the parquet file
    /// * statistics for the column are not present in the row group
    /// * the stored statistic value can not be converted to the requested type
    pub fn extract(&self, metadata: &ParquetMetaData) -> Result<ArrayRef> {
        let data_type = self.arrow_field.data_type();
        let num_row_groups = metadata.row_groups().len();

        let parquet_schema = metadata.file_metadata().schema_descr();
        let row_groups = metadata.row_groups();

        // find the column in the parquet schema, if not, return a null array
        let Some((parquet_idx, matched_field)) =
            parquet_column(parquet_schema, self.arrow_schema, self.column_name)
        else {
            // column was in the arrow schema but not in the parquet schema, so return a null array
            return Ok(new_null_array(data_type, num_row_groups));
        };

        // sanity check that matching field matches the arrow field
        if matched_field.as_ref() != self.arrow_field {
            return internal_err!(
                "Matched column '{:?}' does not match original matched column '{:?}'",
                matched_field,
                self.arrow_field
            );
        }

        // Get an iterator over the column statistics
        let iter = row_groups
            .iter()
            .map(|x| x.column(parquet_idx).statistics());

        match self.statistics_type {
            RequestedStatistics::Min => min_statistics(data_type, iter),
            RequestedStatistics::Max => max_statistics(data_type, iter),
            RequestedStatistics::NullCount => {
                let null_counts = iter.map(|stats| stats.map(|s| s.null_count()));
                Ok(Arc::new(UInt64Array::from_iter(null_counts)))
            }
        }
    }
}

#[cfg(test)]
mod test {
    use super::*;
    use arrow::compute::kernels::cast_utils::Parser;
    use arrow::datatypes::{Date32Type, Date64Type};
    use arrow_array::{
        new_null_array, Array, BinaryArray, BooleanArray, Date32Array, Date64Array,
        Decimal128Array, Float32Array, Float64Array, Int16Array, Int32Array, Int64Array,
<<<<<<< HEAD
        Int8Array, LargeBinaryArray, RecordBatch, StringArray, StructArray,
        TimestampNanosecondArray,
=======
        Int8Array, RecordBatch, StringArray, StructArray, TimestampMicrosecondArray,
        TimestampMillisecondArray, TimestampNanosecondArray, TimestampSecondArray,
>>>>>>> fe536495
    };
    use arrow_schema::{Field, SchemaRef};
    use bytes::Bytes;
    use datafusion_common::test_util::parquet_test_data;
    use parquet::arrow::arrow_reader::ArrowReaderBuilder;
    use parquet::arrow::arrow_writer::ArrowWriter;
    use parquet::file::metadata::{ParquetMetaData, RowGroupMetaData};
    use parquet::file::properties::{EnabledStatistics, WriterProperties};
    use std::path::PathBuf;
    use std::sync::Arc;

    // TODO error cases (with parquet statistics that are mismatched in expected type)

    #[test]
    fn roundtrip_empty() {
        let empty_bool_array = new_empty_array(&DataType::Boolean);
        Test {
            input: empty_bool_array.clone(),
            expected_min: empty_bool_array.clone(),
            expected_max: empty_bool_array.clone(),
        }
        .run()
    }

    #[test]
    fn roundtrip_bool() {
        Test {
            input: bool_array([
                // row group 1
                Some(true),
                None,
                Some(true),
                // row group 2
                Some(true),
                Some(false),
                None,
                // row group 3
                None,
                None,
                None,
            ]),
            expected_min: bool_array([Some(true), Some(false), None]),
            expected_max: bool_array([Some(true), Some(true), None]),
        }
        .run()
    }

    #[test]
    fn roundtrip_int32() {
        Test {
            input: i32_array([
                // row group 1
                Some(1),
                None,
                Some(3),
                // row group 2
                Some(0),
                Some(5),
                None,
                // row group 3
                None,
                None,
                None,
            ]),
            expected_min: i32_array([Some(1), Some(0), None]),
            expected_max: i32_array([Some(3), Some(5), None]),
        }
        .run()
    }

    #[test]
    fn roundtrip_int64() {
        Test {
            input: i64_array([
                // row group 1
                Some(1),
                None,
                Some(3),
                // row group 2
                Some(0),
                Some(5),
                None,
                // row group 3
                None,
                None,
                None,
            ]),
            expected_min: i64_array([Some(1), Some(0), None]),
            expected_max: i64_array(vec![Some(3), Some(5), None]),
        }
        .run()
    }

    #[test]
    fn roundtrip_f32() {
        Test {
            input: f32_array([
                // row group 1
                Some(1.0),
                None,
                Some(3.0),
                // row group 2
                Some(-1.0),
                Some(5.0),
                None,
                // row group 3
                None,
                None,
                None,
            ]),
            expected_min: f32_array([Some(1.0), Some(-1.0), None]),
            expected_max: f32_array([Some(3.0), Some(5.0), None]),
        }
        .run()
    }

    #[test]
    fn roundtrip_f64() {
        Test {
            input: f64_array([
                // row group 1
                Some(1.0),
                None,
                Some(3.0),
                // row group 2
                Some(-1.0),
                Some(5.0),
                None,
                // row group 3
                None,
                None,
                None,
            ]),
            expected_min: f64_array([Some(1.0), Some(-1.0), None]),
            expected_max: f64_array([Some(3.0), Some(5.0), None]),
        }
        .run()
    }

    #[test]
    fn roundtrip_timestamp() {
        Test {
            input: timestamp_seconds_array(
                [
                    // row group 1
                    Some(1),
                    None,
                    Some(3),
                    // row group 2
                    Some(9),
                    Some(5),
                    None,
                    // row group 3
                    None,
                    None,
                    None,
                ],
                None,
            ),
            expected_min: timestamp_seconds_array([Some(1), Some(5), None], None),
            expected_max: timestamp_seconds_array([Some(3), Some(9), None], None),
        }
        .run();

        Test {
            input: timestamp_milliseconds_array(
                [
                    // row group 1
                    Some(1),
                    None,
                    Some(3),
                    // row group 2
                    Some(9),
                    Some(5),
                    None,
                    // row group 3
                    None,
                    None,
                    None,
                ],
                None,
            ),
            expected_min: timestamp_milliseconds_array([Some(1), Some(5), None], None),
            expected_max: timestamp_milliseconds_array([Some(3), Some(9), None], None),
        }
        .run();

        Test {
            input: timestamp_microseconds_array(
                [
                    // row group 1
                    Some(1),
                    None,
                    Some(3),
                    // row group 2
                    Some(9),
                    Some(5),
                    None,
                    // row group 3
                    None,
                    None,
                    None,
                ],
                None,
            ),
            expected_min: timestamp_microseconds_array([Some(1), Some(5), None], None),
            expected_max: timestamp_microseconds_array([Some(3), Some(9), None], None),
        }
        .run();

        Test {
            input: timestamp_nanoseconds_array(
                [
                    // row group 1
                    Some(1),
                    None,
                    Some(3),
                    // row group 2
                    Some(9),
                    Some(5),
                    None,
                    // row group 3
                    None,
                    None,
                    None,
                ],
                None,
            ),
            expected_min: timestamp_nanoseconds_array([Some(1), Some(5), None], None),
            expected_max: timestamp_nanoseconds_array([Some(3), Some(9), None], None),
        }
        .run()
    }

    #[test]
    fn roundtrip_timestamp_timezoned() {
        Test {
            input: timestamp_seconds_array(
                [
                    // row group 1
                    Some(1),
                    None,
                    Some(3),
                    // row group 2
                    Some(9),
                    Some(5),
                    None,
                    // row group 3
                    None,
                    None,
                    None,
                ],
                Some("UTC"),
            ),
            expected_min: timestamp_seconds_array([Some(1), Some(5), None], Some("UTC")),
            expected_max: timestamp_seconds_array([Some(3), Some(9), None], Some("UTC")),
        }
        .run();

        Test {
            input: timestamp_milliseconds_array(
                [
                    // row group 1
                    Some(1),
                    None,
                    Some(3),
                    // row group 2
                    Some(9),
                    Some(5),
                    None,
                    // row group 3
                    None,
                    None,
                    None,
                ],
                Some("UTC"),
            ),
            expected_min: timestamp_milliseconds_array(
                [Some(1), Some(5), None],
                Some("UTC"),
            ),
            expected_max: timestamp_milliseconds_array(
                [Some(3), Some(9), None],
                Some("UTC"),
            ),
        }
        .run();

        Test {
            input: timestamp_microseconds_array(
                [
                    // row group 1
                    Some(1),
                    None,
                    Some(3),
                    // row group 2
                    Some(9),
                    Some(5),
                    None,
                    // row group 3
                    None,
                    None,
                    None,
                ],
                Some("UTC"),
            ),
            expected_min: timestamp_microseconds_array(
                [Some(1), Some(5), None],
                Some("UTC"),
            ),
            expected_max: timestamp_microseconds_array(
                [Some(3), Some(9), None],
                Some("UTC"),
            ),
        }
        .run();

        Test {
            input: timestamp_nanoseconds_array(
                [
                    // row group 1
                    Some(1),
                    None,
                    Some(3),
                    // row group 2
                    Some(9),
                    Some(5),
                    None,
                    // row group 3
                    None,
                    None,
                    None,
                ],
                Some("UTC"),
            ),
            expected_min: timestamp_nanoseconds_array(
                [Some(1), Some(5), None],
                Some("UTC"),
            ),
            expected_max: timestamp_nanoseconds_array(
                [Some(3), Some(9), None],
                Some("UTC"),
            ),
        }
        .run()
    }

    #[test]
    fn roundtrip_decimal() {
        Test {
            input: Arc::new(
                Decimal128Array::from(vec![
                    // row group 1
                    Some(100),
                    None,
                    Some(22000),
                    // row group 2
                    Some(500000),
                    Some(330000),
                    None,
                    // row group 3
                    None,
                    None,
                    None,
                ])
                .with_precision_and_scale(9, 2)
                .unwrap(),
            ),
            expected_min: Arc::new(
                Decimal128Array::from(vec![Some(100), Some(330000), None])
                    .with_precision_and_scale(9, 2)
                    .unwrap(),
            ),
            expected_max: Arc::new(
                Decimal128Array::from(vec![Some(22000), Some(500000), None])
                    .with_precision_and_scale(9, 2)
                    .unwrap(),
            ),
        }
        .run()
    }

    #[test]
    fn roundtrip_utf8() {
        Test {
            input: utf8_array([
                // row group 1
                Some("A"),
                None,
                Some("Q"),
                // row group 2
                Some("ZZ"),
                Some("AA"),
                None,
                // row group 3
                None,
                None,
                None,
            ]),
            expected_min: utf8_array([Some("A"), Some("AA"), None]),
            expected_max: utf8_array([Some("Q"), Some("ZZ"), None]),
        }
        .run()
    }

    #[test]
    fn roundtrip_struct() {
        let mut test = Test {
            input: struct_array(vec![
                // row group 1
                (Some(true), Some(1)),
                (None, None),
                (Some(true), Some(3)),
                // row group 2
                (Some(true), Some(0)),
                (Some(false), Some(5)),
                (None, None),
                // row group 3
                (None, None),
                (None, None),
                (None, None),
            ]),
            expected_min: struct_array(vec![
                (Some(true), Some(1)),
                (Some(true), Some(0)),
                (None, None),
            ]),

            expected_max: struct_array(vec![
                (Some(true), Some(3)),
                (Some(true), Some(0)),
                (None, None),
            ]),
        };
        // Due to https://github.com/apache/datafusion/issues/8334,
        // statistics for struct arrays are not supported
        test.expected_min =
            new_null_array(test.input.data_type(), test.expected_min.len());
        test.expected_max =
            new_null_array(test.input.data_type(), test.expected_min.len());
        test.run()
    }

    #[test]
    fn roundtrip_binary() {
        Test {
            input: Arc::new(BinaryArray::from_opt_vec(vec![
                // row group 1
                Some(b"A"),
                None,
                Some(b"Q"),
                // row group 2
                Some(b"ZZ"),
                Some(b"AA"),
                None,
                // row group 3
                None,
                None,
                None,
            ])),
            expected_min: Arc::new(BinaryArray::from_opt_vec(vec![
                Some(b"A"),
                Some(b"AA"),
                None,
            ])),
            expected_max: Arc::new(BinaryArray::from_opt_vec(vec![
                Some(b"Q"),
                Some(b"ZZ"),
                None,
            ])),
        }
        .run()
    }

    #[test]
    fn roundtrip_date32() {
        Test {
            input: date32_array(vec![
                // row group 1
                Some("2021-01-01"),
                None,
                Some("2021-01-03"),
                // row group 2
                Some("2021-01-01"),
                Some("2021-01-05"),
                None,
                // row group 3
                None,
                None,
                None,
            ]),
            expected_min: date32_array(vec![
                Some("2021-01-01"),
                Some("2021-01-01"),
                None,
            ]),
            expected_max: date32_array(vec![
                Some("2021-01-03"),
                Some("2021-01-05"),
                None,
            ]),
        }
        .run()
    }

    #[test]
    fn roundtrip_date64() {
        Test {
            input: date64_array(vec![
                // row group 1
                Some("2021-01-01"),
                None,
                Some("2021-01-03"),
                // row group 2
                Some("2021-01-01"),
                Some("2021-01-05"),
                None,
                // row group 3
                None,
                None,
                None,
            ]),
            expected_min: date64_array(vec![
                Some("2021-01-01"),
                Some("2021-01-01"),
                None,
            ]),
            expected_max: date64_array(vec![
                Some("2021-01-03"),
                Some("2021-01-05"),
                None,
            ]),
        }
        .run()
    }

    #[test]
    fn roundtrip_large_binary_array() {
        let input: Vec<Option<&[u8]>> = vec![
            // row group 1
            Some(b"A"),
            None,
            Some(b"Q"),
            // row group 2
            Some(b"ZZ"),
            Some(b"AA"),
            None,
            // row group 3
            None,
            None,
            None,
        ];

        let expected_min: Vec<Option<&[u8]>> = vec![Some(b"A"), Some(b"AA"), None];
        let expected_max: Vec<Option<&[u8]>> = vec![Some(b"Q"), Some(b"ZZ"), None];

        Test {
            input: large_binary_array(input),
            expected_min: large_binary_array(expected_min),
            expected_max: large_binary_array(expected_max),
        }
        .run();
    }

    #[test]
    fn struct_and_non_struct() {
        // Ensures that statistics for an array that appears *after* a struct
        // array are not wrong
        let struct_col = struct_array(vec![
            // row group 1
            (Some(true), Some(1)),
            (None, None),
            (Some(true), Some(3)),
        ]);
        let int_col = i32_array([Some(100), Some(200), Some(300)]);
        let expected_min = i32_array([Some(100)]);
        let expected_max = i32_array(vec![Some(300)]);

        // use a name that shadows a name in the struct column
        match struct_col.data_type() {
            DataType::Struct(fields) => {
                assert_eq!(fields.get(1).unwrap().name(), "int_col")
            }
            _ => panic!("unexpected data type for struct column"),
        };

        let input_batch = RecordBatch::try_from_iter([
            ("struct_col", struct_col),
            ("int_col", int_col),
        ])
        .unwrap();

        let schema = input_batch.schema();

        let metadata = parquet_metadata(schema.clone(), input_batch);
        let parquet_schema = metadata.file_metadata().schema_descr();

        // read the int_col statistics
        let (idx, _) = parquet_column(parquet_schema, &schema, "int_col").unwrap();
        assert_eq!(idx, 2);

        let row_groups = metadata.row_groups();
        let iter = row_groups.iter().map(|x| x.column(idx).statistics());

        let min = min_statistics(&DataType::Int32, iter.clone()).unwrap();
        assert_eq!(
            &min,
            &expected_min,
            "Min. Statistics\n\n{}\n\n",
            DisplayStats(row_groups)
        );

        let max = max_statistics(&DataType::Int32, iter).unwrap();
        assert_eq!(
            &max,
            &expected_max,
            "Max. Statistics\n\n{}\n\n",
            DisplayStats(row_groups)
        );
    }

    #[test]
    fn nan_in_stats() {
        // /parquet-testing/data/nan_in_stats.parquet
        // row_groups: 1
        // "x": Double({min: Some(1.0), max: Some(NaN), distinct_count: None, null_count: 0, min_max_deprecated: false, min_max_backwards_compatible: false})

        TestFile::new("nan_in_stats.parquet")
            .with_column(ExpectedColumn {
                name: "x",
                expected_min: Arc::new(Float64Array::from(vec![Some(1.0)])),
                expected_max: Arc::new(Float64Array::from(vec![Some(f64::NAN)])),
            })
            .run();
    }

    #[test]
    fn alltypes_plain() {
        // /parquet-testing/data/datapage_v1-snappy-compressed-checksum.parquet
        // row_groups: 1
        // (has no statistics)
        TestFile::new("alltypes_plain.parquet")
            // No column statistics should be read as NULL, but with the right type
            .with_column(ExpectedColumn {
                name: "id",
                expected_min: i32_array([None]),
                expected_max: i32_array([None]),
            })
            .with_column(ExpectedColumn {
                name: "bool_col",
                expected_min: bool_array([None]),
                expected_max: bool_array([None]),
            })
            .run();
    }

    #[test]
    fn alltypes_tiny_pages() {
        // /parquet-testing/data/alltypes_tiny_pages.parquet
        // row_groups: 1
        // "id": Int32({min: Some(0), max: Some(7299), distinct_count: None, null_count: 0, min_max_deprecated: false, min_max_backwards_compatible: false})
        // "bool_col": Boolean({min: Some(false), max: Some(true), distinct_count: None, null_count: 0, min_max_deprecated: false, min_max_backwards_compatible: false})
        // "tinyint_col": Int32({min: Some(0), max: Some(9), distinct_count: None, null_count: 0, min_max_deprecated: false, min_max_backwards_compatible: false})
        // "smallint_col": Int32({min: Some(0), max: Some(9), distinct_count: None, null_count: 0, min_max_deprecated: false, min_max_backwards_compatible: false})
        // "int_col": Int32({min: Some(0), max: Some(9), distinct_count: None, null_count: 0, min_max_deprecated: false, min_max_backwards_compatible: false})
        // "bigint_col": Int64({min: Some(0), max: Some(90), distinct_count: None, null_count: 0, min_max_deprecated: false, min_max_backwards_compatible: false})
        // "float_col": Float({min: Some(0.0), max: Some(9.9), distinct_count: None, null_count: 0, min_max_deprecated: false, min_max_backwards_compatible: false})
        // "double_col": Double({min: Some(0.0), max: Some(90.89999999999999), distinct_count: None, null_count: 0, min_max_deprecated: false, min_max_backwards_compatible: false})
        // "date_string_col": ByteArray({min: Some(ByteArray { data: "01/01/09" }), max: Some(ByteArray { data: "12/31/10" }), distinct_count: None, null_count: 0, min_max_deprecated: false, min_max_backwards_compatible: false})
        // "string_col": ByteArray({min: Some(ByteArray { data: "0" }), max: Some(ByteArray { data: "9" }), distinct_count: None, null_count: 0, min_max_deprecated: false, min_max_backwards_compatible: false})
        // "timestamp_col": Int96({min: None, max: None, distinct_count: None, null_count: 0, min_max_deprecated: true, min_max_backwards_compatible: true})
        // "year": Int32({min: Some(2009), max: Some(2010), distinct_count: None, null_count: 0, min_max_deprecated: false, min_max_backwards_compatible: false})
        // "month": Int32({min: Some(1), max: Some(12), distinct_count: None, null_count: 0, min_max_deprecated: false, min_max_backwards_compatible: false})
        TestFile::new("alltypes_tiny_pages.parquet")
            .with_column(ExpectedColumn {
                name: "id",
                expected_min: i32_array([Some(0)]),
                expected_max: i32_array([Some(7299)]),
            })
            .with_column(ExpectedColumn {
                name: "bool_col",
                expected_min: bool_array([Some(false)]),
                expected_max: bool_array([Some(true)]),
            })
            .with_column(ExpectedColumn {
                name: "tinyint_col",
                expected_min: i8_array([Some(0)]),
                expected_max: i8_array([Some(9)]),
            })
            .with_column(ExpectedColumn {
                name: "smallint_col",
                expected_min: i16_array([Some(0)]),
                expected_max: i16_array([Some(9)]),
            })
            .with_column(ExpectedColumn {
                name: "int_col",
                expected_min: i32_array([Some(0)]),
                expected_max: i32_array([Some(9)]),
            })
            .with_column(ExpectedColumn {
                name: "bigint_col",
                expected_min: i64_array([Some(0)]),
                expected_max: i64_array([Some(90)]),
            })
            .with_column(ExpectedColumn {
                name: "float_col",
                expected_min: f32_array([Some(0.0)]),
                expected_max: f32_array([Some(9.9)]),
            })
            .with_column(ExpectedColumn {
                name: "double_col",
                expected_min: f64_array([Some(0.0)]),
                expected_max: f64_array([Some(90.89999999999999)]),
            })
            .with_column(ExpectedColumn {
                name: "date_string_col",
                expected_min: utf8_array([Some("01/01/09")]),
                expected_max: utf8_array([Some("12/31/10")]),
            })
            .with_column(ExpectedColumn {
                name: "string_col",
                expected_min: utf8_array([Some("0")]),
                expected_max: utf8_array([Some("9")]),
            })
            // File has no min/max for timestamp_col
            .with_column(ExpectedColumn {
                name: "timestamp_col",
                expected_min: timestamp_nanoseconds_array([None], None),
                expected_max: timestamp_nanoseconds_array([None], None),
            })
            .with_column(ExpectedColumn {
                name: "year",
                expected_min: i32_array([Some(2009)]),
                expected_max: i32_array([Some(2010)]),
            })
            .with_column(ExpectedColumn {
                name: "month",
                expected_min: i32_array([Some(1)]),
                expected_max: i32_array([Some(12)]),
            })
            .run();
    }

    #[test]
    fn fixed_length_decimal_legacy() {
        // /parquet-testing/data/fixed_length_decimal_legacy.parquet
        // row_groups: 1
        // "value": FixedLenByteArray({min: Some(FixedLenByteArray(ByteArray { data: Some(ByteBufferPtr { data: b"\0\0\0\0\0\xc8" }) })), max: Some(FixedLenByteArray(ByteArray { data: "\0\0\0\0\t`" })), distinct_count: None, null_count: 0, min_max_deprecated: true, min_max_backwards_compatible: true})

        TestFile::new("fixed_length_decimal_legacy.parquet")
            .with_column(ExpectedColumn {
                name: "value",
                expected_min: Arc::new(
                    Decimal128Array::from(vec![Some(200)])
                        .with_precision_and_scale(13, 2)
                        .unwrap(),
                ),
                expected_max: Arc::new(
                    Decimal128Array::from(vec![Some(2400)])
                        .with_precision_and_scale(13, 2)
                        .unwrap(),
                ),
            })
            .run();
    }

    const ROWS_PER_ROW_GROUP: usize = 3;

    /// Writes the input batch into a parquet file, with every every three rows as
    /// their own row group, and compares the min/maxes to the expected values
    struct Test {
        input: ArrayRef,
        expected_min: ArrayRef,
        expected_max: ArrayRef,
    }

    impl Test {
        fn run(self) {
            let Self {
                input,
                expected_min,
                expected_max,
            } = self;

            let input_batch = RecordBatch::try_from_iter([("c1", input)]).unwrap();

            let schema = input_batch.schema();

            let metadata = parquet_metadata(schema.clone(), input_batch);
            let parquet_schema = metadata.file_metadata().schema_descr();

            let row_groups = metadata.row_groups();

            for field in schema.fields() {
                if field.data_type().is_nested() {
                    let lookup = parquet_column(parquet_schema, &schema, field.name());
                    assert_eq!(lookup, None);
                    continue;
                }

                let (idx, f) =
                    parquet_column(parquet_schema, &schema, field.name()).unwrap();
                assert_eq!(f, field);

                let iter = row_groups.iter().map(|x| x.column(idx).statistics());
                let min = min_statistics(f.data_type(), iter.clone()).unwrap();
                assert_eq!(
                    &min,
                    &expected_min,
                    "Min. Statistics\n\n{}\n\n",
                    DisplayStats(row_groups)
                );

                let max = max_statistics(f.data_type(), iter).unwrap();
                assert_eq!(
                    &max,
                    &expected_max,
                    "Max. Statistics\n\n{}\n\n",
                    DisplayStats(row_groups)
                );
            }
        }
    }

    /// Write the specified batches out as parquet and return the metadata
    fn parquet_metadata(schema: SchemaRef, batch: RecordBatch) -> Arc<ParquetMetaData> {
        let props = WriterProperties::builder()
            .set_statistics_enabled(EnabledStatistics::Chunk)
            .set_max_row_group_size(ROWS_PER_ROW_GROUP)
            .build();

        let mut buffer = Vec::new();
        let mut writer = ArrowWriter::try_new(&mut buffer, schema, Some(props)).unwrap();
        writer.write(&batch).unwrap();
        writer.close().unwrap();

        let reader = ArrowReaderBuilder::try_new(Bytes::from(buffer)).unwrap();
        reader.metadata().clone()
    }

    /// Formats the statistics nicely for display
    struct DisplayStats<'a>(&'a [RowGroupMetaData]);
    impl<'a> std::fmt::Display for DisplayStats<'a> {
        fn fmt(&self, f: &mut std::fmt::Formatter<'_>) -> std::fmt::Result {
            let row_groups = self.0;
            writeln!(f, "  row_groups: {}", row_groups.len())?;
            for rg in row_groups {
                for col in rg.columns() {
                    if let Some(statistics) = col.statistics() {
                        writeln!(f, "   {}: {:?}", col.column_path(), statistics)?;
                    }
                }
            }
            Ok(())
        }
    }

    struct ExpectedColumn {
        name: &'static str,
        expected_min: ArrayRef,
        expected_max: ArrayRef,
    }

    /// Reads statistics out of the specified, and compares them to the expected values
    struct TestFile {
        file_name: &'static str,
        expected_columns: Vec<ExpectedColumn>,
    }

    impl TestFile {
        fn new(file_name: &'static str) -> Self {
            Self {
                file_name,
                expected_columns: Vec::new(),
            }
        }

        fn with_column(mut self, column: ExpectedColumn) -> Self {
            self.expected_columns.push(column);
            self
        }

        /// Reads the specified parquet file and validates that the exepcted min/max
        /// values for the specified columns are as expected.
        fn run(self) {
            let path = PathBuf::from(parquet_test_data()).join(self.file_name);
            let file = std::fs::File::open(path).unwrap();
            let reader = ArrowReaderBuilder::try_new(file).unwrap();
            let arrow_schema = reader.schema();
            let metadata = reader.metadata();
            let row_groups = metadata.row_groups();
            let parquet_schema = metadata.file_metadata().schema_descr();

            for expected_column in self.expected_columns {
                let ExpectedColumn {
                    name,
                    expected_min,
                    expected_max,
                } = expected_column;

                let (idx, field) =
                    parquet_column(parquet_schema, arrow_schema, name).unwrap();

                let iter = row_groups.iter().map(|x| x.column(idx).statistics());
                let actual_min = min_statistics(field.data_type(), iter.clone()).unwrap();
                assert_eq!(&expected_min, &actual_min, "column {name}");

                let actual_max = max_statistics(field.data_type(), iter).unwrap();
                assert_eq!(&expected_max, &actual_max, "column {name}");
            }
        }
    }

    fn bool_array(input: impl IntoIterator<Item = Option<bool>>) -> ArrayRef {
        let array: BooleanArray = input.into_iter().collect();
        Arc::new(array)
    }

    fn i8_array(input: impl IntoIterator<Item = Option<i8>>) -> ArrayRef {
        let array: Int8Array = input.into_iter().collect();
        Arc::new(array)
    }

    fn i16_array(input: impl IntoIterator<Item = Option<i16>>) -> ArrayRef {
        let array: Int16Array = input.into_iter().collect();
        Arc::new(array)
    }

    fn i32_array(input: impl IntoIterator<Item = Option<i32>>) -> ArrayRef {
        let array: Int32Array = input.into_iter().collect();
        Arc::new(array)
    }

    fn i64_array(input: impl IntoIterator<Item = Option<i64>>) -> ArrayRef {
        let array: Int64Array = input.into_iter().collect();
        Arc::new(array)
    }

    fn f32_array(input: impl IntoIterator<Item = Option<f32>>) -> ArrayRef {
        let array: Float32Array = input.into_iter().collect();
        Arc::new(array)
    }

    fn f64_array(input: impl IntoIterator<Item = Option<f64>>) -> ArrayRef {
        let array: Float64Array = input.into_iter().collect();
        Arc::new(array)
    }

    fn timestamp_seconds_array(
        input: impl IntoIterator<Item = Option<i64>>,
        timzezone: Option<&str>,
    ) -> ArrayRef {
        let array: TimestampSecondArray = input.into_iter().collect();
        match timzezone {
            Some(tz) => Arc::new(array.with_timezone(tz)),
            None => Arc::new(array),
        }
    }

    fn timestamp_milliseconds_array(
        input: impl IntoIterator<Item = Option<i64>>,
        timzezone: Option<&str>,
    ) -> ArrayRef {
        let array: TimestampMillisecondArray = input.into_iter().collect();
        match timzezone {
            Some(tz) => Arc::new(array.with_timezone(tz)),
            None => Arc::new(array),
        }
    }

    fn timestamp_microseconds_array(
        input: impl IntoIterator<Item = Option<i64>>,
        timzezone: Option<&str>,
    ) -> ArrayRef {
        let array: TimestampMicrosecondArray = input.into_iter().collect();
        match timzezone {
            Some(tz) => Arc::new(array.with_timezone(tz)),
            None => Arc::new(array),
        }
    }

    fn timestamp_nanoseconds_array(
        input: impl IntoIterator<Item = Option<i64>>,
        timzezone: Option<&str>,
    ) -> ArrayRef {
        let array: TimestampNanosecondArray = input.into_iter().collect();
        match timzezone {
            Some(tz) => Arc::new(array.with_timezone(tz)),
            None => Arc::new(array),
        }
    }

    fn utf8_array<'a>(input: impl IntoIterator<Item = Option<&'a str>>) -> ArrayRef {
        let array: StringArray = input
            .into_iter()
            .map(|s| s.map(|s| s.to_string()))
            .collect();
        Arc::new(array)
    }

    // returns a struct array with columns "bool_col" and "int_col" with the specified values
    fn struct_array(input: Vec<(Option<bool>, Option<i32>)>) -> ArrayRef {
        let boolean: BooleanArray = input.iter().map(|(b, _i)| b).collect();
        let int: Int32Array = input.iter().map(|(_b, i)| i).collect();

        let nullable = true;
        let struct_array = StructArray::from(vec![
            (
                Arc::new(Field::new("bool_col", DataType::Boolean, nullable)),
                Arc::new(boolean) as ArrayRef,
            ),
            (
                Arc::new(Field::new("int_col", DataType::Int32, nullable)),
                Arc::new(int) as ArrayRef,
            ),
        ]);
        Arc::new(struct_array)
    }

    fn date32_array<'a>(input: impl IntoIterator<Item = Option<&'a str>>) -> ArrayRef {
        let array = Date32Array::from(
            input
                .into_iter()
                .map(|s| Date32Type::parse(s.unwrap_or_default()))
                .collect::<Vec<_>>(),
        );
        Arc::new(array)
    }

    fn date64_array<'a>(input: impl IntoIterator<Item = Option<&'a str>>) -> ArrayRef {
        let array = Date64Array::from(
            input
                .into_iter()
                .map(|s| Date64Type::parse(s.unwrap_or_default()))
                .collect::<Vec<_>>(),
        );
        Arc::new(array)
    }

    fn large_binary_array<'a>(
        input: impl IntoIterator<Item = Option<&'a [u8]>>,
    ) -> ArrayRef {
        let array =
            LargeBinaryArray::from(input.into_iter().collect::<Vec<Option<&[u8]>>>());

        Arc::new(array)
    }
}<|MERGE_RESOLUTION|>--- conflicted
+++ resolved
@@ -160,16 +160,11 @@
                     Some(DataType::Binary) => {
                         Some(ScalarValue::Binary(Some(s.$bytes_func().to_vec())))
                     }
-<<<<<<< HEAD
                     Some(DataType::LargeBinary) => {
                         Some(ScalarValue::LargeBinary(Some(s.$bytes_func().to_vec())))
                     }
-                    _ => {
-                        let s = std::str::from_utf8(s.$bytes_func())
-=======
                     Some(DataType::LargeUtf8) | _ => {
                         let utf8_value = std::str::from_utf8(s.$bytes_func())
->>>>>>> fe536495
                             .map(|s| s.to_string())
                             .ok();
                         if utf8_value.is_none() {
@@ -435,13 +430,8 @@
     use arrow_array::{
         new_null_array, Array, BinaryArray, BooleanArray, Date32Array, Date64Array,
         Decimal128Array, Float32Array, Float64Array, Int16Array, Int32Array, Int64Array,
-<<<<<<< HEAD
-        Int8Array, LargeBinaryArray, RecordBatch, StringArray, StructArray,
-        TimestampNanosecondArray,
-=======
         Int8Array, RecordBatch, StringArray, StructArray, TimestampMicrosecondArray,
         TimestampMillisecondArray, TimestampNanosecondArray, TimestampSecondArray,
->>>>>>> fe536495
     };
     use arrow_schema::{Field, SchemaRef};
     use bytes::Bytes;
