--- conflicted
+++ resolved
@@ -655,11 +655,8 @@
     use crate::test::{partitioned_csv_config, partitioned_file_groups};
     use crate::{scalar::ScalarValue, test_util::aggr_test_schema};
     use arrow::datatypes::*;
-<<<<<<< HEAD
     use datafusion_common::FileType;
-=======
     use datafusion_common::test_util::arrow_test_data;
->>>>>>> 6aa423b7
     use futures::StreamExt;
     use object_store::local::LocalFileSystem;
     use rstest::*;
