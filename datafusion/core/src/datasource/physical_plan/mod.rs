// Licensed to the Apache Software Foundation (ASF) under one
// or more contributor license agreements.  See the NOTICE file
// distributed with this work for additional information
// regarding copyright ownership.  The ASF licenses this file
// to you under the Apache License, Version 2.0 (the
// "License"); you may not use this file except in compliance
// with the License.  You may obtain a copy of the License at
//
//   http://www.apache.org/licenses/LICENSE-2.0
//
// Unless required by applicable law or agreed to in writing,
// software distributed under the License is distributed on an
// "AS IS" BASIS, WITHOUT WARRANTIES OR CONDITIONS OF ANY
// KIND, either express or implied.  See the License for the
// specific language governing permissions and limitations
// under the License.

//! Execution plans that read file formats

mod arrow_file;
mod avro;
mod csv;
mod file_groups;
mod file_scan_config;
mod file_stream;
mod json;
#[cfg(feature = "parquet")]
pub mod parquet;
pub use file_groups::FileGroupPartitioner;
use futures::StreamExt;

pub(crate) use self::csv::plan_to_csv;
pub use self::csv::{CsvConfig, CsvExec, CsvOpener};
pub(crate) use self::json::plan_to_json;
#[cfg(feature = "parquet")]
pub use self::parquet::{ParquetExec, ParquetFileMetrics, ParquetFileReaderFactory};

pub use arrow_file::ArrowExec;
pub use avro::AvroExec;
use file_scan_config::PartitionColumnProjector;
pub use file_scan_config::{
    wrap_partition_type_in_dict, wrap_partition_value_in_dict, FileScanConfig,
};
pub use file_stream::{FileOpenFuture, FileOpener, FileStream, OnError};
pub use json::{JsonOpener, NdJsonExec};

use std::{
    fmt::{Debug, Formatter, Result as FmtResult},
    ops::Range,
    sync::Arc,
    vec,
};

use super::listing::ListingTableUrl;
use crate::error::{DataFusionError, Result};
use crate::physical_plan::{DisplayAs, DisplayFormatType};
use crate::{
    datasource::{
        listing::{FileRange, PartitionedFile},
        object_store::ObjectStoreUrl,
    },
    physical_plan::display::{OutputOrderingDisplay, ProjectSchemaDisplay},
};

use arrow::{
    array::new_null_array,
    compute::{can_cast_types, cast},
    datatypes::{DataType, Schema, SchemaRef},
    record_batch::{RecordBatch, RecordBatchOptions},
};
use datafusion_common::{file_options::FileTypeWriterOptions, plan_err};
use datafusion_physical_expr::expressions::Column;
use datafusion_physical_expr::PhysicalSortExpr;
use datafusion_physical_plan::ExecutionPlan;

use log::debug;
use object_store::ObjectMeta;
use object_store::{path::Path, GetOptions, ObjectStore};

/// The base configurations to provide when creating a physical plan for
/// writing to any given file format.
pub struct FileSinkConfig {
    /// Object store URL, used to get an ObjectStore instance
    pub object_store_url: ObjectStoreUrl,
    /// A vector of [`PartitionedFile`] structs, each representing a file partition
    pub file_groups: Vec<PartitionedFile>,
    /// Vector of partition paths
    pub table_paths: Vec<ListingTableUrl>,
    /// The schema of the output file
    pub output_schema: SchemaRef,
    /// A vector of column names and their corresponding data types,
    /// representing the partitioning columns for the file
    pub table_partition_cols: Vec<(String, DataType)>,
    /// If true, it is assumed there is a single table_path which is a file to which all data should be written
    /// regardless of input partitioning. Otherwise, each table path is assumed to be a directory
    /// to which each output partition is written to its own output file.
    pub single_file_output: bool,
    /// Controls whether existing data should be overwritten by this sink
    pub overwrite: bool,
    /// Contains settings specific to writing a given FileType, e.g. parquet max_row_group_size
    pub file_type_writer_options: FileTypeWriterOptions,
}

impl FileSinkConfig {
    /// Get output schema
    pub fn output_schema(&self) -> &SchemaRef {
        &self.output_schema
    }
}

impl Debug for FileScanConfig {
    fn fmt(&self, f: &mut Formatter<'_>) -> FmtResult {
        write!(f, "object_store_url={:?}, ", self.object_store_url)?;

        write!(f, "statistics={:?}, ", self.statistics)?;

        DisplayAs::fmt_as(self, DisplayFormatType::Verbose, f)
    }
}

impl DisplayAs for FileScanConfig {
    fn fmt_as(&self, t: DisplayFormatType, f: &mut Formatter) -> FmtResult {
        let (schema, _, orderings) = self.project();

        write!(f, "file_groups=")?;
        FileGroupsDisplay(&self.file_groups).fmt_as(t, f)?;

        if !schema.fields().is_empty() {
            write!(f, ", projection={}", ProjectSchemaDisplay(&schema))?;
        }

        if let Some(limit) = self.limit {
            write!(f, ", limit={limit}")?;
        }

        if let Some(ordering) = orderings.first() {
            if !ordering.is_empty() {
                let start = if orderings.len() == 1 {
                    ", output_ordering="
                } else {
                    ", output_orderings=["
                };
                write!(f, "{}", start)?;
                for (idx, ordering) in
                    orderings.iter().enumerate().filter(|(_, o)| !o.is_empty())
                {
                    match idx {
                        0 => write!(f, "{}", OutputOrderingDisplay(ordering))?,
                        _ => write!(f, ", {}", OutputOrderingDisplay(ordering))?,
                    }
                }
                let end = if orderings.len() == 1 { "" } else { "]" };
                write!(f, "{}", end)?;
            }
        }

        Ok(())
    }
}

/// A wrapper to customize partitioned file display
///
/// Prints in the format:
/// ```text
/// {NUM_GROUPS groups: [[file1, file2,...], [fileN, fileM, ...], ...]}
/// ```
#[derive(Debug)]
struct FileGroupsDisplay<'a>(&'a [Vec<PartitionedFile>]);

impl<'a> DisplayAs for FileGroupsDisplay<'a> {
    fn fmt_as(&self, t: DisplayFormatType, f: &mut Formatter) -> FmtResult {
        let n_groups = self.0.len();
        let groups = if n_groups == 1 { "group" } else { "groups" };
        write!(f, "{{{n_groups} {groups}: [")?;
        match t {
            DisplayFormatType::Default => {
                // To avoid showing too many partitions
                let max_groups = 5;
                fmt_up_to_n_elements(self.0, max_groups, f, |group, f| {
                    FileGroupDisplay(group).fmt_as(t, f)
                })?;
            }
            DisplayFormatType::Verbose => {
                fmt_elements_split_by_commas(self.0.iter(), f, |group, f| {
                    FileGroupDisplay(group).fmt_as(t, f)
                })?
            }
        }
        write!(f, "]}}")
    }
}

/// A wrapper to customize partitioned group of files display
///
/// Prints in the format:
/// ```text
/// [file1, file2,...]
/// ```
#[derive(Debug)]
pub(crate) struct FileGroupDisplay<'a>(pub &'a [PartitionedFile]);

impl<'a> DisplayAs for FileGroupDisplay<'a> {
    fn fmt_as(&self, t: DisplayFormatType, f: &mut Formatter) -> FmtResult {
        write!(f, "[")?;
        match t {
            DisplayFormatType::Default => {
                // To avoid showing too many files
                let max_files = 5;
                fmt_up_to_n_elements(self.0, max_files, f, |pf, f| {
                    write!(f, "{}", pf.object_meta.location.as_ref())?;
                    if let Some(range) = pf.range.as_ref() {
                        write!(f, ":{}..{}", range.start, range.end)?;
                    }
                    Ok(())
                })?
            }
            DisplayFormatType::Verbose => {
                fmt_elements_split_by_commas(self.0.iter(), f, |pf, f| {
                    write!(f, "{}", pf.object_meta.location.as_ref())?;
                    if let Some(range) = pf.range.as_ref() {
                        write!(f, ":{}..{}", range.start, range.end)?;
                    }
                    Ok(())
                })?
            }
        }
        write!(f, "]")
    }
}

/// helper to format an array of up to N elements
fn fmt_up_to_n_elements<E, F>(
    elements: &[E],
    n: usize,
    f: &mut Formatter,
    format_element: F,
) -> FmtResult
where
    F: Fn(&E, &mut Formatter) -> FmtResult,
{
    let len = elements.len();
    fmt_elements_split_by_commas(elements.iter().take(n), f, |element, f| {
        format_element(element, f)
    })?;
    // Remaining elements are showed as `...` (to indicate there is more)
    if len > n {
        write!(f, ", ...")?;
    }
    Ok(())
}

/// helper formatting array elements with a comma and a space between them
fn fmt_elements_split_by_commas<E, I, F>(
    iter: I,
    f: &mut Formatter,
    format_element: F,
) -> FmtResult
where
    I: Iterator<Item = E>,
    F: Fn(E, &mut Formatter) -> FmtResult,
{
    for (idx, element) in iter.enumerate() {
        if idx > 0 {
            write!(f, ", ")?;
        }
        format_element(element, f)?;
    }
    Ok(())
}

/// A utility which can adapt file-level record batches to a table schema which may have a schema
/// obtained from merging multiple file-level schemas.
///
/// This is useful for enabling schema evolution in partitioned datasets.
///
/// This has to be done in two stages.
///
/// 1. Before reading the file, we have to map projected column indexes from the table schema to
///    the file schema.
///
/// 2. After reading a record batch we need to map the read columns back to the expected columns
///    indexes and insert null-valued columns wherever the file schema was missing a colum present
///    in the table schema.
#[derive(Clone, Debug)]
pub(crate) struct SchemaAdapter {
    /// Schema for the table
    table_schema: SchemaRef,
}

impl SchemaAdapter {
    pub(crate) fn new(table_schema: SchemaRef) -> SchemaAdapter {
        Self { table_schema }
    }

    /// Map a column index in the table schema to a column index in a particular
    /// file schema
    ///
    /// Panics if index is not in range for the table schema
    pub(crate) fn map_column_index(
        &self,
        index: usize,
        file_schema: &Schema,
    ) -> Option<usize> {
        let field = self.table_schema.field(index);
        Some(file_schema.fields.find(field.name())?.0)
    }

    /// Creates a `SchemaMapping` that can be used to cast or map the columns from the file schema to the table schema.
    ///
    /// If the provided `file_schema` contains columns of a different type to the expected
    /// `table_schema`, the method will attempt to cast the array data from the file schema
    /// to the table schema where possible.
    ///
    /// Returns a [`SchemaMapping`] that can be applied to the output batch
    /// along with an ordered list of columns to project from the file
    pub fn map_schema(
        &self,
        file_schema: &Schema,
    ) -> Result<(SchemaMapping, Vec<usize>)> {
        let mut projection = Vec::with_capacity(file_schema.fields().len());
        let mut field_mappings = vec![None; self.table_schema.fields().len()];

        for (file_idx, file_field) in file_schema.fields.iter().enumerate() {
            if let Some((table_idx, table_field)) =
                self.table_schema.fields().find(file_field.name())
            {
                match can_cast_types(file_field.data_type(), table_field.data_type()) {
                    true => {
                        field_mappings[table_idx] = Some(projection.len());
                        projection.push(file_idx);
                    }
                    false => {
                        return plan_err!(
                            "Cannot cast file schema field {} of type {:?} to table schema field of type {:?}",
                            file_field.name(),
                            file_field.data_type(),
                            table_field.data_type()
                        )
                    }
                }
            }
        }

        Ok((
            SchemaMapping {
                table_schema: self.table_schema.clone(),
                field_mappings,
            },
            projection,
        ))
    }
}

/// The SchemaMapping struct holds a mapping from the file schema to the table schema
/// and any necessary type conversions that need to be applied.
#[derive(Debug)]
pub struct SchemaMapping {
    /// The schema of the table. This is the expected schema after conversion and it should match the schema of the query result.
    table_schema: SchemaRef,
    /// Mapping from field index in `table_schema` to index in projected file_schema
    field_mappings: Vec<Option<usize>>,
}

impl SchemaMapping {
    /// Adapts a `RecordBatch` to match the `table_schema` using the stored mapping and conversions.
    fn map_batch(&self, batch: RecordBatch) -> Result<RecordBatch> {
        let batch_rows = batch.num_rows();
        let batch_cols = batch.columns().to_vec();

        let cols = self
            .table_schema
            .fields()
            .iter()
            .zip(&self.field_mappings)
            .map(|(field, file_idx)| match file_idx {
                Some(batch_idx) => cast(&batch_cols[*batch_idx], field.data_type()),
                None => Ok(new_null_array(field.data_type(), batch_rows)),
            })
            .collect::<Result<Vec<_>, _>>()?;

        // Necessary to handle empty batches
        let options = RecordBatchOptions::new().with_row_count(Some(batch.num_rows()));

        let schema = self.table_schema.clone();
        let record_batch = RecordBatch::try_new_with_options(schema, cols, &options)?;
        Ok(record_batch)
    }
}

/// A single file or part of a file that should be read, along with its schema, statistics
pub struct FileMeta {
    /// Path for the file (e.g. URL, filesystem path, etc)
    pub object_meta: ObjectMeta,
    /// An optional file range for a more fine-grained parallel execution
    pub range: Option<FileRange>,
    /// An optional field for user defined per object metadata
    pub extensions: Option<Arc<dyn std::any::Any + Send + Sync>>,
}

impl FileMeta {
    /// The full path to the object
    pub fn location(&self) -> &Path {
        &self.object_meta.location
    }
}

impl From<ObjectMeta> for FileMeta {
    fn from(object_meta: ObjectMeta) -> Self {
        Self {
            object_meta,
            range: None,
            extensions: None,
        }
    }
}

/// The various listing tables does not attempt to read all files
/// concurrently, instead they will read files in sequence within a
/// partition.  This is an important property as it allows plans to
/// run against 1000s of files and not try to open them all
/// concurrently.
///
/// However, it means if we assign more than one file to a partition
/// the output sort order will not be preserved as illustrated in the
/// following diagrams:
///
/// When only 1 file is assigned to each partition, each partition is
/// correctly sorted on `(A, B, C)`
///
/// ```text
///┏ ━ ━ ━ ━ ━ ━ ━ ━ ━ ━ ━ ━ ━ ━ ━ ━ ━ ━ ━ ━ ━ ━ ━ ━ ━ ━ ━ ━ ━ ━ ━ ━ ━ ━ ━ ━ ━ ━ ━ ━ ━ ━ ┓
///  ┌ ─ ─ ─ ─ ─ ─ ─ ─ ─ ┐ ┌ ─ ─ ─ ─ ─ ─ ─ ─ ─  ┌ ─ ─ ─ ─ ─ ─ ─ ─ ─  ┌ ─ ─ ─ ─ ─ ─ ─ ─ ┐
///┃   ┌───────────────┐     ┌──────────────┐ │   ┌──────────────┐ │   ┌─────────────┐   ┃
///  │ │   1.parquet   │ │ │ │  2.parquet   │   │ │  3.parquet   │   │ │  4.parquet  │ │
///┃   │ Sort: A, B, C │     │Sort: A, B, C │ │   │Sort: A, B, C │ │   │Sort: A, B, C│   ┃
///  │ └───────────────┘ │ │ └──────────────┘   │ └──────────────┘   │ └─────────────┘ │
///┃                                          │                    │                     ┃
///  │                   │ │                    │                    │                 │
///┃                                          │                    │                     ┃
///  │                   │ │                    │                    │                 │
///┃                                          │                    │                     ┃
///  │                   │ │                    │                    │                 │
///┃  ─ ─ ─ ─ ─ ─ ─ ─ ─ ─   ─ ─ ─ ─ ─ ─ ─ ─ ─ ┘  ─ ─ ─ ─ ─ ─ ─ ─ ─ ┘  ─ ─ ─ ─ ─ ─ ─ ─ ─  ┃
///     DataFusion           DataFusion           DataFusion           DataFusion
///┃    Partition 1          Partition 2          Partition 3          Partition 4       ┃
/// ━ ━ ━ ━ ━ ━ ━ ━ ━ ━ ━ ━ ━ ━ ━ ━ ━ ━ ━ ━ ━ ━ ━ ━ ━ ━ ━ ━ ━ ━ ━ ━ ━ ━ ━ ━ ━ ━ ━ ━ ━ ━ ━
///
///                                      ParquetExec
///```
///
/// However, when more than 1 file is assigned to each partition, each
/// partition is NOT correctly sorted on `(A, B, C)`. Once the second
/// file is scanned, the same values for A, B and C can be repeated in
/// the same sorted stream
///
///```text
///┏ ━ ━ ━ ━ ━ ━ ━ ━ ━ ━ ━ ━ ━ ━ ━ ━ ━ ━ ━ ━ ━ ━
///  ┌ ─ ─ ─ ─ ─ ─ ─ ─ ─ ┐ ┌ ─ ─ ─ ─ ─ ─ ─ ─ ─  ┃
///┃   ┌───────────────┐     ┌──────────────┐ │
///  │ │   1.parquet   │ │ │ │  2.parquet   │   ┃
///┃   │ Sort: A, B, C │     │Sort: A, B, C │ │
///  │ └───────────────┘ │ │ └──────────────┘   ┃
///┃   ┌───────────────┐     ┌──────────────┐ │
///  │ │   3.parquet   │ │ │ │  4.parquet   │   ┃
///┃   │ Sort: A, B, C │     │Sort: A, B, C │ │
///  │ └───────────────┘ │ │ └──────────────┘   ┃
///┃                                          │
///  │                   │ │                    ┃
///┃  ─ ─ ─ ─ ─ ─ ─ ─ ─ ─   ─ ─ ─ ─ ─ ─ ─ ─ ─ ┘
///     DataFusion           DataFusion         ┃
///┃    Partition 1          Partition 2
/// ━ ━ ━ ━ ━ ━ ━ ━ ━ ━ ━ ━ ━ ━ ━ ━ ━ ━ ━ ━ ━ ━ ┛
///
///              ParquetExec
///```
fn get_projected_output_ordering(
    base_config: &FileScanConfig,
    projected_schema: &SchemaRef,
) -> Vec<Vec<PhysicalSortExpr>> {
    let mut all_orderings = vec![];
    for output_ordering in &base_config.output_ordering {
        if base_config.file_groups.iter().any(|group| group.len() > 1) {
            debug!("Skipping specified output ordering {:?}. Some file group had more than one file: {:?}",
            base_config.output_ordering[0], base_config.file_groups);
            return vec![];
        }
        let mut new_ordering = vec![];
        for PhysicalSortExpr { expr, options } in output_ordering {
            if let Some(col) = expr.as_any().downcast_ref::<Column>() {
                let name = col.name();
                if let Some((idx, _)) = projected_schema.column_with_name(name) {
                    // Compute the new sort expression (with correct index) after projection:
                    new_ordering.push(PhysicalSortExpr {
                        expr: Arc::new(Column::new(name, idx)),
                        options: *options,
                    });
                    continue;
                }
            }
            // Cannot find expression in the projected_schema, stop iterating
            // since rest of the orderings are violated
            break;
        }
        // do not push empty entries
        // otherwise we may have `Some(vec![])` at the output ordering.
        if !new_ordering.is_empty() {
            all_orderings.push(new_ordering);
        }
    }
    all_orderings
}

<<<<<<< HEAD
/// Represents the possible outcomes of a range calculation.
///
/// This enum is used to encapsulate the result of calculating the range of
/// bytes to read from an object (like a file) in an object store.
///
/// Variants:
/// - `Range(Option<Range<usize>>)`:
///   Represents a range of bytes to be read. It contains an `Option` wrapping a
///   `Range<usize>`. `None` signifies that the entire object should be read,
///   while `Some(range)` specifies the exact byte range to read.
/// - `TerminateEarly`:
///   Indicates that the range calculation determined no further action is
///   necessary, possibly because the calculated range is empty or invalid.
enum RangeCalculation {
    Range(Option<Range<usize>>),
    TerminateEarly,
}

/// Calculates an appropriate byte range for reading from an object based on the
/// provided metadata.
///
/// This asynchronous function examines the `FileMeta` of an object in an object store
/// and determines the range of bytes to be read. The range calculation may adjust
/// the start and end points to align with meaningful data boundaries (like newlines).
///
/// Returns a `Result` wrapping a `RangeCalculation`, which is either a calculated byte range or an indication to terminate early.
///
/// Returns an `Error` if any part of the range calculation fails, such as issues in reading from the object store or invalid range boundaries.
async fn calculate_range(
    file_meta: &FileMeta,
    store: &Arc<dyn ObjectStore>,
) -> Result<RangeCalculation> {
    let location = file_meta.location();
    let file_size = file_meta.object_meta.size;

    match file_meta.range {
        None => Ok(RangeCalculation::Range(None)),
        Some(FileRange { start, end }) => {
            let (start, end) = (start as usize, end as usize);

            let start_delta = if start != 0 {
                find_first_newline(store, location, start - 1, file_size).await?
            } else {
                0
            };

            let end_delta = if end != file_size {
                find_first_newline(store, location, end - 1, file_size).await?
            } else {
                0
            };

            let range = start + start_delta..end + end_delta;

            if range.start == range.end {
                return Ok(RangeCalculation::TerminateEarly);
            }

            Ok(RangeCalculation::Range(Some(range)))
        }
    }
}

/// Asynchronously finds the position of the first newline character in a specified byte range
/// within an object, such as a file, in an object store.
///
/// This function scans the contents of the object starting from the specified `start` position
/// up to the `end` position, looking for the first occurrence of a newline (`'\n'`) character.
/// It returns the position of the first newline relative to the start of the range.
///
/// Returns a `Result` wrapping a `usize` that represents the position of the first newline character found within the specified range. If no newline is found, it returns the length of the scanned data, effectively indicating the end of the range.
///
/// The function returns an `Error` if any issues arise while reading from the object store or processing the data stream.
///
async fn find_first_newline(
    object_store: &Arc<dyn ObjectStore>,
    location: &Path,
    start: usize,
    end: usize,
) -> Result<usize> {
    let range = Some(Range { start, end });

    let options = GetOptions {
        range,
        ..Default::default()
    };

    let result = object_store.get_opts(location, options).await?;
    let mut result_stream = result.into_stream();

    let mut index = 0;

    while let Some(chunk) = result_stream.next().await.transpose()? {
        if let Some(position) = chunk.iter().position(|&byte| byte == b'\n') {
            return Ok(index + position);
        }

        index += chunk.len();
    }

    Ok(index)
}

=======
/// Get output (un)boundedness information for the given `plan`.
pub fn is_plan_streaming(plan: &Arc<dyn ExecutionPlan>) -> Result<bool> {
    if plan.children().is_empty() {
        plan.unbounded_output(&[])
    } else {
        let children_unbounded_output = plan
            .children()
            .iter()
            .map(is_plan_streaming)
            .collect::<Result<Vec<_>>>();
        plan.unbounded_output(&children_unbounded_output?)
    }
}

>>>>>>> 545275bf
#[cfg(test)]
mod tests {
    use arrow_array::cast::AsArray;
    use arrow_array::types::{Float32Type, Float64Type, UInt32Type};
    use arrow_array::{
        BinaryArray, BooleanArray, Float32Array, Int32Array, Int64Array, StringArray,
        UInt64Array,
    };
    use arrow_schema::Field;
    use chrono::Utc;

    use crate::physical_plan::{DefaultDisplay, VerboseDisplay};

    use super::*;

    #[test]
    fn schema_mapping_map_batch() {
        let table_schema = Arc::new(Schema::new(vec![
            Field::new("c1", DataType::Utf8, true),
            Field::new("c2", DataType::UInt32, true),
            Field::new("c3", DataType::Float64, true),
        ]));

        let adapter = SchemaAdapter::new(table_schema.clone());

        let file_schema = Schema::new(vec![
            Field::new("c1", DataType::Utf8, true),
            Field::new("c2", DataType::UInt64, true),
            Field::new("c3", DataType::Float32, true),
        ]);

        let (mapping, _) = adapter.map_schema(&file_schema).expect("map schema failed");

        let c1 = StringArray::from(vec!["hello", "world"]);
        let c2 = UInt64Array::from(vec![9_u64, 5_u64]);
        let c3 = Float32Array::from(vec![2.0_f32, 7.0_f32]);
        let batch = RecordBatch::try_new(
            Arc::new(file_schema),
            vec![Arc::new(c1), Arc::new(c2), Arc::new(c3)],
        )
        .unwrap();

        let mapped_batch = mapping.map_batch(batch).unwrap();

        assert_eq!(mapped_batch.schema(), table_schema);
        assert_eq!(mapped_batch.num_columns(), 3);
        assert_eq!(mapped_batch.num_rows(), 2);

        let c1 = mapped_batch.column(0).as_string::<i32>();
        let c2 = mapped_batch.column(1).as_primitive::<UInt32Type>();
        let c3 = mapped_batch.column(2).as_primitive::<Float64Type>();

        assert_eq!(c1.value(0), "hello");
        assert_eq!(c1.value(1), "world");
        assert_eq!(c2.value(0), 9_u32);
        assert_eq!(c2.value(1), 5_u32);
        assert_eq!(c3.value(0), 2.0_f64);
        assert_eq!(c3.value(1), 7.0_f64);
    }

    #[test]
    fn schema_adapter_map_schema_with_projection() {
        let table_schema = Arc::new(Schema::new(vec![
            Field::new("c0", DataType::Utf8, true),
            Field::new("c1", DataType::Utf8, true),
            Field::new("c2", DataType::Float64, true),
            Field::new("c3", DataType::Int32, true),
            Field::new("c4", DataType::Float32, true),
        ]));

        let file_schema = Schema::new(vec![
            Field::new("id", DataType::Int32, true),
            Field::new("c1", DataType::Boolean, true),
            Field::new("c2", DataType::Float32, true),
            Field::new("c3", DataType::Binary, true),
            Field::new("c4", DataType::Int64, true),
        ]);

        let indices = vec![1, 2, 4];
        let schema = SchemaRef::from(table_schema.project(&indices).unwrap());
        let adapter = SchemaAdapter::new(schema);
        let (mapping, projection) = adapter.map_schema(&file_schema).unwrap();

        let id = Int32Array::from(vec![Some(1), Some(2), Some(3)]);
        let c1 = BooleanArray::from(vec![Some(true), Some(false), Some(true)]);
        let c2 = Float32Array::from(vec![Some(2.0_f32), Some(7.0_f32), Some(3.0_f32)]);
        let c3 = BinaryArray::from_opt_vec(vec![
            Some(b"hallo"),
            Some(b"danke"),
            Some(b"super"),
        ]);
        let c4 = Int64Array::from(vec![1, 2, 3]);
        let batch = RecordBatch::try_new(
            Arc::new(file_schema),
            vec![
                Arc::new(id),
                Arc::new(c1),
                Arc::new(c2),
                Arc::new(c3),
                Arc::new(c4),
            ],
        )
        .unwrap();
        let rows_num = batch.num_rows();
        let projected = batch.project(&projection).unwrap();
        let mapped_batch = mapping.map_batch(projected).unwrap();

        assert_eq!(
            mapped_batch.schema(),
            Arc::new(table_schema.project(&indices).unwrap())
        );
        assert_eq!(mapped_batch.num_columns(), indices.len());
        assert_eq!(mapped_batch.num_rows(), rows_num);

        let c1 = mapped_batch.column(0).as_string::<i32>();
        let c2 = mapped_batch.column(1).as_primitive::<Float64Type>();
        let c4 = mapped_batch.column(2).as_primitive::<Float32Type>();

        assert_eq!(c1.value(0), "true");
        assert_eq!(c1.value(1), "false");
        assert_eq!(c1.value(2), "true");

        assert_eq!(c2.value(0), 2.0_f64);
        assert_eq!(c2.value(1), 7.0_f64);
        assert_eq!(c2.value(2), 3.0_f64);

        assert_eq!(c4.value(0), 1.0_f32);
        assert_eq!(c4.value(1), 2.0_f32);
        assert_eq!(c4.value(2), 3.0_f32);
    }

    #[test]
    fn file_groups_display_empty() {
        let expected = "{0 groups: []}";
        assert_eq!(DefaultDisplay(FileGroupsDisplay(&[])).to_string(), expected);
    }

    #[test]
    fn file_groups_display_one() {
        let files = [vec![partitioned_file("foo"), partitioned_file("bar")]];

        let expected = "{1 group: [[foo, bar]]}";
        assert_eq!(
            DefaultDisplay(FileGroupsDisplay(&files)).to_string(),
            expected
        );
    }

    #[test]
    fn file_groups_display_many_default() {
        let files = [
            vec![partitioned_file("foo"), partitioned_file("bar")],
            vec![partitioned_file("baz")],
            vec![],
        ];

        let expected = "{3 groups: [[foo, bar], [baz], []]}";
        assert_eq!(
            DefaultDisplay(FileGroupsDisplay(&files)).to_string(),
            expected
        );
    }

    #[test]
    fn file_groups_display_many_verbose() {
        let files = [
            vec![partitioned_file("foo"), partitioned_file("bar")],
            vec![partitioned_file("baz")],
            vec![],
        ];

        let expected = "{3 groups: [[foo, bar], [baz], []]}";
        assert_eq!(
            VerboseDisplay(FileGroupsDisplay(&files)).to_string(),
            expected
        );
    }

    #[test]
    fn file_groups_display_too_many_default() {
        let files = [
            vec![partitioned_file("foo"), partitioned_file("bar")],
            vec![partitioned_file("baz")],
            vec![partitioned_file("qux")],
            vec![partitioned_file("quux")],
            vec![partitioned_file("quuux")],
            vec![partitioned_file("quuuux")],
            vec![],
        ];

        let expected = "{7 groups: [[foo, bar], [baz], [qux], [quux], [quuux], ...]}";
        assert_eq!(
            DefaultDisplay(FileGroupsDisplay(&files)).to_string(),
            expected
        );
    }

    #[test]
    fn file_groups_display_too_many_verbose() {
        let files = [
            vec![partitioned_file("foo"), partitioned_file("bar")],
            vec![partitioned_file("baz")],
            vec![partitioned_file("qux")],
            vec![partitioned_file("quux")],
            vec![partitioned_file("quuux")],
            vec![partitioned_file("quuuux")],
            vec![],
        ];

        let expected =
            "{7 groups: [[foo, bar], [baz], [qux], [quux], [quuux], [quuuux], []]}";
        assert_eq!(
            VerboseDisplay(FileGroupsDisplay(&files)).to_string(),
            expected
        );
    }

    #[test]
    fn file_group_display_many_default() {
        let files = vec![partitioned_file("foo"), partitioned_file("bar")];

        let expected = "[foo, bar]";
        assert_eq!(
            DefaultDisplay(FileGroupDisplay(&files)).to_string(),
            expected
        );
    }

    #[test]
    fn file_group_display_too_many_default() {
        let files = vec![
            partitioned_file("foo"),
            partitioned_file("bar"),
            partitioned_file("baz"),
            partitioned_file("qux"),
            partitioned_file("quux"),
            partitioned_file("quuux"),
        ];

        let expected = "[foo, bar, baz, qux, quux, ...]";
        assert_eq!(
            DefaultDisplay(FileGroupDisplay(&files)).to_string(),
            expected
        );
    }

    #[test]
    fn file_group_display_too_many_verbose() {
        let files = vec![
            partitioned_file("foo"),
            partitioned_file("bar"),
            partitioned_file("baz"),
            partitioned_file("qux"),
            partitioned_file("quux"),
            partitioned_file("quuux"),
        ];

        let expected = "[foo, bar, baz, qux, quux, quuux]";
        assert_eq!(
            VerboseDisplay(FileGroupDisplay(&files)).to_string(),
            expected
        );
    }

    /// create a PartitionedFile for testing
    fn partitioned_file(path: &str) -> PartitionedFile {
        let object_meta = ObjectMeta {
            location: object_store::path::Path::parse(path).unwrap(),
            last_modified: Utc::now(),
            size: 42,
            e_tag: None,
            version: None,
        };

        PartitionedFile {
            object_meta,
            partition_values: vec![],
            range: None,
            extensions: None,
        }
    }
}<|MERGE_RESOLUTION|>--- conflicted
+++ resolved
@@ -510,7 +510,20 @@
     all_orderings
 }
 
-<<<<<<< HEAD
+/// Get output (un)boundedness information for the given `plan`.
+pub fn is_plan_streaming(plan: &Arc<dyn ExecutionPlan>) -> Result<bool> {
+    if plan.children().is_empty() {
+        plan.unbounded_output(&[])
+    } else {
+        let children_unbounded_output = plan
+            .children()
+            .iter()
+            .map(is_plan_streaming)
+            .collect::<Result<Vec<_>>>();
+        plan.unbounded_output(&children_unbounded_output?)
+    }
+}
+
 /// Represents the possible outcomes of a range calculation.
 ///
 /// This enum is used to encapsulate the result of calculating the range of
@@ -614,22 +627,6 @@
     Ok(index)
 }
 
-=======
-/// Get output (un)boundedness information for the given `plan`.
-pub fn is_plan_streaming(plan: &Arc<dyn ExecutionPlan>) -> Result<bool> {
-    if plan.children().is_empty() {
-        plan.unbounded_output(&[])
-    } else {
-        let children_unbounded_output = plan
-            .children()
-            .iter()
-            .map(is_plan_streaming)
-            .collect::<Result<Vec<_>>>();
-        plan.unbounded_output(&children_unbounded_output?)
-    }
-}
-
->>>>>>> 545275bf
 #[cfg(test)]
 mod tests {
     use arrow_array::cast::AsArray;
