--- conflicted
+++ resolved
@@ -966,15 +966,10 @@
                         statistics_result = statistics;
                     }
                 }
-<<<<<<< HEAD
             } else {
                 Statistics::new_with_unbounded_columns(self.file_schema.clone())
             };
-            Ok((part_file, statistics)) as Result<(PartitionedFile, Statistics)>
-=======
-            }
             Ok((part_file, statistics_result)) as Result<(PartitionedFile, Statistics)>
->>>>>>> c72b98e4
         });
 
         let (files, statistics) =
@@ -1556,47 +1551,6 @@
         Ok(())
     }
 
-<<<<<<< HEAD
-    #[test]
-    fn test_statistics_cache() {
-        let meta = ObjectMeta {
-            location: Path::from("test"),
-            last_modified: DateTime::parse_from_rfc3339("2022-09-27T22:36:00+02:00")
-                .unwrap()
-                .into(),
-            size: 1024,
-            e_tag: None,
-        };
-
-        let cache = StatisticsCache::default();
-        assert!(cache.get(&meta).is_none());
-
-        cache.save(
-            meta.clone(),
-            Statistics::new_with_unbounded_columns(Arc::new(Schema::empty())),
-        );
-        assert!(cache.get(&meta).is_some());
-
-        // file size changed
-        let mut meta2 = meta.clone();
-        meta2.size = 2048;
-        assert!(cache.get(&meta2).is_none());
-
-        // file last_modified changed
-        let mut meta2 = meta.clone();
-        meta2.last_modified = DateTime::parse_from_rfc3339("2022-09-27T22:40:00+02:00")
-            .unwrap()
-            .into();
-        assert!(cache.get(&meta2).is_none());
-
-        // different file
-        let mut meta2 = meta;
-        meta2.location = Path::from("test2");
-        assert!(cache.get(&meta2).is_none());
-    }
-
-=======
->>>>>>> c72b98e4
     #[tokio::test]
     async fn test_insert_into_append_to_json_file() -> Result<()> {
         helper_test_insert_into_append_to_existing_files(
