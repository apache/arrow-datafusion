--- conflicted
+++ resolved
@@ -17,11 +17,8 @@
 
 //! The table implementation.
 
-<<<<<<< HEAD
+use ahash::HashMap;
 use std::str::FromStr;
-=======
-use ahash::HashMap;
->>>>>>> e54110fb
 use std::{any::Any, sync::Arc};
 
 use arrow::datatypes::{Field, Schema, SchemaRef};
