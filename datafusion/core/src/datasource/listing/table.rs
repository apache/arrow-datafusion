--- conflicted
+++ resolved
@@ -940,54 +940,16 @@
         let file_list = stream::iter(file_list).flatten();
 
         // collect the statistics if required by the config
-<<<<<<< HEAD
-        let files = file_list.then(|part_file| async {
-            let part_file = part_file?;
-            let statistics_result = if self.options.collect_stat {
-                let statistics_cache = self.collected_statistics.clone();
-                match statistics_cache.get_with_extra(
-                    &part_file.object_meta.location,
-                    &part_file.object_meta,
-                ) {
-                    Some(statistics) => statistics.as_ref().clone(),
-                    None => {
-                        let statistics = self
-                            .options
-                            .format
-                            .infer_stats(
-                                ctx,
-                                &store,
-                                self.file_schema.clone(),
-                                &part_file.object_meta,
-                            )
-                            .await?;
-                        statistics_cache.put_with_extra(
-                            &part_file.object_meta.location,
-                            statistics.clone().into(),
-                            &part_file.object_meta,
-                        );
-                        statistics
-                    }
-                }
-            } else {
-                Statistics::new_with_unbounded_columns(&self.file_schema)
-            };
-            Ok((part_file, statistics_result)) as Result<(PartitionedFile, Statistics)>
-        });
-=======
         let files = file_list
             .map(|part_file| async {
                 let part_file = part_file?;
-                let mut statistics_result = Statistics::default();
-                if self.options.collect_stat {
+                let mut statistics_result = if self.options.collect_stat {
                     let statistics_cache = self.collected_statistics.clone();
                     match statistics_cache.get_with_extra(
                         &part_file.object_meta.location,
                         &part_file.object_meta,
                     ) {
-                        Some(statistics) => {
-                            statistics_result = statistics.as_ref().clone()
-                        }
+                        Some(statistics) => statistics.as_ref().clone(),
                         None => {
                             let statistics = self
                                 .options
@@ -1004,16 +966,17 @@
                                 statistics.clone().into(),
                                 &part_file.object_meta,
                             );
-                            statistics_result = statistics;
+                            statistics
                         }
                     }
-                }
+                } else {
+                    Statistics::new_with_unbounded_columns(&self.file_schema)
+                };
                 Ok((part_file, statistics_result))
                     as Result<(PartitionedFile, Statistics)>
             })
             .boxed()
             .buffered(ctx.config_options().execution.meta_fetch_concurrency);
->>>>>>> c7347ce5
 
         let (files, statistics) =
             get_statistics_with_limit(files, self.schema(), limit).await?;
