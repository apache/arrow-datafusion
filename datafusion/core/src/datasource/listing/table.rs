--- conflicted
+++ resolved
@@ -319,6 +319,26 @@
     /// ```
     pub fn with_target_partitions(mut self, target_partitions: usize) -> Self {
         self.target_partitions = target_partitions;
+        self
+    }
+
+    /// Set number of target partitions on [`ListingOptions`] and returns self.
+    ///
+    /// ```
+    /// use std::sync::Arc;
+    /// use datafusion::prelude::{Expr, col};
+    /// use datafusion::datasource::{listing::ListingOptions, file_format::parquet::ParquetFormat};
+    ///
+    /// let listing_options = ListingOptions::new(Arc::new(ParquetFormat::default()))
+    ///     .with_file_sort_order(Some(vec![
+    ///        // Specify the files are sorted by column "a"
+    ///        col("a").sort(true, true)
+    ///      ]));
+    ///
+    /// assert_eq!(listing_options.target_partitions, 8);
+    /// ```
+    pub fn with_file_sort_order(mut self, file_sort_order: Option<Vec<Expr>>) -> Self {
+        self.file_sort_order = file_sort_order;
         self
     }
 
@@ -788,22 +808,11 @@
         let path = String::from("table/p1=v1/file.avro");
         register_test_store(&ctx, &[(&path, 100)]);
 
-<<<<<<< HEAD
         let opt = ListingOptions::new(Arc::new(AvroFormat {}))
             .with_file_extension(FileType::AVRO.get_ext())
             .with_table_partition_cols(vec![String::from("p1")])
             .with_target_partitions(4)
             .with_collect_stat(true);
-=======
-        let opt = ListingOptions {
-            file_extension: FileType::AVRO.get_ext(),
-            format: Arc::new(AvroFormat {}),
-            table_partition_cols: vec![String::from("p1")],
-            target_partitions: 4,
-            collect_stat: true,
-            file_sort_order: None,
-        };
->>>>>>> 9de893e5
 
         let table_path = ListingTableUrl::parse("test:///table/").unwrap();
         let file_schema =
@@ -999,22 +1008,11 @@
 
         let format = AvroFormat {};
 
-<<<<<<< HEAD
         let opt = ListingOptions::new(Arc::new(format))
             .with_file_extension("")
             .with_table_partition_cols(vec![])
             .with_target_partitions(target_partitions)
             .with_collect_stat(true);
-=======
-        let opt = ListingOptions {
-            file_extension: "".to_owned(),
-            format: Arc::new(format),
-            table_partition_cols: vec![],
-            target_partitions,
-            collect_stat: true,
-            file_sort_order: None,
-        };
->>>>>>> 9de893e5
 
         let schema = Schema::new(vec![Field::new("a", DataType::Boolean, false)]);
 
@@ -1045,22 +1043,11 @@
 
         let format = AvroFormat {};
 
-<<<<<<< HEAD
         let opt = ListingOptions::new(Arc::new(format))
             .with_file_extension("")
             .with_table_partition_cols(vec![])
             .with_target_partitions(target_partitions)
             .with_collect_stat(true);
-=======
-        let opt = ListingOptions {
-            file_extension: "".to_owned(),
-            format: Arc::new(format),
-            table_partition_cols: vec![],
-            target_partitions,
-            collect_stat: true,
-            file_sort_order: None,
-        };
->>>>>>> 9de893e5
 
         let schema = Schema::new(vec![Field::new("a", DataType::Boolean, false)]);
 
