--- conflicted
+++ resolved
@@ -993,11 +993,6 @@
     };
     use arrow::datatypes::{DataType, Schema};
     use arrow::record_batch::RecordBatch;
-<<<<<<< HEAD
-    use chrono::DateTime;
-=======
-    use datafusion_common::assert_contains;
->>>>>>> c72b98e4
     use datafusion_common::GetExt;
     use datafusion_common::{assert_contains, ScalarValue};
     use datafusion_expr::{BinaryExpr, LogicalPlanBuilder, Operator};
