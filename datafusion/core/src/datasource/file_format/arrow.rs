// Licensed to the Apache Software Foundation (ASF) under one
// or more contributor license agreements.  See the NOTICE file
// distributed with this work for additional information
// regarding copyright ownership.  The ASF licenses this file
// to you under the Apache License, Version 2.0 (the
// "License"); you may not use this file except in compliance
// with the License.  You may obtain a copy of the License at
//
//   http://www.apache.org/licenses/LICENSE-2.0
//
// Unless required by applicable law or agreed to in writing,
// software distributed under the License is distributed on an
// "AS IS" BASIS, WITHOUT WARRANTIES OR CONDITIONS OF ANY
// KIND, either express or implied.  See the License for the
// specific language governing permissions and limitations
// under the License.

//! Apache Arrow format abstractions
//!
//! Works with files following the [Arrow IPC format](https://arrow.apache.org/docs/format/Columnar.html#ipc-file-format)

use std::any::Any;
use std::borrow::Cow;
use std::sync::Arc;

use crate::datasource::file_format::FileFormat;
use crate::datasource::physical_plan::{ArrowExec, FileScanConfig};
use crate::error::Result;
use crate::execution::context::SessionState;
use crate::physical_plan::ExecutionPlan;

use arrow::ipc::convert::fb_to_schema;
use arrow::ipc::reader::FileReader;
use arrow::ipc::root_as_message;
use arrow_schema::{ArrowError, Schema, SchemaRef};

use bytes::Bytes;
use datafusion_common::{FileType, Statistics};
use datafusion_physical_expr::PhysicalExpr;

use async_trait::async_trait;
use futures::stream::BoxStream;
use futures::StreamExt;
use object_store::{GetResultPayload, ObjectMeta, ObjectStore};

/// Arrow `FileFormat` implementation.
#[derive(Default, Debug)]
pub struct ArrowFormat;

#[async_trait]
impl FileFormat for ArrowFormat {
    fn as_any(&self) -> &dyn Any {
        self
    }

    async fn infer_schema(
        &self,
        _state: &SessionState,
        store: &Arc<dyn ObjectStore>,
        objects: &[ObjectMeta],
    ) -> Result<SchemaRef> {
        let mut schemas = vec![];
        for object in objects {
            let r = store.as_ref().get(&object.location).await?;
            let schema = match r.payload {
                GetResultPayload::File(mut file, _) => {
                    let reader = FileReader::try_new(&mut file, None)?;
                    reader.schema()
                }
                GetResultPayload::Stream(stream) => {
                    infer_schema_from_file_stream(stream).await?
                }
            };
            schemas.push(schema.as_ref().clone());
        }
        let merged_schema = Schema::try_merge(schemas)?;
        Ok(Arc::new(merged_schema))
    }

    async fn infer_stats(
        &self,
        _state: &SessionState,
        _store: &Arc<dyn ObjectStore>,
        table_schema: SchemaRef,
        _object: &ObjectMeta,
    ) -> Result<Statistics> {
        Ok(Statistics::new_unknown(&table_schema))
    }

    async fn create_physical_plan(
        &self,
        _state: &SessionState,
        conf: FileScanConfig,
        _filters: Option<&Arc<dyn PhysicalExpr>>,
    ) -> Result<Arc<dyn ExecutionPlan>> {
        let exec = ArrowExec::new(conf);
        Ok(Arc::new(exec))
    }

    fn file_type(&self) -> FileType {
        FileType::ARROW
    }
}

const ARROW_MAGIC: [u8; 6] = [b'A', b'R', b'R', b'O', b'W', b'1'];
const CONTINUATION_MARKER: [u8; 4] = [0xff; 4];

/// Custom implementation of inferring schema. Should eventually be moved upstream to arrow-rs.
<<<<<<< HEAD
/// See https://github.com/apache/arrow-rs/issues/5021
=======
/// See <https://github.com/apache/arrow-rs/issues/5021>
>>>>>>> 8c42d948
async fn infer_schema_from_file_stream(
    mut stream: BoxStream<'static, object_store::Result<Bytes>>,
) -> Result<SchemaRef> {
    // Expected format:
    // <magic number "ARROW1"> - 6 bytes
    // <empty padding bytes [to 8 byte boundary]> - 2 bytes
    // <continutation: 0xFFFFFFFF> - 4 bytes, not present below v0.15.0
    // <metadata_size: int32> - 4 bytes
    // <metadata_flatbuffer: bytes>
    // <rest of file bytes>

    // So in first read we need at least all known sized sections,
    // which is 6 + 2 + 4 + 4 = 16 bytes.
    let bytes = collect_at_least_n_bytes(&mut stream, 16, None).await?;

    // Files should start with these magic bytes
    if bytes[0..6] != ARROW_MAGIC {
        return Err(ArrowError::ParseError(
            "Arrow file does not contian correct header".to_string(),
        ))?;
    }

    // Since continuation marker bytes added in later versions
    let (meta_len, rest_of_bytes_start_index) = if bytes[8..12] == CONTINUATION_MARKER {
        (&bytes[12..16], 16)
    } else {
        (&bytes[8..12], 12)
    };

    let meta_len = [meta_len[0], meta_len[1], meta_len[2], meta_len[3]];
    let meta_len = i32::from_le_bytes(meta_len);

    // Read bytes for Schema message
    let block_data = if bytes[rest_of_bytes_start_index..].len() < meta_len as usize {
        // Need to read more bytes to decode Message
        let mut block_data = Vec::with_capacity(meta_len as usize);
        // In case we had some spare bytes in our initial read chunk
        block_data.extend_from_slice(&bytes[rest_of_bytes_start_index..]);
        let size_to_read = meta_len as usize - block_data.len();
        let block_data =
            collect_at_least_n_bytes(&mut stream, size_to_read, Some(block_data)).await?;
        Cow::Owned(block_data)
    } else {
        // Already have the bytes we need
        let end_index = meta_len as usize + rest_of_bytes_start_index;
        let block_data = &bytes[rest_of_bytes_start_index..end_index];
        Cow::Borrowed(block_data)
    };

    // Decode Schema message
    let message = root_as_message(&block_data).map_err(|err| {
        ArrowError::ParseError(format!("Unable to read IPC message as metadata: {err:?}"))
    })?;
    let ipc_schema = message.header_as_schema().ok_or_else(|| {
        ArrowError::IpcError("Unable to read IPC message as schema".to_string())
    })?;
    let schema = fb_to_schema(ipc_schema);

    Ok(Arc::new(schema))
}

async fn collect_at_least_n_bytes(
    stream: &mut BoxStream<'static, object_store::Result<Bytes>>,
    n: usize,
    extend_from: Option<Vec<u8>>,
) -> Result<Vec<u8>> {
    let mut buf = extend_from.unwrap_or_else(|| Vec::with_capacity(n));
    // If extending existing buffer then ensure we read n additional bytes
    let n = n + buf.len();
    while let Some(bytes) = stream.next().await.transpose()? {
        buf.extend_from_slice(&bytes);
        if buf.len() >= n {
            break;
        }
    }
    if buf.len() < n {
        return Err(ArrowError::ParseError(
            "Unexpected end of byte stream for Arrow IPC file".to_string(),
        ))?;
    }
    Ok(buf)
}

#[cfg(test)]
mod tests {
    use chrono::DateTime;
    use object_store::{chunked::ChunkedStore, memory::InMemory, path::Path};

    use crate::execution::context::SessionContext;

    use super::*;

    #[tokio::test]
    async fn test_infer_schema_stream() -> Result<()> {
        let mut bytes = std::fs::read("tests/data/example.arrow")?;
        bytes.truncate(bytes.len() - 20); // mangle end to show we don't need to read whole file
        let location = Path::parse("example.arrow")?;
        let in_memory_store: Arc<dyn ObjectStore> = Arc::new(InMemory::new());
        in_memory_store.put(&location, bytes.into()).await?;

        let session_ctx = SessionContext::new();
        let state = session_ctx.state();
        let object_meta = ObjectMeta {
            location,
            last_modified: DateTime::default(),
            size: usize::MAX,
            e_tag: None,
        };

        let arrow_format = ArrowFormat {};
        let expected = vec!["f0: Int64", "f1: Utf8", "f2: Boolean"];

        // Test chunk sizes where too small so we keep having to read more bytes
        // And when large enough that first read contains all we need
        for chunk_size in [7, 3000] {
            let store = Arc::new(ChunkedStore::new(in_memory_store.clone(), chunk_size));
            let inferred_schema = arrow_format
                .infer_schema(
                    &state,
                    &(store.clone() as Arc<dyn ObjectStore>),
                    &[object_meta.clone()],
                )
                .await?;
            let actual_fields = inferred_schema
                .fields()
                .iter()
                .map(|f| format!("{}: {:?}", f.name(), f.data_type()))
                .collect::<Vec<_>>();
            assert_eq!(expected, actual_fields);
        }

        Ok(())
    }

    #[tokio::test]
    async fn test_infer_schema_short_stream() -> Result<()> {
        let mut bytes = std::fs::read("tests/data/example.arrow")?;
        bytes.truncate(20); // should cause error that file shorter than expected
        let location = Path::parse("example.arrow")?;
        let in_memory_store: Arc<dyn ObjectStore> = Arc::new(InMemory::new());
        in_memory_store.put(&location, bytes.into()).await?;

        let session_ctx = SessionContext::new();
        let state = session_ctx.state();
        let object_meta = ObjectMeta {
            location,
            last_modified: DateTime::default(),
            size: usize::MAX,
            e_tag: None,
        };

        let arrow_format = ArrowFormat {};

        let store = Arc::new(ChunkedStore::new(in_memory_store.clone(), 7));
        let err = arrow_format
            .infer_schema(
                &state,
                &(store.clone() as Arc<dyn ObjectStore>),
                &[object_meta.clone()],
            )
            .await;

        assert!(err.is_err());
        assert_eq!(
            "Arrow error: Parser error: Unexpected end of byte stream for Arrow IPC file",
            err.unwrap_err().to_string()
        );

        Ok(())
    }
}<|MERGE_RESOLUTION|>--- conflicted
+++ resolved
@@ -106,11 +106,7 @@
 const CONTINUATION_MARKER: [u8; 4] = [0xff; 4];
 
 /// Custom implementation of inferring schema. Should eventually be moved upstream to arrow-rs.
-<<<<<<< HEAD
-/// See https://github.com/apache/arrow-rs/issues/5021
-=======
 /// See <https://github.com/apache/arrow-rs/issues/5021>
->>>>>>> 8c42d948
 async fn infer_schema_from_file_stream(
     mut stream: BoxStream<'static, object_store::Result<Bytes>>,
 ) -> Result<SchemaRef> {
