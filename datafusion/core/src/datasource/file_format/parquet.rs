--- conflicted
+++ resolved
@@ -40,16 +40,10 @@
 use arrow::datatypes::SchemaRef;
 use arrow::datatypes::{Fields, Schema};
 use bytes::{BufMut, BytesMut};
-<<<<<<< HEAD
-use datafusion_common::DataFusionError;
-use datafusion_physical_expr::PhysicalExpr;
-use futures::{StreamExt, TryFutureExt, TryStreamExt};
-=======
 use datafusion_common::{exec_err, not_impl_err, DataFusionError, FileType};
 use datafusion_execution::TaskContext;
 use datafusion_physical_expr::{PhysicalExpr, PhysicalSortRequirement};
-use futures::{StreamExt, TryStreamExt};
->>>>>>> d091b55b
+use futures::{StreamExt, TryFutureExt, TryStreamExt};
 use hashbrown::HashMap;
 use object_store::path::Path;
 use object_store::{ObjectMeta, ObjectStore};
@@ -1259,22 +1253,6 @@
         let stats =
             fetch_statistics(store.as_ref(), schema.clone(), &meta[0], None).await?;
 
-<<<<<<< HEAD
-        assert_eq!(stats.num_rows, Some(3));
-        let c1_stats = &stats.column_statistics.as_ref().expect("missing c1 stats")[0];
-        let c2_stats = &stats.column_statistics.as_ref().expect("missing c2 stats")[1];
-        assert_eq!(c1_stats.null_count, Some(3));
-        assert_eq!(c2_stats.null_count, Some(1));
-
-        let stats = fetch_statistics(store.as_ref(), schema, &meta[1], None).await?;
-        assert_eq!(stats.num_rows, Some(3));
-        let c1_stats = &stats.column_statistics.as_ref().expect("missing c1 stats")[0];
-        let c2_stats = &stats.column_statistics.as_ref().expect("missing c2 stats")[1];
-        assert_eq!(c1_stats.null_count, Some(1));
-        assert_eq!(c2_stats.null_count, Some(3));
-        assert_eq!(c2_stats.max_value, Some(ScalarValue::Int64(Some(2))));
-        assert_eq!(c2_stats.min_value, Some(ScalarValue::Int64(Some(1))));
-=======
         assert_eq!(stats.num_rows, Precision::Exact(3));
         let c1_stats = &stats.column_statistics[0];
         let c2_stats = &stats.column_statistics[1];
@@ -1295,7 +1273,6 @@
             c2_stats.min_value,
             Precision::Exact(ScalarValue::Int64(Some(1)))
         );
->>>>>>> d091b55b
 
         Ok(())
     }
