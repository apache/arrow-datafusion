// Licensed to the Apache Software Foundation (ASF) under one
// or more contributor license agreements.  See the NOTICE file
// distributed with this work for additional information
// regarding copyright ownership.  The ASF licenses this file
// to you under the Apache License, Version 2.0 (the
// "License"); you may not use this file except in compliance
// with the License.  You may obtain a copy of the License at
//
//   http://www.apache.org/licenses/LICENSE-2.0
//
// Unless required by applicable law or agreed to in writing,
// software distributed under the License is distributed on an
// "AS IS" BASIS, WITHOUT WARRANTIES OR CONDITIONS OF ANY
// KIND, either express or implied.  See the License for the
// specific language governing permissions and limitations
// under the License.

//! [`JsonFormat`]: Line delimited JSON [`FileFormat`] abstractions

use std::any::Any;
use std::fmt;
use std::fmt::Debug;
use std::io::BufReader;
use std::sync::Arc;

use super::write::orchestration::stateless_multipart_put;
use super::{FileFormat, FileScanConfig};
use crate::datasource::file_format::file_compression_type::FileCompressionType;
use crate::datasource::file_format::write::BatchSerializer;
use crate::datasource::file_format::DEFAULT_SCHEMA_INFER_MAX_RECORD;
use crate::datasource::physical_plan::FileGroupDisplay;
use crate::datasource::physical_plan::{FileSinkConfig, NdJsonExec};
use crate::error::Result;
use crate::execution::context::SessionState;
use crate::physical_plan::insert::{DataSink, FileSinkExec};
use crate::physical_plan::{
    DisplayAs, DisplayFormatType, SendableRecordBatchStream, Statistics,
};

use arrow::datatypes::Schema;
use arrow::datatypes::SchemaRef;
use arrow::json;
use arrow::json::reader::{infer_json_schema_from_iterator, ValueIter};
use arrow_array::RecordBatch;
use datafusion_common::{not_impl_err, DataFusionError, FileType};
use datafusion_execution::TaskContext;
use datafusion_physical_expr::{PhysicalExpr, PhysicalSortRequirement};
use datafusion_physical_plan::metrics::MetricsSet;
use datafusion_physical_plan::ExecutionPlan;

use async_trait::async_trait;
use bytes::{Buf, Bytes};
use object_store::{GetResultPayload, ObjectMeta, ObjectStore};

/// New line delimited JSON `FileFormat` implementation.
#[derive(Debug)]
pub struct JsonFormat {
    schema_infer_max_rec: Option<usize>,
    file_compression_type: FileCompressionType,
}

impl Default for JsonFormat {
    fn default() -> Self {
        Self {
            schema_infer_max_rec: Some(DEFAULT_SCHEMA_INFER_MAX_RECORD),
            file_compression_type: FileCompressionType::UNCOMPRESSED,
        }
    }
}

impl JsonFormat {
    /// Set a limit in terms of records to scan to infer the schema
    /// - defaults to `DEFAULT_SCHEMA_INFER_MAX_RECORD`
    pub fn with_schema_infer_max_rec(mut self, max_rec: Option<usize>) -> Self {
        self.schema_infer_max_rec = max_rec;
        self
    }

    /// Set a `FileCompressionType` of JSON
    /// - defaults to `FileCompressionType::UNCOMPRESSED`
    pub fn with_file_compression_type(
        mut self,
        file_compression_type: FileCompressionType,
    ) -> Self {
        self.file_compression_type = file_compression_type;
        self
    }
}

#[async_trait]
impl FileFormat for JsonFormat {
    fn as_any(&self) -> &dyn Any {
        self
    }

    async fn infer_schema(
        &self,
        _state: &SessionState,
        store: &Arc<dyn ObjectStore>,
        objects: &[ObjectMeta],
    ) -> Result<SchemaRef> {
        let mut schemas = Vec::new();
        let mut records_to_read = self.schema_infer_max_rec.unwrap_or(usize::MAX);
        let file_compression_type = self.file_compression_type.to_owned();
        for object in objects {
            let mut take_while = || {
                let should_take = records_to_read > 0;
                if should_take {
                    records_to_read -= 1;
                }
                should_take
            };

            let r = store.as_ref().get(&object.location).await?;
            let schema = match r.payload {
                GetResultPayload::File(file, _) => {
                    let decoder = file_compression_type.convert_read(file)?;
                    let mut reader = BufReader::new(decoder);
                    let iter = ValueIter::new(&mut reader, None);
                    infer_json_schema_from_iterator(iter.take_while(|_| take_while()))?
                }
                GetResultPayload::Stream(_) => {
                    let data = r.bytes().await?;
                    let decoder = file_compression_type.convert_read(data.reader())?;
                    let mut reader = BufReader::new(decoder);
                    let iter = ValueIter::new(&mut reader, None);
                    infer_json_schema_from_iterator(iter.take_while(|_| take_while()))?
                }
            };

            schemas.push(schema);
            if records_to_read == 0 {
                break;
            }
        }

        let schema = Schema::try_merge(schemas)?;
        Ok(Arc::new(schema))
    }

    async fn infer_stats(
        &self,
        _state: &SessionState,
        _store: &Arc<dyn ObjectStore>,
        table_schema: SchemaRef,
        _object: &ObjectMeta,
    ) -> Result<Statistics> {
        Ok(Statistics::new_unknown(&table_schema))
    }

    async fn create_physical_plan(
        &self,
        _state: &SessionState,
        conf: FileScanConfig,
        _filters: Option<&Arc<dyn PhysicalExpr>>,
    ) -> Result<Arc<dyn ExecutionPlan>> {
        let exec = NdJsonExec::new(conf, self.file_compression_type.to_owned());
        Ok(Arc::new(exec))
    }

    async fn create_writer_physical_plan(
        &self,
        input: Arc<dyn ExecutionPlan>,
        _state: &SessionState,
        conf: FileSinkConfig,
        order_requirements: Option<Vec<PhysicalSortRequirement>>,
    ) -> Result<Arc<dyn ExecutionPlan>> {
        if conf.overwrite {
            return not_impl_err!("Overwrites are not implemented yet for Json");
        }

        if self.file_compression_type != FileCompressionType::UNCOMPRESSED {
            return not_impl_err!("Inserting compressed JSON is not implemented yet.");
        }
        let sink_schema = conf.output_schema().clone();
        let sink = Arc::new(JsonSink::new(conf));

        Ok(Arc::new(FileSinkExec::new(
            input,
            sink,
            sink_schema,
            order_requirements,
        )) as _)
    }

    fn file_type(&self) -> FileType {
        FileType::JSON
    }
}

impl Default for JsonSerializer {
    fn default() -> Self {
        Self::new()
    }
}

/// Define a struct for serializing Json records to a stream
pub struct JsonSerializer {}

impl JsonSerializer {
    /// Constructor for the JsonSerializer object
    pub fn new() -> Self {
        Self {}
    }
}

#[async_trait]
impl BatchSerializer for JsonSerializer {
    async fn serialize(&self, batch: RecordBatch, _initial: bool) -> Result<Bytes> {
        let mut buffer = Vec::with_capacity(4096);
        let mut writer = json::LineDelimitedWriter::new(&mut buffer);
        writer.write(&batch)?;
        Ok(Bytes::from(buffer))
    }
}

/// Implements [`DataSink`] for writing to a Json file.
pub struct JsonSink {
    /// Config options for writing data
    config: FileSinkConfig,
}

impl Debug for JsonSink {
    fn fmt(&self, f: &mut fmt::Formatter<'_>) -> fmt::Result {
        f.debug_struct("JsonSink").finish()
    }
}

impl DisplayAs for JsonSink {
    fn fmt_as(&self, t: DisplayFormatType, f: &mut fmt::Formatter<'_>) -> fmt::Result {
        match t {
            DisplayFormatType::Default | DisplayFormatType::Verbose => {
                write!(f, "JsonSink(file_groups=",)?;
                FileGroupDisplay(&self.config.file_groups).fmt_as(t, f)?;
                write!(f, ")")
            }
        }
    }
}

impl JsonSink {
    /// Create from config.
    pub fn new(config: FileSinkConfig) -> Self {
        Self { config }
    }

    /// Retrieve the inner [`FileSinkConfig`].
    pub fn config(&self) -> &FileSinkConfig {
        &self.config
    }

    async fn multipartput_all(
        &self,
        data: SendableRecordBatchStream,
        context: &Arc<TaskContext>,
    ) -> Result<u64> {
        let writer_options = self.config.file_type_writer_options.try_into_json()?;
        let compression = &writer_options.compression;

        let get_serializer = move || Arc::new(JsonSerializer::new()) as _;

        stateless_multipart_put(
            data,
            context,
            "json".into(),
            Box::new(get_serializer),
            &self.config,
            (*compression).into(),
        )
        .await
    }
}

#[async_trait]
impl DataSink for JsonSink {
    fn as_any(&self) -> &dyn Any {
        self
    }

    fn metrics(&self) -> Option<MetricsSet> {
        None
    }

    async fn write_all(
        &self,
        data: SendableRecordBatchStream,
        context: &Arc<TaskContext>,
    ) -> Result<u64> {
        let total_count = self.multipartput_all(data, context).await?;
        Ok(total_count)
    }
}

#[cfg(test)]
mod tests {
    use super::super::test_util::scan_format;
<<<<<<< HEAD
    use arrow::util::pretty;
    use datafusion_common::cast::as_int64_array;
    use datafusion_common::stats::Precision;
    use datafusion_common::{assert_batches_eq, internal_err};
    use futures::StreamExt;
    use object_store::local::LocalFileSystem;
    use regex::Regex;
    use rstest::rstest;

=======
>>>>>>> 545275bf
    use super::*;
    use crate::execution::options::NdJsonReadOptions;
    use crate::physical_plan::collect;
    use crate::prelude::{SessionConfig, SessionContext};
    use crate::test::object_store::local_unpartitioned_file;

    use datafusion_common::cast::as_int64_array;
    use datafusion_common::stats::Precision;

    use futures::StreamExt;
    use object_store::local::LocalFileSystem;

    #[tokio::test]
    async fn read_small_batches() -> Result<()> {
        let config = SessionConfig::new().with_batch_size(2);
        let session_ctx = SessionContext::new_with_config(config);
        let state = session_ctx.state();
        let task_ctx = state.task_ctx();
        let projection = None;
        let exec = get_exec(&state, projection, None).await?;
        let stream = exec.execute(0, task_ctx)?;

        let tt_batches: i32 = stream
            .map(|batch| {
                let batch = batch.unwrap();
                assert_eq!(4, batch.num_columns());
                assert_eq!(2, batch.num_rows());
            })
            .fold(0, |acc, _| async move { acc + 1i32 })
            .await;

        assert_eq!(tt_batches, 6 /* 12/2 */);

        // test metadata
        assert_eq!(exec.statistics()?.num_rows, Precision::Absent);
        assert_eq!(exec.statistics()?.total_byte_size, Precision::Absent);

        Ok(())
    }

    #[tokio::test]
    async fn read_limit() -> Result<()> {
        let session_ctx = SessionContext::new();
        let state = session_ctx.state();
        let task_ctx = state.task_ctx();
        let projection = None;
        let exec = get_exec(&state, projection, Some(1)).await?;
        let batches = collect(exec, task_ctx).await?;
        assert_eq!(1, batches.len());
        assert_eq!(4, batches[0].num_columns());
        assert_eq!(1, batches[0].num_rows());

        Ok(())
    }

    #[tokio::test]
    async fn infer_schema() -> Result<()> {
        let projection = None;
        let session_ctx = SessionContext::new();
        let state = session_ctx.state();
        let exec = get_exec(&state, projection, None).await?;

        let x: Vec<String> = exec
            .schema()
            .fields()
            .iter()
            .map(|f| format!("{}: {:?}", f.name(), f.data_type()))
            .collect();
        assert_eq!(vec!["a: Int64", "b: Float64", "c: Boolean", "d: Utf8",], x);

        Ok(())
    }

    #[tokio::test]
    async fn read_int_column() -> Result<()> {
        let session_ctx = SessionContext::new();
        let state = session_ctx.state();
        let task_ctx = state.task_ctx();
        let projection = Some(vec![0]);
        let exec = get_exec(&state, projection, None).await?;

        let batches = collect(exec, task_ctx).await.expect("Collect batches");

        assert_eq!(1, batches.len());
        assert_eq!(1, batches[0].num_columns());
        assert_eq!(12, batches[0].num_rows());

        let array = as_int64_array(batches[0].column(0))?;
        let mut values: Vec<i64> = vec![];
        for i in 0..batches[0].num_rows() {
            values.push(array.value(i));
        }

        assert_eq!(
            vec![1, -10, 2, 1, 7, 1, 1, 5, 1, 1, 1, 100000000000000],
            values
        );

        Ok(())
    }

    async fn get_exec(
        state: &SessionState,
        projection: Option<Vec<usize>>,
        limit: Option<usize>,
    ) -> Result<Arc<dyn ExecutionPlan>> {
        let filename = "tests/data/2.json";
        let format = JsonFormat::default();
        scan_format(state, &format, ".", filename, projection, limit).await
    }

    #[tokio::test]
    async fn infer_schema_with_limit() {
        let session = SessionContext::new();
        let ctx = session.state();
        let store = Arc::new(LocalFileSystem::new()) as _;
        let filename = "tests/data/schema_infer_limit.json";
        let format = JsonFormat::default().with_schema_infer_max_rec(Some(3));

        let file_schema = format
            .infer_schema(&ctx, &store, &[local_unpartitioned_file(filename)])
            .await
            .expect("Schema inference");

        let fields = file_schema
            .fields()
            .iter()
            .map(|f| format!("{}: {:?}", f.name(), f.data_type()))
            .collect::<Vec<_>>();
        assert_eq!(vec!["a: Int64", "b: Float64", "c: Boolean"], fields);
    }

    async fn count_num_partitions(ctx: &SessionContext, query: &str) -> Result<usize> {
        let result = ctx
            .sql(&format!("EXPLAIN {query}"))
            .await?
            .collect()
            .await?;

        let plan = format!("{}", &pretty::pretty_format_batches(&result)?);

        let re = Regex::new(r"file_groups=\{(\d+) group").unwrap();

        if let Some(captures) = re.captures(&plan) {
            if let Some(match_) = captures.get(1) {
                let count = match_.as_str().parse::<usize>().unwrap();
                return Ok(count);
            }
        }

        internal_err!("Query contains no Exec: file_groups")
    }

    #[rstest(n_partitions, case(1), case(2), case(3), case(4))]
    #[tokio::test]
    async fn it_can_read_ndjson_in_parallel(n_partitions: usize) -> Result<()> {
        let config = SessionConfig::new()
            .with_repartition_file_scans(true)
            .with_repartition_file_min_size(0)
            .with_target_partitions(n_partitions);

        let ctx = SessionContext::new_with_config(config);

        let table_path = "tests/data/1.json";
        let options = NdJsonReadOptions::default();

        ctx.register_json("json_parallel", table_path, options)
            .await?;

        let query = "SELECT SUM(a) FROM json_parallel;";

        let result = ctx.sql(query).await?.collect().await?;
        let actual_partitions = count_num_partitions(&ctx, query).await?;

        #[rustfmt::skip]
        let expected = [
            "+----------------------+",
            "| SUM(json_parallel.a) |",
            "+----------------------+",
            "| -7                   |",
            "+----------------------+"
        ];

        assert_batches_eq!(expected, &result);
        assert_eq!(n_partitions, actual_partitions);

        Ok(())
    }

    #[rstest(n_partitions, case(1), case(2), case(3), case(4))]
    #[tokio::test]
    async fn it_can_read_empty_ndjson_in_parallel(n_partitions: usize) -> Result<()> {
        let config = SessionConfig::new()
            .with_repartition_file_scans(true)
            .with_repartition_file_min_size(0)
            .with_target_partitions(n_partitions);

        let ctx = SessionContext::new_with_config(config);

        let table_path = "tests/data/empty.json";
        let options = NdJsonReadOptions::default();

        ctx.register_json("json_parallel_empty", table_path, options)
            .await?;

        let query = "SELECT * FROM json_parallel_empty WHERE random() > 0.5;";

        let result = ctx.sql(query).await?.collect().await?;
        let actual_partitions = count_num_partitions(&ctx, query).await?;

        #[rustfmt::skip]
        let expected = [
            "++",
            "++",
        ];

        assert_batches_eq!(expected, &result);
        assert_eq!(1, actual_partitions);

        Ok(())
    }
}<|MERGE_RESOLUTION|>--- conflicted
+++ resolved
@@ -294,7 +294,6 @@
 #[cfg(test)]
 mod tests {
     use super::super::test_util::scan_format;
-<<<<<<< HEAD
     use arrow::util::pretty;
     use datafusion_common::cast::as_int64_array;
     use datafusion_common::stats::Precision;
@@ -304,8 +303,6 @@
     use regex::Regex;
     use rstest::rstest;
 
-=======
->>>>>>> 545275bf
     use super::*;
     use crate::execution::options::NdJsonReadOptions;
     use crate::physical_plan::collect;
