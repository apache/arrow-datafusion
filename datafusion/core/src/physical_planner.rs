// Licensed to the Apache Software Foundation (ASF) under one
// or more contributor license agreements.  See the NOTICE file
// distributed with this work for additional information
// regarding copyright ownership.  The ASF licenses this file
// to you under the Apache License, Version 2.0 (the
// "License"); you may not use this file except in compliance
// with the License.  You may obtain a copy of the License at
//
//   http://www.apache.org/licenses/LICENSE-2.0
//
// Unless required by applicable law or agreed to in writing,
// software distributed under the License is distributed on an
// "AS IS" BASIS, WITHOUT WARRANTIES OR CONDITIONS OF ANY
// KIND, either express or implied.  See the License for the
// specific language governing permissions and limitations
// under the License.

//! Planner for [`LogicalPlan`] to [`ExecutionPlan`]

use std::borrow::Cow;
use std::collections::HashMap;
use std::fmt::Write;
use std::sync::{Arc, Mutex};

use crate::datasource::file_format::arrow::ArrowFormat;
use crate::datasource::file_format::avro::AvroFormat;
use crate::datasource::file_format::csv::CsvFormat;
use crate::datasource::file_format::json::JsonFormat;
#[cfg(feature = "parquet")]
use crate::datasource::file_format::parquet::ParquetFormat;
use crate::datasource::file_format::FileFormat;
use crate::datasource::listing::ListingTableUrl;
use crate::datasource::physical_plan::FileSinkConfig;
use crate::datasource::source_as_provider;
use crate::error::{DataFusionError, Result};
use crate::execution::context::{ExecutionProps, SessionState};
use crate::logical_expr::utils::generate_sort_key;
use crate::logical_expr::{
    Aggregate, EmptyRelation, Join, Projection, Sort, TableScan, Unnest, Window,
};
use crate::logical_expr::{
    Expr, LogicalPlan, Partitioning as LogicalPartitioning, PlanType, Repartition,
    UserDefinedLogicalNode,
};
use crate::logical_expr::{Limit, Values};
use crate::physical_expr::{create_physical_expr, create_physical_exprs};
use crate::physical_optimizer::optimizer::PhysicalOptimizerRule;
use crate::physical_plan::aggregates::{AggregateExec, AggregateMode, PhysicalGroupBy};
use crate::physical_plan::analyze::AnalyzeExec;
use crate::physical_plan::empty::EmptyExec;
use crate::physical_plan::explain::ExplainExec;
use crate::physical_plan::expressions::{Column, PhysicalSortExpr};
use crate::physical_plan::filter::FilterExec;
use crate::physical_plan::joins::utils as join_utils;
use crate::physical_plan::joins::{
    CrossJoinExec, HashJoinExec, NestedLoopJoinExec, PartitionMode, SortMergeJoinExec,
};
use crate::physical_plan::limit::{GlobalLimitExec, LocalLimitExec};
use crate::physical_plan::memory::MemoryExec;
use crate::physical_plan::projection::ProjectionExec;
use crate::physical_plan::recursive_query::RecursiveQueryExec;
use crate::physical_plan::repartition::RepartitionExec;
use crate::physical_plan::sorts::sort::SortExec;
use crate::physical_plan::union::UnionExec;
use crate::physical_plan::unnest::UnnestExec;
use crate::physical_plan::values::ValuesExec;
use crate::physical_plan::windows::{BoundedWindowAggExec, WindowAggExec};
use crate::physical_plan::{
    aggregates, displayable, udaf, windows, AggregateExpr, ExecutionPlan,
    ExecutionPlanProperties, InputOrderMode, Partitioning, PhysicalExpr, WindowExpr,
};

use arrow::compute::SortOptions;
use arrow::datatypes::{Schema, SchemaRef};
use arrow_array::builder::StringBuilder;
use arrow_array::RecordBatch;
use datafusion_common::display::ToStringifiedPlan;
use datafusion_common::{
    exec_err, internal_datafusion_err, internal_err, not_impl_err, plan_err, DFSchema,
    FileType, ScalarValue,
};
use datafusion_expr::dml::CopyTo;
use datafusion_expr::expr::{
    self, AggregateFunction, AggregateFunctionDefinition, Alias, Between, BinaryExpr,
    Cast, GetFieldAccess, GetIndexedField, GroupingSet, InList, Like, TryCast,
    WindowFunction,
};
use datafusion_expr::expr_rewriter::unnormalize_cols;
use datafusion_expr::logical_plan::builder::wrap_projection_for_join_if_necessary;
use datafusion_expr::{
    DescribeTable, DmlStatement, Extension, Filter, RecursiveQuery,
    ScalarFunctionDefinition, StringifiedPlan, WindowFrame, WindowFrameBound, WriteOp,
};
use datafusion_physical_expr::expressions::Literal;
use datafusion_physical_plan::placeholder_row::PlaceholderRowExec;
use datafusion_sql::utils::window_expr_common_partition_keys;

use async_trait::async_trait;
use datafusion_common::config::FormatOptions;
use datafusion_physical_expr::LexOrdering;
use futures::{StreamExt, TryStreamExt};
use itertools::{multiunzip, Itertools};
use log::{debug, trace};
use sqlparser::ast::NullTreatment;

fn create_function_physical_name(
    fun: &str,
    distinct: bool,
    args: &[Expr],
) -> Result<String> {
    let names: Vec<String> = args
        .iter()
        .map(|e| create_physical_name(e, false))
        .collect::<Result<_>>()?;

    let distinct_str = match distinct {
        true => "DISTINCT ",
        false => "",
    };
    Ok(format!("{}({}{})", fun, distinct_str, names.join(",")))
}

fn physical_name(e: &Expr) -> Result<String> {
    create_physical_name(e, true)
}

fn create_physical_name(e: &Expr, is_first_expr: bool) -> Result<String> {
    match e {
        Expr::Unnest(_) => {
            internal_err!(
                "Expr::Unnest should have been converted to LogicalPlan::Unnest"
            )
        }
        Expr::Column(c) => {
            if is_first_expr {
                Ok(c.name.clone())
            } else {
                Ok(c.flat_name())
            }
        }
        Expr::Alias(Alias { name, .. }) => Ok(name.clone()),
        Expr::ScalarVariable(_, variable_names) => Ok(variable_names.join(".")),
        Expr::Literal(value) => Ok(format!("{value:?}")),
        Expr::BinaryExpr(BinaryExpr { left, op, right }) => {
            let left = create_physical_name(left, false)?;
            let right = create_physical_name(right, false)?;
            Ok(format!("{left} {op} {right}"))
        }
        Expr::Case(case) => {
            let mut name = "CASE ".to_string();
            if let Some(e) = &case.expr {
                let _ = write!(name, "{e} ");
            }
            for (w, t) in &case.when_then_expr {
                let _ = write!(name, "WHEN {w} THEN {t} ");
            }
            if let Some(e) = &case.else_expr {
                let _ = write!(name, "ELSE {e} ");
            }
            name += "END";
            Ok(name)
        }
        Expr::Cast(Cast { expr, .. }) => {
            // CAST does not change the expression name
            create_physical_name(expr, false)
        }
        Expr::TryCast(TryCast { expr, .. }) => {
            // CAST does not change the expression name
            create_physical_name(expr, false)
        }
        Expr::Not(expr) => {
            let expr = create_physical_name(expr, false)?;
            Ok(format!("NOT {expr}"))
        }
        Expr::Negative(expr) => {
            let expr = create_physical_name(expr, false)?;
            Ok(format!("(- {expr})"))
        }
        Expr::IsNull(expr) => {
            let expr = create_physical_name(expr, false)?;
            Ok(format!("{expr} IS NULL"))
        }
        Expr::IsNotNull(expr) => {
            let expr = create_physical_name(expr, false)?;
            Ok(format!("{expr} IS NOT NULL"))
        }
        Expr::IsTrue(expr) => {
            let expr = create_physical_name(expr, false)?;
            Ok(format!("{expr} IS TRUE"))
        }
        Expr::IsFalse(expr) => {
            let expr = create_physical_name(expr, false)?;
            Ok(format!("{expr} IS FALSE"))
        }
        Expr::IsUnknown(expr) => {
            let expr = create_physical_name(expr, false)?;
            Ok(format!("{expr} IS UNKNOWN"))
        }
        Expr::IsNotTrue(expr) => {
            let expr = create_physical_name(expr, false)?;
            Ok(format!("{expr} IS NOT TRUE"))
        }
        Expr::IsNotFalse(expr) => {
            let expr = create_physical_name(expr, false)?;
            Ok(format!("{expr} IS NOT FALSE"))
        }
        Expr::IsNotUnknown(expr) => {
            let expr = create_physical_name(expr, false)?;
            Ok(format!("{expr} IS NOT UNKNOWN"))
        }
        Expr::GetIndexedField(GetIndexedField { expr: _, field }) => {
            match field {
                GetFieldAccess::NamedStructField { name: _ } => {
                    unreachable!(
                        "NamedStructField should have been rewritten in OperatorToFunction"
                    )
                }
                GetFieldAccess::ListIndex { key: _ } => {
                    unreachable!(
                        "ListIndex should have been rewritten in OperatorToFunction"
                    )
                }
                GetFieldAccess::ListRange {
                    start: _,
                    stop: _,
                    stride: _,
                } => {
                    unreachable!(
                        "ListRange should have been rewritten in OperatorToFunction"
                    )
                }
            };
        }
        Expr::ScalarFunction(fun) => {
            // function should be resolved during `AnalyzerRule`s
            if let ScalarFunctionDefinition::Name(_) = fun.func_def {
                return internal_err!("Function `Expr` with name should be resolved.");
            }

            create_function_physical_name(fun.name(), false, &fun.args)
        }
        Expr::WindowFunction(WindowFunction { fun, args, .. }) => {
            create_function_physical_name(&fun.to_string(), false, args)
        }
        Expr::AggregateFunction(AggregateFunction {
            func_def,
            distinct,
            args,
            filter,
            order_by: _,
            null_treatment: _,
        }) => match func_def {
            AggregateFunctionDefinition::BuiltIn(..) => {
                create_function_physical_name(func_def.name(), *distinct, args)
            }
            AggregateFunctionDefinition::UDF(fun) => {
                // TODO: Add support for filter by in AggregateUDF
                if filter.is_some() {
                    return exec_err!(
                        "aggregate expression with filter is not supported"
                    );
                }

                let names = args
                    .iter()
                    .map(|e| create_physical_name(e, false))
                    .collect::<Result<Vec<_>>>()?;
                Ok(format!("{}({})", fun.name(), names.join(",")))
            }
            AggregateFunctionDefinition::Name(_) => {
                internal_err!("Aggregate function `Expr` with name should be resolved.")
            }
        },
        Expr::GroupingSet(grouping_set) => match grouping_set {
            GroupingSet::Rollup(exprs) => Ok(format!(
                "ROLLUP ({})",
                exprs
                    .iter()
                    .map(|e| create_physical_name(e, false))
                    .collect::<Result<Vec<_>>>()?
                    .join(", ")
            )),
            GroupingSet::Cube(exprs) => Ok(format!(
                "CUBE ({})",
                exprs
                    .iter()
                    .map(|e| create_physical_name(e, false))
                    .collect::<Result<Vec<_>>>()?
                    .join(", ")
            )),
            GroupingSet::GroupingSets(lists_of_exprs) => {
                let mut strings = vec![];
                for exprs in lists_of_exprs {
                    let exprs_str = exprs
                        .iter()
                        .map(|e| create_physical_name(e, false))
                        .collect::<Result<Vec<_>>>()?
                        .join(", ");
                    strings.push(format!("({exprs_str})"));
                }
                Ok(format!("GROUPING SETS ({})", strings.join(", ")))
            }
        },

        Expr::InList(InList {
            expr,
            list,
            negated,
        }) => {
            let expr = create_physical_name(expr, false)?;
            let list = list.iter().map(|expr| create_physical_name(expr, false));
            if *negated {
                Ok(format!("{expr} NOT IN ({list:?})"))
            } else {
                Ok(format!("{expr} IN ({list:?})"))
            }
        }
        Expr::Exists { .. } => {
            not_impl_err!("EXISTS is not yet supported in the physical plan")
        }
        Expr::InSubquery(_) => {
            not_impl_err!("IN subquery is not yet supported in the physical plan")
        }
        Expr::ScalarSubquery(_) => {
            not_impl_err!("Scalar subqueries are not yet supported in the physical plan")
        }
        Expr::Between(Between {
            expr,
            negated,
            low,
            high,
        }) => {
            let expr = create_physical_name(expr, false)?;
            let low = create_physical_name(low, false)?;
            let high = create_physical_name(high, false)?;
            if *negated {
                Ok(format!("{expr} NOT BETWEEN {low} AND {high}"))
            } else {
                Ok(format!("{expr} BETWEEN {low} AND {high}"))
            }
        }
        Expr::Like(Like {
            negated,
            expr,
            pattern,
            escape_char,
            case_insensitive,
        }) => {
            let expr = create_physical_name(expr, false)?;
            let pattern = create_physical_name(pattern, false)?;
            let op_name = if *case_insensitive { "ILIKE" } else { "LIKE" };
            let escape = if let Some(char) = escape_char {
                format!("CHAR '{char}'")
            } else {
                "".to_string()
            };
            if *negated {
                Ok(format!("{expr} NOT {op_name} {pattern}{escape}"))
            } else {
                Ok(format!("{expr} {op_name} {pattern}{escape}"))
            }
        }
        Expr::SimilarTo(Like {
            negated,
            expr,
            pattern,
            escape_char,
            case_insensitive: _,
        }) => {
            let expr = create_physical_name(expr, false)?;
            let pattern = create_physical_name(pattern, false)?;
            let escape = if let Some(char) = escape_char {
                format!("CHAR '{char}'")
            } else {
                "".to_string()
            };
            if *negated {
                Ok(format!("{expr} NOT SIMILAR TO {pattern}{escape}"))
            } else {
                Ok(format!("{expr} SIMILAR TO {pattern}{escape}"))
            }
        }
        Expr::Sort { .. } => {
            internal_err!("Create physical name does not support sort expression")
        }
        Expr::Wildcard { .. } => {
            internal_err!("Create physical name does not support wildcard")
        }
        Expr::Placeholder(_) => {
            internal_err!("Create physical name does not support placeholder")
        }
        Expr::OuterReferenceColumn(_, _) => {
            internal_err!("Create physical name does not support OuterReferenceColumn")
        }
    }
}

/// Physical query planner that converts a `LogicalPlan` to an
/// `ExecutionPlan` suitable for execution.
#[async_trait]
pub trait PhysicalPlanner: Send + Sync {
    /// Create a physical plan from a logical plan
    async fn create_physical_plan(
        &self,
        logical_plan: &LogicalPlan,
        session_state: &SessionState,
    ) -> Result<Arc<dyn ExecutionPlan>>;

    /// Create a physical expression from a logical expression
    /// suitable for evaluation
    ///
    /// `expr`: the expression to convert
    ///
    /// `input_dfschema`: the logical plan schema for evaluating `expr`
    fn create_physical_expr(
        &self,
        expr: &Expr,
        input_dfschema: &DFSchema,
        session_state: &SessionState,
    ) -> Result<Arc<dyn PhysicalExpr>>;
}

/// This trait exposes the ability to plan an [`ExecutionPlan`] out of a [`LogicalPlan`].
#[async_trait]
pub trait ExtensionPlanner {
    /// Create a physical plan for a [`UserDefinedLogicalNode`].
    ///
    /// `input_dfschema`: the logical plan schema for the inputs to this node
    ///
    /// Returns an error when the planner knows how to plan the concrete
    /// implementation of `node` but errors while doing so.
    ///
    /// Returns `None` when the planner does not know how to plan the
    /// `node` and wants to delegate the planning to another
    /// [`ExtensionPlanner`].
    async fn plan_extension(
        &self,
        planner: &dyn PhysicalPlanner,
        node: &dyn UserDefinedLogicalNode,
        logical_inputs: &[&LogicalPlan],
        physical_inputs: &[Arc<dyn ExecutionPlan>],
        session_state: &SessionState,
    ) -> Result<Option<Arc<dyn ExecutionPlan>>>;
}

/// Default single node physical query planner that converts a
/// `LogicalPlan` to an `ExecutionPlan` suitable for execution.
///
/// This planner will first flatten the `LogicalPlan` tree via a
/// depth first approach, which allows it to identify the leaves
/// of the tree.
///
/// Tasks are spawned from these leaves and traverse back up the
/// tree towards the root, converting each `LogicalPlan` node it
/// reaches into their equivalent `ExecutionPlan` node. When these
/// tasks reach a common node, they will terminate until the last
/// task reaches the node which will then continue building up the
/// tree.
///
/// Up to [`planning_concurrency`] tasks are buffered at once to
/// execute concurrently.
///
/// [`planning_concurrency`]: crate::config::ExecutionOptions::planning_concurrency
#[derive(Default)]
pub struct DefaultPhysicalPlanner {
    extension_planners: Vec<Arc<dyn ExtensionPlanner + Send + Sync>>,
}

#[async_trait]
impl PhysicalPlanner for DefaultPhysicalPlanner {
    /// Create a physical plan from a logical plan
    async fn create_physical_plan(
        &self,
        logical_plan: &LogicalPlan,
        session_state: &SessionState,
    ) -> Result<Arc<dyn ExecutionPlan>> {
        match self.handle_explain(logical_plan, session_state).await? {
            Some(plan) => Ok(plan),
            None => {
                let plan = self
                    .create_initial_plan(logical_plan, session_state)
                    .await?;
                self.optimize_internal(plan, session_state, |_, _| {})
            }
        }
    }

    /// Create a physical expression from a logical expression
    /// suitable for evaluation
    ///
    /// `e`: the expression to convert
    ///
    /// `input_dfschema`: the logical plan schema for evaluating `e`
    fn create_physical_expr(
        &self,
        expr: &Expr,
        input_dfschema: &DFSchema,
        session_state: &SessionState,
    ) -> Result<Arc<dyn PhysicalExpr>> {
        create_physical_expr(expr, input_dfschema, session_state.execution_props())
    }
}

#[derive(Debug)]
struct ExecutionPlanChild {
    /// Index needed to order children of parent to ensure consistency with original
    /// `LogicalPlan`
    index: usize,
    plan: Arc<dyn ExecutionPlan>,
}

#[derive(Debug)]
enum NodeState {
    ZeroOrOneChild,
    /// Nodes with multiple children will have multiple tasks accessing it,
    /// and each task will append their contribution until the last task takes
    /// all the children to build the parent node.
    ///
    /// Wrapped in an Option to make it easier to take the Vec at the end.
    TwoOrMoreChildren(Mutex<Option<Vec<ExecutionPlanChild>>>),
}

/// To avoid needing to pass single child wrapped in a Vec for nodes
/// with only one child.
enum ChildrenContainer {
    None,
    One(Arc<dyn ExecutionPlan>),
    Multiple(Vec<Arc<dyn ExecutionPlan>>),
}

impl ChildrenContainer {
    fn one(self) -> Result<Arc<dyn ExecutionPlan>> {
        match self {
            Self::One(p) => Ok(p),
            _ => internal_err!("More than one child in ChildrenContainer"),
        }
    }

    fn two(self) -> Result<[Arc<dyn ExecutionPlan>; 2]> {
        match self {
            Self::Multiple(v) if v.len() == 2 => Ok(v.try_into().unwrap()),
            _ => internal_err!("ChildrenContainer doesn't contain exactly 2 children"),
        }
    }

    fn vec(self) -> Vec<Arc<dyn ExecutionPlan>> {
        match self {
            Self::None => vec![],
            Self::One(p) => vec![p],
            Self::Multiple(v) => v,
        }
    }
}

#[derive(Debug)]
struct LogicalNode<'a> {
    node: &'a LogicalPlan,
    // None if root
    parent_index: Option<usize>,
    state: NodeState,
}

impl DefaultPhysicalPlanner {
    /// Create a physical planner that uses `extension_planners` to
    /// plan user-defined logical nodes [`LogicalPlan::Extension`].
    /// The planner uses the first [`ExtensionPlanner`] to return a non-`None`
    /// plan.
    pub fn with_extension_planners(
        extension_planners: Vec<Arc<dyn ExtensionPlanner + Send + Sync>>,
    ) -> Self {
        Self { extension_planners }
    }

    /// Create a physical plan from a logical plan
    async fn create_initial_plan(
        &self,
        logical_plan: &LogicalPlan,
        session_state: &SessionState,
    ) -> Result<Arc<dyn ExecutionPlan>> {
        // DFS the tree to flatten it into a Vec.
        // This will allow us to build the Physical Plan from the leaves up
        // to avoid recursion, and also to make it easier to build a valid
        // Physical Plan from the start and not rely on some intermediate
        // representation (since parents need to know their children at
        // construction time).
        let mut flat_tree = vec![];
        let mut dfs_visit_stack = vec![(None, logical_plan)];
        // Use this to be able to find the leaves to start construction bottom
        // up concurrently.
        let mut flat_tree_leaf_indices = vec![];
        while let Some((parent_index, node)) = dfs_visit_stack.pop() {
            let current_index = flat_tree.len();
            // Because of how we extend the visit stack here, we visit the children
            // in reverse order of how they appear, so later we need to reverse
            // the order of children when building the nodes.
            dfs_visit_stack
                .extend(node.inputs().iter().map(|&n| (Some(current_index), n)));
            let state = match node.inputs().len() {
                0 => {
                    flat_tree_leaf_indices.push(current_index);
                    NodeState::ZeroOrOneChild
                }
                1 => NodeState::ZeroOrOneChild,
                _ => {
                    let ready_children = Vec::with_capacity(node.inputs().len());
                    let ready_children = Mutex::new(Some(ready_children));
                    NodeState::TwoOrMoreChildren(ready_children)
                }
            };
            let node = LogicalNode {
                node,
                parent_index,
                state,
            };
            flat_tree.push(node);
        }
        let flat_tree = Arc::new(flat_tree);

        let planning_concurrency = session_state
            .config_options()
            .execution
            .planning_concurrency;
        // Can never spawn more tasks than leaves in the tree, as these tasks must
        // all converge down to the root node, which can only be processed by a
        // single task.
        let max_concurrency = planning_concurrency.min(flat_tree_leaf_indices.len());

        // Spawning tasks which will traverse leaf up to the root.
        let tasks = flat_tree_leaf_indices
            .into_iter()
            .map(|index| self.task_helper(index, flat_tree.clone(), session_state));
        let mut outputs = futures::stream::iter(tasks)
            .buffer_unordered(max_concurrency)
            .try_collect::<Vec<_>>()
            .await?
            .into_iter()
            .flatten()
            .collect::<Vec<_>>();
        // Ideally this never happens if we have a valid LogicalPlan tree
        if outputs.len() != 1 {
            return internal_err!(
                "Failed to convert LogicalPlan to ExecutionPlan: More than one root detected"
            );
        }
        let plan = outputs.pop().unwrap();
        Ok(plan)
    }

    /// These tasks start at a leaf and traverse up the tree towards the root, building
    /// an ExecutionPlan as they go. When they reach a node with two or more children,
    /// they append their current result (a child of the parent node) to the children
    /// vector, and if this is sufficient to create the parent then continues traversing
    /// the tree to create nodes. Otherwise, the task terminates.
    async fn task_helper<'a>(
        &'a self,
        leaf_starter_index: usize,
        flat_tree: Arc<Vec<LogicalNode<'a>>>,
        session_state: &'a SessionState,
    ) -> Result<Option<Arc<dyn ExecutionPlan>>> {
        // We always start with a leaf, so can ignore status and pass empty children
        let mut node = flat_tree.get(leaf_starter_index).ok_or_else(|| {
            internal_datafusion_err!(
                "Invalid index whilst creating initial physical plan"
            )
        })?;
        let mut plan = self
            .map_logical_node_to_physical(
                node.node,
                session_state,
                ChildrenContainer::None,
            )
            .await?;
        let mut current_index = leaf_starter_index;
        // parent_index is None only for root
        while let Some(parent_index) = node.parent_index {
            node = flat_tree.get(parent_index).ok_or_else(|| {
                internal_datafusion_err!(
                    "Invalid index whilst creating initial physical plan"
                )
            })?;
            match &node.state {
                NodeState::ZeroOrOneChild => {
                    plan = self
                        .map_logical_node_to_physical(
                            node.node,
                            session_state,
                            ChildrenContainer::One(plan),
                        )
                        .await?;
                }
                // See if we have all children to build the node.
                NodeState::TwoOrMoreChildren(children) => {
                    let mut children = {
                        let mut guard = children.lock().map_err(|_| {
                            internal_datafusion_err!(
                                "Poisoned mutex protecitng children vec"
                            )
                        })?;
                        // Safe unwrap on option as only the last task reaching this
                        // node will take the contents (which happens after this line).
                        let children = guard.as_mut().ok_or_else(|| {
                            internal_datafusion_err!("Children vec is already taken")
                        })?;
                        // Add our contribution to this parent node.
                        // Vec is pre-allocated so no allocation should occur here.
                        children.push(ExecutionPlanChild {
                            index: current_index,
                            plan,
                        });
                        if children.len() < node.node.inputs().len() {
                            // This node is not ready yet, still pending more children.
                            // This task is finished forever.
                            return Ok(None);
                        }

                        // With this task's contribution we have enough children.
                        // This task is the only one building this node now, and thus
                        // no other task will need the Mutex for this node, so take
                        // all children.
                        //
                        // This take is the only place the Option becomes None.
                        guard.take().ok_or_else(|| {
                            internal_datafusion_err!("Failed to take children vec")
                        })?
                    };

                    // Indices refer to position in flat tree Vec, which means they are
                    // guaranteed to be unique, hence unstable sort used.
                    //
                    // We reverse sort because of how we visited the node in the initial
                    // DFS traversal (see above).
                    children.sort_unstable_by_key(|epc| std::cmp::Reverse(epc.index));
                    let children = children.into_iter().map(|epc| epc.plan).collect();
                    let children = ChildrenContainer::Multiple(children);
                    plan = self
                        .map_logical_node_to_physical(node.node, session_state, children)
                        .await?;
                }
            }
            current_index = parent_index;
        }
        // Only one task should ever reach this point for a valid LogicalPlan tree.
        Ok(Some(plan))
    }

    /// Given a single LogicalPlan node, map it to it's physical ExecutionPlan counterpart.
    async fn map_logical_node_to_physical(
        &self,
        node: &LogicalPlan,
        session_state: &SessionState,
        children: ChildrenContainer,
    ) -> Result<Arc<dyn ExecutionPlan>> {
        let exec_node: Arc<dyn ExecutionPlan> = match node {
            // Leaves (no children)
            LogicalPlan::TableScan(TableScan {
                source,
                projection,
                filters,
                fetch,
                ..
            }) => {
                let source = source_as_provider(source)?;
                // Remove all qualifiers from the scan as the provider
                // doesn't know (nor should care) how the relation was
                // referred to in the query
                let filters = unnormalize_cols(filters.iter().cloned());
                source
                    .scan(session_state, projection.as_ref(), &filters, *fetch)
                    .await?
            }
            LogicalPlan::Values(Values { values, schema }) => {
                let exec_schema = schema.as_ref().to_owned().into();
                let exprs = values
                    .iter()
                    .map(|row| {
                        row.iter()
                            .map(|expr| {
                                self.create_physical_expr(expr, schema, session_state)
                            })
                            .collect::<Result<Vec<Arc<dyn PhysicalExpr>>>>()
                    })
                    .collect::<Result<Vec<_>>>()?;
                let value_exec = ValuesExec::try_new(SchemaRef::new(exec_schema), exprs)?;
                Arc::new(value_exec)
            }
            LogicalPlan::EmptyRelation(EmptyRelation {
                produce_one_row: false,
                schema,
            }) => Arc::new(EmptyExec::new(SchemaRef::new(
                schema.as_ref().to_owned().into(),
            ))),
            LogicalPlan::EmptyRelation(EmptyRelation {
                produce_one_row: true,
                schema,
            }) => Arc::new(PlaceholderRowExec::new(SchemaRef::new(
                schema.as_ref().to_owned().into(),
            ))),
            LogicalPlan::DescribeTable(DescribeTable {
                schema,
                output_schema,
            }) => {
                let output_schema: Schema = output_schema.as_ref().into();
                self.plan_describe(schema.clone(), Arc::new(output_schema))?
            }

            // 1 Child
            LogicalPlan::Copy(CopyTo {
                input,
                output_url,
                format_options,
                partition_by,
                options: source_option_tuples,
            }) => {
                let input_exec = children.one()?;
                let parsed_url = ListingTableUrl::parse(output_url)?;
                let object_store_url = parsed_url.object_store();

                let schema: Schema = (**input.schema()).clone().into();

                // Note: the DataType passed here is ignored for the purposes of writing and inferred instead
                // from the schema of the RecordBatch being written. This allows COPY statements to specify only
                // the column name rather than column name + explicit data type.
                let table_partition_cols = partition_by
                    .iter()
                    .map(|s| (s.to_string(), arrow_schema::DataType::Null))
                    .collect::<Vec<_>>();

                // Set file sink related options
                let config = FileSinkConfig {
                    object_store_url,
                    table_paths: vec![parsed_url],
                    file_groups: vec![],
                    output_schema: Arc::new(schema),
                    table_partition_cols,
                    overwrite: false,
                };
                let mut table_options = session_state.default_table_options();
                let sink_format: Arc<dyn FileFormat> = match format_options {
                    FormatOptions::CSV(options) => {
                        table_options.csv = options.clone();
                        table_options.set_file_format(FileType::CSV);
                        table_options.alter_with_string_hash_map(source_option_tuples)?;
                        Arc::new(CsvFormat::default().with_options(table_options.csv))
                    }
                    FormatOptions::JSON(options) => {
                        table_options.json = options.clone();
                        table_options.set_file_format(FileType::JSON);
                        table_options.alter_with_string_hash_map(source_option_tuples)?;
                        Arc::new(JsonFormat::default().with_options(table_options.json))
                    }
                    #[cfg(feature = "parquet")]
                    FormatOptions::PARQUET(options) => {
                        table_options.parquet = options.clone();
                        table_options.set_file_format(FileType::PARQUET);
                        table_options.alter_with_string_hash_map(source_option_tuples)?;
                        Arc::new(
                            ParquetFormat::default().with_options(table_options.parquet),
                        )
                    }
                    FormatOptions::AVRO => Arc::new(AvroFormat {}),
                    FormatOptions::ARROW => Arc::new(ArrowFormat {}),
                };

                sink_format
                    .create_writer_physical_plan(input_exec, session_state, config, None)
                    .await?
            }
            LogicalPlan::Dml(DmlStatement {
                table_name,
                op: WriteOp::InsertInto,
                ..
            }) => {
                let name = table_name.table();
                let schema = session_state.schema_for_ref(table_name.clone())?;
                if let Some(provider) = schema.table(name).await? {
                    let input_exec = children.one()?;
                    provider
                        .insert_into(session_state, input_exec, false)
                        .await?
                } else {
                    return exec_err!("Table '{table_name}' does not exist");
                }
            }
            LogicalPlan::Dml(DmlStatement {
                table_name,
                op: WriteOp::InsertOverwrite,
                ..
            }) => {
                let name = table_name.table();
                let schema = session_state.schema_for_ref(table_name.clone())?;
                if let Some(provider) = schema.table(name).await? {
                    let input_exec = children.one()?;
                    provider
                        .insert_into(session_state, input_exec, true)
                        .await?
                } else {
                    return exec_err!("Table '{table_name}' does not exist");
                }
            }
            LogicalPlan::Window(Window {
                input, window_expr, ..
            }) => {
                if window_expr.is_empty() {
                    return internal_err!("Impossibly got empty window expression");
                }

                let input_exec = children.one()?;

                // at this moment we are guaranteed by the logical planner
                // to have all the window_expr to have equal sort key
                let partition_keys = window_expr_common_partition_keys(window_expr)?;

                let can_repartition = !partition_keys.is_empty()
                    && session_state.config().target_partitions() > 1
                    && session_state.config().repartition_window_functions();

                let physical_partition_keys = if can_repartition {
                    partition_keys
                        .iter()
                        .map(|e| {
                            self.create_physical_expr(e, input.schema(), session_state)
                        })
                        .collect::<Result<Vec<Arc<dyn PhysicalExpr>>>>()?
                } else {
                    vec![]
                };

                let get_sort_keys = |expr: &Expr| match expr {
                    Expr::WindowFunction(WindowFunction {
                        ref partition_by,
                        ref order_by,
                        ..
                    }) => generate_sort_key(partition_by, order_by),
                    Expr::Alias(Alias { expr, .. }) => {
                        // Convert &Box<T> to &T
                        match &**expr {
                            Expr::WindowFunction(WindowFunction {
                                ref partition_by,
                                ref order_by,
                                ..
                            }) => generate_sort_key(partition_by, order_by),
                            _ => unreachable!(),
                        }
                    }
                    _ => unreachable!(),
                };
                let sort_keys = get_sort_keys(&window_expr[0])?;
                if window_expr.len() > 1 {
                    debug_assert!(
                            window_expr[1..]
                                .iter()
                                .all(|expr| get_sort_keys(expr).unwrap() == sort_keys),
                            "all window expressions shall have the same sort keys, as guaranteed by logical planning"
                        );
                }

                let logical_schema = node.schema();
                let window_expr = window_expr
                    .iter()
                    .map(|e| {
                        create_window_expr(
                            e,
                            logical_schema,
                            session_state.execution_props(),
                        )
                    })
                    .collect::<Result<Vec<_>>>()?;

                let uses_bounded_memory =
                    window_expr.iter().all(|e| e.uses_bounded_memory());
                // If all window expressions can run with bounded memory,
                // choose the bounded window variant:
                if uses_bounded_memory {
                    Arc::new(BoundedWindowAggExec::try_new(
                        window_expr,
                        input_exec,
                        physical_partition_keys,
                        InputOrderMode::Sorted,
                    )?)
                } else {
                    Arc::new(WindowAggExec::try_new(
                        window_expr,
                        input_exec,
                        physical_partition_keys,
                    )?)
                }
            }
            LogicalPlan::Aggregate(Aggregate {
                input,
                group_expr,
                aggr_expr,
                ..
            }) => {
                // Initially need to perform the aggregate and then merge the partitions
                let input_exec = children.one()?;
                let physical_input_schema = input_exec.schema();
                let logical_input_schema = input.as_ref().schema();

                let groups = self.create_grouping_physical_expr(
                    group_expr,
                    logical_input_schema,
                    &physical_input_schema,
                    session_state,
                )?;

                let agg_filter = aggr_expr
                    .iter()
                    .map(|e| {
                        create_aggregate_expr_and_maybe_filter(
                            e,
                            logical_input_schema,
                            &physical_input_schema,
                            session_state.execution_props(),
                        )
                    })
                    .collect::<Result<Vec<_>>>()?;

                let (aggregates, filters, _order_bys): (Vec<_>, Vec<_>, Vec<_>) =
                    multiunzip(agg_filter);

                let initial_aggr = Arc::new(AggregateExec::try_new(
                    AggregateMode::Partial,
                    groups.clone(),
                    aggregates.clone(),
                    filters.clone(),
                    input_exec,
                    physical_input_schema.clone(),
                )?);

                // update group column indices based on partial aggregate plan evaluation
                let final_group: Vec<Arc<dyn PhysicalExpr>> =
                    initial_aggr.output_group_expr();

                let can_repartition = !groups.is_empty()
                    && session_state.config().target_partitions() > 1
                    && session_state.config().repartition_aggregations();

                // Some aggregators may be modified during initialization for
                // optimization purposes. For example, a FIRST_VALUE may turn
                // into a LAST_VALUE with the reverse ordering requirement.
                // To reflect such changes to subsequent stages, use the updated
                // `AggregateExpr`/`PhysicalSortExpr` objects.
                let updated_aggregates = initial_aggr.aggr_expr().to_vec();

                let next_partition_mode = if can_repartition {
                    // construct a second aggregation with 'AggregateMode::FinalPartitioned'
                    AggregateMode::FinalPartitioned
                } else {
                    // construct a second aggregation, keeping the final column name equal to the
                    // first aggregation and the expressions corresponding to the respective aggregate
                    AggregateMode::Final
                };

                let final_grouping_set = PhysicalGroupBy::new_single(
                    final_group
                        .iter()
                        .enumerate()
                        .map(|(i, expr)| (expr.clone(), groups.expr()[i].1.clone()))
                        .collect(),
                );

                Arc::new(AggregateExec::try_new(
                    next_partition_mode,
                    final_grouping_set,
                    updated_aggregates,
                    filters,
                    initial_aggr,
                    physical_input_schema.clone(),
                )?)
            }
            LogicalPlan::Projection(Projection { input, expr, .. }) => self
                .create_project_physical_exec(
                    session_state,
                    children.one()?,
                    input,
                    expr,
                )?,
            LogicalPlan::Filter(Filter {
                predicate, input, ..
            }) => {
                let physical_input = children.one()?;
                let input_dfschema = input.schema();

                let runtime_expr =
                    self.create_physical_expr(predicate, input_dfschema, session_state)?;
                let selectivity = session_state
                    .config()
                    .options()
                    .optimizer
                    .default_filter_selectivity;
                let filter = FilterExec::try_new(runtime_expr, physical_input)?;
                Arc::new(filter.with_default_selectivity(selectivity)?)
            }
            LogicalPlan::Repartition(Repartition {
                input,
                partitioning_scheme,
            }) => {
                let physical_input = children.one()?;
                let input_dfschema = input.as_ref().schema();
                let physical_partitioning = match partitioning_scheme {
                    LogicalPartitioning::RoundRobinBatch(n) => {
                        Partitioning::RoundRobinBatch(*n)
                    }
                    LogicalPartitioning::Hash(expr, n) => {
                        let runtime_expr = expr
                            .iter()
                            .map(|e| {
                                self.create_physical_expr(
                                    e,
                                    input_dfschema,
                                    session_state,
                                )
                            })
                            .collect::<Result<Vec<_>>>()?;
                        Partitioning::Hash(runtime_expr, *n)
                    }
                    LogicalPartitioning::DistributeBy(_) => {
                        return not_impl_err!(
                            "Physical plan does not support DistributeBy partitioning"
                        );
                    }
                };
                Arc::new(RepartitionExec::try_new(
                    physical_input,
                    physical_partitioning,
                )?)
            }
            LogicalPlan::Sort(Sort {
                expr, input, fetch, ..
            }) => {
                let physical_input = children.one()?;
                let input_dfschema = input.as_ref().schema();
                let sort_expr = create_physical_sort_exprs(
                    expr,
                    input_dfschema,
                    session_state.execution_props(),
                )?;
                let new_sort =
                    SortExec::new(sort_expr, physical_input).with_fetch(*fetch);
                Arc::new(new_sort)
            }
            LogicalPlan::Subquery(_) => todo!(),
            LogicalPlan::SubqueryAlias(_) => children.one()?,
            LogicalPlan::Limit(Limit { skip, fetch, .. }) => {
                let input = children.one()?;

                // GlobalLimitExec requires a single partition for input
                let input = if input.output_partitioning().partition_count() == 1 {
                    input
                } else {
                    // Apply a LocalLimitExec to each partition. The optimizer will also insert
                    // a CoalescePartitionsExec between the GlobalLimitExec and LocalLimitExec
                    if let Some(fetch) = fetch {
                        Arc::new(LocalLimitExec::new(input, *fetch + skip))
                    } else {
                        input
                    }
                };

                Arc::new(GlobalLimitExec::new(input, *skip, *fetch))
            }
            LogicalPlan::Unnest(Unnest {
                column,
                schema,
                options,
                ..
            }) => {
                let input = children.one()?;
                let column_exec = schema
                    .index_of_column(column)
                    .map(|idx| Column::new(&column.name, idx))?;
                let schema = SchemaRef::new(schema.as_ref().to_owned().into());
                Arc::new(UnnestExec::new(input, column_exec, schema, options.clone()))
            }

            // 2 Children
            LogicalPlan::Join(Join {
                left,
                right,
                on: keys,
                filter,
                join_type,
                null_equals_null,
                schema: join_schema,
                ..
            }) => {
                let null_equals_null = *null_equals_null;

                let [physical_left, physical_right] = children.two()?;

                // If join has expression equijoin keys, add physical projection.
                let has_expr_join_key = keys.iter().any(|(l, r)| {
                    !(matches!(l, Expr::Column(_)) && matches!(r, Expr::Column(_)))
                });
                let (new_logical, physical_left, physical_right) = if has_expr_join_key {
                    // TODO: Can we extract this transformation to somewhere before physical plan
                    //       creation?
                    let (left_keys, right_keys): (Vec<_>, Vec<_>) =
                        keys.iter().cloned().unzip();

                    let (left, left_col_keys, left_projected) =
                        wrap_projection_for_join_if_necessary(
                            &left_keys,
                            left.as_ref().clone(),
                        )?;
                    let (right, right_col_keys, right_projected) =
                        wrap_projection_for_join_if_necessary(
                            &right_keys,
                            right.as_ref().clone(),
                        )?;
                    let column_on = (left_col_keys, right_col_keys);

                    let left = Arc::new(left);
                    let right = Arc::new(right);
                    let new_join = LogicalPlan::Join(Join::try_new_with_project_input(
                        node,
                        left.clone(),
                        right.clone(),
                        column_on,
                    )?);

                    // If inputs were projected then create ExecutionPlan for these new
                    // LogicalPlan nodes.
                    let physical_left = match (left_projected, left.as_ref()) {
                        // If left_projected is true we are guaranteed that left is a Projection
                        (
                            true,
                            LogicalPlan::Projection(Projection { input, expr, .. }),
                        ) => self.create_project_physical_exec(
                            session_state,
                            physical_left,
                            input,
                            expr,
                        )?,
                        _ => physical_left,
                    };
                    let physical_right = match (right_projected, right.as_ref()) {
                        // If right_projected is true we are guaranteed that right is a Projection
                        (
                            true,
                            LogicalPlan::Projection(Projection { input, expr, .. }),
                        ) => self.create_project_physical_exec(
                            session_state,
                            physical_right,
                            input,
                            expr,
                        )?,
                        _ => physical_right,
                    };

                    // Remove temporary projected columns
                    if left_projected || right_projected {
                        let final_join_result = join_schema
                            .iter()
                            .map(|(qualifier, field)| {
                                Expr::Column(datafusion_common::Column::from((
                                    qualifier,
                                    field.as_ref(),
                                )))
                            })
                            .collect::<Vec<_>>();
                        let projection = LogicalPlan::Projection(Projection::try_new(
                            final_join_result,
                            Arc::new(new_join),
                        )?);
                        // LogicalPlan mutated
                        (Cow::Owned(projection), physical_left, physical_right)
                    } else {
                        // LogicalPlan mutated
                        (Cow::Owned(new_join), physical_left, physical_right)
                    }
                } else {
                    // LogicalPlan unchanged
                    (Cow::Borrowed(node), physical_left, physical_right)
                };

                // Retrieving new left/right and join keys (in case plan was mutated above)
                let (left, right, keys, new_project) = match new_logical.as_ref() {
                    LogicalPlan::Projection(Projection { input, expr, .. }) => {
                        if let LogicalPlan::Join(Join {
                            left, right, on, ..
                        }) = input.as_ref()
                        {
                            (left, right, on, Some((input, expr)))
                        } else {
                            unreachable!()
                        }
                    }
                    LogicalPlan::Join(Join {
                        left, right, on, ..
                    }) => (left, right, on, None),
                    // Should either be the original Join, or Join with a Projection on top
                    _ => unreachable!(),
                };

                // All equi-join keys are columns now, create physical join plan
                let left_df_schema = left.schema();
                let right_df_schema = right.schema();
                let execution_props = session_state.execution_props();
                let join_on = keys
                    .iter()
                    .map(|(l, r)| {
                        let l = create_physical_expr(l, left_df_schema, execution_props)?;
                        let r =
                            create_physical_expr(r, right_df_schema, execution_props)?;
                        Ok((l, r))
                    })
                    .collect::<Result<join_utils::JoinOn>>()?;

                let join_filter = match filter {
                    Some(expr) => {
                        // Extract columns from filter expression and saved in a HashSet
                        let cols = expr.to_columns()?;

                        // Collect left & right field indices, the field indices are sorted in ascending order
                        let left_field_indices = cols
                            .iter()
                            .filter_map(|c| match left_df_schema.index_of_column(c) {
                                Ok(idx) => Some(idx),
                                _ => None,
                            })
                            .sorted()
                            .collect::<Vec<_>>();
                        let right_field_indices = cols
                            .iter()
                            .filter_map(|c| match right_df_schema.index_of_column(c) {
                                Ok(idx) => Some(idx),
                                _ => None,
                            })
                            .sorted()
                            .collect::<Vec<_>>();

                        // Collect DFFields and Fields required for intermediate schemas
                        let (filter_df_fields, filter_fields): (Vec<_>, Vec<_>) =
                            left_field_indices
                                .clone()
                                .into_iter()
                                .map(|i| {
                                    (
                                        left_df_schema.qualified_field(i),
                                        physical_left.schema().field(i).clone(),
                                    )
                                })
                                .chain(right_field_indices.clone().into_iter().map(|i| {
                                    (
                                        right_df_schema.qualified_field(i),
                                        physical_right.schema().field(i).clone(),
                                    )
                                }))
                                .unzip();
                        let filter_df_fields = filter_df_fields
                            .into_iter()
                            .map(|(qualifier, field)| {
                                (qualifier.cloned(), Arc::new(field.clone()))
                            })
                            .collect();

                        // Construct intermediate schemas used for filtering data and
                        // convert logical expression to physical according to filter schema
                        let filter_df_schema = DFSchema::new_with_metadata(
                            filter_df_fields,
                            HashMap::new(),
                        )?;
                        let filter_schema =
                            Schema::new_with_metadata(filter_fields, HashMap::new());
                        let filter_expr = create_physical_expr(
                            expr,
                            &filter_df_schema,
                            session_state.execution_props(),
                        )?;
                        let column_indices = join_utils::JoinFilter::build_column_indices(
                            left_field_indices,
                            right_field_indices,
                        );

                        Some(join_utils::JoinFilter::new(
                            filter_expr,
                            column_indices,
                            filter_schema,
                        ))
                    }
                    _ => None,
                };

                let prefer_hash_join =
                    session_state.config_options().optimizer.prefer_hash_join;

                let join: Arc<dyn ExecutionPlan> = if join_on.is_empty() {
                    // there is no equal join condition, use the nested loop join
                    // TODO optimize the plan, and use the config of `target_partitions` and `repartition_joins`
                    Arc::new(NestedLoopJoinExec::try_new(
                        physical_left,
                        physical_right,
                        join_filter,
                        join_type,
                    )?)
                } else if session_state.config().target_partitions() > 1
                    && session_state.config().repartition_joins()
                    && !prefer_hash_join
                {
                    // Use SortMergeJoin if hash join is not preferred
                    // Sort-Merge join support currently is experimental

                    let join_on_len = join_on.len();
                    Arc::new(SortMergeJoinExec::try_new(
                        physical_left,
                        physical_right,
                        join_on,
                        join_filter,
                        *join_type,
                        vec![SortOptions::default(); join_on_len],
                        null_equals_null,
                    )?)
                } else if session_state.config().target_partitions() > 1
                    && session_state.config().repartition_joins()
                    && prefer_hash_join
                {
                    let partition_mode = {
                        if session_state.config().collect_statistics() {
                            PartitionMode::Auto
                        } else {
                            PartitionMode::Partitioned
                        }
                    };
<<<<<<< HEAD
                    Arc::new(HashJoinExec::try_new(
                        physical_left,
                        physical_right,
                        join_on,
                        join_filter,
                        join_type,
                        None,
                        partition_mode,
                        null_equals_null,
                    )?)
                } else {
                    Arc::new(HashJoinExec::try_new(
                        physical_left,
                        physical_right,
                        join_on,
                        join_filter,
                        join_type,
                        None,
                        PartitionMode::CollectLeft,
                        null_equals_null,
                    )?)
                };

                // If plan was mutated previously then need to create the ExecutionPlan
                // for the new Projection that was applied on top.
                if let Some((input, expr)) = new_project {
                    self.create_project_physical_exec(session_state, join, input, expr)?
                } else {
                    join
=======

                    Ok(Arc::new(GlobalLimitExec::new(input, *skip, *fetch)))
                }
                LogicalPlan::Unnest(Unnest { input, columns, schema, options }) => {
                    let input = self.create_initial_plan(input, session_state).await?;
                    let column_execs = columns.iter().map(|column| {
                        schema.index_of_column(column).map(|idx| Column::new(&column.name, idx))
                    }).collect::<Result<_>>()?;
                    let schema = SchemaRef::new(schema.as_ref().to_owned().into());
                    Ok(Arc::new(UnnestExec::new(input, column_execs, schema, options.clone())))
>>>>>>> 34eda15b
                }
            }
            LogicalPlan::CrossJoin(_) => {
                let [left, right] = children.two()?;
                Arc::new(CrossJoinExec::new(left, right))
            }
            LogicalPlan::RecursiveQuery(RecursiveQuery {
                name, is_distinct, ..
            }) => {
                let [static_term, recursive_term] = children.two()?;
                Arc::new(RecursiveQueryExec::try_new(
                    name.clone(),
                    static_term,
                    recursive_term,
                    *is_distinct,
                )?)
            }

            // N Children
            LogicalPlan::Union(_) => Arc::new(UnionExec::new(children.vec())),
            LogicalPlan::Extension(Extension { node }) => {
                let mut maybe_plan = None;
                let children = children.vec();
                for planner in &self.extension_planners {
                    if maybe_plan.is_some() {
                        break;
                    }

                    let logical_input = node.inputs();
                    maybe_plan = planner
                        .plan_extension(
                            self,
                            node.as_ref(),
                            &logical_input,
                            &children,
                            session_state,
                        )
                        .await?;
                }

                let plan = match maybe_plan {
                        Some(v) => Ok(v),
                        _ => plan_err!("No installed planner was able to convert the custom node to an execution plan: {:?}", node)
                    }?;

                // Ensure the ExecutionPlan's schema matches the
                // declared logical schema to catch and warn about
                // logic errors when creating user defined plans.
                if !node.schema().matches_arrow_schema(&plan.schema()) {
                    return plan_err!(
                            "Extension planner for {:?} created an ExecutionPlan with mismatched schema. \
                            LogicalPlan schema: {:?}, ExecutionPlan schema: {:?}",
                            node, node.schema(), plan.schema()
                        );
                } else {
                    plan
                }
            }

            // Other
            LogicalPlan::Statement(statement) => {
                // DataFusion is a read-only query engine, but also a library, so consumers may implement this
                let name = statement.name();
                return not_impl_err!("Unsupported logical plan: Statement({name})");
            }
            LogicalPlan::Prepare(_) => {
                // There is no default plan for "PREPARE" -- it must be
                // handled at a higher level (so that the appropriate
                // statement can be prepared)
                return not_impl_err!("Unsupported logical plan: Prepare");
            }
            LogicalPlan::Dml(dml) => {
                // DataFusion is a read-only query engine, but also a library, so consumers may implement this
                return not_impl_err!("Unsupported logical plan: Dml({0})", dml.op);
            }
            LogicalPlan::Ddl(ddl) => {
                // There is no default plan for DDl statements --
                // it must be handled at a higher level (so that
                // the appropriate table can be registered with
                // the context)
                let name = ddl.name();
                return not_impl_err!("Unsupported logical plan: {name}");
            }
            LogicalPlan::Explain(_) => {
                return internal_err!(
                    "Unsupported logical plan: Explain must be root of the plan"
                )
            }
            LogicalPlan::Distinct(_) => {
                return internal_err!(
                    "Unsupported logical plan: Distinct should be replaced to Aggregate"
                )
            }
            LogicalPlan::Analyze(_) => {
                return internal_err!(
                    "Unsupported logical plan: Analyze must be root of the plan"
                )
            }
        };
        Ok(exec_node)
    }

    fn create_grouping_physical_expr(
        &self,
        group_expr: &[Expr],
        input_dfschema: &DFSchema,
        input_schema: &Schema,
        session_state: &SessionState,
    ) -> Result<PhysicalGroupBy> {
        if group_expr.len() == 1 {
            match &group_expr[0] {
                Expr::GroupingSet(GroupingSet::GroupingSets(grouping_sets)) => {
                    merge_grouping_set_physical_expr(
                        grouping_sets,
                        input_dfschema,
                        input_schema,
                        session_state,
                    )
                }
                Expr::GroupingSet(GroupingSet::Cube(exprs)) => create_cube_physical_expr(
                    exprs,
                    input_dfschema,
                    input_schema,
                    session_state,
                ),
                Expr::GroupingSet(GroupingSet::Rollup(exprs)) => {
                    create_rollup_physical_expr(
                        exprs,
                        input_dfschema,
                        input_schema,
                        session_state,
                    )
                }
                expr => Ok(PhysicalGroupBy::new_single(vec![tuple_err((
                    self.create_physical_expr(expr, input_dfschema, session_state),
                    physical_name(expr),
                ))?])),
            }
        } else {
            Ok(PhysicalGroupBy::new_single(
                group_expr
                    .iter()
                    .map(|e| {
                        tuple_err((
                            self.create_physical_expr(e, input_dfschema, session_state),
                            physical_name(e),
                        ))
                    })
                    .collect::<Result<Vec<_>>>()?,
            ))
        }
    }
}

/// Expand and align a GROUPING SET expression.
/// (see <https://www.postgresql.org/docs/current/queries-table-expressions.html#QUERIES-GROUPING-SETS>)
///
/// This will take a list of grouping sets and ensure that each group is
/// properly aligned for the physical execution plan. We do this by
/// identifying all unique expression in each group and conforming each
/// group to the same set of expression types and ordering.
/// For example, if we have something like `GROUPING SETS ((a,b,c),(a),(b),(b,c))`
/// we would expand this to `GROUPING SETS ((a,b,c),(a,NULL,NULL),(NULL,b,NULL),(NULL,b,c))
/// (see <https://www.postgresql.org/docs/current/queries-table-expressions.html#QUERIES-GROUPING-SETS>)
fn merge_grouping_set_physical_expr(
    grouping_sets: &[Vec<Expr>],
    input_dfschema: &DFSchema,
    input_schema: &Schema,
    session_state: &SessionState,
) -> Result<PhysicalGroupBy> {
    let num_groups = grouping_sets.len();
    let mut all_exprs: Vec<Expr> = vec![];
    let mut grouping_set_expr: Vec<(Arc<dyn PhysicalExpr>, String)> = vec![];
    let mut null_exprs: Vec<(Arc<dyn PhysicalExpr>, String)> = vec![];

    for expr in grouping_sets.iter().flatten() {
        if !all_exprs.contains(expr) {
            all_exprs.push(expr.clone());

            grouping_set_expr.push(get_physical_expr_pair(
                expr,
                input_dfschema,
                session_state,
            )?);

            null_exprs.push(get_null_physical_expr_pair(
                expr,
                input_dfschema,
                input_schema,
                session_state,
            )?);
        }
    }

    let mut merged_sets: Vec<Vec<bool>> = Vec::with_capacity(num_groups);

    for expr_group in grouping_sets.iter() {
        let group: Vec<bool> = all_exprs
            .iter()
            .map(|expr| !expr_group.contains(expr))
            .collect();

        merged_sets.push(group)
    }

    Ok(PhysicalGroupBy::new(
        grouping_set_expr,
        null_exprs,
        merged_sets,
    ))
}

/// Expand and align a CUBE expression. This is a special case of GROUPING SETS
/// (see <https://www.postgresql.org/docs/current/queries-table-expressions.html#QUERIES-GROUPING-SETS>)
fn create_cube_physical_expr(
    exprs: &[Expr],
    input_dfschema: &DFSchema,
    input_schema: &Schema,
    session_state: &SessionState,
) -> Result<PhysicalGroupBy> {
    let num_of_exprs = exprs.len();
    let num_groups = num_of_exprs * num_of_exprs;

    let mut null_exprs: Vec<(Arc<dyn PhysicalExpr>, String)> =
        Vec::with_capacity(num_of_exprs);
    let mut all_exprs: Vec<(Arc<dyn PhysicalExpr>, String)> =
        Vec::with_capacity(num_of_exprs);

    for expr in exprs {
        null_exprs.push(get_null_physical_expr_pair(
            expr,
            input_dfschema,
            input_schema,
            session_state,
        )?);

        all_exprs.push(get_physical_expr_pair(expr, input_dfschema, session_state)?)
    }

    let mut groups: Vec<Vec<bool>> = Vec::with_capacity(num_groups);

    groups.push(vec![false; num_of_exprs]);

    for null_count in 1..=num_of_exprs {
        for null_idx in (0..num_of_exprs).combinations(null_count) {
            let mut next_group: Vec<bool> = vec![false; num_of_exprs];
            null_idx.into_iter().for_each(|i| next_group[i] = true);
            groups.push(next_group);
        }
    }

    Ok(PhysicalGroupBy::new(all_exprs, null_exprs, groups))
}

/// Expand and align a ROLLUP expression. This is a special case of GROUPING SETS
/// (see <https://www.postgresql.org/docs/current/queries-table-expressions.html#QUERIES-GROUPING-SETS>)
fn create_rollup_physical_expr(
    exprs: &[Expr],
    input_dfschema: &DFSchema,
    input_schema: &Schema,
    session_state: &SessionState,
) -> Result<PhysicalGroupBy> {
    let num_of_exprs = exprs.len();

    let mut null_exprs: Vec<(Arc<dyn PhysicalExpr>, String)> =
        Vec::with_capacity(num_of_exprs);
    let mut all_exprs: Vec<(Arc<dyn PhysicalExpr>, String)> =
        Vec::with_capacity(num_of_exprs);

    let mut groups: Vec<Vec<bool>> = Vec::with_capacity(num_of_exprs + 1);

    for expr in exprs {
        null_exprs.push(get_null_physical_expr_pair(
            expr,
            input_dfschema,
            input_schema,
            session_state,
        )?);

        all_exprs.push(get_physical_expr_pair(expr, input_dfschema, session_state)?)
    }

    for total in 0..=num_of_exprs {
        let mut group: Vec<bool> = Vec::with_capacity(num_of_exprs);

        for index in 0..num_of_exprs {
            if index < total {
                group.push(false);
            } else {
                group.push(true);
            }
        }

        groups.push(group)
    }

    Ok(PhysicalGroupBy::new(all_exprs, null_exprs, groups))
}

/// For a given logical expr, get a properly typed NULL ScalarValue physical expression
fn get_null_physical_expr_pair(
    expr: &Expr,
    input_dfschema: &DFSchema,
    input_schema: &Schema,
    session_state: &SessionState,
) -> Result<(Arc<dyn PhysicalExpr>, String)> {
    let physical_expr =
        create_physical_expr(expr, input_dfschema, session_state.execution_props())?;
    let physical_name = physical_name(&expr.clone())?;

    let data_type = physical_expr.data_type(input_schema)?;
    let null_value: ScalarValue = (&data_type).try_into()?;

    let null_value = Literal::new(null_value);
    Ok((Arc::new(null_value), physical_name))
}

fn get_physical_expr_pair(
    expr: &Expr,
    input_dfschema: &DFSchema,
    session_state: &SessionState,
) -> Result<(Arc<dyn PhysicalExpr>, String)> {
    let physical_expr =
        create_physical_expr(expr, input_dfschema, session_state.execution_props())?;
    let physical_name = physical_name(expr)?;
    Ok((physical_expr, physical_name))
}

/// Check if window bounds are valid after schema information is available, and
/// window_frame bounds are casted to the corresponding column type.
/// queries like:
/// OVER (ORDER BY a RANGES BETWEEN 3 PRECEDING AND 5 PRECEDING)
/// OVER (ORDER BY a RANGES BETWEEN INTERVAL '3 DAY' PRECEDING AND '5 DAY' PRECEDING)  are rejected
pub fn is_window_frame_bound_valid(window_frame: &WindowFrame) -> bool {
    match (&window_frame.start_bound, &window_frame.end_bound) {
        (WindowFrameBound::Following(_), WindowFrameBound::Preceding(_))
        | (WindowFrameBound::Following(_), WindowFrameBound::CurrentRow)
        | (WindowFrameBound::CurrentRow, WindowFrameBound::Preceding(_)) => false,
        (WindowFrameBound::Preceding(lhs), WindowFrameBound::Preceding(rhs)) => {
            !rhs.is_null() && (lhs.is_null() || (lhs >= rhs))
        }
        (WindowFrameBound::Following(lhs), WindowFrameBound::Following(rhs)) => {
            !lhs.is_null() && (rhs.is_null() || (lhs <= rhs))
        }
        _ => true,
    }
}

/// Create a window expression with a name from a logical expression
pub fn create_window_expr_with_name(
    e: &Expr,
    name: impl Into<String>,
    logical_schema: &DFSchema,
    execution_props: &ExecutionProps,
) -> Result<Arc<dyn WindowExpr>> {
    let name = name.into();
    let physical_schema: &Schema = &logical_schema.into();
    match e {
        Expr::WindowFunction(WindowFunction {
            fun,
            args,
            partition_by,
            order_by,
            window_frame,
            null_treatment,
        }) => {
            let args = create_physical_exprs(args, logical_schema, execution_props)?;
            let partition_by =
                create_physical_exprs(partition_by, logical_schema, execution_props)?;
            let order_by =
                create_physical_sort_exprs(order_by, logical_schema, execution_props)?;

            if !is_window_frame_bound_valid(window_frame) {
                return plan_err!(
                        "Invalid window frame: start bound ({}) cannot be larger than end bound ({})",
                        window_frame.start_bound, window_frame.end_bound
                    );
            }

            let window_frame = Arc::new(window_frame.clone());
            let ignore_nulls = null_treatment
                .unwrap_or(sqlparser::ast::NullTreatment::RespectNulls)
                == NullTreatment::IgnoreNulls;
            windows::create_window_expr(
                fun,
                name,
                &args,
                &partition_by,
                &order_by,
                window_frame,
                physical_schema,
                ignore_nulls,
            )
        }
        other => plan_err!("Invalid window expression '{other:?}'"),
    }
}

/// Create a window expression from a logical expression or an alias
pub fn create_window_expr(
    e: &Expr,
    logical_schema: &DFSchema,
    execution_props: &ExecutionProps,
) -> Result<Arc<dyn WindowExpr>> {
    // unpack aliased logical expressions, e.g. "sum(col) over () as total"
    let (name, e) = match e {
        Expr::Alias(Alias { expr, name, .. }) => (name.clone(), expr.as_ref()),
        _ => (e.display_name()?, e),
    };
    create_window_expr_with_name(e, name, logical_schema, execution_props)
}

type AggregateExprWithOptionalArgs = (
    Arc<dyn AggregateExpr>,
    // The filter clause, if any
    Option<Arc<dyn PhysicalExpr>>,
    // Ordering requirements, if any
    Option<Vec<PhysicalSortExpr>>,
);

/// Create an aggregate expression with a name from a logical expression
pub fn create_aggregate_expr_with_name_and_maybe_filter(
    e: &Expr,
    name: impl Into<String>,
    logical_input_schema: &DFSchema,
    physical_input_schema: &Schema,
    execution_props: &ExecutionProps,
) -> Result<AggregateExprWithOptionalArgs> {
    match e {
        Expr::AggregateFunction(AggregateFunction {
            func_def,
            distinct,
            args,
            filter,
            order_by,
            null_treatment,
        }) => {
            let args =
                create_physical_exprs(args, logical_input_schema, execution_props)?;
            let filter = match filter {
                Some(e) => Some(create_physical_expr(
                    e,
                    logical_input_schema,
                    execution_props,
                )?),
                None => None,
            };

            let ignore_nulls = null_treatment
                .unwrap_or(sqlparser::ast::NullTreatment::RespectNulls)
                == NullTreatment::IgnoreNulls;
            let (agg_expr, filter, order_by) = match func_def {
                AggregateFunctionDefinition::BuiltIn(fun) => {
                    let physical_sort_exprs = match order_by {
                        Some(exprs) => Some(create_physical_sort_exprs(
                            exprs,
                            logical_input_schema,
                            execution_props,
                        )?),
                        None => None,
                    };
                    let ordering_reqs: Vec<PhysicalSortExpr> =
                        physical_sort_exprs.clone().unwrap_or(vec![]);
                    let agg_expr = aggregates::create_aggregate_expr(
                        fun,
                        *distinct,
                        &args,
                        &ordering_reqs,
                        physical_input_schema,
                        name,
                        ignore_nulls,
                    )?;
                    (agg_expr, filter, physical_sort_exprs)
                }
                AggregateFunctionDefinition::UDF(fun) => {
                    let sort_exprs = order_by.clone().unwrap_or(vec![]);
                    let physical_sort_exprs = match order_by {
                        Some(exprs) => Some(create_physical_sort_exprs(
                            exprs,
                            logical_input_schema,
                            execution_props,
                        )?),
                        None => None,
                    };
                    let ordering_reqs: Vec<PhysicalSortExpr> =
                        physical_sort_exprs.clone().unwrap_or(vec![]);
                    let agg_expr = udaf::create_aggregate_expr(
                        fun,
                        &args,
                        &sort_exprs,
                        &ordering_reqs,
                        physical_input_schema,
                        name,
                        ignore_nulls,
                    )?;
                    (agg_expr, filter, physical_sort_exprs)
                }
                AggregateFunctionDefinition::Name(_) => {
                    return internal_err!(
                        "Aggregate function name should have been resolved"
                    )
                }
            };
            Ok((agg_expr, filter, order_by))
        }
        other => internal_err!("Invalid aggregate expression '{other:?}'"),
    }
}

/// Create an aggregate expression from a logical expression or an alias
pub fn create_aggregate_expr_and_maybe_filter(
    e: &Expr,
    logical_input_schema: &DFSchema,
    physical_input_schema: &Schema,
    execution_props: &ExecutionProps,
) -> Result<AggregateExprWithOptionalArgs> {
    // unpack (nested) aliased logical expressions, e.g. "sum(col) as total"
    let (name, e) = match e {
        Expr::Alias(Alias { expr, name, .. }) => (name.clone(), expr.as_ref()),
        _ => (physical_name(e)?, e),
    };

    create_aggregate_expr_with_name_and_maybe_filter(
        e,
        name,
        logical_input_schema,
        physical_input_schema,
        execution_props,
    )
}

/// Create a physical sort expression from a logical expression
pub fn create_physical_sort_expr(
    e: &Expr,
    input_dfschema: &DFSchema,
    execution_props: &ExecutionProps,
) -> Result<PhysicalSortExpr> {
    if let Expr::Sort(expr::Sort {
        expr,
        asc,
        nulls_first,
    }) = e
    {
        Ok(PhysicalSortExpr {
            expr: create_physical_expr(expr, input_dfschema, execution_props)?,
            options: SortOptions {
                descending: !asc,
                nulls_first: *nulls_first,
            },
        })
    } else {
        internal_err!("Expects a sort expression")
    }
}

/// Create vector of physical sort expression from a vector of logical expression
pub fn create_physical_sort_exprs(
    exprs: &[Expr],
    input_dfschema: &DFSchema,
    execution_props: &ExecutionProps,
) -> Result<LexOrdering> {
    exprs
        .iter()
        .map(|expr| create_physical_sort_expr(expr, input_dfschema, execution_props))
        .collect::<Result<Vec<_>>>()
}

impl DefaultPhysicalPlanner {
    /// Handles capturing the various plans for EXPLAIN queries
    ///
    /// Returns
    /// Some(plan) if optimized, and None if logical_plan was not an
    /// explain (and thus needs to be optimized as normal)
    async fn handle_explain(
        &self,
        logical_plan: &LogicalPlan,
        session_state: &SessionState,
    ) -> Result<Option<Arc<dyn ExecutionPlan>>> {
        if let LogicalPlan::Explain(e) = logical_plan {
            use PlanType::*;
            let mut stringified_plans = vec![];

            let config = &session_state.config_options().explain;

            if !config.physical_plan_only {
                stringified_plans = e.stringified_plans.clone();
                if e.logical_optimization_succeeded {
                    stringified_plans.push(e.plan.to_stringified(FinalLogicalPlan));
                }
            }

            if !config.logical_plan_only && e.logical_optimization_succeeded {
                match self
                    .create_initial_plan(e.plan.as_ref(), session_state)
                    .await
                {
                    Ok(input) => {
                        // This plan will includes statistics if show_statistics is on
                        stringified_plans.push(
                            displayable(input.as_ref())
                                .set_show_statistics(config.show_statistics)
                                .to_stringified(e.verbose, InitialPhysicalPlan),
                        );

                        // If the show_statisitcs is off, add another line to show statsitics in the case of explain verbose
                        if e.verbose && !config.show_statistics {
                            stringified_plans.push(
                                displayable(input.as_ref())
                                    .set_show_statistics(true)
                                    .to_stringified(
                                        e.verbose,
                                        InitialPhysicalPlanWithStats,
                                    ),
                            );
                        }

                        let optimized_plan = self.optimize_internal(
                            input,
                            session_state,
                            |plan, optimizer| {
                                let optimizer_name = optimizer.name().to_string();
                                let plan_type = OptimizedPhysicalPlan { optimizer_name };
                                stringified_plans.push(
                                    displayable(plan)
                                        .set_show_statistics(config.show_statistics)
                                        .to_stringified(e.verbose, plan_type),
                                );
                            },
                        );
                        match optimized_plan {
                            Ok(input) => {
                                // This plan will includes statistics if show_statistics is on
                                stringified_plans.push(
                                    displayable(input.as_ref())
                                        .set_show_statistics(config.show_statistics)
                                        .to_stringified(e.verbose, FinalPhysicalPlan),
                                );

                                // If the show_statisitcs is off, add another line to show statsitics in the case of explain verbose
                                if e.verbose && !config.show_statistics {
                                    stringified_plans.push(
                                        displayable(input.as_ref())
                                            .set_show_statistics(true)
                                            .to_stringified(
                                                e.verbose,
                                                FinalPhysicalPlanWithStats,
                                            ),
                                    );
                                }
                            }
                            Err(DataFusionError::Context(optimizer_name, e)) => {
                                let plan_type = OptimizedPhysicalPlan { optimizer_name };
                                stringified_plans
                                    .push(StringifiedPlan::new(plan_type, e.to_string()))
                            }
                            Err(e) => return Err(e),
                        }
                    }
                    Err(e) => stringified_plans
                        .push(StringifiedPlan::new(InitialPhysicalPlan, e.to_string())),
                }
            }

            Ok(Some(Arc::new(ExplainExec::new(
                SchemaRef::new(e.schema.as_ref().to_owned().into()),
                stringified_plans,
                e.verbose,
            ))))
        } else if let LogicalPlan::Analyze(a) = logical_plan {
            let input = self.create_physical_plan(&a.input, session_state).await?;
            let schema = SchemaRef::new((*a.schema).clone().into());
            let show_statistics = session_state.config_options().explain.show_statistics;
            Ok(Some(Arc::new(AnalyzeExec::new(
                a.verbose,
                show_statistics,
                input,
                schema,
            ))))
        } else {
            Ok(None)
        }
    }

    /// Optimize a physical plan by applying each physical optimizer,
    /// calling observer(plan, optimizer after each one)
    fn optimize_internal<F>(
        &self,
        plan: Arc<dyn ExecutionPlan>,
        session_state: &SessionState,
        mut observer: F,
    ) -> Result<Arc<dyn ExecutionPlan>>
    where
        F: FnMut(&dyn ExecutionPlan, &dyn PhysicalOptimizerRule),
    {
        let optimizers = session_state.physical_optimizers();
        debug!(
            "Input physical plan:\n{}\n",
            displayable(plan.as_ref()).indent(false)
        );
        trace!(
            "Detailed input physical plan:\n{}",
            displayable(plan.as_ref()).indent(true)
        );

        let mut new_plan = plan;
        for optimizer in optimizers {
            let before_schema = new_plan.schema();
            new_plan = optimizer
                .optimize(new_plan, session_state.config_options())
                .map_err(|e| {
                    DataFusionError::Context(optimizer.name().to_string(), Box::new(e))
                })?;
            if optimizer.schema_check() && new_plan.schema() != before_schema {
                let e = DataFusionError::Internal(format!(
                    "PhysicalOptimizer rule '{}' failed, due to generate a different schema, original schema: {:?}, new schema: {:?}",
                    optimizer.name(),
                    before_schema,
                    new_plan.schema()
                ));
                return Err(DataFusionError::Context(
                    optimizer.name().to_string(),
                    Box::new(e),
                ));
            }
            trace!(
                "Optimized physical plan by {}:\n{}\n",
                optimizer.name(),
                displayable(new_plan.as_ref()).indent(false)
            );
            observer(new_plan.as_ref(), optimizer.as_ref())
        }
        debug!(
            "Optimized physical plan:\n{}\n",
            displayable(new_plan.as_ref()).indent(false)
        );
        trace!("Detailed optimized physical plan:\n{:?}", new_plan);
        Ok(new_plan)
    }

    // return an record_batch which describes a table's schema.
    fn plan_describe(
        &self,
        table_schema: Arc<Schema>,
        output_schema: Arc<Schema>,
    ) -> Result<Arc<dyn ExecutionPlan>> {
        let mut column_names = StringBuilder::new();
        let mut data_types = StringBuilder::new();
        let mut is_nullables = StringBuilder::new();
        for field in table_schema.fields() {
            column_names.append_value(field.name());

            // "System supplied type" --> Use debug format of the datatype
            let data_type = field.data_type();
            data_types.append_value(format!("{data_type:?}"));

            // "YES if the column is possibly nullable, NO if it is known not nullable. "
            let nullable_str = if field.is_nullable() { "YES" } else { "NO" };
            is_nullables.append_value(nullable_str);
        }

        let record_batch = RecordBatch::try_new(
            output_schema,
            vec![
                Arc::new(column_names.finish()),
                Arc::new(data_types.finish()),
                Arc::new(is_nullables.finish()),
            ],
        )?;

        let schema = record_batch.schema();
        let partitions = vec![vec![record_batch]];
        let projection = None;
        let mem_exec = MemoryExec::try_new(&partitions, schema, projection)?;
        Ok(Arc::new(mem_exec))
    }

    fn create_project_physical_exec(
        &self,
        session_state: &SessionState,
        input_exec: Arc<dyn ExecutionPlan>,
        input: &Arc<LogicalPlan>,
        expr: &[Expr],
    ) -> Result<Arc<dyn ExecutionPlan>> {
        let input_schema = input.as_ref().schema();

        let physical_exprs = expr
            .iter()
            .map(|e| {
                // For projections, SQL planner and logical plan builder may convert user
                // provided expressions into logical Column expressions if their results
                // are already provided from the input plans. Because we work with
                // qualified columns in logical plane, derived columns involve operators or
                // functions will contain qualifiers as well. This will result in logical
                // columns with names like `SUM(t1.c1)`, `t1.c1 + t1.c2`, etc.
                //
                // If we run these logical columns through physical_name function, we will
                // get physical names with column qualifiers, which violates DataFusion's
                // field name semantics. To account for this, we need to derive the
                // physical name from physical input instead.
                //
                // This depends on the invariant that logical schema field index MUST match
                // with physical schema field index.
                let physical_name = if let Expr::Column(col) = e {
                    match input_schema.index_of_column(col) {
                        Ok(idx) => {
                            // index physical field using logical field index
                            Ok(input_exec.schema().field(idx).name().to_string())
                        }
                        // logical column is not a derived column, safe to pass along to
                        // physical_name
                        Err(_) => physical_name(e),
                    }
                } else {
                    physical_name(e)
                };

                tuple_err((
                    self.create_physical_expr(e, input_schema, session_state),
                    physical_name,
                ))
            })
            .collect::<Result<Vec<_>>>()?;

        Ok(Arc::new(ProjectionExec::try_new(
            physical_exprs,
            input_exec,
        )?))
    }
}

fn tuple_err<T, R>(value: (Result<T>, Result<R>)) -> Result<(T, R)> {
    match value {
        (Ok(e), Ok(e1)) => Ok((e, e1)),
        (Err(e), Ok(_)) => Err(e),
        (Ok(_), Err(e1)) => Err(e1),
        (Err(e), Err(_)) => Err(e),
    }
}

#[cfg(test)]
mod tests {
    use std::any::Any;
    use std::collections::HashMap;
    use std::convert::TryFrom;
    use std::fmt::{self, Debug};
    use std::ops::{BitAnd, Not};

    use super::*;
    use crate::datasource::file_format::options::CsvReadOptions;
    use crate::datasource::MemTable;
    use crate::physical_plan::{
        expressions, DisplayAs, DisplayFormatType, ExecutionMode, Partitioning,
        PlanProperties, SendableRecordBatchStream,
    };
    use crate::physical_planner::PhysicalPlanner;
    use crate::prelude::{SessionConfig, SessionContext};
    use crate::test_util::{scan_empty, scan_empty_with_partitions};

    use arrow::array::{ArrayRef, DictionaryArray, Int32Array};
    use arrow::datatypes::{DataType, Field, Int32Type, SchemaRef};
    use arrow::record_batch::RecordBatch;
    use datafusion_common::{assert_contains, DFSchema, DFSchemaRef, TableReference};
    use datafusion_execution::runtime_env::RuntimeEnv;
    use datafusion_execution::TaskContext;
    use datafusion_expr::{
        col, lit, sum, Extension, GroupingSet, LogicalPlanBuilder,
        UserDefinedLogicalNodeCore,
    };
    use datafusion_physical_expr::EquivalenceProperties;

    fn make_session_state() -> SessionState {
        let runtime = Arc::new(RuntimeEnv::default());
        let config = SessionConfig::new().with_target_partitions(4);
        let config = config.set_bool("datafusion.optimizer.skip_failed_rules", false);
        SessionState::new_with_config_rt(config, runtime)
    }

    async fn plan(logical_plan: &LogicalPlan) -> Result<Arc<dyn ExecutionPlan>> {
        let session_state = make_session_state();
        // optimize the logical plan
        let logical_plan = session_state.optimize(logical_plan)?;
        let planner = DefaultPhysicalPlanner::default();
        planner
            .create_physical_plan(&logical_plan, &session_state)
            .await
    }

    #[tokio::test]
    async fn test_all_operators() -> Result<()> {
        let logical_plan = test_csv_scan()
            .await?
            // filter clause needs the type coercion rule applied
            .filter(col("c7").lt(lit(5_u8)))?
            .project(vec![col("c1"), col("c2")])?
            .aggregate(vec![col("c1")], vec![sum(col("c2"))])?
            .sort(vec![col("c1").sort(true, true)])?
            .limit(3, Some(10))?
            .build()?;

        let exec_plan = plan(&logical_plan).await?;

        // verify that the plan correctly casts u8 to i64
        // the cast from u8 to i64 for literal will be simplified, and get lit(int64(5))
        // the cast here is implicit so has CastOptions with safe=true
        let expected = "BinaryExpr { left: Column { name: \"c7\", index: 2 }, op: Lt, right: Literal { value: Int64(5) } }";
        assert!(format!("{exec_plan:?}").contains(expected));
        Ok(())
    }

    #[tokio::test]
    async fn test_create_cube_expr() -> Result<()> {
        let logical_plan = test_csv_scan().await?.build()?;

        let plan = plan(&logical_plan).await?;

        let exprs = vec![col("c1"), col("c2"), col("c3")];

        let physical_input_schema = plan.schema();
        let physical_input_schema = physical_input_schema.as_ref();
        let logical_input_schema = logical_plan.schema();
        let session_state = make_session_state();

        let cube = create_cube_physical_expr(
            &exprs,
            logical_input_schema,
            physical_input_schema,
            &session_state,
        );

        let expected = r#"Ok(PhysicalGroupBy { expr: [(Column { name: "c1", index: 0 }, "c1"), (Column { name: "c2", index: 1 }, "c2"), (Column { name: "c3", index: 2 }, "c3")], null_expr: [(Literal { value: Utf8(NULL) }, "c1"), (Literal { value: Int64(NULL) }, "c2"), (Literal { value: Int64(NULL) }, "c3")], groups: [[false, false, false], [true, false, false], [false, true, false], [false, false, true], [true, true, false], [true, false, true], [false, true, true], [true, true, true]] })"#;

        assert_eq!(format!("{cube:?}"), expected);

        Ok(())
    }

    #[tokio::test]
    async fn test_create_rollup_expr() -> Result<()> {
        let logical_plan = test_csv_scan().await?.build()?;

        let plan = plan(&logical_plan).await?;

        let exprs = vec![col("c1"), col("c2"), col("c3")];

        let physical_input_schema = plan.schema();
        let physical_input_schema = physical_input_schema.as_ref();
        let logical_input_schema = logical_plan.schema();
        let session_state = make_session_state();

        let rollup = create_rollup_physical_expr(
            &exprs,
            logical_input_schema,
            physical_input_schema,
            &session_state,
        );

        let expected = r#"Ok(PhysicalGroupBy { expr: [(Column { name: "c1", index: 0 }, "c1"), (Column { name: "c2", index: 1 }, "c2"), (Column { name: "c3", index: 2 }, "c3")], null_expr: [(Literal { value: Utf8(NULL) }, "c1"), (Literal { value: Int64(NULL) }, "c2"), (Literal { value: Int64(NULL) }, "c3")], groups: [[true, true, true], [false, true, true], [false, false, true], [false, false, false]] })"#;

        assert_eq!(format!("{rollup:?}"), expected);

        Ok(())
    }

    #[tokio::test]
    async fn test_create_not() -> Result<()> {
        let schema = Schema::new(vec![Field::new("a", DataType::Boolean, true)]);
        let dfschema = DFSchema::try_from(schema.clone())?;

        let planner = DefaultPhysicalPlanner::default();

        let expr = planner.create_physical_expr(
            &col("a").not(),
            &dfschema,
            &make_session_state(),
        )?;
        let expected = expressions::not(expressions::col("a", &schema)?)?;

        assert_eq!(format!("{expr:?}"), format!("{expected:?}"));

        Ok(())
    }

    #[tokio::test]
    async fn test_with_csv_plan() -> Result<()> {
        let logical_plan = test_csv_scan()
            .await?
            .filter(col("c7").lt(col("c12")))?
            .limit(3, None)?
            .build()?;

        let plan = plan(&logical_plan).await?;

        // c12 is f64, c7 is u8 -> cast c7 to f64
        // the cast here is implicit so has CastOptions with safe=true
        let _expected = "predicate: BinaryExpr { left: TryCastExpr { expr: Column { name: \"c7\", index: 6 }, cast_type: Float64 }, op: Lt, right: Column { name: \"c12\", index: 11 } }";
        let plan_debug_str = format!("{plan:?}");
        assert!(plan_debug_str.contains("GlobalLimitExec"));
        assert!(plan_debug_str.contains("skip: 3"));
        Ok(())
    }

    #[tokio::test]
    async fn error_during_extension_planning() {
        let session_state = make_session_state();
        let planner = DefaultPhysicalPlanner::with_extension_planners(vec![Arc::new(
            ErrorExtensionPlanner {},
        )]);

        let logical_plan = LogicalPlan::Extension(Extension {
            node: Arc::new(NoOpExtensionNode::default()),
        });
        match planner
            .create_physical_plan(&logical_plan, &session_state)
            .await
        {
            Ok(_) => panic!("Expected planning failure"),
            Err(e) => assert!(e.to_string().contains("BOOM"),),
        }
    }

    #[tokio::test]
    async fn test_with_zero_offset_plan() -> Result<()> {
        let logical_plan = test_csv_scan().await?.limit(0, None)?.build()?;
        let plan = plan(&logical_plan).await?;
        assert!(!format!("{plan:?}").contains("limit="));
        Ok(())
    }

    #[tokio::test]
    async fn test_limit_with_partitions() -> Result<()> {
        let schema = Schema::new(vec![Field::new("id", DataType::Int32, false)]);

        let logical_plan = scan_empty_with_partitions(Some("test"), &schema, None, 2)?
            .limit(3, Some(5))?
            .build()?;
        let plan = plan(&logical_plan).await?;

        assert!(format!("{plan:?}").contains("GlobalLimitExec"));
        assert!(format!("{plan:?}").contains("skip: 3, fetch: Some(5)"));

        // LocalLimitExec adjusts the `fetch`
        assert!(format!("{plan:?}").contains("LocalLimitExec"));
        assert!(format!("{plan:?}").contains("fetch: 8"));
        Ok(())
    }

    #[tokio::test]
    async fn errors() -> Result<()> {
        let bool_expr = col("c1").eq(col("c1"));
        let cases = vec![
            // utf8 = utf8
            col("c1").eq(col("c1")),
            // u8 AND u8
            col("c3").bitand(col("c3")),
            // utf8 = u8
            col("c1").eq(col("c3")),
            // bool AND bool
            bool_expr.clone().and(bool_expr),
        ];
        for case in cases {
            test_csv_scan().await?.project(vec![case.clone()]).unwrap();
        }
        Ok(())
    }

    #[tokio::test]
    async fn default_extension_planner() {
        let session_state = make_session_state();
        let planner = DefaultPhysicalPlanner::default();
        let logical_plan = LogicalPlan::Extension(Extension {
            node: Arc::new(NoOpExtensionNode::default()),
        });
        let plan = planner
            .create_physical_plan(&logical_plan, &session_state)
            .await;

        let expected_error =
            "No installed planner was able to convert the custom node to an execution plan: NoOp";
        match plan {
            Ok(_) => panic!("Expected planning failure"),
            Err(e) => assert!(
                e.to_string().contains(expected_error),
                "Error '{e}' did not contain expected error '{expected_error}'"
            ),
        }
    }

    #[tokio::test]
    async fn bad_extension_planner() {
        // Test that creating an execution plan whose schema doesn't
        // match the logical plan's schema generates an error.
        let session_state = make_session_state();
        let planner = DefaultPhysicalPlanner::with_extension_planners(vec![Arc::new(
            BadExtensionPlanner {},
        )]);

        let logical_plan = LogicalPlan::Extension(Extension {
            node: Arc::new(NoOpExtensionNode::default()),
        });
        let plan = planner
            .create_physical_plan(&logical_plan, &session_state)
            .await;

        let expected_error: &str = "Error during planning: \
            Extension planner for NoOp created an ExecutionPlan with mismatched schema. \
            LogicalPlan schema: \
            DFSchema { inner: Schema { fields: \
                [Field { name: \"a\", \
                data_type: Int32, \
                nullable: false, \
                dict_id: 0, \
                dict_is_ordered: false, metadata: {} }], \
                metadata: {} }, field_qualifiers: [None], \
                functional_dependencies: FunctionalDependencies { deps: [] } }, \
            ExecutionPlan schema: Schema { fields: \
                [Field { name: \"b\", \
                data_type: Int32, \
                nullable: false, \
                dict_id: 0, \
                dict_is_ordered: false, metadata: {} }], \
                metadata: {} }";
        match plan {
            Ok(_) => panic!("Expected planning failure"),
            Err(e) => assert!(
                e.to_string().contains(expected_error),
                "Error '{e}' did not contain expected error '{expected_error}'"
            ),
        }
    }

    #[tokio::test]
    async fn in_list_types() -> Result<()> {
        // expression: "a in ('a', 1)"
        let list = vec![lit("a"), lit(1i64)];
        let logical_plan = test_csv_scan()
            .await?
            // filter clause needs the type coercion rule applied
            .filter(col("c12").lt(lit(0.05)))?
            .project(vec![col("c1").in_list(list, false)])?
            .build()?;
        let execution_plan = plan(&logical_plan).await?;
        // verify that the plan correctly adds cast from Int64(1) to Utf8, and the const will be evaluated.

        let expected = "expr: [(BinaryExpr { left: BinaryExpr { left: Column { name: \"c1\", index: 0 }, op: Eq, right: Literal { value: Utf8(\"a\") } }, op: Or, right: BinaryExpr { left: Column { name: \"c1\", index: 0 }, op: Eq, right: Literal { value: Utf8(\"1\") } } }";

        let actual = format!("{execution_plan:?}");
        assert!(actual.contains(expected), "{}", actual);

        Ok(())
    }

    #[tokio::test]
    async fn in_list_types_struct_literal() -> Result<()> {
        // expression: "a in (struct::null, 'a')"
        let list = vec![struct_literal(), lit("a")];

        let logical_plan = test_csv_scan()
            .await?
            // filter clause needs the type coercion rule applied
            .filter(col("c12").lt(lit(0.05)))?
            .project(vec![col("c12").lt_eq(lit(0.025)).in_list(list, false)])?
            .build()?;
        let e = plan(&logical_plan).await.unwrap_err().to_string();

        assert_contains!(
            &e,
            r#"Error during planning: Can not find compatible types to compare Boolean with [Struct([Field { name: "foo", data_type: Boolean, nullable: false, dict_id: 0, dict_is_ordered: false, metadata: {} }]), Utf8]"#
        );

        Ok(())
    }

    /// Return a `null` literal representing a struct type like: `{ a: bool }`
    fn struct_literal() -> Expr {
        let struct_literal = ScalarValue::try_from(DataType::Struct(
            vec![Field::new("foo", DataType::Boolean, false)].into(),
        ))
        .unwrap();

        lit(struct_literal)
    }

    #[tokio::test]
    async fn hash_agg_input_schema() -> Result<()> {
        let logical_plan = test_csv_scan_with_name("aggregate_test_100")
            .await?
            .aggregate(vec![col("c1")], vec![sum(col("c2"))])?
            .build()?;

        let execution_plan = plan(&logical_plan).await?;
        let final_hash_agg = execution_plan
            .as_any()
            .downcast_ref::<AggregateExec>()
            .expect("hash aggregate");
        assert_eq!(
            "SUM(aggregate_test_100.c2)",
            final_hash_agg.schema().field(1).name()
        );
        // we need access to the input to the partial aggregate so that other projects can
        // implement serde
        assert_eq!("c2", final_hash_agg.input_schema().field(1).name());

        Ok(())
    }

    #[tokio::test]
    async fn hash_agg_grouping_set_input_schema() -> Result<()> {
        let grouping_set_expr = Expr::GroupingSet(GroupingSet::GroupingSets(vec![
            vec![col("c1")],
            vec![col("c2")],
            vec![col("c1"), col("c2")],
        ]));
        let logical_plan = test_csv_scan_with_name("aggregate_test_100")
            .await?
            .aggregate(vec![grouping_set_expr], vec![sum(col("c3"))])?
            .build()?;

        let execution_plan = plan(&logical_plan).await?;
        let final_hash_agg = execution_plan
            .as_any()
            .downcast_ref::<AggregateExec>()
            .expect("hash aggregate");
        assert_eq!(
            "SUM(aggregate_test_100.c3)",
            final_hash_agg.schema().field(2).name()
        );
        // we need access to the input to the partial aggregate so that other projects can
        // implement serde
        assert_eq!("c3", final_hash_agg.input_schema().field(2).name());

        Ok(())
    }

    #[tokio::test]
    async fn hash_agg_group_by_partitioned() -> Result<()> {
        let logical_plan = test_csv_scan()
            .await?
            .aggregate(vec![col("c1")], vec![sum(col("c2"))])?
            .build()?;

        let execution_plan = plan(&logical_plan).await?;
        let formatted = format!("{execution_plan:?}");

        // Make sure the plan contains a FinalPartitioned, which means it will not use the Final
        // mode in Aggregate (which is slower)
        assert!(formatted.contains("FinalPartitioned"));

        Ok(())
    }

    #[tokio::test]
    async fn hash_agg_group_by_partitioned_on_dicts() -> Result<()> {
        let dict_array: DictionaryArray<Int32Type> =
            vec!["A", "B", "A", "A", "C", "A"].into_iter().collect();
        let val_array: Int32Array = vec![1, 2, 2, 4, 1, 1].into();

        let batch = RecordBatch::try_from_iter(vec![
            ("d1", Arc::new(dict_array) as ArrayRef),
            ("d2", Arc::new(val_array) as ArrayRef),
        ])
        .unwrap();

        let table = MemTable::try_new(batch.schema(), vec![vec![batch]])?;
        let ctx = SessionContext::new();

        let logical_plan = LogicalPlanBuilder::from(
            ctx.read_table(Arc::new(table))?.into_optimized_plan()?,
        )
        .aggregate(vec![col("d1")], vec![sum(col("d2"))])?
        .build()?;

        let execution_plan = plan(&logical_plan).await?;
        let formatted = format!("{execution_plan:?}");

        // Make sure the plan contains a FinalPartitioned, which means it will not use the Final
        // mode in Aggregate (which is slower)
        assert!(formatted.contains("FinalPartitioned"));
        Ok(())
    }

    #[tokio::test]
    async fn hash_agg_grouping_set_by_partitioned() -> Result<()> {
        let grouping_set_expr = Expr::GroupingSet(GroupingSet::GroupingSets(vec![
            vec![col("c1")],
            vec![col("c2")],
            vec![col("c1"), col("c2")],
        ]));
        let logical_plan = test_csv_scan()
            .await?
            .aggregate(vec![grouping_set_expr], vec![sum(col("c3"))])?
            .build()?;

        let execution_plan = plan(&logical_plan).await?;
        let formatted = format!("{execution_plan:?}");

        // Make sure the plan contains a FinalPartitioned, which means it will not use the Final
        // mode in Aggregate (which is slower)
        assert!(formatted.contains("FinalPartitioned"));

        Ok(())
    }

    #[tokio::test]
    async fn aggregate_with_alias() -> Result<()> {
        let schema = Arc::new(Schema::new(vec![
            Field::new("c1", DataType::Utf8, false),
            Field::new("c2", DataType::UInt32, false),
        ]));

        let logical_plan = scan_empty(None, schema.as_ref(), None)?
            .aggregate(vec![col("c1")], vec![sum(col("c2"))])?
            .project(vec![col("c1"), sum(col("c2")).alias("total_salary")])?
            .build()?;

        let physical_plan = plan(&logical_plan).await?;
        assert_eq!("c1", physical_plan.schema().field(0).name().as_str());
        assert_eq!(
            "total_salary",
            physical_plan.schema().field(1).name().as_str()
        );
        Ok(())
    }

    #[tokio::test]
    async fn test_explain() {
        let schema = Schema::new(vec![Field::new("id", DataType::Int32, false)]);

        let logical_plan = scan_empty(Some("employee"), &schema, None)
            .unwrap()
            .explain(true, false)
            .unwrap()
            .build()
            .unwrap();

        let plan = plan(&logical_plan).await.unwrap();
        if let Some(plan) = plan.as_any().downcast_ref::<ExplainExec>() {
            let stringified_plans = plan.stringified_plans();
            assert!(stringified_plans.len() >= 4);
            assert!(stringified_plans
                .iter()
                .any(|p| matches!(p.plan_type, PlanType::FinalLogicalPlan)));
            assert!(stringified_plans
                .iter()
                .any(|p| matches!(p.plan_type, PlanType::InitialPhysicalPlan)));
            assert!(stringified_plans
                .iter()
                .any(|p| matches!(p.plan_type, PlanType::OptimizedPhysicalPlan { .. })));
            assert!(stringified_plans
                .iter()
                .any(|p| matches!(p.plan_type, PlanType::FinalPhysicalPlan)));
        } else {
            panic!(
                "Plan was not an explain plan: {}",
                displayable(plan.as_ref()).indent(true)
            );
        }
    }

    struct ErrorExtensionPlanner {}

    #[async_trait]
    impl ExtensionPlanner for ErrorExtensionPlanner {
        /// Create a physical plan for an extension node
        async fn plan_extension(
            &self,
            _planner: &dyn PhysicalPlanner,
            _node: &dyn UserDefinedLogicalNode,
            _logical_inputs: &[&LogicalPlan],
            _physical_inputs: &[Arc<dyn ExecutionPlan>],
            _session_state: &SessionState,
        ) -> Result<Option<Arc<dyn ExecutionPlan>>> {
            internal_err!("BOOM")
        }
    }
    /// An example extension node that doesn't do anything
    #[derive(PartialEq, Eq, Hash)]
    struct NoOpExtensionNode {
        schema: DFSchemaRef,
    }

    impl Default for NoOpExtensionNode {
        fn default() -> Self {
            Self {
                schema: DFSchemaRef::new(
                    DFSchema::from_unqualifed_fields(
                        vec![Field::new("a", DataType::Int32, false)].into(),
                        HashMap::new(),
                    )
                    .unwrap(),
                ),
            }
        }
    }

    impl Debug for NoOpExtensionNode {
        fn fmt(&self, f: &mut fmt::Formatter) -> fmt::Result {
            write!(f, "NoOp")
        }
    }

    impl UserDefinedLogicalNodeCore for NoOpExtensionNode {
        fn name(&self) -> &str {
            "NoOp"
        }

        fn inputs(&self) -> Vec<&LogicalPlan> {
            vec![]
        }

        fn schema(&self) -> &DFSchemaRef {
            &self.schema
        }

        fn expressions(&self) -> Vec<Expr> {
            vec![]
        }

        fn fmt_for_explain(&self, f: &mut fmt::Formatter) -> fmt::Result {
            write!(f, "NoOp")
        }

        fn from_template(&self, _exprs: &[Expr], _inputs: &[LogicalPlan]) -> Self {
            unimplemented!("NoOp");
        }
    }

    #[derive(Debug)]
    struct NoOpExecutionPlan {
        cache: PlanProperties,
    }

    impl NoOpExecutionPlan {
        fn new(schema: SchemaRef) -> Self {
            let cache = Self::compute_properties(schema.clone());
            Self { cache }
        }

        /// This function creates the cache object that stores the plan properties such as schema, equivalence properties, ordering, partitioning, etc.
        fn compute_properties(schema: SchemaRef) -> PlanProperties {
            let eq_properties = EquivalenceProperties::new(schema);
            PlanProperties::new(
                eq_properties,
                // Output Partitioning
                Partitioning::UnknownPartitioning(1),
                // Execution Mode
                ExecutionMode::Bounded,
            )
        }
    }

    impl DisplayAs for NoOpExecutionPlan {
        fn fmt_as(&self, t: DisplayFormatType, f: &mut fmt::Formatter) -> fmt::Result {
            match t {
                DisplayFormatType::Default | DisplayFormatType::Verbose => {
                    write!(f, "NoOpExecutionPlan")
                }
            }
        }
    }

    impl ExecutionPlan for NoOpExecutionPlan {
        fn name(&self) -> &'static str {
            "NoOpExecutionPlan"
        }

        /// Return a reference to Any that can be used for downcasting
        fn as_any(&self) -> &dyn Any {
            self
        }

        fn properties(&self) -> &PlanProperties {
            &self.cache
        }

        fn children(&self) -> Vec<Arc<dyn ExecutionPlan>> {
            vec![]
        }

        fn with_new_children(
            self: Arc<Self>,
            _children: Vec<Arc<dyn ExecutionPlan>>,
        ) -> Result<Arc<dyn ExecutionPlan>> {
            unimplemented!("NoOpExecutionPlan::with_new_children");
        }

        fn execute(
            &self,
            _partition: usize,
            _context: Arc<TaskContext>,
        ) -> Result<SendableRecordBatchStream> {
            unimplemented!("NoOpExecutionPlan::execute");
        }
    }

    //  Produces an execution plan where the schema is mismatched from
    //  the logical plan node.
    struct BadExtensionPlanner {}

    #[async_trait]
    impl ExtensionPlanner for BadExtensionPlanner {
        /// Create a physical plan for an extension node
        async fn plan_extension(
            &self,
            _planner: &dyn PhysicalPlanner,
            _node: &dyn UserDefinedLogicalNode,
            _logical_inputs: &[&LogicalPlan],
            _physical_inputs: &[Arc<dyn ExecutionPlan>],
            _session_state: &SessionState,
        ) -> Result<Option<Arc<dyn ExecutionPlan>>> {
            Ok(Some(Arc::new(NoOpExecutionPlan::new(SchemaRef::new(
                Schema::new(vec![Field::new("b", DataType::Int32, false)]),
            )))))
        }
    }

    async fn test_csv_scan_with_name(name: &str) -> Result<LogicalPlanBuilder> {
        let ctx = SessionContext::new();
        let testdata = crate::test_util::arrow_test_data();
        let path = format!("{testdata}/csv/aggregate_test_100.csv");
        let options = CsvReadOptions::new().schema_infer_max_records(100);
        let logical_plan =
            match ctx.read_csv(path, options).await?.into_optimized_plan()? {
                LogicalPlan::TableScan(ref scan) => {
                    let mut scan = scan.clone();
                    let table_reference = TableReference::from(name);
                    scan.table_name = table_reference;
                    let new_schema = scan
                        .projected_schema
                        .as_ref()
                        .clone()
                        .replace_qualifier(name.to_string());
                    scan.projected_schema = Arc::new(new_schema);
                    LogicalPlan::TableScan(scan)
                }
                _ => unimplemented!(),
            };
        Ok(LogicalPlanBuilder::from(logical_plan))
    }

    async fn test_csv_scan() -> Result<LogicalPlanBuilder> {
        let ctx = SessionContext::new();
        let testdata = crate::test_util::arrow_test_data();
        let path = format!("{testdata}/csv/aggregate_test_100.csv");
        let options = CsvReadOptions::new().schema_infer_max_records(100);
        Ok(LogicalPlanBuilder::from(
            ctx.read_csv(path, options).await?.into_optimized_plan()?,
        ))
    }

    #[tokio::test]
    async fn test_display_plan_in_graphviz_format() {
        let schema = Schema::new(vec![Field::new("id", DataType::Int32, false)]);

        let logical_plan = scan_empty(Some("employee"), &schema, None)
            .unwrap()
            .project(vec![col("id") + lit(2)])
            .unwrap()
            .build()
            .unwrap();

        let plan = plan(&logical_plan).await.unwrap();

        let expected_graph = r#"
// Begin DataFusion GraphViz Plan,
// display it online here: https://dreampuf.github.io/GraphvizOnline

digraph {
    1[shape=box label="ProjectionExec: expr=[id@0 + 2 as employee.id + Int32(2)]", tooltip=""]
    2[shape=box label="EmptyExec", tooltip=""]
    1 -> 2 [arrowhead=none, arrowtail=normal, dir=back]
}
// End DataFusion GraphViz Plan
"#;

        let generated_graph = format!("{}", displayable(&*plan).graphviz());

        assert_eq!(expected_graph, generated_graph);
    }

    #[tokio::test]
    async fn test_display_graphviz_with_statistics() {
        let schema = Schema::new(vec![Field::new("id", DataType::Int32, false)]);

        let logical_plan = scan_empty(Some("employee"), &schema, None)
            .unwrap()
            .project(vec![col("id") + lit(2)])
            .unwrap()
            .build()
            .unwrap();

        let plan = plan(&logical_plan).await.unwrap();

        let expected_tooltip = ", tooltip=\"statistics=[";

        let generated_graph = format!(
            "{}",
            displayable(&*plan).set_show_statistics(true).graphviz()
        );

        assert_contains!(generated_graph, expected_tooltip);
    }
}<|MERGE_RESOLUTION|>--- conflicted
+++ resolved
@@ -1160,17 +1160,27 @@
                 Arc::new(GlobalLimitExec::new(input, *skip, *fetch))
             }
             LogicalPlan::Unnest(Unnest {
-                column,
+                columns,
                 schema,
                 options,
                 ..
             }) => {
                 let input = children.one()?;
-                let column_exec = schema
-                    .index_of_column(column)
-                    .map(|idx| Column::new(&column.name, idx))?;
+                let column_execs = columns
+                    .iter()
+                    .map(|column| {
+                        schema
+                            .index_of_column(column)
+                            .map(|idx| Column::new(&column.name, idx))
+                    })
+                    .collect::<Result<_>>()?;
                 let schema = SchemaRef::new(schema.as_ref().to_owned().into());
-                Arc::new(UnnestExec::new(input, column_exec, schema, options.clone()))
+                Arc::new(UnnestExec::new(
+                    input,
+                    column_execs,
+                    schema,
+                    options.clone(),
+                ))
             }
 
             // 2 Children
@@ -1422,7 +1432,6 @@
                             PartitionMode::Partitioned
                         }
                     };
-<<<<<<< HEAD
                     Arc::new(HashJoinExec::try_new(
                         physical_left,
                         physical_right,
@@ -1452,18 +1461,6 @@
                     self.create_project_physical_exec(session_state, join, input, expr)?
                 } else {
                     join
-=======
-
-                    Ok(Arc::new(GlobalLimitExec::new(input, *skip, *fetch)))
-                }
-                LogicalPlan::Unnest(Unnest { input, columns, schema, options }) => {
-                    let input = self.create_initial_plan(input, session_state).await?;
-                    let column_execs = columns.iter().map(|column| {
-                        schema.index_of_column(column).map(|idx| Column::new(&column.name, idx))
-                    }).collect::<Result<_>>()?;
-                    let schema = SchemaRef::new(schema.as_ref().to_owned().into());
-                    Ok(Arc::new(UnnestExec::new(input, column_execs, schema, options.clone())))
->>>>>>> 34eda15b
                 }
             }
             LogicalPlan::CrossJoin(_) => {
