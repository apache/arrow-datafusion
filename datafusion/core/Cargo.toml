# Licensed to the Apache Software Foundation (ASF) under one
# or more contributor license agreements.  See the NOTICE file
# distributed with this work for additional information
# regarding copyright ownership.  The ASF licenses this file
# to you under the Apache License, Version 2.0 (the
# "License"); you may not use this file except in compliance
# with the License.  You may obtain a copy of the License at
#
#   http://www.apache.org/licenses/LICENSE-2.0
#
# Unless required by applicable law or agreed to in writing,
# software distributed under the License is distributed on an
# "AS IS" BASIS, WITHOUT WARRANTIES OR CONDITIONS OF ANY
# KIND, either express or implied.  See the License for the
# specific language governing permissions and limitations
# under the License.

[package]
name = "datafusion"
description = "DataFusion is an in-memory query engine that uses Apache Arrow as the memory model"
version = "16.0.0"
homepage = "https://github.com/apache/arrow-datafusion"
repository = "https://github.com/apache/arrow-datafusion"
readme = "../../README.md"
authors = ["Apache Arrow <dev@arrow.apache.org>"]
license = "Apache-2.0"
keywords = ["arrow", "query", "sql"]
include = [
    "benches/*.rs",
    "src/**/*.rs",
    "Cargo.toml",
]
edition = "2021"
rust-version = "1.62"

[lib]
name = "datafusion"
path = "src/lib.rs"

[features]
# Used to enable the avro format
avro = ["apache-avro", "num-traits", "datafusion-common/avro"]
compression = ["xz2", "bzip2", "flate2", "async-compression"]
crypto_expressions = ["datafusion-physical-expr/crypto_expressions"]
default = ["crypto_expressions", "regex_expressions", "unicode_expressions", "compression"]
# Used for testing ONLY: causes all values to hash to the same value (test for collisions)
force_hash_collisions = []
# Used to enable JIT code generation
jit = ["datafusion-jit", "datafusion-row/jit"]
pyarrow = ["pyo3", "arrow/pyarrow", "datafusion-common/pyarrow"]
regex_expressions = ["datafusion-physical-expr/regex_expressions"]
# Used to enable scheduler
scheduler = ["rayon"]
simd = ["arrow/simd"]
unicode_expressions = ["datafusion-physical-expr/regex_expressions", "datafusion-sql/unicode_expressions"]

[dependencies]
ahash = { version = "0.8", default-features = false, features = ["runtime-rng"] }
apache-avro = { version = "0.14", optional = true }
arrow = { version = "31.0.0", features = ["prettyprint"] }
async-compression = { version = "0.3.14", features = ["bzip2", "gzip", "xz", "futures-io", "tokio"], optional = true }
async-trait = "0.1.41"
bytes = "1.1"
bzip2 = { version = "0.4.3", optional = true }
chrono = { version = "0.4.23", default-features = false }
dashmap = "5.4.0"
datafusion-common = { path = "../common", version = "16.0.0", features = ["parquet", "object_store"] }
datafusion-expr = { path = "../expr", version = "16.0.0" }
datafusion-jit = { path = "../jit", version = "16.0.0", optional = true }
datafusion-optimizer = { path = "../optimizer", version = "16.0.0" }
datafusion-physical-expr = { path = "../physical-expr", version = "16.0.0" }
datafusion-row = { path = "../row", version = "16.0.0" }
datafusion-sql = { path = "../sql", version = "16.0.0" }
flate2 = { version = "1.0.24", optional = true }
futures = "0.3"
glob = "0.3.0"
hashbrown = { version = "0.13", features = ["raw"] }
indexmap = "1.9.2"
itertools = "0.10"
lazy_static = { version = "^1.4.0" }
log = "^0.4"
num-traits = { version = "0.2", optional = true }
num_cpus = "1.13.0"
object_store = "0.5.3"
parking_lot = "0.12"
parquet = { version = "31.0.0", features = ["arrow", "async"] }
paste = "^1.0"
percent-encoding = "2.2.0"
pin-project-lite = "^0.2.7"
pyo3 = { version = "0.17.1", optional = true }
rand = "0.8"
rayon = { version = "1.5", optional = true }
smallvec = { version = "1.6", features = ["union"] }
sqlparser = { version = "0.30", features = ["visitor"] }
tempfile = "3"
tokio = { version = "1.0", features = ["macros", "rt", "rt-multi-thread", "sync", "fs", "parking_lot"] }
tokio-stream = "0.1"
tokio-util = { version = "0.7.4", features = ["io"] }
url = "2.2"
uuid = { version = "1.0", features = ["v4"] }
xz2 = { version = "0.1", optional = true }


[dev-dependencies]
arrow = { version = "31.0.0", features = ["prettyprint", "dyn_cmp_dict"] }
async-trait = "0.1.53"
bigdecimal = "0.3.0"
criterion = "0.4"
csv = "1.1.6"
ctor = "0.1.22"
doc-comment = "0.3"
env_logger = "0.10"
half = "2.2.1"
parquet-test-utils = { path = "../../parquet-test-utils" }
postgres-types = { version = "0.2.4", features = ["derive", "with-chrono-0_4"] }
rstest = "0.16.0"
<<<<<<< HEAD
rust_decimal = { version = "1.27.0", features = ["tokio-pg"] }
sqllogictest = "0.10.0"
=======
sqllogictest = "0.11.1"
>>>>>>> 92d0a054
test-utils = { path = "../../test-utils" }
testcontainers = "0.14.0"
thiserror = "1.0.37"
tokio-postgres = "0.7.7"
[target.'cfg(not(target_os = "windows"))'.dev-dependencies]
nix = "0.26.1"

[[bench]]
harness = false
name = "aggregate_query_sql"

[[bench]]
harness = false
name = "sort_limit_query_sql"

[[bench]]
harness = false
name = "math_query_sql"

[[bench]]
harness = false
name = "filter_query_sql"

[[bench]]
harness = false
name = "window_query_sql"

[[bench]]
harness = false
name = "scalar"

[[bench]]
harness = false
name = "physical_plan"

[[bench]]
harness = false
name = "parquet_query_sql"
required-features = ["scheduler"]

[[bench]]
harness = false
name = "sql_planner"

[[bench]]
harness = false
name = "jit"
required-features = ["jit"]

[[bench]]
harness = false
name = "merge"

[[test]]
harness = false
name = "sqllogictests"
path = "tests/sqllogictests/src/main.rs"<|MERGE_RESOLUTION|>--- conflicted
+++ resolved
@@ -114,12 +114,8 @@
 parquet-test-utils = { path = "../../parquet-test-utils" }
 postgres-types = { version = "0.2.4", features = ["derive", "with-chrono-0_4"] }
 rstest = "0.16.0"
-<<<<<<< HEAD
 rust_decimal = { version = "1.27.0", features = ["tokio-pg"] }
-sqllogictest = "0.10.0"
-=======
 sqllogictest = "0.11.1"
->>>>>>> 92d0a054
 test-utils = { path = "../../test-utils" }
 testcontainers = "0.14.0"
 thiserror = "1.0.37"
