--- conflicted
+++ resolved
@@ -16,9 +16,6 @@
 # under the License.
 
 [workspace]
-<<<<<<< HEAD
-members = ["datafusion", "datafusion-common", "datafusion-expr", "datafusion-jit", "datafusion-physical-expr", "datafusion-cli", "datafusion-examples", "datafusion-proto", "benchmarks", "ballista/rust/client", "ballista/rust/core", "ballista/rust/executor", "ballista/rust/scheduler", "ballista-examples",
-=======
 members = [
     "datafusion",
     "datafusion-common",
@@ -35,7 +32,6 @@
     "ballista/rust/executor",
     "ballista/rust/scheduler",
     "ballista-examples",
->>>>>>> 04da6a6d
 ]
 
 [profile.release]
