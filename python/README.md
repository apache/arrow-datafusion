<!---
  Licensed to the Apache Software Foundation (ASF) under one
  or more contributor license agreements.  See the NOTICE file
  distributed with this work for additional information
  regarding copyright ownership.  The ASF licenses this file
  to you under the Apache License, Version 2.0 (the
  "License"); you may not use this file except in compliance
  with the License.  You may obtain a copy of the License at

    http://www.apache.org/licenses/LICENSE-2.0

  Unless required by applicable law or agreed to in writing,
  software distributed under the License is distributed on an
  "AS IS" BASIS, WITHOUT WARRANTIES OR CONDITIONS OF ANY
  KIND, either express or implied.  See the License for the
  specific language governing permissions and limitations
  under the License.
-->

## DataFusion in Python

This is a Python library that binds to [Apache Arrow](https://arrow.apache.org/) in-memory query engine [DataFusion](https://github.com/apache/arrow/tree/master/rust/datafusion).

Like pyspark, it allows you to build a plan through SQL or a DataFrame API against in-memory data, parquet or CSV files, run it in a multi-threaded environment, and obtain the result back in Python.

It also allows you to use UDFs and UDAFs for complex operations.

The major advantage of this library over other execution engines is that this library achieves zero-copy between Python and its execution engine: there is no cost in using UDFs, UDAFs, and collecting the results to Python apart from having to lock the GIL when running those operations.

Its query engine, DataFusion, is written in [Rust](https://www.rust-lang.org/), which makes strong assumptions about thread safety and lack of memory leaks.

Technically, zero-copy is achieved via the [c data interface](https://arrow.apache.org/docs/format/CDataInterface.html).

## How to use it

Simple usage:

```python
import datafusion
import pyarrow

# an alias
f = datafusion.functions

# create a context
ctx = datafusion.ExecutionContext()

# create a RecordBatch and a new DataFrame from it
batch = pyarrow.RecordBatch.from_arrays(
    [pyarrow.array([1, 2, 3]), pyarrow.array([4, 5, 6])],
    names=["a", "b"],
)
df = ctx.create_dataframe([[batch]])

# create a new statement
df = df.select(
    f.col("a") + f.col("b"),
    f.col("a") - f.col("b"),
)

# execute and collect the first (and only) batch
result = df.collect()[0]

assert result.column(0) == pyarrow.array([5, 7, 9])
assert result.column(1) == pyarrow.array([-3, -3, -3])
```

### UDFs

```python
def is_null(array: pyarrow.Array) -> pyarrow.Array:
    return array.is_null()

udf = f.udf(is_null, [pyarrow.int64()], pyarrow.bool_())

df = df.select(udf(f.col("a")))
```

### UDAF

```python
import pyarrow
import pyarrow.compute


class Accumulator:
    """
    Interface of a user-defined accumulation.
    """
    def __init__(self):
        self._sum = pyarrow.scalar(0.0)

    def to_scalars(self) -> [pyarrow.Scalar]:
        return [self._sum]

    def update(self, values: pyarrow.Array) -> None:
        # not nice since pyarrow scalars can't be summed yet. This breaks on `None`
        self._sum = pyarrow.scalar(self._sum.as_py() + pyarrow.compute.sum(values).as_py())

    def merge(self, states: pyarrow.Array) -> None:
        # not nice since pyarrow scalars can't be summed yet. This breaks on `None`
        self._sum = pyarrow.scalar(self._sum.as_py() + pyarrow.compute.sum(states).as_py())

    def evaluate(self) -> pyarrow.Scalar:
        return self._sum


df = ...

udaf = f.udaf(Accumulator, pyarrow.float64(), pyarrow.float64(), [pyarrow.float64()])

df = df.aggregate(
    [],
    [udaf(f.col("a"))]
)
```

## How to install (from pip)

```bash
pip install datafusion
```

## How to develop

This assumes that you have rust and cargo installed. We use the workflow recommended by [pyo3](https://github.com/PyO3/pyo3) and [maturin](https://github.com/PyO3/maturin).

Bootstrap:

```bash
# fetch this repo
git clone git@github.com:apache/arrow-datafusion.git

cd arrow-datafusion/python

# prepare development environment (used to build wheel / install in development)
python3 -m venv venv
<<<<<<< HEAD
pip install -r requirements.txt
=======

# activate the venv
source venv/bin/activate

# install dependencies
pip install maturin==0.10.6 toml==0.10.1 pyarrow==4.0.0
>>>>>>> 53792ecf
```

Whenever rust code changes (your changes or via `git pull`):

```bash
<<<<<<< HEAD
venv/bin/maturin develop
venv/bin/python -m unittest discover tests
```

## How to update dependencies

To change test dependencies, change the `requirements.in` and run

```bash
# install pip-tools (this can be done only once), also consider running in venv
pip install pip-tools

# change requirements.in and then run
pip-compile --generate-hashes
```

To update dependencies, run

```bash
pip-compile update
```

More details [here](https://github.com/jazzband/pip-tools)
=======
# make sure you activate the venv using "source venv/bin/activate" first
maturin develop
python -m unittest discover tests
```
>>>>>>> 53792ecf
<|MERGE_RESOLUTION|>--- conflicted
+++ resolved
@@ -135,24 +135,17 @@
 
 # prepare development environment (used to build wheel / install in development)
 python3 -m venv venv
-<<<<<<< HEAD
-pip install -r requirements.txt
-=======
-
 # activate the venv
 source venv/bin/activate
-
-# install dependencies
-pip install maturin==0.10.6 toml==0.10.1 pyarrow==4.0.0
->>>>>>> 53792ecf
+pip install -r requirements.txt
 ```
 
 Whenever rust code changes (your changes or via `git pull`):
 
 ```bash
-<<<<<<< HEAD
-venv/bin/maturin develop
-venv/bin/python -m unittest discover tests
+# make sure you activate the venv using "source venv/bin/activate" first
+maturin develop
+python -m unittest discover tests
 ```
 
 ## How to update dependencies
@@ -173,10 +166,4 @@
 pip-compile update
 ```
 
-More details [here](https://github.com/jazzband/pip-tools)
-=======
-# make sure you activate the venv using "source venv/bin/activate" first
-maturin develop
-python -m unittest discover tests
-```
->>>>>>> 53792ecf
+More details [here](https://github.com/jazzband/pip-tools)