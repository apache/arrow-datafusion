--- conflicted
+++ resolved
@@ -62,12 +62,8 @@
 - [`function_factory.rs`](examples/function_factory.rs): Register `CREATE FUNCTION` handler to implement SQL macros
 - [`make_date.rs`](examples/make_date.rs): Examples of using the make_date function
 - [`memtable.rs`](examples/memtable.rs): Create an query data in memory using SQL and `RecordBatch`es
-<<<<<<< HEAD
 - [`optimizer_rule.rs`](examples/optimizer_rule.rs): Use a custom OptimizerRule to replace certain predicates
-- ['parquet_index.rs'](examples/parquet_index.rs): Create an secondary index over several parquet files and use it to speed up queries
-=======
 - [`parquet_index.rs`](examples/parquet_index.rs): Create an secondary index over several parquet files and use it to speed up queries
->>>>>>> ed7c884d
 - [`parquet_sql.rs`](examples/parquet_sql.rs): Build and run a query plan from a SQL statement against a local Parquet file
 - [`parquet_sql_multiple_files.rs`](examples/parquet_sql_multiple_files.rs): Build and run a query plan from a SQL statement against multiple local Parquet files
 - [`parquet_exec_visitor.rs`](examples/parquet_exec_visitor.rs): Extract statistics by visiting an ExecutionPlan after execution
