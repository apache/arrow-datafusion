--- conflicted
+++ resolved
@@ -31,11 +31,7 @@
 use datafusion::prelude::*;
 use datafusion_common::{cast::as_float64_array, ScalarValue};
 use datafusion_expr::{
-<<<<<<< HEAD
-    function::{AccumulatorArgs, GroupsAccumulatorSupportedArgs, StateFieldsArgs},
-=======
     function::{AccumulatorArgs, StateFieldsArgs},
->>>>>>> 5a8348f7
     Accumulator, AggregateUDF, AggregateUDFImpl, GroupsAccumulator, Signature,
 };
 
@@ -105,14 +101,7 @@
 
     /// Tell DataFusion that this aggregate supports the more performant `GroupsAccumulator`
     /// which is used for cases when there are grouping columns in the query
-<<<<<<< HEAD
-    fn groups_accumulator_supported(
-        &self,
-        _args: GroupsAccumulatorSupportedArgs,
-    ) -> bool {
-=======
     fn groups_accumulator_supported(&self, _args: AccumulatorArgs) -> bool {
->>>>>>> 5a8348f7
         true
     }
 
