--- conflicted
+++ resolved
@@ -46,11 +46,7 @@
 log = { workspace = true }
 mimalloc = { version = "0.1", default-features = false }
 num_cpus = { workspace = true }
-<<<<<<< HEAD
-object_store = { version = "0.8.0", features = ["aws", "http"] }
-=======
 object_store = { workspace = true, features = ["aws", "http"] }
->>>>>>> 325a3fbe
 prost = { version = "0.12", default-features = false }
 prost-derive = { version = "0.11", default-features = false }
 serde = { version = "1.0.136", features = ["derive"] }
