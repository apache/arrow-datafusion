# Licensed to the Apache Software Foundation (ASF) under one
# or more contributor license agreements.  See the NOTICE file
# distributed with this work for additional information
# regarding copyright ownership.  The ASF licenses this file
# to you under the Apache License, Version 2.0 (the
# "License"); you may not use this file except in compliance
# with the License.  You may obtain a copy of the License at
#
#   http://www.apache.org/licenses/LICENSE-2.0
#
# Unless required by applicable law or agreed to in writing,
# software distributed under the License is distributed on an
# "AS IS" BASIS, WITHOUT WARRANTIES OR CONDITIONS OF ANY
# KIND, either express or implied.  See the License for the
# specific language governing permissions and limitations
# under the License.

name: Rust

concurrency:
  group: ${{ github.repository }}-${{ github.head_ref || github.sha }}-${{ github.workflow }}
  cancel-in-progress: true

on:
  push:
    paths-ignore:
      - "docs/**"
      - "**.md"
      - ".github/ISSUE_TEMPLATE/**"
      - ".github/pull_request_template.md"
  pull_request:
    paths-ignore:
      - "docs/**"
      - "**.md"
      - ".github/ISSUE_TEMPLATE/**"
      - ".github/pull_request_template.md"
  # manual trigger
  # https://docs.github.com/en/actions/managing-workflow-runs/manually-running-a-workflow
  workflow_dispatch:

jobs:
  # Check crate compiles
  linux-build-lib:
    name: cargo check
    runs-on: ubuntu-latest
    container:
      image: amd64/rust
    steps:
      - uses: actions/checkout@v3
      - name: Cache Cargo
        uses: actions/cache@v3
        with:
          # these represent dependencies downloaded by cargo
          # and thus do not depend on the OS, arch nor rust version.
          path: /github/home/.cargo
          key: cargo-cache-
      - name: Setup Rust toolchain
        uses: ./.github/actions/setup-builder
        with:
          rust-version: stable

      - name: Check workspace without default features
        run: cargo check --no-default-features -p datafusion

      - name: Check workspace in debug mode
        run: cargo check

      # Note: this does not include dictionary_expressions to reduce codegen
      - name: Check workspace with all features
<<<<<<< HEAD
        run: cargo check --workspace --benches --features avro,jit,json
=======
        run: cargo check --workspace --benches --features avro,scheduler,json
>>>>>>> 63ff3f64

      - name: Check Cargo.lock for datafusion-cli
        run: |
          # If this test fails, try running `cargo update` in the `datafusion-cli` directory
          # and check in the updated Cargo.lock file.
          cargo check --manifest-path datafusion-cli/Cargo.toml --locked

  # test the crate
  linux-test:
    name: cargo test (amd64)
    needs: [ linux-build-lib ]
    runs-on: ubuntu-latest
    container:
      image: amd64/rust
    steps:
      - uses: actions/checkout@v3
        with:
          submodules: true
      - name: Cache Cargo
        uses: actions/cache@v3
        with:
          path: /github/home/.cargo
          # this key equals the ones on `linux-build-lib` for re-use
          key: cargo-cache-
      - name: Setup Rust toolchain
        uses: ./.github/actions/setup-builder
        with:
          rust-version: stable
      - name: Run tests (excluding doctests)
<<<<<<< HEAD
        run: cargo test --lib --tests --bins --features avro,jit,json,dictionary_expressions
=======
        run: cargo test --lib --tests --bins --features avro,scheduler,json,dictionary_expressions
>>>>>>> 63ff3f64
      - name: Verify Working Directory Clean
        run: git diff --exit-code

  linux-test-example:
    name: cargo examples (amd64)
    needs: [ linux-build-lib ]
    runs-on: ubuntu-latest
    container:
      image: amd64/rust
    steps:
      - uses: actions/checkout@v3
        with:
          submodules: true
      - name: Setup Rust toolchain
        uses: ./.github/actions/setup-builder
        with:
          rust-version: stable
      - name: Run examples
        run: |
          # test datafusion-sql examples
          cargo run --example sql
          # test datafusion-examples
          cargo run --example avro_sql --features=datafusion/avro
          cargo run --example csv_sql
          cargo run --example custom_datasource
          cargo run --example dataframe
          cargo run --example dataframe_in_memory
          cargo run --example deserialize_to_struct
          cargo run --example expr_api
          cargo run --example parquet_sql
          cargo run --example parquet_sql_multiple_files
          cargo run --example memtable
          cargo run --example rewrite_expr
          cargo run --example simple_udf
          cargo run --example simple_udaf
      - name: Verify Working Directory Clean
        run: git diff --exit-code

  # Run `cargo test doc` (test documentation examples)
  linux-test-doc:
    name: cargo test doc (amd64)
    needs: [ linux-build-lib ]
    runs-on: ubuntu-latest
    container:
      image: amd64/rust
    steps:
      - uses: actions/checkout@v3
        with:
          submodules: true
      - name: Setup Rust toolchain
        uses: ./.github/actions/setup-builder
        with:
          rust-version: stable
      # Note: this does not include dictionary_expressions to reduce codegen
      - name: Run doctests
<<<<<<< HEAD
        run: cargo test --doc --features avro,jit,json
=======
        run: cargo test --doc --features avro,scheduler,json
>>>>>>> 63ff3f64
      - name: Verify Working Directory Clean
        run: git diff --exit-code

  # Run `cargo doc` to ensure the rustdoc is clean
  linux-rustdoc:
    name: cargo doc
    needs: [ linux-build-lib ]
    runs-on: ubuntu-latest
    container:
      image: amd64/rust
    steps:
      - uses: actions/checkout@v3
      - name: Setup Rust toolchain
        uses: ./.github/actions/setup-builder
        with:
          rust-version: stable
      - name: Run cargo doc
        run: |
          export RUSTDOCFLAGS="-D warnings -A rustdoc::private-intra-doc-links"
          cargo doc --document-private-items --no-deps --workspace

  # verify that the benchmark queries return the correct results
  verify-benchmark-results:
    name: verify benchmark results (amd64)
    needs: [ linux-build-lib ]
    runs-on: ubuntu-latest
    container:
      image: amd64/rust
    steps:
      - uses: actions/checkout@v3
        with:
          submodules: true
      - name: Cache Cargo
        uses: actions/cache@v3
        with:
          path: /github/home/.cargo
          # this key equals the ones on `linux-build-lib` for re-use
          key: cargo-cache-
      - name: Setup Rust toolchain
        uses: ./.github/actions/setup-builder
        with:
          rust-version: stable
      - name: Generate benchmark data and expected query results
        run: |
          mkdir -p benchmarks/data/answers
          git clone https://github.com/databricks/tpch-dbgen.git
          cd tpch-dbgen
          make
          ./dbgen -f -s 1
          mv *.tbl ../benchmarks/data
          mv ./answers/* ../benchmarks/data/answers/
      - name: Verify that benchmark queries return expected results
        run: |
          export TPCH_DATA=`pwd`/benchmarks/data
          cargo test verify_q --profile release-nonlto --features=ci -- --test-threads=1
          cargo test serde_q --profile release-nonlto --features=ci -- --test-threads=1
      - name: Verify Working Directory Clean
        run: git diff --exit-code

  sqllogictest-postgres:
    name: "Run sqllogictest with Postgres runner"
    needs: [ linux-build-lib ]
    runs-on: ubuntu-latest
    services:
      postgres:
        image: postgres:15
        env:
          POSTGRES_PASSWORD: postgres
          POSTGRES_DB: db_test
          POSTGRES_INITDB_ARGS: --encoding=UTF-8 --lc-collate=C --lc-ctype=C
        ports:
          - 5432/tcp
        options: >-
          --health-cmd pg_isready
          --health-interval 10s
          --health-timeout 5s
          --health-retries 5
    steps:
      - uses: actions/checkout@v3
        with:
          submodules: true
      - name: Setup toolchain
        run: |
          rustup toolchain install stable
          rustup default stable
      - name: Run sqllogictest
        run: PG_COMPAT=true PG_URI="postgresql://postgres:postgres@localhost:$POSTGRES_PORT/db_test" cargo test -p datafusion --test sqllogictests
        env:
          POSTGRES_PORT: ${{ job.services.postgres.ports[5432] }}

  windows:
    name: cargo test (win64)
    runs-on: windows-latest
    steps:
      - uses: actions/checkout@v3
        with:
          submodules: true
      - name: Install protobuf compiler
        shell: bash
        run: |
          mkdir -p $HOME/d/protoc
          cd $HOME/d/protoc
          export PROTO_ZIP="protoc-21.4-win64.zip"
          curl -LO https://github.com/protocolbuffers/protobuf/releases/download/v21.4/$PROTO_ZIP
          unzip $PROTO_ZIP
          export PATH=$PATH:$HOME/d/protoc/bin
          protoc.exe --version
      # TODO: this won't cache anything, which is expensive. Setup this action
      # with a OS-dependent path.
      - name: Setup Rust toolchain
        run: |
          rustup toolchain install stable
          rustup default stable
          rustup component add rustfmt
      - name: Run tests (excluding doctests)
        shell: bash
        run: |
          export PATH=$PATH:$HOME/d/protoc/bin
<<<<<<< HEAD
          cargo test --lib --tests --bins --features avro,jit,json,dictionary_expressions
=======
          cargo test --lib --tests --bins --features avro,scheduler,json,dictionary_expressions
>>>>>>> 63ff3f64
        env:
          # do not produce debug symbols to keep memory usage down
          RUSTFLAGS: "-C debuginfo=0"

  macos:
    name: cargo test (mac)
    runs-on: macos-latest
    steps:
      - uses: actions/checkout@v3
        with:
          submodules: true
      - name: Install protobuf compiler
        shell: bash
        run: |
          mkdir -p $HOME/d/protoc
          cd $HOME/d/protoc
          export PROTO_ZIP="protoc-21.4-osx-x86_64.zip"
          curl -LO https://github.com/protocolbuffers/protobuf/releases/download/v21.4/$PROTO_ZIP
          unzip $PROTO_ZIP
          echo "$HOME/d/protoc/bin" >> $GITHUB_PATH
          export PATH=$PATH:$HOME/d/protoc/bin
          protoc --version
      # TODO: this won't cache anything, which is expensive. Setup this action
      # with a OS-dependent path.
      - name: Setup Rust toolchain
        run: |
          rustup toolchain install stable
          rustup default stable
          rustup component add rustfmt
      - name: Run tests (excluding doctests)
        shell: bash
        run: |
<<<<<<< HEAD
          cargo test --lib --tests --bins --features avro,jit,json,dictionary_expressions
=======
          cargo test --lib --tests --bins --features avro,scheduler,json,dictionary_expressions
>>>>>>> 63ff3f64
        env:
          # do not produce debug symbols to keep memory usage down
          RUSTFLAGS: "-C debuginfo=0"

  test-datafusion-pyarrow:
    name: cargo test pyarrow (amd64)
    needs: [ linux-build-lib ]
    runs-on: ubuntu-20.04
    container:
      image: amd64/rust
    steps:
      - uses: actions/checkout@v3
        with:
          submodules: true
      - name: Cache Cargo
        uses: actions/cache@v3
        with:
          path: /github/home/.cargo
          # this key equals the ones on `linux-build-lib` for re-use
          key: cargo-cache-
      - uses: actions/setup-python@v4
        with:
          python-version: "3.8"
      - name: Install PyArrow
        run: |
          echo "LIBRARY_PATH=$LD_LIBRARY_PATH" >> $GITHUB_ENV
          python -m pip install pyarrow
      - name: Setup Rust toolchain
        uses: ./.github/actions/setup-builder
        with:
          rust-version: stable
      - name: Run datafusion-common tests
        run: cargo test -p datafusion-common --features=pyarrow

  vendor:
    name: Verify Vendored Code
    runs-on: ubuntu-latest
    container:
      image: amd64/rust
    steps:
      - uses: actions/checkout@v3
      - name: Setup Rust toolchain
        uses: ./.github/actions/setup-builder
      - name: Run gen
        run: ./regen.sh
        working-directory: ./datafusion/proto
      - name: Verify workspace clean (if this fails, run ./datafusion/proto/regen.sh and check in results)
        run: git diff --exit-code

  check-fmt:
    name: Check cargo fmt
    runs-on: ubuntu-latest
    container:
      image: amd64/rust
    steps:
      - uses: actions/checkout@v3
      - name: Setup Rust toolchain
        uses: ./.github/actions/setup-builder
        with:
          rust-version: stable
      - name: Run
        run: |
          echo '' > datafusion/proto/src/generated/datafusion.rs
          ci/scripts/rust_fmt.sh

  # Coverage job disabled due to
  # https://github.com/apache/arrow-datafusion/issues/3678

  # coverage:
  #   name: coverage
  #   runs-on: ubuntu-latest
  #   steps:
  #     - uses: actions/checkout@v3
  #       with:
  #         submodules: true
  #     - name: Install protobuf compiler
  #       shell: bash
  #       run: |
  #         mkdir -p $HOME/d/protoc
  #         cd $HOME/d/protoc
  #         export PROTO_ZIP="protoc-21.4-linux-x86_64.zip"
  #         curl -LO https://github.com/protocolbuffers/protobuf/releases/download/v21.4/$PROTO_ZIP
  #         unzip $PROTO_ZIP
  #         export PATH=$PATH:$HOME/d/protoc/bin
  #         protoc --version
  #     - name: Setup Rust toolchain
  #       run: |
  #         rustup toolchain install stable
  #         rustup default stable
  #         rustup component add rustfmt clippy
  #     - name: Cache Cargo
  #       uses: actions/cache@v3
  #       with:
  #         path: /home/runner/.cargo
  #         # this key is not equal because the user is different than on a container (runner vs github)
  #         key: cargo-coverage-cache3-
  #     - name: Run coverage
  #       run: |
  #         export PATH=$PATH:$HOME/d/protoc/bin
  #         rustup toolchain install stable
  #         rustup default stable
  #         cargo install --version 0.20.1 cargo-tarpaulin
  #         cargo tarpaulin --all --out Xml
  #     - name: Report coverage
  #       continue-on-error: true
  #       run: bash <(curl -s https://codecov.io/bash)

  clippy:
    name: clippy
    needs: [ linux-build-lib ]
    runs-on: ubuntu-latest
    container:
      image: amd64/rust
    steps:
      - uses: actions/checkout@v3
        with:
          submodules: true
      - name: Cache Cargo
        uses: actions/cache@v3
        with:
          path: /github/home/.cargo
          # this key equals the ones on `linux-build-lib` for re-use
          key: cargo-cache-
      - name: Setup Rust toolchain
        uses: ./.github/actions/setup-builder
        with:
          rust-version: stable
      - name: Install Clippy
        run: rustup component add clippy
      - name: Run clippy
        run: ci/scripts/rust_clippy.sh

  # Check answers are correct when hash values collide
  hash-collisions:
    name: cargo test hash collisions (amd64)
    needs: [ linux-build-lib ]
    runs-on: ubuntu-latest
    container:
      image: amd64/rust
    steps:
      - uses: actions/checkout@v3
        with:
          submodules: true
      - name: Cache Cargo
        uses: actions/cache@v3
        with:
          path: /github/home/.cargo
          # this key equals the ones on `linux-build-lib` for re-use
          key: cargo-cache-
      - name: Setup Rust toolchain
        uses: ./.github/actions/setup-builder
        with:
          rust-version: stable
      - name: Run tests
        run: |
          cd datafusion
          cargo test --lib --tests --features=force_hash_collisions

  cargo-toml-formatting-checks:
    name: check Cargo.toml formatting
    needs: [ linux-build-lib ]
    runs-on: ubuntu-latest
    container:
      image: amd64/rust
    steps:
      - uses: actions/checkout@v3
        with:
          submodules: true
      - name: Cache Cargo
        uses: actions/cache@v3
        with:
          path: /github/home/.cargo
          # this key equals the ones on `linux-build-lib` for re-use
          key: cargo-cache-
      - name: Setup Rust toolchain
        uses: ./.github/actions/setup-builder
        with:
          rust-version: stable
      - name: Install cargo-tomlfmt
        run: which cargo-tomlfmt || cargo install cargo-tomlfmt

      - name: Check Cargo.toml formatting
        run: |
          # if you encounter error, try rerun the command below, finally run 'git diff' to
          # check which Cargo.toml introduces formatting violation
          #
          # ignore ./Cargo.toml because putting workspaces in multi-line lists make it easy to read
          ci/scripts/rust_toml_fmt.sh
          git diff --exit-code

  config-docs-check:
    name: check configs.md is up-to-date
    needs: [ linux-build-lib ]
    runs-on: ubuntu-latest
    container:
      image: amd64/rust
    steps:
      - uses: actions/checkout@v3
        with:
          submodules: true
      - name: Cache Cargo
        uses: actions/cache@v3
        with:
          path: /github/home/.cargo
          # this key equals the ones on `linux-build-lib` for re-use
          key: cargo-cache-
      - name: Setup Rust toolchain
        uses: ./.github/actions/setup-builder
        with:
          rust-version: stable
      - uses: actions/setup-node@v3
        with:
          node-version: "14"
      - name: Check if configs.md has been modified
        run: |
          # If you encounter an error, run './dev/update_config_docs.sh' and commit
          ./dev/update_config_docs.sh
          git diff --exit-code<|MERGE_RESOLUTION|>--- conflicted
+++ resolved
@@ -67,12 +67,7 @@
 
       # Note: this does not include dictionary_expressions to reduce codegen
       - name: Check workspace with all features
-<<<<<<< HEAD
-        run: cargo check --workspace --benches --features avro,jit,json
-=======
-        run: cargo check --workspace --benches --features avro,scheduler,json
->>>>>>> 63ff3f64
-
+        run: cargo check --workspace --benches --features avro,json
       - name: Check Cargo.lock for datafusion-cli
         run: |
           # If this test fails, try running `cargo update` in the `datafusion-cli` directory
@@ -101,11 +96,7 @@
         with:
           rust-version: stable
       - name: Run tests (excluding doctests)
-<<<<<<< HEAD
-        run: cargo test --lib --tests --bins --features avro,jit,json,dictionary_expressions
-=======
-        run: cargo test --lib --tests --bins --features avro,scheduler,json,dictionary_expressions
->>>>>>> 63ff3f64
+        run: cargo test --lib --tests --bins --features avro,json,dictionary_expressions
       - name: Verify Working Directory Clean
         run: git diff --exit-code
 
@@ -161,11 +152,7 @@
           rust-version: stable
       # Note: this does not include dictionary_expressions to reduce codegen
       - name: Run doctests
-<<<<<<< HEAD
-        run: cargo test --doc --features avro,jit,json
-=======
-        run: cargo test --doc --features avro,scheduler,json
->>>>>>> 63ff3f64
+        run: cargo test --doc --features avro,json
       - name: Verify Working Directory Clean
         run: git diff --exit-code
 
@@ -284,11 +271,7 @@
         shell: bash
         run: |
           export PATH=$PATH:$HOME/d/protoc/bin
-<<<<<<< HEAD
-          cargo test --lib --tests --bins --features avro,jit,json,dictionary_expressions
-=======
-          cargo test --lib --tests --bins --features avro,scheduler,json,dictionary_expressions
->>>>>>> 63ff3f64
+          cargo test --lib --tests --bins --features avro,json,dictionary_expressions
         env:
           # do not produce debug symbols to keep memory usage down
           RUSTFLAGS: "-C debuginfo=0"
@@ -321,11 +304,7 @@
       - name: Run tests (excluding doctests)
         shell: bash
         run: |
-<<<<<<< HEAD
-          cargo test --lib --tests --bins --features avro,jit,json,dictionary_expressions
-=======
-          cargo test --lib --tests --bins --features avro,scheduler,json,dictionary_expressions
->>>>>>> 63ff3f64
+          cargo test --lib --tests --bins --features avro,json,dictionary_expressions
         env:
           # do not produce debug symbols to keep memory usage down
           RUSTFLAGS: "-C debuginfo=0"
