--- conflicted
+++ resolved
@@ -70,11 +70,7 @@
         env:
           CARGO_HOME: "/github/home/.cargo"
           CARGO_TARGET_DIR: "/github/home/target/release"
-<<<<<<< HEAD
-      - name: Check DataFusion Build without default features
-=======
       - name: Check DataFusion builds without default features
->>>>>>> a1a1815e
         run: |
           cargo check --no-default-features -p datafusion
         env:
