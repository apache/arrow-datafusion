--- conflicted
+++ resolved
@@ -63,13 +63,9 @@
         run: |
           # if you encounter error, try rerun the command below with --write instead of --check
           # and commit the changes
-<<<<<<< HEAD
           #
           # ignore subproject CHANGELOG.md because they are machine generated
-          npx prettier@2.3.2 --check \
-=======
           npx prettier@2.3.2 --write \
->>>>>>> ea1356f6
             '{ballista,datafusion,datafusion-examples,docs,python}/**/*.md' \
             '!{ballista,datafusion,python}/CHANGELOG.md' \
             README.md \
