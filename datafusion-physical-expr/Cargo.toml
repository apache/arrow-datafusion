--- conflicted
+++ resolved
@@ -37,11 +37,7 @@
 [dependencies]
 datafusion-common = { path = "../datafusion-common", version = "7.0.0" }
 datafusion-expr = { path = "../datafusion-expr", version = "7.0.0" }
-<<<<<<< HEAD
 arrow = { version = "9.1", features = ["prettyprint"] }
-=======
-arrow = { version = "9.0.0", features = ["prettyprint"] }
 paste = "^1.0"
 ahash = { version = "0.7", default-features = false }
-ordered-float = "2.10"
->>>>>>> f6bbb629
+ordered-float = "2.10"